# pyright: reportPropertyTypeMismatch=false
from __future__ import annotations

import collections
from datetime import timedelta
import functools
import gc
import inspect
import json
import operator
import pickle
import re
from typing import (
    TYPE_CHECKING,
    Any,
    Callable,
    ClassVar,
    Hashable,
    Literal,
    Mapping,
    NoReturn,
    Sequence,
    Type,
    cast,
    final,
    overload,
)
import warnings
import weakref

import numpy as np

from pandas._config import config

from pandas._libs import lib
from pandas._libs.tslibs import (
    Period,
    Tick,
    Timestamp,
    to_offset,
)
from pandas._typing import (
    AnyArrayLike,
    ArrayLike,
    Axis,
    ColspaceArgType,
    CompressionOptions,
    Dtype,
    DtypeArg,
    DtypeObj,
    FilePath,
    FillnaOptions,
    FloatFormatType,
    FormattersType,
    Frequency,
    IgnoreRaise,
    IndexKeyFunc,
    IndexLabel,
    IntervalClosedType,
    JSONSerializable,
    Level,
    Manager,
    NaPosition,
    NDFrameT,
    RandomState,
    Renamer,
    SortKind,
    StorageOptions,
    Suffixes,
    T,
    TimedeltaConvertibleTypes,
    TimestampConvertibleTypes,
    ValueKeyFunc,
    WriteBuffer,
    npt,
)
from pandas.compat._optional import import_optional_dependency
from pandas.compat.numpy import function as nv
from pandas.errors import (
    AbstractMethodError,
    InvalidIndexError,
    SettingWithCopyError,
    SettingWithCopyWarning,
)
from pandas.util._decorators import (
    deprecate_kwarg,
    deprecate_nonkeyword_arguments,
    doc,
    rewrite_axis_style_signature,
)
from pandas.util._exceptions import find_stack_level
from pandas.util._validators import (
    validate_ascending,
    validate_bool_kwarg,
    validate_fillna_kwargs,
    validate_inclusive,
)

from pandas.core.dtypes.common import (
    ensure_object,
    ensure_platform_int,
    ensure_str,
    is_bool,
    is_bool_dtype,
    is_datetime64_any_dtype,
    is_datetime64tz_dtype,
    is_dict_like,
    is_dtype_equal,
    is_extension_array_dtype,
    is_float,
    is_list_like,
    is_number,
    is_numeric_dtype,
    is_re_compilable,
    is_scalar,
    is_timedelta64_dtype,
    pandas_dtype,
)
from pandas.core.dtypes.generic import (
    ABCDataFrame,
    ABCSeries,
)
from pandas.core.dtypes.inference import (
    is_hashable,
    is_nested_list_like,
)
from pandas.core.dtypes.missing import (
    isna,
    notna,
)

from pandas.core import (
    algorithms as algos,
    arraylike,
    common as com,
    indexing,
    missing,
    nanops,
    sample,
)
from pandas.core.array_algos.replace import should_use_regex
from pandas.core.arrays import ExtensionArray
from pandas.core.base import PandasObject
from pandas.core.construction import (
    create_series_with_explicit_dtype,
    extract_array,
)
from pandas.core.describe import describe_ndframe
from pandas.core.flags import Flags
from pandas.core.indexes.api import (
    DatetimeIndex,
    Index,
    MultiIndex,
    PeriodIndex,
    RangeIndex,
    default_index,
    ensure_index,
)
from pandas.core.internals import (
    ArrayManager,
    BlockManager,
    SingleArrayManager,
)
from pandas.core.internals.construction import mgr_to_mgr
from pandas.core.missing import find_valid_index
from pandas.core.ops import align_method_FRAME
from pandas.core.reshape.concat import concat
from pandas.core.shared_docs import _shared_docs
from pandas.core.sorting import get_indexer_indexer
from pandas.core.window import (
    Expanding,
    ExponentialMovingWindow,
    Rolling,
    Window,
)

from pandas.io.formats import format as fmt
from pandas.io.formats.format import (
    DataFrameFormatter,
    DataFrameRenderer,
)
from pandas.io.formats.printing import pprint_thing

if TYPE_CHECKING:

    from pandas._libs.tslibs import BaseOffset

    from pandas.core.frame import DataFrame
    from pandas.core.indexers.objects import BaseIndexer
    from pandas.core.resample import Resampler
    from pandas.core.series import Series

    from pandas.io.pytables import HDFStore


# goal is to be able to define the docs close to function, while still being
# able to share
_shared_docs = {**_shared_docs}
_shared_doc_kwargs = {
    "axes": "keywords for axes",
    "klass": "Series/DataFrame",
    "axes_single_arg": "int or labels for object",
    "args_transpose": "axes to permute (int or label for object)",
    "inplace": """
    inplace : bool, default False
        If True, performs operation inplace and returns None.""",
    "optional_by": """
        by : str or list of str
            Name or list of names to sort by""",
    "replace_iloc": """
    This differs from updating with ``.loc`` or ``.iloc``, which require
    you to specify a location to update with some value.""",
}


bool_t = bool  # Need alias because NDFrame has def bool:


class NDFrame(PandasObject, indexing.IndexingMixin):
    """
    N-dimensional analogue of DataFrame. Store multi-dimensional in a
    size-mutable, labeled data structure

    Parameters
    ----------
    data : BlockManager
    axes : list
    copy : bool, default False
    """

    _internal_names: list[str] = [
        "_mgr",
        "_cacher",
        "_item_cache",
        "_cache",
        "_is_copy",
        "_subtyp",
        "_name",
        "_default_kind",
        "_default_fill_value",
        "_metadata",
        "__array_struct__",
        "__array_interface__",
        "_flags",
    ]
    _internal_names_set: set[str] = set(_internal_names)
    _accessors: set[str] = set()
    _hidden_attrs: frozenset[str] = frozenset(
        ["_AXIS_NAMES", "_AXIS_NUMBERS", "get_values", "tshift"]
    )
    _metadata: list[str] = []
    _is_copy: weakref.ReferenceType[NDFrame] | None = None
    _mgr: Manager
    _attrs: dict[Hashable, Any]
    _typ: str

    # ----------------------------------------------------------------------
    # Constructors

    def __init__(
        self,
        data: Manager,
        copy: bool_t = False,
        attrs: Mapping[Hashable, Any] | None = None,
    ) -> None:
        # copy kwarg is retained for mypy compat, is not used

        object.__setattr__(self, "_is_copy", None)
        object.__setattr__(self, "_mgr", data)
        object.__setattr__(self, "_item_cache", {})
        if attrs is None:
            attrs = {}
        else:
            attrs = dict(attrs)
        object.__setattr__(self, "_attrs", attrs)
        object.__setattr__(self, "_flags", Flags(self, allows_duplicate_labels=True))

    @classmethod
    def _init_mgr(
        cls,
        mgr: Manager,
        axes,
        dtype: Dtype | None = None,
        copy: bool_t = False,
    ) -> Manager:
        """passed a manager and a axes dict"""
        for a, axe in axes.items():
            if axe is not None:
                axe = ensure_index(axe)
                bm_axis = cls._get_block_manager_axis(a)
                mgr = mgr.reindex_axis(axe, axis=bm_axis)

        # make a copy if explicitly requested
        if copy:
            mgr = mgr.copy()
        if dtype is not None:
            # avoid further copies if we can
            if (
                isinstance(mgr, BlockManager)
                and len(mgr.blocks) == 1
                and is_dtype_equal(mgr.blocks[0].values.dtype, dtype)
            ):
                pass
            else:
                mgr = mgr.astype(dtype=dtype)
        return mgr

    def _as_manager(self: NDFrameT, typ: str, copy: bool_t = True) -> NDFrameT:
        """
        Private helper function to create a DataFrame with specific manager.

        Parameters
        ----------
        typ : {"block", "array"}
        copy : bool, default True
            Only controls whether the conversion from Block->ArrayManager
            copies the 1D arrays (to ensure proper/contiguous memory layout).

        Returns
        -------
        DataFrame
            New DataFrame using specified manager type. Is not guaranteed
            to be a copy or not.
        """
        new_mgr: Manager
        new_mgr = mgr_to_mgr(self._mgr, typ=typ, copy=copy)
        # fastpath of passing a manager doesn't check the option/manager class
        return self._constructor(new_mgr).__finalize__(self)

    # ----------------------------------------------------------------------
    # attrs and flags

    @property
    def attrs(self) -> dict[Hashable, Any]:
        """
        Dictionary of global attributes of this dataset.

        .. warning::

           attrs is experimental and may change without warning.

        See Also
        --------
        DataFrame.flags : Global flags applying to this object.
        """
        if self._attrs is None:
            self._attrs = {}
        return self._attrs

    @attrs.setter
    def attrs(self, value: Mapping[Hashable, Any]) -> None:
        self._attrs = dict(value)

    @final
    @property
    def flags(self) -> Flags:
        """
        Get the properties associated with this pandas object.

        The available flags are

        * :attr:`Flags.allows_duplicate_labels`

        See Also
        --------
        Flags : Flags that apply to pandas objects.
        DataFrame.attrs : Global metadata applying to this dataset.

        Notes
        -----
        "Flags" differ from "metadata". Flags reflect properties of the
        pandas object (the Series or DataFrame). Metadata refer to properties
        of the dataset, and should be stored in :attr:`DataFrame.attrs`.

        Examples
        --------
        >>> df = pd.DataFrame({"A": [1, 2]})
        >>> df.flags
        <Flags(allows_duplicate_labels=True)>

        Flags can be get or set using ``.``

        >>> df.flags.allows_duplicate_labels
        True
        >>> df.flags.allows_duplicate_labels = False

        Or by slicing with a key

        >>> df.flags["allows_duplicate_labels"]
        False
        >>> df.flags["allows_duplicate_labels"] = True
        """
        return self._flags

    @final
    def set_flags(
        self: NDFrameT,
        *,
        copy: bool_t = False,
        allows_duplicate_labels: bool_t | None = None,
    ) -> NDFrameT:
        """
        Return a new object with updated flags.

        Parameters
        ----------
        allows_duplicate_labels : bool, optional
            Whether the returned object allows duplicate labels.

        Returns
        -------
        Series or DataFrame
            The same type as the caller.

        See Also
        --------
        DataFrame.attrs : Global metadata applying to this dataset.
        DataFrame.flags : Global flags applying to this object.

        Notes
        -----
        This method returns a new object that's a view on the same data
        as the input. Mutating the input or the output values will be reflected
        in the other.

        This method is intended to be used in method chains.

        "Flags" differ from "metadata". Flags reflect properties of the
        pandas object (the Series or DataFrame). Metadata refer to properties
        of the dataset, and should be stored in :attr:`DataFrame.attrs`.

        Examples
        --------
        >>> df = pd.DataFrame({"A": [1, 2]})
        >>> df.flags.allows_duplicate_labels
        True
        >>> df2 = df.set_flags(allows_duplicate_labels=False)
        >>> df2.flags.allows_duplicate_labels
        False
        """
        df = self.copy(deep=copy)
        if allows_duplicate_labels is not None:
            df.flags["allows_duplicate_labels"] = allows_duplicate_labels
        return df

    @final
    @classmethod
    def _validate_dtype(cls, dtype) -> DtypeObj | None:
        """validate the passed dtype"""
        if dtype is not None:
            dtype = pandas_dtype(dtype)

            # a compound dtype
            if dtype.kind == "V":
                raise NotImplementedError(
                    "compound dtypes are not implemented "
                    f"in the {cls.__name__} constructor"
                )

        return dtype

    # ----------------------------------------------------------------------
    # Construction

    @property
    def _constructor(self: NDFrameT) -> Callable[..., NDFrameT]:
        """
        Used when a manipulation result has the same dimensions as the
        original.
        """
        raise AbstractMethodError(self)

    # ----------------------------------------------------------------------
    # Internals

    @final
    @property
    def _data(self):
        # GH#33054 retained because some downstream packages uses this,
        #  e.g. fastparquet
        return self._mgr

    # ----------------------------------------------------------------------
    # Axis
    _stat_axis_number = 0
    _stat_axis_name = "index"
    _AXIS_ORDERS: list[str]
    _AXIS_TO_AXIS_NUMBER: dict[Axis, int] = {0: 0, "index": 0, "rows": 0}
    _info_axis_number: int
    _info_axis_name: str
    _AXIS_LEN: int

    @property
    def _AXIS_NUMBERS(self) -> dict[str, int]:
        """.. deprecated:: 1.1.0"""
        warnings.warn(
            "_AXIS_NUMBERS has been deprecated.",
            FutureWarning,
            stacklevel=find_stack_level(inspect.currentframe()),
        )
        return {"index": 0}

    @property
    def _AXIS_NAMES(self) -> dict[int, str]:
        """.. deprecated:: 1.1.0"""
        level = self.ndim + 1
        warnings.warn(
            "_AXIS_NAMES has been deprecated.", FutureWarning, stacklevel=level
        )
        return {0: "index"}

    @final
    def _construct_axes_dict(self, axes=None, **kwargs):
        """Return an axes dictionary for myself."""
        d = {a: self._get_axis(a) for a in (axes or self._AXIS_ORDERS)}
        d.update(kwargs)
        return d

    @final
    @classmethod
    def _construct_axes_from_arguments(
        cls, args, kwargs, require_all: bool_t = False, sentinel=None
    ):
        """
        Construct and returns axes if supplied in args/kwargs.

        If require_all, raise if all axis arguments are not supplied
        return a tuple of (axes, kwargs).

        sentinel specifies the default parameter when an axis is not
        supplied; useful to distinguish when a user explicitly passes None
        in scenarios where None has special meaning.
        """
        # construct the args
        args = list(args)
        for a in cls._AXIS_ORDERS:

            # look for a argument by position
            if a not in kwargs:
                try:
                    kwargs[a] = args.pop(0)
                except IndexError as err:
                    if require_all:
                        raise TypeError(
                            "not enough/duplicate arguments specified!"
                        ) from err

        axes = {a: kwargs.pop(a, sentinel) for a in cls._AXIS_ORDERS}
        return axes, kwargs

    @final
    @classmethod
    def _get_axis_number(cls, axis: Axis) -> int:
        try:
            return cls._AXIS_TO_AXIS_NUMBER[axis]
        except KeyError:
            raise ValueError(f"No axis named {axis} for object type {cls.__name__}")

    @final
    @classmethod
    def _get_axis_name(cls, axis: Axis) -> str:
        axis_number = cls._get_axis_number(axis)
        return cls._AXIS_ORDERS[axis_number]

    @final
    def _get_axis(self, axis: Axis) -> Index:
        axis_number = self._get_axis_number(axis)
        assert axis_number in {0, 1}
        return self.index if axis_number == 0 else self.columns

    @final
    @classmethod
    def _get_block_manager_axis(cls, axis: Axis) -> int:
        """Map the axis to the block_manager axis."""
        axis = cls._get_axis_number(axis)
        ndim = cls._AXIS_LEN
        if ndim == 2:
            # i.e. DataFrame
            return 1 - axis
        return axis

    @final
    def _get_axis_resolvers(self, axis: str) -> dict[str, Series | MultiIndex]:
        # index or columns
        axis_index = getattr(self, axis)
        d = {}
        prefix = axis[0]

        for i, name in enumerate(axis_index.names):
            if name is not None:
                key = level = name
            else:
                # prefix with 'i' or 'c' depending on the input axis
                # e.g., you must do ilevel_0 for the 0th level of an unnamed
                # multiiindex
                key = f"{prefix}level_{i}"
                level = i

            level_values = axis_index.get_level_values(level)
            s = level_values.to_series()
            s.index = axis_index
            d[key] = s

        # put the index/columns itself in the dict
        if isinstance(axis_index, MultiIndex):
            dindex = axis_index
        else:
            dindex = axis_index.to_series()

        d[axis] = dindex
        return d

    @final
    def _get_index_resolvers(self) -> dict[Hashable, Series | MultiIndex]:
        from pandas.core.computation.parsing import clean_column_name

        d: dict[str, Series | MultiIndex] = {}
        for axis_name in self._AXIS_ORDERS:
            d.update(self._get_axis_resolvers(axis_name))

        return {clean_column_name(k): v for k, v in d.items() if not isinstance(k, int)}

    @final
    def _get_cleaned_column_resolvers(self) -> dict[Hashable, Series]:
        """
        Return the special character free column resolvers of a dataframe.

        Column names with special characters are 'cleaned up' so that they can
        be referred to by backtick quoting.
        Used in :meth:`DataFrame.eval`.
        """
        from pandas.core.computation.parsing import clean_column_name

        if isinstance(self, ABCSeries):
            return {clean_column_name(self.name): self}

        return {
            clean_column_name(k): v for k, v in self.items() if not isinstance(k, int)
        }

    @property
    def _info_axis(self) -> Index:
        return getattr(self, self._info_axis_name)

    @property
    def _stat_axis(self) -> Index:
        return getattr(self, self._stat_axis_name)

    @property
    def shape(self) -> tuple[int, ...]:
        """
        Return a tuple of axis dimensions
        """
        return tuple(len(self._get_axis(a)) for a in self._AXIS_ORDERS)

    @property
    def axes(self) -> list[Index]:
        """
        Return index label(s) of the internal NDFrame
        """
        # we do it this way because if we have reversed axes, then
        # the block manager shows then reversed
        return [self._get_axis(a) for a in self._AXIS_ORDERS]

    @property
    def ndim(self) -> int:
        """
        Return an int representing the number of axes / array dimensions.

        Return 1 if Series. Otherwise return 2 if DataFrame.

        See Also
        --------
        ndarray.ndim : Number of array dimensions.

        Examples
        --------
        >>> s = pd.Series({'a': 1, 'b': 2, 'c': 3})
        >>> s.ndim
        1

        >>> df = pd.DataFrame({'col1': [1, 2], 'col2': [3, 4]})
        >>> df.ndim
        2
        """
        return self._mgr.ndim

    @property
    def size(self) -> int:
        """
        Return an int representing the number of elements in this object.

        Return the number of rows if Series. Otherwise return the number of
        rows times number of columns if DataFrame.

        See Also
        --------
        ndarray.size : Number of elements in the array.

        Examples
        --------
        >>> s = pd.Series({'a': 1, 'b': 2, 'c': 3})
        >>> s.size
        3

        >>> df = pd.DataFrame({'col1': [1, 2], 'col2': [3, 4]})
        >>> df.size
        4
        """
        return np.prod(self.shape)

    @overload
    def set_axis(
        self: NDFrameT,
        labels,
        *,
        axis: Axis = ...,
        inplace: Literal[False] | lib.NoDefault = ...,
        copy: bool_t | lib.NoDefault = ...,
    ) -> NDFrameT:
        ...

    @overload
    def set_axis(
        self,
        labels,
        *,
        axis: Axis = ...,
        inplace: Literal[True],
        copy: bool_t | lib.NoDefault = ...,
    ) -> None:
        ...

    @overload
    def set_axis(
        self: NDFrameT,
        labels,
        *,
        axis: Axis = ...,
        inplace: bool_t | lib.NoDefault = ...,
        copy: bool_t | lib.NoDefault = ...,
    ) -> NDFrameT | None:
        ...

    @deprecate_nonkeyword_arguments(version=None, allowed_args=["self", "labels"])
    def set_axis(
        self: NDFrameT,
        labels,
        axis: Axis = 0,
        inplace: bool_t | lib.NoDefault = lib.no_default,
        *,
        copy: bool_t | lib.NoDefault = lib.no_default,
    ) -> NDFrameT | None:
        """
        Assign desired index to given axis.

        Indexes for%(extended_summary_sub)s row labels can be changed by assigning
        a list-like or Index.

        Parameters
        ----------
        labels : list-like, Index
            The values for the new index.

        axis : %(axes_single_arg)s, default 0
            The axis to update. The value 0 identifies the rows. For `Series`
            this parameter is unused and defaults to 0.

        inplace : bool, default False
            Whether to return a new %(klass)s instance.

            .. deprecated:: 1.5.0

        copy : bool, default True
            Whether to make a copy of the underlying data.

            .. versionadded:: 1.5.0

        Returns
        -------
        renamed : %(klass)s or None
            An object of type %(klass)s or None if ``inplace=True``.

        See Also
        --------
        %(klass)s.rename_axis : Alter the name of the index%(see_also_sub)s.
        """
        if inplace is not lib.no_default:
            warnings.warn(
                f"{type(self).__name__}.set_axis 'inplace' keyword is deprecated "
                "and will be removed in a future version. Use "
                "`obj = obj.set_axis(..., copy=False)` instead",
                FutureWarning,
                stacklevel=find_stack_level(inspect.currentframe()),
            )
        else:
            inplace = False

        if inplace:
            if copy is True:
                raise ValueError("Cannot specify both inplace=True and copy=True")
            copy = False
        elif copy is lib.no_default:
            copy = True

        self._check_inplace_and_allows_duplicate_labels(inplace)
        return self._set_axis_nocheck(labels, axis, inplace, copy=copy)

    @final
    def _set_axis_nocheck(self, labels, axis: Axis, inplace: bool_t, copy: bool_t):
        if inplace:
            setattr(self, self._get_axis_name(axis), labels)
        else:
            # With copy=False, we create a new object but don't copy the
            #  underlying data.
            obj = self.copy(deep=copy)
            setattr(obj, obj._get_axis_name(axis), labels)
            return obj

    def _set_axis(self, axis: int, labels: AnyArrayLike | list) -> None:
        labels = ensure_index(labels)
        self._mgr.set_axis(axis, labels)
        self._clear_item_cache()

    @final
    def swapaxes(
        self: NDFrameT, axis1: Axis, axis2: Axis, copy: bool_t = True
    ) -> NDFrameT:
        """
        Interchange axes and swap values axes appropriately.

        Returns
        -------
        y : same as input
        """
        i = self._get_axis_number(axis1)
        j = self._get_axis_number(axis2)

        if i == j:
            if copy:
                return self.copy()
            return self

        mapping = {i: j, j: i}

        new_axes = (self._get_axis(mapping.get(k, k)) for k in range(self._AXIS_LEN))
        new_values = self.values.swapaxes(i, j)
        if copy:
            new_values = new_values.copy()

        return self._constructor(
            new_values,
            *new_axes,
        ).__finalize__(self, method="swapaxes")

    @final
    @doc(klass=_shared_doc_kwargs["klass"])
    def droplevel(
        self: NDFrameT, level: IndexLabel, axis: Axis = 0, copy: bool_t = True
    ) -> NDFrameT:
        """
        Return {klass} with requested index / column level(s) removed.

        Parameters
        ----------
        level : int, str, or list-like
            If a string is given, must be the name of a level
            If list-like, elements must be names or positional indexes
            of levels.

        axis : {{0 or 'index', 1 or 'columns'}}, default 0
            Axis along which the level(s) is removed:

            * 0 or 'index': remove level(s) in column.
            * 1 or 'columns': remove level(s) in row.

            For `Series` this parameter is unused and defaults to 0.

        copy : bool, default True
            Whether to make a copy of the underlying data.

            .. versionadded:: 1.5.0

        Returns
        -------
        {klass}
            {klass} with requested index / column level(s) removed.

        Examples
        --------
        >>> df = pd.DataFrame([
        ...     [1, 2, 3, 4],
        ...     [5, 6, 7, 8],
        ...     [9, 10, 11, 12]
        ... ]).set_index([0, 1]).rename_axis(['a', 'b'])

        >>> df.columns = pd.MultiIndex.from_tuples([
        ...     ('c', 'e'), ('d', 'f')
        ... ], names=['level_1', 'level_2'])

        >>> df
        level_1   c   d
        level_2   e   f
        a b
        1 2      3   4
        5 6      7   8
        9 10    11  12

        >>> df.droplevel('a')
        level_1   c   d
        level_2   e   f
        b
        2        3   4
        6        7   8
        10      11  12

        >>> df.droplevel('level_2', axis=1)
        level_1   c   d
        a b
        1 2      3   4
        5 6      7   8
        9 10    11  12
        """
        labels = self._get_axis(axis)
        new_labels = labels.droplevel(level)
<<<<<<< HEAD
        return self.set_axis(new_labels, axis=axis, copy=copy)
=======
        return self.set_axis(new_labels, axis=axis)
>>>>>>> 157a65ed

    def pop(self, item: Hashable) -> Series | Any:
        result = self[item]
        del self[item]

        return result

    @final
    def squeeze(self, axis=None):
        """
        Squeeze 1 dimensional axis objects into scalars.

        Series or DataFrames with a single element are squeezed to a scalar.
        DataFrames with a single column or a single row are squeezed to a
        Series. Otherwise the object is unchanged.

        This method is most useful when you don't know if your
        object is a Series or DataFrame, but you do know it has just a single
        column. In that case you can safely call `squeeze` to ensure you have a
        Series.

        Parameters
        ----------
        axis : {0 or 'index', 1 or 'columns', None}, default None
            A specific axis to squeeze. By default, all length-1 axes are
            squeezed. For `Series` this parameter is unused and defaults to `None`.

        Returns
        -------
        DataFrame, Series, or scalar
            The projection after squeezing `axis` or all the axes.

        See Also
        --------
        Series.iloc : Integer-location based indexing for selecting scalars.
        DataFrame.iloc : Integer-location based indexing for selecting Series.
        Series.to_frame : Inverse of DataFrame.squeeze for a
            single-column DataFrame.

        Examples
        --------
        >>> primes = pd.Series([2, 3, 5, 7])

        Slicing might produce a Series with a single value:

        >>> even_primes = primes[primes % 2 == 0]
        >>> even_primes
        0    2
        dtype: int64

        >>> even_primes.squeeze()
        2

        Squeezing objects with more than one value in every axis does nothing:

        >>> odd_primes = primes[primes % 2 == 1]
        >>> odd_primes
        1    3
        2    5
        3    7
        dtype: int64

        >>> odd_primes.squeeze()
        1    3
        2    5
        3    7
        dtype: int64

        Squeezing is even more effective when used with DataFrames.

        >>> df = pd.DataFrame([[1, 2], [3, 4]], columns=['a', 'b'])
        >>> df
           a  b
        0  1  2
        1  3  4

        Slicing a single column will produce a DataFrame with the columns
        having only one value:

        >>> df_a = df[['a']]
        >>> df_a
           a
        0  1
        1  3

        So the columns can be squeezed down, resulting in a Series:

        >>> df_a.squeeze('columns')
        0    1
        1    3
        Name: a, dtype: int64

        Slicing a single row from a single column will produce a single
        scalar DataFrame:

        >>> df_0a = df.loc[df.index < 1, ['a']]
        >>> df_0a
           a
        0  1

        Squeezing the rows produces a single scalar Series:

        >>> df_0a.squeeze('rows')
        a    1
        Name: 0, dtype: int64

        Squeezing all axes will project directly into a scalar:

        >>> df_0a.squeeze()
        1
        """
        axis = range(self._AXIS_LEN) if axis is None else (self._get_axis_number(axis),)
        return self.iloc[
            tuple(
                0 if i in axis and len(a) == 1 else slice(None)
                for i, a in enumerate(self.axes)
            )
        ]

    # ----------------------------------------------------------------------
    # Rename

    def _rename(
        self: NDFrameT,
        mapper: Renamer | None = None,
        *,
        index: Renamer | None = None,
        columns: Renamer | None = None,
        axis: Axis | None = None,
        copy: bool_t = True,
        inplace: bool_t = False,
        level: Level | None = None,
        errors: str = "ignore",
    ) -> NDFrameT | None:
        # called by Series.rename and DataFrame.rename

        if mapper is None and index is None and columns is None:
            raise TypeError("must pass an index to rename")

        if index is not None or columns is not None:
            if axis is not None:
                raise TypeError(
                    "Cannot specify both 'axis' and any of 'index' or 'columns'"
                )
            elif mapper is not None:
                raise TypeError(
                    "Cannot specify both 'mapper' and any of 'index' or 'columns'"
                )
        else:
            # use the mapper argument
            if axis and self._get_axis_number(axis) == 1:
                columns = mapper
            else:
                index = mapper

        self._check_inplace_and_allows_duplicate_labels(inplace)
        result = self if inplace else self.copy(deep=copy)

        for axis_no, replacements in enumerate((index, columns)):
            if replacements is None:
                continue

            ax = self._get_axis(axis_no)
            f = com.get_rename_function(replacements)

            if level is not None:
                level = ax._get_level_number(level)

            # GH 13473
            if not callable(replacements):
                if ax._is_multi and level is not None:
                    indexer = ax.get_level_values(level).get_indexer_for(replacements)
                else:
                    indexer = ax.get_indexer_for(replacements)

                if errors == "raise" and len(indexer[indexer == -1]):
                    missing_labels = [
                        label
                        for index, label in enumerate(replacements)
                        if indexer[index] == -1
                    ]
                    raise KeyError(f"{missing_labels} not found in axis")

            new_index = ax._transform_index(f, level=level)
            result._set_axis_nocheck(new_index, axis=axis_no, inplace=True, copy=False)
            result._clear_item_cache()

        if inplace:
            self._update_inplace(result)
            return None
        else:
            return result.__finalize__(self, method="rename")

    @overload
    def rename_axis(
        self: NDFrameT,
        mapper: IndexLabel | lib.NoDefault = ...,
        *,
        inplace: Literal[False] = ...,
        **kwargs,
    ) -> NDFrameT:
        ...

    @overload
    def rename_axis(
        self,
        mapper: IndexLabel | lib.NoDefault = ...,
        *,
        inplace: Literal[True],
        **kwargs,
    ) -> None:
        ...

    @overload
    def rename_axis(
        self: NDFrameT,
        mapper: IndexLabel | lib.NoDefault = ...,
        *,
        inplace: bool_t = ...,
        **kwargs,
    ) -> NDFrameT | None:
        ...

    @rewrite_axis_style_signature("mapper", [("copy", True)])
    @deprecate_nonkeyword_arguments(version=None, allowed_args=["self", "mapper"])
    def rename_axis(
        self: NDFrameT,
        mapper: IndexLabel | lib.NoDefault = lib.no_default,
        inplace: bool_t = False,
        **kwargs,
    ) -> NDFrameT | None:
        """
        Set the name of the axis for the index or columns.

        Parameters
        ----------
        mapper : scalar, list-like, optional
            Value to set the axis name attribute.
        index, columns : scalar, list-like, dict-like or function, optional
            A scalar, list-like, dict-like or functions transformations to
            apply to that axis' values.
            Note that the ``columns`` parameter is not allowed if the
            object is a Series. This parameter only apply for DataFrame
            type objects.

            Use either ``mapper`` and ``axis`` to
            specify the axis to target with ``mapper``, or ``index``
            and/or ``columns``.
        axis : {0 or 'index', 1 or 'columns'}, default 0
            The axis to rename. For `Series` this parameter is unused and defaults to 0.
        copy : bool, default True
            Also copy underlying data.
        inplace : bool, default False
            Modifies the object directly, instead of creating a new Series
            or DataFrame.

        Returns
        -------
        Series, DataFrame, or None
            The same type as the caller or None if ``inplace=True``.

        See Also
        --------
        Series.rename : Alter Series index labels or name.
        DataFrame.rename : Alter DataFrame index labels or name.
        Index.rename : Set new names on index.

        Notes
        -----
        ``DataFrame.rename_axis`` supports two calling conventions

        * ``(index=index_mapper, columns=columns_mapper, ...)``
        * ``(mapper, axis={'index', 'columns'}, ...)``

        The first calling convention will only modify the names of
        the index and/or the names of the Index object that is the columns.
        In this case, the parameter ``copy`` is ignored.

        The second calling convention will modify the names of the
        corresponding index if mapper is a list or a scalar.
        However, if mapper is dict-like or a function, it will use the
        deprecated behavior of modifying the axis *labels*.

        We *highly* recommend using keyword arguments to clarify your
        intent.

        Examples
        --------
        **Series**

        >>> s = pd.Series(["dog", "cat", "monkey"])
        >>> s
        0       dog
        1       cat
        2    monkey
        dtype: object
        >>> s.rename_axis("animal")
        animal
        0    dog
        1    cat
        2    monkey
        dtype: object

        **DataFrame**

        >>> df = pd.DataFrame({"num_legs": [4, 4, 2],
        ...                    "num_arms": [0, 0, 2]},
        ...                   ["dog", "cat", "monkey"])
        >>> df
                num_legs  num_arms
        dog            4         0
        cat            4         0
        monkey         2         2
        >>> df = df.rename_axis("animal")
        >>> df
                num_legs  num_arms
        animal
        dog            4         0
        cat            4         0
        monkey         2         2
        >>> df = df.rename_axis("limbs", axis="columns")
        >>> df
        limbs   num_legs  num_arms
        animal
        dog            4         0
        cat            4         0
        monkey         2         2

        **MultiIndex**

        >>> df.index = pd.MultiIndex.from_product([['mammal'],
        ...                                        ['dog', 'cat', 'monkey']],
        ...                                       names=['type', 'name'])
        >>> df
        limbs          num_legs  num_arms
        type   name
        mammal dog            4         0
               cat            4         0
               monkey         2         2

        >>> df.rename_axis(index={'type': 'class'})
        limbs          num_legs  num_arms
        class  name
        mammal dog            4         0
               cat            4         0
               monkey         2         2

        >>> df.rename_axis(columns=str.upper)
        LIMBS          num_legs  num_arms
        type   name
        mammal dog            4         0
               cat            4         0
               monkey         2         2
        """
        kwargs["inplace"] = inplace
        axes, kwargs = self._construct_axes_from_arguments(
            (), kwargs, sentinel=lib.no_default
        )
        copy = kwargs.pop("copy", True)
        inplace = kwargs.pop("inplace", False)
        axis = kwargs.pop("axis", 0)
        if axis is not None:
            axis = self._get_axis_number(axis)

        if kwargs:
            raise TypeError(
                "rename_axis() got an unexpected keyword "
                f'argument "{list(kwargs.keys())[0]}"'
            )

        inplace = validate_bool_kwarg(inplace, "inplace")

        if mapper is not lib.no_default:
            # Use v0.23 behavior if a scalar or list
            non_mapper = is_scalar(mapper) or (
                is_list_like(mapper) and not is_dict_like(mapper)
            )
            if non_mapper:
                return self._set_axis_name(mapper, axis=axis, inplace=inplace)
            else:
                raise ValueError("Use `.rename` to alter labels with a mapper.")
        else:
            # Use new behavior.  Means that index and/or columns
            # is specified
            result = self if inplace else self.copy(deep=copy)

            for axis in range(self._AXIS_LEN):
                v = axes.get(self._get_axis_name(axis))
                if v is lib.no_default:
                    continue
                non_mapper = is_scalar(v) or (is_list_like(v) and not is_dict_like(v))
                if non_mapper:
                    newnames = v
                else:
                    f = com.get_rename_function(v)
                    curnames = self._get_axis(axis).names
                    newnames = [f(name) for name in curnames]
                result._set_axis_name(newnames, axis=axis, inplace=True)
            if not inplace:
                return result
            return None

    @final
    def _set_axis_name(self, name, axis=0, inplace=False):
        """
        Set the name(s) of the axis.

        Parameters
        ----------
        name : str or list of str
            Name(s) to set.
        axis : {0 or 'index', 1 or 'columns'}, default 0
            The axis to set the label. The value 0 or 'index' specifies index,
            and the value 1 or 'columns' specifies columns.
        inplace : bool, default False
            If `True`, do operation inplace and return None.

        Returns
        -------
        Series, DataFrame, or None
            The same type as the caller or `None` if `inplace` is `True`.

        See Also
        --------
        DataFrame.rename : Alter the axis labels of :class:`DataFrame`.
        Series.rename : Alter the index labels or set the index name
            of :class:`Series`.
        Index.rename : Set the name of :class:`Index` or :class:`MultiIndex`.

        Examples
        --------
        >>> df = pd.DataFrame({"num_legs": [4, 4, 2]},
        ...                   ["dog", "cat", "monkey"])
        >>> df
                num_legs
        dog            4
        cat            4
        monkey         2
        >>> df._set_axis_name("animal")
                num_legs
        animal
        dog            4
        cat            4
        monkey         2
        >>> df.index = pd.MultiIndex.from_product(
        ...                [["mammal"], ['dog', 'cat', 'monkey']])
        >>> df._set_axis_name(["type", "name"])
                       num_legs
        type   name
        mammal dog        4
               cat        4
               monkey     2
        """
        axis = self._get_axis_number(axis)
        idx = self._get_axis(axis).set_names(name)

        inplace = validate_bool_kwarg(inplace, "inplace")
        renamed = self if inplace else self.copy()
        if axis == 0:
            renamed.index = idx
        else:
            renamed.columns = idx

        if not inplace:
            return renamed

    # ----------------------------------------------------------------------
    # Comparison Methods

    @final
    def _indexed_same(self, other) -> bool_t:
        return all(
            self._get_axis(a).equals(other._get_axis(a)) for a in self._AXIS_ORDERS
        )

    @final
    def equals(self, other: object) -> bool_t:
        """
        Test whether two objects contain the same elements.

        This function allows two Series or DataFrames to be compared against
        each other to see if they have the same shape and elements. NaNs in
        the same location are considered equal.

        The row/column index do not need to have the same type, as long
        as the values are considered equal. Corresponding columns must be of
        the same dtype.

        Parameters
        ----------
        other : Series or DataFrame
            The other Series or DataFrame to be compared with the first.

        Returns
        -------
        bool
            True if all elements are the same in both objects, False
            otherwise.

        See Also
        --------
        Series.eq : Compare two Series objects of the same length
            and return a Series where each element is True if the element
            in each Series is equal, False otherwise.
        DataFrame.eq : Compare two DataFrame objects of the same shape and
            return a DataFrame where each element is True if the respective
            element in each DataFrame is equal, False otherwise.
        testing.assert_series_equal : Raises an AssertionError if left and
            right are not equal. Provides an easy interface to ignore
            inequality in dtypes, indexes and precision among others.
        testing.assert_frame_equal : Like assert_series_equal, but targets
            DataFrames.
        numpy.array_equal : Return True if two arrays have the same shape
            and elements, False otherwise.

        Examples
        --------
        >>> df = pd.DataFrame({1: [10], 2: [20]})
        >>> df
            1   2
        0  10  20

        DataFrames df and exactly_equal have the same types and values for
        their elements and column labels, which will return True.

        >>> exactly_equal = pd.DataFrame({1: [10], 2: [20]})
        >>> exactly_equal
            1   2
        0  10  20
        >>> df.equals(exactly_equal)
        True

        DataFrames df and different_column_type have the same element
        types and values, but have different types for the column labels,
        which will still return True.

        >>> different_column_type = pd.DataFrame({1.0: [10], 2.0: [20]})
        >>> different_column_type
           1.0  2.0
        0   10   20
        >>> df.equals(different_column_type)
        True

        DataFrames df and different_data_type have different types for the
        same values for their elements, and will return False even though
        their column labels are the same values and types.

        >>> different_data_type = pd.DataFrame({1: [10.0], 2: [20.0]})
        >>> different_data_type
              1     2
        0  10.0  20.0
        >>> df.equals(different_data_type)
        False
        """
        if not (isinstance(other, type(self)) or isinstance(self, type(other))):
            return False
        other = cast(NDFrame, other)
        return self._mgr.equals(other._mgr)

    # -------------------------------------------------------------------------
    # Unary Methods

    @final
    def __neg__(self: NDFrameT) -> NDFrameT:
        def blk_func(values: ArrayLike):
            if is_bool_dtype(values.dtype):
                # error: Argument 1 to "inv" has incompatible type "Union
                # [ExtensionArray, ndarray[Any, Any]]"; expected
                # "_SupportsInversion[ndarray[Any, dtype[bool_]]]"
                return operator.inv(values)  # type: ignore[arg-type]
            else:
                # error: Argument 1 to "neg" has incompatible type "Union
                # [ExtensionArray, ndarray[Any, Any]]"; expected
                # "_SupportsNeg[ndarray[Any, dtype[Any]]]"
                return operator.neg(values)  # type: ignore[arg-type]

        new_data = self._mgr.apply(blk_func)
        res = self._constructor(new_data)
        return res.__finalize__(self, method="__neg__")

    @final
    def __pos__(self: NDFrameT) -> NDFrameT:
        def blk_func(values: ArrayLike):
            if is_bool_dtype(values.dtype):
                return values.copy()
            else:
                # error: Argument 1 to "pos" has incompatible type "Union
                # [ExtensionArray, ndarray[Any, Any]]"; expected
                # "_SupportsPos[ndarray[Any, dtype[Any]]]"
                return operator.pos(values)  # type: ignore[arg-type]

        new_data = self._mgr.apply(blk_func)
        res = self._constructor(new_data)
        return res.__finalize__(self, method="__pos__")

    @final
    def __invert__(self: NDFrameT) -> NDFrameT:
        if not self.size:
            # inv fails with 0 len
            return self

        new_data = self._mgr.apply(operator.invert)
        return self._constructor(new_data).__finalize__(self, method="__invert__")

    @final
    def __nonzero__(self) -> NoReturn:
        raise ValueError(
            f"The truth value of a {type(self).__name__} is ambiguous. "
            "Use a.empty, a.bool(), a.item(), a.any() or a.all()."
        )

    __bool__ = __nonzero__

    @final
    def bool(self) -> bool_t:
        """
        Return the bool of a single element Series or DataFrame.

        This must be a boolean scalar value, either True or False. It will raise a
        ValueError if the Series or DataFrame does not have exactly 1 element, or that
        element is not boolean (integer values 0 and 1 will also raise an exception).

        Returns
        -------
        bool
            The value in the Series or DataFrame.

        See Also
        --------
        Series.astype : Change the data type of a Series, including to boolean.
        DataFrame.astype : Change the data type of a DataFrame, including to boolean.
        numpy.bool_ : NumPy boolean data type, used by pandas for boolean values.

        Examples
        --------
        The method will only work for single element objects with a boolean value:

        >>> pd.Series([True]).bool()
        True
        >>> pd.Series([False]).bool()
        False

        >>> pd.DataFrame({'col': [True]}).bool()
        True
        >>> pd.DataFrame({'col': [False]}).bool()
        False
        """
        v = self.squeeze()
        if isinstance(v, (bool, np.bool_)):
            return bool(v)
        elif is_scalar(v):
            raise ValueError(
                "bool cannot act on a non-boolean single element "
                f"{type(self).__name__}"
            )

        self.__nonzero__()
        # for mypy (__nonzero__ raises)
        return True

    @final
    def abs(self: NDFrameT) -> NDFrameT:
        """
        Return a Series/DataFrame with absolute numeric value of each element.

        This function only applies to elements that are all numeric.

        Returns
        -------
        abs
            Series/DataFrame containing the absolute value of each element.

        See Also
        --------
        numpy.absolute : Calculate the absolute value element-wise.

        Notes
        -----
        For ``complex`` inputs, ``1.2 + 1j``, the absolute value is
        :math:`\\sqrt{ a^2 + b^2 }`.

        Examples
        --------
        Absolute numeric values in a Series.

        >>> s = pd.Series([-1.10, 2, -3.33, 4])
        >>> s.abs()
        0    1.10
        1    2.00
        2    3.33
        3    4.00
        dtype: float64

        Absolute numeric values in a Series with complex numbers.

        >>> s = pd.Series([1.2 + 1j])
        >>> s.abs()
        0    1.56205
        dtype: float64

        Absolute numeric values in a Series with a Timedelta element.

        >>> s = pd.Series([pd.Timedelta('1 days')])
        >>> s.abs()
        0   1 days
        dtype: timedelta64[ns]

        Select rows with data closest to certain value using argsort (from
        `StackOverflow <https://stackoverflow.com/a/17758115>`__).

        >>> df = pd.DataFrame({
        ...     'a': [4, 5, 6, 7],
        ...     'b': [10, 20, 30, 40],
        ...     'c': [100, 50, -30, -50]
        ... })
        >>> df
             a    b    c
        0    4   10  100
        1    5   20   50
        2    6   30  -30
        3    7   40  -50
        >>> df.loc[(df.c - 43).abs().argsort()]
             a    b    c
        1    5   20   50
        0    4   10  100
        2    6   30  -30
        3    7   40  -50
        """
        res_mgr = self._mgr.apply(np.abs)
        return self._constructor(res_mgr).__finalize__(self, name="abs")

    @final
    def __abs__(self: NDFrameT) -> NDFrameT:
        return self.abs()

    @final
    def __round__(self: NDFrameT, decimals: int = 0) -> NDFrameT:
        return self.round(decimals).__finalize__(self, method="__round__")

    # -------------------------------------------------------------------------
    # Label or Level Combination Helpers
    #
    # A collection of helper methods for DataFrame/Series operations that
    # accept a combination of column/index labels and levels.  All such
    # operations should utilize/extend these methods when possible so that we
    # have consistent precedence and validation logic throughout the library.

    @final
    def _is_level_reference(self, key: Level, axis=0) -> bool_t:
        """
        Test whether a key is a level reference for a given axis.

        To be considered a level reference, `key` must be a string that:
          - (axis=0): Matches the name of an index level and does NOT match
            a column label.
          - (axis=1): Matches the name of a column level and does NOT match
            an index label.

        Parameters
        ----------
        key : Hashable
            Potential level name for the given axis
        axis : int, default 0
            Axis that levels are associated with (0 for index, 1 for columns)

        Returns
        -------
        is_level : bool
        """
        axis = self._get_axis_number(axis)

        return (
            key is not None
            and is_hashable(key)
            and key in self.axes[axis].names
            and not self._is_label_reference(key, axis=axis)
        )

    @final
    def _is_label_reference(self, key: Level, axis=0) -> bool_t:
        """
        Test whether a key is a label reference for a given axis.

        To be considered a label reference, `key` must be a string that:
          - (axis=0): Matches a column label
          - (axis=1): Matches an index label

        Parameters
        ----------
        key : Hashable
            Potential label name, i.e. Index entry.
        axis : int, default 0
            Axis perpendicular to the axis that labels are associated with
            (0 means search for column labels, 1 means search for index labels)

        Returns
        -------
        is_label: bool
        """
        axis = self._get_axis_number(axis)
        other_axes = (ax for ax in range(self._AXIS_LEN) if ax != axis)

        return (
            key is not None
            and is_hashable(key)
            and any(key in self.axes[ax] for ax in other_axes)
        )

    @final
    def _is_label_or_level_reference(self, key: Level, axis: int = 0) -> bool_t:
        """
        Test whether a key is a label or level reference for a given axis.

        To be considered either a label or a level reference, `key` must be a
        string that:
          - (axis=0): Matches a column label or an index level
          - (axis=1): Matches an index label or a column level

        Parameters
        ----------
        key : Hashable
            Potential label or level name
        axis : int, default 0
            Axis that levels are associated with (0 for index, 1 for columns)

        Returns
        -------
        bool
        """
        return self._is_level_reference(key, axis=axis) or self._is_label_reference(
            key, axis=axis
        )

    @final
    def _check_label_or_level_ambiguity(self, key: Level, axis: int = 0) -> None:
        """
        Check whether `key` is ambiguous.

        By ambiguous, we mean that it matches both a level of the input
        `axis` and a label of the other axis.

        Parameters
        ----------
        key : Hashable
            Label or level name.
        axis : int, default 0
            Axis that levels are associated with (0 for index, 1 for columns).

        Raises
        ------
        ValueError: `key` is ambiguous
        """

        axis = self._get_axis_number(axis)
        other_axes = (ax for ax in range(self._AXIS_LEN) if ax != axis)

        if (
            key is not None
            and is_hashable(key)
            and key in self.axes[axis].names
            and any(key in self.axes[ax] for ax in other_axes)
        ):

            # Build an informative and grammatical warning
            level_article, level_type = (
                ("an", "index") if axis == 0 else ("a", "column")
            )

            label_article, label_type = (
                ("a", "column") if axis == 0 else ("an", "index")
            )

            msg = (
                f"'{key}' is both {level_article} {level_type} level and "
                f"{label_article} {label_type} label, which is ambiguous."
            )
            raise ValueError(msg)

    @final
    def _get_label_or_level_values(self, key: Level, axis: int = 0) -> ArrayLike:
        """
        Return a 1-D array of values associated with `key`, a label or level
        from the given `axis`.

        Retrieval logic:
          - (axis=0): Return column values if `key` matches a column label.
            Otherwise return index level values if `key` matches an index
            level.
          - (axis=1): Return row values if `key` matches an index label.
            Otherwise return column level values if 'key' matches a column
            level

        Parameters
        ----------
        key : Hashable
            Label or level name.
        axis : int, default 0
            Axis that levels are associated with (0 for index, 1 for columns)

        Returns
        -------
        np.ndarray or ExtensionArray

        Raises
        ------
        KeyError
            if `key` matches neither a label nor a level
        ValueError
            if `key` matches multiple labels
        FutureWarning
            if `key` is ambiguous. This will become an ambiguity error in a
            future version
        """
        axis = self._get_axis_number(axis)
        other_axes = [ax for ax in range(self._AXIS_LEN) if ax != axis]

        if self._is_label_reference(key, axis=axis):
            self._check_label_or_level_ambiguity(key, axis=axis)
            values = self.xs(key, axis=other_axes[0])._values
        elif self._is_level_reference(key, axis=axis):
            # error: Incompatible types in assignment (expression has type "Union[
            # ExtensionArray, ndarray[Any, Any]]", variable has type "ndarray[Any,
            # Any]")
            values = (
                self.axes[axis]
                .get_level_values(key)  # type: ignore[assignment]
                ._values
            )
        else:
            raise KeyError(key)

        # Check for duplicates
        if values.ndim > 1:

            if other_axes and isinstance(self._get_axis(other_axes[0]), MultiIndex):
                multi_message = (
                    "\n"
                    "For a multi-index, the label must be a "
                    "tuple with elements corresponding to each level."
                )
            else:
                multi_message = ""

            label_axis_name = "column" if axis == 0 else "index"
            raise ValueError(
                f"The {label_axis_name} label '{key}' is not unique.{multi_message}"
            )

        return values

    @final
    def _drop_labels_or_levels(self, keys, axis: int = 0):
        """
        Drop labels and/or levels for the given `axis`.

        For each key in `keys`:
          - (axis=0): If key matches a column label then drop the column.
            Otherwise if key matches an index level then drop the level.
          - (axis=1): If key matches an index label then drop the row.
            Otherwise if key matches a column level then drop the level.

        Parameters
        ----------
        keys : str or list of str
            labels or levels to drop
        axis : int, default 0
            Axis that levels are associated with (0 for index, 1 for columns)

        Returns
        -------
        dropped: DataFrame

        Raises
        ------
        ValueError
            if any `keys` match neither a label nor a level
        """
        axis = self._get_axis_number(axis)

        # Validate keys
        keys = com.maybe_make_list(keys)
        invalid_keys = [
            k for k in keys if not self._is_label_or_level_reference(k, axis=axis)
        ]

        if invalid_keys:
            raise ValueError(
                "The following keys are not valid labels or "
                f"levels for axis {axis}: {invalid_keys}"
            )

        # Compute levels and labels to drop
        levels_to_drop = [k for k in keys if self._is_level_reference(k, axis=axis)]

        labels_to_drop = [k for k in keys if not self._is_level_reference(k, axis=axis)]

        # Perform copy upfront and then use inplace operations below.
        # This ensures that we always perform exactly one copy.
        # ``copy`` and/or ``inplace`` options could be added in the future.
        dropped = self.copy()

        if axis == 0:
            # Handle dropping index levels
            if levels_to_drop:
                dropped.reset_index(levels_to_drop, drop=True, inplace=True)

            # Handle dropping columns labels
            if labels_to_drop:
                dropped.drop(labels_to_drop, axis=1, inplace=True)
        else:
            # Handle dropping column levels
            if levels_to_drop:
                if isinstance(dropped.columns, MultiIndex):
                    # Drop the specified levels from the MultiIndex
                    dropped.columns = dropped.columns.droplevel(levels_to_drop)
                else:
                    # Drop the last level of Index by replacing with
                    # a RangeIndex
                    dropped.columns = RangeIndex(dropped.columns.size)

            # Handle dropping index labels
            if labels_to_drop:
                dropped.drop(labels_to_drop, axis=0, inplace=True)

        return dropped

    # ----------------------------------------------------------------------
    # Iteration

    # https://github.com/python/typeshed/issues/2148#issuecomment-520783318
    # Incompatible types in assignment (expression has type "None", base class
    # "object" defined the type as "Callable[[object], int]")
    __hash__: ClassVar[None]  # type: ignore[assignment]

    def __iter__(self):
        """
        Iterate over info axis.

        Returns
        -------
        iterator
            Info axis as iterator.
        """
        return iter(self._info_axis)

    # can we get a better explanation of this?
    def keys(self) -> Index:
        """
        Get the 'info axis' (see Indexing for more).

        This is index for Series, columns for DataFrame.

        Returns
        -------
        Index
            Info axis.
        """
        return self._info_axis

    def items(self):
        """
        Iterate over (label, values) on info axis

        This is index for Series and columns for DataFrame.

        Returns
        -------
        Generator
        """
        for h in self._info_axis:
            yield h, self[h]

    def __len__(self) -> int:
        """Returns length of info axis"""
        return len(self._info_axis)

    @final
    def __contains__(self, key) -> bool_t:
        """True if the key is in the info axis"""
        return key in self._info_axis

    @property
    def empty(self) -> bool_t:
        """
        Indicator whether Series/DataFrame is empty.

        True if Series/DataFrame is entirely empty (no items), meaning any of the
        axes are of length 0.

        Returns
        -------
        bool
            If Series/DataFrame is empty, return True, if not return False.

        See Also
        --------
        Series.dropna : Return series without null values.
        DataFrame.dropna : Return DataFrame with labels on given axis omitted
            where (all or any) data are missing.

        Notes
        -----
        If Series/DataFrame contains only NaNs, it is still not considered empty. See
        the example below.

        Examples
        --------
        An example of an actual empty DataFrame. Notice the index is empty:

        >>> df_empty = pd.DataFrame({'A' : []})
        >>> df_empty
        Empty DataFrame
        Columns: [A]
        Index: []
        >>> df_empty.empty
        True

        If we only have NaNs in our DataFrame, it is not considered empty! We
        will need to drop the NaNs to make the DataFrame empty:

        >>> df = pd.DataFrame({'A' : [np.nan]})
        >>> df
            A
        0 NaN
        >>> df.empty
        False
        >>> df.dropna().empty
        True

        >>> ser_empty = pd.Series({'A' : []})
        >>> ser_empty
        A    []
        dtype: object
        >>> ser_empty.empty
        False
        >>> ser_empty = pd.Series()
        >>> ser_empty.empty
        True
        """
        return any(len(self._get_axis(a)) == 0 for a in self._AXIS_ORDERS)

    # ----------------------------------------------------------------------
    # Array Interface

    # This is also set in IndexOpsMixin
    # GH#23114 Ensure ndarray.__op__(DataFrame) returns NotImplemented
    __array_priority__: int = 1000

    def __array__(self, dtype: npt.DTypeLike | None = None) -> np.ndarray:
        return np.asarray(self._values, dtype=dtype)

    def __array_wrap__(
        self,
        result: np.ndarray,
        context: tuple[Callable, tuple[Any, ...], int] | None = None,
    ):
        """
        Gets called after a ufunc and other functions.

        Parameters
        ----------
        result: np.ndarray
            The result of the ufunc or other function called on the NumPy array
            returned by __array__
        context: tuple of (func, tuple, int)
            This parameter is returned by ufuncs as a 3-element tuple: (name of the
            ufunc, arguments of the ufunc, domain of the ufunc), but is not set by
            other numpy functions.q

        Notes
        -----
        Series implements __array_ufunc_ so this not called for ufunc on Series.
        """
        # Note: at time of dask 2022.01.0, this is still used by dask
        warnings.warn(
            "The __array_wrap__ method of DataFrame and Series will be removed in "
            "a future version",
            DeprecationWarning,
            stacklevel=find_stack_level(inspect.currentframe()),
        )
        res = lib.item_from_zerodim(result)
        if is_scalar(res):
            # e.g. we get here with np.ptp(series)
            # ptp also requires the item_from_zerodim
            return res
        d = self._construct_axes_dict(self._AXIS_ORDERS, copy=False)
        return self._constructor(res, **d).__finalize__(self, method="__array_wrap__")

    @final
    def __array_ufunc__(
        self, ufunc: np.ufunc, method: str, *inputs: Any, **kwargs: Any
    ):
        return arraylike.array_ufunc(self, ufunc, method, *inputs, **kwargs)

    # ----------------------------------------------------------------------
    # Picklability

    @final
    def __getstate__(self) -> dict[str, Any]:
        meta = {k: getattr(self, k, None) for k in self._metadata}
        return {
            "_mgr": self._mgr,
            "_typ": self._typ,
            "_metadata": self._metadata,
            "attrs": self.attrs,
            "_flags": {k: self.flags[k] for k in self.flags._keys},
            **meta,
        }

    @final
    def __setstate__(self, state) -> None:
        if isinstance(state, BlockManager):
            self._mgr = state
        elif isinstance(state, dict):
            if "_data" in state and "_mgr" not in state:
                # compat for older pickles
                state["_mgr"] = state.pop("_data")
            typ = state.get("_typ")
            if typ is not None:
                attrs = state.get("_attrs", {})
                object.__setattr__(self, "_attrs", attrs)
                flags = state.get("_flags", {"allows_duplicate_labels": True})
                object.__setattr__(self, "_flags", Flags(self, **flags))

                # set in the order of internal names
                # to avoid definitional recursion
                # e.g. say fill_value needing _mgr to be
                # defined
                meta = set(self._internal_names + self._metadata)
                for k in list(meta):
                    if k in state and k != "_flags":
                        v = state[k]
                        object.__setattr__(self, k, v)

                for k, v in state.items():
                    if k not in meta:
                        object.__setattr__(self, k, v)

            else:
                raise NotImplementedError("Pre-0.12 pickles are no longer supported")
        elif len(state) == 2:
            raise NotImplementedError("Pre-0.12 pickles are no longer supported")

        self._item_cache: dict[Hashable, Series] = {}

    # ----------------------------------------------------------------------
    # Rendering Methods

    def __repr__(self) -> str:
        # string representation based upon iterating over self
        # (since, by definition, `PandasContainers` are iterable)
        prepr = f"[{','.join(map(pprint_thing, self))}]"
        return f"{type(self).__name__}({prepr})"

    @final
    def _repr_latex_(self):
        """
        Returns a LaTeX representation for a particular object.
        Mainly for use with nbconvert (jupyter notebook conversion to pdf).
        """
        if config.get_option("display.latex.repr"):
            return self.to_latex()
        else:
            return None

    @final
    def _repr_data_resource_(self):
        """
        Not a real Jupyter special repr method, but we use the same
        naming convention.
        """
        if config.get_option("display.html.table_schema"):
            data = self.head(config.get_option("display.max_rows"))

            as_json = data.to_json(orient="table")
            as_json = cast(str, as_json)
            return json.loads(as_json, object_pairs_hook=collections.OrderedDict)

    # ----------------------------------------------------------------------
    # I/O Methods

    @final
    @deprecate_kwarg(old_arg_name="verbose", new_arg_name=None)
    @deprecate_kwarg(old_arg_name="encoding", new_arg_name=None)
    @doc(
        klass="object",
        storage_options=_shared_docs["storage_options"],
        storage_options_versionadded="1.2.0",
    )
    def to_excel(
        self,
        excel_writer,
        sheet_name: str = "Sheet1",
        na_rep: str = "",
        float_format: str | None = None,
        columns: Sequence[Hashable] | None = None,
        header: Sequence[Hashable] | bool_t = True,
        index: bool_t = True,
        index_label: IndexLabel = None,
        startrow: int = 0,
        startcol: int = 0,
        engine: str | None = None,
        merge_cells: bool_t = True,
        encoding: lib.NoDefault = lib.no_default,
        inf_rep: str = "inf",
        verbose: lib.NoDefault = lib.no_default,
        freeze_panes: tuple[int, int] | None = None,
        storage_options: StorageOptions = None,
    ) -> None:
        """
        Write {klass} to an Excel sheet.

        To write a single {klass} to an Excel .xlsx file it is only necessary to
        specify a target file name. To write to multiple sheets it is necessary to
        create an `ExcelWriter` object with a target file name, and specify a sheet
        in the file to write to.

        Multiple sheets may be written to by specifying unique `sheet_name`.
        With all data written to the file it is necessary to save the changes.
        Note that creating an `ExcelWriter` object with a file name that already
        exists will result in the contents of the existing file being erased.

        Parameters
        ----------
        excel_writer : path-like, file-like, or ExcelWriter object
            File path or existing ExcelWriter.
        sheet_name : str, default 'Sheet1'
            Name of sheet which will contain DataFrame.
        na_rep : str, default ''
            Missing data representation.
        float_format : str, optional
            Format string for floating point numbers. For example
            ``float_format="%.2f"`` will format 0.1234 to 0.12.
        columns : sequence or list of str, optional
            Columns to write.
        header : bool or list of str, default True
            Write out the column names. If a list of string is given it is
            assumed to be aliases for the column names.
        index : bool, default True
            Write row names (index).
        index_label : str or sequence, optional
            Column label for index column(s) if desired. If not specified, and
            `header` and `index` are True, then the index names are used. A
            sequence should be given if the DataFrame uses MultiIndex.
        startrow : int, default 0
            Upper left cell row to dump data frame.
        startcol : int, default 0
            Upper left cell column to dump data frame.
        engine : str, optional
            Write engine to use, 'openpyxl' or 'xlsxwriter'. You can also set this
            via the options ``io.excel.xlsx.writer``, ``io.excel.xls.writer``, and
            ``io.excel.xlsm.writer``.

            .. deprecated:: 1.2.0

                As the `xlwt <https://pypi.org/project/xlwt/>`__ package is no longer
                maintained, the ``xlwt`` engine will be removed in a future version
                of pandas.

        merge_cells : bool, default True
            Write MultiIndex and Hierarchical Rows as merged cells.
        encoding : str, optional
            Encoding of the resulting excel file. Only necessary for xlwt,
            other writers support unicode natively.

            .. deprecated:: 1.5.0

                This keyword was not used.

        inf_rep : str, default 'inf'
            Representation for infinity (there is no native representation for
            infinity in Excel).
        verbose : bool, default True
            Display more information in the error logs.

            .. deprecated:: 1.5.0

                This keyword was not used.

        freeze_panes : tuple of int (length 2), optional
            Specifies the one-based bottommost row and rightmost column that
            is to be frozen.
        {storage_options}

            .. versionadded:: {storage_options_versionadded}

        See Also
        --------
        to_csv : Write DataFrame to a comma-separated values (csv) file.
        ExcelWriter : Class for writing DataFrame objects into excel sheets.
        read_excel : Read an Excel file into a pandas DataFrame.
        read_csv : Read a comma-separated values (csv) file into DataFrame.
        io.formats.style.Styler.to_excel : Add styles to Excel sheet.

        Notes
        -----
        For compatibility with :meth:`~DataFrame.to_csv`,
        to_excel serializes lists and dicts to strings before writing.

        Once a workbook has been saved it is not possible to write further
        data without rewriting the whole workbook.

        Examples
        --------

        Create, write to and save a workbook:

        >>> df1 = pd.DataFrame([['a', 'b'], ['c', 'd']],
        ...                    index=['row 1', 'row 2'],
        ...                    columns=['col 1', 'col 2'])
        >>> df1.to_excel("output.xlsx")  # doctest: +SKIP

        To specify the sheet name:

        >>> df1.to_excel("output.xlsx",
        ...              sheet_name='Sheet_name_1')  # doctest: +SKIP

        If you wish to write to more than one sheet in the workbook, it is
        necessary to specify an ExcelWriter object:

        >>> df2 = df1.copy()
        >>> with pd.ExcelWriter('output.xlsx') as writer:  # doctest: +SKIP
        ...     df1.to_excel(writer, sheet_name='Sheet_name_1')
        ...     df2.to_excel(writer, sheet_name='Sheet_name_2')

        ExcelWriter can also be used to append to an existing Excel file:

        >>> with pd.ExcelWriter('output.xlsx',
        ...                     mode='a') as writer:  # doctest: +SKIP
        ...     df.to_excel(writer, sheet_name='Sheet_name_3')

        To set the library that is used to write the Excel file,
        you can pass the `engine` keyword (the default engine is
        automatically chosen depending on the file extension):

        >>> df1.to_excel('output1.xlsx', engine='xlsxwriter')  # doctest: +SKIP
        """

        df = self if isinstance(self, ABCDataFrame) else self.to_frame()

        from pandas.io.formats.excel import ExcelFormatter

        formatter = ExcelFormatter(
            df,
            na_rep=na_rep,
            cols=columns,
            header=header,
            float_format=float_format,
            index=index,
            index_label=index_label,
            merge_cells=merge_cells,
            inf_rep=inf_rep,
        )
        formatter.write(
            excel_writer,
            sheet_name=sheet_name,
            startrow=startrow,
            startcol=startcol,
            freeze_panes=freeze_panes,
            engine=engine,
            storage_options=storage_options,
        )

    @final
    @doc(
        storage_options=_shared_docs["storage_options"],
        compression_options=_shared_docs["compression_options"] % "path_or_buf",
    )
    def to_json(
        self,
        path_or_buf: FilePath | WriteBuffer[bytes] | WriteBuffer[str] | None = None,
        orient: str | None = None,
        date_format: str | None = None,
        double_precision: int = 10,
        force_ascii: bool_t = True,
        date_unit: str = "ms",
        default_handler: Callable[[Any], JSONSerializable] | None = None,
        lines: bool_t = False,
        compression: CompressionOptions = "infer",
        index: bool_t = True,
        indent: int | None = None,
        storage_options: StorageOptions = None,
    ) -> str | None:
        """
        Convert the object to a JSON string.

        Note NaN's and None will be converted to null and datetime objects
        will be converted to UNIX timestamps.

        Parameters
        ----------
        path_or_buf : str, path object, file-like object, or None, default None
            String, path object (implementing os.PathLike[str]), or file-like
            object implementing a write() function. If None, the result is
            returned as a string.
        orient : str
            Indication of expected JSON string format.

            * Series:

                - default is 'index'
                - allowed values are: {{'split', 'records', 'index', 'table'}}.

            * DataFrame:

                - default is 'columns'
                - allowed values are: {{'split', 'records', 'index', 'columns',
                  'values', 'table'}}.

            * The format of the JSON string:

                - 'split' : dict like {{'index' -> [index], 'columns' -> [columns],
                  'data' -> [values]}}
                - 'records' : list like [{{column -> value}}, ... , {{column -> value}}]
                - 'index' : dict like {{index -> {{column -> value}}}}
                - 'columns' : dict like {{column -> {{index -> value}}}}
                - 'values' : just the values array
                - 'table' : dict like {{'schema': {{schema}}, 'data': {{data}}}}

                Describing the data, where data component is like ``orient='records'``.

        date_format : {{None, 'epoch', 'iso'}}
            Type of date conversion. 'epoch' = epoch milliseconds,
            'iso' = ISO8601. The default depends on the `orient`. For
            ``orient='table'``, the default is 'iso'. For all other orients,
            the default is 'epoch'.
        double_precision : int, default 10
            The number of decimal places to use when encoding
            floating point values.
        force_ascii : bool, default True
            Force encoded string to be ASCII.
        date_unit : str, default 'ms' (milliseconds)
            The time unit to encode to, governs timestamp and ISO8601
            precision.  One of 's', 'ms', 'us', 'ns' for second, millisecond,
            microsecond, and nanosecond respectively.
        default_handler : callable, default None
            Handler to call if object cannot otherwise be converted to a
            suitable format for JSON. Should receive a single argument which is
            the object to convert and return a serialisable object.
        lines : bool, default False
            If 'orient' is 'records' write out line-delimited json format. Will
            throw ValueError if incorrect 'orient' since others are not
            list-like.
        {compression_options}

            .. versionchanged:: 1.4.0 Zstandard support.

        index : bool, default True
            Whether to include the index values in the JSON string. Not
            including the index (``index=False``) is only supported when
            orient is 'split' or 'table'.
        indent : int, optional
           Length of whitespace used to indent each record.

           .. versionadded:: 1.0.0

        {storage_options}

            .. versionadded:: 1.2.0

        Returns
        -------
        None or str
            If path_or_buf is None, returns the resulting json format as a
            string. Otherwise returns None.

        See Also
        --------
        read_json : Convert a JSON string to pandas object.

        Notes
        -----
        The behavior of ``indent=0`` varies from the stdlib, which does not
        indent the output but does insert newlines. Currently, ``indent=0``
        and the default ``indent=None`` are equivalent in pandas, though this
        may change in a future release.

        ``orient='table'`` contains a 'pandas_version' field under 'schema'.
        This stores the version of `pandas` used in the latest revision of the
        schema.

        Examples
        --------
        >>> import json
        >>> df = pd.DataFrame(
        ...     [["a", "b"], ["c", "d"]],
        ...     index=["row 1", "row 2"],
        ...     columns=["col 1", "col 2"],
        ... )

        >>> result = df.to_json(orient="split")
        >>> parsed = json.loads(result)
        >>> json.dumps(parsed, indent=4)  # doctest: +SKIP
        {{
            "columns": [
                "col 1",
                "col 2"
            ],
            "index": [
                "row 1",
                "row 2"
            ],
            "data": [
                [
                    "a",
                    "b"
                ],
                [
                    "c",
                    "d"
                ]
            ]
        }}

        Encoding/decoding a Dataframe using ``'records'`` formatted JSON.
        Note that index labels are not preserved with this encoding.

        >>> result = df.to_json(orient="records")
        >>> parsed = json.loads(result)
        >>> json.dumps(parsed, indent=4)  # doctest: +SKIP
        [
            {{
                "col 1": "a",
                "col 2": "b"
            }},
            {{
                "col 1": "c",
                "col 2": "d"
            }}
        ]

        Encoding/decoding a Dataframe using ``'index'`` formatted JSON:

        >>> result = df.to_json(orient="index")
        >>> parsed = json.loads(result)
        >>> json.dumps(parsed, indent=4)  # doctest: +SKIP
        {{
            "row 1": {{
                "col 1": "a",
                "col 2": "b"
            }},
            "row 2": {{
                "col 1": "c",
                "col 2": "d"
            }}
        }}

        Encoding/decoding a Dataframe using ``'columns'`` formatted JSON:

        >>> result = df.to_json(orient="columns")
        >>> parsed = json.loads(result)
        >>> json.dumps(parsed, indent=4)  # doctest: +SKIP
        {{
            "col 1": {{
                "row 1": "a",
                "row 2": "c"
            }},
            "col 2": {{
                "row 1": "b",
                "row 2": "d"
            }}
        }}

        Encoding/decoding a Dataframe using ``'values'`` formatted JSON:

        >>> result = df.to_json(orient="values")
        >>> parsed = json.loads(result)
        >>> json.dumps(parsed, indent=4)  # doctest: +SKIP
        [
            [
                "a",
                "b"
            ],
            [
                "c",
                "d"
            ]
        ]

        Encoding with Table Schema:

        >>> result = df.to_json(orient="table")
        >>> parsed = json.loads(result)
        >>> json.dumps(parsed, indent=4)  # doctest: +SKIP
        {{
            "schema": {{
                "fields": [
                    {{
                        "name": "index",
                        "type": "string"
                    }},
                    {{
                        "name": "col 1",
                        "type": "string"
                    }},
                    {{
                        "name": "col 2",
                        "type": "string"
                    }}
                ],
                "primaryKey": [
                    "index"
                ],
                "pandas_version": "1.4.0"
            }},
            "data": [
                {{
                    "index": "row 1",
                    "col 1": "a",
                    "col 2": "b"
                }},
                {{
                    "index": "row 2",
                    "col 1": "c",
                    "col 2": "d"
                }}
            ]
        }}
        """
        from pandas.io import json

        if date_format is None and orient == "table":
            date_format = "iso"
        elif date_format is None:
            date_format = "epoch"

        config.is_nonnegative_int(indent)
        indent = indent or 0

        return json.to_json(
            path_or_buf=path_or_buf,
            obj=self,
            orient=orient,
            date_format=date_format,
            double_precision=double_precision,
            force_ascii=force_ascii,
            date_unit=date_unit,
            default_handler=default_handler,
            lines=lines,
            compression=compression,
            index=index,
            indent=indent,
            storage_options=storage_options,
        )

    @final
    def to_hdf(
        self,
        path_or_buf: FilePath | HDFStore,
        key: str,
        mode: str = "a",
        complevel: int | None = None,
        complib: str | None = None,
        append: bool_t = False,
        format: str | None = None,
        index: bool_t = True,
        min_itemsize: int | dict[str, int] | None = None,
        nan_rep=None,
        dropna: bool_t | None = None,
        data_columns: Literal[True] | list[str] | None = None,
        errors: str = "strict",
        encoding: str = "UTF-8",
    ) -> None:
        """
        Write the contained data to an HDF5 file using HDFStore.

        Hierarchical Data Format (HDF) is self-describing, allowing an
        application to interpret the structure and contents of a file with
        no outside information. One HDF file can hold a mix of related objects
        which can be accessed as a group or as individual objects.

        In order to add another DataFrame or Series to an existing HDF file
        please use append mode and a different a key.

        .. warning::

           One can store a subclass of ``DataFrame`` or ``Series`` to HDF5,
           but the type of the subclass is lost upon storing.

        For more information see the :ref:`user guide <io.hdf5>`.

        Parameters
        ----------
        path_or_buf : str or pandas.HDFStore
            File path or HDFStore object.
        key : str
            Identifier for the group in the store.
        mode : {'a', 'w', 'r+'}, default 'a'
            Mode to open file:

            - 'w': write, a new file is created (an existing file with
              the same name would be deleted).
            - 'a': append, an existing file is opened for reading and
              writing, and if the file does not exist it is created.
            - 'r+': similar to 'a', but the file must already exist.
        complevel : {0-9}, default None
            Specifies a compression level for data.
            A value of 0 or None disables compression.
        complib : {'zlib', 'lzo', 'bzip2', 'blosc'}, default 'zlib'
            Specifies the compression library to be used.
            As of v0.20.2 these additional compressors for Blosc are supported
            (default if no compressor specified: 'blosc:blosclz'):
            {'blosc:blosclz', 'blosc:lz4', 'blosc:lz4hc', 'blosc:snappy',
            'blosc:zlib', 'blosc:zstd'}.
            Specifying a compression library which is not available issues
            a ValueError.
        append : bool, default False
            For Table formats, append the input data to the existing.
        format : {'fixed', 'table', None}, default 'fixed'
            Possible values:

            - 'fixed': Fixed format. Fast writing/reading. Not-appendable,
              nor searchable.
            - 'table': Table format. Write as a PyTables Table structure
              which may perform worse but allow more flexible operations
              like searching / selecting subsets of the data.
            - If None, pd.get_option('io.hdf.default_format') is checked,
              followed by fallback to "fixed".
        index : bool, default True
            Write DataFrame index as a column.
        min_itemsize : dict or int, optional
            Map column names to minimum string sizes for columns.
        nan_rep : Any, optional
            How to represent null values as str.
            Not allowed with append=True.
        dropna : bool, default False, optional
            Remove missing values.
        data_columns : list of columns or True, optional
            List of columns to create as indexed data columns for on-disk
            queries, or True to use all columns. By default only the axes
            of the object are indexed. See
            :ref:`Query via data columns<io.hdf5-query-data-columns>`. for
            more information.
            Applicable only to format='table'.
        errors : str, default 'strict'
            Specifies how encoding and decoding errors are to be handled.
            See the errors argument for :func:`open` for a full list
            of options.
        encoding : str, default "UTF-8"

        See Also
        --------
        read_hdf : Read from HDF file.
        DataFrame.to_orc : Write a DataFrame to the binary orc format.
        DataFrame.to_parquet : Write a DataFrame to the binary parquet format.
        DataFrame.to_sql : Write to a SQL table.
        DataFrame.to_feather : Write out feather-format for DataFrames.
        DataFrame.to_csv : Write out to a csv file.

        Examples
        --------
        >>> df = pd.DataFrame({'A': [1, 2, 3], 'B': [4, 5, 6]},
        ...                   index=['a', 'b', 'c'])  # doctest: +SKIP
        >>> df.to_hdf('data.h5', key='df', mode='w')  # doctest: +SKIP

        We can add another object to the same file:

        >>> s = pd.Series([1, 2, 3, 4])  # doctest: +SKIP
        >>> s.to_hdf('data.h5', key='s')  # doctest: +SKIP

        Reading from HDF file:

        >>> pd.read_hdf('data.h5', 'df')  # doctest: +SKIP
        A  B
        a  1  4
        b  2  5
        c  3  6
        >>> pd.read_hdf('data.h5', 's')  # doctest: +SKIP
        0    1
        1    2
        2    3
        3    4
        dtype: int64
        """
        from pandas.io import pytables

        # Argument 3 to "to_hdf" has incompatible type "NDFrame"; expected
        # "Union[DataFrame, Series]" [arg-type]
        pytables.to_hdf(
            path_or_buf,
            key,
            self,  # type: ignore[arg-type]
            mode=mode,
            complevel=complevel,
            complib=complib,
            append=append,
            format=format,
            index=index,
            min_itemsize=min_itemsize,
            nan_rep=nan_rep,
            dropna=dropna,
            data_columns=data_columns,
            errors=errors,
            encoding=encoding,
        )

    @final
    def to_sql(
        self,
        name: str,
        con,
        schema: str | None = None,
        if_exists: str = "fail",
        index: bool_t = True,
        index_label: IndexLabel = None,
        chunksize: int | None = None,
        dtype: DtypeArg | None = None,
        method: str | None = None,
    ) -> int | None:
        """
        Write records stored in a DataFrame to a SQL database.

        Databases supported by SQLAlchemy [1]_ are supported. Tables can be
        newly created, appended to, or overwritten.

        Parameters
        ----------
        name : str
            Name of SQL table.
        con : sqlalchemy.engine.(Engine or Connection) or sqlite3.Connection
            Using SQLAlchemy makes it possible to use any DB supported by that
            library. Legacy support is provided for sqlite3.Connection objects. The user
            is responsible for engine disposal and connection closure for the SQLAlchemy
            connectable See `here \
                <https://docs.sqlalchemy.org/en/13/core/connections.html>`_.

        schema : str, optional
            Specify the schema (if database flavor supports this). If None, use
            default schema.
        if_exists : {'fail', 'replace', 'append'}, default 'fail'
            How to behave if the table already exists.

            * fail: Raise a ValueError.
            * replace: Drop the table before inserting new values.
            * append: Insert new values to the existing table.

        index : bool, default True
            Write DataFrame index as a column. Uses `index_label` as the column
            name in the table.
        index_label : str or sequence, default None
            Column label for index column(s). If None is given (default) and
            `index` is True, then the index names are used.
            A sequence should be given if the DataFrame uses MultiIndex.
        chunksize : int, optional
            Specify the number of rows in each batch to be written at a time.
            By default, all rows will be written at once.
        dtype : dict or scalar, optional
            Specifying the datatype for columns. If a dictionary is used, the
            keys should be the column names and the values should be the
            SQLAlchemy types or strings for the sqlite3 legacy mode. If a
            scalar is provided, it will be applied to all columns.
        method : {None, 'multi', callable}, optional
            Controls the SQL insertion clause used:

            * None : Uses standard SQL ``INSERT`` clause (one per row).
            * 'multi': Pass multiple values in a single ``INSERT`` clause.
            * callable with signature ``(pd_table, conn, keys, data_iter)``.

            Details and a sample callable implementation can be found in the
            section :ref:`insert method <io.sql.method>`.

        Returns
        -------
        None or int
            Number of rows affected by to_sql. None is returned if the callable
            passed into ``method`` does not return an integer number of rows.

            The number of returned rows affected is the sum of the ``rowcount``
            attribute of ``sqlite3.Cursor`` or SQLAlchemy connectable which may not
            reflect the exact number of written rows as stipulated in the
            `sqlite3 <https://docs.python.org/3/library/sqlite3.html#sqlite3.Cursor.rowcount>`__ or
            `SQLAlchemy <https://docs.sqlalchemy.org/en/14/core/connections.html#sqlalchemy.engine.BaseCursorResult.rowcount>`__.

            .. versionadded:: 1.4.0

        Raises
        ------
        ValueError
            When the table already exists and `if_exists` is 'fail' (the
            default).

        See Also
        --------
        read_sql : Read a DataFrame from a table.

        Notes
        -----
        Timezone aware datetime columns will be written as
        ``Timestamp with timezone`` type with SQLAlchemy if supported by the
        database. Otherwise, the datetimes will be stored as timezone unaware
        timestamps local to the original timezone.

        References
        ----------
        .. [1] https://docs.sqlalchemy.org
        .. [2] https://www.python.org/dev/peps/pep-0249/

        Examples
        --------
        Create an in-memory SQLite database.

        >>> from sqlalchemy import create_engine
        >>> engine = create_engine('sqlite://', echo=False)

        Create a table from scratch with 3 rows.

        >>> df = pd.DataFrame({'name' : ['User 1', 'User 2', 'User 3']})
        >>> df
             name
        0  User 1
        1  User 2
        2  User 3

        >>> df.to_sql('users', con=engine)
        3
        >>> engine.execute("SELECT * FROM users").fetchall()
        [(0, 'User 1'), (1, 'User 2'), (2, 'User 3')]

        An `sqlalchemy.engine.Connection` can also be passed to `con`:

        >>> with engine.begin() as connection:
        ...     df1 = pd.DataFrame({'name' : ['User 4', 'User 5']})
        ...     df1.to_sql('users', con=connection, if_exists='append')
        2

        This is allowed to support operations that require that the same
        DBAPI connection is used for the entire operation.

        >>> df2 = pd.DataFrame({'name' : ['User 6', 'User 7']})
        >>> df2.to_sql('users', con=engine, if_exists='append')
        2
        >>> engine.execute("SELECT * FROM users").fetchall()
        [(0, 'User 1'), (1, 'User 2'), (2, 'User 3'),
         (0, 'User 4'), (1, 'User 5'), (0, 'User 6'),
         (1, 'User 7')]

        Overwrite the table with just ``df2``.

        >>> df2.to_sql('users', con=engine, if_exists='replace',
        ...            index_label='id')
        2
        >>> engine.execute("SELECT * FROM users").fetchall()
        [(0, 'User 6'), (1, 'User 7')]

        Specify the dtype (especially useful for integers with missing values).
        Notice that while pandas is forced to store the data as floating point,
        the database supports nullable integers. When fetching the data with
        Python, we get back integer scalars.

        >>> df = pd.DataFrame({"A": [1, None, 2]})
        >>> df
             A
        0  1.0
        1  NaN
        2  2.0

        >>> from sqlalchemy.types import Integer
        >>> df.to_sql('integers', con=engine, index=False,
        ...           dtype={"A": Integer()})
        3

        >>> engine.execute("SELECT * FROM integers").fetchall()
        [(1,), (None,), (2,)]
        """  # noqa:E501
        from pandas.io import sql

        return sql.to_sql(
            self,
            name,
            con,
            schema=schema,
            if_exists=if_exists,
            index=index,
            index_label=index_label,
            chunksize=chunksize,
            dtype=dtype,
            method=method,
        )

    @final
    @doc(
        storage_options=_shared_docs["storage_options"],
        compression_options=_shared_docs["compression_options"] % "path",
    )
    def to_pickle(
        self,
        path: FilePath | WriteBuffer[bytes],
        compression: CompressionOptions = "infer",
        protocol: int = pickle.HIGHEST_PROTOCOL,
        storage_options: StorageOptions = None,
    ) -> None:
        """
        Pickle (serialize) object to file.

        Parameters
        ----------
        path : str, path object, or file-like object
            String, path object (implementing ``os.PathLike[str]``), or file-like
            object implementing a binary ``write()`` function. File path where
            the pickled object will be stored.
        {compression_options}
        protocol : int
            Int which indicates which protocol should be used by the pickler,
            default HIGHEST_PROTOCOL (see [1]_ paragraph 12.1.2). The possible
            values are 0, 1, 2, 3, 4, 5. A negative value for the protocol
            parameter is equivalent to setting its value to HIGHEST_PROTOCOL.

            .. [1] https://docs.python.org/3/library/pickle.html.

        {storage_options}

            .. versionadded:: 1.2.0

        See Also
        --------
        read_pickle : Load pickled pandas object (or any object) from file.
        DataFrame.to_hdf : Write DataFrame to an HDF5 file.
        DataFrame.to_sql : Write DataFrame to a SQL database.
        DataFrame.to_parquet : Write a DataFrame to the binary parquet format.

        Examples
        --------
        >>> original_df = pd.DataFrame({{"foo": range(5), "bar": range(5, 10)}})  # doctest: +SKIP
        >>> original_df  # doctest: +SKIP
           foo  bar
        0    0    5
        1    1    6
        2    2    7
        3    3    8
        4    4    9
        >>> original_df.to_pickle("./dummy.pkl")  # doctest: +SKIP

        >>> unpickled_df = pd.read_pickle("./dummy.pkl")  # doctest: +SKIP
        >>> unpickled_df  # doctest: +SKIP
           foo  bar
        0    0    5
        1    1    6
        2    2    7
        3    3    8
        4    4    9
        """  # noqa: E501
        from pandas.io.pickle import to_pickle

        to_pickle(
            self,
            path,
            compression=compression,
            protocol=protocol,
            storage_options=storage_options,
        )

    @final
    def to_clipboard(
        self, excel: bool_t = True, sep: str | None = None, **kwargs
    ) -> None:
        r"""
        Copy object to the system clipboard.

        Write a text representation of object to the system clipboard.
        This can be pasted into Excel, for example.

        Parameters
        ----------
        excel : bool, default True
            Produce output in a csv format for easy pasting into excel.

            - True, use the provided separator for csv pasting.
            - False, write a string representation of the object to the clipboard.

        sep : str, default ``'\t'``
            Field delimiter.
        **kwargs
            These parameters will be passed to DataFrame.to_csv.

        See Also
        --------
        DataFrame.to_csv : Write a DataFrame to a comma-separated values
            (csv) file.
        read_clipboard : Read text from clipboard and pass to read_csv.

        Notes
        -----
        Requirements for your platform.

          - Linux : `xclip`, or `xsel` (with `PyQt4` modules)
          - Windows : none
          - macOS : none

        This method uses the processes developed for the package `pyperclip`. A
        solution to render any output string format is given in the examples.

        Examples
        --------
        Copy the contents of a DataFrame to the clipboard.

        >>> df = pd.DataFrame([[1, 2, 3], [4, 5, 6]], columns=['A', 'B', 'C'])

        >>> df.to_clipboard(sep=',')  # doctest: +SKIP
        ... # Wrote the following to the system clipboard:
        ... # ,A,B,C
        ... # 0,1,2,3
        ... # 1,4,5,6

        We can omit the index by passing the keyword `index` and setting
        it to false.

        >>> df.to_clipboard(sep=',', index=False)  # doctest: +SKIP
        ... # Wrote the following to the system clipboard:
        ... # A,B,C
        ... # 1,2,3
        ... # 4,5,6

        Using the original `pyperclip` package for any string output format.

        .. code-block:: python

           import pyperclip
           html = df.style.to_html()
           pyperclip.copy(html)
        """
        from pandas.io import clipboards

        clipboards.to_clipboard(self, excel=excel, sep=sep, **kwargs)

    @final
    def to_xarray(self):
        """
        Return an xarray object from the pandas object.

        Returns
        -------
        xarray.DataArray or xarray.Dataset
            Data in the pandas structure converted to Dataset if the object is
            a DataFrame, or a DataArray if the object is a Series.

        See Also
        --------
        DataFrame.to_hdf : Write DataFrame to an HDF5 file.
        DataFrame.to_parquet : Write a DataFrame to the binary parquet format.

        Notes
        -----
        See the `xarray docs <https://xarray.pydata.org/en/stable/>`__

        Examples
        --------
        >>> df = pd.DataFrame([('falcon', 'bird', 389.0, 2),
        ...                    ('parrot', 'bird', 24.0, 2),
        ...                    ('lion', 'mammal', 80.5, 4),
        ...                    ('monkey', 'mammal', np.nan, 4)],
        ...                   columns=['name', 'class', 'max_speed',
        ...                            'num_legs'])
        >>> df
             name   class  max_speed  num_legs
        0  falcon    bird      389.0         2
        1  parrot    bird       24.0         2
        2    lion  mammal       80.5         4
        3  monkey  mammal        NaN         4

        >>> df.to_xarray()
        <xarray.Dataset>
        Dimensions:    (index: 4)
        Coordinates:
          * index      (index) int64 0 1 2 3
        Data variables:
            name       (index) object 'falcon' 'parrot' 'lion' 'monkey'
            class      (index) object 'bird' 'bird' 'mammal' 'mammal'
            max_speed  (index) float64 389.0 24.0 80.5 nan
            num_legs   (index) int64 2 2 4 4

        >>> df['max_speed'].to_xarray()
        <xarray.DataArray 'max_speed' (index: 4)>
        array([389. ,  24. ,  80.5,   nan])
        Coordinates:
          * index    (index) int64 0 1 2 3

        >>> dates = pd.to_datetime(['2018-01-01', '2018-01-01',
        ...                         '2018-01-02', '2018-01-02'])
        >>> df_multiindex = pd.DataFrame({'date': dates,
        ...                               'animal': ['falcon', 'parrot',
        ...                                          'falcon', 'parrot'],
        ...                               'speed': [350, 18, 361, 15]})
        >>> df_multiindex = df_multiindex.set_index(['date', 'animal'])

        >>> df_multiindex
                           speed
        date       animal
        2018-01-01 falcon    350
                   parrot     18
        2018-01-02 falcon    361
                   parrot     15

        >>> df_multiindex.to_xarray()
        <xarray.Dataset>
        Dimensions:  (date: 2, animal: 2)
        Coordinates:
          * date     (date) datetime64[ns] 2018-01-01 2018-01-02
          * animal   (animal) object 'falcon' 'parrot'
        Data variables:
            speed    (date, animal) int64 350 18 361 15
        """
        xarray = import_optional_dependency("xarray")

        if self.ndim == 1:
            return xarray.DataArray.from_series(self)
        else:
            return xarray.Dataset.from_dataframe(self)

    @overload
    def to_latex(
        self,
        buf: None = ...,
        columns: Sequence[Hashable] | None = ...,
        col_space: ColspaceArgType | None = ...,
        header: bool_t | Sequence[str] = ...,
        index: bool_t = ...,
        na_rep: str = ...,
        formatters: FormattersType | None = ...,
        float_format: FloatFormatType | None = ...,
        sparsify: bool_t | None = ...,
        index_names: bool_t = ...,
        bold_rows: bool_t = ...,
        column_format: str | None = ...,
        longtable: bool_t | None = ...,
        escape: bool_t | None = ...,
        encoding: str | None = ...,
        decimal: str = ...,
        multicolumn: bool_t | None = ...,
        multicolumn_format: str | None = ...,
        multirow: bool_t | None = ...,
        caption: str | tuple[str, str] | None = ...,
        label: str | None = ...,
        position: str | None = ...,
    ) -> str:
        ...

    @overload
    def to_latex(
        self,
        buf: FilePath | WriteBuffer[str],
        columns: Sequence[Hashable] | None = ...,
        col_space: ColspaceArgType | None = ...,
        header: bool_t | Sequence[str] = ...,
        index: bool_t = ...,
        na_rep: str = ...,
        formatters: FormattersType | None = ...,
        float_format: FloatFormatType | None = ...,
        sparsify: bool_t | None = ...,
        index_names: bool_t = ...,
        bold_rows: bool_t = ...,
        column_format: str | None = ...,
        longtable: bool_t | None = ...,
        escape: bool_t | None = ...,
        encoding: str | None = ...,
        decimal: str = ...,
        multicolumn: bool_t | None = ...,
        multicolumn_format: str | None = ...,
        multirow: bool_t | None = ...,
        caption: str | tuple[str, str] | None = ...,
        label: str | None = ...,
        position: str | None = ...,
    ) -> None:
        ...

    @final
    @doc(returns=fmt.return_docstring)
    def to_latex(
        self,
        buf: FilePath | WriteBuffer[str] | None = None,
        columns: Sequence[Hashable] | None = None,
        col_space: ColspaceArgType | None = None,
        header: bool_t | Sequence[str] = True,
        index: bool_t = True,
        na_rep: str = "NaN",
        formatters: FormattersType | None = None,
        float_format: FloatFormatType | None = None,
        sparsify: bool_t | None = None,
        index_names: bool_t = True,
        bold_rows: bool_t = False,
        column_format: str | None = None,
        longtable: bool_t | None = None,
        escape: bool_t | None = None,
        encoding: str | None = None,
        decimal: str = ".",
        multicolumn: bool_t | None = None,
        multicolumn_format: str | None = None,
        multirow: bool_t | None = None,
        caption: str | tuple[str, str] | None = None,
        label: str | None = None,
        position: str | None = None,
    ) -> str | None:
        r"""
        Render object to a LaTeX tabular, longtable, or nested table.

        Requires ``\usepackage{{booktabs}}``.  The output can be copy/pasted
        into a main LaTeX document or read from an external file
        with ``\input{{table.tex}}``.

        .. versionchanged:: 1.0.0
           Added caption and label arguments.

        .. versionchanged:: 1.2.0
           Added position argument, changed meaning of caption argument.

        Parameters
        ----------
        buf : str, Path or StringIO-like, optional, default None
            Buffer to write to. If None, the output is returned as a string.
        columns : list of label, optional
            The subset of columns to write. Writes all columns by default.
        col_space : int, optional
            The minimum width of each column.
        header : bool or list of str, default True
            Write out the column names. If a list of strings is given,
            it is assumed to be aliases for the column names.
        index : bool, default True
            Write row names (index).
        na_rep : str, default 'NaN'
            Missing data representation.
        formatters : list of functions or dict of {{str: function}}, optional
            Formatter functions to apply to columns' elements by position or
            name. The result of each function must be a unicode string.
            List must be of length equal to the number of columns.
        float_format : one-parameter function or str, optional, default None
            Formatter for floating point numbers. For example
            ``float_format="%.2f"`` and ``float_format="{{:0.2f}}".format`` will
            both result in 0.1234 being formatted as 0.12.
        sparsify : bool, optional
            Set to False for a DataFrame with a hierarchical index to print
            every multiindex key at each row. By default, the value will be
            read from the config module.
        index_names : bool, default True
            Prints the names of the indexes.
        bold_rows : bool, default False
            Make the row labels bold in the output.
        column_format : str, optional
            The columns format as specified in `LaTeX table format
            <https://en.wikibooks.org/wiki/LaTeX/Tables>`__ e.g. 'rcl' for 3
            columns. By default, 'l' will be used for all columns except
            columns of numbers, which default to 'r'.
        longtable : bool, optional
            By default, the value will be read from the pandas config
            module. Use a longtable environment instead of tabular. Requires
            adding a \usepackage{{longtable}} to your LaTeX preamble.
        escape : bool, optional
            By default, the value will be read from the pandas config
            module. When set to False prevents from escaping latex special
            characters in column names.
        encoding : str, optional
            A string representing the encoding to use in the output file,
            defaults to 'utf-8'.
        decimal : str, default '.'
            Character recognized as decimal separator, e.g. ',' in Europe.
        multicolumn : bool, default True
            Use \multicolumn to enhance MultiIndex columns.
            The default will be read from the config module.
        multicolumn_format : str, default 'l'
            The alignment for multicolumns, similar to `column_format`
            The default will be read from the config module.
        multirow : bool, default False
            Use \multirow to enhance MultiIndex rows. Requires adding a
            \usepackage{{multirow}} to your LaTeX preamble. Will print
            centered labels (instead of top-aligned) across the contained
            rows, separating groups via clines. The default will be read
            from the pandas config module.
        caption : str or tuple, optional
            Tuple (full_caption, short_caption),
            which results in ``\caption[short_caption]{{full_caption}}``;
            if a single string is passed, no short caption will be set.

            .. versionadded:: 1.0.0

            .. versionchanged:: 1.2.0
               Optionally allow caption to be a tuple ``(full_caption, short_caption)``.

        label : str, optional
            The LaTeX label to be placed inside ``\label{{}}`` in the output.
            This is used with ``\ref{{}}`` in the main ``.tex`` file.

            .. versionadded:: 1.0.0
        position : str, optional
            The LaTeX positional argument for tables, to be placed after
            ``\begin{{}}`` in the output.

            .. versionadded:: 1.2.0
        {returns}
        See Also
        --------
        io.formats.style.Styler.to_latex : Render a DataFrame to LaTeX
            with conditional formatting.
        DataFrame.to_string : Render a DataFrame to a console-friendly
            tabular output.
        DataFrame.to_html : Render a DataFrame as an HTML table.

        Examples
        --------
        >>> df = pd.DataFrame(dict(name=['Raphael', 'Donatello'],
        ...                   mask=['red', 'purple'],
        ...                   weapon=['sai', 'bo staff']))
        >>> print(df.to_latex(index=False))  # doctest: +SKIP
        \begin{{tabular}}{{lll}}
         \toprule
               name &    mask &    weapon \\
         \midrule
            Raphael &     red &       sai \\
          Donatello &  purple &  bo staff \\
        \bottomrule
        \end{{tabular}}
        """
        msg = (
            "In future versions `DataFrame.to_latex` is expected to utilise the base "
            "implementation of `Styler.to_latex` for formatting and rendering. "
            "The arguments signature may therefore change. It is recommended instead "
            "to use `DataFrame.style.to_latex` which also contains additional "
            "functionality."
        )
        warnings.warn(
            msg, FutureWarning, stacklevel=find_stack_level(inspect.currentframe())
        )

        # Get defaults from the pandas config
        if self.ndim == 1:
            self = self.to_frame()
        if longtable is None:
            longtable = config.get_option("display.latex.longtable")
        if escape is None:
            escape = config.get_option("display.latex.escape")
        if multicolumn is None:
            multicolumn = config.get_option("display.latex.multicolumn")
        if multicolumn_format is None:
            multicolumn_format = config.get_option("display.latex.multicolumn_format")
        if multirow is None:
            multirow = config.get_option("display.latex.multirow")

        self = cast("DataFrame", self)
        formatter = DataFrameFormatter(
            self,
            columns=columns,
            col_space=col_space,
            na_rep=na_rep,
            header=header,
            index=index,
            formatters=formatters,
            float_format=float_format,
            bold_rows=bold_rows,
            sparsify=sparsify,
            index_names=index_names,
            escape=escape,
            decimal=decimal,
        )
        return DataFrameRenderer(formatter).to_latex(
            buf=buf,
            column_format=column_format,
            longtable=longtable,
            encoding=encoding,
            multicolumn=multicolumn,
            multicolumn_format=multicolumn_format,
            multirow=multirow,
            caption=caption,
            label=label,
            position=position,
        )

    @overload
    def to_csv(
        self,
        path_or_buf: None = ...,
        sep: str = ...,
        na_rep: str = ...,
        float_format: str | Callable | None = ...,
        columns: Sequence[Hashable] | None = ...,
        header: bool_t | list[str] = ...,
        index: bool_t = ...,
        index_label: IndexLabel | None = ...,
        mode: str = ...,
        encoding: str | None = ...,
        compression: CompressionOptions = ...,
        quoting: int | None = ...,
        quotechar: str = ...,
        lineterminator: str | None = ...,
        chunksize: int | None = ...,
        date_format: str | None = ...,
        doublequote: bool_t = ...,
        escapechar: str | None = ...,
        decimal: str = ...,
        errors: str = ...,
        storage_options: StorageOptions = ...,
    ) -> str:
        ...

    @overload
    def to_csv(
        self,
        path_or_buf: FilePath | WriteBuffer[bytes] | WriteBuffer[str],
        sep: str = ...,
        na_rep: str = ...,
        float_format: str | Callable | None = ...,
        columns: Sequence[Hashable] | None = ...,
        header: bool_t | list[str] = ...,
        index: bool_t = ...,
        index_label: IndexLabel | None = ...,
        mode: str = ...,
        encoding: str | None = ...,
        compression: CompressionOptions = ...,
        quoting: int | None = ...,
        quotechar: str = ...,
        lineterminator: str | None = ...,
        chunksize: int | None = ...,
        date_format: str | None = ...,
        doublequote: bool_t = ...,
        escapechar: str | None = ...,
        decimal: str = ...,
        errors: str = ...,
        storage_options: StorageOptions = ...,
    ) -> None:
        ...

    @final
    @doc(
        storage_options=_shared_docs["storage_options"],
        compression_options=_shared_docs["compression_options"] % "path_or_buf",
    )
    @deprecate_kwarg(old_arg_name="line_terminator", new_arg_name="lineterminator")
    def to_csv(
        self,
        path_or_buf: FilePath | WriteBuffer[bytes] | WriteBuffer[str] | None = None,
        sep: str = ",",
        na_rep: str = "",
        float_format: str | Callable | None = None,
        columns: Sequence[Hashable] | None = None,
        header: bool_t | list[str] = True,
        index: bool_t = True,
        index_label: IndexLabel | None = None,
        mode: str = "w",
        encoding: str | None = None,
        compression: CompressionOptions = "infer",
        quoting: int | None = None,
        quotechar: str = '"',
        lineterminator: str | None = None,
        chunksize: int | None = None,
        date_format: str | None = None,
        doublequote: bool_t = True,
        escapechar: str | None = None,
        decimal: str = ".",
        errors: str = "strict",
        storage_options: StorageOptions = None,
    ) -> str | None:
        r"""
        Write object to a comma-separated values (csv) file.

        Parameters
        ----------
        path_or_buf : str, path object, file-like object, or None, default None
            String, path object (implementing os.PathLike[str]), or file-like
            object implementing a write() function. If None, the result is
            returned as a string. If a non-binary file object is passed, it should
            be opened with `newline=''`, disabling universal newlines. If a binary
            file object is passed, `mode` might need to contain a `'b'`.

            .. versionchanged:: 1.2.0

               Support for binary file objects was introduced.

        sep : str, default ','
            String of length 1. Field delimiter for the output file.
        na_rep : str, default ''
            Missing data representation.
        float_format : str, Callable, default None
            Format string for floating point numbers. If a Callable is given, it takes
            precedence over other numeric formatting parameters, like decimal.
        columns : sequence, optional
            Columns to write.
        header : bool or list of str, default True
            Write out the column names. If a list of strings is given it is
            assumed to be aliases for the column names.
        index : bool, default True
            Write row names (index).
        index_label : str or sequence, or False, default None
            Column label for index column(s) if desired. If None is given, and
            `header` and `index` are True, then the index names are used. A
            sequence should be given if the object uses MultiIndex. If
            False do not print fields for index names. Use index_label=False
            for easier importing in R.
        mode : str, default 'w'
            Python write mode. The available write modes are the same as
            :py:func:`open`.
        encoding : str, optional
            A string representing the encoding to use in the output file,
            defaults to 'utf-8'. `encoding` is not supported if `path_or_buf`
            is a non-binary file object.
        {compression_options}

            .. versionchanged:: 1.0.0

               May now be a dict with key 'method' as compression mode
               and other entries as additional compression options if
               compression mode is 'zip'.

            .. versionchanged:: 1.1.0

               Passing compression options as keys in dict is
               supported for compression modes 'gzip', 'bz2', 'zstd', and 'zip'.

            .. versionchanged:: 1.2.0

                Compression is supported for binary file objects.

            .. versionchanged:: 1.2.0

                Previous versions forwarded dict entries for 'gzip' to
                `gzip.open` instead of `gzip.GzipFile` which prevented
                setting `mtime`.

        quoting : optional constant from csv module
            Defaults to csv.QUOTE_MINIMAL. If you have set a `float_format`
            then floats are converted to strings and thus csv.QUOTE_NONNUMERIC
            will treat them as non-numeric.
        quotechar : str, default '\"'
            String of length 1. Character used to quote fields.
        lineterminator : str, optional
            The newline character or character sequence to use in the output
            file. Defaults to `os.linesep`, which depends on the OS in which
            this method is called ('\\n' for linux, '\\r\\n' for Windows, i.e.).

            .. versionchanged:: 1.5.0

                Previously was line_terminator, changed for consistency with
                read_csv and the standard library 'csv' module.

        chunksize : int or None
            Rows to write at a time.
        date_format : str, default None
            Format string for datetime objects.
        doublequote : bool, default True
            Control quoting of `quotechar` inside a field.
        escapechar : str, default None
            String of length 1. Character used to escape `sep` and `quotechar`
            when appropriate.
        decimal : str, default '.'
            Character recognized as decimal separator. E.g. use ',' for
            European data.
        errors : str, default 'strict'
            Specifies how encoding and decoding errors are to be handled.
            See the errors argument for :func:`open` for a full list
            of options.

            .. versionadded:: 1.1.0

        {storage_options}

            .. versionadded:: 1.2.0

        Returns
        -------
        None or str
            If path_or_buf is None, returns the resulting csv format as a
            string. Otherwise returns None.

        See Also
        --------
        read_csv : Load a CSV file into a DataFrame.
        to_excel : Write DataFrame to an Excel file.

        Examples
        --------
        >>> df = pd.DataFrame({{'name': ['Raphael', 'Donatello'],
        ...                    'mask': ['red', 'purple'],
        ...                    'weapon': ['sai', 'bo staff']}})
        >>> df.to_csv(index=False)
        'name,mask,weapon\nRaphael,red,sai\nDonatello,purple,bo staff\n'

        Create 'out.zip' containing 'out.csv'

        >>> compression_opts = dict(method='zip',
        ...                         archive_name='out.csv')  # doctest: +SKIP
        >>> df.to_csv('out.zip', index=False,
        ...           compression=compression_opts)  # doctest: +SKIP

        To write a csv file to a new folder or nested folder you will first
        need to create it using either Pathlib or os:

        >>> from pathlib import Path  # doctest: +SKIP
        >>> filepath = Path('folder/subfolder/out.csv')  # doctest: +SKIP
        >>> filepath.parent.mkdir(parents=True, exist_ok=True)  # doctest: +SKIP
        >>> df.to_csv(filepath)  # doctest: +SKIP

        >>> import os  # doctest: +SKIP
        >>> os.makedirs('folder/subfolder', exist_ok=True)  # doctest: +SKIP
        >>> df.to_csv('folder/subfolder/out.csv')  # doctest: +SKIP
        """
        df = self if isinstance(self, ABCDataFrame) else self.to_frame()

        formatter = DataFrameFormatter(
            frame=df,
            header=header,
            index=index,
            na_rep=na_rep,
            float_format=float_format,
            decimal=decimal,
        )

        return DataFrameRenderer(formatter).to_csv(
            path_or_buf,
            lineterminator=lineterminator,
            sep=sep,
            encoding=encoding,
            errors=errors,
            compression=compression,
            quoting=quoting,
            columns=columns,
            index_label=index_label,
            mode=mode,
            chunksize=chunksize,
            quotechar=quotechar,
            date_format=date_format,
            doublequote=doublequote,
            escapechar=escapechar,
            storage_options=storage_options,
        )

    # ----------------------------------------------------------------------
    # Lookup Caching

    def _reset_cacher(self) -> None:
        """
        Reset the cacher.
        """
        raise AbstractMethodError(self)

    def _maybe_update_cacher(
        self,
        clear: bool_t = False,
        verify_is_copy: bool_t = True,
        inplace: bool_t = False,
    ) -> None:
        """
        See if we need to update our parent cacher if clear, then clear our
        cache.

        Parameters
        ----------
        clear : bool, default False
            Clear the item cache.
        verify_is_copy : bool, default True
            Provide is_copy checks.
        """

        if verify_is_copy:
            self._check_setitem_copy(t="referent")

        if clear:
            self._clear_item_cache()

    def _clear_item_cache(self) -> None:
        raise AbstractMethodError(self)

    # ----------------------------------------------------------------------
    # Indexing Methods

    def take(
        self: NDFrameT, indices, axis=0, is_copy: bool_t | None = None, **kwargs
    ) -> NDFrameT:
        """
        Return the elements in the given *positional* indices along an axis.

        This means that we are not indexing according to actual values in
        the index attribute of the object. We are indexing according to the
        actual position of the element in the object.

        Parameters
        ----------
        indices : array-like
            An array of ints indicating which positions to take.
        axis : {0 or 'index', 1 or 'columns', None}, default 0
            The axis on which to select elements. ``0`` means that we are
            selecting rows, ``1`` means that we are selecting columns.
            For `Series` this parameter is unused and defaults to 0.
        is_copy : bool
            Before pandas 1.0, ``is_copy=False`` can be specified to ensure
            that the return value is an actual copy. Starting with pandas 1.0,
            ``take`` always returns a copy, and the keyword is therefore
            deprecated.

            .. deprecated:: 1.0.0
        **kwargs
            For compatibility with :meth:`numpy.take`. Has no effect on the
            output.

        Returns
        -------
        taken : same type as caller
            An array-like containing the elements taken from the object.

        See Also
        --------
        DataFrame.loc : Select a subset of a DataFrame by labels.
        DataFrame.iloc : Select a subset of a DataFrame by positions.
        numpy.take : Take elements from an array along an axis.

        Examples
        --------
        >>> df = pd.DataFrame([('falcon', 'bird', 389.0),
        ...                    ('parrot', 'bird', 24.0),
        ...                    ('lion', 'mammal', 80.5),
        ...                    ('monkey', 'mammal', np.nan)],
        ...                   columns=['name', 'class', 'max_speed'],
        ...                   index=[0, 2, 3, 1])
        >>> df
             name   class  max_speed
        0  falcon    bird      389.0
        2  parrot    bird       24.0
        3    lion  mammal       80.5
        1  monkey  mammal        NaN

        Take elements at positions 0 and 3 along the axis 0 (default).

        Note how the actual indices selected (0 and 1) do not correspond to
        our selected indices 0 and 3. That's because we are selecting the 0th
        and 3rd rows, not rows whose indices equal 0 and 3.

        >>> df.take([0, 3])
             name   class  max_speed
        0  falcon    bird      389.0
        1  monkey  mammal        NaN

        Take elements at indices 1 and 2 along the axis 1 (column selection).

        >>> df.take([1, 2], axis=1)
            class  max_speed
        0    bird      389.0
        2    bird       24.0
        3  mammal       80.5
        1  mammal        NaN

        We may take elements using negative integers for positive indices,
        starting from the end of the object, just like with Python lists.

        >>> df.take([-1, -2])
             name   class  max_speed
        1  monkey  mammal        NaN
        3    lion  mammal       80.5
        """
        if is_copy is not None:
            warnings.warn(
                "is_copy is deprecated and will be removed in a future version. "
                "'take' always returns a copy, so there is no need to specify this.",
                FutureWarning,
                stacklevel=find_stack_level(inspect.currentframe()),
            )

        nv.validate_take((), kwargs)

        return self._take(indices, axis)

    def _take(
        self: NDFrameT,
        indices,
        axis=0,
        convert_indices: bool_t = True,
    ) -> NDFrameT:
        """
        Internal version of the `take` allowing specification of additional args.

        See the docstring of `take` for full explanation of the parameters.
        """
        self._consolidate_inplace()

        new_data = self._mgr.take(
            indices,
            axis=self._get_block_manager_axis(axis),
            verify=True,
            convert_indices=convert_indices,
        )
        return self._constructor(new_data).__finalize__(self, method="take")

    def _take_with_is_copy(self: NDFrameT, indices, axis=0) -> NDFrameT:
        """
        Internal version of the `take` method that sets the `_is_copy`
        attribute to keep track of the parent dataframe (using in indexing
        for the SettingWithCopyWarning).

        See the docstring of `take` for full explanation of the parameters.
        """
        result = self._take(indices=indices, axis=axis)
        # Maybe set copy if we didn't actually change the index.
        if not result._get_axis(axis).equals(self._get_axis(axis)):
            result._set_is_copy(self)
        return result

    @final
    def xs(
        self: NDFrameT,
        key: IndexLabel,
        axis: Axis = 0,
        level: IndexLabel = None,
        drop_level: bool_t = True,
    ) -> NDFrameT:
        """
        Return cross-section from the Series/DataFrame.

        This method takes a `key` argument to select data at a particular
        level of a MultiIndex.

        Parameters
        ----------
        key : label or tuple of label
            Label contained in the index, or partially in a MultiIndex.
        axis : {0 or 'index', 1 or 'columns'}, default 0
            Axis to retrieve cross-section on.
        level : object, defaults to first n levels (n=1 or len(key))
            In case of a key partially contained in a MultiIndex, indicate
            which levels are used. Levels can be referred by label or position.
        drop_level : bool, default True
            If False, returns object with same levels as self.

        Returns
        -------
        Series or DataFrame
            Cross-section from the original Series or DataFrame
            corresponding to the selected index levels.

        See Also
        --------
        DataFrame.loc : Access a group of rows and columns
            by label(s) or a boolean array.
        DataFrame.iloc : Purely integer-location based indexing
            for selection by position.

        Notes
        -----
        `xs` can not be used to set values.

        MultiIndex Slicers is a generic way to get/set values on
        any level or levels.
        It is a superset of `xs` functionality, see
        :ref:`MultiIndex Slicers <advanced.mi_slicers>`.

        Examples
        --------
        >>> d = {'num_legs': [4, 4, 2, 2],
        ...      'num_wings': [0, 0, 2, 2],
        ...      'class': ['mammal', 'mammal', 'mammal', 'bird'],
        ...      'animal': ['cat', 'dog', 'bat', 'penguin'],
        ...      'locomotion': ['walks', 'walks', 'flies', 'walks']}
        >>> df = pd.DataFrame(data=d)
        >>> df = df.set_index(['class', 'animal', 'locomotion'])
        >>> df
                                   num_legs  num_wings
        class  animal  locomotion
        mammal cat     walks              4          0
               dog     walks              4          0
               bat     flies              2          2
        bird   penguin walks              2          2

        Get values at specified index

        >>> df.xs('mammal')
                           num_legs  num_wings
        animal locomotion
        cat    walks              4          0
        dog    walks              4          0
        bat    flies              2          2

        Get values at several indexes

        >>> df.xs(('mammal', 'dog'))
                    num_legs  num_wings
        locomotion
        walks              4          0

        Get values at specified index and level

        >>> df.xs('cat', level=1)
                           num_legs  num_wings
        class  locomotion
        mammal walks              4          0

        Get values at several indexes and levels

        >>> df.xs(('bird', 'walks'),
        ...       level=[0, 'locomotion'])
                 num_legs  num_wings
        animal
        penguin         2          2

        Get values at specified column and axis

        >>> df.xs('num_wings', axis=1)
        class   animal   locomotion
        mammal  cat      walks         0
                dog      walks         0
                bat      flies         2
        bird    penguin  walks         2
        Name: num_wings, dtype: int64
        """
        axis = self._get_axis_number(axis)
        labels = self._get_axis(axis)

        if isinstance(key, list):
            warnings.warn(
                "Passing lists as key for xs is deprecated and will be removed in a "
                "future version. Pass key as a tuple instead.",
                FutureWarning,
                stacklevel=find_stack_level(inspect.currentframe()),
            )

        if level is not None:
            if not isinstance(labels, MultiIndex):
                raise TypeError("Index must be a MultiIndex")
            loc, new_ax = labels.get_loc_level(key, level=level, drop_level=drop_level)

            # create the tuple of the indexer
            _indexer = [slice(None)] * self.ndim
            _indexer[axis] = loc
            indexer = tuple(_indexer)

            result = self.iloc[indexer]
            setattr(result, result._get_axis_name(axis), new_ax)
            return result

        if axis == 1:
            if drop_level:
                return self[key]
            index = self.columns
        else:
            index = self.index

        self._consolidate_inplace()

        if isinstance(index, MultiIndex):
            loc, new_index = index._get_loc_level(key, level=0)
            if not drop_level:
                if lib.is_integer(loc):
                    new_index = index[loc : loc + 1]
                else:
                    new_index = index[loc]
        else:
            loc = index.get_loc(key)

            if isinstance(loc, np.ndarray):
                if loc.dtype == np.bool_:
                    (inds,) = loc.nonzero()
                    return self._take_with_is_copy(inds, axis=axis)
                else:
                    return self._take_with_is_copy(loc, axis=axis)

            if not is_scalar(loc):
                new_index = index[loc]

        if is_scalar(loc) and axis == 0:
            # In this case loc should be an integer
            if self.ndim == 1:
                # if we encounter an array-like and we only have 1 dim
                # that means that their are list/ndarrays inside the Series!
                # so just return them (GH 6394)
                return self._values[loc]

            new_mgr = self._mgr.fast_xs(loc)

            result = self._constructor_sliced(
                new_mgr, name=self.index[loc]
            ).__finalize__(self)
        elif is_scalar(loc):
            result = self.iloc[:, slice(loc, loc + 1)]
        elif axis == 1:
            result = self.iloc[:, loc]
        else:
            result = self.iloc[loc]
            result.index = new_index

        # this could be a view
        # but only in a single-dtyped view sliceable case
        result._set_is_copy(self, copy=not result._is_view)
        return result

    def __getitem__(self, item):
        raise AbstractMethodError(self)

    def _slice(self: NDFrameT, slobj: slice, axis=0) -> NDFrameT:
        """
        Construct a slice of this container.

        Slicing with this method is *always* positional.
        """
        assert isinstance(slobj, slice), type(slobj)
        axis = self._get_block_manager_axis(axis)
        result = self._constructor(self._mgr.get_slice(slobj, axis=axis))
        result = result.__finalize__(self)

        # this could be a view
        # but only in a single-dtyped view sliceable case
        is_copy = axis != 0 or result._is_view
        result._set_is_copy(self, copy=is_copy)
        return result

    @final
    def _set_is_copy(self, ref: NDFrame, copy: bool_t = True) -> None:
        if not copy:
            self._is_copy = None
        else:
            assert ref is not None
            self._is_copy = weakref.ref(ref)

    def _check_is_chained_assignment_possible(self) -> bool_t:
        """
        Check if we are a view, have a cacher, and are of mixed type.
        If so, then force a setitem_copy check.

        Should be called just near setting a value

        Will return a boolean if it we are a view and are cached, but a
        single-dtype meaning that the cacher should be updated following
        setting.
        """
        if self._is_copy:
            self._check_setitem_copy(t="referent")
        return False

    @final
    def _check_setitem_copy(self, t="setting", force=False):
        """

        Parameters
        ----------
        t : str, the type of setting error
        force : bool, default False
           If True, then force showing an error.

        validate if we are doing a setitem on a chained copy.

        It is technically possible to figure out that we are setting on
        a copy even WITH a multi-dtyped pandas object. In other words, some
        blocks may be views while other are not. Currently _is_view will ALWAYS
        return False for multi-blocks to avoid having to handle this case.

        df = DataFrame(np.arange(0,9), columns=['count'])
        df['group'] = 'b'

        # This technically need not raise SettingWithCopy if both are view
        # (which is not generally guaranteed but is usually True.  However,
        # this is in general not a good practice and we recommend using .loc.
        df.iloc[0:5]['group'] = 'a'

        """
        # return early if the check is not needed
        if not (force or self._is_copy):
            return

        value = config.get_option("mode.chained_assignment")
        if value is None:
            return

        # see if the copy is not actually referred; if so, then dissolve
        # the copy weakref
        if self._is_copy is not None and not isinstance(self._is_copy, str):
            r = self._is_copy()
            if not gc.get_referents(r) or (r is not None and r.shape == self.shape):
                self._is_copy = None
                return

        # a custom message
        if isinstance(self._is_copy, str):
            t = self._is_copy

        elif t == "referent":
            t = (
                "\n"
                "A value is trying to be set on a copy of a slice from a "
                "DataFrame\n\n"
                "See the caveats in the documentation: "
                "https://pandas.pydata.org/pandas-docs/stable/user_guide/"
                "indexing.html#returning-a-view-versus-a-copy"
            )

        else:
            t = (
                "\n"
                "A value is trying to be set on a copy of a slice from a "
                "DataFrame.\n"
                "Try using .loc[row_indexer,col_indexer] = value "
                "instead\n\nSee the caveats in the documentation: "
                "https://pandas.pydata.org/pandas-docs/stable/user_guide/"
                "indexing.html#returning-a-view-versus-a-copy"
            )

        if value == "raise":
            raise SettingWithCopyError(t)
        elif value == "warn":
            warnings.warn(
                t,
                SettingWithCopyWarning,
                stacklevel=find_stack_level(inspect.currentframe()),
            )

    def __delitem__(self, key) -> None:
        """
        Delete item
        """
        deleted = False

        maybe_shortcut = False
        if self.ndim == 2 and isinstance(self.columns, MultiIndex):
            try:
                # By using engine's __contains__ we effectively
                # restrict to same-length tuples
                maybe_shortcut = key not in self.columns._engine
            except TypeError:
                pass

        if maybe_shortcut:
            # Allow shorthand to delete all columns whose first len(key)
            # elements match key:
            if not isinstance(key, tuple):
                key = (key,)
            for col in self.columns:
                if isinstance(col, tuple) and col[: len(key)] == key:
                    del self[col]
                    deleted = True
        if not deleted:
            # If the above loop ran and didn't delete anything because
            # there was no match, this call should raise the appropriate
            # exception:
            loc = self.axes[-1].get_loc(key)
            self._mgr = self._mgr.idelete(loc)

        # delete from the caches
        try:
            del self._item_cache[key]
        except KeyError:
            pass

    # ----------------------------------------------------------------------
    # Unsorted

    @final
    def _check_inplace_and_allows_duplicate_labels(self, inplace):
        if inplace and not self.flags.allows_duplicate_labels:
            raise ValueError(
                "Cannot specify 'inplace=True' when "
                "'self.flags.allows_duplicate_labels' is False."
            )

    @final
    def get(self, key, default=None):
        """
        Get item from object for given key (ex: DataFrame column).

        Returns default value if not found.

        Parameters
        ----------
        key : object

        Returns
        -------
        value : same type as items contained in object

        Examples
        --------
        >>> df = pd.DataFrame(
        ...     [
        ...         [24.3, 75.7, "high"],
        ...         [31, 87.8, "high"],
        ...         [22, 71.6, "medium"],
        ...         [35, 95, "medium"],
        ...     ],
        ...     columns=["temp_celsius", "temp_fahrenheit", "windspeed"],
        ...     index=pd.date_range(start="2014-02-12", end="2014-02-15", freq="D"),
        ... )

        >>> df
                    temp_celsius  temp_fahrenheit windspeed
        2014-02-12          24.3             75.7      high
        2014-02-13          31.0             87.8      high
        2014-02-14          22.0             71.6    medium
        2014-02-15          35.0             95.0    medium

        >>> df.get(["temp_celsius", "windspeed"])
                    temp_celsius windspeed
        2014-02-12          24.3      high
        2014-02-13          31.0      high
        2014-02-14          22.0    medium
        2014-02-15          35.0    medium

        If the key isn't found, the default value will be used.

        >>> df.get(["temp_celsius", "temp_kelvin"], default="default_value")
        'default_value'
        """
        try:
            return self[key]
        except (KeyError, ValueError, IndexError):
            return default

    @final
    @property
    def _is_view(self) -> bool_t:
        """Return boolean indicating if self is view of another array"""
        return self._mgr.is_view

    @final
    def reindex_like(
        self: NDFrameT,
        other,
        method: str | None = None,
        copy: bool_t = True,
        limit=None,
        tolerance=None,
    ) -> NDFrameT:
        """
        Return an object with matching indices as other object.

        Conform the object to the same index on all axes. Optional
        filling logic, placing NaN in locations having no value
        in the previous index. A new object is produced unless the
        new index is equivalent to the current one and copy=False.

        Parameters
        ----------
        other : Object of the same data type
            Its row and column indices are used to define the new indices
            of this object.
        method : {None, 'backfill'/'bfill', 'pad'/'ffill', 'nearest'}
            Method to use for filling holes in reindexed DataFrame.
            Please note: this is only applicable to DataFrames/Series with a
            monotonically increasing/decreasing index.

            * None (default): don't fill gaps
            * pad / ffill: propagate last valid observation forward to next
              valid
            * backfill / bfill: use next valid observation to fill gap
            * nearest: use nearest valid observations to fill gap.

        copy : bool, default True
            Return a new object, even if the passed indexes are the same.
        limit : int, default None
            Maximum number of consecutive labels to fill for inexact matches.
        tolerance : optional
            Maximum distance between original and new labels for inexact
            matches. The values of the index at the matching locations must
            satisfy the equation ``abs(index[indexer] - target) <= tolerance``.

            Tolerance may be a scalar value, which applies the same tolerance
            to all values, or list-like, which applies variable tolerance per
            element. List-like includes list, tuple, array, Series, and must be
            the same size as the index and its dtype must exactly match the
            index's type.

        Returns
        -------
        Series or DataFrame
            Same type as caller, but with changed indices on each axis.

        See Also
        --------
        DataFrame.set_index : Set row labels.
        DataFrame.reset_index : Remove row labels or move them to new columns.
        DataFrame.reindex : Change to new indices or expand indices.

        Notes
        -----
        Same as calling
        ``.reindex(index=other.index, columns=other.columns,...)``.

        Examples
        --------
        >>> df1 = pd.DataFrame([[24.3, 75.7, 'high'],
        ...                     [31, 87.8, 'high'],
        ...                     [22, 71.6, 'medium'],
        ...                     [35, 95, 'medium']],
        ...                    columns=['temp_celsius', 'temp_fahrenheit',
        ...                             'windspeed'],
        ...                    index=pd.date_range(start='2014-02-12',
        ...                                        end='2014-02-15', freq='D'))

        >>> df1
                    temp_celsius  temp_fahrenheit windspeed
        2014-02-12          24.3             75.7      high
        2014-02-13          31.0             87.8      high
        2014-02-14          22.0             71.6    medium
        2014-02-15          35.0             95.0    medium

        >>> df2 = pd.DataFrame([[28, 'low'],
        ...                     [30, 'low'],
        ...                     [35.1, 'medium']],
        ...                    columns=['temp_celsius', 'windspeed'],
        ...                    index=pd.DatetimeIndex(['2014-02-12', '2014-02-13',
        ...                                            '2014-02-15']))

        >>> df2
                    temp_celsius windspeed
        2014-02-12          28.0       low
        2014-02-13          30.0       low
        2014-02-15          35.1    medium

        >>> df2.reindex_like(df1)
                    temp_celsius  temp_fahrenheit windspeed
        2014-02-12          28.0              NaN       low
        2014-02-13          30.0              NaN       low
        2014-02-14           NaN              NaN       NaN
        2014-02-15          35.1              NaN    medium
        """
        d = other._construct_axes_dict(
            axes=self._AXIS_ORDERS,
            method=method,
            copy=copy,
            limit=limit,
            tolerance=tolerance,
        )

        return self.reindex(**d)

    @overload
    def drop(
        self,
        labels: IndexLabel = ...,
        *,
        axis: Axis = ...,
        index: IndexLabel = ...,
        columns: IndexLabel = ...,
        level: Level | None = ...,
        inplace: Literal[True],
        errors: IgnoreRaise = ...,
    ) -> None:
        ...

    @overload
    def drop(
        self: NDFrameT,
        labels: IndexLabel = ...,
        *,
        axis: Axis = ...,
        index: IndexLabel = ...,
        columns: IndexLabel = ...,
        level: Level | None = ...,
        inplace: Literal[False] = ...,
        errors: IgnoreRaise = ...,
    ) -> NDFrameT:
        ...

    @overload
    def drop(
        self: NDFrameT,
        labels: IndexLabel = ...,
        *,
        axis: Axis = ...,
        index: IndexLabel = ...,
        columns: IndexLabel = ...,
        level: Level | None = ...,
        inplace: bool_t = ...,
        errors: IgnoreRaise = ...,
    ) -> NDFrameT | None:
        ...

    @deprecate_nonkeyword_arguments(version=None, allowed_args=["self", "labels"])
    def drop(
        self: NDFrameT,
        labels: IndexLabel = None,
        axis: Axis = 0,
        index: IndexLabel = None,
        columns: IndexLabel = None,
        level: Level | None = None,
        inplace: bool_t = False,
        errors: IgnoreRaise = "raise",
    ) -> NDFrameT | None:

        inplace = validate_bool_kwarg(inplace, "inplace")

        if labels is not None:
            if index is not None or columns is not None:
                raise ValueError("Cannot specify both 'labels' and 'index'/'columns'")
            axis_name = self._get_axis_name(axis)
            axes = {axis_name: labels}
        elif index is not None or columns is not None:
            axes, _ = self._construct_axes_from_arguments((index, columns), {})
        else:
            raise ValueError(
                "Need to specify at least one of 'labels', 'index' or 'columns'"
            )

        obj = self

        for axis, labels in axes.items():
            if labels is not None:
                obj = obj._drop_axis(labels, axis, level=level, errors=errors)

        if inplace:
            self._update_inplace(obj)
        else:
            return obj

    @final
    def _drop_axis(
        self: NDFrameT,
        labels,
        axis,
        level=None,
        errors: IgnoreRaise = "raise",
        only_slice: bool_t = False,
    ) -> NDFrameT:
        """
        Drop labels from specified axis. Used in the ``drop`` method
        internally.

        Parameters
        ----------
        labels : single label or list-like
        axis : int or axis name
        level : int or level name, default None
            For MultiIndex
        errors : {'ignore', 'raise'}, default 'raise'
            If 'ignore', suppress error and existing labels are dropped.
        only_slice : bool, default False
            Whether indexing along columns should be view-only.

        """
        axis_num = self._get_axis_number(axis)
        axis = self._get_axis(axis)

        if axis.is_unique:
            if level is not None:
                if not isinstance(axis, MultiIndex):
                    raise AssertionError("axis must be a MultiIndex")
                new_axis = axis.drop(labels, level=level, errors=errors)
            else:
                new_axis = axis.drop(labels, errors=errors)
            indexer = axis.get_indexer(new_axis)

        # Case for non-unique axis
        else:
            is_tuple_labels = is_nested_list_like(labels) or isinstance(labels, tuple)
            labels = ensure_object(com.index_labels_to_array(labels))
            if level is not None:
                if not isinstance(axis, MultiIndex):
                    raise AssertionError("axis must be a MultiIndex")
                mask = ~axis.get_level_values(level).isin(labels)

                # GH 18561 MultiIndex.drop should raise if label is absent
                if errors == "raise" and mask.all():
                    raise KeyError(f"{labels} not found in axis")
            elif (
                isinstance(axis, MultiIndex)
                and labels.dtype == "object"
                and not is_tuple_labels
            ):
                # Set level to zero in case of MultiIndex and label is string,
                #  because isin can't handle strings for MultiIndexes GH#36293
                # In case of tuples we get dtype object but have to use isin GH#42771
                mask = ~axis.get_level_values(0).isin(labels)
            else:
                mask = ~axis.isin(labels)
                # Check if label doesn't exist along axis
                labels_missing = (axis.get_indexer_for(labels) == -1).any()
                if errors == "raise" and labels_missing:
                    raise KeyError(f"{labels} not found in axis")

            if is_extension_array_dtype(mask.dtype):
                # GH#45860
                mask = mask.to_numpy(dtype=bool)

            indexer = mask.nonzero()[0]
            new_axis = axis.take(indexer)

        bm_axis = self.ndim - axis_num - 1
        new_mgr = self._mgr.reindex_indexer(
            new_axis,
            indexer,
            axis=bm_axis,
            allow_dups=True,
            only_slice=only_slice,
        )
        result = self._constructor(new_mgr)
        if self.ndim == 1:
            result.name = self.name

        return result.__finalize__(self)

    @final
    def _update_inplace(self, result, verify_is_copy: bool_t = True) -> None:
        """
        Replace self internals with result.

        Parameters
        ----------
        result : same type as self
        verify_is_copy : bool, default True
            Provide is_copy checks.
        """
        # NOTE: This does *not* call __finalize__ and that's an explicit
        # decision that we may revisit in the future.
        self._reset_cache()
        self._clear_item_cache()
        self._mgr = result._mgr
        self._maybe_update_cacher(verify_is_copy=verify_is_copy, inplace=True)

    @final
    def add_prefix(self: NDFrameT, prefix: str, copy: bool_t = True) -> NDFrameT:
        """
        Prefix labels with string `prefix`.

        For Series, the row labels are prefixed.
        For DataFrame, the column labels are prefixed.

        Parameters
        ----------
        prefix : str
            The string to add before each label.
        copy : bool, default True
            Whether to copy the underlying data.

             .. versionadded:: 1.5.0

        Returns
        -------
        Series or DataFrame
            New Series or DataFrame with updated labels.

        See Also
        --------
        Series.add_suffix: Suffix row labels with string `suffix`.
        DataFrame.add_suffix: Suffix column labels with string `suffix`.

        Examples
        --------
        >>> s = pd.Series([1, 2, 3, 4])
        >>> s
        0    1
        1    2
        2    3
        3    4
        dtype: int64

        >>> s.add_prefix('item_')
        item_0    1
        item_1    2
        item_2    3
        item_3    4
        dtype: int64

        >>> df = pd.DataFrame({'A': [1, 2, 3, 4], 'B': [3, 4, 5, 6]})
        >>> df
           A  B
        0  1  3
        1  2  4
        2  3  5
        3  4  6

        >>> df.add_prefix('col_')
             col_A  col_B
        0       1       3
        1       2       4
        2       3       5
        3       4       6
        """
        f = functools.partial("{prefix}{}".format, prefix=prefix)

        mapper = {self._info_axis_name: f}
        # error: Incompatible return value type (got "Optional[NDFrameT]",
        # expected "NDFrameT")
        # error: Argument 1 to "rename" of "NDFrame" has incompatible type
        # "**Dict[str, partial[str]]"; expected "Union[str, int, None]"
        return self._rename(**mapper, copy=copy)  # type: ignore[return-value, arg-type]

    @final
    def add_suffix(self: NDFrameT, suffix: str, copy: bool_t = True) -> NDFrameT:
        """
        Suffix labels with string `suffix`.

        For Series, the row labels are suffixed.
        For DataFrame, the column labels are suffixed.

        Parameters
        ----------
        suffix : str
            The string to add after each label.
        copy : bool, default True
            Whether to copy the underlying data.

             .. versionadded:: 1.5.0

        Returns
        -------
        Series or DataFrame
            New Series or DataFrame with updated labels.

        See Also
        --------
        Series.add_prefix: Prefix row labels with string `prefix`.
        DataFrame.add_prefix: Prefix column labels with string `prefix`.

        Examples
        --------
        >>> s = pd.Series([1, 2, 3, 4])
        >>> s
        0    1
        1    2
        2    3
        3    4
        dtype: int64

        >>> s.add_suffix('_item')
        0_item    1
        1_item    2
        2_item    3
        3_item    4
        dtype: int64

        >>> df = pd.DataFrame({'A': [1, 2, 3, 4], 'B': [3, 4, 5, 6]})
        >>> df
           A  B
        0  1  3
        1  2  4
        2  3  5
        3  4  6

        >>> df.add_suffix('_col')
             A_col  B_col
        0       1       3
        1       2       4
        2       3       5
        3       4       6
        """
        f = functools.partial("{}{suffix}".format, suffix=suffix)

        mapper = {self._info_axis_name: f}
        # error: Incompatible return value type (got "Optional[NDFrameT]",
        # expected "NDFrameT")
        # error: Argument 1 to "rename" of "NDFrame" has incompatible type
        # "**Dict[str, partial[str]]"; expected "Union[str, int, None]"
        return self._rename(**mapper, copy=copy)  # type: ignore[return-value, arg-type]

    @overload
    def sort_values(
        self: NDFrameT,
        *,
        axis: Axis = ...,
        ascending=...,
        inplace: Literal[False] = ...,
        kind: str = ...,
        na_position: str = ...,
        ignore_index: bool_t = ...,
        key: ValueKeyFunc = ...,
    ) -> NDFrameT:
        ...

    @overload
    def sort_values(
        self,
        *,
        axis: Axis = ...,
        ascending=...,
        inplace: Literal[True],
        kind: str = ...,
        na_position: str = ...,
        ignore_index: bool_t = ...,
        key: ValueKeyFunc = ...,
    ) -> None:
        ...

    @overload
    def sort_values(
        self: NDFrameT,
        *,
        axis: Axis = ...,
        ascending=...,
        inplace: bool_t = ...,
        kind: str = ...,
        na_position: str = ...,
        ignore_index: bool_t = ...,
        key: ValueKeyFunc = ...,
    ) -> NDFrameT | None:
        ...

    @deprecate_nonkeyword_arguments(version=None, allowed_args=["self"])
    def sort_values(
        self: NDFrameT,
        axis: Axis = 0,
        ascending=True,
        inplace: bool_t = False,
        kind: str = "quicksort",
        na_position: str = "last",
        ignore_index: bool_t = False,
        key: ValueKeyFunc = None,
    ) -> NDFrameT | None:
        """
        Sort by the values along either axis.

        Parameters
        ----------%(optional_by)s
        axis : %(axes_single_arg)s, default 0
             Axis to be sorted.
        ascending : bool or list of bool, default True
             Sort ascending vs. descending. Specify list for multiple sort
             orders.  If this is a list of bools, must match the length of
             the by.
        inplace : bool, default False
             If True, perform operation in-place.
        kind : {'quicksort', 'mergesort', 'heapsort', 'stable'}, default 'quicksort'
             Choice of sorting algorithm. See also :func:`numpy.sort` for more
             information. `mergesort` and `stable` are the only stable algorithms. For
             DataFrames, this option is only applied when sorting on a single
             column or label.
        na_position : {'first', 'last'}, default 'last'
             Puts NaNs at the beginning if `first`; `last` puts NaNs at the
             end.
        ignore_index : bool, default False
             If True, the resulting axis will be labeled 0, 1, …, n - 1.

             .. versionadded:: 1.0.0

        key : callable, optional
            Apply the key function to the values
            before sorting. This is similar to the `key` argument in the
            builtin :meth:`sorted` function, with the notable difference that
            this `key` function should be *vectorized*. It should expect a
            ``Series`` and return a Series with the same shape as the input.
            It will be applied to each column in `by` independently.

            .. versionadded:: 1.1.0

        Returns
        -------
        DataFrame or None
            DataFrame with sorted values or None if ``inplace=True``.

        See Also
        --------
        DataFrame.sort_index : Sort a DataFrame by the index.
        Series.sort_values : Similar method for a Series.

        Examples
        --------
        >>> df = pd.DataFrame({
        ...     'col1': ['A', 'A', 'B', np.nan, 'D', 'C'],
        ...     'col2': [2, 1, 9, 8, 7, 4],
        ...     'col3': [0, 1, 9, 4, 2, 3],
        ...     'col4': ['a', 'B', 'c', 'D', 'e', 'F']
        ... })
        >>> df
          col1  col2  col3 col4
        0    A     2     0    a
        1    A     1     1    B
        2    B     9     9    c
        3  NaN     8     4    D
        4    D     7     2    e
        5    C     4     3    F

        Sort by col1

        >>> df.sort_values(by=['col1'])
          col1  col2  col3 col4
        0    A     2     0    a
        1    A     1     1    B
        2    B     9     9    c
        5    C     4     3    F
        4    D     7     2    e
        3  NaN     8     4    D

        Sort by multiple columns

        >>> df.sort_values(by=['col1', 'col2'])
          col1  col2  col3 col4
        1    A     1     1    B
        0    A     2     0    a
        2    B     9     9    c
        5    C     4     3    F
        4    D     7     2    e
        3  NaN     8     4    D

        Sort Descending

        >>> df.sort_values(by='col1', ascending=False)
          col1  col2  col3 col4
        4    D     7     2    e
        5    C     4     3    F
        2    B     9     9    c
        0    A     2     0    a
        1    A     1     1    B
        3  NaN     8     4    D

        Putting NAs first

        >>> df.sort_values(by='col1', ascending=False, na_position='first')
          col1  col2  col3 col4
        3  NaN     8     4    D
        4    D     7     2    e
        5    C     4     3    F
        2    B     9     9    c
        0    A     2     0    a
        1    A     1     1    B

        Sorting with a key function

        >>> df.sort_values(by='col4', key=lambda col: col.str.lower())
           col1  col2  col3 col4
        0    A     2     0    a
        1    A     1     1    B
        2    B     9     9    c
        3  NaN     8     4    D
        4    D     7     2    e
        5    C     4     3    F

        Natural sort with the key argument,
        using the `natsort <https://github.com/SethMMorton/natsort>` package.

        >>> df = pd.DataFrame({
        ...    "time": ['0hr', '128hr', '72hr', '48hr', '96hr'],
        ...    "value": [10, 20, 30, 40, 50]
        ... })
        >>> df
            time  value
        0    0hr     10
        1  128hr     20
        2   72hr     30
        3   48hr     40
        4   96hr     50
        >>> from natsort import index_natsorted
        >>> df.sort_values(
        ...    by="time",
        ...    key=lambda x: np.argsort(index_natsorted(df["time"]))
        ... )
            time  value
        0    0hr     10
        3   48hr     40
        2   72hr     30
        4   96hr     50
        1  128hr     20
        """
        raise AbstractMethodError(self)

    @overload
    def sort_index(
        self,
        *,
        axis: Axis = ...,
        level: IndexLabel = ...,
        ascending: bool_t | Sequence[bool_t] = ...,
        inplace: Literal[True],
        kind: SortKind = ...,
        na_position: NaPosition = ...,
        sort_remaining: bool_t = ...,
        ignore_index: bool_t = ...,
        key: IndexKeyFunc = ...,
    ) -> None:
        ...

    @overload
    def sort_index(
        self: NDFrameT,
        *,
        axis: Axis = ...,
        level: IndexLabel = ...,
        ascending: bool_t | Sequence[bool_t] = ...,
        inplace: Literal[False] = ...,
        kind: SortKind = ...,
        na_position: NaPosition = ...,
        sort_remaining: bool_t = ...,
        ignore_index: bool_t = ...,
        key: IndexKeyFunc = ...,
    ) -> NDFrameT:
        ...

    @overload
    def sort_index(
        self: NDFrameT,
        *,
        axis: Axis = ...,
        level: IndexLabel = ...,
        ascending: bool_t | Sequence[bool_t] = ...,
        inplace: bool_t = ...,
        kind: SortKind = ...,
        na_position: NaPosition = ...,
        sort_remaining: bool_t = ...,
        ignore_index: bool_t = ...,
        key: IndexKeyFunc = ...,
    ) -> NDFrameT | None:
        ...

    def sort_index(
        self: NDFrameT,
        axis: Axis = 0,
        level: IndexLabel = None,
        ascending: bool_t | Sequence[bool_t] = True,
        inplace: bool_t = False,
        kind: SortKind = "quicksort",
        na_position: NaPosition = "last",
        sort_remaining: bool_t = True,
        ignore_index: bool_t = False,
        key: IndexKeyFunc = None,
    ) -> NDFrameT | None:

        inplace = validate_bool_kwarg(inplace, "inplace")
        axis = self._get_axis_number(axis)
        ascending = validate_ascending(ascending)

        target = self._get_axis(axis)

        indexer = get_indexer_indexer(
            target, level, ascending, kind, na_position, sort_remaining, key
        )

        if indexer is None:
            if inplace:
                result = self
            else:
                result = self.copy()

            if ignore_index:
                result.index = default_index(len(self))
            if inplace:
                return None
            else:
                return result

        baxis = self._get_block_manager_axis(axis)
        new_data = self._mgr.take(indexer, axis=baxis, verify=False)

        # reconstruct axis if needed
        new_data.set_axis(baxis, new_data.axes[baxis]._sort_levels_monotonic())

        if ignore_index:
            axis = 1 if isinstance(self, ABCDataFrame) else 0
            new_data.set_axis(axis, default_index(len(indexer)))

        result = self._constructor(new_data)

        if inplace:
            return self._update_inplace(result)
        else:
            return result.__finalize__(self, method="sort_index")

    @doc(
        klass=_shared_doc_kwargs["klass"],
        axes=_shared_doc_kwargs["axes"],
        optional_labels="",
        optional_axis="",
    )
    def reindex(self: NDFrameT, *args, **kwargs) -> NDFrameT:
        """
        Conform {klass} to new index with optional filling logic.

        Places NA/NaN in locations having no value in the previous index. A new object
        is produced unless the new index is equivalent to the current one and
        ``copy=False``.

        Parameters
        ----------
        {optional_labels}
        {axes} : array-like, optional
            New labels / index to conform to, should be specified using
            keywords. Preferably an Index object to avoid duplicating data.
        {optional_axis}
        method : {{None, 'backfill'/'bfill', 'pad'/'ffill', 'nearest'}}
            Method to use for filling holes in reindexed DataFrame.
            Please note: this is only applicable to DataFrames/Series with a
            monotonically increasing/decreasing index.

            * None (default): don't fill gaps
            * pad / ffill: Propagate last valid observation forward to next
              valid.
            * backfill / bfill: Use next valid observation to fill gap.
            * nearest: Use nearest valid observations to fill gap.

        copy : bool, default True
            Return a new object, even if the passed indexes are the same.
        level : int or name
            Broadcast across a level, matching Index values on the
            passed MultiIndex level.
        fill_value : scalar, default np.NaN
            Value to use for missing values. Defaults to NaN, but can be any
            "compatible" value.
        limit : int, default None
            Maximum number of consecutive elements to forward or backward fill.
        tolerance : optional
            Maximum distance between original and new labels for inexact
            matches. The values of the index at the matching locations most
            satisfy the equation ``abs(index[indexer] - target) <= tolerance``.

            Tolerance may be a scalar value, which applies the same tolerance
            to all values, or list-like, which applies variable tolerance per
            element. List-like includes list, tuple, array, Series, and must be
            the same size as the index and its dtype must exactly match the
            index's type.

        Returns
        -------
        {klass} with changed index.

        See Also
        --------
        DataFrame.set_index : Set row labels.
        DataFrame.reset_index : Remove row labels or move them to new columns.
        DataFrame.reindex_like : Change to same indices as other DataFrame.

        Examples
        --------
        ``DataFrame.reindex`` supports two calling conventions

        * ``(index=index_labels, columns=column_labels, ...)``
        * ``(labels, axis={{'index', 'columns'}}, ...)``

        We *highly* recommend using keyword arguments to clarify your
        intent.

        Create a dataframe with some fictional data.

        >>> index = ['Firefox', 'Chrome', 'Safari', 'IE10', 'Konqueror']
        >>> df = pd.DataFrame({{'http_status': [200, 200, 404, 404, 301],
        ...                   'response_time': [0.04, 0.02, 0.07, 0.08, 1.0]}},
        ...                   index=index)
        >>> df
                   http_status  response_time
        Firefox            200           0.04
        Chrome             200           0.02
        Safari             404           0.07
        IE10               404           0.08
        Konqueror          301           1.00

        Create a new index and reindex the dataframe. By default
        values in the new index that do not have corresponding
        records in the dataframe are assigned ``NaN``.

        >>> new_index = ['Safari', 'Iceweasel', 'Comodo Dragon', 'IE10',
        ...              'Chrome']
        >>> df.reindex(new_index)
                       http_status  response_time
        Safari               404.0           0.07
        Iceweasel              NaN            NaN
        Comodo Dragon          NaN            NaN
        IE10                 404.0           0.08
        Chrome               200.0           0.02

        We can fill in the missing values by passing a value to
        the keyword ``fill_value``. Because the index is not monotonically
        increasing or decreasing, we cannot use arguments to the keyword
        ``method`` to fill the ``NaN`` values.

        >>> df.reindex(new_index, fill_value=0)
                       http_status  response_time
        Safari                 404           0.07
        Iceweasel                0           0.00
        Comodo Dragon            0           0.00
        IE10                   404           0.08
        Chrome                 200           0.02

        >>> df.reindex(new_index, fill_value='missing')
                      http_status response_time
        Safari                404          0.07
        Iceweasel         missing       missing
        Comodo Dragon     missing       missing
        IE10                  404          0.08
        Chrome                200          0.02

        We can also reindex the columns.

        >>> df.reindex(columns=['http_status', 'user_agent'])
                   http_status  user_agent
        Firefox            200         NaN
        Chrome             200         NaN
        Safari             404         NaN
        IE10               404         NaN
        Konqueror          301         NaN

        Or we can use "axis-style" keyword arguments

        >>> df.reindex(['http_status', 'user_agent'], axis="columns")
                   http_status  user_agent
        Firefox            200         NaN
        Chrome             200         NaN
        Safari             404         NaN
        IE10               404         NaN
        Konqueror          301         NaN

        To further illustrate the filling functionality in
        ``reindex``, we will create a dataframe with a
        monotonically increasing index (for example, a sequence
        of dates).

        >>> date_index = pd.date_range('1/1/2010', periods=6, freq='D')
        >>> df2 = pd.DataFrame({{"prices": [100, 101, np.nan, 100, 89, 88]}},
        ...                    index=date_index)
        >>> df2
                    prices
        2010-01-01   100.0
        2010-01-02   101.0
        2010-01-03     NaN
        2010-01-04   100.0
        2010-01-05    89.0
        2010-01-06    88.0

        Suppose we decide to expand the dataframe to cover a wider
        date range.

        >>> date_index2 = pd.date_range('12/29/2009', periods=10, freq='D')
        >>> df2.reindex(date_index2)
                    prices
        2009-12-29     NaN
        2009-12-30     NaN
        2009-12-31     NaN
        2010-01-01   100.0
        2010-01-02   101.0
        2010-01-03     NaN
        2010-01-04   100.0
        2010-01-05    89.0
        2010-01-06    88.0
        2010-01-07     NaN

        The index entries that did not have a value in the original data frame
        (for example, '2009-12-29') are by default filled with ``NaN``.
        If desired, we can fill in the missing values using one of several
        options.

        For example, to back-propagate the last valid value to fill the ``NaN``
        values, pass ``bfill`` as an argument to the ``method`` keyword.

        >>> df2.reindex(date_index2, method='bfill')
                    prices
        2009-12-29   100.0
        2009-12-30   100.0
        2009-12-31   100.0
        2010-01-01   100.0
        2010-01-02   101.0
        2010-01-03     NaN
        2010-01-04   100.0
        2010-01-05    89.0
        2010-01-06    88.0
        2010-01-07     NaN

        Please note that the ``NaN`` value present in the original dataframe
        (at index value 2010-01-03) will not be filled by any of the
        value propagation schemes. This is because filling while reindexing
        does not look at dataframe values, but only compares the original and
        desired indexes. If you do want to fill in the ``NaN`` values present
        in the original dataframe, use the ``fillna()`` method.

        See the :ref:`user guide <basics.reindexing>` for more.
        """
        # TODO: Decide if we care about having different examples for different
        # kinds

        # construct the args
        axes, kwargs = self._construct_axes_from_arguments(args, kwargs)
        method = missing.clean_reindex_fill_method(kwargs.pop("method", None))
        level = kwargs.pop("level", None)
        copy = kwargs.pop("copy", True)
        limit = kwargs.pop("limit", None)
        tolerance = kwargs.pop("tolerance", None)
        fill_value = kwargs.pop("fill_value", None)

        # Series.reindex doesn't use / need the axis kwarg
        # We pop and ignore it here, to make writing Series/Frame generic code
        # easier
        kwargs.pop("axis", None)

        if kwargs:
            raise TypeError(
                "reindex() got an unexpected keyword "
                f'argument "{list(kwargs.keys())[0]}"'
            )

        self._consolidate_inplace()

        # if all axes that are requested to reindex are equal, then only copy
        # if indicated must have index names equal here as well as values
        if all(
            self._get_axis(axis).identical(ax)
            for axis, ax in axes.items()
            if ax is not None
        ):
            if copy:
                return self.copy()
            return self

        # check if we are a multi reindex
        if self._needs_reindex_multi(axes, method, level):
            return self._reindex_multi(axes, copy, fill_value)

        # perform the reindex on the axes
        return self._reindex_axes(
            axes, level, limit, tolerance, method, fill_value, copy
        ).__finalize__(self, method="reindex")

    def _reindex_axes(
        self: NDFrameT, axes, level, limit, tolerance, method, fill_value, copy
    ) -> NDFrameT:
        """Perform the reindex for all the axes."""
        obj = self
        for a in self._AXIS_ORDERS:
            labels = axes[a]
            if labels is None:
                continue

            ax = self._get_axis(a)
            new_index, indexer = ax.reindex(
                labels, level=level, limit=limit, tolerance=tolerance, method=method
            )

            axis = self._get_axis_number(a)
            obj = obj._reindex_with_indexers(
                {axis: [new_index, indexer]},
                fill_value=fill_value,
                copy=copy,
                allow_dups=False,
            )
            # If we've made a copy once, no need to make another one
            copy = False

        return obj

    def _needs_reindex_multi(self, axes, method, level) -> bool_t:
        """Check if we do need a multi reindex."""
        return (
            (com.count_not_none(*axes.values()) == self._AXIS_LEN)
            and method is None
            and level is None
            and not self._is_mixed_type
        )

    def _reindex_multi(self, axes, copy, fill_value):
        raise AbstractMethodError(self)

    @final
    def _reindex_with_indexers(
        self: NDFrameT,
        reindexers,
        fill_value=None,
        copy: bool_t = False,
        allow_dups: bool_t = False,
    ) -> NDFrameT:
        """allow_dups indicates an internal call here"""
        # reindex doing multiple operations on different axes if indicated
        new_data = self._mgr
        for axis in sorted(reindexers.keys()):
            index, indexer = reindexers[axis]
            baxis = self._get_block_manager_axis(axis)

            if index is None:
                continue

            index = ensure_index(index)
            if indexer is not None:
                indexer = ensure_platform_int(indexer)

            # TODO: speed up on homogeneous DataFrame objects (see _reindex_multi)
            new_data = new_data.reindex_indexer(
                index,
                indexer,
                axis=baxis,
                fill_value=fill_value,
                allow_dups=allow_dups,
                copy=copy,
            )
            # If we've made a copy once, no need to make another one
            copy = False

        if copy and new_data is self._mgr:
            new_data = new_data.copy()

        return self._constructor(new_data).__finalize__(self)

    def filter(
        self: NDFrameT,
        items=None,
        like: str | None = None,
        regex: str | None = None,
        axis=None,
    ) -> NDFrameT:
        """
        Subset the dataframe rows or columns according to the specified index labels.

        Note that this routine does not filter a dataframe on its
        contents. The filter is applied to the labels of the index.

        Parameters
        ----------
        items : list-like
            Keep labels from axis which are in items.
        like : str
            Keep labels from axis for which "like in label == True".
        regex : str (regular expression)
            Keep labels from axis for which re.search(regex, label) == True.
        axis : {0 or ‘index’, 1 or ‘columns’, None}, default None
            The axis to filter on, expressed either as an index (int)
            or axis name (str). By default this is the info axis, 'columns' for
            DataFrame. For `Series` this parameter is unused and defaults to `None`.

        Returns
        -------
        same type as input object

        See Also
        --------
        DataFrame.loc : Access a group of rows and columns
            by label(s) or a boolean array.

        Notes
        -----
        The ``items``, ``like``, and ``regex`` parameters are
        enforced to be mutually exclusive.

        ``axis`` defaults to the info axis that is used when indexing
        with ``[]``.

        Examples
        --------
        >>> df = pd.DataFrame(np.array(([1, 2, 3], [4, 5, 6])),
        ...                   index=['mouse', 'rabbit'],
        ...                   columns=['one', 'two', 'three'])
        >>> df
                one  two  three
        mouse     1    2      3
        rabbit    4    5      6

        >>> # select columns by name
        >>> df.filter(items=['one', 'three'])
                 one  three
        mouse     1      3
        rabbit    4      6

        >>> # select columns by regular expression
        >>> df.filter(regex='e$', axis=1)
                 one  three
        mouse     1      3
        rabbit    4      6

        >>> # select rows containing 'bbi'
        >>> df.filter(like='bbi', axis=0)
                 one  two  three
        rabbit    4    5      6
        """
        nkw = com.count_not_none(items, like, regex)
        if nkw > 1:
            raise TypeError(
                "Keyword arguments `items`, `like`, or `regex` "
                "are mutually exclusive"
            )

        if axis is None:
            axis = self._info_axis_name
        labels = self._get_axis(axis)

        if items is not None:
            name = self._get_axis_name(axis)
            return self.reindex(**{name: [r for r in items if r in labels]})
        elif like:

            def f(x) -> bool_t:
                assert like is not None  # needed for mypy
                return like in ensure_str(x)

            values = labels.map(f)
            return self.loc(axis=axis)[values]
        elif regex:

            def f(x) -> bool_t:
                return matcher.search(ensure_str(x)) is not None

            matcher = re.compile(regex)
            values = labels.map(f)
            return self.loc(axis=axis)[values]
        else:
            raise TypeError("Must pass either `items`, `like`, or `regex`")

    @final
    def head(self: NDFrameT, n: int = 5) -> NDFrameT:
        """
        Return the first `n` rows.

        This function returns the first `n` rows for the object based
        on position. It is useful for quickly testing if your object
        has the right type of data in it.

        For negative values of `n`, this function returns all rows except
        the last `|n|` rows, equivalent to ``df[:n]``.

        If n is larger than the number of rows, this function returns all rows.

        Parameters
        ----------
        n : int, default 5
            Number of rows to select.

        Returns
        -------
        same type as caller
            The first `n` rows of the caller object.

        See Also
        --------
        DataFrame.tail: Returns the last `n` rows.

        Examples
        --------
        >>> df = pd.DataFrame({'animal': ['alligator', 'bee', 'falcon', 'lion',
        ...                    'monkey', 'parrot', 'shark', 'whale', 'zebra']})
        >>> df
              animal
        0  alligator
        1        bee
        2     falcon
        3       lion
        4     monkey
        5     parrot
        6      shark
        7      whale
        8      zebra

        Viewing the first 5 lines

        >>> df.head()
              animal
        0  alligator
        1        bee
        2     falcon
        3       lion
        4     monkey

        Viewing the first `n` lines (three in this case)

        >>> df.head(3)
              animal
        0  alligator
        1        bee
        2     falcon

        For negative values of `n`

        >>> df.head(-3)
              animal
        0  alligator
        1        bee
        2     falcon
        3       lion
        4     monkey
        5     parrot
        """
        return self.iloc[:n]

    @final
    def tail(self: NDFrameT, n: int = 5) -> NDFrameT:
        """
        Return the last `n` rows.

        This function returns last `n` rows from the object based on
        position. It is useful for quickly verifying data, for example,
        after sorting or appending rows.

        For negative values of `n`, this function returns all rows except
        the first `|n|` rows, equivalent to ``df[|n|:]``.

        If n is larger than the number of rows, this function returns all rows.

        Parameters
        ----------
        n : int, default 5
            Number of rows to select.

        Returns
        -------
        type of caller
            The last `n` rows of the caller object.

        See Also
        --------
        DataFrame.head : The first `n` rows of the caller object.

        Examples
        --------
        >>> df = pd.DataFrame({'animal': ['alligator', 'bee', 'falcon', 'lion',
        ...                    'monkey', 'parrot', 'shark', 'whale', 'zebra']})
        >>> df
              animal
        0  alligator
        1        bee
        2     falcon
        3       lion
        4     monkey
        5     parrot
        6      shark
        7      whale
        8      zebra

        Viewing the last 5 lines

        >>> df.tail()
           animal
        4  monkey
        5  parrot
        6   shark
        7   whale
        8   zebra

        Viewing the last `n` lines (three in this case)

        >>> df.tail(3)
          animal
        6  shark
        7  whale
        8  zebra

        For negative values of `n`

        >>> df.tail(-3)
           animal
        3    lion
        4  monkey
        5  parrot
        6   shark
        7   whale
        8   zebra
        """
        if n == 0:
            return self.iloc[0:0]
        return self.iloc[-n:]

    @final
    def sample(
        self: NDFrameT,
        n: int | None = None,
        frac: float | None = None,
        replace: bool_t = False,
        weights=None,
        random_state: RandomState | None = None,
        axis: Axis | None = None,
        ignore_index: bool_t = False,
    ) -> NDFrameT:
        """
        Return a random sample of items from an axis of object.

        You can use `random_state` for reproducibility.

        Parameters
        ----------
        n : int, optional
            Number of items from axis to return. Cannot be used with `frac`.
            Default = 1 if `frac` = None.
        frac : float, optional
            Fraction of axis items to return. Cannot be used with `n`.
        replace : bool, default False
            Allow or disallow sampling of the same row more than once.
        weights : str or ndarray-like, optional
            Default 'None' results in equal probability weighting.
            If passed a Series, will align with target object on index. Index
            values in weights not found in sampled object will be ignored and
            index values in sampled object not in weights will be assigned
            weights of zero.
            If called on a DataFrame, will accept the name of a column
            when axis = 0.
            Unless weights are a Series, weights must be same length as axis
            being sampled.
            If weights do not sum to 1, they will be normalized to sum to 1.
            Missing values in the weights column will be treated as zero.
            Infinite values not allowed.
        random_state : int, array-like, BitGenerator, np.random.RandomState, np.random.Generator, optional
            If int, array-like, or BitGenerator, seed for random number generator.
            If np.random.RandomState or np.random.Generator, use as given.

            .. versionchanged:: 1.1.0

                array-like and BitGenerator object now passed to np.random.RandomState()
                as seed

            .. versionchanged:: 1.4.0

                np.random.Generator objects now accepted

        axis : {0 or ‘index’, 1 or ‘columns’, None}, default None
            Axis to sample. Accepts axis number or name. Default is stat axis
            for given data type. For `Series` this parameter is unused and defaults to `None`.
        ignore_index : bool, default False
            If True, the resulting index will be labeled 0, 1, …, n - 1.

            .. versionadded:: 1.3.0

        Returns
        -------
        Series or DataFrame
            A new object of same type as caller containing `n` items randomly
            sampled from the caller object.

        See Also
        --------
        DataFrameGroupBy.sample: Generates random samples from each group of a
            DataFrame object.
        SeriesGroupBy.sample: Generates random samples from each group of a
            Series object.
        numpy.random.choice: Generates a random sample from a given 1-D numpy
            array.

        Notes
        -----
        If `frac` > 1, `replacement` should be set to `True`.

        Examples
        --------
        >>> df = pd.DataFrame({'num_legs': [2, 4, 8, 0],
        ...                    'num_wings': [2, 0, 0, 0],
        ...                    'num_specimen_seen': [10, 2, 1, 8]},
        ...                   index=['falcon', 'dog', 'spider', 'fish'])
        >>> df
                num_legs  num_wings  num_specimen_seen
        falcon         2          2                 10
        dog            4          0                  2
        spider         8          0                  1
        fish           0          0                  8

        Extract 3 random elements from the ``Series`` ``df['num_legs']``:
        Note that we use `random_state` to ensure the reproducibility of
        the examples.

        >>> df['num_legs'].sample(n=3, random_state=1)
        fish      0
        spider    8
        falcon    2
        Name: num_legs, dtype: int64

        A random 50% sample of the ``DataFrame`` with replacement:

        >>> df.sample(frac=0.5, replace=True, random_state=1)
              num_legs  num_wings  num_specimen_seen
        dog          4          0                  2
        fish         0          0                  8

        An upsample sample of the ``DataFrame`` with replacement:
        Note that `replace` parameter has to be `True` for `frac` parameter > 1.

        >>> df.sample(frac=2, replace=True, random_state=1)
                num_legs  num_wings  num_specimen_seen
        dog            4          0                  2
        fish           0          0                  8
        falcon         2          2                 10
        falcon         2          2                 10
        fish           0          0                  8
        dog            4          0                  2
        fish           0          0                  8
        dog            4          0                  2

        Using a DataFrame column as weights. Rows with larger value in the
        `num_specimen_seen` column are more likely to be sampled.

        >>> df.sample(n=2, weights='num_specimen_seen', random_state=1)
                num_legs  num_wings  num_specimen_seen
        falcon         2          2                 10
        fish           0          0                  8
        """  # noqa:E501
        if axis is None:
            axis = self._stat_axis_number

        axis = self._get_axis_number(axis)
        obj_len = self.shape[axis]

        # Process random_state argument
        rs = com.random_state(random_state)

        size = sample.process_sampling_size(n, frac, replace)
        if size is None:
            assert frac is not None
            size = round(frac * obj_len)

        if weights is not None:
            weights = sample.preprocess_weights(self, weights, axis)

        sampled_indices = sample.sample(obj_len, size, replace, weights, rs)
        result = self.take(sampled_indices, axis=axis)

        if ignore_index:
            result.index = default_index(len(result))

        return result

    @final
    @doc(klass=_shared_doc_kwargs["klass"])
    def pipe(
        self,
        func: Callable[..., T] | tuple[Callable[..., T], str],
        *args,
        **kwargs,
    ) -> T:
        r"""
        Apply chainable functions that expect Series or DataFrames.

        Parameters
        ----------
        func : function
            Function to apply to the {klass}.
            ``args``, and ``kwargs`` are passed into ``func``.
            Alternatively a ``(callable, data_keyword)`` tuple where
            ``data_keyword`` is a string indicating the keyword of
            ``callable`` that expects the {klass}.
        args : iterable, optional
            Positional arguments passed into ``func``.
        kwargs : mapping, optional
            A dictionary of keyword arguments passed into ``func``.

        Returns
        -------
        object : the return type of ``func``.

        See Also
        --------
        DataFrame.apply : Apply a function along input axis of DataFrame.
        DataFrame.applymap : Apply a function elementwise on a whole DataFrame.
        Series.map : Apply a mapping correspondence on a
            :class:`~pandas.Series`.

        Notes
        -----
        Use ``.pipe`` when chaining together functions that expect
        Series, DataFrames or GroupBy objects. Instead of writing

        >>> func(g(h(df), arg1=a), arg2=b, arg3=c)  # doctest: +SKIP

        You can write

        >>> (df.pipe(h)
        ...    .pipe(g, arg1=a)
        ...    .pipe(func, arg2=b, arg3=c)
        ... )  # doctest: +SKIP

        If you have a function that takes the data as (say) the second
        argument, pass a tuple indicating which keyword expects the
        data. For example, suppose ``f`` takes its data as ``arg2``:

        >>> (df.pipe(h)
        ...    .pipe(g, arg1=a)
        ...    .pipe((func, 'arg2'), arg1=a, arg3=c)
        ...  )  # doctest: +SKIP
        """
        return com.pipe(self, func, *args, **kwargs)

    # ----------------------------------------------------------------------
    # Attribute access

    @final
    def __finalize__(
        self: NDFrameT, other, method: str | None = None, **kwargs
    ) -> NDFrameT:
        """
        Propagate metadata from other to self.

        Parameters
        ----------
        other : the object from which to get the attributes that we are going
            to propagate
        method : str, optional
            A passed method name providing context on where ``__finalize__``
            was called.

            .. warning::

               The value passed as `method` are not currently considered
               stable across pandas releases.
        """
        if isinstance(other, NDFrame):
            for name in other.attrs:
                self.attrs[name] = other.attrs[name]

            self.flags.allows_duplicate_labels = other.flags.allows_duplicate_labels
            # For subclasses using _metadata.
            for name in set(self._metadata) & set(other._metadata):
                assert isinstance(name, str)
                object.__setattr__(self, name, getattr(other, name, None))

        if method == "concat":
            attrs = other.objs[0].attrs
            check_attrs = all(objs.attrs == attrs for objs in other.objs[1:])
            if check_attrs:
                for name in attrs:
                    self.attrs[name] = attrs[name]

            allows_duplicate_labels = all(
                x.flags.allows_duplicate_labels for x in other.objs
            )
            self.flags.allows_duplicate_labels = allows_duplicate_labels

        return self

    def __getattr__(self, name: str):
        """
        After regular attribute access, try looking up the name
        This allows simpler access to columns for interactive use.
        """
        # Note: obj.x will always call obj.__getattribute__('x') prior to
        # calling obj.__getattr__('x').
        if (
            name not in self._internal_names_set
            and name not in self._metadata
            and name not in self._accessors
            and self._info_axis._can_hold_identifiers_and_holds_name(name)
        ):
            return self[name]
        return object.__getattribute__(self, name)

    def __setattr__(self, name: str, value) -> None:
        """
        After regular attribute access, try setting the name
        This allows simpler access to columns for interactive use.
        """
        # first try regular attribute access via __getattribute__, so that
        # e.g. ``obj.x`` and ``obj.x = 4`` will always reference/modify
        # the same attribute.

        try:
            object.__getattribute__(self, name)
            return object.__setattr__(self, name, value)
        except AttributeError:
            pass

        # if this fails, go on to more involved attribute setting
        # (note that this matches __getattr__, above).
        if name in self._internal_names_set:
            object.__setattr__(self, name, value)
        elif name in self._metadata:
            object.__setattr__(self, name, value)
        else:
            try:
                existing = getattr(self, name)
                if isinstance(existing, Index):
                    object.__setattr__(self, name, value)
                elif name in self._info_axis:
                    self[name] = value
                else:
                    object.__setattr__(self, name, value)
            except (AttributeError, TypeError):
                if isinstance(self, ABCDataFrame) and (is_list_like(value)):
                    warnings.warn(
                        "Pandas doesn't allow columns to be "
                        "created via a new attribute name - see "
                        "https://pandas.pydata.org/pandas-docs/"
                        "stable/indexing.html#attribute-access",
                        stacklevel=find_stack_level(inspect.currentframe()),
                    )
                object.__setattr__(self, name, value)

    @final
    def _dir_additions(self) -> set[str]:
        """
        add the string-like attributes from the info_axis.
        If info_axis is a MultiIndex, its first level values are used.
        """
        additions = super()._dir_additions()
        if self._info_axis._can_hold_strings:
            additions.update(self._info_axis._dir_additions_for_owner)
        return additions

    # ----------------------------------------------------------------------
    # Consolidation of internals

    @final
    def _protect_consolidate(self, f):
        """
        Consolidate _mgr -- if the blocks have changed, then clear the
        cache
        """
        if isinstance(self._mgr, (ArrayManager, SingleArrayManager)):
            return f()
        blocks_before = len(self._mgr.blocks)
        result = f()
        if len(self._mgr.blocks) != blocks_before:
            self._clear_item_cache()
        return result

    @final
    def _consolidate_inplace(self) -> None:
        """Consolidate data in place and return None"""

        def f():
            self._mgr = self._mgr.consolidate()

        self._protect_consolidate(f)

    @final
    def _consolidate(self):
        """
        Compute NDFrame with "consolidated" internals (data of each dtype
        grouped together in a single ndarray).

        Returns
        -------
        consolidated : same type as caller
        """
        f = lambda: self._mgr.consolidate()
        cons_data = self._protect_consolidate(f)
        return self._constructor(cons_data).__finalize__(self)

    @final
    @property
    def _is_mixed_type(self) -> bool_t:
        if self._mgr.is_single_block:
            return False

        if self._mgr.any_extension_types:
            # Even if they have the same dtype, we can't consolidate them,
            #  so we pretend this is "mixed'"
            return True

        return self.dtypes.nunique() > 1

    @final
    def _check_inplace_setting(self, value) -> bool_t:
        """check whether we allow in-place setting with this type of value"""
        if self._is_mixed_type and not self._mgr.is_numeric_mixed_type:

            # allow an actual np.nan thru
            if is_float(value) and np.isnan(value):
                return True

            raise TypeError(
                "Cannot do inplace boolean setting on "
                "mixed-types with a non np.nan value"
            )

        return True

    @final
    def _get_numeric_data(self: NDFrameT) -> NDFrameT:
        return self._constructor(self._mgr.get_numeric_data()).__finalize__(self)

    @final
    def _get_bool_data(self):
        return self._constructor(self._mgr.get_bool_data()).__finalize__(self)

    # ----------------------------------------------------------------------
    # Internal Interface Methods

    @property
    def values(self):
        raise AbstractMethodError(self)

    @property
    def _values(self) -> np.ndarray:
        """internal implementation"""
        raise AbstractMethodError(self)

    @property
    def dtypes(self):
        """
        Return the dtypes in the DataFrame.

        This returns a Series with the data type of each column.
        The result's index is the original DataFrame's columns. Columns
        with mixed types are stored with the ``object`` dtype. See
        :ref:`the User Guide <basics.dtypes>` for more.

        Returns
        -------
        pandas.Series
            The data type of each column.

        Examples
        --------
        >>> df = pd.DataFrame({'float': [1.0],
        ...                    'int': [1],
        ...                    'datetime': [pd.Timestamp('20180310')],
        ...                    'string': ['foo']})
        >>> df.dtypes
        float              float64
        int                  int64
        datetime    datetime64[ns]
        string              object
        dtype: object
        """
        data = self._mgr.get_dtypes()
        return self._constructor_sliced(data, index=self._info_axis, dtype=np.object_)

    def astype(
        self: NDFrameT, dtype, copy: bool_t = True, errors: IgnoreRaise = "raise"
    ) -> NDFrameT:
        """
        Cast a pandas object to a specified dtype ``dtype``.

        Parameters
        ----------
        dtype : data type, or dict of column name -> data type
            Use a numpy.dtype or Python type to cast entire pandas object to
            the same type. Alternatively, use {col: dtype, ...}, where col is a
            column label and dtype is a numpy.dtype or Python type to cast one
            or more of the DataFrame's columns to column-specific types.
        copy : bool, default True
            Return a copy when ``copy=True`` (be very careful setting
            ``copy=False`` as changes to values then may propagate to other
            pandas objects).
        errors : {'raise', 'ignore'}, default 'raise'
            Control raising of exceptions on invalid data for provided dtype.

            - ``raise`` : allow exceptions to be raised
            - ``ignore`` : suppress exceptions. On error return original object.

        Returns
        -------
        casted : same type as caller

        See Also
        --------
        to_datetime : Convert argument to datetime.
        to_timedelta : Convert argument to timedelta.
        to_numeric : Convert argument to a numeric type.
        numpy.ndarray.astype : Cast a numpy array to a specified type.

        Notes
        -----
        .. deprecated:: 1.3.0

            Using ``astype`` to convert from timezone-naive dtype to
            timezone-aware dtype is deprecated and will raise in a
            future version.  Use :meth:`Series.dt.tz_localize` instead.

        Examples
        --------
        Create a DataFrame:

        >>> d = {'col1': [1, 2], 'col2': [3, 4]}
        >>> df = pd.DataFrame(data=d)
        >>> df.dtypes
        col1    int64
        col2    int64
        dtype: object

        Cast all columns to int32:

        >>> df.astype('int32').dtypes
        col1    int32
        col2    int32
        dtype: object

        Cast col1 to int32 using a dictionary:

        >>> df.astype({'col1': 'int32'}).dtypes
        col1    int32
        col2    int64
        dtype: object

        Create a series:

        >>> ser = pd.Series([1, 2], dtype='int32')
        >>> ser
        0    1
        1    2
        dtype: int32
        >>> ser.astype('int64')
        0    1
        1    2
        dtype: int64

        Convert to categorical type:

        >>> ser.astype('category')
        0    1
        1    2
        dtype: category
        Categories (2, int64): [1, 2]

        Convert to ordered categorical type with custom ordering:

        >>> from pandas.api.types import CategoricalDtype
        >>> cat_dtype = CategoricalDtype(
        ...     categories=[2, 1], ordered=True)
        >>> ser.astype(cat_dtype)
        0    1
        1    2
        dtype: category
        Categories (2, int64): [2 < 1]

        Note that using ``copy=False`` and changing data on a new
        pandas object may propagate changes:

        >>> s1 = pd.Series([1, 2])
        >>> s2 = s1.astype('int64', copy=False)
        >>> s2[0] = 10
        >>> s1  # note that s1[0] has changed too
        0    10
        1     2
        dtype: int64

        Create a series of dates:

        >>> ser_date = pd.Series(pd.date_range('20200101', periods=3))
        >>> ser_date
        0   2020-01-01
        1   2020-01-02
        2   2020-01-03
        dtype: datetime64[ns]
        """
        if is_dict_like(dtype):
            if self.ndim == 1:  # i.e. Series
                if len(dtype) > 1 or self.name not in dtype:
                    raise KeyError(
                        "Only the Series name can be used for "
                        "the key in Series dtype mappings."
                    )
                new_type = dtype[self.name]
                return self.astype(new_type, copy, errors)

            # GH#44417 cast to Series so we can use .iat below, which will be
            #  robust in case we
            from pandas import Series

            dtype_ser = Series(dtype, dtype=object)

            for col_name in dtype_ser.index:
                if col_name not in self:
                    raise KeyError(
                        "Only a column name can be used for the "
                        "key in a dtype mappings argument. "
                        f"'{col_name}' not found in columns."
                    )

            dtype_ser = dtype_ser.reindex(self.columns, fill_value=None, copy=False)

            results = []
            for i, (col_name, col) in enumerate(self.items()):
                cdt = dtype_ser.iat[i]
                if isna(cdt):
                    res_col = col.copy() if copy else col
                else:
                    res_col = col.astype(dtype=cdt, copy=copy, errors=errors)
                results.append(res_col)

        elif is_extension_array_dtype(dtype) and self.ndim > 1:
            # GH 18099/22869: columnwise conversion to extension dtype
            # GH 24704: use iloc to handle duplicate column names
            # TODO(EA2D): special case not needed with 2D EAs
            results = [
                self.iloc[:, i].astype(dtype, copy=copy)
                for i in range(len(self.columns))
            ]

        else:
            # else, only a single dtype is given
            new_data = self._mgr.astype(dtype=dtype, copy=copy, errors=errors)
            return self._constructor(new_data).__finalize__(self, method="astype")

        # GH 33113: handle empty frame or series
        if not results:
            return self.copy()

        # GH 19920: retain column metadata after concat
        result = concat(results, axis=1, copy=False)
        # GH#40810 retain subclass
        # error: Incompatible types in assignment
        # (expression has type "NDFrameT", variable has type "DataFrame")
        result = self._constructor(result)  # type: ignore[assignment]
        result.columns = self.columns
        result = result.__finalize__(self, method="astype")
        # https://github.com/python/mypy/issues/8354
        return cast(NDFrameT, result)

    @final
    def copy(self: NDFrameT, deep: bool_t = True) -> NDFrameT:
        """
        Make a copy of this object's indices and data.

        When ``deep=True`` (default), a new object will be created with a
        copy of the calling object's data and indices. Modifications to
        the data or indices of the copy will not be reflected in the
        original object (see notes below).

        When ``deep=False``, a new object will be created without copying
        the calling object's data or index (only references to the data
        and index are copied). Any changes to the data of the original
        will be reflected in the shallow copy (and vice versa).

        Parameters
        ----------
        deep : bool, default True
            Make a deep copy, including a copy of the data and the indices.
            With ``deep=False`` neither the indices nor the data are copied.

        Returns
        -------
        copy : Series or DataFrame
            Object type matches caller.

        Notes
        -----
        When ``deep=True``, data is copied but actual Python objects
        will not be copied recursively, only the reference to the object.
        This is in contrast to `copy.deepcopy` in the Standard Library,
        which recursively copies object data (see examples below).

        While ``Index`` objects are copied when ``deep=True``, the underlying
        numpy array is not copied for performance reasons. Since ``Index`` is
        immutable, the underlying data can be safely shared and a copy
        is not needed.

        Since pandas is not thread safe, see the
        :ref:`gotchas <gotchas.thread-safety>` when copying in a threading
        environment.

        Examples
        --------
        >>> s = pd.Series([1, 2], index=["a", "b"])
        >>> s
        a    1
        b    2
        dtype: int64

        >>> s_copy = s.copy()
        >>> s_copy
        a    1
        b    2
        dtype: int64

        **Shallow copy versus default (deep) copy:**

        >>> s = pd.Series([1, 2], index=["a", "b"])
        >>> deep = s.copy()
        >>> shallow = s.copy(deep=False)

        Shallow copy shares data and index with original.

        >>> s is shallow
        False
        >>> s.values is shallow.values and s.index is shallow.index
        True

        Deep copy has own copy of data and index.

        >>> s is deep
        False
        >>> s.values is deep.values or s.index is deep.index
        False

        Updates to the data shared by shallow copy and original is reflected
        in both; deep copy remains unchanged.

        >>> s[0] = 3
        >>> shallow[1] = 4
        >>> s
        a    3
        b    4
        dtype: int64
        >>> shallow
        a    3
        b    4
        dtype: int64
        >>> deep
        a    1
        b    2
        dtype: int64

        Note that when copying an object containing Python objects, a deep copy
        will copy the data, but will not do so recursively. Updating a nested
        data object will be reflected in the deep copy.

        >>> s = pd.Series([[1, 2], [3, 4]])
        >>> deep = s.copy()
        >>> s[0][0] = 10
        >>> s
        0    [10, 2]
        1     [3, 4]
        dtype: object
        >>> deep
        0    [10, 2]
        1     [3, 4]
        dtype: object
        """
        data = self._mgr.copy(deep=deep)
        self._clear_item_cache()
        return self._constructor(data).__finalize__(self, method="copy")

    @final
    def __copy__(self: NDFrameT, deep: bool_t = True) -> NDFrameT:
        return self.copy(deep=deep)

    @final
    def __deepcopy__(self: NDFrameT, memo=None) -> NDFrameT:
        """
        Parameters
        ----------
        memo, default None
            Standard signature. Unused
        """
        return self.copy(deep=True)

    @final
    def _convert(
        self: NDFrameT,
        datetime: bool_t = False,
        numeric: bool_t = False,
        timedelta: bool_t = False,
    ) -> NDFrameT:
        """
        Attempt to infer better dtype for object columns.

        Parameters
        ----------
        datetime : bool, default False
            If True, convert to date where possible.
        numeric : bool, default False
            If True, attempt to convert to numbers (including strings), with
            unconvertible values becoming NaN.
        timedelta : bool, default False
            If True, convert to timedelta where possible.

        Returns
        -------
        converted : same as input object
        """
        validate_bool_kwarg(datetime, "datetime")
        validate_bool_kwarg(numeric, "numeric")
        validate_bool_kwarg(timedelta, "timedelta")
        return self._constructor(
            self._mgr.convert(
                datetime=datetime,
                numeric=numeric,
                timedelta=timedelta,
                copy=True,
            )
        ).__finalize__(self)

    @final
    def infer_objects(self: NDFrameT) -> NDFrameT:
        """
        Attempt to infer better dtypes for object columns.

        Attempts soft conversion of object-dtyped
        columns, leaving non-object and unconvertible
        columns unchanged. The inference rules are the
        same as during normal Series/DataFrame construction.

        Returns
        -------
        converted : same type as input object

        See Also
        --------
        to_datetime : Convert argument to datetime.
        to_timedelta : Convert argument to timedelta.
        to_numeric : Convert argument to numeric type.
        convert_dtypes : Convert argument to best possible dtype.

        Examples
        --------
        >>> df = pd.DataFrame({"A": ["a", 1, 2, 3]})
        >>> df = df.iloc[1:]
        >>> df
           A
        1  1
        2  2
        3  3

        >>> df.dtypes
        A    object
        dtype: object

        >>> df.infer_objects().dtypes
        A    int64
        dtype: object
        """
        # numeric=False necessary to only soft convert;
        # python objects will still be converted to
        # native numpy numeric types
        return self._constructor(
            self._mgr.convert(datetime=True, numeric=False, timedelta=True, copy=True)
        ).__finalize__(self, method="infer_objects")

    @final
    def convert_dtypes(
        self: NDFrameT,
        infer_objects: bool_t = True,
        convert_string: bool_t = True,
        convert_integer: bool_t = True,
        convert_boolean: bool_t = True,
        convert_floating: bool_t = True,
    ) -> NDFrameT:
        """
        Convert columns to best possible dtypes using dtypes supporting ``pd.NA``.

        .. versionadded:: 1.0.0

        Parameters
        ----------
        infer_objects : bool, default True
            Whether object dtypes should be converted to the best possible types.
        convert_string : bool, default True
            Whether object dtypes should be converted to ``StringDtype()``.
        convert_integer : bool, default True
            Whether, if possible, conversion can be done to integer extension types.
        convert_boolean : bool, defaults True
            Whether object dtypes should be converted to ``BooleanDtypes()``.
        convert_floating : bool, defaults True
            Whether, if possible, conversion can be done to floating extension types.
            If `convert_integer` is also True, preference will be give to integer
            dtypes if the floats can be faithfully casted to integers.

            .. versionadded:: 1.2.0

        Returns
        -------
        Series or DataFrame
            Copy of input object with new dtype.

        See Also
        --------
        infer_objects : Infer dtypes of objects.
        to_datetime : Convert argument to datetime.
        to_timedelta : Convert argument to timedelta.
        to_numeric : Convert argument to a numeric type.

        Notes
        -----
        By default, ``convert_dtypes`` will attempt to convert a Series (or each
        Series in a DataFrame) to dtypes that support ``pd.NA``. By using the options
        ``convert_string``, ``convert_integer``, ``convert_boolean`` and
        ``convert_boolean``, it is possible to turn off individual conversions
        to ``StringDtype``, the integer extension types, ``BooleanDtype``
        or floating extension types, respectively.

        For object-dtyped columns, if ``infer_objects`` is ``True``, use the inference
        rules as during normal Series/DataFrame construction.  Then, if possible,
        convert to ``StringDtype``, ``BooleanDtype`` or an appropriate integer
        or floating extension type, otherwise leave as ``object``.

        If the dtype is integer, convert to an appropriate integer extension type.

        If the dtype is numeric, and consists of all integers, convert to an
        appropriate integer extension type. Otherwise, convert to an
        appropriate floating extension type.

        .. versionchanged:: 1.2
            Starting with pandas 1.2, this method also converts float columns
            to the nullable floating extension type.

        In the future, as new dtypes are added that support ``pd.NA``, the results
        of this method will change to support those new dtypes.

        Examples
        --------
        >>> df = pd.DataFrame(
        ...     {
        ...         "a": pd.Series([1, 2, 3], dtype=np.dtype("int32")),
        ...         "b": pd.Series(["x", "y", "z"], dtype=np.dtype("O")),
        ...         "c": pd.Series([True, False, np.nan], dtype=np.dtype("O")),
        ...         "d": pd.Series(["h", "i", np.nan], dtype=np.dtype("O")),
        ...         "e": pd.Series([10, np.nan, 20], dtype=np.dtype("float")),
        ...         "f": pd.Series([np.nan, 100.5, 200], dtype=np.dtype("float")),
        ...     }
        ... )

        Start with a DataFrame with default dtypes.

        >>> df
           a  b      c    d     e      f
        0  1  x   True    h  10.0    NaN
        1  2  y  False    i   NaN  100.5
        2  3  z    NaN  NaN  20.0  200.0

        >>> df.dtypes
        a      int32
        b     object
        c     object
        d     object
        e    float64
        f    float64
        dtype: object

        Convert the DataFrame to use best possible dtypes.

        >>> dfn = df.convert_dtypes()
        >>> dfn
           a  b      c     d     e      f
        0  1  x   True     h    10   <NA>
        1  2  y  False     i  <NA>  100.5
        2  3  z   <NA>  <NA>    20  200.0

        >>> dfn.dtypes
        a      Int32
        b     string
        c    boolean
        d     string
        e      Int64
        f    Float64
        dtype: object

        Start with a Series of strings and missing data represented by ``np.nan``.

        >>> s = pd.Series(["a", "b", np.nan])
        >>> s
        0      a
        1      b
        2    NaN
        dtype: object

        Obtain a Series with dtype ``StringDtype``.

        >>> s.convert_dtypes()
        0       a
        1       b
        2    <NA>
        dtype: string
        """
        if self.ndim == 1:
            return self._convert_dtypes(
                infer_objects,
                convert_string,
                convert_integer,
                convert_boolean,
                convert_floating,
            )
        else:
            results = [
                col._convert_dtypes(
                    infer_objects,
                    convert_string,
                    convert_integer,
                    convert_boolean,
                    convert_floating,
                )
                for col_name, col in self.items()
            ]
            if len(results) > 0:
                result = concat(results, axis=1, copy=False, keys=self.columns)
                cons = cast(Type["DataFrame"], self._constructor)
                result = cons(result)
                result = result.__finalize__(self, method="convert_dtypes")
                # https://github.com/python/mypy/issues/8354
                return cast(NDFrameT, result)
            else:
                return self.copy()

    # ----------------------------------------------------------------------
    # Filling NA's

    @overload
    def fillna(
        self: NDFrameT,
        value: Hashable | Mapping | Series | DataFrame = ...,
        *,
        method: FillnaOptions | None = ...,
        axis: Axis | None = ...,
        inplace: Literal[False] = ...,
        limit: int | None = ...,
        downcast: dict | None = ...,
    ) -> NDFrameT:
        ...

    @overload
    def fillna(
        self,
        value: Hashable | Mapping | Series | DataFrame = ...,
        *,
        method: FillnaOptions | None = ...,
        axis: Axis | None = ...,
        inplace: Literal[True],
        limit: int | None = ...,
        downcast: dict | None = ...,
    ) -> None:
        ...

    @overload
    def fillna(
        self: NDFrameT,
        value: Hashable | Mapping | Series | DataFrame = ...,
        *,
        method: FillnaOptions | None = ...,
        axis: Axis | None = ...,
        inplace: bool_t = ...,
        limit: int | None = ...,
        downcast: dict | None = ...,
    ) -> NDFrameT | None:
        ...

    @doc(**_shared_doc_kwargs)
    def fillna(
        self: NDFrameT,
        value: Hashable | Mapping | Series | DataFrame = None,
        method: FillnaOptions | None = None,
        axis: Axis | None = None,
        inplace: bool_t = False,
        limit: int | None = None,
        downcast: dict | None = None,
    ) -> NDFrameT | None:
        """
        Fill NA/NaN values using the specified method.

        Parameters
        ----------
        value : scalar, dict, Series, or DataFrame
            Value to use to fill holes (e.g. 0), alternately a
            dict/Series/DataFrame of values specifying which value to use for
            each index (for a Series) or column (for a DataFrame).  Values not
            in the dict/Series/DataFrame will not be filled. This value cannot
            be a list.
        method : {{'backfill', 'bfill', 'pad', 'ffill', None}}, default None
            Method to use for filling holes in reindexed Series
            pad / ffill: propagate last valid observation forward to next valid
            backfill / bfill: use next valid observation to fill gap.
        axis : {axes_single_arg}
            Axis along which to fill missing values. For `Series`
            this parameter is unused and defaults to 0.
        inplace : bool, default False
            If True, fill in-place. Note: this will modify any
            other views on this object (e.g., a no-copy slice for a column in a
            DataFrame).
        limit : int, default None
            If method is specified, this is the maximum number of consecutive
            NaN values to forward/backward fill. In other words, if there is
            a gap with more than this number of consecutive NaNs, it will only
            be partially filled. If method is not specified, this is the
            maximum number of entries along the entire axis where NaNs will be
            filled. Must be greater than 0 if not None.
        downcast : dict, default is None
            A dict of item->dtype of what to downcast if possible,
            or the string 'infer' which will try to downcast to an appropriate
            equal type (e.g. float64 to int64 if possible).

        Returns
        -------
        {klass} or None
            Object with missing values filled or None if ``inplace=True``.

        See Also
        --------
        interpolate : Fill NaN values using interpolation.
        reindex : Conform object to new index.
        asfreq : Convert TimeSeries to specified frequency.

        Examples
        --------
        >>> df = pd.DataFrame([[np.nan, 2, np.nan, 0],
        ...                    [3, 4, np.nan, 1],
        ...                    [np.nan, np.nan, np.nan, np.nan],
        ...                    [np.nan, 3, np.nan, 4]],
        ...                   columns=list("ABCD"))
        >>> df
             A    B   C    D
        0  NaN  2.0 NaN  0.0
        1  3.0  4.0 NaN  1.0
        2  NaN  NaN NaN  NaN
        3  NaN  3.0 NaN  4.0

        Replace all NaN elements with 0s.

        >>> df.fillna(0)
             A    B    C    D
        0  0.0  2.0  0.0  0.0
        1  3.0  4.0  0.0  1.0
        2  0.0  0.0  0.0  0.0
        3  0.0  3.0  0.0  4.0

        We can also propagate non-null values forward or backward.

        >>> df.fillna(method="ffill")
             A    B   C    D
        0  NaN  2.0 NaN  0.0
        1  3.0  4.0 NaN  1.0
        2  3.0  4.0 NaN  1.0
        3  3.0  3.0 NaN  4.0

        Replace all NaN elements in column 'A', 'B', 'C', and 'D', with 0, 1,
        2, and 3 respectively.

        >>> values = {{"A": 0, "B": 1, "C": 2, "D": 3}}
        >>> df.fillna(value=values)
             A    B    C    D
        0  0.0  2.0  2.0  0.0
        1  3.0  4.0  2.0  1.0
        2  0.0  1.0  2.0  3.0
        3  0.0  3.0  2.0  4.0

        Only replace the first NaN element.

        >>> df.fillna(value=values, limit=1)
             A    B    C    D
        0  0.0  2.0  2.0  0.0
        1  3.0  4.0  NaN  1.0
        2  NaN  1.0  NaN  3.0
        3  NaN  3.0  NaN  4.0

        When filling using a DataFrame, replacement happens along
        the same column names and same indices

        >>> df2 = pd.DataFrame(np.zeros((4, 4)), columns=list("ABCE"))
        >>> df.fillna(df2)
             A    B    C    D
        0  0.0  2.0  0.0  0.0
        1  3.0  4.0  0.0  1.0
        2  0.0  0.0  0.0  NaN
        3  0.0  3.0  0.0  4.0

        Note that column D is not affected since it is not present in df2.
        """
        inplace = validate_bool_kwarg(inplace, "inplace")
        value, method = validate_fillna_kwargs(value, method)

        self._consolidate_inplace()

        # set the default here, so functions examining the signaure
        # can detect if something was set (e.g. in groupby) (GH9221)
        if axis is None:
            axis = 0
        axis = self._get_axis_number(axis)

        if value is None:
            if not self._mgr.is_single_block and axis == 1:
                if inplace:
                    raise NotImplementedError()
                result = self.T.fillna(method=method, limit=limit).T

                return result

            new_data = self._mgr.interpolate(
                method=method,
                axis=axis,
                limit=limit,
                inplace=inplace,
                downcast=downcast,
            )
        else:
            if self.ndim == 1:
                if isinstance(value, (dict, ABCSeries)):
                    if not len(value):
                        # test_fillna_nonscalar
                        if inplace:
                            return None
                        return self.copy()
                    value = create_series_with_explicit_dtype(
                        value, dtype_if_empty=object
                    )
                    value = value.reindex(self.index, copy=False)
                    value = value._values
                elif not is_list_like(value):
                    pass
                else:
                    raise TypeError(
                        '"value" parameter must be a scalar, dict '
                        "or Series, but you passed a "
                        f'"{type(value).__name__}"'
                    )

                new_data = self._mgr.fillna(
                    value=value, limit=limit, inplace=inplace, downcast=downcast
                )

            elif isinstance(value, (dict, ABCSeries)):
                if axis == 1:
                    raise NotImplementedError(
                        "Currently only can fill "
                        "with dict/Series column "
                        "by column"
                    )

                result = self if inplace else self.copy()
                is_dict = isinstance(downcast, dict)
                for k, v in value.items():
                    if k not in result:
                        continue
                    # error: Item "None" of "Optional[Dict[Any, Any]]" has no
                    # attribute "get"
                    downcast_k = (
                        downcast
                        if not is_dict
                        else downcast.get(k)  # type: ignore[union-attr]
                    )
                    result.loc[:, k] = result[k].fillna(
                        v, limit=limit, downcast=downcast_k
                    )
                return result if not inplace else None

            elif not is_list_like(value):
                if axis == 1:

                    result = self.T.fillna(value=value, limit=limit).T

                    # error: Incompatible types in assignment (expression has type
                    # "NDFrameT", variable has type "Union[ArrayManager,
                    # SingleArrayManager, BlockManager, SingleBlockManager]")
                    new_data = result  # type: ignore[assignment]
                else:

                    new_data = self._mgr.fillna(
                        value=value, limit=limit, inplace=inplace, downcast=downcast
                    )
            elif isinstance(value, ABCDataFrame) and self.ndim == 2:

                new_data = self.where(self.notna(), value)._mgr
            else:
                raise ValueError(f"invalid fill value with a {type(value)}")

        result = self._constructor(new_data)
        if inplace:
            return self._update_inplace(result)
        else:
            return result.__finalize__(self, method="fillna")

    @overload
    def ffill(
        self: NDFrameT,
        *,
        axis: None | Axis = ...,
        inplace: Literal[False] = ...,
        limit: None | int = ...,
        downcast: dict | None = ...,
    ) -> NDFrameT:
        ...

    @overload
    def ffill(
        self,
        *,
        axis: None | Axis = ...,
        inplace: Literal[True],
        limit: None | int = ...,
        downcast: dict | None = ...,
    ) -> None:
        ...

    @overload
    def ffill(
        self: NDFrameT,
        *,
        axis: None | Axis = ...,
        inplace: bool_t = ...,
        limit: None | int = ...,
        downcast: dict | None = ...,
    ) -> NDFrameT | None:
        ...

    @deprecate_nonkeyword_arguments(version=None, allowed_args=["self"])
    @doc(klass=_shared_doc_kwargs["klass"])
    def ffill(
        self: NDFrameT,
        axis: None | Axis = None,
        inplace: bool_t = False,
        limit: None | int = None,
        downcast: dict | None = None,
    ) -> NDFrameT | None:
        """
        Synonym for :meth:`DataFrame.fillna` with ``method='ffill'``.

        Returns
        -------
        {klass} or None
            Object with missing values filled or None if ``inplace=True``.
        """
        return self.fillna(
            method="ffill", axis=axis, inplace=inplace, limit=limit, downcast=downcast
        )

    pad = ffill

    @overload
    def bfill(
        self: NDFrameT,
        *,
        axis: None | Axis = ...,
        inplace: Literal[False] = ...,
        limit: None | int = ...,
        downcast: dict | None = ...,
    ) -> NDFrameT:
        ...

    @overload
    def bfill(
        self,
        *,
        axis: None | Axis = ...,
        inplace: Literal[True],
        limit: None | int = ...,
        downcast: dict | None = ...,
    ) -> None:
        ...

    @overload
    def bfill(
        self: NDFrameT,
        *,
        axis: None | Axis = ...,
        inplace: bool_t = ...,
        limit: None | int = ...,
        downcast: dict | None = ...,
    ) -> NDFrameT | None:
        ...

    @deprecate_nonkeyword_arguments(version=None, allowed_args=["self"])
    @doc(klass=_shared_doc_kwargs["klass"])
    def bfill(
        self: NDFrameT,
        axis: None | Axis = None,
        inplace: bool_t = False,
        limit: None | int = None,
        downcast: dict | None = None,
    ) -> NDFrameT | None:
        """
        Synonym for :meth:`DataFrame.fillna` with ``method='bfill'``.

        Returns
        -------
        {klass} or None
            Object with missing values filled or None if ``inplace=True``.
        """
        return self.fillna(
            method="bfill", axis=axis, inplace=inplace, limit=limit, downcast=downcast
        )

    backfill = bfill

    @overload
    def replace(
        self: NDFrameT,
        to_replace=...,
        value=...,
        *,
        inplace: Literal[False] = ...,
        limit: int | None = ...,
        regex: bool_t = ...,
        method: Literal["pad", "ffill", "bfill"] | lib.NoDefault = ...,
    ) -> NDFrameT:
        ...

    @overload
    def replace(
        self,
        to_replace=...,
        value=...,
        *,
        inplace: Literal[True],
        limit: int | None = ...,
        regex: bool_t = ...,
        method: Literal["pad", "ffill", "bfill"] | lib.NoDefault = ...,
    ) -> None:
        ...

    @overload
    def replace(
        self: NDFrameT,
        to_replace=...,
        value=...,
        *,
        inplace: bool_t = ...,
        limit: int | None = ...,
        regex: bool_t = ...,
        method: Literal["pad", "ffill", "bfill"] | lib.NoDefault = ...,
    ) -> NDFrameT | None:
        ...

    @deprecate_nonkeyword_arguments(
        version=None, allowed_args=["self", "to_replace", "value"]
    )
    @doc(
        _shared_docs["replace"],
        klass=_shared_doc_kwargs["klass"],
        inplace=_shared_doc_kwargs["inplace"],
        replace_iloc=_shared_doc_kwargs["replace_iloc"],
    )
    def replace(
        self: NDFrameT,
        to_replace=None,
        value=lib.no_default,
        inplace: bool_t = False,
        limit: int | None = None,
        regex: bool_t = False,
        method: Literal["pad", "ffill", "bfill"] | lib.NoDefault = lib.no_default,
    ) -> NDFrameT | None:
        if not (
            is_scalar(to_replace)
            or is_re_compilable(to_replace)
            or is_list_like(to_replace)
        ):
            raise TypeError(
                "Expecting 'to_replace' to be either a scalar, array-like, "
                "dict or None, got invalid type "
                f"{repr(type(to_replace).__name__)}"
            )

        inplace = validate_bool_kwarg(inplace, "inplace")
        if not is_bool(regex) and to_replace is not None:
            raise ValueError("'to_replace' must be 'None' if 'regex' is not a bool")

        self._consolidate_inplace()

        if value is lib.no_default or method is not lib.no_default:
            # GH#36984 if the user explicitly passes value=None we want to
            #  respect that. We have the corner case where the user explicitly
            #  passes value=None *and* a method, which we interpret as meaning
            #  they want the (documented) default behavior.
            if method is lib.no_default:
                # TODO: get this to show up as the default in the docs?
                method = "pad"

            # passing a single value that is scalar like
            # when value is None (GH5319), for compat
            if not is_dict_like(to_replace) and not is_dict_like(regex):
                to_replace = [to_replace]

            if isinstance(to_replace, (tuple, list)):
                if isinstance(self, ABCDataFrame):
                    from pandas import Series

                    result = self.apply(
                        Series._replace_single,
                        args=(to_replace, method, inplace, limit),
                    )
                    if inplace:
                        return None
                    return result
                return self._replace_single(to_replace, method, inplace, limit)

            if not is_dict_like(to_replace):
                if not is_dict_like(regex):
                    raise TypeError(
                        'If "to_replace" and "value" are both None '
                        'and "to_replace" is not a list, then '
                        "regex must be a mapping"
                    )
                to_replace = regex
                regex = True

            items = list(to_replace.items())
            if items:
                keys, values = zip(*items)
            else:
                keys, values = ([], [])

            are_mappings = [is_dict_like(v) for v in values]

            if any(are_mappings):
                if not all(are_mappings):
                    raise TypeError(
                        "If a nested mapping is passed, all values "
                        "of the top level mapping must be mappings"
                    )
                # passed a nested dict/Series
                to_rep_dict = {}
                value_dict = {}

                for k, v in items:
                    keys, values = list(zip(*v.items())) or ([], [])

                    to_rep_dict[k] = list(keys)
                    value_dict[k] = list(values)

                to_replace, value = to_rep_dict, value_dict
            else:
                to_replace, value = keys, values

            return self.replace(
                to_replace, value, inplace=inplace, limit=limit, regex=regex
            )
        else:

            # need a non-zero len on all axes
            if not self.size:
                if inplace:
                    return None
                return self.copy()

            if is_dict_like(to_replace):
                if is_dict_like(value):  # {'A' : NA} -> {'A' : 0}
                    # Note: Checking below for `in foo.keys()` instead of
                    #  `in foo` is needed for when we have a Series and not dict
                    mapping = {
                        col: (to_replace[col], value[col])
                        for col in to_replace.keys()
                        if col in value.keys() and col in self
                    }
                    return self._replace_columnwise(mapping, inplace, regex)

                # {'A': NA} -> 0
                elif not is_list_like(value):
                    # Operate column-wise
                    if self.ndim == 1:
                        raise ValueError(
                            "Series.replace cannot use dict-like to_replace "
                            "and non-None value"
                        )
                    mapping = {
                        col: (to_rep, value) for col, to_rep in to_replace.items()
                    }
                    return self._replace_columnwise(mapping, inplace, regex)
                else:
                    raise TypeError("value argument must be scalar, dict, or Series")

            elif is_list_like(to_replace):
                if not is_list_like(value):
                    # e.g. to_replace = [NA, ''] and value is 0,
                    #  so we replace NA with 0 and then replace '' with 0
                    value = [value] * len(to_replace)

                # e.g. we have to_replace = [NA, ''] and value = [0, 'missing']
                if len(to_replace) != len(value):
                    raise ValueError(
                        f"Replacement lists must match in length. "
                        f"Expecting {len(to_replace)} got {len(value)} "
                    )
                new_data = self._mgr.replace_list(
                    src_list=to_replace,
                    dest_list=value,
                    inplace=inplace,
                    regex=regex,
                )

            elif to_replace is None:
                if not (
                    is_re_compilable(regex)
                    or is_list_like(regex)
                    or is_dict_like(regex)
                ):
                    raise TypeError(
                        f"'regex' must be a string or a compiled regular expression "
                        f"or a list or dict of strings or regular expressions, "
                        f"you passed a {repr(type(regex).__name__)}"
                    )
                return self.replace(
                    regex, value, inplace=inplace, limit=limit, regex=True
                )
            else:

                # dest iterable dict-like
                if is_dict_like(value):  # NA -> {'A' : 0, 'B' : -1}
                    # Operate column-wise
                    if self.ndim == 1:
                        raise ValueError(
                            "Series.replace cannot use dict-value and "
                            "non-None to_replace"
                        )
                    mapping = {col: (to_replace, val) for col, val in value.items()}
                    return self._replace_columnwise(mapping, inplace, regex)

                elif not is_list_like(value):  # NA -> 0
                    regex = should_use_regex(regex, to_replace)
                    if regex:
                        new_data = self._mgr.replace_regex(
                            to_replace=to_replace,
                            value=value,
                            inplace=inplace,
                        )
                    else:
                        new_data = self._mgr.replace(
                            to_replace=to_replace, value=value, inplace=inplace
                        )
                else:
                    raise TypeError(
                        f'Invalid "to_replace" type: {repr(type(to_replace).__name__)}'
                    )

        result = self._constructor(new_data)
        if inplace:
            return self._update_inplace(result)
        else:
            return result.__finalize__(self, method="replace")

    def interpolate(
        self: NDFrameT,
        method: str = "linear",
        axis: Axis = 0,
        limit: int | None = None,
        inplace: bool_t = False,
        limit_direction: str | None = None,
        limit_area: str | None = None,
        downcast: str | None = None,
        **kwargs,
    ) -> NDFrameT | None:
        """
        Fill NaN values using an interpolation method.

        Please note that only ``method='linear'`` is supported for
        DataFrame/Series with a MultiIndex.

        Parameters
        ----------
        method : str, default 'linear'
            Interpolation technique to use. One of:

            * 'linear': Ignore the index and treat the values as equally
              spaced. This is the only method supported on MultiIndexes.
            * 'time': Works on daily and higher resolution data to interpolate
              given length of interval.
            * 'index', 'values': use the actual numerical values of the index.
            * 'pad': Fill in NaNs using existing values.
            * 'nearest', 'zero', 'slinear', 'quadratic', 'cubic', 'spline',
              'barycentric', 'polynomial': Passed to
              `scipy.interpolate.interp1d`. These methods use the numerical
              values of the index.  Both 'polynomial' and 'spline' require that
              you also specify an `order` (int), e.g.
              ``df.interpolate(method='polynomial', order=5)``.
            * 'krogh', 'piecewise_polynomial', 'spline', 'pchip', 'akima',
              'cubicspline': Wrappers around the SciPy interpolation methods of
              similar names. See `Notes`.
            * 'from_derivatives': Refers to
              `scipy.interpolate.BPoly.from_derivatives` which
              replaces 'piecewise_polynomial' interpolation method in
              scipy 0.18.

        axis : {{0 or 'index', 1 or 'columns', None}}, default None
            Axis to interpolate along. For `Series` this parameter is unused
            and defaults to 0.
        limit : int, optional
            Maximum number of consecutive NaNs to fill. Must be greater than
            0.
        inplace : bool, default False
            Update the data in place if possible.
        limit_direction : {{'forward', 'backward', 'both'}}, Optional
            Consecutive NaNs will be filled in this direction.

            If limit is specified:
                * If 'method' is 'pad' or 'ffill', 'limit_direction' must be 'forward'.
                * If 'method' is 'backfill' or 'bfill', 'limit_direction' must be
                  'backwards'.

            If 'limit' is not specified:
                * If 'method' is 'backfill' or 'bfill', the default is 'backward'
                * else the default is 'forward'

            .. versionchanged:: 1.1.0
                raises ValueError if `limit_direction` is 'forward' or 'both' and
                    method is 'backfill' or 'bfill'.
                raises ValueError if `limit_direction` is 'backward' or 'both' and
                    method is 'pad' or 'ffill'.

        limit_area : {{`None`, 'inside', 'outside'}}, default None
            If limit is specified, consecutive NaNs will be filled with this
            restriction.

            * ``None``: No fill restriction.
            * 'inside': Only fill NaNs surrounded by valid values
              (interpolate).
            * 'outside': Only fill NaNs outside valid values (extrapolate).

        downcast : optional, 'infer' or None, defaults to None
            Downcast dtypes if possible.
        ``**kwargs`` : optional
            Keyword arguments to pass on to the interpolating function.

        Returns
        -------
        Series or DataFrame or None
            Returns the same object type as the caller, interpolated at
            some or all ``NaN`` values or None if ``inplace=True``.

        See Also
        --------
        fillna : Fill missing values using different methods.
        scipy.interpolate.Akima1DInterpolator : Piecewise cubic polynomials
            (Akima interpolator).
        scipy.interpolate.BPoly.from_derivatives : Piecewise polynomial in the
            Bernstein basis.
        scipy.interpolate.interp1d : Interpolate a 1-D function.
        scipy.interpolate.KroghInterpolator : Interpolate polynomial (Krogh
            interpolator).
        scipy.interpolate.PchipInterpolator : PCHIP 1-d monotonic cubic
            interpolation.
        scipy.interpolate.CubicSpline : Cubic spline data interpolator.

        Notes
        -----
        The 'krogh', 'piecewise_polynomial', 'spline', 'pchip' and 'akima'
        methods are wrappers around the respective SciPy implementations of
        similar names. These use the actual numerical values of the index.
        For more information on their behavior, see the
        `SciPy documentation
        <https://docs.scipy.org/doc/scipy/reference/interpolate.html#univariate-interpolation>`__.

        Examples
        --------
        Filling in ``NaN`` in a :class:`~pandas.Series` via linear
        interpolation.

        >>> s = pd.Series([0, 1, np.nan, 3])
        >>> s
        0    0.0
        1    1.0
        2    NaN
        3    3.0
        dtype: float64
        >>> s.interpolate()
        0    0.0
        1    1.0
        2    2.0
        3    3.0
        dtype: float64

        Filling in ``NaN`` in a Series by padding, but filling at most two
        consecutive ``NaN`` at a time.

        >>> s = pd.Series([np.nan, "single_one", np.nan,
        ...                "fill_two_more", np.nan, np.nan, np.nan,
        ...                4.71, np.nan])
        >>> s
        0              NaN
        1       single_one
        2              NaN
        3    fill_two_more
        4              NaN
        5              NaN
        6              NaN
        7             4.71
        8              NaN
        dtype: object
        >>> s.interpolate(method='pad', limit=2)
        0              NaN
        1       single_one
        2       single_one
        3    fill_two_more
        4    fill_two_more
        5    fill_two_more
        6              NaN
        7             4.71
        8             4.71
        dtype: object

        Filling in ``NaN`` in a Series via polynomial interpolation or splines:
        Both 'polynomial' and 'spline' methods require that you also specify
        an ``order`` (int).

        >>> s = pd.Series([0, 2, np.nan, 8])
        >>> s.interpolate(method='polynomial', order=2)
        0    0.000000
        1    2.000000
        2    4.666667
        3    8.000000
        dtype: float64

        Fill the DataFrame forward (that is, going down) along each column
        using linear interpolation.

        Note how the last entry in column 'a' is interpolated differently,
        because there is no entry after it to use for interpolation.
        Note how the first entry in column 'b' remains ``NaN``, because there
        is no entry before it to use for interpolation.

        >>> df = pd.DataFrame([(0.0, np.nan, -1.0, 1.0),
        ...                    (np.nan, 2.0, np.nan, np.nan),
        ...                    (2.0, 3.0, np.nan, 9.0),
        ...                    (np.nan, 4.0, -4.0, 16.0)],
        ...                   columns=list('abcd'))
        >>> df
             a    b    c     d
        0  0.0  NaN -1.0   1.0
        1  NaN  2.0  NaN   NaN
        2  2.0  3.0  NaN   9.0
        3  NaN  4.0 -4.0  16.0
        >>> df.interpolate(method='linear', limit_direction='forward', axis=0)
             a    b    c     d
        0  0.0  NaN -1.0   1.0
        1  1.0  2.0 -2.0   5.0
        2  2.0  3.0 -3.0   9.0
        3  2.0  4.0 -4.0  16.0

        Using polynomial interpolation.

        >>> df['d'].interpolate(method='polynomial', order=2)
        0     1.0
        1     4.0
        2     9.0
        3    16.0
        Name: d, dtype: float64
        """
        inplace = validate_bool_kwarg(inplace, "inplace")

        axis = self._get_axis_number(axis)

        fillna_methods = ["ffill", "bfill", "pad", "backfill"]
        should_transpose = axis == 1 and method not in fillna_methods

        obj = self.T if should_transpose else self

        if obj.empty:
            return self.copy()

        if method not in fillna_methods:
            axis = self._info_axis_number

        if isinstance(obj.index, MultiIndex) and method != "linear":
            raise ValueError(
                "Only `method=linear` interpolation is supported on MultiIndexes."
            )

        # Set `limit_direction` depending on `method`
        if limit_direction is None:
            limit_direction = (
                "backward" if method in ("backfill", "bfill") else "forward"
            )
        else:
            if method in ("pad", "ffill") and limit_direction != "forward":
                raise ValueError(
                    f"`limit_direction` must be 'forward' for method `{method}`"
                )
            if method in ("backfill", "bfill") and limit_direction != "backward":
                raise ValueError(
                    f"`limit_direction` must be 'backward' for method `{method}`"
                )

        if obj.ndim == 2 and np.all(obj.dtypes == np.dtype("object")):
            raise TypeError(
                "Cannot interpolate with all object-dtype columns "
                "in the DataFrame. Try setting at least one "
                "column to a numeric dtype."
            )

        # create/use the index
        if method == "linear":
            # prior default
            index = Index(np.arange(len(obj.index)))
        else:
            index = obj.index
            methods = {"index", "values", "nearest", "time"}
            is_numeric_or_datetime = (
                is_numeric_dtype(index.dtype)
                or is_datetime64_any_dtype(index.dtype)
                or is_timedelta64_dtype(index.dtype)
            )
            if method not in methods and not is_numeric_or_datetime:
                raise ValueError(
                    "Index column must be numeric or datetime type when "
                    f"using {method} method other than linear. "
                    "Try setting a numeric or datetime index column before "
                    "interpolating."
                )

        if isna(index).any():
            raise NotImplementedError(
                "Interpolation with NaNs in the index "
                "has not been implemented. Try filling "
                "those NaNs before interpolating."
            )
        new_data = obj._mgr.interpolate(
            method=method,
            axis=axis,
            index=index,
            limit=limit,
            limit_direction=limit_direction,
            limit_area=limit_area,
            inplace=inplace,
            downcast=downcast,
            **kwargs,
        )

        result = self._constructor(new_data)
        if should_transpose:
            result = result.T
        if inplace:
            return self._update_inplace(result)
        else:
            return result.__finalize__(self, method="interpolate")

    # ----------------------------------------------------------------------
    # Timeseries methods Methods

    @final
    def asof(self, where, subset=None):
        """
        Return the last row(s) without any NaNs before `where`.

        The last row (for each element in `where`, if list) without any
        NaN is taken.
        In case of a :class:`~pandas.DataFrame`, the last row without NaN
        considering only the subset of columns (if not `None`)

        If there is no good value, NaN is returned for a Series or
        a Series of NaN values for a DataFrame

        Parameters
        ----------
        where : date or array-like of dates
            Date(s) before which the last row(s) are returned.
        subset : str or array-like of str, default `None`
            For DataFrame, if not `None`, only use these columns to
            check for NaNs.

        Returns
        -------
        scalar, Series, or DataFrame

            The return can be:

            * scalar : when `self` is a Series and `where` is a scalar
            * Series: when `self` is a Series and `where` is an array-like,
              or when `self` is a DataFrame and `where` is a scalar
            * DataFrame : when `self` is a DataFrame and `where` is an
              array-like

            Return scalar, Series, or DataFrame.

        See Also
        --------
        merge_asof : Perform an asof merge. Similar to left join.

        Notes
        -----
        Dates are assumed to be sorted. Raises if this is not the case.

        Examples
        --------
        A Series and a scalar `where`.

        >>> s = pd.Series([1, 2, np.nan, 4], index=[10, 20, 30, 40])
        >>> s
        10    1.0
        20    2.0
        30    NaN
        40    4.0
        dtype: float64

        >>> s.asof(20)
        2.0

        For a sequence `where`, a Series is returned. The first value is
        NaN, because the first element of `where` is before the first
        index value.

        >>> s.asof([5, 20])
        5     NaN
        20    2.0
        dtype: float64

        Missing values are not considered. The following is ``2.0``, not
        NaN, even though NaN is at the index location for ``30``.

        >>> s.asof(30)
        2.0

        Take all columns into consideration

        >>> df = pd.DataFrame({'a': [10, 20, 30, 40, 50],
        ...                    'b': [None, None, None, None, 500]},
        ...                   index=pd.DatetimeIndex(['2018-02-27 09:01:00',
        ...                                           '2018-02-27 09:02:00',
        ...                                           '2018-02-27 09:03:00',
        ...                                           '2018-02-27 09:04:00',
        ...                                           '2018-02-27 09:05:00']))
        >>> df.asof(pd.DatetimeIndex(['2018-02-27 09:03:30',
        ...                           '2018-02-27 09:04:30']))
                              a   b
        2018-02-27 09:03:30 NaN NaN
        2018-02-27 09:04:30 NaN NaN

        Take a single column into consideration

        >>> df.asof(pd.DatetimeIndex(['2018-02-27 09:03:30',
        ...                           '2018-02-27 09:04:30']),
        ...         subset=['a'])
                              a   b
        2018-02-27 09:03:30  30 NaN
        2018-02-27 09:04:30  40 NaN
        """
        if isinstance(where, str):
            where = Timestamp(where)

        if not self.index.is_monotonic_increasing:
            raise ValueError("asof requires a sorted index")

        is_series = isinstance(self, ABCSeries)
        if is_series:
            if subset is not None:
                raise ValueError("subset is not valid for Series")
        else:
            if subset is None:
                subset = self.columns
            if not is_list_like(subset):
                subset = [subset]

        is_list = is_list_like(where)
        if not is_list:
            start = self.index[0]
            if isinstance(self.index, PeriodIndex):
                where = Period(where, freq=self.index.freq)

            if where < start:
                if not is_series:
                    return self._constructor_sliced(
                        index=self.columns, name=where, dtype=np.float64
                    )
                return np.nan

            # It's always much faster to use a *while* loop here for
            # Series than pre-computing all the NAs. However a
            # *while* loop is extremely expensive for DataFrame
            # so we later pre-compute all the NAs and use the same
            # code path whether *where* is a scalar or list.
            # See PR: https://github.com/pandas-dev/pandas/pull/14476
            if is_series:
                loc = self.index.searchsorted(where, side="right")
                if loc > 0:
                    loc -= 1

                values = self._values
                while loc > 0 and isna(values[loc]):
                    loc -= 1
                return values[loc]

        if not isinstance(where, Index):
            where = Index(where) if is_list else Index([where])

        nulls = self.isna() if is_series else self[subset].isna().any(axis=1)
        if nulls.all():
            if is_series:
                self = cast("Series", self)
                return self._constructor(np.nan, index=where, name=self.name)
            elif is_list:
                self = cast("DataFrame", self)
                return self._constructor(np.nan, index=where, columns=self.columns)
            else:
                self = cast("DataFrame", self)
                return self._constructor_sliced(
                    np.nan, index=self.columns, name=where[0]
                )

        locs = self.index.asof_locs(where, ~(nulls._values))

        # mask the missing
        missing = locs == -1
        data = self.take(locs)
        data.index = where
        if missing.any():
            # GH#16063 only do this setting when necessary, otherwise
            #  we'd cast e.g. bools to floats
            data.loc[missing] = np.nan
        return data if is_list else data.iloc[-1]

    # ----------------------------------------------------------------------
    # Action Methods

    @doc(klass=_shared_doc_kwargs["klass"])
    def isna(self: NDFrameT) -> NDFrameT:
        """
        Detect missing values.

        Return a boolean same-sized object indicating if the values are NA.
        NA values, such as None or :attr:`numpy.NaN`, gets mapped to True
        values.
        Everything else gets mapped to False values. Characters such as empty
        strings ``''`` or :attr:`numpy.inf` are not considered NA values
        (unless you set ``pandas.options.mode.use_inf_as_na = True``).

        Returns
        -------
        {klass}
            Mask of bool values for each element in {klass} that
            indicates whether an element is an NA value.

        See Also
        --------
        {klass}.isnull : Alias of isna.
        {klass}.notna : Boolean inverse of isna.
        {klass}.dropna : Omit axes labels with missing values.
        isna : Top-level isna.

        Examples
        --------
        Show which entries in a DataFrame are NA.

        >>> df = pd.DataFrame(dict(age=[5, 6, np.NaN],
        ...                    born=[pd.NaT, pd.Timestamp('1939-05-27'),
        ...                          pd.Timestamp('1940-04-25')],
        ...                    name=['Alfred', 'Batman', ''],
        ...                    toy=[None, 'Batmobile', 'Joker']))
        >>> df
           age       born    name        toy
        0  5.0        NaT  Alfred       None
        1  6.0 1939-05-27  Batman  Batmobile
        2  NaN 1940-04-25              Joker

        >>> df.isna()
             age   born   name    toy
        0  False   True  False   True
        1  False  False  False  False
        2   True  False  False  False

        Show which entries in a Series are NA.

        >>> ser = pd.Series([5, 6, np.NaN])
        >>> ser
        0    5.0
        1    6.0
        2    NaN
        dtype: float64

        >>> ser.isna()
        0    False
        1    False
        2     True
        dtype: bool
        """
        return isna(self).__finalize__(self, method="isna")

    @doc(isna, klass=_shared_doc_kwargs["klass"])
    def isnull(self: NDFrameT) -> NDFrameT:
        return isna(self).__finalize__(self, method="isnull")

    @doc(klass=_shared_doc_kwargs["klass"])
    def notna(self: NDFrameT) -> NDFrameT:
        """
        Detect existing (non-missing) values.

        Return a boolean same-sized object indicating if the values are not NA.
        Non-missing values get mapped to True. Characters such as empty
        strings ``''`` or :attr:`numpy.inf` are not considered NA values
        (unless you set ``pandas.options.mode.use_inf_as_na = True``).
        NA values, such as None or :attr:`numpy.NaN`, get mapped to False
        values.

        Returns
        -------
        {klass}
            Mask of bool values for each element in {klass} that
            indicates whether an element is not an NA value.

        See Also
        --------
        {klass}.notnull : Alias of notna.
        {klass}.isna : Boolean inverse of notna.
        {klass}.dropna : Omit axes labels with missing values.
        notna : Top-level notna.

        Examples
        --------
        Show which entries in a DataFrame are not NA.

        >>> df = pd.DataFrame(dict(age=[5, 6, np.NaN],
        ...                    born=[pd.NaT, pd.Timestamp('1939-05-27'),
        ...                          pd.Timestamp('1940-04-25')],
        ...                    name=['Alfred', 'Batman', ''],
        ...                    toy=[None, 'Batmobile', 'Joker']))
        >>> df
           age       born    name        toy
        0  5.0        NaT  Alfred       None
        1  6.0 1939-05-27  Batman  Batmobile
        2  NaN 1940-04-25              Joker

        >>> df.notna()
             age   born  name    toy
        0   True  False  True  False
        1   True   True  True   True
        2  False   True  True   True

        Show which entries in a Series are not NA.

        >>> ser = pd.Series([5, 6, np.NaN])
        >>> ser
        0    5.0
        1    6.0
        2    NaN
        dtype: float64

        >>> ser.notna()
        0     True
        1     True
        2    False
        dtype: bool
        """
        return notna(self).__finalize__(self, method="notna")

    @doc(notna, klass=_shared_doc_kwargs["klass"])
    def notnull(self: NDFrameT) -> NDFrameT:
        return notna(self).__finalize__(self, method="notnull")

    @final
    def _clip_with_scalar(self, lower, upper, inplace: bool_t = False):
        if (lower is not None and np.any(isna(lower))) or (
            upper is not None and np.any(isna(upper))
        ):
            raise ValueError("Cannot use an NA value as a clip threshold")

        result = self
        mask = isna(self._values)

        with np.errstate(all="ignore"):
            if upper is not None:
                subset = self <= upper
                result = result.where(subset, upper, axis=None, inplace=False)
            if lower is not None:
                subset = self >= lower
                result = result.where(subset, lower, axis=None, inplace=False)

        if np.any(mask):
            result[mask] = np.nan

        if inplace:
            return self._update_inplace(result)
        else:
            return result

    @final
    def _clip_with_one_bound(self, threshold, method, axis, inplace):

        if axis is not None:
            axis = self._get_axis_number(axis)

        # method is self.le for upper bound and self.ge for lower bound
        if is_scalar(threshold) and is_number(threshold):
            if method.__name__ == "le":
                return self._clip_with_scalar(None, threshold, inplace=inplace)
            return self._clip_with_scalar(threshold, None, inplace=inplace)

        # GH #15390
        # In order for where method to work, the threshold must
        # be transformed to NDFrame from other array like structure.
        if (not isinstance(threshold, ABCSeries)) and is_list_like(threshold):
            if isinstance(self, ABCSeries):
                threshold = self._constructor(threshold, index=self.index)
            else:
                threshold = align_method_FRAME(self, threshold, axis, flex=None)[1]

        # GH 40420
        # Treat missing thresholds as no bounds, not clipping the values
        if is_list_like(threshold):
            fill_value = np.inf if method.__name__ == "le" else -np.inf
            threshold_inf = threshold.fillna(fill_value)
        else:
            threshold_inf = threshold

        subset = method(threshold_inf, axis=axis) | isna(self)

        # GH 40420
        return self.where(subset, threshold, axis=axis, inplace=inplace)

    def clip(
        self: NDFrameT,
        lower=None,
        upper=None,
        axis: Axis | None = None,
        inplace: bool_t = False,
        *args,
        **kwargs,
    ) -> NDFrameT | None:
        """
        Trim values at input threshold(s).

        Assigns values outside boundary to boundary values. Thresholds
        can be singular values or array like, and in the latter case
        the clipping is performed element-wise in the specified axis.

        Parameters
        ----------
        lower : float or array-like, default None
            Minimum threshold value. All values below this
            threshold will be set to it. A missing
            threshold (e.g `NA`) will not clip the value.
        upper : float or array-like, default None
            Maximum threshold value. All values above this
            threshold will be set to it. A missing
            threshold (e.g `NA`) will not clip the value.
        axis : {{0 or 'index', 1 or 'columns', None}}, default None
            Align object with lower and upper along the given axis.
            For `Series` this parameter is unused and defaults to `None`.
        inplace : bool, default False
            Whether to perform the operation in place on the data.
        *args, **kwargs
            Additional keywords have no effect but might be accepted
            for compatibility with numpy.

        Returns
        -------
        Series or DataFrame or None
            Same type as calling object with the values outside the
            clip boundaries replaced or None if ``inplace=True``.

        See Also
        --------
        Series.clip : Trim values at input threshold in series.
        DataFrame.clip : Trim values at input threshold in dataframe.
        numpy.clip : Clip (limit) the values in an array.

        Examples
        --------
        >>> data = {'col_0': [9, -3, 0, -1, 5], 'col_1': [-2, -7, 6, 8, -5]}
        >>> df = pd.DataFrame(data)
        >>> df
           col_0  col_1
        0      9     -2
        1     -3     -7
        2      0      6
        3     -1      8
        4      5     -5

        Clips per column using lower and upper thresholds:

        >>> df.clip(-4, 6)
           col_0  col_1
        0      6     -2
        1     -3     -4
        2      0      6
        3     -1      6
        4      5     -4

        Clips using specific lower and upper thresholds per column element:

        >>> t = pd.Series([2, -4, -1, 6, 3])
        >>> t
        0    2
        1   -4
        2   -1
        3    6
        4    3
        dtype: int64

        >>> df.clip(t, t + 4, axis=0)
           col_0  col_1
        0      6      2
        1     -3     -4
        2      0      3
        3      6      8
        4      5      3

        Clips using specific lower threshold per column element, with missing values:

        >>> t = pd.Series([2, -4, np.NaN, 6, 3])
        >>> t
        0    2.0
        1   -4.0
        2    NaN
        3    6.0
        4    3.0
        dtype: float64

        >>> df.clip(t, axis=0)
        col_0  col_1
        0      9      2
        1     -3     -4
        2      0      6
        3      6      8
        4      5      3
        """
        inplace = validate_bool_kwarg(inplace, "inplace")

        axis = nv.validate_clip_with_axis(axis, args, kwargs)
        if axis is not None:
            axis = self._get_axis_number(axis)

        # GH 17276
        # numpy doesn't like NaN as a clip value
        # so ignore
        # GH 19992
        # numpy doesn't drop a list-like bound containing NaN
        isna_lower = isna(lower)
        if not is_list_like(lower):
            if np.any(isna_lower):
                lower = None
        elif np.all(isna_lower):
            lower = None
        isna_upper = isna(upper)
        if not is_list_like(upper):
            if np.any(isna_upper):
                upper = None
        elif np.all(isna_upper):
            upper = None

        # GH 2747 (arguments were reversed)
        if (
            lower is not None
            and upper is not None
            and is_scalar(lower)
            and is_scalar(upper)
        ):
            lower, upper = min(lower, upper), max(lower, upper)

        # fast-path for scalars
        if (lower is None or (is_scalar(lower) and is_number(lower))) and (
            upper is None or (is_scalar(upper) and is_number(upper))
        ):
            return self._clip_with_scalar(lower, upper, inplace=inplace)

        result = self
        if lower is not None:
            result = result._clip_with_one_bound(
                lower, method=self.ge, axis=axis, inplace=inplace
            )
        if upper is not None:
            if inplace:
                result = self
            result = result._clip_with_one_bound(
                upper, method=self.le, axis=axis, inplace=inplace
            )

        return result

    @doc(**_shared_doc_kwargs)
    def asfreq(
        self: NDFrameT,
        freq: Frequency,
        method: FillnaOptions | None = None,
        how: str | None = None,
        normalize: bool_t = False,
        fill_value: Hashable = None,
    ) -> NDFrameT:
        """
        Convert time series to specified frequency.

        Returns the original data conformed to a new index with the specified
        frequency.

        If the index of this {klass} is a :class:`~pandas.PeriodIndex`, the new index
        is the result of transforming the original index with
        :meth:`PeriodIndex.asfreq <pandas.PeriodIndex.asfreq>` (so the original index
        will map one-to-one to the new index).

        Otherwise, the new index will be equivalent to ``pd.date_range(start, end,
        freq=freq)`` where ``start`` and ``end`` are, respectively, the first and
        last entries in the original index (see :func:`pandas.date_range`). The
        values corresponding to any timesteps in the new index which were not present
        in the original index will be null (``NaN``), unless a method for filling
        such unknowns is provided (see the ``method`` parameter below).

        The :meth:`resample` method is more appropriate if an operation on each group of
        timesteps (such as an aggregate) is necessary to represent the data at the new
        frequency.

        Parameters
        ----------
        freq : DateOffset or str
            Frequency DateOffset or string.
        method : {{'backfill'/'bfill', 'pad'/'ffill'}}, default None
            Method to use for filling holes in reindexed Series (note this
            does not fill NaNs that already were present):

            * 'pad' / 'ffill': propagate last valid observation forward to next
              valid
            * 'backfill' / 'bfill': use NEXT valid observation to fill.
        how : {{'start', 'end'}}, default end
            For PeriodIndex only (see PeriodIndex.asfreq).
        normalize : bool, default False
            Whether to reset output index to midnight.
        fill_value : scalar, optional
            Value to use for missing values, applied during upsampling (note
            this does not fill NaNs that already were present).

        Returns
        -------
        {klass}
            {klass} object reindexed to the specified frequency.

        See Also
        --------
        reindex : Conform DataFrame to new index with optional filling logic.

        Notes
        -----
        To learn more about the frequency strings, please see `this link
        <https://pandas.pydata.org/pandas-docs/stable/user_guide/timeseries.html#offset-aliases>`__.

        Examples
        --------
        Start by creating a series with 4 one minute timestamps.

        >>> index = pd.date_range('1/1/2000', periods=4, freq='T')
        >>> series = pd.Series([0.0, None, 2.0, 3.0], index=index)
        >>> df = pd.DataFrame({{'s': series}})
        >>> df
                               s
        2000-01-01 00:00:00    0.0
        2000-01-01 00:01:00    NaN
        2000-01-01 00:02:00    2.0
        2000-01-01 00:03:00    3.0

        Upsample the series into 30 second bins.

        >>> df.asfreq(freq='30S')
                               s
        2000-01-01 00:00:00    0.0
        2000-01-01 00:00:30    NaN
        2000-01-01 00:01:00    NaN
        2000-01-01 00:01:30    NaN
        2000-01-01 00:02:00    2.0
        2000-01-01 00:02:30    NaN
        2000-01-01 00:03:00    3.0

        Upsample again, providing a ``fill value``.

        >>> df.asfreq(freq='30S', fill_value=9.0)
                               s
        2000-01-01 00:00:00    0.0
        2000-01-01 00:00:30    9.0
        2000-01-01 00:01:00    NaN
        2000-01-01 00:01:30    9.0
        2000-01-01 00:02:00    2.0
        2000-01-01 00:02:30    9.0
        2000-01-01 00:03:00    3.0

        Upsample again, providing a ``method``.

        >>> df.asfreq(freq='30S', method='bfill')
                               s
        2000-01-01 00:00:00    0.0
        2000-01-01 00:00:30    NaN
        2000-01-01 00:01:00    NaN
        2000-01-01 00:01:30    2.0
        2000-01-01 00:02:00    2.0
        2000-01-01 00:02:30    3.0
        2000-01-01 00:03:00    3.0
        """
        from pandas.core.resample import asfreq

        return asfreq(
            self,
            freq,
            method=method,
            how=how,
            normalize=normalize,
            fill_value=fill_value,
        )

    @final
    def at_time(self: NDFrameT, time, asof: bool_t = False, axis=None) -> NDFrameT:
        """
        Select values at particular time of day (e.g., 9:30AM).

        Parameters
        ----------
        time : datetime.time or str
        axis : {0 or 'index', 1 or 'columns'}, default 0
            For `Series` this parameter is unused and defaults to 0.

        Returns
        -------
        Series or DataFrame

        Raises
        ------
        TypeError
            If the index is not  a :class:`DatetimeIndex`

        See Also
        --------
        between_time : Select values between particular times of the day.
        first : Select initial periods of time series based on a date offset.
        last : Select final periods of time series based on a date offset.
        DatetimeIndex.indexer_at_time : Get just the index locations for
            values at particular time of the day.

        Examples
        --------
        >>> i = pd.date_range('2018-04-09', periods=4, freq='12H')
        >>> ts = pd.DataFrame({'A': [1, 2, 3, 4]}, index=i)
        >>> ts
                             A
        2018-04-09 00:00:00  1
        2018-04-09 12:00:00  2
        2018-04-10 00:00:00  3
        2018-04-10 12:00:00  4

        >>> ts.at_time('12:00')
                             A
        2018-04-09 12:00:00  2
        2018-04-10 12:00:00  4
        """
        if axis is None:
            axis = self._stat_axis_number
        axis = self._get_axis_number(axis)

        index = self._get_axis(axis)

        if not isinstance(index, DatetimeIndex):
            raise TypeError("Index must be DatetimeIndex")

        indexer = index.indexer_at_time(time, asof=asof)
        return self._take_with_is_copy(indexer, axis=axis)

    @final
    def between_time(
        self: NDFrameT,
        start_time,
        end_time,
        include_start: bool_t | lib.NoDefault = lib.no_default,
        include_end: bool_t | lib.NoDefault = lib.no_default,
        inclusive: IntervalClosedType | None = None,
        axis=None,
    ) -> NDFrameT:
        """
        Select values between particular times of the day (e.g., 9:00-9:30 AM).

        By setting ``start_time`` to be later than ``end_time``,
        you can get the times that are *not* between the two times.

        Parameters
        ----------
        start_time : datetime.time or str
            Initial time as a time filter limit.
        end_time : datetime.time or str
            End time as a time filter limit.
        include_start : bool, default True
            Whether the start time needs to be included in the result.

            .. deprecated:: 1.4.0
               Arguments `include_start` and `include_end` have been deprecated
               to standardize boundary inputs. Use `inclusive` instead, to set
               each bound as closed or open.
        include_end : bool, default True
            Whether the end time needs to be included in the result.

            .. deprecated:: 1.4.0
               Arguments `include_start` and `include_end` have been deprecated
               to standardize boundary inputs. Use `inclusive` instead, to set
               each bound as closed or open.
        inclusive : {"both", "neither", "left", "right"}, default "both"
            Include boundaries; whether to set each bound as closed or open.
        axis : {0 or 'index', 1 or 'columns'}, default 0
            Determine range time on index or columns value.
            For `Series` this parameter is unused and defaults to 0.

        Returns
        -------
        Series or DataFrame
            Data from the original object filtered to the specified dates range.

        Raises
        ------
        TypeError
            If the index is not  a :class:`DatetimeIndex`

        See Also
        --------
        at_time : Select values at a particular time of the day.
        first : Select initial periods of time series based on a date offset.
        last : Select final periods of time series based on a date offset.
        DatetimeIndex.indexer_between_time : Get just the index locations for
            values between particular times of the day.

        Examples
        --------
        >>> i = pd.date_range('2018-04-09', periods=4, freq='1D20min')
        >>> ts = pd.DataFrame({'A': [1, 2, 3, 4]}, index=i)
        >>> ts
                             A
        2018-04-09 00:00:00  1
        2018-04-10 00:20:00  2
        2018-04-11 00:40:00  3
        2018-04-12 01:00:00  4

        >>> ts.between_time('0:15', '0:45')
                             A
        2018-04-10 00:20:00  2
        2018-04-11 00:40:00  3

        You get the times that are *not* between two times by setting
        ``start_time`` later than ``end_time``:

        >>> ts.between_time('0:45', '0:15')
                             A
        2018-04-09 00:00:00  1
        2018-04-12 01:00:00  4
        """
        if axis is None:
            axis = self._stat_axis_number
        axis = self._get_axis_number(axis)

        index = self._get_axis(axis)
        if not isinstance(index, DatetimeIndex):
            raise TypeError("Index must be DatetimeIndex")

        old_include_arg_used = (include_start != lib.no_default) or (
            include_end != lib.no_default
        )

        if old_include_arg_used and inclusive is not None:
            raise ValueError(
                "Deprecated arguments `include_start` and `include_end` "
                "cannot be passed if `inclusive` has been given."
            )
        # If any of the deprecated arguments ('include_start', 'include_end')
        # have been passed
        elif old_include_arg_used:
            warnings.warn(
                "`include_start` and `include_end` are deprecated in "
                "favour of `inclusive`.",
                FutureWarning,
                stacklevel=find_stack_level(inspect.currentframe()),
            )
            left = True if include_start is lib.no_default else include_start
            right = True if include_end is lib.no_default else include_end

            inc_dict: dict[tuple[bool_t, bool_t], IntervalClosedType] = {
                (True, True): "both",
                (True, False): "left",
                (False, True): "right",
                (False, False): "neither",
            }
            inclusive = inc_dict[(left, right)]
        elif inclusive is None:
            # On arg removal inclusive can default to "both"
            inclusive = "both"
        left_inclusive, right_inclusive = validate_inclusive(inclusive)
        indexer = index.indexer_between_time(
            start_time,
            end_time,
            include_start=left_inclusive,
            include_end=right_inclusive,
        )
        return self._take_with_is_copy(indexer, axis=axis)

    @doc(**_shared_doc_kwargs)
    def resample(
        self,
        rule,
        axis: Axis = 0,
        closed: str | None = None,
        label: str | None = None,
        convention: str = "start",
        kind: str | None = None,
        loffset=None,
        base: int | None = None,
        on: Level = None,
        level: Level = None,
        origin: str | TimestampConvertibleTypes = "start_day",
        offset: TimedeltaConvertibleTypes | None = None,
        group_keys: bool_t | lib.NoDefault = lib.no_default,
    ) -> Resampler:
        """
        Resample time-series data.

        Convenience method for frequency conversion and resampling of time series.
        The object must have a datetime-like index (`DatetimeIndex`, `PeriodIndex`,
        or `TimedeltaIndex`), or the caller must pass the label of a datetime-like
        series/index to the ``on``/``level`` keyword parameter.

        Parameters
        ----------
        rule : DateOffset, Timedelta or str
            The offset string or object representing target conversion.
        axis : {{0 or 'index', 1 or 'columns'}}, default 0
            Which axis to use for up- or down-sampling. For `Series` this parameter
            is unused and defaults to 0. Must be
            `DatetimeIndex`, `TimedeltaIndex` or `PeriodIndex`.
        closed : {{'right', 'left'}}, default None
            Which side of bin interval is closed. The default is 'left'
            for all frequency offsets except for 'M', 'A', 'Q', 'BM',
            'BA', 'BQ', and 'W' which all have a default of 'right'.
        label : {{'right', 'left'}}, default None
            Which bin edge label to label bucket with. The default is 'left'
            for all frequency offsets except for 'M', 'A', 'Q', 'BM',
            'BA', 'BQ', and 'W' which all have a default of 'right'.
        convention : {{'start', 'end', 's', 'e'}}, default 'start'
            For `PeriodIndex` only, controls whether to use the start or
            end of `rule`.
        kind : {{'timestamp', 'period'}}, optional, default None
            Pass 'timestamp' to convert the resulting index to a
            `DateTimeIndex` or 'period' to convert it to a `PeriodIndex`.
            By default the input representation is retained.
        loffset : timedelta, default None
            Adjust the resampled time labels.

            .. deprecated:: 1.1.0
                You should add the loffset to the `df.index` after the resample.
                See below.

        base : int, default 0
            For frequencies that evenly subdivide 1 day, the "origin" of the
            aggregated intervals. For example, for '5min' frequency, base could
            range from 0 through 4. Defaults to 0.

            .. deprecated:: 1.1.0
                The new arguments that you should use are 'offset' or 'origin'.

        on : str, optional
            For a DataFrame, column to use instead of index for resampling.
            Column must be datetime-like.
        level : str or int, optional
            For a MultiIndex, level (name or number) to use for
            resampling. `level` must be datetime-like.
        origin : Timestamp or str, default 'start_day'
            The timestamp on which to adjust the grouping. The timezone of origin
            must match the timezone of the index.
            If string, must be one of the following:

            - 'epoch': `origin` is 1970-01-01
            - 'start': `origin` is the first value of the timeseries
            - 'start_day': `origin` is the first day at midnight of the timeseries

            .. versionadded:: 1.1.0

            - 'end': `origin` is the last value of the timeseries
            - 'end_day': `origin` is the ceiling midnight of the last day

            .. versionadded:: 1.3.0

        offset : Timedelta or str, default is None
            An offset timedelta added to the origin.

            .. versionadded:: 1.1.0

        group_keys : bool, optional
            Whether to include the group keys in the result index when using
            ``.apply()`` on the resampled object. Not specifying ``group_keys``
            will retain values-dependent behavior from pandas 1.4
            and earlier (see :ref:`pandas 1.5.0 Release notes
            <whatsnew_150.enhancements.resample_group_keys>`
            for examples). In a future version of pandas, the behavior will
            default to the same as specifying ``group_keys=False``.

            .. versionadded:: 1.5.0

        Returns
        -------
        pandas.core.Resampler
            :class:`~pandas.core.Resampler` object.

        See Also
        --------
        Series.resample : Resample a Series.
        DataFrame.resample : Resample a DataFrame.
        groupby : Group {klass} by mapping, function, label, or list of labels.
        asfreq : Reindex a {klass} with the given frequency without grouping.

        Notes
        -----
        See the `user guide
        <https://pandas.pydata.org/pandas-docs/stable/user_guide/timeseries.html#resampling>`__
        for more.

        To learn more about the offset strings, please see `this link
        <https://pandas.pydata.org/pandas-docs/stable/user_guide/timeseries.html#dateoffset-objects>`__.

        Examples
        --------
        Start by creating a series with 9 one minute timestamps.

        >>> index = pd.date_range('1/1/2000', periods=9, freq='T')
        >>> series = pd.Series(range(9), index=index)
        >>> series
        2000-01-01 00:00:00    0
        2000-01-01 00:01:00    1
        2000-01-01 00:02:00    2
        2000-01-01 00:03:00    3
        2000-01-01 00:04:00    4
        2000-01-01 00:05:00    5
        2000-01-01 00:06:00    6
        2000-01-01 00:07:00    7
        2000-01-01 00:08:00    8
        Freq: T, dtype: int64

        Downsample the series into 3 minute bins and sum the values
        of the timestamps falling into a bin.

        >>> series.resample('3T').sum()
        2000-01-01 00:00:00     3
        2000-01-01 00:03:00    12
        2000-01-01 00:06:00    21
        Freq: 3T, dtype: int64

        Downsample the series into 3 minute bins as above, but label each
        bin using the right edge instead of the left. Please note that the
        value in the bucket used as the label is not included in the bucket,
        which it labels. For example, in the original series the
        bucket ``2000-01-01 00:03:00`` contains the value 3, but the summed
        value in the resampled bucket with the label ``2000-01-01 00:03:00``
        does not include 3 (if it did, the summed value would be 6, not 3).
        To include this value close the right side of the bin interval as
        illustrated in the example below this one.

        >>> series.resample('3T', label='right').sum()
        2000-01-01 00:03:00     3
        2000-01-01 00:06:00    12
        2000-01-01 00:09:00    21
        Freq: 3T, dtype: int64

        Downsample the series into 3 minute bins as above, but close the right
        side of the bin interval.

        >>> series.resample('3T', label='right', closed='right').sum()
        2000-01-01 00:00:00     0
        2000-01-01 00:03:00     6
        2000-01-01 00:06:00    15
        2000-01-01 00:09:00    15
        Freq: 3T, dtype: int64

        Upsample the series into 30 second bins.

        >>> series.resample('30S').asfreq()[0:5]   # Select first 5 rows
        2000-01-01 00:00:00   0.0
        2000-01-01 00:00:30   NaN
        2000-01-01 00:01:00   1.0
        2000-01-01 00:01:30   NaN
        2000-01-01 00:02:00   2.0
        Freq: 30S, dtype: float64

        Upsample the series into 30 second bins and fill the ``NaN``
        values using the ``ffill`` method.

        >>> series.resample('30S').ffill()[0:5]
        2000-01-01 00:00:00    0
        2000-01-01 00:00:30    0
        2000-01-01 00:01:00    1
        2000-01-01 00:01:30    1
        2000-01-01 00:02:00    2
        Freq: 30S, dtype: int64

        Upsample the series into 30 second bins and fill the
        ``NaN`` values using the ``bfill`` method.

        >>> series.resample('30S').bfill()[0:5]
        2000-01-01 00:00:00    0
        2000-01-01 00:00:30    1
        2000-01-01 00:01:00    1
        2000-01-01 00:01:30    2
        2000-01-01 00:02:00    2
        Freq: 30S, dtype: int64

        Pass a custom function via ``apply``

        >>> def custom_resampler(arraylike):
        ...     return np.sum(arraylike) + 5
        ...
        >>> series.resample('3T').apply(custom_resampler)
        2000-01-01 00:00:00     8
        2000-01-01 00:03:00    17
        2000-01-01 00:06:00    26
        Freq: 3T, dtype: int64

        For a Series with a PeriodIndex, the keyword `convention` can be
        used to control whether to use the start or end of `rule`.

        Resample a year by quarter using 'start' `convention`. Values are
        assigned to the first quarter of the period.

        >>> s = pd.Series([1, 2], index=pd.period_range('2012-01-01',
        ...                                             freq='A',
        ...                                             periods=2))
        >>> s
        2012    1
        2013    2
        Freq: A-DEC, dtype: int64
        >>> s.resample('Q', convention='start').asfreq()
        2012Q1    1.0
        2012Q2    NaN
        2012Q3    NaN
        2012Q4    NaN
        2013Q1    2.0
        2013Q2    NaN
        2013Q3    NaN
        2013Q4    NaN
        Freq: Q-DEC, dtype: float64

        Resample quarters by month using 'end' `convention`. Values are
        assigned to the last month of the period.

        >>> q = pd.Series([1, 2, 3, 4], index=pd.period_range('2018-01-01',
        ...                                                   freq='Q',
        ...                                                   periods=4))
        >>> q
        2018Q1    1
        2018Q2    2
        2018Q3    3
        2018Q4    4
        Freq: Q-DEC, dtype: int64
        >>> q.resample('M', convention='end').asfreq()
        2018-03    1.0
        2018-04    NaN
        2018-05    NaN
        2018-06    2.0
        2018-07    NaN
        2018-08    NaN
        2018-09    3.0
        2018-10    NaN
        2018-11    NaN
        2018-12    4.0
        Freq: M, dtype: float64

        For DataFrame objects, the keyword `on` can be used to specify the
        column instead of the index for resampling.

        >>> d = {{'price': [10, 11, 9, 13, 14, 18, 17, 19],
        ...      'volume': [50, 60, 40, 100, 50, 100, 40, 50]}}
        >>> df = pd.DataFrame(d)
        >>> df['week_starting'] = pd.date_range('01/01/2018',
        ...                                     periods=8,
        ...                                     freq='W')
        >>> df
           price  volume week_starting
        0     10      50    2018-01-07
        1     11      60    2018-01-14
        2      9      40    2018-01-21
        3     13     100    2018-01-28
        4     14      50    2018-02-04
        5     18     100    2018-02-11
        6     17      40    2018-02-18
        7     19      50    2018-02-25
        >>> df.resample('M', on='week_starting').mean()
                       price  volume
        week_starting
        2018-01-31     10.75    62.5
        2018-02-28     17.00    60.0

        For a DataFrame with MultiIndex, the keyword `level` can be used to
        specify on which level the resampling needs to take place.

        >>> days = pd.date_range('1/1/2000', periods=4, freq='D')
        >>> d2 = {{'price': [10, 11, 9, 13, 14, 18, 17, 19],
        ...       'volume': [50, 60, 40, 100, 50, 100, 40, 50]}}
        >>> df2 = pd.DataFrame(
        ...     d2,
        ...     index=pd.MultiIndex.from_product(
        ...         [days, ['morning', 'afternoon']]
        ...     )
        ... )
        >>> df2
                              price  volume
        2000-01-01 morning       10      50
                   afternoon     11      60
        2000-01-02 morning        9      40
                   afternoon     13     100
        2000-01-03 morning       14      50
                   afternoon     18     100
        2000-01-04 morning       17      40
                   afternoon     19      50
        >>> df2.resample('D', level=0).sum()
                    price  volume
        2000-01-01     21     110
        2000-01-02     22     140
        2000-01-03     32     150
        2000-01-04     36      90

        If you want to adjust the start of the bins based on a fixed timestamp:

        >>> start, end = '2000-10-01 23:30:00', '2000-10-02 00:30:00'
        >>> rng = pd.date_range(start, end, freq='7min')
        >>> ts = pd.Series(np.arange(len(rng)) * 3, index=rng)
        >>> ts
        2000-10-01 23:30:00     0
        2000-10-01 23:37:00     3
        2000-10-01 23:44:00     6
        2000-10-01 23:51:00     9
        2000-10-01 23:58:00    12
        2000-10-02 00:05:00    15
        2000-10-02 00:12:00    18
        2000-10-02 00:19:00    21
        2000-10-02 00:26:00    24
        Freq: 7T, dtype: int64

        >>> ts.resample('17min').sum()
        2000-10-01 23:14:00     0
        2000-10-01 23:31:00     9
        2000-10-01 23:48:00    21
        2000-10-02 00:05:00    54
        2000-10-02 00:22:00    24
        Freq: 17T, dtype: int64

        >>> ts.resample('17min', origin='epoch').sum()
        2000-10-01 23:18:00     0
        2000-10-01 23:35:00    18
        2000-10-01 23:52:00    27
        2000-10-02 00:09:00    39
        2000-10-02 00:26:00    24
        Freq: 17T, dtype: int64

        >>> ts.resample('17min', origin='2000-01-01').sum()
        2000-10-01 23:24:00     3
        2000-10-01 23:41:00    15
        2000-10-01 23:58:00    45
        2000-10-02 00:15:00    45
        Freq: 17T, dtype: int64

        If you want to adjust the start of the bins with an `offset` Timedelta, the two
        following lines are equivalent:

        >>> ts.resample('17min', origin='start').sum()
        2000-10-01 23:30:00     9
        2000-10-01 23:47:00    21
        2000-10-02 00:04:00    54
        2000-10-02 00:21:00    24
        Freq: 17T, dtype: int64

        >>> ts.resample('17min', offset='23h30min').sum()
        2000-10-01 23:30:00     9
        2000-10-01 23:47:00    21
        2000-10-02 00:04:00    54
        2000-10-02 00:21:00    24
        Freq: 17T, dtype: int64

        If you want to take the largest Timestamp as the end of the bins:

        >>> ts.resample('17min', origin='end').sum()
        2000-10-01 23:35:00     0
        2000-10-01 23:52:00    18
        2000-10-02 00:09:00    27
        2000-10-02 00:26:00    63
        Freq: 17T, dtype: int64

        In contrast with the `start_day`, you can use `end_day` to take the ceiling
        midnight of the largest Timestamp as the end of the bins and drop the bins
        not containing data:

        >>> ts.resample('17min', origin='end_day').sum()
        2000-10-01 23:38:00     3
        2000-10-01 23:55:00    15
        2000-10-02 00:12:00    45
        2000-10-02 00:29:00    45
        Freq: 17T, dtype: int64

        To replace the use of the deprecated `base` argument, you can now use `offset`,
        in this example it is equivalent to have `base=2`:

        >>> ts.resample('17min', offset='2min').sum()
        2000-10-01 23:16:00     0
        2000-10-01 23:33:00     9
        2000-10-01 23:50:00    36
        2000-10-02 00:07:00    39
        2000-10-02 00:24:00    24
        Freq: 17T, dtype: int64

        To replace the use of the deprecated `loffset` argument:

        >>> from pandas.tseries.frequencies import to_offset
        >>> loffset = '19min'
        >>> ts_out = ts.resample('17min').sum()
        >>> ts_out.index = ts_out.index + to_offset(loffset)
        >>> ts_out
        2000-10-01 23:33:00     0
        2000-10-01 23:50:00     9
        2000-10-02 00:07:00    21
        2000-10-02 00:24:00    54
        2000-10-02 00:41:00    24
        Freq: 17T, dtype: int64
        """
        from pandas.core.resample import get_resampler

        axis = self._get_axis_number(axis)
        return get_resampler(
            self,
            freq=rule,
            label=label,
            closed=closed,
            axis=axis,
            kind=kind,
            loffset=loffset,
            convention=convention,
            base=base,
            key=on,
            level=level,
            origin=origin,
            offset=offset,
            group_keys=group_keys,
        )

    @final
    def first(self: NDFrameT, offset) -> NDFrameT:
        """
        Select initial periods of time series data based on a date offset.

        When having a DataFrame with dates as index, this function can
        select the first few rows based on a date offset.

        Parameters
        ----------
        offset : str, DateOffset or dateutil.relativedelta
            The offset length of the data that will be selected. For instance,
            '1M' will display all the rows having their index within the first month.

        Returns
        -------
        Series or DataFrame
            A subset of the caller.

        Raises
        ------
        TypeError
            If the index is not  a :class:`DatetimeIndex`

        See Also
        --------
        last : Select final periods of time series based on a date offset.
        at_time : Select values at a particular time of the day.
        between_time : Select values between particular times of the day.

        Examples
        --------
        >>> i = pd.date_range('2018-04-09', periods=4, freq='2D')
        >>> ts = pd.DataFrame({'A': [1, 2, 3, 4]}, index=i)
        >>> ts
                    A
        2018-04-09  1
        2018-04-11  2
        2018-04-13  3
        2018-04-15  4

        Get the rows for the first 3 days:

        >>> ts.first('3D')
                    A
        2018-04-09  1
        2018-04-11  2

        Notice the data for 3 first calendar days were returned, not the first
        3 days observed in the dataset, and therefore data for 2018-04-13 was
        not returned.
        """
        if not isinstance(self.index, DatetimeIndex):
            raise TypeError("'first' only supports a DatetimeIndex index")

        if len(self.index) == 0:
            return self

        offset = to_offset(offset)
        if not isinstance(offset, Tick) and offset.is_on_offset(self.index[0]):
            # GH#29623 if first value is end of period, remove offset with n = 1
            #  before adding the real offset
            end_date = end = self.index[0] - offset.base + offset
        else:
            end_date = end = self.index[0] + offset

        # Tick-like, e.g. 3 weeks
        if isinstance(offset, Tick) and end_date in self.index:
            end = self.index.searchsorted(end_date, side="left")
            return self.iloc[:end]

        return self.loc[:end]

    @final
    def last(self: NDFrameT, offset) -> NDFrameT:
        """
        Select final periods of time series data based on a date offset.

        For a DataFrame with a sorted DatetimeIndex, this function
        selects the last few rows based on a date offset.

        Parameters
        ----------
        offset : str, DateOffset, dateutil.relativedelta
            The offset length of the data that will be selected. For instance,
            '3D' will display all the rows having their index within the last 3 days.

        Returns
        -------
        Series or DataFrame
            A subset of the caller.

        Raises
        ------
        TypeError
            If the index is not  a :class:`DatetimeIndex`

        See Also
        --------
        first : Select initial periods of time series based on a date offset.
        at_time : Select values at a particular time of the day.
        between_time : Select values between particular times of the day.

        Examples
        --------
        >>> i = pd.date_range('2018-04-09', periods=4, freq='2D')
        >>> ts = pd.DataFrame({'A': [1, 2, 3, 4]}, index=i)
        >>> ts
                    A
        2018-04-09  1
        2018-04-11  2
        2018-04-13  3
        2018-04-15  4

        Get the rows for the last 3 days:

        >>> ts.last('3D')
                    A
        2018-04-13  3
        2018-04-15  4

        Notice the data for 3 last calendar days were returned, not the last
        3 observed days in the dataset, and therefore data for 2018-04-11 was
        not returned.
        """
        if not isinstance(self.index, DatetimeIndex):
            raise TypeError("'last' only supports a DatetimeIndex index")

        if len(self.index) == 0:
            return self

        offset = to_offset(offset)

        start_date = self.index[-1] - offset
        start = self.index.searchsorted(start_date, side="right")
        return self.iloc[start:]

    @final
    def rank(
        self: NDFrameT,
        axis=0,
        method: str = "average",
        numeric_only: bool_t | None | lib.NoDefault = lib.no_default,
        na_option: str = "keep",
        ascending: bool_t = True,
        pct: bool_t = False,
    ) -> NDFrameT:
        """
        Compute numerical data ranks (1 through n) along axis.

        By default, equal values are assigned a rank that is the average of the
        ranks of those values.

        Parameters
        ----------
        axis : {0 or 'index', 1 or 'columns'}, default 0
            Index to direct ranking.
            For `Series` this parameter is unused and defaults to 0.
        method : {'average', 'min', 'max', 'first', 'dense'}, default 'average'
            How to rank the group of records that have the same value (i.e. ties):

            * average: average rank of the group
            * min: lowest rank in the group
            * max: highest rank in the group
            * first: ranks assigned in order they appear in the array
            * dense: like 'min', but rank always increases by 1 between groups.

        numeric_only : bool, optional
            For DataFrame objects, rank only numeric columns if set to True.
        na_option : {'keep', 'top', 'bottom'}, default 'keep'
            How to rank NaN values:

            * keep: assign NaN rank to NaN values
            * top: assign lowest rank to NaN values
            * bottom: assign highest rank to NaN values

        ascending : bool, default True
            Whether or not the elements should be ranked in ascending order.
        pct : bool, default False
            Whether or not to display the returned rankings in percentile
            form.

        Returns
        -------
        same type as caller
            Return a Series or DataFrame with data ranks as values.

        See Also
        --------
        core.groupby.GroupBy.rank : Rank of values within each group.

        Examples
        --------
        >>> df = pd.DataFrame(data={'Animal': ['cat', 'penguin', 'dog',
        ...                                    'spider', 'snake'],
        ...                         'Number_legs': [4, 2, 4, 8, np.nan]})
        >>> df
            Animal  Number_legs
        0      cat          4.0
        1  penguin          2.0
        2      dog          4.0
        3   spider          8.0
        4    snake          NaN

        Ties are assigned the mean of the ranks (by default) for the group.

        >>> s = pd.Series(range(5), index=list("abcde"))
        >>> s["d"] = s["b"]
        >>> s.rank()
        a    1.0
        b    2.5
        c    4.0
        d    2.5
        e    5.0
        dtype: float64

        The following example shows how the method behaves with the above
        parameters:

        * default_rank: this is the default behaviour obtained without using
          any parameter.
        * max_rank: setting ``method = 'max'`` the records that have the
          same values are ranked using the highest rank (e.g.: since 'cat'
          and 'dog' are both in the 2nd and 3rd position, rank 3 is assigned.)
        * NA_bottom: choosing ``na_option = 'bottom'``, if there are records
          with NaN values they are placed at the bottom of the ranking.
        * pct_rank: when setting ``pct = True``, the ranking is expressed as
          percentile rank.

        >>> df['default_rank'] = df['Number_legs'].rank()
        >>> df['max_rank'] = df['Number_legs'].rank(method='max')
        >>> df['NA_bottom'] = df['Number_legs'].rank(na_option='bottom')
        >>> df['pct_rank'] = df['Number_legs'].rank(pct=True)
        >>> df
            Animal  Number_legs  default_rank  max_rank  NA_bottom  pct_rank
        0      cat          4.0           2.5       3.0        2.5     0.625
        1  penguin          2.0           1.0       1.0        1.0     0.250
        2      dog          4.0           2.5       3.0        2.5     0.625
        3   spider          8.0           4.0       4.0        4.0     1.000
        4    snake          NaN           NaN       NaN        5.0       NaN
        """
        warned = False
        if numeric_only is None:
            # GH#45036
            warnings.warn(
                f"'numeric_only=None' in {type(self).__name__}.rank is deprecated "
                "and will raise in a future version. Pass either 'True' or "
                "'False'. 'False' will be the default.",
                FutureWarning,
                stacklevel=find_stack_level(inspect.currentframe()),
            )
            warned = True
        elif numeric_only is lib.no_default:
            numeric_only = None

        axis = self._get_axis_number(axis)

        if na_option not in {"keep", "top", "bottom"}:
            msg = "na_option must be one of 'keep', 'top', or 'bottom'"
            raise ValueError(msg)

        def ranker(data):
            if data.ndim == 2:
                # i.e. DataFrame, we cast to ndarray
                values = data.values
            else:
                # i.e. Series, can dispatch to EA
                values = data._values

            if isinstance(values, ExtensionArray):
                ranks = values._rank(
                    axis=axis,
                    method=method,
                    ascending=ascending,
                    na_option=na_option,
                    pct=pct,
                )
            else:
                ranks = algos.rank(
                    values,
                    axis=axis,
                    method=method,
                    ascending=ascending,
                    na_option=na_option,
                    pct=pct,
                )

            ranks_obj = self._constructor(ranks, **data._construct_axes_dict())
            return ranks_obj.__finalize__(self, method="rank")

        # if numeric_only is None, and we can't get anything, we try with
        # numeric_only=True
        if numeric_only is None:
            try:
                return ranker(self)
            except TypeError:
                numeric_only = True
                if not warned:
                    # Only warn here if we didn't already issue a warning above
                    # GH#45036
                    warnings.warn(
                        f"Dropping of nuisance columns in {type(self).__name__}.rank "
                        "is deprecated; in a future version this will raise TypeError. "
                        "Select only valid columns before calling rank.",
                        FutureWarning,
                        stacklevel=find_stack_level(inspect.currentframe()),
                    )

        if numeric_only:
            if self.ndim == 1 and not is_numeric_dtype(self.dtype):
                # GH#47500
                warnings.warn(
                    f"Calling Series.rank with numeric_only={numeric_only} and dtype "
                    f"{self.dtype} is deprecated and will raise a TypeError in a "
                    "future version of pandas",
                    category=FutureWarning,
                    stacklevel=find_stack_level(inspect.currentframe()),
                )
            data = self._get_numeric_data()
        else:
            data = self

        return ranker(data)

    @doc(_shared_docs["compare"], klass=_shared_doc_kwargs["klass"])
    def compare(
        self,
        other,
        align_axis: Axis = 1,
        keep_shape: bool_t = False,
        keep_equal: bool_t = False,
        result_names: Suffixes = ("self", "other"),
    ):
        from pandas.core.reshape.concat import concat

        if type(self) is not type(other):
            cls_self, cls_other = type(self).__name__, type(other).__name__
            raise TypeError(
                f"can only compare '{cls_self}' (not '{cls_other}') with '{cls_self}'"
            )

        mask = ~((self == other) | (self.isna() & other.isna()))

        if not keep_equal:
            self = self.where(mask)
            other = other.where(mask)

        if not keep_shape:
            if isinstance(self, ABCDataFrame):
                cmask = mask.any()
                rmask = mask.any(axis=1)
                self = self.loc[rmask, cmask]
                other = other.loc[rmask, cmask]
            else:
                self = self[mask]
                other = other[mask]
        if not isinstance(result_names, tuple):
            raise TypeError(
                f"Passing 'result_names' as a {type(result_names)} is not "
                "supported. Provide 'result_names' as a tuple instead."
            )

        if align_axis in (1, "columns"):  # This is needed for Series
            axis = 1
        else:
            axis = self._get_axis_number(align_axis)

        diff = concat([self, other], axis=axis, keys=result_names)

        if axis >= self.ndim:
            # No need to reorganize data if stacking on new axis
            # This currently applies for stacking two Series on columns
            return diff

        ax = diff._get_axis(axis)
        ax_names = np.array(ax.names)

        # set index names to positions to avoid confusion
        ax.names = np.arange(len(ax_names))

        # bring self-other to inner level
        order = list(range(1, ax.nlevels)) + [0]
        if isinstance(diff, ABCDataFrame):
            diff = diff.reorder_levels(order, axis=axis)
        else:
            diff = diff.reorder_levels(order)

        # restore the index names in order
        diff._get_axis(axis=axis).names = ax_names[order]

        # reorder axis to keep things organized
        indices = (
            np.arange(diff.shape[axis]).reshape([2, diff.shape[axis] // 2]).T.flatten()
        )
        diff = diff.take(indices, axis=axis)

        return diff

    @doc(**_shared_doc_kwargs)
    def align(
        self: NDFrameT,
        other: NDFrameT,
        join: Literal["outer", "inner", "left", "right"] = "outer",
        axis: Axis | None = None,
        level: Level = None,
        copy: bool_t = True,
        fill_value: Hashable = None,
        method: FillnaOptions | None = None,
        limit: int | None = None,
        fill_axis: Axis = 0,
        broadcast_axis: Axis | None = None,
    ) -> NDFrameT:
        """
        Align two objects on their axes with the specified join method.

        Join method is specified for each axis Index.

        Parameters
        ----------
        other : DataFrame or Series
        join : {{'outer', 'inner', 'left', 'right'}}, default 'outer'
        axis : allowed axis of the other object, default None
            Align on index (0), columns (1), or both (None).
        level : int or level name, default None
            Broadcast across a level, matching Index values on the
            passed MultiIndex level.
        copy : bool, default True
            Always returns new objects. If copy=False and no reindexing is
            required then original objects are returned.
        fill_value : scalar, default np.NaN
            Value to use for missing values. Defaults to NaN, but can be any
            "compatible" value.
        method : {{'backfill', 'bfill', 'pad', 'ffill', None}}, default None
            Method to use for filling holes in reindexed Series:

            - pad / ffill: propagate last valid observation forward to next valid.
            - backfill / bfill: use NEXT valid observation to fill gap.

        limit : int, default None
            If method is specified, this is the maximum number of consecutive
            NaN values to forward/backward fill. In other words, if there is
            a gap with more than this number of consecutive NaNs, it will only
            be partially filled. If method is not specified, this is the
            maximum number of entries along the entire axis where NaNs will be
            filled. Must be greater than 0 if not None.
        fill_axis : {axes_single_arg}, default 0
            Filling axis, method and limit.
        broadcast_axis : {axes_single_arg}, default None
            Broadcast values along this axis, if aligning two objects of
            different dimensions.

        Returns
        -------
        (left, right) : ({klass}, type of other)
            Aligned objects.

        Examples
        --------
        >>> df = pd.DataFrame(
        ...     [[1, 2, 3, 4], [6, 7, 8, 9]], columns=["D", "B", "E", "A"], index=[1, 2]
        ... )
        >>> other = pd.DataFrame(
        ...     [[10, 20, 30, 40], [60, 70, 80, 90], [600, 700, 800, 900]],
        ...     columns=["A", "B", "C", "D"],
        ...     index=[2, 3, 4],
        ... )
        >>> df
           D  B  E  A
        1  1  2  3  4
        2  6  7  8  9
        >>> other
            A    B    C    D
        2   10   20   30   40
        3   60   70   80   90
        4  600  700  800  900

        Align on columns:

        >>> left, right = df.align(other, join="outer", axis=1)
        >>> left
           A  B   C  D  E
        1  4  2 NaN  1  3
        2  9  7 NaN  6  8
        >>> right
            A    B    C    D   E
        2   10   20   30   40 NaN
        3   60   70   80   90 NaN
        4  600  700  800  900 NaN

        We can also align on the index:

        >>> left, right = df.align(other, join="outer", axis=0)
        >>> left
            D    B    E    A
        1  1.0  2.0  3.0  4.0
        2  6.0  7.0  8.0  9.0
        3  NaN  NaN  NaN  NaN
        4  NaN  NaN  NaN  NaN
        >>> right
            A      B      C      D
        1    NaN    NaN    NaN    NaN
        2   10.0   20.0   30.0   40.0
        3   60.0   70.0   80.0   90.0
        4  600.0  700.0  800.0  900.0

        Finally, the default `axis=None` will align on both index and columns:

        >>> left, right = df.align(other, join="outer", axis=None)
        >>> left
             A    B   C    D    E
        1  4.0  2.0 NaN  1.0  3.0
        2  9.0  7.0 NaN  6.0  8.0
        3  NaN  NaN NaN  NaN  NaN
        4  NaN  NaN NaN  NaN  NaN
        >>> right
               A      B      C      D   E
        1    NaN    NaN    NaN    NaN NaN
        2   10.0   20.0   30.0   40.0 NaN
        3   60.0   70.0   80.0   90.0 NaN
        4  600.0  700.0  800.0  900.0 NaN
        """

        method = missing.clean_fill_method(method)

        if broadcast_axis == 1 and self.ndim != other.ndim:
            if isinstance(self, ABCSeries):
                # this means other is a DataFrame, and we need to broadcast
                # self
                cons = self._constructor_expanddim
                df = cons(
                    {c: self for c in other.columns}, **other._construct_axes_dict()
                )
                return df._align_frame(
                    other,
                    join=join,
                    axis=axis,
                    level=level,
                    copy=copy,
                    fill_value=fill_value,
                    method=method,
                    limit=limit,
                    fill_axis=fill_axis,
                )
            elif isinstance(other, ABCSeries):
                # this means self is a DataFrame, and we need to broadcast
                # other
                cons = other._constructor_expanddim
                df = cons(
                    {c: other for c in self.columns}, **self._construct_axes_dict()
                )
                return self._align_frame(
                    df,
                    join=join,
                    axis=axis,
                    level=level,
                    copy=copy,
                    fill_value=fill_value,
                    method=method,
                    limit=limit,
                    fill_axis=fill_axis,
                )

        if axis is not None:
            axis = self._get_axis_number(axis)
        if isinstance(other, ABCDataFrame):
            return self._align_frame(
                other,
                join=join,
                axis=axis,
                level=level,
                copy=copy,
                fill_value=fill_value,
                method=method,
                limit=limit,
                fill_axis=fill_axis,
            )
        elif isinstance(other, ABCSeries):
            return self._align_series(
                other,
                join=join,
                axis=axis,
                level=level,
                copy=copy,
                fill_value=fill_value,
                method=method,
                limit=limit,
                fill_axis=fill_axis,
            )
        else:  # pragma: no cover
            raise TypeError(f"unsupported type: {type(other)}")

    @final
    def _align_frame(
        self,
        other,
        join="outer",
        axis=None,
        level=None,
        copy: bool_t = True,
        fill_value=None,
        method=None,
        limit=None,
        fill_axis=0,
    ):
        # defaults
        join_index, join_columns = None, None
        ilidx, iridx = None, None
        clidx, cridx = None, None

        is_series = isinstance(self, ABCSeries)

        if (axis is None or axis == 0) and not self.index.equals(other.index):
            join_index, ilidx, iridx = self.index.join(
                other.index, how=join, level=level, return_indexers=True
            )

        if (
            (axis is None or axis == 1)
            and not is_series
            and not self.columns.equals(other.columns)
        ):
            join_columns, clidx, cridx = self.columns.join(
                other.columns, how=join, level=level, return_indexers=True
            )

        if is_series:
            reindexers = {0: [join_index, ilidx]}
        else:
            reindexers = {0: [join_index, ilidx], 1: [join_columns, clidx]}

        left = self._reindex_with_indexers(
            reindexers, copy=copy, fill_value=fill_value, allow_dups=True
        )
        # other must be always DataFrame
        right = other._reindex_with_indexers(
            {0: [join_index, iridx], 1: [join_columns, cridx]},
            copy=copy,
            fill_value=fill_value,
            allow_dups=True,
        )

        if method is not None:
            _left = left.fillna(method=method, axis=fill_axis, limit=limit)
            assert _left is not None  # needed for mypy
            left = _left
            right = right.fillna(method=method, axis=fill_axis, limit=limit)

        # if DatetimeIndex have different tz, convert to UTC
        left, right = _align_as_utc(left, right, join_index)

        return (
            left.__finalize__(self),
            right.__finalize__(other),
        )

    @final
    def _align_series(
        self,
        other,
        join="outer",
        axis=None,
        level=None,
        copy: bool_t = True,
        fill_value=None,
        method=None,
        limit=None,
        fill_axis=0,
    ):

        is_series = isinstance(self, ABCSeries)

        if (not is_series and axis is None) or axis not in [None, 0, 1]:
            raise ValueError("Must specify axis=0 or 1")

        if is_series and axis == 1:
            raise ValueError("cannot align series to a series other than axis 0")

        # series/series compat, other must always be a Series
        if not axis:

            # equal
            if self.index.equals(other.index):
                join_index, lidx, ridx = None, None, None
            else:
                join_index, lidx, ridx = self.index.join(
                    other.index, how=join, level=level, return_indexers=True
                )

            if is_series:
                left = self._reindex_indexer(join_index, lidx, copy)
            elif lidx is None or join_index is None:
                left = self.copy() if copy else self
            else:
                left = self._constructor(
                    self._mgr.reindex_indexer(join_index, lidx, axis=1, copy=copy)
                )

            right = other._reindex_indexer(join_index, ridx, copy)

        else:

            # one has > 1 ndim
            fdata = self._mgr
            join_index = self.axes[1]
            lidx, ridx = None, None
            if not join_index.equals(other.index):
                join_index, lidx, ridx = join_index.join(
                    other.index, how=join, level=level, return_indexers=True
                )

            if lidx is not None:
                bm_axis = self._get_block_manager_axis(1)
                fdata = fdata.reindex_indexer(join_index, lidx, axis=bm_axis)

            if copy and fdata is self._mgr:
                fdata = fdata.copy()

            left = self._constructor(fdata)

            if ridx is None:
                right = other
            else:
                right = other.reindex(join_index, level=level)

        # fill
        fill_na = notna(fill_value) or (method is not None)
        if fill_na:
            left = left.fillna(fill_value, method=method, limit=limit, axis=fill_axis)
            right = right.fillna(fill_value, method=method, limit=limit)

        # if DatetimeIndex have different tz, convert to UTC
        if is_series or (not is_series and axis == 0):
            left, right = _align_as_utc(left, right, join_index)

        return (
            left.__finalize__(self),
            right.__finalize__(other),
        )

    @final
    def _where(
        self,
        cond,
        other=lib.no_default,
        inplace=False,
        axis=None,
        level=None,
    ):
        """
        Equivalent to public method `where`, except that `other` is not
        applied as a function even if callable. Used in __setitem__.
        """
        inplace = validate_bool_kwarg(inplace, "inplace")

        if axis is not None:
            axis = self._get_axis_number(axis)

        # align the cond to same shape as myself
        cond = com.apply_if_callable(cond, self)
        if isinstance(cond, NDFrame):
            cond, _ = cond.align(self, join="right", broadcast_axis=1, copy=False)
        else:
            if not hasattr(cond, "shape"):
                cond = np.asanyarray(cond)
            if cond.shape != self.shape:
                raise ValueError("Array conditional must be same shape as self")
            cond = self._constructor(cond, **self._construct_axes_dict())

        # make sure we are boolean
        fill_value = bool(inplace)
        cond = cond.fillna(fill_value)

        msg = "Boolean array expected for the condition, not {dtype}"

        if not cond.empty:
            if not isinstance(cond, ABCDataFrame):
                # This is a single-dimensional object.
                if not is_bool_dtype(cond):
                    raise ValueError(msg.format(dtype=cond.dtype))
            else:
                for dt in cond.dtypes:
                    if not is_bool_dtype(dt):
                        raise ValueError(msg.format(dtype=dt))
        else:
            # GH#21947 we have an empty DataFrame/Series, could be object-dtype
            cond = cond.astype(bool)

        cond = -cond if inplace else cond
        cond = cond.reindex(self._info_axis, axis=self._info_axis_number, copy=False)

        # try to align with other
        if isinstance(other, NDFrame):

            # align with me
            if other.ndim <= self.ndim:

                _, other = self.align(
                    other,
                    join="left",
                    axis=axis,
                    level=level,
                    fill_value=None,
                    copy=False,
                )

                # if we are NOT aligned, raise as we cannot where index
                if axis is None and not other._indexed_same(self):
                    raise InvalidIndexError

                elif other.ndim < self.ndim:
                    # TODO(EA2D): avoid object-dtype cast in EA case GH#38729
                    other = other._values
                    if axis == 0:
                        other = np.reshape(other, (-1, 1))
                    elif axis == 1:
                        other = np.reshape(other, (1, -1))

                    other = np.broadcast_to(other, self.shape)

            # slice me out of the other
            else:
                raise NotImplementedError(
                    "cannot align with a higher dimensional NDFrame"
                )

        elif not isinstance(other, (MultiIndex, NDFrame)):
            # mainly just catching Index here
            other = extract_array(other, extract_numpy=True)

        if isinstance(other, (np.ndarray, ExtensionArray)):

            if other.shape != self.shape:
                if self.ndim != 1:
                    # In the ndim == 1 case we may have
                    #  other length 1, which we treat as scalar (GH#2745, GH#4192)
                    #  or len(other) == icond.sum(), which we treat like
                    #  __setitem__ (GH#3235)
                    raise ValueError(
                        "other must be the same shape as self when an ndarray"
                    )

            # we are the same shape, so create an actual object for alignment
            else:
                other = self._constructor(other, **self._construct_axes_dict())

        if axis is None:
            axis = 0

        if self.ndim == getattr(other, "ndim", 0):
            align = True
        else:
            align = self._get_axis_number(axis) == 1

        if inplace:
            # we may have different type blocks come out of putmask, so
            # reconstruct the block manager

            self._check_inplace_setting(other)
            new_data = self._mgr.putmask(mask=cond, new=other, align=align)
            result = self._constructor(new_data)
            return self._update_inplace(result)

        else:
            new_data = self._mgr.where(
                other=other,
                cond=cond,
                align=align,
            )
            result = self._constructor(new_data)
            return result.__finalize__(self)

    @overload
    def where(
        self: NDFrameT,
        cond,
        other=...,
        *,
        inplace: Literal[False] = ...,
        axis: Axis | None = ...,
        level: Level = ...,
        errors: IgnoreRaise | lib.NoDefault = ...,
        try_cast: bool_t | lib.NoDefault = ...,
    ) -> NDFrameT:
        ...

    @overload
    def where(
        self,
        cond,
        other=...,
        *,
        inplace: Literal[True],
        axis: Axis | None = ...,
        level: Level = ...,
        errors: IgnoreRaise | lib.NoDefault = ...,
        try_cast: bool_t | lib.NoDefault = ...,
    ) -> None:
        ...

    @overload
    def where(
        self: NDFrameT,
        cond,
        other=...,
        *,
        inplace: bool_t = ...,
        axis: Axis | None = ...,
        level: Level = ...,
        errors: IgnoreRaise | lib.NoDefault = ...,
        try_cast: bool_t | lib.NoDefault = ...,
    ) -> NDFrameT | None:
        ...

    @deprecate_kwarg(old_arg_name="errors", new_arg_name=None)
    @deprecate_nonkeyword_arguments(
        version=None, allowed_args=["self", "cond", "other"]
    )
    @doc(
        klass=_shared_doc_kwargs["klass"],
        cond="True",
        cond_rev="False",
        name="where",
        name_other="mask",
    )
    def where(
        self: NDFrameT,
        cond,
        other=np.nan,
        inplace: bool_t = False,
        axis: Axis | None = None,
        level: Level = None,
        errors: IgnoreRaise | lib.NoDefault = "raise",
        try_cast: bool_t | lib.NoDefault = lib.no_default,
    ) -> NDFrameT | None:
        """
        Replace values where the condition is {cond_rev}.

        Parameters
        ----------
        cond : bool {klass}, array-like, or callable
            Where `cond` is {cond}, keep the original value. Where
            {cond_rev}, replace with corresponding value from `other`.
            If `cond` is callable, it is computed on the {klass} and
            should return boolean {klass} or array. The callable must
            not change input {klass} (though pandas doesn't check it).
        other : scalar, {klass}, or callable
            Entries where `cond` is {cond_rev} are replaced with
            corresponding value from `other`.
            If other is callable, it is computed on the {klass} and
            should return scalar or {klass}. The callable must not
            change input {klass} (though pandas doesn't check it).
        inplace : bool, default False
            Whether to perform the operation in place on the data.
        axis : int, default None
            Alignment axis if needed. For `Series` this parameter is
            unused and defaults to 0.
        level : int, default None
            Alignment level if needed.
        errors : str, {{'raise', 'ignore'}}, default 'raise'
            Note that currently this parameter won't affect
            the results and will always coerce to a suitable dtype.

            - 'raise' : allow exceptions to be raised.
            - 'ignore' : suppress exceptions. On error return original object.

            .. deprecated:: 1.5.0
               This argument had no effect.

        try_cast : bool, default None
            Try to cast the result back to the input type (if possible).

            .. deprecated:: 1.3.0
                Manually cast back if necessary.

        Returns
        -------
        Same type as caller or None if ``inplace=True``.

        See Also
        --------
        :func:`DataFrame.{name_other}` : Return an object of same shape as
            self.

        Notes
        -----
        The {name} method is an application of the if-then idiom. For each
        element in the calling DataFrame, if ``cond`` is ``{cond}`` the
        element is used; otherwise the corresponding element from the DataFrame
        ``other`` is used. If the axis of ``other`` does not align with axis of
        ``cond`` {klass}, the misaligned index positions will be filled with
        {cond_rev}.

        The signature for :func:`DataFrame.where` differs from
        :func:`numpy.where`. Roughly ``df1.where(m, df2)`` is equivalent to
        ``np.where(m, df1, df2)``.

        For further details and examples see the ``{name}`` documentation in
        :ref:`indexing <indexing.where_mask>`.

        Examples
        --------
        >>> s = pd.Series(range(5))
        >>> s.where(s > 0)
        0    NaN
        1    1.0
        2    2.0
        3    3.0
        4    4.0
        dtype: float64
        >>> s.mask(s > 0)
        0    0.0
        1    NaN
        2    NaN
        3    NaN
        4    NaN
        dtype: float64

        >>> s = pd.Series(range(5))
        >>> t = pd.Series([True, False])
        >>> s.where(t, 99)
        0     0
        1    99
        2    99
        3    99
        4    99
        dtype: int64
        >>> s.mask(t, 99)
        0    99
        1     1
        2    99
        3    99
        4    99
        dtype: int64

        >>> s.where(s > 1, 10)
        0    10
        1    10
        2    2
        3    3
        4    4
        dtype: int64
        >>> s.mask(s > 1, 10)
        0     0
        1     1
        2    10
        3    10
        4    10
        dtype: int64

        >>> df = pd.DataFrame(np.arange(10).reshape(-1, 2), columns=['A', 'B'])
        >>> df
           A  B
        0  0  1
        1  2  3
        2  4  5
        3  6  7
        4  8  9
        >>> m = df % 3 == 0
        >>> df.where(m, -df)
           A  B
        0  0 -1
        1 -2  3
        2 -4 -5
        3  6 -7
        4 -8  9
        >>> df.where(m, -df) == np.where(m, df, -df)
              A     B
        0  True  True
        1  True  True
        2  True  True
        3  True  True
        4  True  True
        >>> df.where(m, -df) == df.mask(~m, -df)
              A     B
        0  True  True
        1  True  True
        2  True  True
        3  True  True
        4  True  True
        """
        other = com.apply_if_callable(other, self)

        if try_cast is not lib.no_default:
            warnings.warn(
                "try_cast keyword is deprecated and will be removed in a "
                "future version.",
                FutureWarning,
                stacklevel=find_stack_level(inspect.currentframe()),
            )

        return self._where(cond, other, inplace, axis, level)

    @overload
    def mask(
        self: NDFrameT,
        cond,
        other=...,
        *,
        inplace: Literal[False] = ...,
        axis: Axis | None = ...,
        level: Level = ...,
        errors: IgnoreRaise | lib.NoDefault = ...,
        try_cast: bool_t | lib.NoDefault = ...,
    ) -> NDFrameT:
        ...

    @overload
    def mask(
        self,
        cond,
        other=...,
        *,
        inplace: Literal[True],
        axis: Axis | None = ...,
        level: Level = ...,
        errors: IgnoreRaise | lib.NoDefault = ...,
        try_cast: bool_t | lib.NoDefault = ...,
    ) -> None:
        ...

    @overload
    def mask(
        self: NDFrameT,
        cond,
        other=...,
        *,
        inplace: bool_t = ...,
        axis: Axis | None = ...,
        level: Level = ...,
        errors: IgnoreRaise | lib.NoDefault = ...,
        try_cast: bool_t | lib.NoDefault = ...,
    ) -> NDFrameT | None:
        ...

    @deprecate_kwarg(old_arg_name="errors", new_arg_name=None)
    @deprecate_nonkeyword_arguments(
        version=None, allowed_args=["self", "cond", "other"]
    )
    @doc(
        where,
        klass=_shared_doc_kwargs["klass"],
        cond="False",
        cond_rev="True",
        name="mask",
        name_other="where",
    )
    def mask(
        self: NDFrameT,
        cond,
        other=np.nan,
        inplace: bool_t = False,
        axis: Axis | None = None,
        level: Level = None,
        errors: IgnoreRaise | lib.NoDefault = "raise",
        try_cast: bool_t | lib.NoDefault = lib.no_default,
    ) -> NDFrameT | None:

        inplace = validate_bool_kwarg(inplace, "inplace")
        cond = com.apply_if_callable(cond, self)

        if try_cast is not lib.no_default:
            warnings.warn(
                "try_cast keyword is deprecated and will be removed in a "
                "future version.",
                FutureWarning,
                stacklevel=find_stack_level(inspect.currentframe()),
            )

        # see gh-21891
        if not hasattr(cond, "__invert__"):
            cond = np.array(cond)

        return self.where(
            ~cond,
            other=other,
            inplace=inplace,
            axis=axis,
            level=level,
        )

    @doc(klass=_shared_doc_kwargs["klass"])
    def shift(
        self: NDFrameT,
        periods: int = 1,
        freq=None,
        axis: Axis = 0,
        fill_value: Hashable = None,
    ) -> NDFrameT:
        """
        Shift index by desired number of periods with an optional time `freq`.

        When `freq` is not passed, shift the index without realigning the data.
        If `freq` is passed (in this case, the index must be date or datetime,
        or it will raise a `NotImplementedError`), the index will be
        increased using the periods and the `freq`. `freq` can be inferred
        when specified as "infer" as long as either freq or inferred_freq
        attribute is set in the index.

        Parameters
        ----------
        periods : int
            Number of periods to shift. Can be positive or negative.
        freq : DateOffset, tseries.offsets, timedelta, or str, optional
            Offset to use from the tseries module or time rule (e.g. 'EOM').
            If `freq` is specified then the index values are shifted but the
            data is not realigned. That is, use `freq` if you would like to
            extend the index when shifting and preserve the original data.
            If `freq` is specified as "infer" then it will be inferred from
            the freq or inferred_freq attributes of the index. If neither of
            those attributes exist, a ValueError is thrown.
        axis : {{0 or 'index', 1 or 'columns', None}}, default None
            Shift direction. For `Series` this parameter is unused and defaults to 0.
        fill_value : object, optional
            The scalar value to use for newly introduced missing values.
            the default depends on the dtype of `self`.
            For numeric data, ``np.nan`` is used.
            For datetime, timedelta, or period data, etc. :attr:`NaT` is used.
            For extension dtypes, ``self.dtype.na_value`` is used.

            .. versionchanged:: 1.1.0

        Returns
        -------
        {klass}
            Copy of input object, shifted.

        See Also
        --------
        Index.shift : Shift values of Index.
        DatetimeIndex.shift : Shift values of DatetimeIndex.
        PeriodIndex.shift : Shift values of PeriodIndex.
        tshift : Shift the time index, using the index's frequency if
            available.

        Examples
        --------
        >>> df = pd.DataFrame({{"Col1": [10, 20, 15, 30, 45],
        ...                    "Col2": [13, 23, 18, 33, 48],
        ...                    "Col3": [17, 27, 22, 37, 52]}},
        ...                   index=pd.date_range("2020-01-01", "2020-01-05"))
        >>> df
                    Col1  Col2  Col3
        2020-01-01    10    13    17
        2020-01-02    20    23    27
        2020-01-03    15    18    22
        2020-01-04    30    33    37
        2020-01-05    45    48    52

        >>> df.shift(periods=3)
                    Col1  Col2  Col3
        2020-01-01   NaN   NaN   NaN
        2020-01-02   NaN   NaN   NaN
        2020-01-03   NaN   NaN   NaN
        2020-01-04  10.0  13.0  17.0
        2020-01-05  20.0  23.0  27.0

        >>> df.shift(periods=1, axis="columns")
                    Col1  Col2  Col3
        2020-01-01   NaN    10    13
        2020-01-02   NaN    20    23
        2020-01-03   NaN    15    18
        2020-01-04   NaN    30    33
        2020-01-05   NaN    45    48

        >>> df.shift(periods=3, fill_value=0)
                    Col1  Col2  Col3
        2020-01-01     0     0     0
        2020-01-02     0     0     0
        2020-01-03     0     0     0
        2020-01-04    10    13    17
        2020-01-05    20    23    27

        >>> df.shift(periods=3, freq="D")
                    Col1  Col2  Col3
        2020-01-04    10    13    17
        2020-01-05    20    23    27
        2020-01-06    15    18    22
        2020-01-07    30    33    37
        2020-01-08    45    48    52

        >>> df.shift(periods=3, freq="infer")
                    Col1  Col2  Col3
        2020-01-04    10    13    17
        2020-01-05    20    23    27
        2020-01-06    15    18    22
        2020-01-07    30    33    37
        2020-01-08    45    48    52
        """
        if periods == 0:
            return self.copy()

        if freq is None:
            # when freq is None, data is shifted, index is not
            axis = self._get_axis_number(axis)
            new_data = self._mgr.shift(
                periods=periods, axis=axis, fill_value=fill_value
            )
            return self._constructor(new_data).__finalize__(self, method="shift")

        # when freq is given, index is shifted, data is not
        index = self._get_axis(axis)

        if freq == "infer":
            freq = getattr(index, "freq", None)

            if freq is None:
                freq = getattr(index, "inferred_freq", None)

            if freq is None:
                msg = "Freq was not set in the index hence cannot be inferred"
                raise ValueError(msg)

        elif isinstance(freq, str):
            freq = to_offset(freq)

        if isinstance(index, PeriodIndex):
            orig_freq = to_offset(index.freq)
            if freq != orig_freq:
                assert orig_freq is not None  # for mypy
                raise ValueError(
                    f"Given freq {freq.rule_code} does not match "
                    f"PeriodIndex freq {orig_freq.rule_code}"
                )
            new_ax = index.shift(periods)
        else:
            new_ax = index.shift(periods, freq)

        result = self.set_axis(new_ax, axis=axis)
        return result.__finalize__(self, method="shift")

    @final
    def slice_shift(self: NDFrameT, periods: int = 1, axis=0) -> NDFrameT:
        """
        Equivalent to `shift` without copying data.

        .. deprecated:: 1.2.0
            slice_shift is deprecated,
            use DataFrame/Series.shift instead.

        The shifted data will not include the dropped periods and the
        shifted axis will be smaller than the original.

        Parameters
        ----------
        periods : int
            Number of periods to move, can be positive or negative.
        axis : {0 or 'index', 1 or 'columns', None}, default 0
            For `Series` this parameter is unused and defaults to 0.

        Returns
        -------
        shifted : same type as caller

        Notes
        -----
        While the `slice_shift` is faster than `shift`, you may pay for it
        later during alignment.
        """

        msg = (
            "The 'slice_shift' method is deprecated "
            "and will be removed in a future version. "
            "You can use DataFrame/Series.shift instead."
        )
        warnings.warn(
            msg, FutureWarning, stacklevel=find_stack_level(inspect.currentframe())
        )

        if periods == 0:
            return self

        if periods > 0:
            vslicer = slice(None, -periods)
            islicer = slice(periods, None)
        else:
            vslicer = slice(-periods, None)
            islicer = slice(None, periods)

        new_obj = self._slice(vslicer, axis=axis)
        shifted_axis = self._get_axis(axis)[islicer]
        new_obj = new_obj.set_axis(shifted_axis, axis=axis, copy=False)
        return new_obj.__finalize__(self, method="slice_shift")

    @final
    def tshift(self: NDFrameT, periods: int = 1, freq=None, axis: Axis = 0) -> NDFrameT:
        """
        Shift the time index, using the index's frequency if available.

        .. deprecated:: 1.1.0
            Use `shift` instead.

        Parameters
        ----------
        periods : int
            Number of periods to move, can be positive or negative.
        freq : DateOffset, timedelta, or str, default None
            Increment to use from the tseries module
            or time rule expressed as a string (e.g. 'EOM').
        axis : {0 or ‘index’, 1 or ‘columns’, None}, default 0
            Corresponds to the axis that contains the Index.
            For `Series` this parameter is unused and defaults to 0.

        Returns
        -------
        shifted : Series/DataFrame

        Notes
        -----
        If freq is not specified then tries to use the freq or inferred_freq
        attributes of the index. If neither of those attributes exist, a
        ValueError is thrown
        """
        warnings.warn(
            (
                "tshift is deprecated and will be removed in a future version. "
                "Please use shift instead."
            ),
            FutureWarning,
            stacklevel=find_stack_level(inspect.currentframe()),
        )

        if freq is None:
            freq = "infer"

        return self.shift(periods, freq, axis)

    def truncate(
        self: NDFrameT, before=None, after=None, axis=None, copy: bool_t = True
    ) -> NDFrameT:
        """
        Truncate a Series or DataFrame before and after some index value.

        This is a useful shorthand for boolean indexing based on index
        values above or below certain thresholds.

        Parameters
        ----------
        before : date, str, int
            Truncate all rows before this index value.
        after : date, str, int
            Truncate all rows after this index value.
        axis : {0 or 'index', 1 or 'columns'}, optional
            Axis to truncate. Truncates the index (rows) by default.
            For `Series` this parameter is unused and defaults to 0.
        copy : bool, default is True,
            Return a copy of the truncated section.

        Returns
        -------
        type of caller
            The truncated Series or DataFrame.

        See Also
        --------
        DataFrame.loc : Select a subset of a DataFrame by label.
        DataFrame.iloc : Select a subset of a DataFrame by position.

        Notes
        -----
        If the index being truncated contains only datetime values,
        `before` and `after` may be specified as strings instead of
        Timestamps.

        Examples
        --------
        >>> df = pd.DataFrame({'A': ['a', 'b', 'c', 'd', 'e'],
        ...                    'B': ['f', 'g', 'h', 'i', 'j'],
        ...                    'C': ['k', 'l', 'm', 'n', 'o']},
        ...                   index=[1, 2, 3, 4, 5])
        >>> df
           A  B  C
        1  a  f  k
        2  b  g  l
        3  c  h  m
        4  d  i  n
        5  e  j  o

        >>> df.truncate(before=2, after=4)
           A  B  C
        2  b  g  l
        3  c  h  m
        4  d  i  n

        The columns of a DataFrame can be truncated.

        >>> df.truncate(before="A", after="B", axis="columns")
           A  B
        1  a  f
        2  b  g
        3  c  h
        4  d  i
        5  e  j

        For Series, only rows can be truncated.

        >>> df['A'].truncate(before=2, after=4)
        2    b
        3    c
        4    d
        Name: A, dtype: object

        The index values in ``truncate`` can be datetimes or string
        dates.

        >>> dates = pd.date_range('2016-01-01', '2016-02-01', freq='s')
        >>> df = pd.DataFrame(index=dates, data={'A': 1})
        >>> df.tail()
                             A
        2016-01-31 23:59:56  1
        2016-01-31 23:59:57  1
        2016-01-31 23:59:58  1
        2016-01-31 23:59:59  1
        2016-02-01 00:00:00  1

        >>> df.truncate(before=pd.Timestamp('2016-01-05'),
        ...             after=pd.Timestamp('2016-01-10')).tail()
                             A
        2016-01-09 23:59:56  1
        2016-01-09 23:59:57  1
        2016-01-09 23:59:58  1
        2016-01-09 23:59:59  1
        2016-01-10 00:00:00  1

        Because the index is a DatetimeIndex containing only dates, we can
        specify `before` and `after` as strings. They will be coerced to
        Timestamps before truncation.

        >>> df.truncate('2016-01-05', '2016-01-10').tail()
                             A
        2016-01-09 23:59:56  1
        2016-01-09 23:59:57  1
        2016-01-09 23:59:58  1
        2016-01-09 23:59:59  1
        2016-01-10 00:00:00  1

        Note that ``truncate`` assumes a 0 value for any unspecified time
        component (midnight). This differs from partial string slicing, which
        returns any partially matching dates.

        >>> df.loc['2016-01-05':'2016-01-10', :].tail()
                             A
        2016-01-10 23:59:55  1
        2016-01-10 23:59:56  1
        2016-01-10 23:59:57  1
        2016-01-10 23:59:58  1
        2016-01-10 23:59:59  1
        """
        if axis is None:
            axis = self._stat_axis_number
        axis = self._get_axis_number(axis)
        ax = self._get_axis(axis)

        # GH 17935
        # Check that index is sorted
        if not ax.is_monotonic_increasing and not ax.is_monotonic_decreasing:
            raise ValueError("truncate requires a sorted index")

        # if we have a date index, convert to dates, otherwise
        # treat like a slice
        if ax._is_all_dates:
            from pandas.core.tools.datetimes import to_datetime

            before = to_datetime(before)
            after = to_datetime(after)

        if before is not None and after is not None and before > after:
            raise ValueError(f"Truncate: {after} must be after {before}")

        if len(ax) > 1 and ax.is_monotonic_decreasing and ax.nunique() > 1:
            before, after = after, before

        slicer = [slice(None, None)] * self._AXIS_LEN
        slicer[axis] = slice(before, after)
        result = self.loc[tuple(slicer)]

        if isinstance(ax, MultiIndex):
            setattr(result, self._get_axis_name(axis), ax.truncate(before, after))

        if copy:
            result = result.copy()

        return result

    @final
    @doc(klass=_shared_doc_kwargs["klass"])
    def tz_convert(
        self: NDFrameT, tz, axis=0, level=None, copy: bool_t = True
    ) -> NDFrameT:
        """
        Convert tz-aware axis to target time zone.

        Parameters
        ----------
        tz : str or tzinfo object
        axis : the axis to convert
        level : int, str, default None
            If axis is a MultiIndex, convert a specific level. Otherwise
            must be None.
        copy : bool, default True
            Also make a copy of the underlying data.

        Returns
        -------
        {klass}
            Object with time zone converted axis.

        Raises
        ------
        TypeError
            If the axis is tz-naive.
        """
        axis = self._get_axis_number(axis)
        ax = self._get_axis(axis)

        def _tz_convert(ax, tz):
            if not hasattr(ax, "tz_convert"):
                if len(ax) > 0:
                    ax_name = self._get_axis_name(axis)
                    raise TypeError(
                        f"{ax_name} is not a valid DatetimeIndex or PeriodIndex"
                    )
                else:
                    ax = DatetimeIndex([], tz=tz)
            else:
                ax = ax.tz_convert(tz)
            return ax

        # if a level is given it must be a MultiIndex level or
        # equivalent to the axis name
        if isinstance(ax, MultiIndex):
            level = ax._get_level_number(level)
            new_level = _tz_convert(ax.levels[level], tz)
            ax = ax.set_levels(new_level, level=level)
        else:
            if level not in (None, 0, ax.name):
                raise ValueError(f"The level {level} is not valid")
            ax = _tz_convert(ax, tz)

        result = self.copy(deep=copy)
        result = result.set_axis(ax, axis=axis, copy=False)
        return result.__finalize__(self, method="tz_convert")

    @final
    @doc(klass=_shared_doc_kwargs["klass"])
    def tz_localize(
        self: NDFrameT,
        tz,
        axis=0,
        level=None,
        copy: bool_t = True,
        ambiguous="raise",
        nonexistent: str = "raise",
    ) -> NDFrameT:
        """
        Localize tz-naive index of a Series or DataFrame to target time zone.

        This operation localizes the Index. To localize the values in a
        timezone-naive Series, use :meth:`Series.dt.tz_localize`.

        Parameters
        ----------
        tz : str or tzinfo
        axis : the axis to localize
        level : int, str, default None
            If axis ia a MultiIndex, localize a specific level. Otherwise
            must be None.
        copy : bool, default True
            Also make a copy of the underlying data.
        ambiguous : 'infer', bool-ndarray, 'NaT', default 'raise'
            When clocks moved backward due to DST, ambiguous times may arise.
            For example in Central European Time (UTC+01), when going from
            03:00 DST to 02:00 non-DST, 02:30:00 local time occurs both at
            00:30:00 UTC and at 01:30:00 UTC. In such a situation, the
            `ambiguous` parameter dictates how ambiguous times should be
            handled.

            - 'infer' will attempt to infer fall dst-transition hours based on
              order
            - bool-ndarray where True signifies a DST time, False designates
              a non-DST time (note that this flag is only applicable for
              ambiguous times)
            - 'NaT' will return NaT where there are ambiguous times
            - 'raise' will raise an AmbiguousTimeError if there are ambiguous
              times.
        nonexistent : str, default 'raise'
            A nonexistent time does not exist in a particular timezone
            where clocks moved forward due to DST. Valid values are:

            - 'shift_forward' will shift the nonexistent time forward to the
              closest existing time
            - 'shift_backward' will shift the nonexistent time backward to the
              closest existing time
            - 'NaT' will return NaT where there are nonexistent times
            - timedelta objects will shift nonexistent times by the timedelta
            - 'raise' will raise an NonExistentTimeError if there are
              nonexistent times.

        Returns
        -------
        {klass}
            Same type as the input.

        Raises
        ------
        TypeError
            If the TimeSeries is tz-aware and tz is not None.

        Examples
        --------
        Localize local times:

        >>> s = pd.Series([1],
        ...               index=pd.DatetimeIndex(['2018-09-15 01:30:00']))
        >>> s.tz_localize('CET')
        2018-09-15 01:30:00+02:00    1
        dtype: int64

        Be careful with DST changes. When there is sequential data, pandas
        can infer the DST time:

        >>> s = pd.Series(range(7),
        ...               index=pd.DatetimeIndex(['2018-10-28 01:30:00',
        ...                                       '2018-10-28 02:00:00',
        ...                                       '2018-10-28 02:30:00',
        ...                                       '2018-10-28 02:00:00',
        ...                                       '2018-10-28 02:30:00',
        ...                                       '2018-10-28 03:00:00',
        ...                                       '2018-10-28 03:30:00']))
        >>> s.tz_localize('CET', ambiguous='infer')
        2018-10-28 01:30:00+02:00    0
        2018-10-28 02:00:00+02:00    1
        2018-10-28 02:30:00+02:00    2
        2018-10-28 02:00:00+01:00    3
        2018-10-28 02:30:00+01:00    4
        2018-10-28 03:00:00+01:00    5
        2018-10-28 03:30:00+01:00    6
        dtype: int64

        In some cases, inferring the DST is impossible. In such cases, you can
        pass an ndarray to the ambiguous parameter to set the DST explicitly

        >>> s = pd.Series(range(3),
        ...               index=pd.DatetimeIndex(['2018-10-28 01:20:00',
        ...                                       '2018-10-28 02:36:00',
        ...                                       '2018-10-28 03:46:00']))
        >>> s.tz_localize('CET', ambiguous=np.array([True, True, False]))
        2018-10-28 01:20:00+02:00    0
        2018-10-28 02:36:00+02:00    1
        2018-10-28 03:46:00+01:00    2
        dtype: int64

        If the DST transition causes nonexistent times, you can shift these
        dates forward or backward with a timedelta object or `'shift_forward'`
        or `'shift_backward'`.

        >>> s = pd.Series(range(2),
        ...               index=pd.DatetimeIndex(['2015-03-29 02:30:00',
        ...                                       '2015-03-29 03:30:00']))
        >>> s.tz_localize('Europe/Warsaw', nonexistent='shift_forward')
        2015-03-29 03:00:00+02:00    0
        2015-03-29 03:30:00+02:00    1
        dtype: int64
        >>> s.tz_localize('Europe/Warsaw', nonexistent='shift_backward')
        2015-03-29 01:59:59.999999999+01:00    0
        2015-03-29 03:30:00+02:00              1
        dtype: int64
        >>> s.tz_localize('Europe/Warsaw', nonexistent=pd.Timedelta('1H'))
        2015-03-29 03:30:00+02:00    0
        2015-03-29 03:30:00+02:00    1
        dtype: int64
        """
        nonexistent_options = ("raise", "NaT", "shift_forward", "shift_backward")
        if nonexistent not in nonexistent_options and not isinstance(
            nonexistent, timedelta
        ):
            raise ValueError(
                "The nonexistent argument must be one of 'raise', "
                "'NaT', 'shift_forward', 'shift_backward' or "
                "a timedelta object"
            )

        axis = self._get_axis_number(axis)
        ax = self._get_axis(axis)

        def _tz_localize(ax, tz, ambiguous, nonexistent):
            if not hasattr(ax, "tz_localize"):
                if len(ax) > 0:
                    ax_name = self._get_axis_name(axis)
                    raise TypeError(
                        f"{ax_name} is not a valid DatetimeIndex or PeriodIndex"
                    )
                else:
                    ax = DatetimeIndex([], tz=tz)
            else:
                ax = ax.tz_localize(tz, ambiguous=ambiguous, nonexistent=nonexistent)
            return ax

        # if a level is given it must be a MultiIndex level or
        # equivalent to the axis name
        if isinstance(ax, MultiIndex):
            level = ax._get_level_number(level)
            new_level = _tz_localize(ax.levels[level], tz, ambiguous, nonexistent)
            ax = ax.set_levels(new_level, level=level)
        else:
            if level not in (None, 0, ax.name):
                raise ValueError(f"The level {level} is not valid")
            ax = _tz_localize(ax, tz, ambiguous, nonexistent)

        result = self.copy(deep=copy)
        result = result.set_axis(ax, axis=axis, copy=False)
        return result.__finalize__(self, method="tz_localize")

    # ----------------------------------------------------------------------
    # Numeric Methods

    @final
    def describe(
        self: NDFrameT,
        percentiles=None,
        include=None,
        exclude=None,
        datetime_is_numeric: bool_t = False,
    ) -> NDFrameT:
        """
        Generate descriptive statistics.

        Descriptive statistics include those that summarize the central
        tendency, dispersion and shape of a
        dataset's distribution, excluding ``NaN`` values.

        Analyzes both numeric and object series, as well
        as ``DataFrame`` column sets of mixed data types. The output
        will vary depending on what is provided. Refer to the notes
        below for more detail.

        Parameters
        ----------
        percentiles : list-like of numbers, optional
            The percentiles to include in the output. All should
            fall between 0 and 1. The default is
            ``[.25, .5, .75]``, which returns the 25th, 50th, and
            75th percentiles.
        include : 'all', list-like of dtypes or None (default), optional
            A white list of data types to include in the result. Ignored
            for ``Series``. Here are the options:

            - 'all' : All columns of the input will be included in the output.
            - A list-like of dtypes : Limits the results to the
              provided data types.
              To limit the result to numeric types submit
              ``numpy.number``. To limit it instead to object columns submit
              the ``numpy.object`` data type. Strings
              can also be used in the style of
              ``select_dtypes`` (e.g. ``df.describe(include=['O'])``). To
              select pandas categorical columns, use ``'category'``
            - None (default) : The result will include all numeric columns.
        exclude : list-like of dtypes or None (default), optional,
            A black list of data types to omit from the result. Ignored
            for ``Series``. Here are the options:

            - A list-like of dtypes : Excludes the provided data types
              from the result. To exclude numeric types submit
              ``numpy.number``. To exclude object columns submit the data
              type ``numpy.object``. Strings can also be used in the style of
              ``select_dtypes`` (e.g. ``df.describe(exclude=['O'])``). To
              exclude pandas categorical columns, use ``'category'``
            - None (default) : The result will exclude nothing.
        datetime_is_numeric : bool, default False
            Whether to treat datetime dtypes as numeric. This affects statistics
            calculated for the column. For DataFrame input, this also
            controls whether datetime columns are included by default.

            .. versionadded:: 1.1.0

        Returns
        -------
        Series or DataFrame
            Summary statistics of the Series or Dataframe provided.

        See Also
        --------
        DataFrame.count: Count number of non-NA/null observations.
        DataFrame.max: Maximum of the values in the object.
        DataFrame.min: Minimum of the values in the object.
        DataFrame.mean: Mean of the values.
        DataFrame.std: Standard deviation of the observations.
        DataFrame.select_dtypes: Subset of a DataFrame including/excluding
            columns based on their dtype.

        Notes
        -----
        For numeric data, the result's index will include ``count``,
        ``mean``, ``std``, ``min``, ``max`` as well as lower, ``50`` and
        upper percentiles. By default the lower percentile is ``25`` and the
        upper percentile is ``75``. The ``50`` percentile is the
        same as the median.

        For object data (e.g. strings or timestamps), the result's index
        will include ``count``, ``unique``, ``top``, and ``freq``. The ``top``
        is the most common value. The ``freq`` is the most common value's
        frequency. Timestamps also include the ``first`` and ``last`` items.

        If multiple object values have the highest count, then the
        ``count`` and ``top`` results will be arbitrarily chosen from
        among those with the highest count.

        For mixed data types provided via a ``DataFrame``, the default is to
        return only an analysis of numeric columns. If the dataframe consists
        only of object and categorical data without any numeric columns, the
        default is to return an analysis of both the object and categorical
        columns. If ``include='all'`` is provided as an option, the result
        will include a union of attributes of each type.

        The `include` and `exclude` parameters can be used to limit
        which columns in a ``DataFrame`` are analyzed for the output.
        The parameters are ignored when analyzing a ``Series``.

        Examples
        --------
        Describing a numeric ``Series``.

        >>> s = pd.Series([1, 2, 3])
        >>> s.describe()
        count    3.0
        mean     2.0
        std      1.0
        min      1.0
        25%      1.5
        50%      2.0
        75%      2.5
        max      3.0
        dtype: float64

        Describing a categorical ``Series``.

        >>> s = pd.Series(['a', 'a', 'b', 'c'])
        >>> s.describe()
        count     4
        unique    3
        top       a
        freq      2
        dtype: object

        Describing a timestamp ``Series``.

        >>> s = pd.Series([
        ...   np.datetime64("2000-01-01"),
        ...   np.datetime64("2010-01-01"),
        ...   np.datetime64("2010-01-01")
        ... ])
        >>> s.describe(datetime_is_numeric=True)
        count                      3
        mean     2006-09-01 08:00:00
        min      2000-01-01 00:00:00
        25%      2004-12-31 12:00:00
        50%      2010-01-01 00:00:00
        75%      2010-01-01 00:00:00
        max      2010-01-01 00:00:00
        dtype: object

        Describing a ``DataFrame``. By default only numeric fields
        are returned.

        >>> df = pd.DataFrame({'categorical': pd.Categorical(['d','e','f']),
        ...                    'numeric': [1, 2, 3],
        ...                    'object': ['a', 'b', 'c']
        ...                   })
        >>> df.describe()
               numeric
        count      3.0
        mean       2.0
        std        1.0
        min        1.0
        25%        1.5
        50%        2.0
        75%        2.5
        max        3.0

        Describing all columns of a ``DataFrame`` regardless of data type.

        >>> df.describe(include='all')  # doctest: +SKIP
               categorical  numeric object
        count            3      3.0      3
        unique           3      NaN      3
        top              f      NaN      a
        freq             1      NaN      1
        mean           NaN      2.0    NaN
        std            NaN      1.0    NaN
        min            NaN      1.0    NaN
        25%            NaN      1.5    NaN
        50%            NaN      2.0    NaN
        75%            NaN      2.5    NaN
        max            NaN      3.0    NaN

        Describing a column from a ``DataFrame`` by accessing it as
        an attribute.

        >>> df.numeric.describe()
        count    3.0
        mean     2.0
        std      1.0
        min      1.0
        25%      1.5
        50%      2.0
        75%      2.5
        max      3.0
        Name: numeric, dtype: float64

        Including only numeric columns in a ``DataFrame`` description.

        >>> df.describe(include=[np.number])
               numeric
        count      3.0
        mean       2.0
        std        1.0
        min        1.0
        25%        1.5
        50%        2.0
        75%        2.5
        max        3.0

        Including only string columns in a ``DataFrame`` description.

        >>> df.describe(include=[object])  # doctest: +SKIP
               object
        count       3
        unique      3
        top         a
        freq        1

        Including only categorical columns from a ``DataFrame`` description.

        >>> df.describe(include=['category'])
               categorical
        count            3
        unique           3
        top              d
        freq             1

        Excluding numeric columns from a ``DataFrame`` description.

        >>> df.describe(exclude=[np.number])  # doctest: +SKIP
               categorical object
        count            3      3
        unique           3      3
        top              f      a
        freq             1      1

        Excluding object columns from a ``DataFrame`` description.

        >>> df.describe(exclude=[object])  # doctest: +SKIP
               categorical  numeric
        count            3      3.0
        unique           3      NaN
        top              f      NaN
        freq             1      NaN
        mean           NaN      2.0
        std            NaN      1.0
        min            NaN      1.0
        25%            NaN      1.5
        50%            NaN      2.0
        75%            NaN      2.5
        max            NaN      3.0
        """
        return describe_ndframe(
            obj=self,
            include=include,
            exclude=exclude,
            datetime_is_numeric=datetime_is_numeric,
            percentiles=percentiles,
        )

    @final
    def pct_change(
        self: NDFrameT,
        periods=1,
        fill_method="pad",
        limit=None,
        freq=None,
        **kwargs,
    ) -> NDFrameT:
        """
        Percentage change between the current and a prior element.

        Computes the percentage change from the immediately previous row by
        default. This is useful in comparing the percentage of change in a time
        series of elements.

        Parameters
        ----------
        periods : int, default 1
            Periods to shift for forming percent change.
        fill_method : str, default 'pad'
            How to handle NAs **before** computing percent changes.
        limit : int, default None
            The number of consecutive NAs to fill before stopping.
        freq : DateOffset, timedelta, or str, optional
            Increment to use from time series API (e.g. 'M' or BDay()).
        **kwargs
            Additional keyword arguments are passed into
            `DataFrame.shift` or `Series.shift`.

        Returns
        -------
        chg : Series or DataFrame
            The same type as the calling object.

        See Also
        --------
        Series.diff : Compute the difference of two elements in a Series.
        DataFrame.diff : Compute the difference of two elements in a DataFrame.
        Series.shift : Shift the index by some number of periods.
        DataFrame.shift : Shift the index by some number of periods.

        Examples
        --------
        **Series**

        >>> s = pd.Series([90, 91, 85])
        >>> s
        0    90
        1    91
        2    85
        dtype: int64

        >>> s.pct_change()
        0         NaN
        1    0.011111
        2   -0.065934
        dtype: float64

        >>> s.pct_change(periods=2)
        0         NaN
        1         NaN
        2   -0.055556
        dtype: float64

        See the percentage change in a Series where filling NAs with last
        valid observation forward to next valid.

        >>> s = pd.Series([90, 91, None, 85])
        >>> s
        0    90.0
        1    91.0
        2     NaN
        3    85.0
        dtype: float64

        >>> s.pct_change(fill_method='ffill')
        0         NaN
        1    0.011111
        2    0.000000
        3   -0.065934
        dtype: float64

        **DataFrame**

        Percentage change in French franc, Deutsche Mark, and Italian lira from
        1980-01-01 to 1980-03-01.

        >>> df = pd.DataFrame({
        ...     'FR': [4.0405, 4.0963, 4.3149],
        ...     'GR': [1.7246, 1.7482, 1.8519],
        ...     'IT': [804.74, 810.01, 860.13]},
        ...     index=['1980-01-01', '1980-02-01', '1980-03-01'])
        >>> df
                        FR      GR      IT
        1980-01-01  4.0405  1.7246  804.74
        1980-02-01  4.0963  1.7482  810.01
        1980-03-01  4.3149  1.8519  860.13

        >>> df.pct_change()
                          FR        GR        IT
        1980-01-01       NaN       NaN       NaN
        1980-02-01  0.013810  0.013684  0.006549
        1980-03-01  0.053365  0.059318  0.061876

        Percentage of change in GOOG and APPL stock volume. Shows computing
        the percentage change between columns.

        >>> df = pd.DataFrame({
        ...     '2016': [1769950, 30586265],
        ...     '2015': [1500923, 40912316],
        ...     '2014': [1371819, 41403351]},
        ...     index=['GOOG', 'APPL'])
        >>> df
                  2016      2015      2014
        GOOG   1769950   1500923   1371819
        APPL  30586265  40912316  41403351

        >>> df.pct_change(axis='columns', periods=-1)
                  2016      2015  2014
        GOOG  0.179241  0.094112   NaN
        APPL -0.252395 -0.011860   NaN
        """
        axis = self._get_axis_number(kwargs.pop("axis", self._stat_axis_name))
        if fill_method is None:
            data = self
        else:
            _data = self.fillna(method=fill_method, axis=axis, limit=limit)
            assert _data is not None  # needed for mypy
            data = _data

        shifted = data.shift(periods=periods, freq=freq, axis=axis, **kwargs)
        # Unsupported left operand type for / ("NDFrameT")
        rs = data / shifted - 1  # type: ignore[operator]
        if freq is not None:
            # Shift method is implemented differently when freq is not None
            # We want to restore the original index
            rs = rs.loc[~rs.index.duplicated()]
            rs = rs.reindex_like(data)
        return rs.__finalize__(self, method="pct_change")

    @final
    def _agg_by_level(
        self,
        name: str,
        axis: Axis = 0,
        level: Level = 0,
        skipna: bool_t = True,
        **kwargs,
    ):
        if axis is None:
            raise ValueError("Must specify 'axis' when aggregating by level.")
        grouped = self.groupby(level=level, axis=axis, sort=False)
        if hasattr(grouped, name) and skipna:
            return getattr(grouped, name)(**kwargs)
        axis = self._get_axis_number(axis)
        method = getattr(type(self), name)
        applyf = lambda x: method(x, axis=axis, skipna=skipna, **kwargs)
        return grouped.aggregate(applyf)

    @final
    def _logical_func(
        self,
        name: str,
        func,
        axis: Axis = 0,
        bool_only: bool_t | None = None,
        skipna: bool_t = True,
        level: Level | None = None,
        **kwargs,
    ) -> Series | bool_t:
        nv.validate_logical_func((), kwargs, fname=name)
        validate_bool_kwarg(skipna, "skipna", none_allowed=False)
        if level is not None:
            warnings.warn(
                "Using the level keyword in DataFrame and Series aggregations is "
                "deprecated and will be removed in a future version. Use groupby "
                "instead. df.any(level=1) should use df.groupby(level=1).any()",
                FutureWarning,
                stacklevel=find_stack_level(inspect.currentframe()),
            )
            if bool_only is not None:
                raise NotImplementedError(
                    "Option bool_only is not implemented with option level."
                )
            return self._agg_by_level(name, axis=axis, level=level, skipna=skipna)

        if self.ndim > 1 and axis is None:
            # Reduce along one dimension then the other, to simplify DataFrame._reduce
            res = self._logical_func(
                name, func, axis=0, bool_only=bool_only, skipna=skipna, **kwargs
            )
            return res._logical_func(name, func, skipna=skipna, **kwargs)

        if (
            self.ndim > 1
            and axis == 1
            and len(self._mgr.arrays) > 1
            # TODO(EA2D): special-case not needed
            and all(x.ndim == 2 for x in self._mgr.arrays)
            and bool_only is not None
            and not kwargs
        ):
            # Fastpath avoiding potentially expensive transpose
            obj = self
            if bool_only:
                obj = self._get_bool_data()
            return obj._reduce_axis1(name, func, skipna=skipna)

        return self._reduce(
            func,
            name=name,
            axis=axis,
            skipna=skipna,
            numeric_only=bool_only,
            filter_type="bool",
        )

    def any(
        self,
        axis: Axis = 0,
        bool_only: bool_t | None = None,
        skipna: bool_t = True,
        level: Level | None = None,
        **kwargs,
    ) -> DataFrame | Series | bool_t:
        return self._logical_func(
            "any", nanops.nanany, axis, bool_only, skipna, level, **kwargs
        )

    def all(
        self,
        axis: Axis = 0,
        bool_only: bool_t | None = None,
        skipna: bool_t = True,
        level: Level | None = None,
        **kwargs,
    ) -> Series | bool_t:
        return self._logical_func(
            "all", nanops.nanall, axis, bool_only, skipna, level, **kwargs
        )

    @final
    def _accum_func(
        self,
        name: str,
        func,
        axis: Axis | None = None,
        skipna: bool_t = True,
        *args,
        **kwargs,
    ):
        skipna = nv.validate_cum_func_with_skipna(skipna, args, kwargs, name)
        if axis is None:
            axis = self._stat_axis_number
        else:
            axis = self._get_axis_number(axis)

        if axis == 1:
            return self.T._accum_func(
                name, func, axis=0, skipna=skipna, *args, **kwargs
            ).T

        def block_accum_func(blk_values):
            values = blk_values.T if hasattr(blk_values, "T") else blk_values

            result = nanops.na_accum_func(values, func, skipna=skipna)

            result = result.T if hasattr(result, "T") else result
            return result

        result = self._mgr.apply(block_accum_func)

        return self._constructor(result).__finalize__(self, method=name)

    def cummax(self, axis: Axis | None = None, skipna: bool_t = True, *args, **kwargs):
        return self._accum_func(
            "cummax", np.maximum.accumulate, axis, skipna, *args, **kwargs
        )

    def cummin(self, axis: Axis | None = None, skipna: bool_t = True, *args, **kwargs):
        return self._accum_func(
            "cummin", np.minimum.accumulate, axis, skipna, *args, **kwargs
        )

    def cumsum(self, axis: Axis | None = None, skipna: bool_t = True, *args, **kwargs):
        return self._accum_func("cumsum", np.cumsum, axis, skipna, *args, **kwargs)

    def cumprod(self, axis: Axis | None = None, skipna: bool_t = True, *args, **kwargs):
        return self._accum_func("cumprod", np.cumprod, axis, skipna, *args, **kwargs)

    @final
    def _stat_function_ddof(
        self,
        name: str,
        func,
        axis: Axis | None = None,
        skipna: bool_t = True,
        level: Level | None = None,
        ddof: int = 1,
        numeric_only: bool_t | None = None,
        **kwargs,
    ) -> Series | float:
        nv.validate_stat_ddof_func((), kwargs, fname=name)
        validate_bool_kwarg(skipna, "skipna", none_allowed=False)
        if axis is None:
            axis = self._stat_axis_number
        if level is not None:
            warnings.warn(
                "Using the level keyword in DataFrame and Series aggregations is "
                "deprecated and will be removed in a future version. Use groupby "
                "instead. df.var(level=1) should use df.groupby(level=1).var().",
                FutureWarning,
                stacklevel=find_stack_level(inspect.currentframe()),
            )
            return self._agg_by_level(
                name, axis=axis, level=level, skipna=skipna, ddof=ddof
            )
        return self._reduce(
            func, name, axis=axis, numeric_only=numeric_only, skipna=skipna, ddof=ddof
        )

    def sem(
        self,
        axis: Axis | None = None,
        skipna: bool_t = True,
        level: Level | None = None,
        ddof: int = 1,
        numeric_only: bool_t | None = None,
        **kwargs,
    ) -> Series | float:
        return self._stat_function_ddof(
            "sem", nanops.nansem, axis, skipna, level, ddof, numeric_only, **kwargs
        )

    def var(
        self,
        axis: Axis | None = None,
        skipna: bool_t = True,
        level: Level | None = None,
        ddof: int = 1,
        numeric_only: bool_t | None = None,
        **kwargs,
    ) -> Series | float:
        return self._stat_function_ddof(
            "var", nanops.nanvar, axis, skipna, level, ddof, numeric_only, **kwargs
        )

    def std(
        self,
        axis: Axis | None = None,
        skipna: bool_t = True,
        level: Level | None = None,
        ddof: int = 1,
        numeric_only: bool_t | None = None,
        **kwargs,
    ) -> Series | float:
        return self._stat_function_ddof(
            "std", nanops.nanstd, axis, skipna, level, ddof, numeric_only, **kwargs
        )

    @final
    def _stat_function(
        self,
        name: str,
        func,
        axis: Axis | None | lib.NoDefault = None,
        skipna: bool_t = True,
        level: Level | None = None,
        numeric_only: bool_t | None = None,
        **kwargs,
    ):
        if name == "median":
            nv.validate_median((), kwargs)
        else:
            nv.validate_stat_func((), kwargs, fname=name)

        validate_bool_kwarg(skipna, "skipna", none_allowed=False)

        if axis is None and level is None and self.ndim > 1:
            # user must have explicitly passed axis=None
            # GH#21597
            warnings.warn(
                f"In a future version, DataFrame.{name}(axis=None) will return a "
                f"scalar {name} over the entire DataFrame. To retain the old "
                f"behavior, use 'frame.{name}(axis=0)' or just 'frame.{name}()'",
                FutureWarning,
                stacklevel=find_stack_level(inspect.currentframe()),
            )
        if axis is lib.no_default:
            axis = None

        if axis is None:
            axis = self._stat_axis_number
        if level is not None:
            warnings.warn(
                "Using the level keyword in DataFrame and Series aggregations is "
                "deprecated and will be removed in a future version. Use groupby "
                "instead. df.median(level=1) should use df.groupby(level=1).median().",
                FutureWarning,
                stacklevel=find_stack_level(inspect.currentframe()),
            )
            return self._agg_by_level(
                name, axis=axis, level=level, skipna=skipna, numeric_only=numeric_only
            )
        return self._reduce(
            func, name=name, axis=axis, skipna=skipna, numeric_only=numeric_only
        )

    def min(
        self,
        axis: Axis | None | lib.NoDefault = lib.no_default,
        skipna: bool_t = True,
        level: Level | None = None,
        numeric_only: bool_t | None = None,
        **kwargs,
    ):
        return self._stat_function(
            "min",
            nanops.nanmin,
            axis,
            skipna,
            level,
            numeric_only,
            **kwargs,
        )

    def max(
        self,
        axis: Axis | None | lib.NoDefault = lib.no_default,
        skipna: bool_t = True,
        level: Level | None = None,
        numeric_only: bool_t | None = None,
        **kwargs,
    ):
        return self._stat_function(
            "max",
            nanops.nanmax,
            axis,
            skipna,
            level,
            numeric_only,
            **kwargs,
        )

    def mean(
        self,
        axis: Axis | None | lib.NoDefault = lib.no_default,
        skipna: bool_t = True,
        level: Level | None = None,
        numeric_only: bool_t | None = None,
        **kwargs,
    ) -> Series | float:
        return self._stat_function(
            "mean", nanops.nanmean, axis, skipna, level, numeric_only, **kwargs
        )

    def median(
        self,
        axis: Axis | None | lib.NoDefault = lib.no_default,
        skipna: bool_t = True,
        level: Level | None = None,
        numeric_only: bool_t | None = None,
        **kwargs,
    ) -> Series | float:
        return self._stat_function(
            "median", nanops.nanmedian, axis, skipna, level, numeric_only, **kwargs
        )

    def skew(
        self,
        axis: Axis | None | lib.NoDefault = lib.no_default,
        skipna: bool_t = True,
        level: Level | None = None,
        numeric_only: bool_t | None = None,
        **kwargs,
    ) -> Series | float:
        return self._stat_function(
            "skew", nanops.nanskew, axis, skipna, level, numeric_only, **kwargs
        )

    def kurt(
        self,
        axis: Axis | None | lib.NoDefault = lib.no_default,
        skipna: bool_t = True,
        level: Level | None = None,
        numeric_only: bool_t | None = None,
        **kwargs,
    ) -> Series | float:
        return self._stat_function(
            "kurt", nanops.nankurt, axis, skipna, level, numeric_only, **kwargs
        )

    kurtosis = kurt

    @final
    def _min_count_stat_function(
        self,
        name: str,
        func,
        axis: Axis | None = None,
        skipna: bool_t = True,
        level: Level | None = None,
        numeric_only: bool_t | None = None,
        min_count: int = 0,
        **kwargs,
    ):
        if name == "sum":
            nv.validate_sum((), kwargs)
        elif name == "prod":
            nv.validate_prod((), kwargs)
        else:
            nv.validate_stat_func((), kwargs, fname=name)

        validate_bool_kwarg(skipna, "skipna", none_allowed=False)

        if axis is None:
            axis = self._stat_axis_number
        if level is not None:
            warnings.warn(
                "Using the level keyword in DataFrame and Series aggregations is "
                "deprecated and will be removed in a future version. Use groupby "
                "instead. df.sum(level=1) should use df.groupby(level=1).sum().",
                FutureWarning,
                stacklevel=find_stack_level(inspect.currentframe()),
            )
            return self._agg_by_level(
                name,
                axis=axis,
                level=level,
                skipna=skipna,
                min_count=min_count,
                numeric_only=numeric_only,
            )

        return self._reduce(
            func,
            name=name,
            axis=axis,
            skipna=skipna,
            numeric_only=numeric_only,
            min_count=min_count,
        )

    def sum(
        self,
        axis: Axis | None = None,
        skipna: bool_t = True,
        level: Level | None = None,
        numeric_only: bool_t | None = None,
        min_count=0,
        **kwargs,
    ):
        return self._min_count_stat_function(
            "sum", nanops.nansum, axis, skipna, level, numeric_only, min_count, **kwargs
        )

    def prod(
        self,
        axis: Axis | None = None,
        skipna: bool_t = True,
        level: Level | None = None,
        numeric_only: bool_t | None = None,
        min_count: int = 0,
        **kwargs,
    ):
        return self._min_count_stat_function(
            "prod",
            nanops.nanprod,
            axis,
            skipna,
            level,
            numeric_only,
            min_count,
            **kwargs,
        )

    product = prod

    def mad(
        self,
        axis: Axis | None = None,
        skipna: bool_t = True,
        level: Level | None = None,
    ) -> Series | float:
        """
        {desc}

        .. deprecated:: 1.5.0
            mad is deprecated.

        Parameters
        ----------
        axis : {axis_descr}
            Axis for the function to be applied on.
            For `Series` this parameter is unused and defaults to 0.
        skipna : bool, default True
            Exclude NA/null values when computing the result.
        level : int or level name, default None
            If the axis is a MultiIndex (hierarchical), count along a
            particular level, collapsing into a {name1}.

        Returns
        -------
        {name1} or {name2} (if level specified)\
        {see_also}\
        {examples}
        """
        msg = (
            "The 'mad' method is deprecated and will be removed in a future version. "
            "To compute the same result, you may do `(df - df.mean()).abs().mean()`."
        )
        warnings.warn(
            msg, FutureWarning, stacklevel=find_stack_level(inspect.currentframe())
        )

        if not is_bool(skipna):
            warnings.warn(
                "Passing None for skipna is deprecated and will raise in a future"
                "version. Pass True instead. Only boolean values will be allowed "
                "in the future.",
                FutureWarning,
                stacklevel=find_stack_level(inspect.currentframe()),
            )
            skipna = True
        if axis is None:
            axis = self._stat_axis_number
        if level is not None:
            warnings.warn(
                "Using the level keyword in DataFrame and Series aggregations is "
                "deprecated and will be removed in a future version. Use groupby "
                "instead. df.mad(level=1) should use df.groupby(level=1).mad()",
                FutureWarning,
                stacklevel=find_stack_level(inspect.currentframe()),
            )
            return self._agg_by_level("mad", axis=axis, level=level, skipna=skipna)

        data = self._get_numeric_data()
        if axis == 0:
            # error: Unsupported operand types for - ("NDFrame" and "float")
            demeaned = data - data.mean(axis=0)  # type: ignore[operator]
        else:
            demeaned = data.sub(data.mean(axis=1), axis=0)
        return np.abs(demeaned).mean(axis=axis, skipna=skipna)

    @classmethod
    def _add_numeric_operations(cls):
        """
        Add the operations to the cls; evaluate the doc strings again
        """
        axis_descr, name1, name2 = _doc_params(cls)

        @deprecate_nonkeyword_arguments(
            version=None,
            allowed_args=["self"],
            name="DataFrame.any and Series.any",
        )
        @doc(
            _bool_doc,
            desc=_any_desc,
            name1=name1,
            name2=name2,
            axis_descr=axis_descr,
            see_also=_any_see_also,
            examples=_any_examples,
            empty_value=False,
        )
        def any(self, axis=0, bool_only=None, skipna=True, level=None, **kwargs):
            return NDFrame.any(self, axis, bool_only, skipna, level, **kwargs)

        setattr(cls, "any", any)

        @doc(
            _bool_doc,
            desc=_all_desc,
            name1=name1,
            name2=name2,
            axis_descr=axis_descr,
            see_also=_all_see_also,
            examples=_all_examples,
            empty_value=True,
        )
        def all(self, axis=0, bool_only=None, skipna=True, level=None, **kwargs):
            return NDFrame.all(self, axis, bool_only, skipna, level, **kwargs)

        setattr(cls, "all", all)

        # error: Argument 1 to "doc" has incompatible type "Optional[str]"; expected
        # "Union[str, Callable[..., Any]]"
        @doc(
            NDFrame.mad.__doc__,  # type: ignore[arg-type]
            desc="Return the mean absolute deviation of the values "
            "over the requested axis.",
            name1=name1,
            name2=name2,
            axis_descr=axis_descr,
            see_also="",
            examples="",
        )
        def mad(self, axis=None, skipna=True, level=None):
            return NDFrame.mad(self, axis, skipna, level)

        setattr(cls, "mad", mad)

        @doc(
            _num_ddof_doc,
            desc="Return unbiased standard error of the mean over requested "
            "axis.\n\nNormalized by N-1 by default. This can be changed "
            "using the ddof argument",
            name1=name1,
            name2=name2,
            axis_descr=axis_descr,
            notes="",
            examples="",
        )
        def sem(
            self,
            axis=None,
            skipna=True,
            level=None,
            ddof=1,
            numeric_only=None,
            **kwargs,
        ):
            return NDFrame.sem(self, axis, skipna, level, ddof, numeric_only, **kwargs)

        setattr(cls, "sem", sem)

        @doc(
            _num_ddof_doc,
            desc="Return unbiased variance over requested axis.\n\nNormalized by "
            "N-1 by default. This can be changed using the ddof argument.",
            name1=name1,
            name2=name2,
            axis_descr=axis_descr,
            notes="",
            examples=_var_examples,
        )
        def var(
            self,
            axis=None,
            skipna=True,
            level=None,
            ddof=1,
            numeric_only=None,
            **kwargs,
        ):
            return NDFrame.var(self, axis, skipna, level, ddof, numeric_only, **kwargs)

        setattr(cls, "var", var)

        @doc(
            _num_ddof_doc,
            desc="Return sample standard deviation over requested axis."
            "\n\nNormalized by N-1 by default. This can be changed using the "
            "ddof argument.",
            name1=name1,
            name2=name2,
            axis_descr=axis_descr,
            notes=_std_notes,
            examples=_std_examples,
        )
        def std(
            self,
            axis=None,
            skipna=True,
            level=None,
            ddof=1,
            numeric_only=None,
            **kwargs,
        ):
            return NDFrame.std(self, axis, skipna, level, ddof, numeric_only, **kwargs)

        setattr(cls, "std", std)

        @doc(
            _cnum_doc,
            desc="minimum",
            name1=name1,
            name2=name2,
            axis_descr=axis_descr,
            accum_func_name="min",
            examples=_cummin_examples,
        )
        def cummin(self, axis=None, skipna=True, *args, **kwargs):
            return NDFrame.cummin(self, axis, skipna, *args, **kwargs)

        setattr(cls, "cummin", cummin)

        @doc(
            _cnum_doc,
            desc="maximum",
            name1=name1,
            name2=name2,
            axis_descr=axis_descr,
            accum_func_name="max",
            examples=_cummax_examples,
        )
        def cummax(self, axis=None, skipna=True, *args, **kwargs):
            return NDFrame.cummax(self, axis, skipna, *args, **kwargs)

        setattr(cls, "cummax", cummax)

        @doc(
            _cnum_doc,
            desc="sum",
            name1=name1,
            name2=name2,
            axis_descr=axis_descr,
            accum_func_name="sum",
            examples=_cumsum_examples,
        )
        def cumsum(self, axis=None, skipna=True, *args, **kwargs):
            return NDFrame.cumsum(self, axis, skipna, *args, **kwargs)

        setattr(cls, "cumsum", cumsum)

        @doc(
            _cnum_doc,
            desc="product",
            name1=name1,
            name2=name2,
            axis_descr=axis_descr,
            accum_func_name="prod",
            examples=_cumprod_examples,
        )
        def cumprod(self, axis=None, skipna=True, *args, **kwargs):
            return NDFrame.cumprod(self, axis, skipna, *args, **kwargs)

        setattr(cls, "cumprod", cumprod)

        @doc(
            _num_doc,
            desc="Return the sum of the values over the requested axis.\n\n"
            "This is equivalent to the method ``numpy.sum``.",
            name1=name1,
            name2=name2,
            axis_descr=axis_descr,
            min_count=_min_count_stub,
            see_also=_stat_func_see_also,
            examples=_sum_examples,
        )
        def sum(
            self,
            axis=None,
            skipna=True,
            level=None,
            numeric_only=None,
            min_count=0,
            **kwargs,
        ):
            return NDFrame.sum(
                self, axis, skipna, level, numeric_only, min_count, **kwargs
            )

        setattr(cls, "sum", sum)

        @doc(
            _num_doc,
            desc="Return the product of the values over the requested axis.",
            name1=name1,
            name2=name2,
            axis_descr=axis_descr,
            min_count=_min_count_stub,
            see_also=_stat_func_see_also,
            examples=_prod_examples,
        )
        def prod(
            self,
            axis=None,
            skipna=True,
            level=None,
            numeric_only=None,
            min_count=0,
            **kwargs,
        ):
            return NDFrame.prod(
                self, axis, skipna, level, numeric_only, min_count, **kwargs
            )

        setattr(cls, "prod", prod)
        cls.product = prod

        @doc(
            _num_doc,
            desc="Return the mean of the values over the requested axis.",
            name1=name1,
            name2=name2,
            axis_descr=axis_descr,
            min_count="",
            see_also="",
            examples="",
        )
        def mean(
            self,
            axis: int | None | lib.NoDefault = lib.no_default,
            skipna=True,
            level=None,
            numeric_only=None,
            **kwargs,
        ):
            return NDFrame.mean(self, axis, skipna, level, numeric_only, **kwargs)

        setattr(cls, "mean", mean)

        @doc(
            _num_doc,
            desc="Return unbiased skew over requested axis.\n\nNormalized by N-1.",
            name1=name1,
            name2=name2,
            axis_descr=axis_descr,
            min_count="",
            see_also="",
            examples="",
        )
        def skew(
            self,
            axis: int | None | lib.NoDefault = lib.no_default,
            skipna=True,
            level=None,
            numeric_only=None,
            **kwargs,
        ):
            return NDFrame.skew(self, axis, skipna, level, numeric_only, **kwargs)

        setattr(cls, "skew", skew)

        @doc(
            _num_doc,
            desc="Return unbiased kurtosis over requested axis.\n\n"
            "Kurtosis obtained using Fisher's definition of\n"
            "kurtosis (kurtosis of normal == 0.0). Normalized "
            "by N-1.",
            name1=name1,
            name2=name2,
            axis_descr=axis_descr,
            min_count="",
            see_also="",
            examples="",
        )
        def kurt(
            self,
            axis: Axis | None | lib.NoDefault = lib.no_default,
            skipna=True,
            level=None,
            numeric_only=None,
            **kwargs,
        ):
            return NDFrame.kurt(self, axis, skipna, level, numeric_only, **kwargs)

        setattr(cls, "kurt", kurt)
        cls.kurtosis = kurt

        @doc(
            _num_doc,
            desc="Return the median of the values over the requested axis.",
            name1=name1,
            name2=name2,
            axis_descr=axis_descr,
            min_count="",
            see_also="",
            examples="",
        )
        def median(
            self,
            axis: int | None | lib.NoDefault = lib.no_default,
            skipna=True,
            level=None,
            numeric_only=None,
            **kwargs,
        ):
            return NDFrame.median(self, axis, skipna, level, numeric_only, **kwargs)

        setattr(cls, "median", median)

        @doc(
            _num_doc,
            desc="Return the maximum of the values over the requested axis.\n\n"
            "If you want the *index* of the maximum, use ``idxmax``. This is "
            "the equivalent of the ``numpy.ndarray`` method ``argmax``.",
            name1=name1,
            name2=name2,
            axis_descr=axis_descr,
            min_count="",
            see_also=_stat_func_see_also,
            examples=_max_examples,
        )
        def max(
            self,
            axis: int | None | lib.NoDefault = lib.no_default,
            skipna=True,
            level=None,
            numeric_only=None,
            **kwargs,
        ):
            return NDFrame.max(self, axis, skipna, level, numeric_only, **kwargs)

        setattr(cls, "max", max)

        @doc(
            _num_doc,
            desc="Return the minimum of the values over the requested axis.\n\n"
            "If you want the *index* of the minimum, use ``idxmin``. This is "
            "the equivalent of the ``numpy.ndarray`` method ``argmin``.",
            name1=name1,
            name2=name2,
            axis_descr=axis_descr,
            min_count="",
            see_also=_stat_func_see_also,
            examples=_min_examples,
        )
        def min(
            self,
            axis: int | None | lib.NoDefault = lib.no_default,
            skipna=True,
            level=None,
            numeric_only=None,
            **kwargs,
        ):
            return NDFrame.min(self, axis, skipna, level, numeric_only, **kwargs)

        setattr(cls, "min", min)

    @final
    @doc(Rolling)
    def rolling(
        self,
        window: int | timedelta | BaseOffset | BaseIndexer,
        min_periods: int | None = None,
        center: bool_t = False,
        win_type: str | None = None,
        on: str | None = None,
        axis: Axis = 0,
        closed: str | None = None,
        step: int | None = None,
        method: str = "single",
    ) -> Window | Rolling:
        axis = self._get_axis_number(axis)

        if win_type is not None:
            return Window(
                self,
                window=window,
                min_periods=min_periods,
                center=center,
                win_type=win_type,
                on=on,
                axis=axis,
                closed=closed,
                step=step,
                method=method,
            )

        return Rolling(
            self,
            window=window,
            min_periods=min_periods,
            center=center,
            win_type=win_type,
            on=on,
            axis=axis,
            closed=closed,
            step=step,
            method=method,
        )

    @final
    @doc(Expanding)
    def expanding(
        self,
        min_periods: int = 1,
        center: bool_t | None = None,
        axis: Axis = 0,
        method: str = "single",
    ) -> Expanding:
        axis = self._get_axis_number(axis)
        if center is not None:
            warnings.warn(
                "The `center` argument on `expanding` will be removed in the future.",
                FutureWarning,
                stacklevel=find_stack_level(inspect.currentframe()),
            )
        else:
            center = False

        return Expanding(
            self, min_periods=min_periods, center=center, axis=axis, method=method
        )

    @final
    @doc(ExponentialMovingWindow)
    def ewm(
        self,
        com: float | None = None,
        span: float | None = None,
        halflife: float | TimedeltaConvertibleTypes | None = None,
        alpha: float | None = None,
        min_periods: int | None = 0,
        adjust: bool_t = True,
        ignore_na: bool_t = False,
        axis: Axis = 0,
        times: str | np.ndarray | DataFrame | Series | None = None,
        method: str = "single",
    ) -> ExponentialMovingWindow:
        axis = self._get_axis_number(axis)
        return ExponentialMovingWindow(
            self,
            com=com,
            span=span,
            halflife=halflife,
            alpha=alpha,
            min_periods=min_periods,
            adjust=adjust,
            ignore_na=ignore_na,
            axis=axis,
            times=times,
            method=method,
        )

    # ----------------------------------------------------------------------
    # Arithmetic Methods

    @final
    def _inplace_method(self, other, op):
        """
        Wrap arithmetic method to operate inplace.
        """
        result = op(self, other)

        if (
            self.ndim == 1
            and result._indexed_same(self)
            and is_dtype_equal(result.dtype, self.dtype)
        ):
            # GH#36498 this inplace op can _actually_ be inplace.
            self._values[:] = result._values
            return self

        # Delete cacher
        self._reset_cacher()

        # this makes sure that we are aligned like the input
        # we are updating inplace so we want to ignore is_copy
        self._update_inplace(
            result.reindex_like(self, copy=False), verify_is_copy=False
        )
        return self

    def __iadd__(self: NDFrameT, other) -> NDFrameT:
        # error: Unsupported left operand type for + ("Type[NDFrame]")
        return self._inplace_method(other, type(self).__add__)  # type: ignore[operator]

    def __isub__(self: NDFrameT, other) -> NDFrameT:
        # error: Unsupported left operand type for - ("Type[NDFrame]")
        return self._inplace_method(other, type(self).__sub__)  # type: ignore[operator]

    def __imul__(self: NDFrameT, other) -> NDFrameT:
        # error: Unsupported left operand type for * ("Type[NDFrame]")
        return self._inplace_method(other, type(self).__mul__)  # type: ignore[operator]

    def __itruediv__(self: NDFrameT, other) -> NDFrameT:
        # error: Unsupported left operand type for / ("Type[NDFrame]")
        return self._inplace_method(
            other, type(self).__truediv__  # type: ignore[operator]
        )

    def __ifloordiv__(self: NDFrameT, other) -> NDFrameT:
        # error: Unsupported left operand type for // ("Type[NDFrame]")
        return self._inplace_method(
            other, type(self).__floordiv__  # type: ignore[operator]
        )

    def __imod__(self: NDFrameT, other) -> NDFrameT:
        # error: Unsupported left operand type for % ("Type[NDFrame]")
        return self._inplace_method(other, type(self).__mod__)  # type: ignore[operator]

    def __ipow__(self: NDFrameT, other) -> NDFrameT:
        # error: Unsupported left operand type for ** ("Type[NDFrame]")
        return self._inplace_method(other, type(self).__pow__)  # type: ignore[operator]

    def __iand__(self: NDFrameT, other) -> NDFrameT:
        # error: Unsupported left operand type for & ("Type[NDFrame]")
        return self._inplace_method(other, type(self).__and__)  # type: ignore[operator]

    def __ior__(self: NDFrameT, other) -> NDFrameT:
        # error: Unsupported left operand type for | ("Type[NDFrame]")
        return self._inplace_method(other, type(self).__or__)  # type: ignore[operator]

    def __ixor__(self: NDFrameT, other) -> NDFrameT:
        # error: Unsupported left operand type for ^ ("Type[NDFrame]")
        return self._inplace_method(other, type(self).__xor__)  # type: ignore[operator]

    # ----------------------------------------------------------------------
    # Misc methods

    @final
    def _find_valid_index(self, *, how: str) -> Hashable | None:
        """
        Retrieves the index of the first valid value.

        Parameters
        ----------
        how : {'first', 'last'}
            Use this parameter to change between the first or last valid index.

        Returns
        -------
        idx_first_valid : type of index
        """
        idxpos = find_valid_index(self._values, how=how)
        if idxpos is None:
            return None
        return self.index[idxpos]

    @final
    @doc(position="first", klass=_shared_doc_kwargs["klass"])
    def first_valid_index(self) -> Hashable | None:
        """
        Return index for {position} non-NA value or None, if no non-NA value is found.

        Returns
        -------
        scalar : type of index

        Notes
        -----
        If all elements are non-NA/null, returns None.
        Also returns None for empty {klass}.
        """
        return self._find_valid_index(how="first")

    @final
    @doc(first_valid_index, position="last", klass=_shared_doc_kwargs["klass"])
    def last_valid_index(self) -> Hashable | None:
        return self._find_valid_index(how="last")


def _doc_params(cls):
    """Return a tuple of the doc params."""
    axis_descr = (
        f"{{{', '.join([f'{a} ({i})' for i, a in enumerate(cls._AXIS_ORDERS)])}}}"
    )
    name = cls._constructor_sliced.__name__ if cls._AXIS_LEN > 1 else "scalar"
    name2 = cls.__name__
    return axis_descr, name, name2


_num_doc = """
{desc}

Parameters
----------
axis : {axis_descr}
    Axis for the function to be applied on.
    For `Series` this parameter is unused and defaults to 0.
skipna : bool, default True
    Exclude NA/null values when computing the result.
level : int or level name, default None
    If the axis is a MultiIndex (hierarchical), count along a
    particular level, collapsing into a {name1}.
numeric_only : bool, default None
    Include only float, int, boolean columns. If None, will attempt to use
    everything, then use only numeric data. Not implemented for Series.

    .. deprecated:: 1.5.0
        Specifying ``numeric_only=None`` is deprecated. The default value will be
        ``False`` in a future version of pandas.

{min_count}\
**kwargs
    Additional keyword arguments to be passed to the function.

Returns
-------
{name1} or {name2} (if level specified)\
{see_also}\
{examples}
"""

_num_ddof_doc = """
{desc}

Parameters
----------
axis : {axis_descr}
    For `Series` this parameter is unused and defaults to 0.
skipna : bool, default True
    Exclude NA/null values. If an entire row/column is NA, the result
    will be NA.
level : int or level name, default None
    If the axis is a MultiIndex (hierarchical), count along a
    particular level, collapsing into a {name1}.
ddof : int, default 1
    Delta Degrees of Freedom. The divisor used in calculations is N - ddof,
    where N represents the number of elements.
numeric_only : bool, default None
    Include only float, int, boolean columns. If None, will attempt to use
    everything, then use only numeric data. Not implemented for Series.

    .. deprecated:: 1.5.0
        Specifying ``numeric_only=None`` is deprecated. The default value will be
        ``False`` in a future version of pandas.

Returns
-------
{name1} or {name2} (if level specified) \
{notes}\
{examples}
"""

_std_notes = """

Notes
-----
To have the same behaviour as `numpy.std`, use `ddof=0` (instead of the
default `ddof=1`)"""

_std_examples = """

Examples
--------
>>> df = pd.DataFrame({'person_id': [0, 1, 2, 3],
...                   'age': [21, 25, 62, 43],
...                   'height': [1.61, 1.87, 1.49, 2.01]}
...                  ).set_index('person_id')
>>> df
           age  height
person_id
0           21    1.61
1           25    1.87
2           62    1.49
3           43    2.01

The standard deviation of the columns can be found as follows:

>>> df.std()
age       18.786076
height     0.237417

Alternatively, `ddof=0` can be set to normalize by N instead of N-1:

>>> df.std(ddof=0)
age       16.269219
height     0.205609"""

_var_examples = """

Examples
--------
>>> df = pd.DataFrame({'person_id': [0, 1, 2, 3],
...                   'age': [21, 25, 62, 43],
...                   'height': [1.61, 1.87, 1.49, 2.01]}
...                  ).set_index('person_id')
>>> df
           age  height
person_id
0           21    1.61
1           25    1.87
2           62    1.49
3           43    2.01

>>> df.var()
age       352.916667
height      0.056367

Alternatively, ``ddof=0`` can be set to normalize by N instead of N-1:

>>> df.var(ddof=0)
age       264.687500
height      0.042275"""

_bool_doc = """
{desc}

Parameters
----------
axis : {{0 or 'index', 1 or 'columns', None}}, default 0
    Indicate which axis or axes should be reduced. For `Series` this parameter
    is unused and defaults to 0.

    * 0 / 'index' : reduce the index, return a Series whose index is the
      original column labels.
    * 1 / 'columns' : reduce the columns, return a Series whose index is the
      original index.
    * None : reduce all axes, return a scalar.

bool_only : bool, default None
    Include only boolean columns. If None, will attempt to use everything,
    then use only boolean data. Not implemented for Series.
skipna : bool, default True
    Exclude NA/null values. If the entire row/column is NA and skipna is
    True, then the result will be {empty_value}, as for an empty row/column.
    If skipna is False, then NA are treated as True, because these are not
    equal to zero.
level : int or level name, default None
    If the axis is a MultiIndex (hierarchical), count along a
    particular level, collapsing into a {name1}.
**kwargs : any, default None
    Additional keywords have no effect but might be accepted for
    compatibility with NumPy.

Returns
-------
{name1} or {name2}
    If level is specified, then, {name2} is returned; otherwise, {name1}
    is returned.

{see_also}
{examples}"""

_all_desc = """\
Return whether all elements are True, potentially over an axis.

Returns True unless there at least one element within a series or
along a Dataframe axis that is False or equivalent (e.g. zero or
empty)."""

_all_examples = """\
Examples
--------
**Series**

>>> pd.Series([True, True]).all()
True
>>> pd.Series([True, False]).all()
False
>>> pd.Series([], dtype="float64").all()
True
>>> pd.Series([np.nan]).all()
True
>>> pd.Series([np.nan]).all(skipna=False)
True

**DataFrames**

Create a dataframe from a dictionary.

>>> df = pd.DataFrame({'col1': [True, True], 'col2': [True, False]})
>>> df
   col1   col2
0  True   True
1  True  False

Default behaviour checks if values in each column all return True.

>>> df.all()
col1     True
col2    False
dtype: bool

Specify ``axis='columns'`` to check if values in each row all return True.

>>> df.all(axis='columns')
0     True
1    False
dtype: bool

Or ``axis=None`` for whether every value is True.

>>> df.all(axis=None)
False
"""

_all_see_also = """\
See Also
--------
Series.all : Return True if all elements are True.
DataFrame.any : Return True if one (or more) elements are True.
"""

_cnum_doc = """
Return cumulative {desc} over a DataFrame or Series axis.

Returns a DataFrame or Series of the same size containing the cumulative
{desc}.

Parameters
----------
axis : {{0 or 'index', 1 or 'columns'}}, default 0
    The index or the name of the axis. 0 is equivalent to None or 'index'.
    For `Series` this parameter is unused and defaults to 0.
skipna : bool, default True
    Exclude NA/null values. If an entire row/column is NA, the result
    will be NA.
*args, **kwargs
    Additional keywords have no effect but might be accepted for
    compatibility with NumPy.

Returns
-------
{name1} or {name2}
    Return cumulative {desc} of {name1} or {name2}.

See Also
--------
core.window.expanding.Expanding.{accum_func_name} : Similar functionality
    but ignores ``NaN`` values.
{name2}.{accum_func_name} : Return the {desc} over
    {name2} axis.
{name2}.cummax : Return cumulative maximum over {name2} axis.
{name2}.cummin : Return cumulative minimum over {name2} axis.
{name2}.cumsum : Return cumulative sum over {name2} axis.
{name2}.cumprod : Return cumulative product over {name2} axis.

{examples}"""

_cummin_examples = """\
Examples
--------
**Series**

>>> s = pd.Series([2, np.nan, 5, -1, 0])
>>> s
0    2.0
1    NaN
2    5.0
3   -1.0
4    0.0
dtype: float64

By default, NA values are ignored.

>>> s.cummin()
0    2.0
1    NaN
2    2.0
3   -1.0
4   -1.0
dtype: float64

To include NA values in the operation, use ``skipna=False``

>>> s.cummin(skipna=False)
0    2.0
1    NaN
2    NaN
3    NaN
4    NaN
dtype: float64

**DataFrame**

>>> df = pd.DataFrame([[2.0, 1.0],
...                    [3.0, np.nan],
...                    [1.0, 0.0]],
...                    columns=list('AB'))
>>> df
     A    B
0  2.0  1.0
1  3.0  NaN
2  1.0  0.0

By default, iterates over rows and finds the minimum
in each column. This is equivalent to ``axis=None`` or ``axis='index'``.

>>> df.cummin()
     A    B
0  2.0  1.0
1  2.0  NaN
2  1.0  0.0

To iterate over columns and find the minimum in each row,
use ``axis=1``

>>> df.cummin(axis=1)
     A    B
0  2.0  1.0
1  3.0  NaN
2  1.0  0.0
"""

_cumsum_examples = """\
Examples
--------
**Series**

>>> s = pd.Series([2, np.nan, 5, -1, 0])
>>> s
0    2.0
1    NaN
2    5.0
3   -1.0
4    0.0
dtype: float64

By default, NA values are ignored.

>>> s.cumsum()
0    2.0
1    NaN
2    7.0
3    6.0
4    6.0
dtype: float64

To include NA values in the operation, use ``skipna=False``

>>> s.cumsum(skipna=False)
0    2.0
1    NaN
2    NaN
3    NaN
4    NaN
dtype: float64

**DataFrame**

>>> df = pd.DataFrame([[2.0, 1.0],
...                    [3.0, np.nan],
...                    [1.0, 0.0]],
...                    columns=list('AB'))
>>> df
     A    B
0  2.0  1.0
1  3.0  NaN
2  1.0  0.0

By default, iterates over rows and finds the sum
in each column. This is equivalent to ``axis=None`` or ``axis='index'``.

>>> df.cumsum()
     A    B
0  2.0  1.0
1  5.0  NaN
2  6.0  1.0

To iterate over columns and find the sum in each row,
use ``axis=1``

>>> df.cumsum(axis=1)
     A    B
0  2.0  3.0
1  3.0  NaN
2  1.0  1.0
"""

_cumprod_examples = """\
Examples
--------
**Series**

>>> s = pd.Series([2, np.nan, 5, -1, 0])
>>> s
0    2.0
1    NaN
2    5.0
3   -1.0
4    0.0
dtype: float64

By default, NA values are ignored.

>>> s.cumprod()
0     2.0
1     NaN
2    10.0
3   -10.0
4    -0.0
dtype: float64

To include NA values in the operation, use ``skipna=False``

>>> s.cumprod(skipna=False)
0    2.0
1    NaN
2    NaN
3    NaN
4    NaN
dtype: float64

**DataFrame**

>>> df = pd.DataFrame([[2.0, 1.0],
...                    [3.0, np.nan],
...                    [1.0, 0.0]],
...                    columns=list('AB'))
>>> df
     A    B
0  2.0  1.0
1  3.0  NaN
2  1.0  0.0

By default, iterates over rows and finds the product
in each column. This is equivalent to ``axis=None`` or ``axis='index'``.

>>> df.cumprod()
     A    B
0  2.0  1.0
1  6.0  NaN
2  6.0  0.0

To iterate over columns and find the product in each row,
use ``axis=1``

>>> df.cumprod(axis=1)
     A    B
0  2.0  2.0
1  3.0  NaN
2  1.0  0.0
"""

_cummax_examples = """\
Examples
--------
**Series**

>>> s = pd.Series([2, np.nan, 5, -1, 0])
>>> s
0    2.0
1    NaN
2    5.0
3   -1.0
4    0.0
dtype: float64

By default, NA values are ignored.

>>> s.cummax()
0    2.0
1    NaN
2    5.0
3    5.0
4    5.0
dtype: float64

To include NA values in the operation, use ``skipna=False``

>>> s.cummax(skipna=False)
0    2.0
1    NaN
2    NaN
3    NaN
4    NaN
dtype: float64

**DataFrame**

>>> df = pd.DataFrame([[2.0, 1.0],
...                    [3.0, np.nan],
...                    [1.0, 0.0]],
...                    columns=list('AB'))
>>> df
     A    B
0  2.0  1.0
1  3.0  NaN
2  1.0  0.0

By default, iterates over rows and finds the maximum
in each column. This is equivalent to ``axis=None`` or ``axis='index'``.

>>> df.cummax()
     A    B
0  2.0  1.0
1  3.0  NaN
2  3.0  1.0

To iterate over columns and find the maximum in each row,
use ``axis=1``

>>> df.cummax(axis=1)
     A    B
0  2.0  2.0
1  3.0  NaN
2  1.0  1.0
"""

_any_see_also = """\
See Also
--------
numpy.any : Numpy version of this method.
Series.any : Return whether any element is True.
Series.all : Return whether all elements are True.
DataFrame.any : Return whether any element is True over requested axis.
DataFrame.all : Return whether all elements are True over requested axis.
"""

_any_desc = """\
Return whether any element is True, potentially over an axis.

Returns False unless there is at least one element within a series or
along a Dataframe axis that is True or equivalent (e.g. non-zero or
non-empty)."""

_any_examples = """\
Examples
--------
**Series**

For Series input, the output is a scalar indicating whether any element
is True.

>>> pd.Series([False, False]).any()
False
>>> pd.Series([True, False]).any()
True
>>> pd.Series([], dtype="float64").any()
False
>>> pd.Series([np.nan]).any()
False
>>> pd.Series([np.nan]).any(skipna=False)
True

**DataFrame**

Whether each column contains at least one True element (the default).

>>> df = pd.DataFrame({"A": [1, 2], "B": [0, 2], "C": [0, 0]})
>>> df
   A  B  C
0  1  0  0
1  2  2  0

>>> df.any()
A     True
B     True
C    False
dtype: bool

Aggregating over the columns.

>>> df = pd.DataFrame({"A": [True, False], "B": [1, 2]})
>>> df
       A  B
0   True  1
1  False  2

>>> df.any(axis='columns')
0    True
1    True
dtype: bool

>>> df = pd.DataFrame({"A": [True, False], "B": [1, 0]})
>>> df
       A  B
0   True  1
1  False  0

>>> df.any(axis='columns')
0    True
1    False
dtype: bool

Aggregating over the entire DataFrame with ``axis=None``.

>>> df.any(axis=None)
True

`any` for an empty DataFrame is an empty Series.

>>> pd.DataFrame([]).any()
Series([], dtype: bool)
"""

_shared_docs[
    "stat_func_example"
] = """

Examples
--------
>>> idx = pd.MultiIndex.from_arrays([
...     ['warm', 'warm', 'cold', 'cold'],
...     ['dog', 'falcon', 'fish', 'spider']],
...     names=['blooded', 'animal'])
>>> s = pd.Series([4, 2, 0, 8], name='legs', index=idx)
>>> s
blooded  animal
warm     dog       4
         falcon    2
cold     fish      0
         spider    8
Name: legs, dtype: int64

>>> s.{stat_func}()
{default_output}"""

_sum_examples = _shared_docs["stat_func_example"].format(
    stat_func="sum", verb="Sum", default_output=14, level_output_0=6, level_output_1=8
)

_sum_examples += """

By default, the sum of an empty or all-NA Series is ``0``.

>>> pd.Series([], dtype="float64").sum()  # min_count=0 is the default
0.0

This can be controlled with the ``min_count`` parameter. For example, if
you'd like the sum of an empty series to be NaN, pass ``min_count=1``.

>>> pd.Series([], dtype="float64").sum(min_count=1)
nan

Thanks to the ``skipna`` parameter, ``min_count`` handles all-NA and
empty series identically.

>>> pd.Series([np.nan]).sum()
0.0

>>> pd.Series([np.nan]).sum(min_count=1)
nan"""

_max_examples: str = _shared_docs["stat_func_example"].format(
    stat_func="max", verb="Max", default_output=8, level_output_0=4, level_output_1=8
)

_min_examples: str = _shared_docs["stat_func_example"].format(
    stat_func="min", verb="Min", default_output=0, level_output_0=2, level_output_1=0
)

_stat_func_see_also = """

See Also
--------
Series.sum : Return the sum.
Series.min : Return the minimum.
Series.max : Return the maximum.
Series.idxmin : Return the index of the minimum.
Series.idxmax : Return the index of the maximum.
DataFrame.sum : Return the sum over the requested axis.
DataFrame.min : Return the minimum over the requested axis.
DataFrame.max : Return the maximum over the requested axis.
DataFrame.idxmin : Return the index of the minimum over the requested axis.
DataFrame.idxmax : Return the index of the maximum over the requested axis."""

_prod_examples = """

Examples
--------
By default, the product of an empty or all-NA Series is ``1``

>>> pd.Series([], dtype="float64").prod()
1.0

This can be controlled with the ``min_count`` parameter

>>> pd.Series([], dtype="float64").prod(min_count=1)
nan

Thanks to the ``skipna`` parameter, ``min_count`` handles all-NA and
empty series identically.

>>> pd.Series([np.nan]).prod()
1.0

>>> pd.Series([np.nan]).prod(min_count=1)
nan"""

_min_count_stub = """\
min_count : int, default 0
    The required number of valid values to perform the operation. If fewer than
    ``min_count`` non-NA values are present the result will be NA.
"""


def _align_as_utc(
    left: NDFrameT, right: NDFrameT, join_index: Index | None
) -> tuple[NDFrameT, NDFrameT]:
    """
    If we are aligning timezone-aware DatetimeIndexes and the timezones
    do not match, convert both to UTC.
    """
    if is_datetime64tz_dtype(left.index.dtype):
        if left.index.tz != right.index.tz:
            if join_index is not None:
                # GH#33671 ensure we don't change the index on
                #  our original Series (NB: by default deep=False)
                left = left.copy()
                right = right.copy()
                left.index = join_index
                right.index = join_index

    return left, right<|MERGE_RESOLUTION|>--- conflicted
+++ resolved
@@ -923,11 +923,7 @@
         """
         labels = self._get_axis(axis)
         new_labels = labels.droplevel(level)
-<<<<<<< HEAD
         return self.set_axis(new_labels, axis=axis, copy=copy)
-=======
-        return self.set_axis(new_labels, axis=axis)
->>>>>>> 157a65ed
 
     def pop(self, item: Hashable) -> Series | Any:
         result = self[item]
