from __future__ import annotations

import collections
from datetime import timedelta
import functools
import gc
import json
import operator
import pickle
import re
from typing import (
    TYPE_CHECKING,
    Any,
    AnyStr,
    Callable,
    Hashable,
    Mapping,
    Sequence,
    cast,
    overload,
)
import warnings
import weakref

import numpy as np

from pandas._config import config

from pandas._libs import lib
from pandas._libs.tslibs import (
    Period,
    Tick,
    Timestamp,
    to_offset,
)
from pandas._typing import (
    Axis,
    CompressionOptions,
    Dtype,
    DtypeArg,
    DtypeObj,
    FilePathOrBuffer,
    FrameOrSeries,
    IndexKeyFunc,
    IndexLabel,
    JSONSerializable,
    Level,
    Manager,
<<<<<<< HEAD
=======
    NpDtype,
    RandomState,
>>>>>>> 3bb31da4
    Renamer,
    StorageOptions,
    T,
    TimedeltaConvertibleTypes,
    TimestampConvertibleTypes,
    ValueKeyFunc,
    final,
    npt,
)
from pandas.compat._optional import import_optional_dependency
from pandas.compat.numpy import function as nv
from pandas.errors import (
    AbstractMethodError,
    InvalidIndexError,
)
from pandas.util._decorators import (
    doc,
    rewrite_axis_style_signature,
)
from pandas.util._validators import (
    validate_ascending,
    validate_bool_kwarg,
    validate_fillna_kwargs,
)

from pandas.core.dtypes.common import (
    ensure_object,
    ensure_platform_int,
    ensure_str,
    is_bool,
    is_bool_dtype,
    is_datetime64_any_dtype,
    is_datetime64tz_dtype,
    is_dict_like,
    is_dtype_equal,
    is_extension_array_dtype,
    is_float,
    is_list_like,
    is_number,
    is_numeric_dtype,
    is_object_dtype,
    is_re_compilable,
    is_scalar,
    is_timedelta64_dtype,
    pandas_dtype,
)
from pandas.core.dtypes.generic import (
    ABCDataFrame,
    ABCSeries,
)
from pandas.core.dtypes.inference import is_hashable
from pandas.core.dtypes.missing import (
    isna,
    notna,
)

from pandas.core import (
    arraylike,
    indexing,
    missing,
    nanops,
)
import pandas.core.algorithms as algos
from pandas.core.arrays import ExtensionArray
from pandas.core.base import PandasObject
import pandas.core.common as com
from pandas.core.construction import (
    create_series_with_explicit_dtype,
    extract_array,
)
from pandas.core.describe import describe_ndframe
from pandas.core.flags import Flags
from pandas.core.indexes import base as ibase
from pandas.core.indexes.api import (
    DatetimeIndex,
    Index,
    MultiIndex,
    PeriodIndex,
    RangeIndex,
    ensure_index,
)
from pandas.core.internals import (
    ArrayManager,
    BlockManager,
    SingleArrayManager,
)
from pandas.core.internals.construction import mgr_to_mgr
from pandas.core.missing import find_valid_index
from pandas.core.ops import align_method_FRAME
from pandas.core.reshape.concat import concat
from pandas.core.shared_docs import _shared_docs
from pandas.core.sorting import get_indexer_indexer
from pandas.core.window import (
    Expanding,
    ExponentialMovingWindow,
    Rolling,
    Window,
)

from pandas.io.formats import format as fmt
from pandas.io.formats.format import (
    DataFrameFormatter,
    DataFrameRenderer,
)
from pandas.io.formats.printing import pprint_thing

if TYPE_CHECKING:
    from typing import Literal

    from pandas._libs.tslibs import BaseOffset

    from pandas.core.frame import DataFrame
    from pandas.core.resample import Resampler
    from pandas.core.series import Series
    from pandas.core.window.indexers import BaseIndexer

# goal is to be able to define the docs close to function, while still being
# able to share
_shared_docs = {**_shared_docs}
_shared_doc_kwargs = {
    "axes": "keywords for axes",
    "klass": "Series/DataFrame",
    "axes_single_arg": "int or labels for object",
    "args_transpose": "axes to permute (int or label for object)",
    "inplace": """
    inplace : bool, default False
        If True, performs operation inplace and returns None.""",
    "optional_by": """
        by : str or list of str
            Name or list of names to sort by""",
    "replace_iloc": """
    This differs from updating with ``.loc`` or ``.iloc``, which require
    you to specify a location to update with some value.""",
}


bool_t = bool  # Need alias because NDFrame has def bool:


class NDFrame(PandasObject, indexing.IndexingMixin):
    """
    N-dimensional analogue of DataFrame. Store multi-dimensional in a
    size-mutable, labeled data structure

    Parameters
    ----------
    data : BlockManager
    axes : list
    copy : bool, default False
    """

    _internal_names: list[str] = [
        "_mgr",
        "_cacher",
        "_item_cache",
        "_cache",
        "_is_copy",
        "_subtyp",
        "_name",
        "_index",
        "_default_kind",
        "_default_fill_value",
        "_metadata",
        "__array_struct__",
        "__array_interface__",
        "_flags",
    ]
    _internal_names_set: set[str] = set(_internal_names)
    _accessors: set[str] = set()
    _hidden_attrs: frozenset[str] = frozenset(
        ["_AXIS_NAMES", "_AXIS_NUMBERS", "get_values", "tshift"]
    )
    _metadata: list[str] = []
    _is_copy: weakref.ReferenceType[NDFrame] | None = None
    _mgr: Manager
    _attrs: dict[Hashable, Any]
    _typ: str

    # ----------------------------------------------------------------------
    # Constructors

    def __init__(
        self,
        data: Manager,
        copy: bool_t = False,
        attrs: Mapping[Hashable, Any] | None = None,
    ):
        # copy kwarg is retained for mypy compat, is not used

        object.__setattr__(self, "_is_copy", None)
        object.__setattr__(self, "_mgr", data)
        object.__setattr__(self, "_item_cache", {})
        if attrs is None:
            attrs = {}
        else:
            attrs = dict(attrs)
        object.__setattr__(self, "_attrs", attrs)
        object.__setattr__(self, "_flags", Flags(self, allows_duplicate_labels=True))

    @classmethod
    def _init_mgr(
        cls,
        mgr: Manager,
        axes,
        dtype: Dtype | None = None,
        copy: bool_t = False,
    ) -> Manager:
        """passed a manager and a axes dict"""
        for a, axe in axes.items():
            if axe is not None:
                axe = ensure_index(axe)
                bm_axis = cls._get_block_manager_axis(a)
                mgr = mgr.reindex_axis(axe, axis=bm_axis)

        # make a copy if explicitly requested
        if copy:
            mgr = mgr.copy()
        if dtype is not None:
            # avoid further copies if we can
            if (
                isinstance(mgr, BlockManager)
                and len(mgr.blocks) == 1
                and is_dtype_equal(mgr.blocks[0].values.dtype, dtype)
            ):
                pass
            else:
                mgr = mgr.astype(dtype=dtype)
        return mgr

    @classmethod
    def _from_mgr(cls, mgr: Manager):
        """
        Fastpath to create a new DataFrame/Series from just a BlockManager/ArrayManager.

        Notes
        -----
        Skips setting `_flags` attribute; caller is responsible for doing so.
        """
        obj = cls.__new__(cls)
        object.__setattr__(obj, "_is_copy", None)
        object.__setattr__(obj, "_mgr", mgr)
        object.__setattr__(obj, "_item_cache", {})
        object.__setattr__(obj, "_attrs", {})
        return obj

    def _as_manager(
        self: FrameOrSeries, typ: str, copy: bool_t = True
    ) -> FrameOrSeries:
        """
        Private helper function to create a DataFrame with specific manager.

        Parameters
        ----------
        typ : {"block", "array"}
        copy : bool, default True
            Only controls whether the conversion from Block->ArrayManager
            copies the 1D arrays (to ensure proper/contiguous memory layout).

        Returns
        -------
        DataFrame
            New DataFrame using specified manager type. Is not guaranteed
            to be a copy or not.
        """
        new_mgr: Manager
        new_mgr = mgr_to_mgr(self._mgr, typ=typ, copy=copy)
        # fastpath of passing a manager doesn't check the option/manager class
        return self._constructor(new_mgr).__finalize__(self)

    # ----------------------------------------------------------------------
    # attrs and flags

    @property
    def attrs(self) -> dict[Hashable, Any]:
        """
        Dictionary of global attributes of this dataset.

        .. warning::

           attrs is experimental and may change without warning.

        See Also
        --------
        DataFrame.flags : Global flags applying to this object.
        """
        if self._attrs is None:
            self._attrs = {}
        return self._attrs

    @attrs.setter
    def attrs(self, value: Mapping[Hashable, Any]) -> None:
        self._attrs = dict(value)

    @final
    @property
    def flags(self) -> Flags:
        """
        Get the properties associated with this pandas object.

        The available flags are

        * :attr:`Flags.allows_duplicate_labels`

        See Also
        --------
        Flags : Flags that apply to pandas objects.
        DataFrame.attrs : Global metadata applying to this dataset.

        Notes
        -----
        "Flags" differ from "metadata". Flags reflect properties of the
        pandas object (the Series or DataFrame). Metadata refer to properties
        of the dataset, and should be stored in :attr:`DataFrame.attrs`.

        Examples
        --------
        >>> df = pd.DataFrame({"A": [1, 2]})
        >>> df.flags
        <Flags(allows_duplicate_labels=True)>

        Flags can be get or set using ``.``

        >>> df.flags.allows_duplicate_labels
        True
        >>> df.flags.allows_duplicate_labels = False

        Or by slicing with a key

        >>> df.flags["allows_duplicate_labels"]
        False
        >>> df.flags["allows_duplicate_labels"] = True
        """
        return self._flags

    @final
    def set_flags(
        self: FrameOrSeries,
        *,
        copy: bool_t = False,
        allows_duplicate_labels: bool_t | None = None,
    ) -> FrameOrSeries:
        """
        Return a new object with updated flags.

        Parameters
        ----------
        allows_duplicate_labels : bool, optional
            Whether the returned object allows duplicate labels.

        Returns
        -------
        Series or DataFrame
            The same type as the caller.

        See Also
        --------
        DataFrame.attrs : Global metadata applying to this dataset.
        DataFrame.flags : Global flags applying to this object.

        Notes
        -----
        This method returns a new object that's a view on the same data
        as the input. Mutating the input or the output values will be reflected
        in the other.

        This method is intended to be used in method chains.

        "Flags" differ from "metadata". Flags reflect properties of the
        pandas object (the Series or DataFrame). Metadata refer to properties
        of the dataset, and should be stored in :attr:`DataFrame.attrs`.

        Examples
        --------
        >>> df = pd.DataFrame({"A": [1, 2]})
        >>> df.flags.allows_duplicate_labels
        True
        >>> df2 = df.set_flags(allows_duplicate_labels=False)
        >>> df2.flags.allows_duplicate_labels
        False
        """
        df = self.copy(deep=copy)
        if allows_duplicate_labels is not None:
            df.flags["allows_duplicate_labels"] = allows_duplicate_labels
        return df

    @final
    @classmethod
    def _validate_dtype(cls, dtype) -> DtypeObj | None:
        """validate the passed dtype"""
        if dtype is not None:
            dtype = pandas_dtype(dtype)

            # a compound dtype
            if dtype.kind == "V":
                raise NotImplementedError(
                    "compound dtypes are not implemented "
                    f"in the {cls.__name__} constructor"
                )

        return dtype

    # ----------------------------------------------------------------------
    # Construction

    @property
    def _constructor(self: FrameOrSeries) -> type[FrameOrSeries]:
        """
        Used when a manipulation result has the same dimensions as the
        original.
        """
        raise AbstractMethodError(self)

    # ----------------------------------------------------------------------
    # Internals

    @final
    @property
    def _data(self):
        # GH#33054 retained because some downstream packages uses this,
        #  e.g. fastparquet
        return self._mgr

    # ----------------------------------------------------------------------
    # Axis
    _stat_axis_number = 0
    _stat_axis_name = "index"
    _AXIS_ORDERS: list[str]
    _AXIS_TO_AXIS_NUMBER: dict[Axis, int] = {0: 0, "index": 0, "rows": 0}
    _AXIS_REVERSED: bool_t
    _info_axis_number: int
    _info_axis_name: str
    _AXIS_LEN: int

    @property
    def _AXIS_NUMBERS(self) -> dict[str, int]:
        """.. deprecated:: 1.1.0"""
        level = self.ndim + 1
        warnings.warn(
            "_AXIS_NUMBERS has been deprecated.", FutureWarning, stacklevel=level
        )
        return {"index": 0}

    @property
    def _AXIS_NAMES(self) -> dict[int, str]:
        """.. deprecated:: 1.1.0"""
        level = self.ndim + 1
        warnings.warn(
            "_AXIS_NAMES has been deprecated.", FutureWarning, stacklevel=level
        )
        return {0: "index"}

    @final
    def _construct_axes_dict(self, axes=None, **kwargs):
        """Return an axes dictionary for myself."""
        d = {a: self._get_axis(a) for a in (axes or self._AXIS_ORDERS)}
        d.update(kwargs)
        return d

    @final
    @classmethod
    def _construct_axes_from_arguments(
        cls, args, kwargs, require_all: bool_t = False, sentinel=None
    ):
        """
        Construct and returns axes if supplied in args/kwargs.

        If require_all, raise if all axis arguments are not supplied
        return a tuple of (axes, kwargs).

        sentinel specifies the default parameter when an axis is not
        supplied; useful to distinguish when a user explicitly passes None
        in scenarios where None has special meaning.
        """
        # construct the args
        args = list(args)
        for a in cls._AXIS_ORDERS:

            # look for a argument by position
            if a not in kwargs:
                try:
                    kwargs[a] = args.pop(0)
                except IndexError as err:
                    if require_all:
                        raise TypeError(
                            "not enough/duplicate arguments specified!"
                        ) from err

        axes = {a: kwargs.pop(a, sentinel) for a in cls._AXIS_ORDERS}
        return axes, kwargs

    @final
    @classmethod
    def _get_axis_number(cls, axis: Axis) -> int:
        try:
            return cls._AXIS_TO_AXIS_NUMBER[axis]
        except KeyError:
            raise ValueError(f"No axis named {axis} for object type {cls.__name__}")

    @final
    @classmethod
    def _get_axis_name(cls, axis: Axis) -> str:
        axis_number = cls._get_axis_number(axis)
        return cls._AXIS_ORDERS[axis_number]

    @final
    def _get_axis(self, axis: Axis) -> Index:
        axis_number = self._get_axis_number(axis)
        assert axis_number in {0, 1}
        return self.index if axis_number == 0 else self.columns

    @final
    @classmethod
    def _get_block_manager_axis(cls, axis: Axis) -> int:
        """Map the axis to the block_manager axis."""
        axis = cls._get_axis_number(axis)
        if cls._AXIS_REVERSED:
            m = cls._AXIS_LEN - 1
            return m - axis
        return axis

    @final
    def _get_axis_resolvers(self, axis: str) -> dict[str, Series | MultiIndex]:
        # index or columns
        axis_index = getattr(self, axis)
        d = {}
        prefix = axis[0]

        for i, name in enumerate(axis_index.names):
            if name is not None:
                key = level = name
            else:
                # prefix with 'i' or 'c' depending on the input axis
                # e.g., you must do ilevel_0 for the 0th level of an unnamed
                # multiiindex
                key = f"{prefix}level_{i}"
                level = i

            level_values = axis_index.get_level_values(level)
            s = level_values.to_series()
            s.index = axis_index
            d[key] = s

        # put the index/columns itself in the dict
        if isinstance(axis_index, MultiIndex):
            dindex = axis_index
        else:
            dindex = axis_index.to_series()

        d[axis] = dindex
        return d

    @final
    def _get_index_resolvers(self) -> dict[Hashable, Series | MultiIndex]:
        from pandas.core.computation.parsing import clean_column_name

        d: dict[str, Series | MultiIndex] = {}
        for axis_name in self._AXIS_ORDERS:
            d.update(self._get_axis_resolvers(axis_name))

        return {clean_column_name(k): v for k, v in d.items() if not isinstance(k, int)}

    @final
    def _get_cleaned_column_resolvers(self) -> dict[Hashable, Series]:
        """
        Return the special character free column resolvers of a dataframe.

        Column names with special characters are 'cleaned up' so that they can
        be referred to by backtick quoting.
        Used in :meth:`DataFrame.eval`.
        """
        from pandas.core.computation.parsing import clean_column_name

        if isinstance(self, ABCSeries):
            return {clean_column_name(self.name): self}

        return {
            clean_column_name(k): v for k, v in self.items() if not isinstance(k, int)
        }

    @property
    def _info_axis(self) -> Index:
        return getattr(self, self._info_axis_name)

    @property
    def _stat_axis(self) -> Index:
        return getattr(self, self._stat_axis_name)

    @property
    def shape(self) -> tuple[int, ...]:
        """
        Return a tuple of axis dimensions
        """
        return tuple(len(self._get_axis(a)) for a in self._AXIS_ORDERS)

    @property
    def axes(self) -> list[Index]:
        """
        Return index label(s) of the internal NDFrame
        """
        # we do it this way because if we have reversed axes, then
        # the block manager shows then reversed
        return [self._get_axis(a) for a in self._AXIS_ORDERS]

    @property
    def ndim(self) -> int:
        """
        Return an int representing the number of axes / array dimensions.

        Return 1 if Series. Otherwise return 2 if DataFrame.

        See Also
        --------
        ndarray.ndim : Number of array dimensions.

        Examples
        --------
        >>> s = pd.Series({'a': 1, 'b': 2, 'c': 3})
        >>> s.ndim
        1

        >>> df = pd.DataFrame({'col1': [1, 2], 'col2': [3, 4]})
        >>> df.ndim
        2
        """
        return self._mgr.ndim

    @property
    def size(self) -> int:
        """
        Return an int representing the number of elements in this object.

        Return the number of rows if Series. Otherwise return the number of
        rows times number of columns if DataFrame.

        See Also
        --------
        ndarray.size : Number of elements in the array.

        Examples
        --------
        >>> s = pd.Series({'a': 1, 'b': 2, 'c': 3})
        >>> s.size
        3

        >>> df = pd.DataFrame({'col1': [1, 2], 'col2': [3, 4]})
        >>> df.size
        4
        """
        return np.prod(self.shape)

    @overload
    def set_axis(
        self: FrameOrSeries, labels, axis: Axis = ..., inplace: Literal[False] = ...
    ) -> FrameOrSeries:
        ...

    @overload
    def set_axis(
        self: FrameOrSeries, labels, axis: Axis, inplace: Literal[True]
    ) -> None:
        ...

    @overload
    def set_axis(self: FrameOrSeries, labels, *, inplace: Literal[True]) -> None:
        ...

    @overload
    def set_axis(
        self: FrameOrSeries, labels, axis: Axis = ..., inplace: bool_t = ...
    ) -> FrameOrSeries | None:
        ...

    def set_axis(self, labels, axis: Axis = 0, inplace: bool_t = False):
        """
        Assign desired index to given axis.

        Indexes for%(extended_summary_sub)s row labels can be changed by assigning
        a list-like or Index.

        Parameters
        ----------
        labels : list-like, Index
            The values for the new index.

        axis : %(axes_single_arg)s, default 0
            The axis to update. The value 0 identifies the rows%(axis_description_sub)s.

        inplace : bool, default False
            Whether to return a new %(klass)s instance.

        Returns
        -------
        renamed : %(klass)s or None
            An object of type %(klass)s or None if ``inplace=True``.

        See Also
        --------
        %(klass)s.rename_axis : Alter the name of the index%(see_also_sub)s.
        """
        self._check_inplace_and_allows_duplicate_labels(inplace)
        return self._set_axis_nocheck(labels, axis, inplace)

    @final
    def _set_axis_nocheck(self, labels, axis: Axis, inplace: bool_t):
        # NDFrame.rename with inplace=False calls set_axis(inplace=True) on a copy.
        if inplace:
            setattr(self, self._get_axis_name(axis), labels)
        else:
            obj = self.copy()
            obj.set_axis(labels, axis=axis, inplace=True)
            return obj

    def _set_axis(self, axis: int, labels: Index) -> None:
        labels = ensure_index(labels)
        self._mgr.set_axis(axis, labels)
        self._clear_item_cache()

    @final
    def swapaxes(self: FrameOrSeries, axis1, axis2, copy=True) -> FrameOrSeries:
        """
        Interchange axes and swap values axes appropriately.

        Returns
        -------
        y : same as input
        """
        i = self._get_axis_number(axis1)
        j = self._get_axis_number(axis2)

        if i == j:
            if copy:
                return self.copy()
            return self

        mapping = {i: j, j: i}

        new_axes = (self._get_axis(mapping.get(k, k)) for k in range(self._AXIS_LEN))
        new_values = self.values.swapaxes(i, j)
        if copy:
            new_values = new_values.copy()

        # ignore needed because of NDFrame constructor is different than
        # DataFrame/Series constructors.
        return self._constructor(
            # error: Argument 1 to "NDFrame" has incompatible type "ndarray"; expected
            # "Union[ArrayManager, BlockManager]"
            # error: Argument 2 to "NDFrame" has incompatible type "*Generator[Index,
            # None, None]"; expected "bool" [arg-type]
            # error: Argument 2 to "NDFrame" has incompatible type "*Generator[Index,
            # None, None]"; expected "Optional[Mapping[Hashable, Any]]"
            new_values,  # type: ignore[arg-type]
            *new_axes,  # type: ignore[arg-type]
        ).__finalize__(self, method="swapaxes")

    @final
    @doc(klass=_shared_doc_kwargs["klass"])
    def droplevel(self: FrameOrSeries, level, axis=0) -> FrameOrSeries:
        """
        Return {klass} with requested index / column level(s) removed.

        Parameters
        ----------
        level : int, str, or list-like
            If a string is given, must be the name of a level
            If list-like, elements must be names or positional indexes
            of levels.

        axis : {{0 or 'index', 1 or 'columns'}}, default 0
            Axis along which the level(s) is removed:

            * 0 or 'index': remove level(s) in column.
            * 1 or 'columns': remove level(s) in row.

        Returns
        -------
        {klass}
            {klass} with requested index / column level(s) removed.

        Examples
        --------
        >>> df = pd.DataFrame([
        ...     [1, 2, 3, 4],
        ...     [5, 6, 7, 8],
        ...     [9, 10, 11, 12]
        ... ]).set_index([0, 1]).rename_axis(['a', 'b'])

        >>> df.columns = pd.MultiIndex.from_tuples([
        ...     ('c', 'e'), ('d', 'f')
        ... ], names=['level_1', 'level_2'])

        >>> df
        level_1   c   d
        level_2   e   f
        a b
        1 2      3   4
        5 6      7   8
        9 10    11  12

        >>> df.droplevel('a')
        level_1   c   d
        level_2   e   f
        b
        2        3   4
        6        7   8
        10      11  12

        >>> df.droplevel('level_2', axis=1)
        level_1   c   d
        a b
        1 2      3   4
        5 6      7   8
        9 10    11  12
        """
        labels = self._get_axis(axis)
        new_labels = labels.droplevel(level)
        return self.set_axis(new_labels, axis=axis, inplace=False)

    def pop(self, item: Hashable) -> Series | Any:
        result = self[item]
        del self[item]

        return result

    @final
    def squeeze(self, axis=None):
        """
        Squeeze 1 dimensional axis objects into scalars.

        Series or DataFrames with a single element are squeezed to a scalar.
        DataFrames with a single column or a single row are squeezed to a
        Series. Otherwise the object is unchanged.

        This method is most useful when you don't know if your
        object is a Series or DataFrame, but you do know it has just a single
        column. In that case you can safely call `squeeze` to ensure you have a
        Series.

        Parameters
        ----------
        axis : {0 or 'index', 1 or 'columns', None}, default None
            A specific axis to squeeze. By default, all length-1 axes are
            squeezed.

        Returns
        -------
        DataFrame, Series, or scalar
            The projection after squeezing `axis` or all the axes.

        See Also
        --------
        Series.iloc : Integer-location based indexing for selecting scalars.
        DataFrame.iloc : Integer-location based indexing for selecting Series.
        Series.to_frame : Inverse of DataFrame.squeeze for a
            single-column DataFrame.

        Examples
        --------
        >>> primes = pd.Series([2, 3, 5, 7])

        Slicing might produce a Series with a single value:

        >>> even_primes = primes[primes % 2 == 0]
        >>> even_primes
        0    2
        dtype: int64

        >>> even_primes.squeeze()
        2

        Squeezing objects with more than one value in every axis does nothing:

        >>> odd_primes = primes[primes % 2 == 1]
        >>> odd_primes
        1    3
        2    5
        3    7
        dtype: int64

        >>> odd_primes.squeeze()
        1    3
        2    5
        3    7
        dtype: int64

        Squeezing is even more effective when used with DataFrames.

        >>> df = pd.DataFrame([[1, 2], [3, 4]], columns=['a', 'b'])
        >>> df
           a  b
        0  1  2
        1  3  4

        Slicing a single column will produce a DataFrame with the columns
        having only one value:

        >>> df_a = df[['a']]
        >>> df_a
           a
        0  1
        1  3

        So the columns can be squeezed down, resulting in a Series:

        >>> df_a.squeeze('columns')
        0    1
        1    3
        Name: a, dtype: int64

        Slicing a single row from a single column will produce a single
        scalar DataFrame:

        >>> df_0a = df.loc[df.index < 1, ['a']]
        >>> df_0a
           a
        0  1

        Squeezing the rows produces a single scalar Series:

        >>> df_0a.squeeze('rows')
        a    1
        Name: 0, dtype: int64

        Squeezing all axes will project directly into a scalar:

        >>> df_0a.squeeze()
        1
        """
        axis = range(self._AXIS_LEN) if axis is None else (self._get_axis_number(axis),)
        return self.iloc[
            tuple(
                0 if i in axis and len(a) == 1 else slice(None)
                for i, a in enumerate(self.axes)
            )
        ]

    # ----------------------------------------------------------------------
    # Rename

    def rename(
        self: FrameOrSeries,
        mapper: Renamer | None = None,
        *,
        index: Renamer | None = None,
        columns: Renamer | None = None,
        axis: Axis | None = None,
        copy: bool_t = True,
        inplace: bool_t = False,
        level: Level | None = None,
        errors: str = "ignore",
    ) -> FrameOrSeries | None:
        """
        Alter axes input function or functions. Function / dict values must be
        unique (1-to-1). Labels not contained in a dict / Series will be left
        as-is. Extra labels listed don't throw an error. Alternatively, change
        ``Series.name`` with a scalar value (Series only).

        Parameters
        ----------
        %(axes)s : scalar, list-like, dict-like or function, optional
            Scalar or list-like will alter the ``Series.name`` attribute,
            and raise on DataFrame.
            dict-like or functions are transformations to apply to
            that axis' values
        copy : bool, default True
            Also copy underlying data.
        inplace : bool, default False
            Whether to return a new {klass}. If True then value of copy is
            ignored.
        level : int or level name, default None
            In case of a MultiIndex, only rename labels in the specified
            level.
        errors : {'ignore', 'raise'}, default 'ignore'
            If 'raise', raise a `KeyError` when a dict-like `mapper`, `index`,
            or `columns` contains labels that are not present in the Index
            being transformed.
            If 'ignore', existing keys will be renamed and extra keys will be
            ignored.

        Returns
        -------
        renamed : {klass} (new object)

        Raises
        ------
        KeyError
            If any of the labels is not found in the selected axis and
            "errors='raise'".

        See Also
        --------
        NDFrame.rename_axis

        Examples
        --------
        >>> s = pd.Series([1, 2, 3])
        >>> s
        0    1
        1    2
        2    3
        dtype: int64
        >>> s.rename("my_name") # scalar, changes Series.name
        0    1
        1    2
        2    3
        Name: my_name, dtype: int64
        >>> s.rename(lambda x: x ** 2)  # function, changes labels
        0    1
        1    2
        4    3
        dtype: int64
        >>> s.rename({1: 3, 2: 5})  # mapping, changes labels
        0    1
        3    2
        5    3
        dtype: int64

        Since ``DataFrame`` doesn't have a ``.name`` attribute,
        only mapping-type arguments are allowed.

        >>> df = pd.DataFrame({"A": [1, 2, 3], "B": [4, 5, 6]})
        >>> df.rename(2)
        Traceback (most recent call last):
        ...
        TypeError: 'int' object is not callable

        ``DataFrame.rename`` supports two calling conventions

        * ``(index=index_mapper, columns=columns_mapper, ...)``
        * ``(mapper, axis={'index', 'columns'}, ...)``

        We *highly* recommend using keyword arguments to clarify your
        intent.

        >>> df.rename(index=str, columns={"A": "a", "B": "c"})
           a  c
        0  1  4
        1  2  5
        2  3  6

        >>> df.rename(index=str, columns={"A": "a", "C": "c"})
           a  B
        0  1  4
        1  2  5
        2  3  6

        Using axis-style parameters

        >>> df.rename(str.lower, axis='columns')
           a  b
        0  1  4
        1  2  5
        2  3  6

        >>> df.rename({1: 2, 2: 4}, axis='index')
           A  B
        0  1  4
        2  2  5
        4  3  6

        See the :ref:`user guide <basics.rename>` for more.
        """
        if mapper is None and index is None and columns is None:
            raise TypeError("must pass an index to rename")

        if index is not None or columns is not None:
            if axis is not None:
                raise TypeError(
                    "Cannot specify both 'axis' and any of 'index' or 'columns'"
                )
            elif mapper is not None:
                raise TypeError(
                    "Cannot specify both 'mapper' and any of 'index' or 'columns'"
                )
        else:
            # use the mapper argument
            if axis and self._get_axis_number(axis) == 1:
                columns = mapper
            else:
                index = mapper

        self._check_inplace_and_allows_duplicate_labels(inplace)
        result = self if inplace else self.copy(deep=copy)

        for axis_no, replacements in enumerate((index, columns)):
            if replacements is None:
                continue

            ax = self._get_axis(axis_no)
            f = com.get_rename_function(replacements)

            if level is not None:
                level = ax._get_level_number(level)

            # GH 13473
            if not callable(replacements):
                indexer = ax.get_indexer_for(replacements)
                if errors == "raise" and len(indexer[indexer == -1]):
                    missing_labels = [
                        label
                        for index, label in enumerate(replacements)
                        if indexer[index] == -1
                    ]
                    raise KeyError(f"{missing_labels} not found in axis")

            new_index = ax._transform_index(f, level)
            result._set_axis_nocheck(new_index, axis=axis_no, inplace=True)
            result._clear_item_cache()

        if inplace:
            self._update_inplace(result)
            return None
        else:
            return result.__finalize__(self, method="rename")

    @rewrite_axis_style_signature("mapper", [("copy", True), ("inplace", False)])
    def rename_axis(self, mapper=lib.no_default, **kwargs):
        """
        Set the name of the axis for the index or columns.

        Parameters
        ----------
        mapper : scalar, list-like, optional
            Value to set the axis name attribute.
        index, columns : scalar, list-like, dict-like or function, optional
            A scalar, list-like, dict-like or functions transformations to
            apply to that axis' values.
            Note that the ``columns`` parameter is not allowed if the
            object is a Series. This parameter only apply for DataFrame
            type objects.

            Use either ``mapper`` and ``axis`` to
            specify the axis to target with ``mapper``, or ``index``
            and/or ``columns``.
        axis : {0 or 'index', 1 or 'columns'}, default 0
            The axis to rename.
        copy : bool, default True
            Also copy underlying data.
        inplace : bool, default False
            Modifies the object directly, instead of creating a new Series
            or DataFrame.

        Returns
        -------
        Series, DataFrame, or None
            The same type as the caller or None if ``inplace=True``.

        See Also
        --------
        Series.rename : Alter Series index labels or name.
        DataFrame.rename : Alter DataFrame index labels or name.
        Index.rename : Set new names on index.

        Notes
        -----
        ``DataFrame.rename_axis`` supports two calling conventions

        * ``(index=index_mapper, columns=columns_mapper, ...)``
        * ``(mapper, axis={'index', 'columns'}, ...)``

        The first calling convention will only modify the names of
        the index and/or the names of the Index object that is the columns.
        In this case, the parameter ``copy`` is ignored.

        The second calling convention will modify the names of the
        corresponding index if mapper is a list or a scalar.
        However, if mapper is dict-like or a function, it will use the
        deprecated behavior of modifying the axis *labels*.

        We *highly* recommend using keyword arguments to clarify your
        intent.

        Examples
        --------
        **Series**

        >>> s = pd.Series(["dog", "cat", "monkey"])
        >>> s
        0       dog
        1       cat
        2    monkey
        dtype: object
        >>> s.rename_axis("animal")
        animal
        0    dog
        1    cat
        2    monkey
        dtype: object

        **DataFrame**

        >>> df = pd.DataFrame({"num_legs": [4, 4, 2],
        ...                    "num_arms": [0, 0, 2]},
        ...                   ["dog", "cat", "monkey"])
        >>> df
                num_legs  num_arms
        dog            4         0
        cat            4         0
        monkey         2         2
        >>> df = df.rename_axis("animal")
        >>> df
                num_legs  num_arms
        animal
        dog            4         0
        cat            4         0
        monkey         2         2
        >>> df = df.rename_axis("limbs", axis="columns")
        >>> df
        limbs   num_legs  num_arms
        animal
        dog            4         0
        cat            4         0
        monkey         2         2

        **MultiIndex**

        >>> df.index = pd.MultiIndex.from_product([['mammal'],
        ...                                        ['dog', 'cat', 'monkey']],
        ...                                       names=['type', 'name'])
        >>> df
        limbs          num_legs  num_arms
        type   name
        mammal dog            4         0
               cat            4         0
               monkey         2         2

        >>> df.rename_axis(index={'type': 'class'})
        limbs          num_legs  num_arms
        class  name
        mammal dog            4         0
               cat            4         0
               monkey         2         2

        >>> df.rename_axis(columns=str.upper)
        LIMBS          num_legs  num_arms
        type   name
        mammal dog            4         0
               cat            4         0
               monkey         2         2
        """
        axes, kwargs = self._construct_axes_from_arguments(
            (), kwargs, sentinel=lib.no_default
        )
        copy = kwargs.pop("copy", True)
        inplace = kwargs.pop("inplace", False)
        axis = kwargs.pop("axis", 0)
        if axis is not None:
            axis = self._get_axis_number(axis)

        if kwargs:
            raise TypeError(
                "rename_axis() got an unexpected keyword "
                f'argument "{list(kwargs.keys())[0]}"'
            )

        inplace = validate_bool_kwarg(inplace, "inplace")

        if mapper is not lib.no_default:
            # Use v0.23 behavior if a scalar or list
            non_mapper = is_scalar(mapper) or (
                is_list_like(mapper) and not is_dict_like(mapper)
            )
            if non_mapper:
                return self._set_axis_name(mapper, axis=axis, inplace=inplace)
            else:
                raise ValueError("Use `.rename` to alter labels with a mapper.")
        else:
            # Use new behavior.  Means that index and/or columns
            # is specified
            result = self if inplace else self.copy(deep=copy)

            for axis in range(self._AXIS_LEN):
                v = axes.get(self._get_axis_name(axis))
                if v is lib.no_default:
                    continue
                non_mapper = is_scalar(v) or (is_list_like(v) and not is_dict_like(v))
                if non_mapper:
                    newnames = v
                else:
                    f = com.get_rename_function(v)
                    curnames = self._get_axis(axis).names
                    newnames = [f(name) for name in curnames]
                result._set_axis_name(newnames, axis=axis, inplace=True)
            if not inplace:
                return result

    @final
    def _set_axis_name(self, name, axis=0, inplace=False):
        """
        Set the name(s) of the axis.

        Parameters
        ----------
        name : str or list of str
            Name(s) to set.
        axis : {0 or 'index', 1 or 'columns'}, default 0
            The axis to set the label. The value 0 or 'index' specifies index,
            and the value 1 or 'columns' specifies columns.
        inplace : bool, default False
            If `True`, do operation inplace and return None.

        Returns
        -------
        Series, DataFrame, or None
            The same type as the caller or `None` if `inplace` is `True`.

        See Also
        --------
        DataFrame.rename : Alter the axis labels of :class:`DataFrame`.
        Series.rename : Alter the index labels or set the index name
            of :class:`Series`.
        Index.rename : Set the name of :class:`Index` or :class:`MultiIndex`.

        Examples
        --------
        >>> df = pd.DataFrame({"num_legs": [4, 4, 2]},
        ...                   ["dog", "cat", "monkey"])
        >>> df
                num_legs
        dog            4
        cat            4
        monkey         2
        >>> df._set_axis_name("animal")
                num_legs
        animal
        dog            4
        cat            4
        monkey         2
        >>> df.index = pd.MultiIndex.from_product(
        ...                [["mammal"], ['dog', 'cat', 'monkey']])
        >>> df._set_axis_name(["type", "name"])
                       num_legs
        type   name
        mammal dog        4
               cat        4
               monkey     2
        """
        axis = self._get_axis_number(axis)
        idx = self._get_axis(axis).set_names(name)

        inplace = validate_bool_kwarg(inplace, "inplace")
        renamed = self if inplace else self.copy()
        renamed.set_axis(idx, axis=axis, inplace=True)
        if not inplace:
            return renamed

    # ----------------------------------------------------------------------
    # Comparison Methods

    @final
    def _indexed_same(self, other) -> bool_t:
        return all(
            self._get_axis(a).equals(other._get_axis(a)) for a in self._AXIS_ORDERS
        )

    @final
    def equals(self, other: object) -> bool_t:
        """
        Test whether two objects contain the same elements.

        This function allows two Series or DataFrames to be compared against
        each other to see if they have the same shape and elements. NaNs in
        the same location are considered equal.

        The row/column index do not need to have the same type, as long
        as the values are considered equal. Corresponding columns must be of
        the same dtype.

        Parameters
        ----------
        other : Series or DataFrame
            The other Series or DataFrame to be compared with the first.

        Returns
        -------
        bool
            True if all elements are the same in both objects, False
            otherwise.

        See Also
        --------
        Series.eq : Compare two Series objects of the same length
            and return a Series where each element is True if the element
            in each Series is equal, False otherwise.
        DataFrame.eq : Compare two DataFrame objects of the same shape and
            return a DataFrame where each element is True if the respective
            element in each DataFrame is equal, False otherwise.
        testing.assert_series_equal : Raises an AssertionError if left and
            right are not equal. Provides an easy interface to ignore
            inequality in dtypes, indexes and precision among others.
        testing.assert_frame_equal : Like assert_series_equal, but targets
            DataFrames.
        numpy.array_equal : Return True if two arrays have the same shape
            and elements, False otherwise.

        Examples
        --------
        >>> df = pd.DataFrame({1: [10], 2: [20]})
        >>> df
            1   2
        0  10  20

        DataFrames df and exactly_equal have the same types and values for
        their elements and column labels, which will return True.

        >>> exactly_equal = pd.DataFrame({1: [10], 2: [20]})
        >>> exactly_equal
            1   2
        0  10  20
        >>> df.equals(exactly_equal)
        True

        DataFrames df and different_column_type have the same element
        types and values, but have different types for the column labels,
        which will still return True.

        >>> different_column_type = pd.DataFrame({1.0: [10], 2.0: [20]})
        >>> different_column_type
           1.0  2.0
        0   10   20
        >>> df.equals(different_column_type)
        True

        DataFrames df and different_data_type have different types for the
        same values for their elements, and will return False even though
        their column labels are the same values and types.

        >>> different_data_type = pd.DataFrame({1: [10.0], 2: [20.0]})
        >>> different_data_type
              1     2
        0  10.0  20.0
        >>> df.equals(different_data_type)
        False
        """
        if not (isinstance(other, type(self)) or isinstance(self, type(other))):
            return False
        other = cast(NDFrame, other)
        return self._mgr.equals(other._mgr)

    # -------------------------------------------------------------------------
    # Unary Methods

    @final
    def __neg__(self):
        values = self._values
        if is_bool_dtype(values):
            arr = operator.inv(values)
        elif (
            is_numeric_dtype(values)
            or is_timedelta64_dtype(values)
            or is_object_dtype(values)
        ):
            arr = operator.neg(values)
        else:
            raise TypeError(f"Unary negative expects numeric dtype, not {values.dtype}")
        return self.__array_wrap__(arr)

    @final
    def __pos__(self):
        values = self._values
        if is_bool_dtype(values):
            arr = values
        elif (
            is_numeric_dtype(values)
            or is_timedelta64_dtype(values)
            or is_object_dtype(values)
        ):
            arr = operator.pos(values)
        else:
            raise TypeError(
                "Unary plus expects bool, numeric, timedelta, "
                f"or object dtype, not {values.dtype}"
            )
        return self.__array_wrap__(arr)

    @final
    def __invert__(self):
        if not self.size:
            # inv fails with 0 len
            return self

        new_data = self._mgr.apply(operator.invert)
        return self._constructor(new_data).__finalize__(self, method="__invert__")

    @final
    def __nonzero__(self):
        raise ValueError(
            f"The truth value of a {type(self).__name__} is ambiguous. "
            "Use a.empty, a.bool(), a.item(), a.any() or a.all()."
        )

    __bool__ = __nonzero__

    @final
    def bool(self):
        """
        Return the bool of a single element Series or DataFrame.

        This must be a boolean scalar value, either True or False. It will raise a
        ValueError if the Series or DataFrame does not have exactly 1 element, or that
        element is not boolean (integer values 0 and 1 will also raise an exception).

        Returns
        -------
        bool
            The value in the Series or DataFrame.

        See Also
        --------
        Series.astype : Change the data type of a Series, including to boolean.
        DataFrame.astype : Change the data type of a DataFrame, including to boolean.
        numpy.bool_ : NumPy boolean data type, used by pandas for boolean values.

        Examples
        --------
        The method will only work for single element objects with a boolean value:

        >>> pd.Series([True]).bool()
        True
        >>> pd.Series([False]).bool()
        False

        >>> pd.DataFrame({'col': [True]}).bool()
        True
        >>> pd.DataFrame({'col': [False]}).bool()
        False
        """
        v = self.squeeze()
        if isinstance(v, (bool, np.bool_)):
            return bool(v)
        elif is_scalar(v):
            raise ValueError(
                "bool cannot act on a non-boolean single element "
                f"{type(self).__name__}"
            )

        self.__nonzero__()

    @final
    def __abs__(self: FrameOrSeries) -> FrameOrSeries:
        return self.abs()

    @final
    def __round__(self: FrameOrSeries, decimals: int = 0) -> FrameOrSeries:
        return self.round(decimals)

    # -------------------------------------------------------------------------
    # Label or Level Combination Helpers
    #
    # A collection of helper methods for DataFrame/Series operations that
    # accept a combination of column/index labels and levels.  All such
    # operations should utilize/extend these methods when possible so that we
    # have consistent precedence and validation logic throughout the library.

    @final
    def _is_level_reference(self, key, axis=0):
        """
        Test whether a key is a level reference for a given axis.

        To be considered a level reference, `key` must be a string that:
          - (axis=0): Matches the name of an index level and does NOT match
            a column label.
          - (axis=1): Matches the name of a column level and does NOT match
            an index label.

        Parameters
        ----------
        key : str
            Potential level name for the given axis
        axis : int, default 0
            Axis that levels are associated with (0 for index, 1 for columns)

        Returns
        -------
        is_level : bool
        """
        axis = self._get_axis_number(axis)

        return (
            key is not None
            and is_hashable(key)
            and key in self.axes[axis].names
            and not self._is_label_reference(key, axis=axis)
        )

    @final
    def _is_label_reference(self, key, axis=0) -> bool_t:
        """
        Test whether a key is a label reference for a given axis.

        To be considered a label reference, `key` must be a string that:
          - (axis=0): Matches a column label
          - (axis=1): Matches an index label

        Parameters
        ----------
        key : str
            Potential label name
        axis : int, default 0
            Axis perpendicular to the axis that labels are associated with
            (0 means search for column labels, 1 means search for index labels)

        Returns
        -------
        is_label: bool
        """
        axis = self._get_axis_number(axis)
        other_axes = (ax for ax in range(self._AXIS_LEN) if ax != axis)

        return (
            key is not None
            and is_hashable(key)
            and any(key in self.axes[ax] for ax in other_axes)
        )

    @final
    def _is_label_or_level_reference(self, key: str, axis: int = 0) -> bool_t:
        """
        Test whether a key is a label or level reference for a given axis.

        To be considered either a label or a level reference, `key` must be a
        string that:
          - (axis=0): Matches a column label or an index level
          - (axis=1): Matches an index label or a column level

        Parameters
        ----------
        key : str
            Potential label or level name
        axis : int, default 0
            Axis that levels are associated with (0 for index, 1 for columns)

        Returns
        -------
        bool
        """
        return self._is_level_reference(key, axis=axis) or self._is_label_reference(
            key, axis=axis
        )

    @final
    def _check_label_or_level_ambiguity(self, key, axis: int = 0) -> None:
        """
        Check whether `key` is ambiguous.

        By ambiguous, we mean that it matches both a level of the input
        `axis` and a label of the other axis.

        Parameters
        ----------
        key : str or object
            Label or level name.
        axis : int, default 0
            Axis that levels are associated with (0 for index, 1 for columns).

        Raises
        ------
        ValueError: `key` is ambiguous
        """
        axis = self._get_axis_number(axis)
        other_axes = (ax for ax in range(self._AXIS_LEN) if ax != axis)

        if (
            key is not None
            and is_hashable(key)
            and key in self.axes[axis].names
            and any(key in self.axes[ax] for ax in other_axes)
        ):

            # Build an informative and grammatical warning
            level_article, level_type = (
                ("an", "index") if axis == 0 else ("a", "column")
            )

            label_article, label_type = (
                ("a", "column") if axis == 0 else ("an", "index")
            )

            msg = (
                f"'{key}' is both {level_article} {level_type} level and "
                f"{label_article} {label_type} label, which is ambiguous."
            )
            raise ValueError(msg)

    @final
    def _get_label_or_level_values(self, key: str, axis: int = 0) -> np.ndarray:
        """
        Return a 1-D array of values associated with `key`, a label or level
        from the given `axis`.

        Retrieval logic:
          - (axis=0): Return column values if `key` matches a column label.
            Otherwise return index level values if `key` matches an index
            level.
          - (axis=1): Return row values if `key` matches an index label.
            Otherwise return column level values if 'key' matches a column
            level

        Parameters
        ----------
        key : str
            Label or level name.
        axis : int, default 0
            Axis that levels are associated with (0 for index, 1 for columns)

        Returns
        -------
        values : np.ndarray

        Raises
        ------
        KeyError
            if `key` matches neither a label nor a level
        ValueError
            if `key` matches multiple labels
        FutureWarning
            if `key` is ambiguous. This will become an ambiguity error in a
            future version
        """
        axis = self._get_axis_number(axis)
        other_axes = [ax for ax in range(self._AXIS_LEN) if ax != axis]

        if self._is_label_reference(key, axis=axis):
            self._check_label_or_level_ambiguity(key, axis=axis)
            values = self.xs(key, axis=other_axes[0])._values
        elif self._is_level_reference(key, axis=axis):
            values = self.axes[axis].get_level_values(key)._values
        else:
            raise KeyError(key)

        # Check for duplicates
        if values.ndim > 1:

            if other_axes and isinstance(self._get_axis(other_axes[0]), MultiIndex):
                multi_message = (
                    "\n"
                    "For a multi-index, the label must be a "
                    "tuple with elements corresponding to each level."
                )
            else:
                multi_message = ""

            label_axis_name = "column" if axis == 0 else "index"
            raise ValueError(
                f"The {label_axis_name} label '{key}' is not unique.{multi_message}"
            )

        return values

    @final
    def _drop_labels_or_levels(self, keys, axis: int = 0):
        """
        Drop labels and/or levels for the given `axis`.

        For each key in `keys`:
          - (axis=0): If key matches a column label then drop the column.
            Otherwise if key matches an index level then drop the level.
          - (axis=1): If key matches an index label then drop the row.
            Otherwise if key matches a column level then drop the level.

        Parameters
        ----------
        keys : str or list of str
            labels or levels to drop
        axis : int, default 0
            Axis that levels are associated with (0 for index, 1 for columns)

        Returns
        -------
        dropped: DataFrame

        Raises
        ------
        ValueError
            if any `keys` match neither a label nor a level
        """
        axis = self._get_axis_number(axis)

        # Validate keys
        keys = com.maybe_make_list(keys)
        invalid_keys = [
            k for k in keys if not self._is_label_or_level_reference(k, axis=axis)
        ]

        if invalid_keys:
            raise ValueError(
                "The following keys are not valid labels or "
                f"levels for axis {axis}: {invalid_keys}"
            )

        # Compute levels and labels to drop
        levels_to_drop = [k for k in keys if self._is_level_reference(k, axis=axis)]

        labels_to_drop = [k for k in keys if not self._is_level_reference(k, axis=axis)]

        # Perform copy upfront and then use inplace operations below.
        # This ensures that we always perform exactly one copy.
        # ``copy`` and/or ``inplace`` options could be added in the future.
        dropped = self.copy()

        if axis == 0:
            # Handle dropping index levels
            if levels_to_drop:
                dropped.reset_index(levels_to_drop, drop=True, inplace=True)

            # Handle dropping columns labels
            if labels_to_drop:
                dropped.drop(labels_to_drop, axis=1, inplace=True)
        else:
            # Handle dropping column levels
            if levels_to_drop:
                if isinstance(dropped.columns, MultiIndex):
                    # Drop the specified levels from the MultiIndex
                    dropped.columns = dropped.columns.droplevel(levels_to_drop)
                else:
                    # Drop the last level of Index by replacing with
                    # a RangeIndex
                    dropped.columns = RangeIndex(dropped.columns.size)

            # Handle dropping index labels
            if labels_to_drop:
                dropped.drop(labels_to_drop, axis=0, inplace=True)

        return dropped

    # ----------------------------------------------------------------------
    # Iteration

    def __hash__(self) -> int:
        raise TypeError(
            f"{repr(type(self).__name__)} objects are mutable, "
            f"thus they cannot be hashed"
        )

    def __iter__(self):
        """
        Iterate over info axis.

        Returns
        -------
        iterator
            Info axis as iterator.
        """
        return iter(self._info_axis)

    # can we get a better explanation of this?
    def keys(self):
        """
        Get the 'info axis' (see Indexing for more).

        This is index for Series, columns for DataFrame.

        Returns
        -------
        Index
            Info axis.
        """
        return self._info_axis

    def items(self):
        """
        Iterate over (label, values) on info axis

        This is index for Series and columns for DataFrame.

        Returns
        -------
        Generator
        """
        for h in self._info_axis:
            yield h, self[h]

    @doc(items)
    def iteritems(self):
        return self.items()

    def __len__(self) -> int:
        """Returns length of info axis"""
        return len(self._info_axis)

    @final
    def __contains__(self, key) -> bool_t:
        """True if the key is in the info axis"""
        return key in self._info_axis

    @property
    def empty(self) -> bool_t:
        """
        Indicator whether DataFrame is empty.

        True if DataFrame is entirely empty (no items), meaning any of the
        axes are of length 0.

        Returns
        -------
        bool
            If DataFrame is empty, return True, if not return False.

        See Also
        --------
        Series.dropna : Return series without null values.
        DataFrame.dropna : Return DataFrame with labels on given axis omitted
            where (all or any) data are missing.

        Notes
        -----
        If DataFrame contains only NaNs, it is still not considered empty. See
        the example below.

        Examples
        --------
        An example of an actual empty DataFrame. Notice the index is empty:

        >>> df_empty = pd.DataFrame({'A' : []})
        >>> df_empty
        Empty DataFrame
        Columns: [A]
        Index: []
        >>> df_empty.empty
        True

        If we only have NaNs in our DataFrame, it is not considered empty! We
        will need to drop the NaNs to make the DataFrame empty:

        >>> df = pd.DataFrame({'A' : [np.nan]})
        >>> df
            A
        0 NaN
        >>> df.empty
        False
        >>> df.dropna().empty
        True
        """
        return any(len(self._get_axis(a)) == 0 for a in self._AXIS_ORDERS)

    # ----------------------------------------------------------------------
    # Array Interface

    # This is also set in IndexOpsMixin
    # GH#23114 Ensure ndarray.__op__(DataFrame) returns NotImplemented
    __array_priority__ = 1000

    def __array__(self, dtype: npt.DTypeLike | None = None) -> np.ndarray:
        return np.asarray(self._values, dtype=dtype)

    def __array_wrap__(
        self,
        result: np.ndarray,
        context: tuple[Callable, tuple[Any, ...], int] | None = None,
    ):
        """
        Gets called after a ufunc and other functions.

        Parameters
        ----------
        result: np.ndarray
            The result of the ufunc or other function called on the NumPy array
            returned by __array__
        context: tuple of (func, tuple, int)
            This parameter is returned by ufuncs as a 3-element tuple: (name of the
            ufunc, arguments of the ufunc, domain of the ufunc), but is not set by
            other numpy functions.q

        Notes
        -----
        Series implements __array_ufunc_ so this not called for ufunc on Series.
        """
        res = lib.item_from_zerodim(result)
        if is_scalar(res):
            # e.g. we get here with np.ptp(series)
            # ptp also requires the item_from_zerodim
            return res
        d = self._construct_axes_dict(self._AXIS_ORDERS, copy=False)
        # error: Argument 1 to "NDFrame" has incompatible type "ndarray";
        # expected "BlockManager"
        return self._constructor(res, **d).__finalize__(  # type: ignore[arg-type]
            self, method="__array_wrap__"
        )

    def __array_ufunc__(
        self, ufunc: np.ufunc, method: str, *inputs: Any, **kwargs: Any
    ):
        return arraylike.array_ufunc(self, ufunc, method, *inputs, **kwargs)

    # ideally we would define this to avoid the getattr checks, but
    # is slower
    # @property
    # def __array_interface__(self):
    #    """ provide numpy array interface method """
    #    values = self.values
    #    return dict(typestr=values.dtype.str,shape=values.shape,data=values)

    # ----------------------------------------------------------------------
    # Picklability

    @final
    def __getstate__(self) -> dict[str, Any]:
        meta = {k: getattr(self, k, None) for k in self._metadata}
        return {
            "_mgr": self._mgr,
            "_typ": self._typ,
            "_metadata": self._metadata,
            "attrs": self.attrs,
            "_flags": {k: self.flags[k] for k in self.flags._keys},
            **meta,
        }

    @final
    def __setstate__(self, state):
        if isinstance(state, BlockManager):
            self._mgr = state
        elif isinstance(state, dict):
            if "_data" in state and "_mgr" not in state:
                # compat for older pickles
                state["_mgr"] = state.pop("_data")
            typ = state.get("_typ")
            if typ is not None:
                attrs = state.get("_attrs", {})
                object.__setattr__(self, "_attrs", attrs)
                flags = state.get("_flags", {"allows_duplicate_labels": True})
                object.__setattr__(self, "_flags", Flags(self, **flags))

                # set in the order of internal names
                # to avoid definitional recursion
                # e.g. say fill_value needing _mgr to be
                # defined
                meta = set(self._internal_names + self._metadata)
                for k in list(meta):
                    if k in state and k != "_flags":
                        v = state[k]
                        object.__setattr__(self, k, v)

                for k, v in state.items():
                    if k not in meta:
                        object.__setattr__(self, k, v)

            else:
                raise NotImplementedError("Pre-0.12 pickles are no longer supported")
        elif len(state) == 2:
            raise NotImplementedError("Pre-0.12 pickles are no longer supported")

        self._item_cache = {}

    # ----------------------------------------------------------------------
    # Rendering Methods

    def __repr__(self) -> str:
        # string representation based upon iterating over self
        # (since, by definition, `PandasContainers` are iterable)
        prepr = f"[{','.join(map(pprint_thing, self))}]"
        return f"{type(self).__name__}({prepr})"

    @final
    def _repr_latex_(self):
        """
        Returns a LaTeX representation for a particular object.
        Mainly for use with nbconvert (jupyter notebook conversion to pdf).
        """
        if config.get_option("display.latex.repr"):
            return self.to_latex()
        else:
            return None

    @final
    def _repr_data_resource_(self):
        """
        Not a real Jupyter special repr method, but we use the same
        naming convention.
        """
        if config.get_option("display.html.table_schema"):
            data = self.head(config.get_option("display.max_rows"))

            as_json = data.to_json(orient="table")
            as_json = cast(str, as_json)
            return json.loads(as_json, object_pairs_hook=collections.OrderedDict)

    # ----------------------------------------------------------------------
    # I/O Methods

    @final
    @doc(klass="object", storage_options=_shared_docs["storage_options"])
    def to_excel(
        self,
        excel_writer,
        sheet_name: str = "Sheet1",
        na_rep: str = "",
        float_format: str | None = None,
        columns=None,
        header=True,
        index=True,
        index_label=None,
        startrow=0,
        startcol=0,
        engine=None,
        merge_cells=True,
        encoding=None,
        inf_rep="inf",
        verbose=True,
        freeze_panes=None,
        storage_options: StorageOptions = None,
    ) -> None:
        """
        Write {klass} to an Excel sheet.

        To write a single {klass} to an Excel .xlsx file it is only necessary to
        specify a target file name. To write to multiple sheets it is necessary to
        create an `ExcelWriter` object with a target file name, and specify a sheet
        in the file to write to.

        Multiple sheets may be written to by specifying unique `sheet_name`.
        With all data written to the file it is necessary to save the changes.
        Note that creating an `ExcelWriter` object with a file name that already
        exists will result in the contents of the existing file being erased.

        Parameters
        ----------
        excel_writer : path-like, file-like, or ExcelWriter object
            File path or existing ExcelWriter.
        sheet_name : str, default 'Sheet1'
            Name of sheet which will contain DataFrame.
        na_rep : str, default ''
            Missing data representation.
        float_format : str, optional
            Format string for floating point numbers. For example
            ``float_format="%.2f"`` will format 0.1234 to 0.12.
        columns : sequence or list of str, optional
            Columns to write.
        header : bool or list of str, default True
            Write out the column names. If a list of string is given it is
            assumed to be aliases for the column names.
        index : bool, default True
            Write row names (index).
        index_label : str or sequence, optional
            Column label for index column(s) if desired. If not specified, and
            `header` and `index` are True, then the index names are used. A
            sequence should be given if the DataFrame uses MultiIndex.
        startrow : int, default 0
            Upper left cell row to dump data frame.
        startcol : int, default 0
            Upper left cell column to dump data frame.
        engine : str, optional
            Write engine to use, 'openpyxl' or 'xlsxwriter'. You can also set this
            via the options ``io.excel.xlsx.writer``, ``io.excel.xls.writer``, and
            ``io.excel.xlsm.writer``.

            .. deprecated:: 1.2.0

                As the `xlwt <https://pypi.org/project/xlwt/>`__ package is no longer
                maintained, the ``xlwt`` engine will be removed in a future version
                of pandas.

        merge_cells : bool, default True
            Write MultiIndex and Hierarchical Rows as merged cells.
        encoding : str, optional
            Encoding of the resulting excel file. Only necessary for xlwt,
            other writers support unicode natively.
        inf_rep : str, default 'inf'
            Representation for infinity (there is no native representation for
            infinity in Excel).
        verbose : bool, default True
            Display more information in the error logs.
        freeze_panes : tuple of int (length 2), optional
            Specifies the one-based bottommost row and rightmost column that
            is to be frozen.
        {storage_options}

            .. versionadded:: 1.2.0

        See Also
        --------
        to_csv : Write DataFrame to a comma-separated values (csv) file.
        ExcelWriter : Class for writing DataFrame objects into excel sheets.
        read_excel : Read an Excel file into a pandas DataFrame.
        read_csv : Read a comma-separated values (csv) file into DataFrame.

        Notes
        -----
        For compatibility with :meth:`~DataFrame.to_csv`,
        to_excel serializes lists and dicts to strings before writing.

        Once a workbook has been saved it is not possible to write further
        data without rewriting the whole workbook.

        Examples
        --------

        Create, write to and save a workbook:

        >>> df1 = pd.DataFrame([['a', 'b'], ['c', 'd']],
        ...                    index=['row 1', 'row 2'],
        ...                    columns=['col 1', 'col 2'])
        >>> df1.to_excel("output.xlsx")  # doctest: +SKIP

        To specify the sheet name:

        >>> df1.to_excel("output.xlsx",
        ...              sheet_name='Sheet_name_1')  # doctest: +SKIP

        If you wish to write to more than one sheet in the workbook, it is
        necessary to specify an ExcelWriter object:

        >>> df2 = df1.copy()
        >>> with pd.ExcelWriter('output.xlsx') as writer:  # doctest: +SKIP
        ...     df1.to_excel(writer, sheet_name='Sheet_name_1')
        ...     df2.to_excel(writer, sheet_name='Sheet_name_2')

        ExcelWriter can also be used to append to an existing Excel file:

        >>> with pd.ExcelWriter('output.xlsx',
        ...                     mode='a') as writer:  # doctest: +SKIP
        ...     df.to_excel(writer, sheet_name='Sheet_name_3')

        To set the library that is used to write the Excel file,
        you can pass the `engine` keyword (the default engine is
        automatically chosen depending on the file extension):

        >>> df1.to_excel('output1.xlsx', engine='xlsxwriter')  # doctest: +SKIP
        """

        df = self if isinstance(self, ABCDataFrame) else self.to_frame()

        from pandas.io.formats.excel import ExcelFormatter

        formatter = ExcelFormatter(
            df,
            na_rep=na_rep,
            cols=columns,
            header=header,
            float_format=float_format,
            index=index,
            index_label=index_label,
            merge_cells=merge_cells,
            inf_rep=inf_rep,
        )
        formatter.write(
            excel_writer,
            sheet_name=sheet_name,
            startrow=startrow,
            startcol=startcol,
            freeze_panes=freeze_panes,
            engine=engine,
            storage_options=storage_options,
        )

    @final
    @doc(storage_options=_shared_docs["storage_options"])
    def to_json(
        self,
        path_or_buf: FilePathOrBuffer | None = None,
        orient: str | None = None,
        date_format: str | None = None,
        double_precision: int = 10,
        force_ascii: bool_t = True,
        date_unit: str = "ms",
        default_handler: Callable[[Any], JSONSerializable] | None = None,
        lines: bool_t = False,
        compression: CompressionOptions = "infer",
        index: bool_t = True,
        indent: int | None = None,
        storage_options: StorageOptions = None,
    ) -> str | None:
        """
        Convert the object to a JSON string.

        Note NaN's and None will be converted to null and datetime objects
        will be converted to UNIX timestamps.

        Parameters
        ----------
        path_or_buf : str or file handle, optional
            File path or object. If not specified, the result is returned as
            a string.
        orient : str
            Indication of expected JSON string format.

            * Series:

                - default is 'index'
                - allowed values are: {{'split', 'records', 'index', 'table'}}.

            * DataFrame:

                - default is 'columns'
                - allowed values are: {{'split', 'records', 'index', 'columns',
                  'values', 'table'}}.

            * The format of the JSON string:

                - 'split' : dict like {{'index' -> [index], 'columns' -> [columns],
                  'data' -> [values]}}
                - 'records' : list like [{{column -> value}}, ... , {{column -> value}}]
                - 'index' : dict like {{index -> {{column -> value}}}}
                - 'columns' : dict like {{column -> {{index -> value}}}}
                - 'values' : just the values array
                - 'table' : dict like {{'schema': {{schema}}, 'data': {{data}}}}

                Describing the data, where data component is like ``orient='records'``.

        date_format : {{None, 'epoch', 'iso'}}
            Type of date conversion. 'epoch' = epoch milliseconds,
            'iso' = ISO8601. The default depends on the `orient`. For
            ``orient='table'``, the default is 'iso'. For all other orients,
            the default is 'epoch'.
        double_precision : int, default 10
            The number of decimal places to use when encoding
            floating point values.
        force_ascii : bool, default True
            Force encoded string to be ASCII.
        date_unit : str, default 'ms' (milliseconds)
            The time unit to encode to, governs timestamp and ISO8601
            precision.  One of 's', 'ms', 'us', 'ns' for second, millisecond,
            microsecond, and nanosecond respectively.
        default_handler : callable, default None
            Handler to call if object cannot otherwise be converted to a
            suitable format for JSON. Should receive a single argument which is
            the object to convert and return a serialisable object.
        lines : bool, default False
            If 'orient' is 'records' write out line-delimited json format. Will
            throw ValueError if incorrect 'orient' since others are not
            list-like.

        compression : {{'infer', 'gzip', 'bz2', 'zip', 'xz', None}}

            A string representing the compression to use in the output file,
            only used when the first argument is a filename. By default, the
            compression is inferred from the filename.
        index : bool, default True
            Whether to include the index values in the JSON string. Not
            including the index (``index=False``) is only supported when
            orient is 'split' or 'table'.
        indent : int, optional
           Length of whitespace used to indent each record.

           .. versionadded:: 1.0.0

        {storage_options}

            .. versionadded:: 1.2.0

        Returns
        -------
        None or str
            If path_or_buf is None, returns the resulting json format as a
            string. Otherwise returns None.

        See Also
        --------
        read_json : Convert a JSON string to pandas object.

        Notes
        -----
        The behavior of ``indent=0`` varies from the stdlib, which does not
        indent the output but does insert newlines. Currently, ``indent=0``
        and the default ``indent=None`` are equivalent in pandas, though this
        may change in a future release.

        ``orient='table'`` contains a 'pandas_version' field under 'schema'.
        This stores the version of `pandas` used in the latest revision of the
        schema.

        Examples
        --------
        >>> import json
        >>> df = pd.DataFrame(
        ...     [["a", "b"], ["c", "d"]],
        ...     index=["row 1", "row 2"],
        ...     columns=["col 1", "col 2"],
        ... )

        >>> result = df.to_json(orient="split")
        >>> parsed = json.loads(result)
        >>> json.dumps(parsed, indent=4)  # doctest: +SKIP
        {{
            "columns": [
                "col 1",
                "col 2"
            ],
            "index": [
                "row 1",
                "row 2"
            ],
            "data": [
                [
                    "a",
                    "b"
                ],
                [
                    "c",
                    "d"
                ]
            ]
        }}

        Encoding/decoding a Dataframe using ``'records'`` formatted JSON.
        Note that index labels are not preserved with this encoding.

        >>> result = df.to_json(orient="records")
        >>> parsed = json.loads(result)
        >>> json.dumps(parsed, indent=4)  # doctest: +SKIP
        [
            {{
                "col 1": "a",
                "col 2": "b"
            }},
            {{
                "col 1": "c",
                "col 2": "d"
            }}
        ]

        Encoding/decoding a Dataframe using ``'index'`` formatted JSON:

        >>> result = df.to_json(orient="index")
        >>> parsed = json.loads(result)
        >>> json.dumps(parsed, indent=4)  # doctest: +SKIP
        {{
            "row 1": {{
                "col 1": "a",
                "col 2": "b"
            }},
            "row 2": {{
                "col 1": "c",
                "col 2": "d"
            }}
        }}

        Encoding/decoding a Dataframe using ``'columns'`` formatted JSON:

        >>> result = df.to_json(orient="columns")
        >>> parsed = json.loads(result)
        >>> json.dumps(parsed, indent=4)  # doctest: +SKIP
        {{
            "col 1": {{
                "row 1": "a",
                "row 2": "c"
            }},
            "col 2": {{
                "row 1": "b",
                "row 2": "d"
            }}
        }}

        Encoding/decoding a Dataframe using ``'values'`` formatted JSON:

        >>> result = df.to_json(orient="values")
        >>> parsed = json.loads(result)
        >>> json.dumps(parsed, indent=4)  # doctest: +SKIP
        [
            [
                "a",
                "b"
            ],
            [
                "c",
                "d"
            ]
        ]

        Encoding with Table Schema:

        >>> result = df.to_json(orient="table")
        >>> parsed = json.loads(result)
        >>> json.dumps(parsed, indent=4)  # doctest: +SKIP
        {{
            "schema": {{
                "fields": [
                    {{
                        "name": "index",
                        "type": "string"
                    }},
                    {{
                        "name": "col 1",
                        "type": "string"
                    }},
                    {{
                        "name": "col 2",
                        "type": "string"
                    }}
                ],
                "primaryKey": [
                    "index"
                ],
                "pandas_version": "0.20.0"
            }},
            "data": [
                {{
                    "index": "row 1",
                    "col 1": "a",
                    "col 2": "b"
                }},
                {{
                    "index": "row 2",
                    "col 1": "c",
                    "col 2": "d"
                }}
            ]
        }}
        """
        from pandas.io import json

        if date_format is None and orient == "table":
            date_format = "iso"
        elif date_format is None:
            date_format = "epoch"

        config.is_nonnegative_int(indent)
        indent = indent or 0

        return json.to_json(
            path_or_buf=path_or_buf,
            obj=self,
            orient=orient,
            date_format=date_format,
            double_precision=double_precision,
            force_ascii=force_ascii,
            date_unit=date_unit,
            default_handler=default_handler,
            lines=lines,
            compression=compression,
            index=index,
            indent=indent,
            storage_options=storage_options,
        )

    @final
    def to_hdf(
        self,
        path_or_buf,
        key: str,
        mode: str = "a",
        complevel: int | None = None,
        complib: str | None = None,
        append: bool_t = False,
        format: str | None = None,
        index: bool_t = True,
        min_itemsize: int | dict[str, int] | None = None,
        nan_rep=None,
        dropna: bool_t | None = None,
        data_columns: bool_t | list[str] | None = None,
        errors: str = "strict",
        encoding: str = "UTF-8",
    ) -> None:
        """
        Write the contained data to an HDF5 file using HDFStore.

        Hierarchical Data Format (HDF) is self-describing, allowing an
        application to interpret the structure and contents of a file with
        no outside information. One HDF file can hold a mix of related objects
        which can be accessed as a group or as individual objects.

        In order to add another DataFrame or Series to an existing HDF file
        please use append mode and a different a key.

        .. warning::

           One can store a subclass of ``DataFrame`` or ``Series`` to HDF5,
           but the type of the subclass is lost upon storing.

        For more information see the :ref:`user guide <io.hdf5>`.

        Parameters
        ----------
        path_or_buf : str or pandas.HDFStore
            File path or HDFStore object.
        key : str
            Identifier for the group in the store.
        mode : {'a', 'w', 'r+'}, default 'a'
            Mode to open file:

            - 'w': write, a new file is created (an existing file with
              the same name would be deleted).
            - 'a': append, an existing file is opened for reading and
              writing, and if the file does not exist it is created.
            - 'r+': similar to 'a', but the file must already exist.
        complevel : {0-9}, optional
            Specifies a compression level for data.
            A value of 0 disables compression.
        complib : {'zlib', 'lzo', 'bzip2', 'blosc'}, default 'zlib'
            Specifies the compression library to be used.
            As of v0.20.2 these additional compressors for Blosc are supported
            (default if no compressor specified: 'blosc:blosclz'):
            {'blosc:blosclz', 'blosc:lz4', 'blosc:lz4hc', 'blosc:snappy',
            'blosc:zlib', 'blosc:zstd'}.
            Specifying a compression library which is not available issues
            a ValueError.
        append : bool, default False
            For Table formats, append the input data to the existing.
        format : {'fixed', 'table', None}, default 'fixed'
            Possible values:

            - 'fixed': Fixed format. Fast writing/reading. Not-appendable,
              nor searchable.
            - 'table': Table format. Write as a PyTables Table structure
              which may perform worse but allow more flexible operations
              like searching / selecting subsets of the data.
            - If None, pd.get_option('io.hdf.default_format') is checked,
              followed by fallback to "fixed"
        errors : str, default 'strict'
            Specifies how encoding and decoding errors are to be handled.
            See the errors argument for :func:`open` for a full list
            of options.
        encoding : str, default "UTF-8"
        min_itemsize : dict or int, optional
            Map column names to minimum string sizes for columns.
        nan_rep : Any, optional
            How to represent null values as str.
            Not allowed with append=True.
        data_columns : list of columns or True, optional
            List of columns to create as indexed data columns for on-disk
            queries, or True to use all columns. By default only the axes
            of the object are indexed. See :ref:`io.hdf5-query-data-columns`.
            Applicable only to format='table'.

        See Also
        --------
        read_hdf : Read from HDF file.
        DataFrame.to_parquet : Write a DataFrame to the binary parquet format.
        DataFrame.to_sql : Write to a SQL table.
        DataFrame.to_feather : Write out feather-format for DataFrames.
        DataFrame.to_csv : Write out to a csv file.

        Examples
        --------
        >>> df = pd.DataFrame({'A': [1, 2, 3], 'B': [4, 5, 6]},
        ...                   index=['a', 'b', 'c'])
        >>> df.to_hdf('data.h5', key='df', mode='w')

        We can add another object to the same file:

        >>> s = pd.Series([1, 2, 3, 4])
        >>> s.to_hdf('data.h5', key='s')

        Reading from HDF file:

        >>> pd.read_hdf('data.h5', 'df')
        A  B
        a  1  4
        b  2  5
        c  3  6
        >>> pd.read_hdf('data.h5', 's')
        0    1
        1    2
        2    3
        3    4
        dtype: int64

        Deleting file with data:

        >>> import os
        >>> os.remove('data.h5')
        """
        from pandas.io import pytables

        pytables.to_hdf(
            path_or_buf,
            key,
            self,
            mode=mode,
            complevel=complevel,
            complib=complib,
            append=append,
            format=format,
            index=index,
            min_itemsize=min_itemsize,
            nan_rep=nan_rep,
            dropna=dropna,
            data_columns=data_columns,
            errors=errors,
            encoding=encoding,
        )

    @final
    def to_sql(
        self,
        name: str,
        con,
        schema=None,
        if_exists: str = "fail",
        index: bool_t = True,
        index_label=None,
        chunksize=None,
        dtype: DtypeArg | None = None,
        method=None,
    ) -> None:
        """
        Write records stored in a DataFrame to a SQL database.

        Databases supported by SQLAlchemy [1]_ are supported. Tables can be
        newly created, appended to, or overwritten.

        Parameters
        ----------
        name : str
            Name of SQL table.
        con : sqlalchemy.engine.(Engine or Connection) or sqlite3.Connection
            Using SQLAlchemy makes it possible to use any DB supported by that
            library. Legacy support is provided for sqlite3.Connection objects. The user
            is responsible for engine disposal and connection closure for the SQLAlchemy
            connectable See `here \
                <https://docs.sqlalchemy.org/en/13/core/connections.html>`_.

        schema : str, optional
            Specify the schema (if database flavor supports this). If None, use
            default schema.
        if_exists : {'fail', 'replace', 'append'}, default 'fail'
            How to behave if the table already exists.

            * fail: Raise a ValueError.
            * replace: Drop the table before inserting new values.
            * append: Insert new values to the existing table.

        index : bool, default True
            Write DataFrame index as a column. Uses `index_label` as the column
            name in the table.
        index_label : str or sequence, default None
            Column label for index column(s). If None is given (default) and
            `index` is True, then the index names are used.
            A sequence should be given if the DataFrame uses MultiIndex.
        chunksize : int, optional
            Specify the number of rows in each batch to be written at a time.
            By default, all rows will be written at once.
        dtype : dict or scalar, optional
            Specifying the datatype for columns. If a dictionary is used, the
            keys should be the column names and the values should be the
            SQLAlchemy types or strings for the sqlite3 legacy mode. If a
            scalar is provided, it will be applied to all columns.
        method : {None, 'multi', callable}, optional
            Controls the SQL insertion clause used:

            * None : Uses standard SQL ``INSERT`` clause (one per row).
            * 'multi': Pass multiple values in a single ``INSERT`` clause.
            * callable with signature ``(pd_table, conn, keys, data_iter)``.

            Details and a sample callable implementation can be found in the
            section :ref:`insert method <io.sql.method>`.

        Raises
        ------
        ValueError
            When the table already exists and `if_exists` is 'fail' (the
            default).

        See Also
        --------
        read_sql : Read a DataFrame from a table.

        Notes
        -----
        Timezone aware datetime columns will be written as
        ``Timestamp with timezone`` type with SQLAlchemy if supported by the
        database. Otherwise, the datetimes will be stored as timezone unaware
        timestamps local to the original timezone.

        References
        ----------
        .. [1] https://docs.sqlalchemy.org
        .. [2] https://www.python.org/dev/peps/pep-0249/

        Examples
        --------
        Create an in-memory SQLite database.

        >>> from sqlalchemy import create_engine
        >>> engine = create_engine('sqlite://', echo=False)

        Create a table from scratch with 3 rows.

        >>> df = pd.DataFrame({'name' : ['User 1', 'User 2', 'User 3']})
        >>> df
             name
        0  User 1
        1  User 2
        2  User 3

        >>> df.to_sql('users', con=engine)
        >>> engine.execute("SELECT * FROM users").fetchall()
        [(0, 'User 1'), (1, 'User 2'), (2, 'User 3')]

        An `sqlalchemy.engine.Connection` can also be passed to `con`:

        >>> with engine.begin() as connection:
        ...     df1 = pd.DataFrame({'name' : ['User 4', 'User 5']})
        ...     df1.to_sql('users', con=connection, if_exists='append')

        This is allowed to support operations that require that the same
        DBAPI connection is used for the entire operation.

        >>> df2 = pd.DataFrame({'name' : ['User 6', 'User 7']})
        >>> df2.to_sql('users', con=engine, if_exists='append')
        >>> engine.execute("SELECT * FROM users").fetchall()
        [(0, 'User 1'), (1, 'User 2'), (2, 'User 3'),
         (0, 'User 4'), (1, 'User 5'), (0, 'User 6'),
         (1, 'User 7')]

        Overwrite the table with just ``df2``.

        >>> df2.to_sql('users', con=engine, if_exists='replace',
        ...            index_label='id')
        >>> engine.execute("SELECT * FROM users").fetchall()
        [(0, 'User 6'), (1, 'User 7')]

        Specify the dtype (especially useful for integers with missing values).
        Notice that while pandas is forced to store the data as floating point,
        the database supports nullable integers. When fetching the data with
        Python, we get back integer scalars.

        >>> df = pd.DataFrame({"A": [1, None, 2]})
        >>> df
             A
        0  1.0
        1  NaN
        2  2.0

        >>> from sqlalchemy.types import Integer
        >>> df.to_sql('integers', con=engine, index=False,
        ...           dtype={"A": Integer()})

        >>> engine.execute("SELECT * FROM integers").fetchall()
        [(1,), (None,), (2,)]
        """
        from pandas.io import sql

        sql.to_sql(
            self,
            name,
            con,
            schema=schema,
            if_exists=if_exists,
            index=index,
            index_label=index_label,
            chunksize=chunksize,
            dtype=dtype,
            method=method,
        )

    @final
    @doc(storage_options=_shared_docs["storage_options"])
    def to_pickle(
        self,
        path,
        compression: CompressionOptions = "infer",
        protocol: int = pickle.HIGHEST_PROTOCOL,
        storage_options: StorageOptions = None,
    ) -> None:
        """
        Pickle (serialize) object to file.

        Parameters
        ----------
        path : str
            File path where the pickled object will be stored.
        compression : {{'infer', 'gzip', 'bz2', 'zip', 'xz', None}}, \
        default 'infer'
            A string representing the compression to use in the output file. By
            default, infers from the file extension in specified path.
            Compression mode may be any of the following possible
            values: {{‘infer’, ‘gzip’, ‘bz2’, ‘zip’, ‘xz’, None}}. If compression
            mode is ‘infer’ and path_or_buf is path-like, then detect
            compression mode from the following extensions:
            ‘.gz’, ‘.bz2’, ‘.zip’ or ‘.xz’. (otherwise no compression).
            If dict given and mode is ‘zip’ or inferred as ‘zip’, other entries
            passed as additional compression options.
        protocol : int
            Int which indicates which protocol should be used by the pickler,
            default HIGHEST_PROTOCOL (see [1]_ paragraph 12.1.2). The possible
            values are 0, 1, 2, 3, 4, 5. A negative value for the protocol
            parameter is equivalent to setting its value to HIGHEST_PROTOCOL.

            .. [1] https://docs.python.org/3/library/pickle.html.

        {storage_options}

            .. versionadded:: 1.2.0

        See Also
        --------
        read_pickle : Load pickled pandas object (or any object) from file.
        DataFrame.to_hdf : Write DataFrame to an HDF5 file.
        DataFrame.to_sql : Write DataFrame to a SQL database.
        DataFrame.to_parquet : Write a DataFrame to the binary parquet format.

        Examples
        --------
        >>> original_df = pd.DataFrame({{"foo": range(5), "bar": range(5, 10)}})
        >>> original_df
           foo  bar
        0    0    5
        1    1    6
        2    2    7
        3    3    8
        4    4    9
        >>> original_df.to_pickle("./dummy.pkl")

        >>> unpickled_df = pd.read_pickle("./dummy.pkl")
        >>> unpickled_df
           foo  bar
        0    0    5
        1    1    6
        2    2    7
        3    3    8
        4    4    9

        >>> import os
        >>> os.remove("./dummy.pkl")
        """
        from pandas.io.pickle import to_pickle

        to_pickle(
            self,
            path,
            compression=compression,
            protocol=protocol,
            storage_options=storage_options,
        )

    @final
    def to_clipboard(
        self, excel: bool_t = True, sep: str | None = None, **kwargs
    ) -> None:
        r"""
        Copy object to the system clipboard.

        Write a text representation of object to the system clipboard.
        This can be pasted into Excel, for example.

        Parameters
        ----------
        excel : bool, default True
            Produce output in a csv format for easy pasting into excel.

            - True, use the provided separator for csv pasting.
            - False, write a string representation of the object to the clipboard.

        sep : str, default ``'\t'``
            Field delimiter.
        **kwargs
            These parameters will be passed to DataFrame.to_csv.

        See Also
        --------
        DataFrame.to_csv : Write a DataFrame to a comma-separated values
            (csv) file.
        read_clipboard : Read text from clipboard and pass to read_table.

        Notes
        -----
        Requirements for your platform.

          - Linux : `xclip`, or `xsel` (with `PyQt4` modules)
          - Windows : none
          - OS X : none

        Examples
        --------
        Copy the contents of a DataFrame to the clipboard.

        >>> df = pd.DataFrame([[1, 2, 3], [4, 5, 6]], columns=['A', 'B', 'C'])

        >>> df.to_clipboard(sep=',')  # doctest: +SKIP
        ... # Wrote the following to the system clipboard:
        ... # ,A,B,C
        ... # 0,1,2,3
        ... # 1,4,5,6

        We can omit the index by passing the keyword `index` and setting
        it to false.

        >>> df.to_clipboard(sep=',', index=False)  # doctest: +SKIP
        ... # Wrote the following to the system clipboard:
        ... # A,B,C
        ... # 1,2,3
        ... # 4,5,6
        """
        from pandas.io import clipboards

        clipboards.to_clipboard(self, excel=excel, sep=sep, **kwargs)

    @final
    def to_xarray(self):
        """
        Return an xarray object from the pandas object.

        Returns
        -------
        xarray.DataArray or xarray.Dataset
            Data in the pandas structure converted to Dataset if the object is
            a DataFrame, or a DataArray if the object is a Series.

        See Also
        --------
        DataFrame.to_hdf : Write DataFrame to an HDF5 file.
        DataFrame.to_parquet : Write a DataFrame to the binary parquet format.

        Notes
        -----
        See the `xarray docs <https://xarray.pydata.org/en/stable/>`__

        Examples
        --------
        >>> df = pd.DataFrame([('falcon', 'bird', 389.0, 2),
        ...                    ('parrot', 'bird', 24.0, 2),
        ...                    ('lion', 'mammal', 80.5, 4),
        ...                    ('monkey', 'mammal', np.nan, 4)],
        ...                   columns=['name', 'class', 'max_speed',
        ...                            'num_legs'])
        >>> df
             name   class  max_speed  num_legs
        0  falcon    bird      389.0         2
        1  parrot    bird       24.0         2
        2    lion  mammal       80.5         4
        3  monkey  mammal        NaN         4

        >>> df.to_xarray()
        <xarray.Dataset>
        Dimensions:    (index: 4)
        Coordinates:
          * index      (index) int64 0 1 2 3
        Data variables:
            name       (index) object 'falcon' 'parrot' 'lion' 'monkey'
            class      (index) object 'bird' 'bird' 'mammal' 'mammal'
            max_speed  (index) float64 389.0 24.0 80.5 nan
            num_legs   (index) int64 2 2 4 4

        >>> df['max_speed'].to_xarray()
        <xarray.DataArray 'max_speed' (index: 4)>
        array([389. ,  24. ,  80.5,   nan])
        Coordinates:
          * index    (index) int64 0 1 2 3

        >>> dates = pd.to_datetime(['2018-01-01', '2018-01-01',
        ...                         '2018-01-02', '2018-01-02'])
        >>> df_multiindex = pd.DataFrame({'date': dates,
        ...                               'animal': ['falcon', 'parrot',
        ...                                          'falcon', 'parrot'],
        ...                               'speed': [350, 18, 361, 15]})
        >>> df_multiindex = df_multiindex.set_index(['date', 'animal'])

        >>> df_multiindex
                           speed
        date       animal
        2018-01-01 falcon    350
                   parrot     18
        2018-01-02 falcon    361
                   parrot     15

        >>> df_multiindex.to_xarray()
        <xarray.Dataset>
        Dimensions:  (animal: 2, date: 2)
        Coordinates:
          * date     (date) datetime64[ns] 2018-01-01 2018-01-02
          * animal   (animal) object 'falcon' 'parrot'
        Data variables:
            speed    (date, animal) int64 350 18 361 15
        """
        xarray = import_optional_dependency("xarray")

        if self.ndim == 1:
            return xarray.DataArray.from_series(self)
        else:
            return xarray.Dataset.from_dataframe(self)

    @final
    @doc(returns=fmt.return_docstring)
    def to_latex(
        self,
        buf=None,
        columns=None,
        col_space=None,
        header=True,
        index=True,
        na_rep="NaN",
        formatters=None,
        float_format=None,
        sparsify=None,
        index_names=True,
        bold_rows=False,
        column_format=None,
        longtable=None,
        escape=None,
        encoding=None,
        decimal=".",
        multicolumn=None,
        multicolumn_format=None,
        multirow=None,
        caption=None,
        label=None,
        position=None,
    ):
        r"""
        Render object to a LaTeX tabular, longtable, or nested table/tabular.

        Requires ``\usepackage{{booktabs}}``.  The output can be copy/pasted
        into a main LaTeX document or read from an external file
        with ``\input{{table.tex}}``.

        .. versionchanged:: 1.0.0
           Added caption and label arguments.

        .. versionchanged:: 1.2.0
           Added position argument, changed meaning of caption argument.

        Parameters
        ----------
        buf : str, Path or StringIO-like, optional, default None
            Buffer to write to. If None, the output is returned as a string.
        columns : list of label, optional
            The subset of columns to write. Writes all columns by default.
        col_space : int, optional
            The minimum width of each column.
        header : bool or list of str, default True
            Write out the column names. If a list of strings is given,
            it is assumed to be aliases for the column names.
        index : bool, default True
            Write row names (index).
        na_rep : str, default 'NaN'
            Missing data representation.
        formatters : list of functions or dict of {{str: function}}, optional
            Formatter functions to apply to columns' elements by position or
            name. The result of each function must be a unicode string.
            List must be of length equal to the number of columns.
        float_format : one-parameter function or str, optional, default None
            Formatter for floating point numbers. For example
            ``float_format="%.2f"`` and ``float_format="{{:0.2f}}".format`` will
            both result in 0.1234 being formatted as 0.12.
        sparsify : bool, optional
            Set to False for a DataFrame with a hierarchical index to print
            every multiindex key at each row. By default, the value will be
            read from the config module.
        index_names : bool, default True
            Prints the names of the indexes.
        bold_rows : bool, default False
            Make the row labels bold in the output.
        column_format : str, optional
            The columns format as specified in `LaTeX table format
            <https://en.wikibooks.org/wiki/LaTeX/Tables>`__ e.g. 'rcl' for 3
            columns. By default, 'l' will be used for all columns except
            columns of numbers, which default to 'r'.
        longtable : bool, optional
            By default, the value will be read from the pandas config
            module. Use a longtable environment instead of tabular. Requires
            adding a \usepackage{{longtable}} to your LaTeX preamble.
        escape : bool, optional
            By default, the value will be read from the pandas config
            module. When set to False prevents from escaping latex special
            characters in column names.
        encoding : str, optional
            A string representing the encoding to use in the output file,
            defaults to 'utf-8'.
        decimal : str, default '.'
            Character recognized as decimal separator, e.g. ',' in Europe.
        multicolumn : bool, default True
            Use \multicolumn to enhance MultiIndex columns.
            The default will be read from the config module.
        multicolumn_format : str, default 'l'
            The alignment for multicolumns, similar to `column_format`
            The default will be read from the config module.
        multirow : bool, default False
            Use \multirow to enhance MultiIndex rows. Requires adding a
            \usepackage{{multirow}} to your LaTeX preamble. Will print
            centered labels (instead of top-aligned) across the contained
            rows, separating groups via clines. The default will be read
            from the pandas config module.
        caption : str or tuple, optional
            Tuple (full_caption, short_caption),
            which results in ``\caption[short_caption]{{full_caption}}``;
            if a single string is passed, no short caption will be set.

            .. versionadded:: 1.0.0

            .. versionchanged:: 1.2.0
               Optionally allow caption to be a tuple ``(full_caption, short_caption)``.

        label : str, optional
            The LaTeX label to be placed inside ``\label{{}}`` in the output.
            This is used with ``\ref{{}}`` in the main ``.tex`` file.

            .. versionadded:: 1.0.0
        position : str, optional
            The LaTeX positional argument for tables, to be placed after
            ``\begin{{}}`` in the output.

            .. versionadded:: 1.2.0
        {returns}
        See Also
        --------
        DataFrame.to_string : Render a DataFrame to a console-friendly
            tabular output.
        DataFrame.to_html : Render a DataFrame as an HTML table.

        Examples
        --------
        >>> df = pd.DataFrame(dict(name=['Raphael', 'Donatello'],
        ...                   mask=['red', 'purple'],
        ...                   weapon=['sai', 'bo staff']))
        >>> print(df.to_latex(index=False))  # doctest: +NORMALIZE_WHITESPACE
        \begin{{tabular}}{{lll}}
         \toprule
               name &    mask &    weapon \\
         \midrule
            Raphael &     red &       sai \\
          Donatello &  purple &  bo staff \\
        \bottomrule
        \end{{tabular}}
        """
        # Get defaults from the pandas config
        if self.ndim == 1:
            self = self.to_frame()
        if longtable is None:
            longtable = config.get_option("display.latex.longtable")
        if escape is None:
            escape = config.get_option("display.latex.escape")
        if multicolumn is None:
            multicolumn = config.get_option("display.latex.multicolumn")
        if multicolumn_format is None:
            multicolumn_format = config.get_option("display.latex.multicolumn_format")
        if multirow is None:
            multirow = config.get_option("display.latex.multirow")

        self = cast("DataFrame", self)
        formatter = DataFrameFormatter(
            self,
            columns=columns,
            col_space=col_space,
            na_rep=na_rep,
            header=header,
            index=index,
            formatters=formatters,
            float_format=float_format,
            bold_rows=bold_rows,
            sparsify=sparsify,
            index_names=index_names,
            escape=escape,
            decimal=decimal,
        )
        return DataFrameRenderer(formatter).to_latex(
            buf=buf,
            column_format=column_format,
            longtable=longtable,
            encoding=encoding,
            multicolumn=multicolumn,
            multicolumn_format=multicolumn_format,
            multirow=multirow,
            caption=caption,
            label=label,
            position=position,
        )

    @final
    @doc(storage_options=_shared_docs["storage_options"])
    def to_csv(
        self,
        path_or_buf: FilePathOrBuffer[AnyStr] | None = None,
        sep: str = ",",
        na_rep: str = "",
        float_format: str | None = None,
        columns: Sequence[Hashable] | None = None,
        header: bool_t | list[str] = True,
        index: bool_t = True,
        index_label: IndexLabel | None = None,
        mode: str = "w",
        encoding: str | None = None,
        compression: CompressionOptions = "infer",
        quoting: int | None = None,
        quotechar: str = '"',
        line_terminator: str | None = None,
        chunksize: int | None = None,
        date_format: str | None = None,
        doublequote: bool_t = True,
        escapechar: str | None = None,
        decimal: str = ".",
        errors: str = "strict",
        storage_options: StorageOptions = None,
    ) -> str | None:
        r"""
        Write object to a comma-separated values (csv) file.

        Parameters
        ----------
        path_or_buf : str or file handle, default None
            File path or object, if None is provided the result is returned as
            a string.  If a non-binary file object is passed, it should be opened
            with `newline=''`, disabling universal newlines. If a binary
            file object is passed, `mode` might need to contain a `'b'`.

            .. versionchanged:: 1.2.0

               Support for binary file objects was introduced.

        sep : str, default ','
            String of length 1. Field delimiter for the output file.
        na_rep : str, default ''
            Missing data representation.
        float_format : str, default None
            Format string for floating point numbers.
        columns : sequence, optional
            Columns to write.
        header : bool or list of str, default True
            Write out the column names. If a list of strings is given it is
            assumed to be aliases for the column names.
        index : bool, default True
            Write row names (index).
        index_label : str or sequence, or False, default None
            Column label for index column(s) if desired. If None is given, and
            `header` and `index` are True, then the index names are used. A
            sequence should be given if the object uses MultiIndex. If
            False do not print fields for index names. Use index_label=False
            for easier importing in R.
        mode : str
            Python write mode, default 'w'.
        encoding : str, optional
            A string representing the encoding to use in the output file,
            defaults to 'utf-8'. `encoding` is not supported if `path_or_buf`
            is a non-binary file object.
        compression : str or dict, default 'infer'
            If str, represents compression mode. If dict, value at 'method' is
            the compression mode. Compression mode may be any of the following
            possible values: {{'infer', 'gzip', 'bz2', 'zip', 'xz', None}}. If
            compression mode is 'infer' and `path_or_buf` is path-like, then
            detect compression mode from the following extensions: '.gz',
            '.bz2', '.zip' or '.xz'. (otherwise no compression). If dict given
            and mode is one of {{'zip', 'gzip', 'bz2'}}, or inferred as
            one of the above, other entries passed as
            additional compression options.

            .. versionchanged:: 1.0.0

               May now be a dict with key 'method' as compression mode
               and other entries as additional compression options if
               compression mode is 'zip'.

            .. versionchanged:: 1.1.0

               Passing compression options as keys in dict is
               supported for compression modes 'gzip' and 'bz2'
               as well as 'zip'.

            .. versionchanged:: 1.2.0

                Compression is supported for binary file objects.

            .. versionchanged:: 1.2.0

                Previous versions forwarded dict entries for 'gzip' to
                `gzip.open` instead of `gzip.GzipFile` which prevented
                setting `mtime`.

        quoting : optional constant from csv module
            Defaults to csv.QUOTE_MINIMAL. If you have set a `float_format`
            then floats are converted to strings and thus csv.QUOTE_NONNUMERIC
            will treat them as non-numeric.
        quotechar : str, default '\"'
            String of length 1. Character used to quote fields.
        line_terminator : str, optional
            The newline character or character sequence to use in the output
            file. Defaults to `os.linesep`, which depends on the OS in which
            this method is called ('\\n' for linux, '\\r\\n' for Windows, i.e.).
        chunksize : int or None
            Rows to write at a time.
        date_format : str, default None
            Format string for datetime objects.
        doublequote : bool, default True
            Control quoting of `quotechar` inside a field.
        escapechar : str, default None
            String of length 1. Character used to escape `sep` and `quotechar`
            when appropriate.
        decimal : str, default '.'
            Character recognized as decimal separator. E.g. use ',' for
            European data.
        errors : str, default 'strict'
            Specifies how encoding and decoding errors are to be handled.
            See the errors argument for :func:`open` for a full list
            of options.

            .. versionadded:: 1.1.0

        {storage_options}

            .. versionadded:: 1.2.0

        Returns
        -------
        None or str
            If path_or_buf is None, returns the resulting csv format as a
            string. Otherwise returns None.

        See Also
        --------
        read_csv : Load a CSV file into a DataFrame.
        to_excel : Write DataFrame to an Excel file.

        Examples
        --------
        >>> df = pd.DataFrame({{'name': ['Raphael', 'Donatello'],
        ...                    'mask': ['red', 'purple'],
        ...                    'weapon': ['sai', 'bo staff']}})
        >>> df.to_csv(index=False)
        'name,mask,weapon\nRaphael,red,sai\nDonatello,purple,bo staff\n'

        Create 'out.zip' containing 'out.csv'

        >>> compression_opts = dict(method='zip',
        ...                         archive_name='out.csv')  # doctest: +SKIP
        >>> df.to_csv('out.zip', index=False,
        ...           compression=compression_opts)  # doctest: +SKIP
        """
        df = self if isinstance(self, ABCDataFrame) else self.to_frame()

        formatter = DataFrameFormatter(
            frame=df,
            header=header,
            index=index,
            na_rep=na_rep,
            float_format=float_format,
            decimal=decimal,
        )

        return DataFrameRenderer(formatter).to_csv(
            path_or_buf,
            line_terminator=line_terminator,
            sep=sep,
            encoding=encoding,
            errors=errors,
            compression=compression,
            quoting=quoting,
            columns=columns,
            index_label=index_label,
            mode=mode,
            chunksize=chunksize,
            quotechar=quotechar,
            date_format=date_format,
            doublequote=doublequote,
            escapechar=escapechar,
            storage_options=storage_options,
        )

    # ----------------------------------------------------------------------
    # Lookup Caching

    def _reset_cacher(self) -> None:
        """
        Reset the cacher.
        """
        raise AbstractMethodError(self)

    def _maybe_update_cacher(
        self, clear: bool_t = False, verify_is_copy: bool_t = True
    ) -> None:
        """
        See if we need to update our parent cacher if clear, then clear our
        cache.

        Parameters
        ----------
        clear : bool, default False
            Clear the item cache.
        verify_is_copy : bool, default True
            Provide is_copy checks.
        """

        if verify_is_copy:
            self._check_setitem_copy(stacklevel=5, t="referent")

        if clear:
            self._clear_item_cache()

    def _clear_item_cache(self) -> None:
        raise AbstractMethodError(self)

    # ----------------------------------------------------------------------
    # Indexing Methods

    def take(
        self: FrameOrSeries, indices, axis=0, is_copy: bool_t | None = None, **kwargs
    ) -> FrameOrSeries:
        """
        Return the elements in the given *positional* indices along an axis.

        This means that we are not indexing according to actual values in
        the index attribute of the object. We are indexing according to the
        actual position of the element in the object.

        Parameters
        ----------
        indices : array-like
            An array of ints indicating which positions to take.
        axis : {0 or 'index', 1 or 'columns', None}, default 0
            The axis on which to select elements. ``0`` means that we are
            selecting rows, ``1`` means that we are selecting columns.
        is_copy : bool
            Before pandas 1.0, ``is_copy=False`` can be specified to ensure
            that the return value is an actual copy. Starting with pandas 1.0,
            ``take`` always returns a copy, and the keyword is therefore
            deprecated.

            .. deprecated:: 1.0.0
        **kwargs
            For compatibility with :meth:`numpy.take`. Has no effect on the
            output.

        Returns
        -------
        taken : same type as caller
            An array-like containing the elements taken from the object.

        See Also
        --------
        DataFrame.loc : Select a subset of a DataFrame by labels.
        DataFrame.iloc : Select a subset of a DataFrame by positions.
        numpy.take : Take elements from an array along an axis.

        Examples
        --------
        >>> df = pd.DataFrame([('falcon', 'bird', 389.0),
        ...                    ('parrot', 'bird', 24.0),
        ...                    ('lion', 'mammal', 80.5),
        ...                    ('monkey', 'mammal', np.nan)],
        ...                   columns=['name', 'class', 'max_speed'],
        ...                   index=[0, 2, 3, 1])
        >>> df
             name   class  max_speed
        0  falcon    bird      389.0
        2  parrot    bird       24.0
        3    lion  mammal       80.5
        1  monkey  mammal        NaN

        Take elements at positions 0 and 3 along the axis 0 (default).

        Note how the actual indices selected (0 and 1) do not correspond to
        our selected indices 0 and 3. That's because we are selecting the 0th
        and 3rd rows, not rows whose indices equal 0 and 3.

        >>> df.take([0, 3])
             name   class  max_speed
        0  falcon    bird      389.0
        1  monkey  mammal        NaN

        Take elements at indices 1 and 2 along the axis 1 (column selection).

        >>> df.take([1, 2], axis=1)
            class  max_speed
        0    bird      389.0
        2    bird       24.0
        3  mammal       80.5
        1  mammal        NaN

        We may take elements using negative integers for positive indices,
        starting from the end of the object, just like with Python lists.

        >>> df.take([-1, -2])
             name   class  max_speed
        1  monkey  mammal        NaN
        3    lion  mammal       80.5
        """
        if is_copy is not None:
            warnings.warn(
                "is_copy is deprecated and will be removed in a future version. "
                "'take' always returns a copy, so there is no need to specify this.",
                FutureWarning,
                stacklevel=2,
            )

        nv.validate_take((), kwargs)

        self._consolidate_inplace()

        new_data = self._mgr.take(
            indices, axis=self._get_block_manager_axis(axis), verify=True
        )
        return self._constructor(new_data).__finalize__(self, method="take")

    def _take_with_is_copy(self: FrameOrSeries, indices, axis=0) -> FrameOrSeries:
        """
        Internal version of the `take` method that sets the `_is_copy`
        attribute to keep track of the parent dataframe (using in indexing
        for the SettingWithCopyWarning).

        See the docstring of `take` for full explanation of the parameters.
        """
        result = self.take(indices=indices, axis=axis)
        # Maybe set copy if we didn't actually change the index.
        if not result._get_axis(axis).equals(self._get_axis(axis)):
            result._set_is_copy(self)
        return result

    @final
    def xs(self, key, axis=0, level=None, drop_level: bool_t = True):
        """
        Return cross-section from the Series/DataFrame.

        This method takes a `key` argument to select data at a particular
        level of a MultiIndex.

        Parameters
        ----------
        key : label or tuple of label
            Label contained in the index, or partially in a MultiIndex.
        axis : {0 or 'index', 1 or 'columns'}, default 0
            Axis to retrieve cross-section on.
        level : object, defaults to first n levels (n=1 or len(key))
            In case of a key partially contained in a MultiIndex, indicate
            which levels are used. Levels can be referred by label or position.
        drop_level : bool, default True
            If False, returns object with same levels as self.

        Returns
        -------
        Series or DataFrame
            Cross-section from the original Series or DataFrame
            corresponding to the selected index levels.

        See Also
        --------
        DataFrame.loc : Access a group of rows and columns
            by label(s) or a boolean array.
        DataFrame.iloc : Purely integer-location based indexing
            for selection by position.

        Notes
        -----
        `xs` can not be used to set values.

        MultiIndex Slicers is a generic way to get/set values on
        any level or levels.
        It is a superset of `xs` functionality, see
        :ref:`MultiIndex Slicers <advanced.mi_slicers>`.

        Examples
        --------
        >>> d = {'num_legs': [4, 4, 2, 2],
        ...      'num_wings': [0, 0, 2, 2],
        ...      'class': ['mammal', 'mammal', 'mammal', 'bird'],
        ...      'animal': ['cat', 'dog', 'bat', 'penguin'],
        ...      'locomotion': ['walks', 'walks', 'flies', 'walks']}
        >>> df = pd.DataFrame(data=d)
        >>> df = df.set_index(['class', 'animal', 'locomotion'])
        >>> df
                                   num_legs  num_wings
        class  animal  locomotion
        mammal cat     walks              4          0
               dog     walks              4          0
               bat     flies              2          2
        bird   penguin walks              2          2

        Get values at specified index

        >>> df.xs('mammal')
                           num_legs  num_wings
        animal locomotion
        cat    walks              4          0
        dog    walks              4          0
        bat    flies              2          2

        Get values at several indexes

        >>> df.xs(('mammal', 'dog'))
                    num_legs  num_wings
        locomotion
        walks              4          0

        Get values at specified index and level

        >>> df.xs('cat', level=1)
                           num_legs  num_wings
        class  locomotion
        mammal walks              4          0

        Get values at several indexes and levels

        >>> df.xs(('bird', 'walks'),
        ...       level=[0, 'locomotion'])
                 num_legs  num_wings
        animal
        penguin         2          2

        Get values at specified column and axis

        >>> df.xs('num_wings', axis=1)
        class   animal   locomotion
        mammal  cat      walks         0
                dog      walks         0
                bat      flies         2
        bird    penguin  walks         2
        Name: num_wings, dtype: int64
        """
        axis = self._get_axis_number(axis)
        labels = self._get_axis(axis)

        if isinstance(key, list):
            warnings.warn(
                "Passing lists as key for xs is deprecated and will be removed in a "
                "future version. Pass key as a tuple instead.",
                FutureWarning,
                stacklevel=2,
            )

        if level is not None:
            if not isinstance(labels, MultiIndex):
                raise TypeError("Index must be a MultiIndex")
            loc, new_ax = labels.get_loc_level(key, level=level, drop_level=drop_level)

            # create the tuple of the indexer
            _indexer = [slice(None)] * self.ndim
            _indexer[axis] = loc
            indexer = tuple(_indexer)

            result = self.iloc[indexer]
            setattr(result, result._get_axis_name(axis), new_ax)
            return result

        if axis == 1:
            if drop_level:
                return self[key]
            index = self.columns
        else:
            index = self.index

        self._consolidate_inplace()

        if isinstance(index, MultiIndex):
            try:
                loc, new_index = index._get_loc_level(
                    key, level=0, drop_level=drop_level
                )
            except TypeError as e:
                raise TypeError(f"Expected label or tuple of labels, got {key}") from e
        else:
            loc = index.get_loc(key)

            if isinstance(loc, np.ndarray):
                if loc.dtype == np.bool_:
                    (inds,) = loc.nonzero()
                    return self._take_with_is_copy(inds, axis=axis)
                else:
                    return self._take_with_is_copy(loc, axis=axis)

            if not is_scalar(loc):
                new_index = index[loc]

        if is_scalar(loc) and axis == 0:
            # In this case loc should be an integer
            if self.ndim == 1:
                # if we encounter an array-like and we only have 1 dim
                # that means that their are list/ndarrays inside the Series!
                # so just return them (GH 6394)
                return self._values[loc]

            new_values = self._mgr.fast_xs(loc)

            result = self._constructor_sliced(
                new_values,
                index=self.columns,
                name=self.index[loc],
                dtype=new_values.dtype,
            )
        elif is_scalar(loc):
            result = self.iloc[:, slice(loc, loc + 1)]
        elif axis == 1:
            result = self.iloc[:, loc]
        else:
            result = self.iloc[loc]
            result.index = new_index

        # this could be a view
        # but only in a single-dtyped view sliceable case
        result._set_is_copy(self, copy=not result._is_view)
        return result

    def __getitem__(self, item):
        raise AbstractMethodError(self)

    def _slice(self: FrameOrSeries, slobj: slice, axis=0) -> FrameOrSeries:
        """
        Construct a slice of this container.

        Slicing with this method is *always* positional.
        """
        assert isinstance(slobj, slice), type(slobj)
        axis = self._get_block_manager_axis(axis)
        result = self._constructor(self._mgr.get_slice(slobj, axis=axis))
        result = result.__finalize__(self)

        # this could be a view
        # but only in a single-dtyped view sliceable case
        is_copy = axis != 0 or result._is_view
        result._set_is_copy(self, copy=is_copy)
        return result

    @final
    def _set_is_copy(self, ref: FrameOrSeries, copy: bool_t = True) -> None:
        if not copy:
            self._is_copy = None
        else:
            assert ref is not None
            self._is_copy = weakref.ref(ref)

    def _check_is_chained_assignment_possible(self) -> bool_t:
        """
        Check if we are a view, have a cacher, and are of mixed type.
        If so, then force a setitem_copy check.

        Should be called just near setting a value

        Will return a boolean if it we are a view and are cached, but a
        single-dtype meaning that the cacher should be updated following
        setting.
        """
        if self._is_copy:
            self._check_setitem_copy(stacklevel=4, t="referent")
        return False

    @final
    def _check_setitem_copy(self, stacklevel=4, t="setting", force=False):
        """

        Parameters
        ----------
        stacklevel : int, default 4
           the level to show of the stack when the error is output
        t : str, the type of setting error
        force : bool, default False
           If True, then force showing an error.

        validate if we are doing a setitem on a chained copy.

        If you call this function, be sure to set the stacklevel such that the
        user will see the error *at the level of setting*

        It is technically possible to figure out that we are setting on
        a copy even WITH a multi-dtyped pandas object. In other words, some
        blocks may be views while other are not. Currently _is_view will ALWAYS
        return False for multi-blocks to avoid having to handle this case.

        df = DataFrame(np.arange(0,9), columns=['count'])
        df['group'] = 'b'

        # This technically need not raise SettingWithCopy if both are view
        # (which is not # generally guaranteed but is usually True.  However,
        # this is in general not a good practice and we recommend using .loc.
        df.iloc[0:5]['group'] = 'a'

        """
        # return early if the check is not needed
        if not (force or self._is_copy):
            return

        value = config.get_option("mode.chained_assignment")
        if value is None:
            return

        # see if the copy is not actually referred; if so, then dissolve
        # the copy weakref
        if self._is_copy is not None and not isinstance(self._is_copy, str):
            r = self._is_copy()
            if not gc.get_referents(r) or (r is not None and r.shape == self.shape):
                self._is_copy = None
                return

        # a custom message
        if isinstance(self._is_copy, str):
            t = self._is_copy

        elif t == "referent":
            t = (
                "\n"
                "A value is trying to be set on a copy of a slice from a "
                "DataFrame\n\n"
                "See the caveats in the documentation: "
                "https://pandas.pydata.org/pandas-docs/stable/user_guide/"
                "indexing.html#returning-a-view-versus-a-copy"
            )

        else:
            t = (
                "\n"
                "A value is trying to be set on a copy of a slice from a "
                "DataFrame.\n"
                "Try using .loc[row_indexer,col_indexer] = value "
                "instead\n\nSee the caveats in the documentation: "
                "https://pandas.pydata.org/pandas-docs/stable/user_guide/"
                "indexing.html#returning-a-view-versus-a-copy"
            )

        if value == "raise":
            raise com.SettingWithCopyError(t)
        elif value == "warn":
            warnings.warn(t, com.SettingWithCopyWarning, stacklevel=stacklevel)

    def __delitem__(self, key) -> None:
        """
        Delete item
        """
        deleted = False

        maybe_shortcut = False
        if self.ndim == 2 and isinstance(self.columns, MultiIndex):
            try:
                maybe_shortcut = key not in self.columns._engine
            except TypeError:
                pass

        if maybe_shortcut:
            # Allow shorthand to delete all columns whose first len(key)
            # elements match key:
            if not isinstance(key, tuple):
                key = (key,)
            for col in self.columns:
                if isinstance(col, tuple) and col[: len(key)] == key:
                    del self[col]
                    deleted = True
        if not deleted:
            # If the above loop ran and didn't delete anything because
            # there was no match, this call should raise the appropriate
            # exception:
            loc = self.axes[-1].get_loc(key)
            self._mgr = self._mgr.idelete(loc)

        # delete from the caches
        try:
            del self._item_cache[key]
        except KeyError:
            pass

    # ----------------------------------------------------------------------
    # Unsorted

    @final
    def _check_inplace_and_allows_duplicate_labels(self, inplace):
        if inplace and not self.flags.allows_duplicate_labels:
            raise ValueError(
                "Cannot specify 'inplace=True' when "
                "'self.flags.allows_duplicate_labels' is False."
            )

    @final
    def get(self, key, default=None):
        """
        Get item from object for given key (ex: DataFrame column).

        Returns default value if not found.

        Parameters
        ----------
        key : object

        Returns
        -------
        value : same type as items contained in object
        """
        try:
            return self[key]
        except (KeyError, ValueError, IndexError):
            return default

    @final
    @property
    def _is_view(self) -> bool_t:
        """Return boolean indicating if self is view of another array"""
        return self._mgr.is_view

    @final
    def reindex_like(
        self: FrameOrSeries,
        other,
        method: str | None = None,
        copy: bool_t = True,
        limit=None,
        tolerance=None,
    ) -> FrameOrSeries:
        """
        Return an object with matching indices as other object.

        Conform the object to the same index on all axes. Optional
        filling logic, placing NaN in locations having no value
        in the previous index. A new object is produced unless the
        new index is equivalent to the current one and copy=False.

        Parameters
        ----------
        other : Object of the same data type
            Its row and column indices are used to define the new indices
            of this object.
        method : {None, 'backfill'/'bfill', 'pad'/'ffill', 'nearest'}
            Method to use for filling holes in reindexed DataFrame.
            Please note: this is only applicable to DataFrames/Series with a
            monotonically increasing/decreasing index.

            * None (default): don't fill gaps
            * pad / ffill: propagate last valid observation forward to next
              valid
            * backfill / bfill: use next valid observation to fill gap
            * nearest: use nearest valid observations to fill gap.

        copy : bool, default True
            Return a new object, even if the passed indexes are the same.
        limit : int, default None
            Maximum number of consecutive labels to fill for inexact matches.
        tolerance : optional
            Maximum distance between original and new labels for inexact
            matches. The values of the index at the matching locations must
            satisfy the equation ``abs(index[indexer] - target) <= tolerance``.

            Tolerance may be a scalar value, which applies the same tolerance
            to all values, or list-like, which applies variable tolerance per
            element. List-like includes list, tuple, array, Series, and must be
            the same size as the index and its dtype must exactly match the
            index's type.

        Returns
        -------
        Series or DataFrame
            Same type as caller, but with changed indices on each axis.

        See Also
        --------
        DataFrame.set_index : Set row labels.
        DataFrame.reset_index : Remove row labels or move them to new columns.
        DataFrame.reindex : Change to new indices or expand indices.

        Notes
        -----
        Same as calling
        ``.reindex(index=other.index, columns=other.columns,...)``.

        Examples
        --------
        >>> df1 = pd.DataFrame([[24.3, 75.7, 'high'],
        ...                     [31, 87.8, 'high'],
        ...                     [22, 71.6, 'medium'],
        ...                     [35, 95, 'medium']],
        ...                    columns=['temp_celsius', 'temp_fahrenheit',
        ...                             'windspeed'],
        ...                    index=pd.date_range(start='2014-02-12',
        ...                                        end='2014-02-15', freq='D'))

        >>> df1
                    temp_celsius  temp_fahrenheit windspeed
        2014-02-12          24.3             75.7      high
        2014-02-13          31.0             87.8      high
        2014-02-14          22.0             71.6    medium
        2014-02-15          35.0             95.0    medium

        >>> df2 = pd.DataFrame([[28, 'low'],
        ...                     [30, 'low'],
        ...                     [35.1, 'medium']],
        ...                    columns=['temp_celsius', 'windspeed'],
        ...                    index=pd.DatetimeIndex(['2014-02-12', '2014-02-13',
        ...                                            '2014-02-15']))

        >>> df2
                    temp_celsius windspeed
        2014-02-12          28.0       low
        2014-02-13          30.0       low
        2014-02-15          35.1    medium

        >>> df2.reindex_like(df1)
                    temp_celsius  temp_fahrenheit windspeed
        2014-02-12          28.0              NaN       low
        2014-02-13          30.0              NaN       low
        2014-02-14           NaN              NaN       NaN
        2014-02-15          35.1              NaN    medium
        """
        d = other._construct_axes_dict(
            axes=self._AXIS_ORDERS,
            method=method,
            copy=copy,
            limit=limit,
            tolerance=tolerance,
        )

        return self.reindex(**d)

    def drop(
        self,
        labels=None,
        axis=0,
        index=None,
        columns=None,
        level=None,
        inplace: bool_t = False,
        errors: str = "raise",
    ):

        inplace = validate_bool_kwarg(inplace, "inplace")

        if labels is not None:
            if index is not None or columns is not None:
                raise ValueError("Cannot specify both 'labels' and 'index'/'columns'")
            axis_name = self._get_axis_name(axis)
            axes = {axis_name: labels}
        elif index is not None or columns is not None:
            axes, _ = self._construct_axes_from_arguments((index, columns), {})
        else:
            raise ValueError(
                "Need to specify at least one of 'labels', 'index' or 'columns'"
            )

        obj = self

        for axis, labels in axes.items():
            if labels is not None:
                obj = obj._drop_axis(labels, axis, level=level, errors=errors)

        if inplace:
            self._update_inplace(obj)
        else:
            return obj

    @final
    def _drop_axis(
        self: FrameOrSeries, labels, axis, level=None, errors: str = "raise"
    ) -> FrameOrSeries:
        """
        Drop labels from specified axis. Used in the ``drop`` method
        internally.

        Parameters
        ----------
        labels : single label or list-like
        axis : int or axis name
        level : int or level name, default None
            For MultiIndex
        errors : {'ignore', 'raise'}, default 'raise'
            If 'ignore', suppress error and existing labels are dropped.

        """
        axis = self._get_axis_number(axis)
        axis_name = self._get_axis_name(axis)
        axis = self._get_axis(axis)

        if axis.is_unique:
            if level is not None:
                if not isinstance(axis, MultiIndex):
                    raise AssertionError("axis must be a MultiIndex")
                new_axis = axis.drop(labels, level=level, errors=errors)
            else:
                new_axis = axis.drop(labels, errors=errors)
            result = self.reindex(**{axis_name: new_axis})

        # Case for non-unique axis
        else:
            labels = ensure_object(com.index_labels_to_array(labels))
            if level is not None:
                if not isinstance(axis, MultiIndex):
                    raise AssertionError("axis must be a MultiIndex")
                indexer = ~axis.get_level_values(level).isin(labels)

                # GH 18561 MultiIndex.drop should raise if label is absent
                if errors == "raise" and indexer.all():
                    raise KeyError(f"{labels} not found in axis")
            elif isinstance(axis, MultiIndex) and labels.dtype == "object":
                # Set level to zero in case of MultiIndex and label is string,
                #  because isin can't handle strings for MultiIndexes GH#36293
                indexer = ~axis.get_level_values(0).isin(labels)
            else:
                indexer = ~axis.isin(labels)
                # Check if label doesn't exist along axis
                labels_missing = (axis.get_indexer_for(labels) == -1).any()
                if errors == "raise" and labels_missing:
                    raise KeyError(f"{labels} not found in axis")

            slicer = [slice(None)] * self.ndim
            slicer[self._get_axis_number(axis_name)] = indexer

            result = self.loc[tuple(slicer)]

        return result

    @final
    def _update_inplace(self, result, verify_is_copy: bool_t = True) -> None:
        """
        Replace self internals with result.

        Parameters
        ----------
        result : same type as self
        verify_is_copy : bool, default True
            Provide is_copy checks.
        """
        # NOTE: This does *not* call __finalize__ and that's an explicit
        # decision that we may revisit in the future.
        self._reset_cache()
        self._clear_item_cache()
        self._mgr = result._mgr
        self._maybe_update_cacher(verify_is_copy=verify_is_copy)

    @final
    def add_prefix(self: FrameOrSeries, prefix: str) -> FrameOrSeries:
        """
        Prefix labels with string `prefix`.

        For Series, the row labels are prefixed.
        For DataFrame, the column labels are prefixed.

        Parameters
        ----------
        prefix : str
            The string to add before each label.

        Returns
        -------
        Series or DataFrame
            New Series or DataFrame with updated labels.

        See Also
        --------
        Series.add_suffix: Suffix row labels with string `suffix`.
        DataFrame.add_suffix: Suffix column labels with string `suffix`.

        Examples
        --------
        >>> s = pd.Series([1, 2, 3, 4])
        >>> s
        0    1
        1    2
        2    3
        3    4
        dtype: int64

        >>> s.add_prefix('item_')
        item_0    1
        item_1    2
        item_2    3
        item_3    4
        dtype: int64

        >>> df = pd.DataFrame({'A': [1, 2, 3, 4], 'B': [3, 4, 5, 6]})
        >>> df
           A  B
        0  1  3
        1  2  4
        2  3  5
        3  4  6

        >>> df.add_prefix('col_')
             col_A  col_B
        0       1       3
        1       2       4
        2       3       5
        3       4       6
        """
        f = functools.partial("{prefix}{}".format, prefix=prefix)

        mapper = {self._info_axis_name: f}
        # error: Incompatible return value type (got "Optional[FrameOrSeries]",
        # expected "FrameOrSeries")
        # error: Argument 1 to "rename" of "NDFrame" has incompatible type
        # "**Dict[str, partial[str]]"; expected "Union[str, int, None]"
        return self.rename(**mapper)  # type: ignore[return-value, arg-type]

    @final
    def add_suffix(self: FrameOrSeries, suffix: str) -> FrameOrSeries:
        """
        Suffix labels with string `suffix`.

        For Series, the row labels are suffixed.
        For DataFrame, the column labels are suffixed.

        Parameters
        ----------
        suffix : str
            The string to add after each label.

        Returns
        -------
        Series or DataFrame
            New Series or DataFrame with updated labels.

        See Also
        --------
        Series.add_prefix: Prefix row labels with string `prefix`.
        DataFrame.add_prefix: Prefix column labels with string `prefix`.

        Examples
        --------
        >>> s = pd.Series([1, 2, 3, 4])
        >>> s
        0    1
        1    2
        2    3
        3    4
        dtype: int64

        >>> s.add_suffix('_item')
        0_item    1
        1_item    2
        2_item    3
        3_item    4
        dtype: int64

        >>> df = pd.DataFrame({'A': [1, 2, 3, 4], 'B': [3, 4, 5, 6]})
        >>> df
           A  B
        0  1  3
        1  2  4
        2  3  5
        3  4  6

        >>> df.add_suffix('_col')
             A_col  B_col
        0       1       3
        1       2       4
        2       3       5
        3       4       6
        """
        f = functools.partial("{}{suffix}".format, suffix=suffix)

        mapper = {self._info_axis_name: f}
        # error: Incompatible return value type (got "Optional[FrameOrSeries]",
        # expected "FrameOrSeries")
        # error: Argument 1 to "rename" of "NDFrame" has incompatible type
        # "**Dict[str, partial[str]]"; expected "Union[str, int, None]"
        return self.rename(**mapper)  # type: ignore[return-value, arg-type]

    def sort_values(
        self,
        axis=0,
        ascending=True,
        inplace: bool_t = False,
        kind: str = "quicksort",
        na_position: str = "last",
        ignore_index: bool_t = False,
        key: ValueKeyFunc = None,
    ):
        """
        Sort by the values along either axis.

        Parameters
        ----------%(optional_by)s
        axis : %(axes_single_arg)s, default 0
             Axis to be sorted.
        ascending : bool or list of bool, default True
             Sort ascending vs. descending. Specify list for multiple sort
             orders.  If this is a list of bools, must match the length of
             the by.
        inplace : bool, default False
             If True, perform operation in-place.
        kind : {'quicksort', 'mergesort', 'heapsort', 'stable'}, default 'quicksort'
             Choice of sorting algorithm. See also :func:`numpy.sort` for more
             information. `mergesort` and `stable` are the only stable algorithms. For
             DataFrames, this option is only applied when sorting on a single
             column or label.
        na_position : {'first', 'last'}, default 'last'
             Puts NaNs at the beginning if `first`; `last` puts NaNs at the
             end.
        ignore_index : bool, default False
             If True, the resulting axis will be labeled 0, 1, …, n - 1.

             .. versionadded:: 1.0.0

        key : callable, optional
            Apply the key function to the values
            before sorting. This is similar to the `key` argument in the
            builtin :meth:`sorted` function, with the notable difference that
            this `key` function should be *vectorized*. It should expect a
            ``Series`` and return a Series with the same shape as the input.
            It will be applied to each column in `by` independently.

            .. versionadded:: 1.1.0

        Returns
        -------
        DataFrame or None
            DataFrame with sorted values or None if ``inplace=True``.

        See Also
        --------
        DataFrame.sort_index : Sort a DataFrame by the index.
        Series.sort_values : Similar method for a Series.

        Examples
        --------
        >>> df = pd.DataFrame({
        ...     'col1': ['A', 'A', 'B', np.nan, 'D', 'C'],
        ...     'col2': [2, 1, 9, 8, 7, 4],
        ...     'col3': [0, 1, 9, 4, 2, 3],
        ...     'col4': ['a', 'B', 'c', 'D', 'e', 'F']
        ... })
        >>> df
          col1  col2  col3 col4
        0    A     2     0    a
        1    A     1     1    B
        2    B     9     9    c
        3  NaN     8     4    D
        4    D     7     2    e
        5    C     4     3    F

        Sort by col1

        >>> df.sort_values(by=['col1'])
          col1  col2  col3 col4
        0    A     2     0    a
        1    A     1     1    B
        2    B     9     9    c
        5    C     4     3    F
        4    D     7     2    e
        3  NaN     8     4    D

        Sort by multiple columns

        >>> df.sort_values(by=['col1', 'col2'])
          col1  col2  col3 col4
        1    A     1     1    B
        0    A     2     0    a
        2    B     9     9    c
        5    C     4     3    F
        4    D     7     2    e
        3  NaN     8     4    D

        Sort Descending

        >>> df.sort_values(by='col1', ascending=False)
          col1  col2  col3 col4
        4    D     7     2    e
        5    C     4     3    F
        2    B     9     9    c
        0    A     2     0    a
        1    A     1     1    B
        3  NaN     8     4    D

        Putting NAs first

        >>> df.sort_values(by='col1', ascending=False, na_position='first')
          col1  col2  col3 col4
        3  NaN     8     4    D
        4    D     7     2    e
        5    C     4     3    F
        2    B     9     9    c
        0    A     2     0    a
        1    A     1     1    B

        Sorting with a key function

        >>> df.sort_values(by='col4', key=lambda col: col.str.lower())
           col1  col2  col3 col4
        0    A     2     0    a
        1    A     1     1    B
        2    B     9     9    c
        3  NaN     8     4    D
        4    D     7     2    e
        5    C     4     3    F

        Natural sort with the key argument,
        using the `natsort <https://github.com/SethMMorton/natsort>` package.

        >>> df = pd.DataFrame({
        ...    "time": ['0hr', '128hr', '72hr', '48hr', '96hr'],
        ...    "value": [10, 20, 30, 40, 50]
        ... })
        >>> df
            time  value
        0    0hr     10
        1  128hr     20
        2   72hr     30
        3   48hr     40
        4   96hr     50
        >>> from natsort import index_natsorted
        >>> df.sort_values(
        ...    by="time",
        ...    key=lambda x: np.argsort(index_natsorted(df["time"]))
        ... )
            time  value
        0    0hr     10
        3   48hr     40
        2   72hr     30
        4   96hr     50
        1  128hr     20
        """
        raise AbstractMethodError(self)

    def sort_index(
        self,
        axis=0,
        level=None,
        ascending: bool_t | int | Sequence[bool_t | int] = True,
        inplace: bool_t = False,
        kind: str = "quicksort",
        na_position: str = "last",
        sort_remaining: bool_t = True,
        ignore_index: bool_t = False,
        key: IndexKeyFunc = None,
    ):

        inplace = validate_bool_kwarg(inplace, "inplace")
        axis = self._get_axis_number(axis)
        ascending = validate_ascending(ascending)

        target = self._get_axis(axis)

        indexer = get_indexer_indexer(
            target, level, ascending, kind, na_position, sort_remaining, key
        )

        if indexer is None:
            if inplace:
                return
            else:
                return self.copy()

        baxis = self._get_block_manager_axis(axis)
        new_data = self._mgr.take(indexer, axis=baxis, verify=False)

        # reconstruct axis if needed
        new_data.set_axis(baxis, new_data.axes[baxis]._sort_levels_monotonic())

        if ignore_index:
            axis = 1 if isinstance(self, ABCDataFrame) else 0
            new_data.set_axis(axis, ibase.default_index(len(indexer)))

        result = self._constructor(new_data)

        if inplace:
            return self._update_inplace(result)
        else:
            return result.__finalize__(self, method="sort_index")

    @doc(
        klass=_shared_doc_kwargs["klass"],
        axes=_shared_doc_kwargs["axes"],
        optional_labels="",
        optional_axis="",
    )
    def reindex(self: FrameOrSeries, *args, **kwargs) -> FrameOrSeries:
        """
        Conform {klass} to new index with optional filling logic.

        Places NA/NaN in locations having no value in the previous index. A new object
        is produced unless the new index is equivalent to the current one and
        ``copy=False``.

        Parameters
        ----------
        {optional_labels}
        {axes} : array-like, optional
            New labels / index to conform to, should be specified using
            keywords. Preferably an Index object to avoid duplicating data.
        {optional_axis}
        method : {{None, 'backfill'/'bfill', 'pad'/'ffill', 'nearest'}}
            Method to use for filling holes in reindexed DataFrame.
            Please note: this is only applicable to DataFrames/Series with a
            monotonically increasing/decreasing index.

            * None (default): don't fill gaps
            * pad / ffill: Propagate last valid observation forward to next
              valid.
            * backfill / bfill: Use next valid observation to fill gap.
            * nearest: Use nearest valid observations to fill gap.

        copy : bool, default True
            Return a new object, even if the passed indexes are the same.
        level : int or name
            Broadcast across a level, matching Index values on the
            passed MultiIndex level.
        fill_value : scalar, default np.NaN
            Value to use for missing values. Defaults to NaN, but can be any
            "compatible" value.
        limit : int, default None
            Maximum number of consecutive elements to forward or backward fill.
        tolerance : optional
            Maximum distance between original and new labels for inexact
            matches. The values of the index at the matching locations most
            satisfy the equation ``abs(index[indexer] - target) <= tolerance``.

            Tolerance may be a scalar value, which applies the same tolerance
            to all values, or list-like, which applies variable tolerance per
            element. List-like includes list, tuple, array, Series, and must be
            the same size as the index and its dtype must exactly match the
            index's type.

        Returns
        -------
        {klass} with changed index.

        See Also
        --------
        DataFrame.set_index : Set row labels.
        DataFrame.reset_index : Remove row labels or move them to new columns.
        DataFrame.reindex_like : Change to same indices as other DataFrame.

        Examples
        --------
        ``DataFrame.reindex`` supports two calling conventions

        * ``(index=index_labels, columns=column_labels, ...)``
        * ``(labels, axis={{'index', 'columns'}}, ...)``

        We *highly* recommend using keyword arguments to clarify your
        intent.

        Create a dataframe with some fictional data.

        >>> index = ['Firefox', 'Chrome', 'Safari', 'IE10', 'Konqueror']
        >>> df = pd.DataFrame({{'http_status': [200, 200, 404, 404, 301],
        ...                   'response_time': [0.04, 0.02, 0.07, 0.08, 1.0]}},
        ...                   index=index)
        >>> df
                   http_status  response_time
        Firefox            200           0.04
        Chrome             200           0.02
        Safari             404           0.07
        IE10               404           0.08
        Konqueror          301           1.00

        Create a new index and reindex the dataframe. By default
        values in the new index that do not have corresponding
        records in the dataframe are assigned ``NaN``.

        >>> new_index = ['Safari', 'Iceweasel', 'Comodo Dragon', 'IE10',
        ...              'Chrome']
        >>> df.reindex(new_index)
                       http_status  response_time
        Safari               404.0           0.07
        Iceweasel              NaN            NaN
        Comodo Dragon          NaN            NaN
        IE10                 404.0           0.08
        Chrome               200.0           0.02

        We can fill in the missing values by passing a value to
        the keyword ``fill_value``. Because the index is not monotonically
        increasing or decreasing, we cannot use arguments to the keyword
        ``method`` to fill the ``NaN`` values.

        >>> df.reindex(new_index, fill_value=0)
                       http_status  response_time
        Safari                 404           0.07
        Iceweasel                0           0.00
        Comodo Dragon            0           0.00
        IE10                   404           0.08
        Chrome                 200           0.02

        >>> df.reindex(new_index, fill_value='missing')
                      http_status response_time
        Safari                404          0.07
        Iceweasel         missing       missing
        Comodo Dragon     missing       missing
        IE10                  404          0.08
        Chrome                200          0.02

        We can also reindex the columns.

        >>> df.reindex(columns=['http_status', 'user_agent'])
                   http_status  user_agent
        Firefox            200         NaN
        Chrome             200         NaN
        Safari             404         NaN
        IE10               404         NaN
        Konqueror          301         NaN

        Or we can use "axis-style" keyword arguments

        >>> df.reindex(['http_status', 'user_agent'], axis="columns")
                   http_status  user_agent
        Firefox            200         NaN
        Chrome             200         NaN
        Safari             404         NaN
        IE10               404         NaN
        Konqueror          301         NaN

        To further illustrate the filling functionality in
        ``reindex``, we will create a dataframe with a
        monotonically increasing index (for example, a sequence
        of dates).

        >>> date_index = pd.date_range('1/1/2010', periods=6, freq='D')
        >>> df2 = pd.DataFrame({{"prices": [100, 101, np.nan, 100, 89, 88]}},
        ...                    index=date_index)
        >>> df2
                    prices
        2010-01-01   100.0
        2010-01-02   101.0
        2010-01-03     NaN
        2010-01-04   100.0
        2010-01-05    89.0
        2010-01-06    88.0

        Suppose we decide to expand the dataframe to cover a wider
        date range.

        >>> date_index2 = pd.date_range('12/29/2009', periods=10, freq='D')
        >>> df2.reindex(date_index2)
                    prices
        2009-12-29     NaN
        2009-12-30     NaN
        2009-12-31     NaN
        2010-01-01   100.0
        2010-01-02   101.0
        2010-01-03     NaN
        2010-01-04   100.0
        2010-01-05    89.0
        2010-01-06    88.0
        2010-01-07     NaN

        The index entries that did not have a value in the original data frame
        (for example, '2009-12-29') are by default filled with ``NaN``.
        If desired, we can fill in the missing values using one of several
        options.

        For example, to back-propagate the last valid value to fill the ``NaN``
        values, pass ``bfill`` as an argument to the ``method`` keyword.

        >>> df2.reindex(date_index2, method='bfill')
                    prices
        2009-12-29   100.0
        2009-12-30   100.0
        2009-12-31   100.0
        2010-01-01   100.0
        2010-01-02   101.0
        2010-01-03     NaN
        2010-01-04   100.0
        2010-01-05    89.0
        2010-01-06    88.0
        2010-01-07     NaN

        Please note that the ``NaN`` value present in the original dataframe
        (at index value 2010-01-03) will not be filled by any of the
        value propagation schemes. This is because filling while reindexing
        does not look at dataframe values, but only compares the original and
        desired indexes. If you do want to fill in the ``NaN`` values present
        in the original dataframe, use the ``fillna()`` method.

        See the :ref:`user guide <basics.reindexing>` for more.
        """
        # TODO: Decide if we care about having different examples for different
        # kinds

        # construct the args
        axes, kwargs = self._construct_axes_from_arguments(args, kwargs)
        method = missing.clean_reindex_fill_method(kwargs.pop("method", None))
        level = kwargs.pop("level", None)
        copy = kwargs.pop("copy", True)
        limit = kwargs.pop("limit", None)
        tolerance = kwargs.pop("tolerance", None)
        fill_value = kwargs.pop("fill_value", None)

        # Series.reindex doesn't use / need the axis kwarg
        # We pop and ignore it here, to make writing Series/Frame generic code
        # easier
        kwargs.pop("axis", None)

        if kwargs:
            raise TypeError(
                "reindex() got an unexpected keyword "
                f'argument "{list(kwargs.keys())[0]}"'
            )

        self._consolidate_inplace()

        # if all axes that are requested to reindex are equal, then only copy
        # if indicated must have index names equal here as well as values
        if all(
            self._get_axis(axis).identical(ax)
            for axis, ax in axes.items()
            if ax is not None
        ):
            if copy:
                return self.copy()
            return self

        # check if we are a multi reindex
        if self._needs_reindex_multi(axes, method, level):
            return self._reindex_multi(axes, copy, fill_value)

        # perform the reindex on the axes
        return self._reindex_axes(
            axes, level, limit, tolerance, method, fill_value, copy
        ).__finalize__(self, method="reindex")

    @final
    def _reindex_axes(
        self: FrameOrSeries, axes, level, limit, tolerance, method, fill_value, copy
    ) -> FrameOrSeries:
        """Perform the reindex for all the axes."""
        obj = self
        for a in self._AXIS_ORDERS:
            labels = axes[a]
            if labels is None:
                continue

            ax = self._get_axis(a)
            new_index, indexer = ax.reindex(
                labels, level=level, limit=limit, tolerance=tolerance, method=method
            )

            axis = self._get_axis_number(a)
            obj = obj._reindex_with_indexers(
                {axis: [new_index, indexer]},
                fill_value=fill_value,
                copy=copy,
                allow_dups=False,
            )

        return obj

    def _needs_reindex_multi(self, axes, method, level) -> bool_t:
        """Check if we do need a multi reindex."""
        return (
            (com.count_not_none(*axes.values()) == self._AXIS_LEN)
            and method is None
            and level is None
            and not self._is_mixed_type
        )

    def _reindex_multi(self, axes, copy, fill_value):
        raise AbstractMethodError(self)

    @final
    def _reindex_with_indexers(
        self: FrameOrSeries,
        reindexers,
        fill_value=None,
        copy: bool_t = False,
        allow_dups: bool_t = False,
    ) -> FrameOrSeries:
        """allow_dups indicates an internal call here"""
        # reindex doing multiple operations on different axes if indicated
        new_data = self._mgr
        for axis in sorted(reindexers.keys()):
            index, indexer = reindexers[axis]
            baxis = self._get_block_manager_axis(axis)

            if index is None:
                continue

            index = ensure_index(index)
            if indexer is not None:
                indexer = ensure_platform_int(indexer)

            # TODO: speed up on homogeneous DataFrame objects
            new_data = new_data.reindex_indexer(
                index,
                indexer,
                axis=baxis,
                fill_value=fill_value,
                allow_dups=allow_dups,
                copy=copy,
            )
            # If we've made a copy once, no need to make another one
            copy = False

        if copy and new_data is self._mgr:
            new_data = new_data.copy()

        return self._constructor(new_data).__finalize__(self)

    def filter(
        self: FrameOrSeries,
        items=None,
        like: str | None = None,
        regex: str | None = None,
        axis=None,
    ) -> FrameOrSeries:
        """
        Subset the dataframe rows or columns according to the specified index labels.

        Note that this routine does not filter a dataframe on its
        contents. The filter is applied to the labels of the index.

        Parameters
        ----------
        items : list-like
            Keep labels from axis which are in items.
        like : str
            Keep labels from axis for which "like in label == True".
        regex : str (regular expression)
            Keep labels from axis for which re.search(regex, label) == True.
        axis : {0 or ‘index’, 1 or ‘columns’, None}, default None
            The axis to filter on, expressed either as an index (int)
            or axis name (str). By default this is the info axis,
            'index' for Series, 'columns' for DataFrame.

        Returns
        -------
        same type as input object

        See Also
        --------
        DataFrame.loc : Access a group of rows and columns
            by label(s) or a boolean array.

        Notes
        -----
        The ``items``, ``like``, and ``regex`` parameters are
        enforced to be mutually exclusive.

        ``axis`` defaults to the info axis that is used when indexing
        with ``[]``.

        Examples
        --------
        >>> df = pd.DataFrame(np.array(([1, 2, 3], [4, 5, 6])),
        ...                   index=['mouse', 'rabbit'],
        ...                   columns=['one', 'two', 'three'])
        >>> df
                one  two  three
        mouse     1    2      3
        rabbit    4    5      6

        >>> # select columns by name
        >>> df.filter(items=['one', 'three'])
                 one  three
        mouse     1      3
        rabbit    4      6

        >>> # select columns by regular expression
        >>> df.filter(regex='e$', axis=1)
                 one  three
        mouse     1      3
        rabbit    4      6

        >>> # select rows containing 'bbi'
        >>> df.filter(like='bbi', axis=0)
                 one  two  three
        rabbit    4    5      6
        """
        nkw = com.count_not_none(items, like, regex)
        if nkw > 1:
            raise TypeError(
                "Keyword arguments `items`, `like`, or `regex` "
                "are mutually exclusive"
            )

        if axis is None:
            axis = self._info_axis_name
        labels = self._get_axis(axis)

        if items is not None:
            name = self._get_axis_name(axis)
            return self.reindex(**{name: [r for r in items if r in labels]})
        elif like:

            def f(x) -> bool_t:
                assert like is not None  # needed for mypy
                return like in ensure_str(x)

            values = labels.map(f)
            return self.loc(axis=axis)[values]
        elif regex:

            def f(x) -> bool_t:
                return matcher.search(ensure_str(x)) is not None

            matcher = re.compile(regex)
            values = labels.map(f)
            return self.loc(axis=axis)[values]
        else:
            raise TypeError("Must pass either `items`, `like`, or `regex`")

    @final
    def head(self: FrameOrSeries, n: int = 5) -> FrameOrSeries:
        """
        Return the first `n` rows.

        This function returns the first `n` rows for the object based
        on position. It is useful for quickly testing if your object
        has the right type of data in it.

        For negative values of `n`, this function returns all rows except
        the last `n` rows, equivalent to ``df[:-n]``.

        Parameters
        ----------
        n : int, default 5
            Number of rows to select.

        Returns
        -------
        same type as caller
            The first `n` rows of the caller object.

        See Also
        --------
        DataFrame.tail: Returns the last `n` rows.

        Examples
        --------
        >>> df = pd.DataFrame({'animal': ['alligator', 'bee', 'falcon', 'lion',
        ...                    'monkey', 'parrot', 'shark', 'whale', 'zebra']})
        >>> df
              animal
        0  alligator
        1        bee
        2     falcon
        3       lion
        4     monkey
        5     parrot
        6      shark
        7      whale
        8      zebra

        Viewing the first 5 lines

        >>> df.head()
              animal
        0  alligator
        1        bee
        2     falcon
        3       lion
        4     monkey

        Viewing the first `n` lines (three in this case)

        >>> df.head(3)
              animal
        0  alligator
        1        bee
        2     falcon

        For negative values of `n`

        >>> df.head(-3)
              animal
        0  alligator
        1        bee
        2     falcon
        3       lion
        4     monkey
        5     parrot
        """
        return self.iloc[:n]

    @final
    def tail(self: FrameOrSeries, n: int = 5) -> FrameOrSeries:
        """
        Return the last `n` rows.

        This function returns last `n` rows from the object based on
        position. It is useful for quickly verifying data, for example,
        after sorting or appending rows.

        For negative values of `n`, this function returns all rows except
        the first `n` rows, equivalent to ``df[n:]``.

        Parameters
        ----------
        n : int, default 5
            Number of rows to select.

        Returns
        -------
        type of caller
            The last `n` rows of the caller object.

        See Also
        --------
        DataFrame.head : The first `n` rows of the caller object.

        Examples
        --------
        >>> df = pd.DataFrame({'animal': ['alligator', 'bee', 'falcon', 'lion',
        ...                    'monkey', 'parrot', 'shark', 'whale', 'zebra']})
        >>> df
              animal
        0  alligator
        1        bee
        2     falcon
        3       lion
        4     monkey
        5     parrot
        6      shark
        7      whale
        8      zebra

        Viewing the last 5 lines

        >>> df.tail()
           animal
        4  monkey
        5  parrot
        6   shark
        7   whale
        8   zebra

        Viewing the last `n` lines (three in this case)

        >>> df.tail(3)
          animal
        6  shark
        7  whale
        8  zebra

        For negative values of `n`

        >>> df.tail(-3)
           animal
        3    lion
        4  monkey
        5  parrot
        6   shark
        7   whale
        8   zebra
        """
        if n == 0:
            return self.iloc[0:0]
        return self.iloc[-n:]

    @final
    def sample(
        self: FrameOrSeries,
        n=None,
        frac=None,
        replace=False,
        weights=None,
        random_state: RandomState | None = None,
        axis=None,
    ) -> FrameOrSeries:
        """
        Return a random sample of items from an axis of object.

        You can use `random_state` for reproducibility.

        Parameters
        ----------
        n : int, optional
            Number of items from axis to return. Cannot be used with `frac`.
            Default = 1 if `frac` = None.
        frac : float, optional
            Fraction of axis items to return. Cannot be used with `n`.
        replace : bool, default False
            Allow or disallow sampling of the same row more than once.
        weights : str or ndarray-like, optional
            Default 'None' results in equal probability weighting.
            If passed a Series, will align with target object on index. Index
            values in weights not found in sampled object will be ignored and
            index values in sampled object not in weights will be assigned
            weights of zero.
            If called on a DataFrame, will accept the name of a column
            when axis = 0.
            Unless weights are a Series, weights must be same length as axis
            being sampled.
            If weights do not sum to 1, they will be normalized to sum to 1.
            Missing values in the weights column will be treated as zero.
            Infinite values not allowed.
        random_state : int, array-like, BitGenerator, np.random.RandomState, optional
            If int, array-like, or BitGenerator, seed for random number generator.
            If np.random.RandomState, use as numpy RandomState object.

            .. versionchanged:: 1.1.0

                array-like and BitGenerator (for NumPy>=1.17) object now passed to
                np.random.RandomState() as seed

        axis : {0 or ‘index’, 1 or ‘columns’, None}, default None
            Axis to sample. Accepts axis number or name. Default is stat axis
            for given data type (0 for Series and DataFrames).

        Returns
        -------
        Series or DataFrame
            A new object of same type as caller containing `n` items randomly
            sampled from the caller object.

        See Also
        --------
        DataFrameGroupBy.sample: Generates random samples from each group of a
            DataFrame object.
        SeriesGroupBy.sample: Generates random samples from each group of a
            Series object.
        numpy.random.choice: Generates a random sample from a given 1-D numpy
            array.

        Notes
        -----
        If `frac` > 1, `replacement` should be set to `True`.

        Examples
        --------
        >>> df = pd.DataFrame({'num_legs': [2, 4, 8, 0],
        ...                    'num_wings': [2, 0, 0, 0],
        ...                    'num_specimen_seen': [10, 2, 1, 8]},
        ...                   index=['falcon', 'dog', 'spider', 'fish'])
        >>> df
                num_legs  num_wings  num_specimen_seen
        falcon         2          2                 10
        dog            4          0                  2
        spider         8          0                  1
        fish           0          0                  8

        Extract 3 random elements from the ``Series`` ``df['num_legs']``:
        Note that we use `random_state` to ensure the reproducibility of
        the examples.

        >>> df['num_legs'].sample(n=3, random_state=1)
        fish      0
        spider    8
        falcon    2
        Name: num_legs, dtype: int64

        A random 50% sample of the ``DataFrame`` with replacement:

        >>> df.sample(frac=0.5, replace=True, random_state=1)
              num_legs  num_wings  num_specimen_seen
        dog          4          0                  2
        fish         0          0                  8

        An upsample sample of the ``DataFrame`` with replacement:
        Note that `replace` parameter has to be `True` for `frac` parameter > 1.

        >>> df.sample(frac=2, replace=True, random_state=1)
                num_legs  num_wings  num_specimen_seen
        dog            4          0                  2
        fish           0          0                  8
        falcon         2          2                 10
        falcon         2          2                 10
        fish           0          0                  8
        dog            4          0                  2
        fish           0          0                  8
        dog            4          0                  2

        Using a DataFrame column as weights. Rows with larger value in the
        `num_specimen_seen` column are more likely to be sampled.

        >>> df.sample(n=2, weights='num_specimen_seen', random_state=1)
                num_legs  num_wings  num_specimen_seen
        falcon         2          2                 10
        fish           0          0                  8
        """
        if axis is None:
            axis = self._stat_axis_number

        axis = self._get_axis_number(axis)
        axis_length = self.shape[axis]

        # Process random_state argument
        rs = com.random_state(random_state)

        # Check weights for compliance
        if weights is not None:

            # If a series, align with frame
            if isinstance(weights, ABCSeries):
                weights = weights.reindex(self.axes[axis])

            # Strings acceptable if a dataframe and axis = 0
            if isinstance(weights, str):
                if isinstance(self, ABCDataFrame):
                    if axis == 0:
                        try:
                            weights = self[weights]
                        except KeyError as err:
                            raise KeyError(
                                "String passed to weights not a valid column"
                            ) from err
                    else:
                        raise ValueError(
                            "Strings can only be passed to "
                            "weights when sampling from rows on "
                            "a DataFrame"
                        )
                else:
                    raise ValueError(
                        "Strings cannot be passed as weights "
                        "when sampling from a Series."
                    )

            if isinstance(self, ABCSeries):
                func = self._constructor
            else:
                func = self._constructor_sliced
            weights = func(weights, dtype="float64")

            if len(weights) != axis_length:
                raise ValueError(
                    "Weights and axis to be sampled must be of same length"
                )

            if (weights == np.inf).any() or (weights == -np.inf).any():
                raise ValueError("weight vector may not include `inf` values")

            if (weights < 0).any():
                raise ValueError("weight vector many not include negative values")

            # If has nan, set to zero.
            weights = weights.fillna(0)

            # Renormalize if don't sum to 1
            if weights.sum() != 1:
                if weights.sum() != 0:
                    weights = weights / weights.sum()
                else:
                    raise ValueError("Invalid weights: weights sum to zero")

            weights = weights._values

        # If no frac or n, default to n=1.
        if n is None and frac is None:
            n = 1
        elif frac is not None and frac > 1 and not replace:
            raise ValueError(
                "Replace has to be set to `True` when "
                "upsampling the population `frac` > 1."
            )
        elif frac is None and n % 1 != 0:
            raise ValueError("Only integers accepted as `n` values")
        elif n is None and frac is not None:
            n = round(frac * axis_length)
        elif frac is not None:
            raise ValueError("Please enter a value for `frac` OR `n`, not both")

        # Check for negative sizes
        if n < 0:
            raise ValueError(
                "A negative number of rows requested. Please provide positive value."
            )

        locs = rs.choice(axis_length, size=n, replace=replace, p=weights)
        return self.take(locs, axis=axis)

    @final
    @doc(klass=_shared_doc_kwargs["klass"])
    def pipe(
        self,
        func: Callable[..., T] | tuple[Callable[..., T], str],
        *args,
        **kwargs,
    ) -> T:
        r"""
        Apply func(self, \*args, \*\*kwargs).

        Parameters
        ----------
        func : function
            Function to apply to the {klass}.
            ``args``, and ``kwargs`` are passed into ``func``.
            Alternatively a ``(callable, data_keyword)`` tuple where
            ``data_keyword`` is a string indicating the keyword of
            ``callable`` that expects the {klass}.
        args : iterable, optional
            Positional arguments passed into ``func``.
        kwargs : mapping, optional
            A dictionary of keyword arguments passed into ``func``.

        Returns
        -------
        object : the return type of ``func``.

        See Also
        --------
        DataFrame.apply : Apply a function along input axis of DataFrame.
        DataFrame.applymap : Apply a function elementwise on a whole DataFrame.
        Series.map : Apply a mapping correspondence on a
            :class:`~pandas.Series`.

        Notes
        -----
        Use ``.pipe`` when chaining together functions that expect
        Series, DataFrames or GroupBy objects. Instead of writing

        >>> func(g(h(df), arg1=a), arg2=b, arg3=c)  # doctest: +SKIP

        You can write

        >>> (df.pipe(h)
        ...    .pipe(g, arg1=a)
        ...    .pipe(func, arg2=b, arg3=c)
        ... )  # doctest: +SKIP

        If you have a function that takes the data as (say) the second
        argument, pass a tuple indicating which keyword expects the
        data. For example, suppose ``f`` takes its data as ``arg2``:

        >>> (df.pipe(h)
        ...    .pipe(g, arg1=a)
        ...    .pipe((func, 'arg2'), arg1=a, arg3=c)
        ...  )  # doctest: +SKIP
        """
        return com.pipe(self, func, *args, **kwargs)

    # ----------------------------------------------------------------------
    # Attribute access

    @final
    def __finalize__(
        self: FrameOrSeries, other, method: str | None = None, **kwargs
    ) -> FrameOrSeries:
        """
        Propagate metadata from other to self.

        Parameters
        ----------
        other : the object from which to get the attributes that we are going
            to propagate
        method : str, optional
            A passed method name providing context on where ``__finalize__``
            was called.

            .. warning::

               The value passed as `method` are not currently considered
               stable across pandas releases.
        """
        if isinstance(other, NDFrame):
            for name in other.attrs:
                self.attrs[name] = other.attrs[name]

            self.flags.allows_duplicate_labels = other.flags.allows_duplicate_labels
            # For subclasses using _metadata.
            for name in set(self._metadata) & set(other._metadata):
                assert isinstance(name, str)
                object.__setattr__(self, name, getattr(other, name, None))

        if method == "concat":
            allows_duplicate_labels = all(
                x.flags.allows_duplicate_labels for x in other.objs
            )
            self.flags.allows_duplicate_labels = allows_duplicate_labels

        return self

    def __getattr__(self, name: str):
        """
        After regular attribute access, try looking up the name
        This allows simpler access to columns for interactive use.
        """
        # Note: obj.x will always call obj.__getattribute__('x') prior to
        # calling obj.__getattr__('x').
        if (
            name not in self._internal_names_set
            and name not in self._metadata
            and name not in self._accessors
            and self._info_axis._can_hold_identifiers_and_holds_name(name)
        ):
            return self[name]
        return object.__getattribute__(self, name)

    def __setattr__(self, name: str, value) -> None:
        """
        After regular attribute access, try setting the name
        This allows simpler access to columns for interactive use.
        """
        # first try regular attribute access via __getattribute__, so that
        # e.g. ``obj.x`` and ``obj.x = 4`` will always reference/modify
        # the same attribute.

        try:
            object.__getattribute__(self, name)
            return object.__setattr__(self, name, value)
        except AttributeError:
            pass

        # if this fails, go on to more involved attribute setting
        # (note that this matches __getattr__, above).
        if name in self._internal_names_set:
            object.__setattr__(self, name, value)
        elif name in self._metadata:
            object.__setattr__(self, name, value)
        else:
            try:
                existing = getattr(self, name)
                if isinstance(existing, Index):
                    object.__setattr__(self, name, value)
                elif name in self._info_axis:
                    self[name] = value
                else:
                    object.__setattr__(self, name, value)
            except (AttributeError, TypeError):
                if isinstance(self, ABCDataFrame) and (is_list_like(value)):
                    warnings.warn(
                        "Pandas doesn't allow columns to be "
                        "created via a new attribute name - see "
                        "https://pandas.pydata.org/pandas-docs/"
                        "stable/indexing.html#attribute-access",
                        stacklevel=2,
                    )
                object.__setattr__(self, name, value)

    @final
    def _dir_additions(self) -> set[str]:
        """
        add the string-like attributes from the info_axis.
        If info_axis is a MultiIndex, its first level values are used.
        """
        additions = super()._dir_additions()
        if self._info_axis._can_hold_strings:
            additions.update(self._info_axis._dir_additions_for_owner)
        return additions

    # ----------------------------------------------------------------------
    # Consolidation of internals

    @final
    def _protect_consolidate(self, f):
        """
        Consolidate _mgr -- if the blocks have changed, then clear the
        cache
        """
        if isinstance(self._mgr, (ArrayManager, SingleArrayManager)):
            return f()
        blocks_before = len(self._mgr.blocks)
        result = f()
        if len(self._mgr.blocks) != blocks_before:
            self._clear_item_cache()
        return result

    @final
    def _consolidate_inplace(self) -> None:
        """Consolidate data in place and return None"""

        def f():
            self._mgr = self._mgr.consolidate()

        self._protect_consolidate(f)

    @final
    def _consolidate(self):
        """
        Compute NDFrame with "consolidated" internals (data of each dtype
        grouped together in a single ndarray).

        Returns
        -------
        consolidated : same type as caller
        """
        f = lambda: self._mgr.consolidate()
        cons_data = self._protect_consolidate(f)
        return self._constructor(cons_data).__finalize__(self)

    @final
    @property
    def _is_mixed_type(self) -> bool_t:
        if self._mgr.is_single_block:
            return False

        if self._mgr.any_extension_types:
            # Even if they have the same dtype, we can't consolidate them,
            #  so we pretend this is "mixed'"
            return True

        return self.dtypes.nunique() > 1

    @final
    def _check_inplace_setting(self, value) -> bool_t:
        """check whether we allow in-place setting with this type of value"""
        if self._is_mixed_type and not self._mgr.is_numeric_mixed_type:

            # allow an actual np.nan thru
            if is_float(value) and np.isnan(value):
                return True

            raise TypeError(
                "Cannot do inplace boolean setting on "
                "mixed-types with a non np.nan value"
            )

        return True

    @final
    def _get_numeric_data(self):
        return self._constructor(self._mgr.get_numeric_data()).__finalize__(self)

    @final
    def _get_bool_data(self):
        return self._constructor(self._mgr.get_bool_data()).__finalize__(self)

    # ----------------------------------------------------------------------
    # Internal Interface Methods

    @property
    def values(self) -> np.ndarray:
        raise AbstractMethodError(self)

    @property
    def _values(self) -> np.ndarray:
        """internal implementation"""
        raise AbstractMethodError(self)

    @property
    def dtypes(self):
        """
        Return the dtypes in the DataFrame.

        This returns a Series with the data type of each column.
        The result's index is the original DataFrame's columns. Columns
        with mixed types are stored with the ``object`` dtype. See
        :ref:`the User Guide <basics.dtypes>` for more.

        Returns
        -------
        pandas.Series
            The data type of each column.

        Examples
        --------
        >>> df = pd.DataFrame({'float': [1.0],
        ...                    'int': [1],
        ...                    'datetime': [pd.Timestamp('20180310')],
        ...                    'string': ['foo']})
        >>> df.dtypes
        float              float64
        int                  int64
        datetime    datetime64[ns]
        string              object
        dtype: object
        """
        data = self._mgr.get_dtypes()
        return self._constructor_sliced(data, index=self._info_axis, dtype=np.object_)

    def astype(
        self: FrameOrSeries, dtype, copy: bool_t = True, errors: str = "raise"
    ) -> FrameOrSeries:
        """
        Cast a pandas object to a specified dtype ``dtype``.

        Parameters
        ----------
        dtype : data type, or dict of column name -> data type
            Use a numpy.dtype or Python type to cast entire pandas object to
            the same type. Alternatively, use {col: dtype, ...}, where col is a
            column label and dtype is a numpy.dtype or Python type to cast one
            or more of the DataFrame's columns to column-specific types.
        copy : bool, default True
            Return a copy when ``copy=True`` (be very careful setting
            ``copy=False`` as changes to values then may propagate to other
            pandas objects).
        errors : {'raise', 'ignore'}, default 'raise'
            Control raising of exceptions on invalid data for provided dtype.

            - ``raise`` : allow exceptions to be raised
            - ``ignore`` : suppress exceptions. On error return original object.

        Returns
        -------
        casted : same type as caller

        See Also
        --------
        to_datetime : Convert argument to datetime.
        to_timedelta : Convert argument to timedelta.
        to_numeric : Convert argument to a numeric type.
        numpy.ndarray.astype : Cast a numpy array to a specified type.

        Notes
        -----
        .. deprecated:: 1.3.0

            Using ``astype`` to convert from timezone-naive dtype to
            timezone-aware dtype is deprecated and will raise in a
            future version.  Use :meth:`Series.dt.tz_localize` instead.

        Examples
        --------
        Create a DataFrame:

        >>> d = {'col1': [1, 2], 'col2': [3, 4]}
        >>> df = pd.DataFrame(data=d)
        >>> df.dtypes
        col1    int64
        col2    int64
        dtype: object

        Cast all columns to int32:

        >>> df.astype('int32').dtypes
        col1    int32
        col2    int32
        dtype: object

        Cast col1 to int32 using a dictionary:

        >>> df.astype({'col1': 'int32'}).dtypes
        col1    int32
        col2    int64
        dtype: object

        Create a series:

        >>> ser = pd.Series([1, 2], dtype='int32')
        >>> ser
        0    1
        1    2
        dtype: int32
        >>> ser.astype('int64')
        0    1
        1    2
        dtype: int64

        Convert to categorical type:

        >>> ser.astype('category')
        0    1
        1    2
        dtype: category
        Categories (2, int64): [1, 2]

        Convert to ordered categorical type with custom ordering:

        >>> from pandas.api.types import CategoricalDtype
        >>> cat_dtype = CategoricalDtype(
        ...     categories=[2, 1], ordered=True)
        >>> ser.astype(cat_dtype)
        0    1
        1    2
        dtype: category
        Categories (2, int64): [2 < 1]

        Note that using ``copy=False`` and changing data on a new
        pandas object may propagate changes:

        >>> s1 = pd.Series([1, 2])
        >>> s2 = s1.astype('int64', copy=False)
        >>> s2[0] = 10
        >>> s1  # note that s1[0] has changed too
        0    10
        1     2
        dtype: int64

        Create a series of dates:

        >>> ser_date = pd.Series(pd.date_range('20200101', periods=3))
        >>> ser_date
        0   2020-01-01
        1   2020-01-02
        2   2020-01-03
        dtype: datetime64[ns]
        """
        if is_dict_like(dtype):
            if self.ndim == 1:  # i.e. Series
                if len(dtype) > 1 or self.name not in dtype:
                    raise KeyError(
                        "Only the Series name can be used for "
                        "the key in Series dtype mappings."
                    )
                new_type = dtype[self.name]
                return self.astype(new_type, copy, errors)

            for col_name in dtype.keys():
                if col_name not in self:
                    raise KeyError(
                        "Only a column name can be used for the "
                        "key in a dtype mappings argument."
                    )
            results = []
            for col_name, col in self.items():
                if col_name in dtype:
                    results.append(
                        col.astype(dtype=dtype[col_name], copy=copy, errors=errors)
                    )
                else:
                    results.append(col.copy() if copy else col)

        elif is_extension_array_dtype(dtype) and self.ndim > 1:
            # GH 18099/22869: columnwise conversion to extension dtype
            # GH 24704: use iloc to handle duplicate column names
            # TODO(EA2D): special case not needed with 2D EAs
            results = [
                self.iloc[:, i].astype(dtype, copy=copy)
                for i in range(len(self.columns))
            ]

        else:
            # else, only a single dtype is given
            new_data = self._mgr.astype(dtype=dtype, copy=copy, errors=errors)
            return self._constructor(new_data).__finalize__(self, method="astype")

        # GH 33113: handle empty frame or series
        if not results:
            return self.copy()

        # GH 19920: retain column metadata after concat
        result = concat(results, axis=1, copy=False)
        result.columns = self.columns
        return result

    @final
    def copy(self: FrameOrSeries, deep: bool_t = True) -> FrameOrSeries:
        """
        Make a copy of this object's indices and data.

        When ``deep=True`` (default), a new object will be created with a
        copy of the calling object's data and indices. Modifications to
        the data or indices of the copy will not be reflected in the
        original object (see notes below).

        When ``deep=False``, a new object will be created without copying
        the calling object's data or index (only references to the data
        and index are copied). Any changes to the data of the original
        will be reflected in the shallow copy (and vice versa).

        Parameters
        ----------
        deep : bool, default True
            Make a deep copy, including a copy of the data and the indices.
            With ``deep=False`` neither the indices nor the data are copied.

        Returns
        -------
        copy : Series or DataFrame
            Object type matches caller.

        Notes
        -----
        When ``deep=True``, data is copied but actual Python objects
        will not be copied recursively, only the reference to the object.
        This is in contrast to `copy.deepcopy` in the Standard Library,
        which recursively copies object data (see examples below).

        While ``Index`` objects are copied when ``deep=True``, the underlying
        numpy array is not copied for performance reasons. Since ``Index`` is
        immutable, the underlying data can be safely shared and a copy
        is not needed.

        Examples
        --------
        >>> s = pd.Series([1, 2], index=["a", "b"])
        >>> s
        a    1
        b    2
        dtype: int64

        >>> s_copy = s.copy()
        >>> s_copy
        a    1
        b    2
        dtype: int64

        **Shallow copy versus default (deep) copy:**

        >>> s = pd.Series([1, 2], index=["a", "b"])
        >>> deep = s.copy()
        >>> shallow = s.copy(deep=False)

        Shallow copy shares data and index with original.

        >>> s is shallow
        False
        >>> s.values is shallow.values and s.index is shallow.index
        True

        Deep copy has own copy of data and index.

        >>> s is deep
        False
        >>> s.values is deep.values or s.index is deep.index
        False

        Updates to the data shared by shallow copy and original is reflected
        in both; deep copy remains unchanged.

        >>> s[0] = 3
        >>> shallow[1] = 4
        >>> s
        a    3
        b    4
        dtype: int64
        >>> shallow
        a    3
        b    4
        dtype: int64
        >>> deep
        a    1
        b    2
        dtype: int64

        Note that when copying an object containing Python objects, a deep copy
        will copy the data, but will not do so recursively. Updating a nested
        data object will be reflected in the deep copy.

        >>> s = pd.Series([[1, 2], [3, 4]])
        >>> deep = s.copy()
        >>> s[0][0] = 10
        >>> s
        0    [10, 2]
        1     [3, 4]
        dtype: object
        >>> deep
        0    [10, 2]
        1     [3, 4]
        dtype: object
        """
        data = self._mgr.copy(deep=deep)
        self._clear_item_cache()
        return self._constructor(data).__finalize__(self, method="copy")

    @final
    def __copy__(self: FrameOrSeries, deep: bool_t = True) -> FrameOrSeries:
        return self.copy(deep=deep)

    @final
    def __deepcopy__(self: FrameOrSeries, memo=None) -> FrameOrSeries:
        """
        Parameters
        ----------
        memo, default None
            Standard signature. Unused
        """
        return self.copy(deep=True)

    @final
    def _convert(
        self: FrameOrSeries,
        datetime: bool_t = False,
        numeric: bool_t = False,
        timedelta: bool_t = False,
    ) -> FrameOrSeries:
        """
        Attempt to infer better dtype for object columns

        Parameters
        ----------
        datetime : bool, default False
            If True, convert to date where possible.
        numeric : bool, default False
            If True, attempt to convert to numbers (including strings), with
            unconvertible values becoming NaN.
        timedelta : bool, default False
            If True, convert to timedelta where possible.

        Returns
        -------
        converted : same as input object
        """
        validate_bool_kwarg(datetime, "datetime")
        validate_bool_kwarg(numeric, "numeric")
        validate_bool_kwarg(timedelta, "timedelta")
        return self._constructor(
            self._mgr.convert(
                datetime=datetime,
                numeric=numeric,
                timedelta=timedelta,
                copy=True,
            )
        ).__finalize__(self)

    @final
    def infer_objects(self: FrameOrSeries) -> FrameOrSeries:
        """
        Attempt to infer better dtypes for object columns.

        Attempts soft conversion of object-dtyped
        columns, leaving non-object and unconvertible
        columns unchanged. The inference rules are the
        same as during normal Series/DataFrame construction.

        Returns
        -------
        converted : same type as input object

        See Also
        --------
        to_datetime : Convert argument to datetime.
        to_timedelta : Convert argument to timedelta.
        to_numeric : Convert argument to numeric type.
        convert_dtypes : Convert argument to best possible dtype.

        Examples
        --------
        >>> df = pd.DataFrame({"A": ["a", 1, 2, 3]})
        >>> df = df.iloc[1:]
        >>> df
           A
        1  1
        2  2
        3  3

        >>> df.dtypes
        A    object
        dtype: object

        >>> df.infer_objects().dtypes
        A    int64
        dtype: object
        """
        # numeric=False necessary to only soft convert;
        # python objects will still be converted to
        # native numpy numeric types
        return self._constructor(
            self._mgr.convert(datetime=True, numeric=False, timedelta=True, copy=True)
        ).__finalize__(self, method="infer_objects")

    @final
    def convert_dtypes(
        self: FrameOrSeries,
        infer_objects: bool_t = True,
        convert_string: bool_t = True,
        convert_integer: bool_t = True,
        convert_boolean: bool_t = True,
        convert_floating: bool_t = True,
    ) -> FrameOrSeries:
        """
        Convert columns to best possible dtypes using dtypes supporting ``pd.NA``.

        .. versionadded:: 1.0.0

        Parameters
        ----------
        infer_objects : bool, default True
            Whether object dtypes should be converted to the best possible types.
        convert_string : bool, default True
            Whether object dtypes should be converted to ``StringDtype()``.
        convert_integer : bool, default True
            Whether, if possible, conversion can be done to integer extension types.
        convert_boolean : bool, defaults True
            Whether object dtypes should be converted to ``BooleanDtypes()``.
        convert_floating : bool, defaults True
            Whether, if possible, conversion can be done to floating extension types.
            If `convert_integer` is also True, preference will be give to integer
            dtypes if the floats can be faithfully casted to integers.

            .. versionadded:: 1.2.0

        Returns
        -------
        Series or DataFrame
            Copy of input object with new dtype.

        See Also
        --------
        infer_objects : Infer dtypes of objects.
        to_datetime : Convert argument to datetime.
        to_timedelta : Convert argument to timedelta.
        to_numeric : Convert argument to a numeric type.

        Notes
        -----
        By default, ``convert_dtypes`` will attempt to convert a Series (or each
        Series in a DataFrame) to dtypes that support ``pd.NA``. By using the options
        ``convert_string``, ``convert_integer``, ``convert_boolean`` and
        ``convert_boolean``, it is possible to turn off individual conversions
        to ``StringDtype``, the integer extension types, ``BooleanDtype``
        or floating extension types, respectively.

        For object-dtyped columns, if ``infer_objects`` is ``True``, use the inference
        rules as during normal Series/DataFrame construction.  Then, if possible,
        convert to ``StringDtype``, ``BooleanDtype`` or an appropriate integer
        or floating extension type, otherwise leave as ``object``.

        If the dtype is integer, convert to an appropriate integer extension type.

        If the dtype is numeric, and consists of all integers, convert to an
        appropriate integer extension type. Otherwise, convert to an
        appropriate floating extension type.

        .. versionchanged:: 1.2
            Starting with pandas 1.2, this method also converts float columns
            to the nullable floating extension type.

        In the future, as new dtypes are added that support ``pd.NA``, the results
        of this method will change to support those new dtypes.

        Examples
        --------
        >>> df = pd.DataFrame(
        ...     {
        ...         "a": pd.Series([1, 2, 3], dtype=np.dtype("int32")),
        ...         "b": pd.Series(["x", "y", "z"], dtype=np.dtype("O")),
        ...         "c": pd.Series([True, False, np.nan], dtype=np.dtype("O")),
        ...         "d": pd.Series(["h", "i", np.nan], dtype=np.dtype("O")),
        ...         "e": pd.Series([10, np.nan, 20], dtype=np.dtype("float")),
        ...         "f": pd.Series([np.nan, 100.5, 200], dtype=np.dtype("float")),
        ...     }
        ... )

        Start with a DataFrame with default dtypes.

        >>> df
           a  b      c    d     e      f
        0  1  x   True    h  10.0    NaN
        1  2  y  False    i   NaN  100.5
        2  3  z    NaN  NaN  20.0  200.0

        >>> df.dtypes
        a      int32
        b     object
        c     object
        d     object
        e    float64
        f    float64
        dtype: object

        Convert the DataFrame to use best possible dtypes.

        >>> dfn = df.convert_dtypes()
        >>> dfn
           a  b      c     d     e      f
        0  1  x   True     h    10   <NA>
        1  2  y  False     i  <NA>  100.5
        2  3  z   <NA>  <NA>    20  200.0

        >>> dfn.dtypes
        a      Int32
        b     string
        c    boolean
        d     string
        e      Int64
        f    Float64
        dtype: object

        Start with a Series of strings and missing data represented by ``np.nan``.

        >>> s = pd.Series(["a", "b", np.nan])
        >>> s
        0      a
        1      b
        2    NaN
        dtype: object

        Obtain a Series with dtype ``StringDtype``.

        >>> s.convert_dtypes()
        0       a
        1       b
        2    <NA>
        dtype: string
        """
        if self.ndim == 1:
            return self._convert_dtypes(
                infer_objects,
                convert_string,
                convert_integer,
                convert_boolean,
                convert_floating,
            )
        else:
            results = [
                col._convert_dtypes(
                    infer_objects,
                    convert_string,
                    convert_integer,
                    convert_boolean,
                    convert_floating,
                )
                for col_name, col in self.items()
            ]
            if len(results) > 0:
                return concat(results, axis=1, copy=False)
            else:
                return self.copy()

    # ----------------------------------------------------------------------
    # Filling NA's

    @doc(**_shared_doc_kwargs)
    def fillna(
        self: FrameOrSeries,
        value=None,
        method=None,
        axis=None,
        inplace: bool_t = False,
        limit=None,
        downcast=None,
    ) -> FrameOrSeries | None:
        """
        Fill NA/NaN values using the specified method.

        Parameters
        ----------
        value : scalar, dict, Series, or DataFrame
            Value to use to fill holes (e.g. 0), alternately a
            dict/Series/DataFrame of values specifying which value to use for
            each index (for a Series) or column (for a DataFrame).  Values not
            in the dict/Series/DataFrame will not be filled. This value cannot
            be a list.
        method : {{'backfill', 'bfill', 'pad', 'ffill', None}}, default None
            Method to use for filling holes in reindexed Series
            pad / ffill: propagate last valid observation forward to next valid
            backfill / bfill: use next valid observation to fill gap.
        axis : {axes_single_arg}
            Axis along which to fill missing values.
        inplace : bool, default False
            If True, fill in-place. Note: this will modify any
            other views on this object (e.g., a no-copy slice for a column in a
            DataFrame).
        limit : int, default None
            If method is specified, this is the maximum number of consecutive
            NaN values to forward/backward fill. In other words, if there is
            a gap with more than this number of consecutive NaNs, it will only
            be partially filled. If method is not specified, this is the
            maximum number of entries along the entire axis where NaNs will be
            filled. Must be greater than 0 if not None.
        downcast : dict, default is None
            A dict of item->dtype of what to downcast if possible,
            or the string 'infer' which will try to downcast to an appropriate
            equal type (e.g. float64 to int64 if possible).

        Returns
        -------
        {klass} or None
            Object with missing values filled or None if ``inplace=True``.

        See Also
        --------
        interpolate : Fill NaN values using interpolation.
        reindex : Conform object to new index.
        asfreq : Convert TimeSeries to specified frequency.

        Examples
        --------
        >>> df = pd.DataFrame([[np.nan, 2, np.nan, 0],
        ...                    [3, 4, np.nan, 1],
        ...                    [np.nan, np.nan, np.nan, 5],
        ...                    [np.nan, 3, np.nan, 4]],
        ...                   columns=list("ABCD"))
        >>> df
             A    B   C  D
        0  NaN  2.0 NaN  0
        1  3.0  4.0 NaN  1
        2  NaN  NaN NaN  5
        3  NaN  3.0 NaN  4

        Replace all NaN elements with 0s.

        >>> df.fillna(0)
            A   B   C   D
        0   0.0 2.0 0.0 0
        1   3.0 4.0 0.0 1
        2   0.0 0.0 0.0 5
        3   0.0 3.0 0.0 4

        We can also propagate non-null values forward or backward.

        >>> df.fillna(method="ffill")
            A   B   C   D
        0   NaN 2.0 NaN 0
        1   3.0 4.0 NaN 1
        2   3.0 4.0 NaN 5
        3   3.0 3.0 NaN 4

        Replace all NaN elements in column 'A', 'B', 'C', and 'D', with 0, 1,
        2, and 3 respectively.

        >>> values = {{"A": 0, "B": 1, "C": 2, "D": 3}}
        >>> df.fillna(value=values)
            A   B   C   D
        0   0.0 2.0 2.0 0
        1   3.0 4.0 2.0 1
        2   0.0 1.0 2.0 5
        3   0.0 3.0 2.0 4

        Only replace the first NaN element.

        >>> df.fillna(value=values, limit=1)
            A   B   C   D
        0   0.0 2.0 2.0 0
        1   3.0 4.0 NaN 1
        2   NaN 1.0 NaN 5
        3   NaN 3.0 NaN 4

        When filling using a DataFrame, replacement happens along
        the same column names and same indices

        >>> df2 = pd.DataFrame(np.zeros((4, 4)), columns=list("ABCE"))
        >>> df.fillna(df2)
            A   B   C   D
        0   0.0 2.0 0.0 0
        1   3.0 4.0 0.0 1
        2   0.0 0.0 0.0 5
        3   0.0 3.0 0.0 4
        """
        inplace = validate_bool_kwarg(inplace, "inplace")
        value, method = validate_fillna_kwargs(value, method)

        self._consolidate_inplace()

        # set the default here, so functions examining the signaure
        # can detect if something was set (e.g. in groupby) (GH9221)
        if axis is None:
            axis = 0
        axis = self._get_axis_number(axis)

        if value is None:
            if not self._mgr.is_single_block and axis == 1:
                if inplace:
                    raise NotImplementedError()
                result = self.T.fillna(method=method, limit=limit).T

                # need to downcast here because of all of the transposes
                result._mgr = result._mgr.downcast()

                return result

            new_data = self._mgr.interpolate(
                method=method,
                axis=axis,
                limit=limit,
                inplace=inplace,
                coerce=True,
                downcast=downcast,
            )
        else:
            if self.ndim == 1:
                if isinstance(value, (dict, ABCSeries)):
                    value = create_series_with_explicit_dtype(
                        value, dtype_if_empty=object
                    )
                    value = value.reindex(self.index, copy=False)
                    value = value._values
                elif not is_list_like(value):
                    pass
                else:
                    raise TypeError(
                        '"value" parameter must be a scalar, dict '
                        "or Series, but you passed a "
                        f'"{type(value).__name__}"'
                    )

                new_data = self._mgr.fillna(
                    value=value, limit=limit, inplace=inplace, downcast=downcast
                )

            elif isinstance(value, (dict, ABCSeries)):
                if axis == 1:
                    raise NotImplementedError(
                        "Currently only can fill "
                        "with dict/Series column "
                        "by column"
                    )

                result = self if inplace else self.copy()
                is_dict = isinstance(downcast, dict)
                for k, v in value.items():
                    if k not in result:
                        continue
                    obj = result[k]
                    downcast_k = downcast if not is_dict else downcast.get(k)
                    obj.fillna(v, limit=limit, inplace=True, downcast=downcast_k)
                return result if not inplace else None

            elif not is_list_like(value):
                new_data = self._mgr.fillna(
                    value=value, limit=limit, inplace=inplace, downcast=downcast
                )
            elif isinstance(value, ABCDataFrame) and self.ndim == 2:
                new_data = self.where(self.notna(), value)._data
            else:
                raise ValueError(f"invalid fill value with a {type(value)}")

        result = self._constructor(new_data)
        if inplace:
            return self._update_inplace(result)
        else:
            return result.__finalize__(self, method="fillna")

    @doc(klass=_shared_doc_kwargs["klass"])
    def ffill(
        self: FrameOrSeries,
        axis: None | Axis = None,
        inplace: bool_t = False,
        limit: None | int = None,
        downcast=None,
    ) -> FrameOrSeries | None:
        """
        Synonym for :meth:`DataFrame.fillna` with ``method='ffill'``.

        Returns
        -------
        {klass} or None
            Object with missing values filled or None if ``inplace=True``.
        """
        return self.fillna(
            method="ffill", axis=axis, inplace=inplace, limit=limit, downcast=downcast
        )

    pad = ffill

    @doc(klass=_shared_doc_kwargs["klass"])
    def bfill(
        self: FrameOrSeries,
        axis: None | Axis = None,
        inplace: bool_t = False,
        limit: None | int = None,
        downcast=None,
    ) -> FrameOrSeries | None:
        """
        Synonym for :meth:`DataFrame.fillna` with ``method='bfill'``.

        Returns
        -------
        {klass} or None
            Object with missing values filled or None if ``inplace=True``.
        """
        return self.fillna(
            method="bfill", axis=axis, inplace=inplace, limit=limit, downcast=downcast
        )

    backfill = bfill

    @doc(
        _shared_docs["replace"],
        klass=_shared_doc_kwargs["klass"],
        inplace=_shared_doc_kwargs["inplace"],
        replace_iloc=_shared_doc_kwargs["replace_iloc"],
    )
    def replace(
        self,
        to_replace=None,
        value=None,
        inplace: bool_t = False,
        limit: int | None = None,
        regex=False,
        method="pad",
    ):
        if not (
            is_scalar(to_replace)
            or is_re_compilable(to_replace)
            or is_list_like(to_replace)
        ):
            raise TypeError(
                "Expecting 'to_replace' to be either a scalar, array-like, "
                "dict or None, got invalid type "
                f"{repr(type(to_replace).__name__)}"
            )

        inplace = validate_bool_kwarg(inplace, "inplace")
        if not is_bool(regex) and to_replace is not None:
            raise ValueError("'to_replace' must be 'None' if 'regex' is not a bool")

        self._consolidate_inplace()

        if value is None:
            # passing a single value that is scalar like
            # when value is None (GH5319), for compat
            if not is_dict_like(to_replace) and not is_dict_like(regex):
                to_replace = [to_replace]

            if isinstance(to_replace, (tuple, list)):
                if isinstance(self, ABCDataFrame):
                    return self.apply(
                        self._constructor_sliced._replace_single,
                        args=(to_replace, method, inplace, limit),
                    )
                self = cast("Series", self)
                return self._replace_single(to_replace, method, inplace, limit)

            if not is_dict_like(to_replace):
                if not is_dict_like(regex):
                    raise TypeError(
                        'If "to_replace" and "value" are both None '
                        'and "to_replace" is not a list, then '
                        "regex must be a mapping"
                    )
                to_replace = regex
                regex = True

            items = list(to_replace.items())
            if items:
                keys, values = zip(*items)
            else:
                keys, values = ([], [])

            are_mappings = [is_dict_like(v) for v in values]

            if any(are_mappings):
                if not all(are_mappings):
                    raise TypeError(
                        "If a nested mapping is passed, all values "
                        "of the top level mapping must be mappings"
                    )
                # passed a nested dict/Series
                to_rep_dict = {}
                value_dict = {}

                for k, v in items:
                    keys, values = list(zip(*v.items())) or ([], [])

                    to_rep_dict[k] = list(keys)
                    value_dict[k] = list(values)

                to_replace, value = to_rep_dict, value_dict
            else:
                to_replace, value = keys, values

            return self.replace(
                to_replace, value, inplace=inplace, limit=limit, regex=regex
            )
        else:

            # need a non-zero len on all axes
            if not self.size:
                if inplace:
                    return
                return self.copy()

            if is_dict_like(to_replace):
                if is_dict_like(value):  # {'A' : NA} -> {'A' : 0}
                    # Note: Checking below for `in foo.keys()` instead of
                    #  `in foo` is needed for when we have a Series and not dict
                    mapping = {
                        col: (to_replace[col], value[col])
                        for col in to_replace.keys()
                        if col in value.keys() and col in self
                    }
                    return self._replace_columnwise(mapping, inplace, regex)

                # {'A': NA} -> 0
                elif not is_list_like(value):
                    # Operate column-wise
                    if self.ndim == 1:
                        raise ValueError(
                            "Series.replace cannot use dict-like to_replace "
                            "and non-None value"
                        )
                    mapping = {
                        col: (to_rep, value) for col, to_rep in to_replace.items()
                    }
                    return self._replace_columnwise(mapping, inplace, regex)
                else:
                    raise TypeError("value argument must be scalar, dict, or Series")

            elif is_list_like(to_replace):
                if not is_list_like(value):
                    # e.g. to_replace = [NA, ''] and value is 0,
                    #  so we replace NA with 0 and then replace '' with 0
                    value = [value] * len(to_replace)

                # e.g. we have to_replace = [NA, ''] and value = [0, 'missing']
                if len(to_replace) != len(value):
                    raise ValueError(
                        f"Replacement lists must match in length. "
                        f"Expecting {len(to_replace)} got {len(value)} "
                    )
                new_data = self._mgr.replace_list(
                    src_list=to_replace,
                    dest_list=value,
                    inplace=inplace,
                    regex=regex,
                )

            elif to_replace is None:
                if not (
                    is_re_compilable(regex)
                    or is_list_like(regex)
                    or is_dict_like(regex)
                ):
                    raise TypeError(
                        f"'regex' must be a string or a compiled regular expression "
                        f"or a list or dict of strings or regular expressions, "
                        f"you passed a {repr(type(regex).__name__)}"
                    )
                return self.replace(
                    regex, value, inplace=inplace, limit=limit, regex=True
                )
            else:

                # dest iterable dict-like
                if is_dict_like(value):  # NA -> {'A' : 0, 'B' : -1}
                    # Operate column-wise
                    if self.ndim == 1:
                        raise ValueError(
                            "Series.replace cannot use dict-value and "
                            "non-None to_replace"
                        )
                    mapping = {col: (to_replace, val) for col, val in value.items()}
                    return self._replace_columnwise(mapping, inplace, regex)

                elif not is_list_like(value):  # NA -> 0
                    new_data = self._mgr.replace(
                        to_replace=to_replace, value=value, inplace=inplace, regex=regex
                    )
                else:
                    raise TypeError(
                        f'Invalid "to_replace" type: {repr(type(to_replace).__name__)}'
                    )

        result = self._constructor(new_data)
        if inplace:
            return self._update_inplace(result)
        else:
            return result.__finalize__(self, method="replace")

    def interpolate(
        self: FrameOrSeries,
        method: str = "linear",
        axis: Axis = 0,
        limit: int | None = None,
        inplace: bool_t = False,
        limit_direction: str | None = None,
        limit_area: str | None = None,
        downcast: str | None = None,
        **kwargs,
    ) -> FrameOrSeries | None:
        """
        Fill NaN values using an interpolation method.

        Please note that only ``method='linear'`` is supported for
        DataFrame/Series with a MultiIndex.

        Parameters
        ----------
        method : str, default 'linear'
            Interpolation technique to use. One of:

            * 'linear': Ignore the index and treat the values as equally
              spaced. This is the only method supported on MultiIndexes.
            * 'time': Works on daily and higher resolution data to interpolate
              given length of interval.
            * 'index', 'values': use the actual numerical values of the index.
            * 'pad': Fill in NaNs using existing values.
            * 'nearest', 'zero', 'slinear', 'quadratic', 'cubic', 'spline',
              'barycentric', 'polynomial': Passed to
              `scipy.interpolate.interp1d`. These methods use the numerical
              values of the index.  Both 'polynomial' and 'spline' require that
              you also specify an `order` (int), e.g.
              ``df.interpolate(method='polynomial', order=5)``.
            * 'krogh', 'piecewise_polynomial', 'spline', 'pchip', 'akima',
              'cubicspline': Wrappers around the SciPy interpolation methods of
              similar names. See `Notes`.
            * 'from_derivatives': Refers to
              `scipy.interpolate.BPoly.from_derivatives` which
              replaces 'piecewise_polynomial' interpolation method in
              scipy 0.18.

        axis : {{0 or 'index', 1 or 'columns', None}}, default None
            Axis to interpolate along.
        limit : int, optional
            Maximum number of consecutive NaNs to fill. Must be greater than
            0.
        inplace : bool, default False
            Update the data in place if possible.
        limit_direction : {{'forward', 'backward', 'both'}}, Optional
            Consecutive NaNs will be filled in this direction.

            If limit is specified:
                * If 'method' is 'pad' or 'ffill', 'limit_direction' must be 'forward'.
                * If 'method' is 'backfill' or 'bfill', 'limit_direction' must be
                  'backwards'.

            If 'limit' is not specified:
                * If 'method' is 'backfill' or 'bfill', the default is 'backward'
                * else the default is 'forward'

            .. versionchanged:: 1.1.0
                raises ValueError if `limit_direction` is 'forward' or 'both' and
                    method is 'backfill' or 'bfill'.
                raises ValueError if `limit_direction` is 'backward' or 'both' and
                    method is 'pad' or 'ffill'.

        limit_area : {{`None`, 'inside', 'outside'}}, default None
            If limit is specified, consecutive NaNs will be filled with this
            restriction.

            * ``None``: No fill restriction.
            * 'inside': Only fill NaNs surrounded by valid values
              (interpolate).
            * 'outside': Only fill NaNs outside valid values (extrapolate).

        downcast : optional, 'infer' or None, defaults to None
            Downcast dtypes if possible.
        ``**kwargs`` : optional
            Keyword arguments to pass on to the interpolating function.

        Returns
        -------
        Series or DataFrame or None
            Returns the same object type as the caller, interpolated at
            some or all ``NaN`` values or None if ``inplace=True``.

        See Also
        --------
        fillna : Fill missing values using different methods.
        scipy.interpolate.Akima1DInterpolator : Piecewise cubic polynomials
            (Akima interpolator).
        scipy.interpolate.BPoly.from_derivatives : Piecewise polynomial in the
            Bernstein basis.
        scipy.interpolate.interp1d : Interpolate a 1-D function.
        scipy.interpolate.KroghInterpolator : Interpolate polynomial (Krogh
            interpolator).
        scipy.interpolate.PchipInterpolator : PCHIP 1-d monotonic cubic
            interpolation.
        scipy.interpolate.CubicSpline : Cubic spline data interpolator.

        Notes
        -----
        The 'krogh', 'piecewise_polynomial', 'spline', 'pchip' and 'akima'
        methods are wrappers around the respective SciPy implementations of
        similar names. These use the actual numerical values of the index.
        For more information on their behavior, see the
        `SciPy documentation
        <https://docs.scipy.org/doc/scipy/reference/interpolate.html#univariate-interpolation>`__
        and `SciPy tutorial
        <https://docs.scipy.org/doc/scipy/reference/tutorial/interpolate.html>`__.

        Examples
        --------
        Filling in ``NaN`` in a :class:`~pandas.Series` via linear
        interpolation.

        >>> s = pd.Series([0, 1, np.nan, 3])
        >>> s
        0    0.0
        1    1.0
        2    NaN
        3    3.0
        dtype: float64
        >>> s.interpolate()
        0    0.0
        1    1.0
        2    2.0
        3    3.0
        dtype: float64

        Filling in ``NaN`` in a Series by padding, but filling at most two
        consecutive ``NaN`` at a time.

        >>> s = pd.Series([np.nan, "single_one", np.nan,
        ...                "fill_two_more", np.nan, np.nan, np.nan,
        ...                4.71, np.nan])
        >>> s
        0              NaN
        1       single_one
        2              NaN
        3    fill_two_more
        4              NaN
        5              NaN
        6              NaN
        7             4.71
        8              NaN
        dtype: object
        >>> s.interpolate(method='pad', limit=2)
        0              NaN
        1       single_one
        2       single_one
        3    fill_two_more
        4    fill_two_more
        5    fill_two_more
        6              NaN
        7             4.71
        8             4.71
        dtype: object

        Filling in ``NaN`` in a Series via polynomial interpolation or splines:
        Both 'polynomial' and 'spline' methods require that you also specify
        an ``order`` (int).

        >>> s = pd.Series([0, 2, np.nan, 8])
        >>> s.interpolate(method='polynomial', order=2)
        0    0.000000
        1    2.000000
        2    4.666667
        3    8.000000
        dtype: float64

        Fill the DataFrame forward (that is, going down) along each column
        using linear interpolation.

        Note how the last entry in column 'a' is interpolated differently,
        because there is no entry after it to use for interpolation.
        Note how the first entry in column 'b' remains ``NaN``, because there
        is no entry before it to use for interpolation.

        >>> df = pd.DataFrame([(0.0, np.nan, -1.0, 1.0),
        ...                    (np.nan, 2.0, np.nan, np.nan),
        ...                    (2.0, 3.0, np.nan, 9.0),
        ...                    (np.nan, 4.0, -4.0, 16.0)],
        ...                   columns=list('abcd'))
        >>> df
             a    b    c     d
        0  0.0  NaN -1.0   1.0
        1  NaN  2.0  NaN   NaN
        2  2.0  3.0  NaN   9.0
        3  NaN  4.0 -4.0  16.0
        >>> df.interpolate(method='linear', limit_direction='forward', axis=0)
             a    b    c     d
        0  0.0  NaN -1.0   1.0
        1  1.0  2.0 -2.0   5.0
        2  2.0  3.0 -3.0   9.0
        3  2.0  4.0 -4.0  16.0

        Using polynomial interpolation.

        >>> df['d'].interpolate(method='polynomial', order=2)
        0     1.0
        1     4.0
        2     9.0
        3    16.0
        Name: d, dtype: float64
        """
        inplace = validate_bool_kwarg(inplace, "inplace")

        axis = self._get_axis_number(axis)

        fillna_methods = ["ffill", "bfill", "pad", "backfill"]
        should_transpose = axis == 1 and method not in fillna_methods

        obj = self.T if should_transpose else self

        if obj.empty:
            return self.copy()

        if method not in fillna_methods:
            axis = self._info_axis_number

        if isinstance(obj.index, MultiIndex) and method != "linear":
            raise ValueError(
                "Only `method=linear` interpolation is supported on MultiIndexes."
            )

        # Set `limit_direction` depending on `method`
        if limit_direction is None:
            limit_direction = (
                "backward" if method in ("backfill", "bfill") else "forward"
            )
        else:
            if method in ("pad", "ffill") and limit_direction != "forward":
                raise ValueError(
                    f"`limit_direction` must be 'forward' for method `{method}`"
                )
            if method in ("backfill", "bfill") and limit_direction != "backward":
                raise ValueError(
                    f"`limit_direction` must be 'backward' for method `{method}`"
                )

        if obj.ndim == 2 and np.all(obj.dtypes == np.dtype("object")):
            raise TypeError(
                "Cannot interpolate with all object-dtype columns "
                "in the DataFrame. Try setting at least one "
                "column to a numeric dtype."
            )

        # create/use the index
        if method == "linear":
            # prior default
            index = np.arange(len(obj.index))
            index = Index(index)
        else:
            index = obj.index
            methods = {"index", "values", "nearest", "time"}
            is_numeric_or_datetime = (
                is_numeric_dtype(index.dtype)
                or is_datetime64_any_dtype(index.dtype)
                or is_timedelta64_dtype(index.dtype)
            )
            if method not in methods and not is_numeric_or_datetime:
                raise ValueError(
                    "Index column must be numeric or datetime type when "
                    f"using {method} method other than linear. "
                    "Try setting a numeric or datetime index column before "
                    "interpolating."
                )

        if isna(index).any():
            raise NotImplementedError(
                "Interpolation with NaNs in the index "
                "has not been implemented. Try filling "
                "those NaNs before interpolating."
            )
        new_data = obj._mgr.interpolate(
            method=method,
            axis=axis,
            index=index,
            limit=limit,
            limit_direction=limit_direction,
            limit_area=limit_area,
            inplace=inplace,
            downcast=downcast,
            **kwargs,
        )

        result = self._constructor(new_data)
        if should_transpose:
            result = result.T
        if inplace:
            return self._update_inplace(result)
        else:
            return result.__finalize__(self, method="interpolate")

    # ----------------------------------------------------------------------
    # Timeseries methods Methods

    @final
    def asof(self, where, subset=None):
        """
        Return the last row(s) without any NaNs before `where`.

        The last row (for each element in `where`, if list) without any
        NaN is taken.
        In case of a :class:`~pandas.DataFrame`, the last row without NaN
        considering only the subset of columns (if not `None`)

        If there is no good value, NaN is returned for a Series or
        a Series of NaN values for a DataFrame

        Parameters
        ----------
        where : date or array-like of dates
            Date(s) before which the last row(s) are returned.
        subset : str or array-like of str, default `None`
            For DataFrame, if not `None`, only use these columns to
            check for NaNs.

        Returns
        -------
        scalar, Series, or DataFrame

            The return can be:

            * scalar : when `self` is a Series and `where` is a scalar
            * Series: when `self` is a Series and `where` is an array-like,
              or when `self` is a DataFrame and `where` is a scalar
            * DataFrame : when `self` is a DataFrame and `where` is an
              array-like

            Return scalar, Series, or DataFrame.

        See Also
        --------
        merge_asof : Perform an asof merge. Similar to left join.

        Notes
        -----
        Dates are assumed to be sorted. Raises if this is not the case.

        Examples
        --------
        A Series and a scalar `where`.

        >>> s = pd.Series([1, 2, np.nan, 4], index=[10, 20, 30, 40])
        >>> s
        10    1.0
        20    2.0
        30    NaN
        40    4.0
        dtype: float64

        >>> s.asof(20)
        2.0

        For a sequence `where`, a Series is returned. The first value is
        NaN, because the first element of `where` is before the first
        index value.

        >>> s.asof([5, 20])
        5     NaN
        20    2.0
        dtype: float64

        Missing values are not considered. The following is ``2.0``, not
        NaN, even though NaN is at the index location for ``30``.

        >>> s.asof(30)
        2.0

        Take all columns into consideration

        >>> df = pd.DataFrame({'a': [10, 20, 30, 40, 50],
        ...                    'b': [None, None, None, None, 500]},
        ...                   index=pd.DatetimeIndex(['2018-02-27 09:01:00',
        ...                                           '2018-02-27 09:02:00',
        ...                                           '2018-02-27 09:03:00',
        ...                                           '2018-02-27 09:04:00',
        ...                                           '2018-02-27 09:05:00']))
        >>> df.asof(pd.DatetimeIndex(['2018-02-27 09:03:30',
        ...                           '2018-02-27 09:04:30']))
                              a   b
        2018-02-27 09:03:30 NaN NaN
        2018-02-27 09:04:30 NaN NaN

        Take a single column into consideration

        >>> df.asof(pd.DatetimeIndex(['2018-02-27 09:03:30',
        ...                           '2018-02-27 09:04:30']),
        ...         subset=['a'])
                                 a   b
        2018-02-27 09:03:30   30.0 NaN
        2018-02-27 09:04:30   40.0 NaN
        """
        if isinstance(where, str):
            where = Timestamp(where)

        if not self.index.is_monotonic:
            raise ValueError("asof requires a sorted index")

        is_series = isinstance(self, ABCSeries)
        if is_series:
            if subset is not None:
                raise ValueError("subset is not valid for Series")
        else:
            if subset is None:
                subset = self.columns
            if not is_list_like(subset):
                subset = [subset]

        is_list = is_list_like(where)
        if not is_list:
            start = self.index[0]
            if isinstance(self.index, PeriodIndex):
                where = Period(where, freq=self.index.freq)

            if where < start:
                if not is_series:
                    return self._constructor_sliced(
                        index=self.columns, name=where, dtype=np.float64
                    )
                return np.nan

            # It's always much faster to use a *while* loop here for
            # Series than pre-computing all the NAs. However a
            # *while* loop is extremely expensive for DataFrame
            # so we later pre-compute all the NAs and use the same
            # code path whether *where* is a scalar or list.
            # See PR: https://github.com/pandas-dev/pandas/pull/14476
            if is_series:
                loc = self.index.searchsorted(where, side="right")
                if loc > 0:
                    loc -= 1

                values = self._values
                while loc > 0 and isna(values[loc]):
                    loc -= 1
                return values[loc]

        if not isinstance(where, Index):
            where = Index(where) if is_list else Index([where])

        nulls = self.isna() if is_series else self[subset].isna().any(1)
        if nulls.all():
            if is_series:
                self = cast("Series", self)
                return self._constructor(np.nan, index=where, name=self.name)
            elif is_list:
                self = cast("DataFrame", self)
                return self._constructor(np.nan, index=where, columns=self.columns)
            else:
                self = cast("DataFrame", self)
                return self._constructor_sliced(
                    np.nan, index=self.columns, name=where[0]
                )

        locs = self.index.asof_locs(where, ~(nulls._values))

        # mask the missing
        missing = locs == -1
        data = self.take(locs)
        data.index = where
        data.loc[missing] = np.nan
        return data if is_list else data.iloc[-1]

    # ----------------------------------------------------------------------
    # Action Methods

    @doc(klass=_shared_doc_kwargs["klass"])
    def isna(self: FrameOrSeries) -> FrameOrSeries:
        """
        Detect missing values.

        Return a boolean same-sized object indicating if the values are NA.
        NA values, such as None or :attr:`numpy.NaN`, gets mapped to True
        values.
        Everything else gets mapped to False values. Characters such as empty
        strings ``''`` or :attr:`numpy.inf` are not considered NA values
        (unless you set ``pandas.options.mode.use_inf_as_na = True``).

        Returns
        -------
        {klass}
            Mask of bool values for each element in {klass} that
            indicates whether an element is an NA value.

        See Also
        --------
        {klass}.isnull : Alias of isna.
        {klass}.notna : Boolean inverse of isna.
        {klass}.dropna : Omit axes labels with missing values.
        isna : Top-level isna.

        Examples
        --------
        Show which entries in a DataFrame are NA.

        >>> df = pd.DataFrame(dict(age=[5, 6, np.NaN],
        ...                    born=[pd.NaT, pd.Timestamp('1939-05-27'),
        ...                          pd.Timestamp('1940-04-25')],
        ...                    name=['Alfred', 'Batman', ''],
        ...                    toy=[None, 'Batmobile', 'Joker']))
        >>> df
           age       born    name        toy
        0  5.0        NaT  Alfred       None
        1  6.0 1939-05-27  Batman  Batmobile
        2  NaN 1940-04-25              Joker

        >>> df.isna()
             age   born   name    toy
        0  False   True  False   True
        1  False  False  False  False
        2   True  False  False  False

        Show which entries in a Series are NA.

        >>> ser = pd.Series([5, 6, np.NaN])
        >>> ser
        0    5.0
        1    6.0
        2    NaN
        dtype: float64

        >>> ser.isna()
        0    False
        1    False
        2     True
        dtype: bool
        """
        return isna(self).__finalize__(self, method="isna")

    @doc(isna, klass=_shared_doc_kwargs["klass"])
    def isnull(self: FrameOrSeries) -> FrameOrSeries:
        return isna(self).__finalize__(self, method="isnull")

    @doc(klass=_shared_doc_kwargs["klass"])
    def notna(self: FrameOrSeries) -> FrameOrSeries:
        """
        Detect existing (non-missing) values.

        Return a boolean same-sized object indicating if the values are not NA.
        Non-missing values get mapped to True. Characters such as empty
        strings ``''`` or :attr:`numpy.inf` are not considered NA values
        (unless you set ``pandas.options.mode.use_inf_as_na = True``).
        NA values, such as None or :attr:`numpy.NaN`, get mapped to False
        values.

        Returns
        -------
        {klass}
            Mask of bool values for each element in {klass} that
            indicates whether an element is not an NA value.

        See Also
        --------
        {klass}.notnull : Alias of notna.
        {klass}.isna : Boolean inverse of notna.
        {klass}.dropna : Omit axes labels with missing values.
        notna : Top-level notna.

        Examples
        --------
        Show which entries in a DataFrame are not NA.

        >>> df = pd.DataFrame(dict(age=[5, 6, np.NaN],
        ...                    born=[pd.NaT, pd.Timestamp('1939-05-27'),
        ...                          pd.Timestamp('1940-04-25')],
        ...                    name=['Alfred', 'Batman', ''],
        ...                    toy=[None, 'Batmobile', 'Joker']))
        >>> df
           age       born    name        toy
        0  5.0        NaT  Alfred       None
        1  6.0 1939-05-27  Batman  Batmobile
        2  NaN 1940-04-25              Joker

        >>> df.notna()
             age   born  name    toy
        0   True  False  True  False
        1   True   True  True   True
        2  False   True  True   True

        Show which entries in a Series are not NA.

        >>> ser = pd.Series([5, 6, np.NaN])
        >>> ser
        0    5.0
        1    6.0
        2    NaN
        dtype: float64

        >>> ser.notna()
        0     True
        1     True
        2    False
        dtype: bool
        """
        return notna(self).__finalize__(self, method="notna")

    @doc(notna, klass=_shared_doc_kwargs["klass"])
    def notnull(self: FrameOrSeries) -> FrameOrSeries:
        return notna(self).__finalize__(self, method="notnull")

    @final
    def _clip_with_scalar(self, lower, upper, inplace: bool_t = False):
        if (lower is not None and np.any(isna(lower))) or (
            upper is not None and np.any(isna(upper))
        ):
            raise ValueError("Cannot use an NA value as a clip threshold")

        result = self
        mask = isna(self._values)

        with np.errstate(all="ignore"):
            if upper is not None:
                subset = self <= upper
                result = result.where(subset, upper, axis=None, inplace=False)
            if lower is not None:
                subset = self >= lower
                result = result.where(subset, lower, axis=None, inplace=False)

        if np.any(mask):
            result[mask] = np.nan

        if inplace:
            return self._update_inplace(result)
        else:
            return result

    @final
    def _clip_with_one_bound(self, threshold, method, axis, inplace):

        if axis is not None:
            axis = self._get_axis_number(axis)

        # method is self.le for upper bound and self.ge for lower bound
        if is_scalar(threshold) and is_number(threshold):
            if method.__name__ == "le":
                return self._clip_with_scalar(None, threshold, inplace=inplace)
            return self._clip_with_scalar(threshold, None, inplace=inplace)

        # GH #15390
        # In order for where method to work, the threshold must
        # be transformed to NDFrame from other array like structure.
        if (not isinstance(threshold, ABCSeries)) and is_list_like(threshold):
            if isinstance(self, ABCSeries):
                threshold = self._constructor(threshold, index=self.index)
            else:
                threshold = align_method_FRAME(self, threshold, axis, flex=None)[1]

        # GH 40420
        # Treat missing thresholds as no bounds, not clipping the values
        if is_list_like(threshold):
            fill_value = np.inf if method.__name__ == "le" else -np.inf
            threshold_inf = threshold.fillna(fill_value)
        else:
            threshold_inf = threshold

        subset = method(threshold_inf, axis=axis) | isna(self)

        # GH 40420
        return self.where(subset, threshold, axis=axis, inplace=inplace)

    def clip(
        self: FrameOrSeries,
        lower=None,
        upper=None,
        axis: Axis | None = None,
        inplace: bool_t = False,
        *args,
        **kwargs,
    ) -> FrameOrSeries | None:
        """
        Trim values at input threshold(s).

        Assigns values outside boundary to boundary values. Thresholds
        can be singular values or array like, and in the latter case
        the clipping is performed element-wise in the specified axis.

        Parameters
        ----------
        lower : float or array-like, default None
            Minimum threshold value. All values below this
            threshold will be set to it. A missing
            threshold (e.g `NA`) will not clip the value.
        upper : float or array-like, default None
            Maximum threshold value. All values above this
            threshold will be set to it. A missing
            threshold (e.g `NA`) will not clip the value.
        axis : int or str axis name, optional
            Align object with lower and upper along the given axis.
        inplace : bool, default False
            Whether to perform the operation in place on the data.
        *args, **kwargs
            Additional keywords have no effect but might be accepted
            for compatibility with numpy.

        Returns
        -------
        Series or DataFrame or None
            Same type as calling object with the values outside the
            clip boundaries replaced or None if ``inplace=True``.

        See Also
        --------
        Series.clip : Trim values at input threshold in series.
        DataFrame.clip : Trim values at input threshold in dataframe.
        numpy.clip : Clip (limit) the values in an array.

        Examples
        --------
        >>> data = {'col_0': [9, -3, 0, -1, 5], 'col_1': [-2, -7, 6, 8, -5]}
        >>> df = pd.DataFrame(data)
        >>> df
           col_0  col_1
        0      9     -2
        1     -3     -7
        2      0      6
        3     -1      8
        4      5     -5

        Clips per column using lower and upper thresholds:

        >>> df.clip(-4, 6)
           col_0  col_1
        0      6     -2
        1     -3     -4
        2      0      6
        3     -1      6
        4      5     -4

        Clips using specific lower and upper thresholds per column element:

        >>> t = pd.Series([2, -4, -1, 6, 3])
        >>> t
        0    2
        1   -4
        2   -1
        3    6
        4    3
        dtype: int64

        >>> df.clip(t, t + 4, axis=0)
           col_0  col_1
        0      6      2
        1     -3     -4
        2      0      3
        3      6      8
        4      5      3

        Clips using specific lower threshold per column element, with missing values:

        >>> t = pd.Series([2, -4, np.NaN, 6, 3])
        >>> t
        0    2.0
        1   -4.0
        2    NaN
        3    6.0
        4    3.0
        dtype: float64

        >>> df.clip(t, axis=0)
        col_0  col_1
        0      9      2
        1     -3     -4
        2      0      6
        3      6      8
        4      5      3
        """
        inplace = validate_bool_kwarg(inplace, "inplace")

        axis = nv.validate_clip_with_axis(axis, args, kwargs)
        if axis is not None:
            axis = self._get_axis_number(axis)

        # GH 17276
        # numpy doesn't like NaN as a clip value
        # so ignore
        # GH 19992
        # numpy doesn't drop a list-like bound containing NaN
        isna_lower = isna(lower)
        if not is_list_like(lower):
            if np.any(isna_lower):
                lower = None
        elif np.all(isna_lower):
            lower = None
        isna_upper = isna(upper)
        if not is_list_like(upper):
            if np.any(isna_upper):
                upper = None
        elif np.all(isna_upper):
            upper = None

        # GH 2747 (arguments were reversed)
        if (
            lower is not None
            and upper is not None
            and is_scalar(lower)
            and is_scalar(upper)
        ):
            lower, upper = min(lower, upper), max(lower, upper)

        # fast-path for scalars
        if (lower is None or (is_scalar(lower) and is_number(lower))) and (
            upper is None or (is_scalar(upper) and is_number(upper))
        ):
            return self._clip_with_scalar(lower, upper, inplace=inplace)

        result = self
        if lower is not None:
            result = result._clip_with_one_bound(
                lower, method=self.ge, axis=axis, inplace=inplace
            )
        if upper is not None:
            if inplace:
                result = self
            result = result._clip_with_one_bound(
                upper, method=self.le, axis=axis, inplace=inplace
            )

        return result

    @doc(**_shared_doc_kwargs)
    def asfreq(
        self: FrameOrSeries,
        freq,
        method=None,
        how: str | None = None,
        normalize: bool_t = False,
        fill_value=None,
    ) -> FrameOrSeries:
        """
        Convert time series to specified frequency.

        Returns the original data conformed to a new index with the specified
        frequency.

        If the index of this {klass} is a :class:`~pandas.PeriodIndex`, the new index
        is the result of transforming the original index with
        :meth:`PeriodIndex.asfreq <pandas.PeriodIndex.asfreq>` (so the original index
        will map one-to-one to the new index).

        Otherwise, the new index will be equivalent to ``pd.date_range(start, end,
        freq=freq)`` where ``start`` and ``end`` are, respectively, the first and
        last entries in the original index (see :func:`pandas.date_range`). The
        values corresponding to any timesteps in the new index which were not present
        in the original index will be null (``NaN``), unless a method for filling
        such unknowns is provided (see the ``method`` parameter below).

        The :meth:`resample` method is more appropriate if an operation on each group of
        timesteps (such as an aggregate) is necessary to represent the data at the new
        frequency.

        Parameters
        ----------
        freq : DateOffset or str
            Frequency DateOffset or string.
        method : {{'backfill'/'bfill', 'pad'/'ffill'}}, default None
            Method to use for filling holes in reindexed Series (note this
            does not fill NaNs that already were present):

            * 'pad' / 'ffill': propagate last valid observation forward to next
              valid
            * 'backfill' / 'bfill': use NEXT valid observation to fill.
        how : {{'start', 'end'}}, default end
            For PeriodIndex only (see PeriodIndex.asfreq).
        normalize : bool, default False
            Whether to reset output index to midnight.
        fill_value : scalar, optional
            Value to use for missing values, applied during upsampling (note
            this does not fill NaNs that already were present).

        Returns
        -------
        {klass}
            {klass} object reindexed to the specified frequency.

        See Also
        --------
        reindex : Conform DataFrame to new index with optional filling logic.

        Notes
        -----
        To learn more about the frequency strings, please see `this link
        <https://pandas.pydata.org/pandas-docs/stable/user_guide/timeseries.html#offset-aliases>`__.

        Examples
        --------
        Start by creating a series with 4 one minute timestamps.

        >>> index = pd.date_range('1/1/2000', periods=4, freq='T')
        >>> series = pd.Series([0.0, None, 2.0, 3.0], index=index)
        >>> df = pd.DataFrame({{'s': series}})
        >>> df
                               s
        2000-01-01 00:00:00    0.0
        2000-01-01 00:01:00    NaN
        2000-01-01 00:02:00    2.0
        2000-01-01 00:03:00    3.0

        Upsample the series into 30 second bins.

        >>> df.asfreq(freq='30S')
                               s
        2000-01-01 00:00:00    0.0
        2000-01-01 00:00:30    NaN
        2000-01-01 00:01:00    NaN
        2000-01-01 00:01:30    NaN
        2000-01-01 00:02:00    2.0
        2000-01-01 00:02:30    NaN
        2000-01-01 00:03:00    3.0

        Upsample again, providing a ``fill value``.

        >>> df.asfreq(freq='30S', fill_value=9.0)
                               s
        2000-01-01 00:00:00    0.0
        2000-01-01 00:00:30    9.0
        2000-01-01 00:01:00    NaN
        2000-01-01 00:01:30    9.0
        2000-01-01 00:02:00    2.0
        2000-01-01 00:02:30    9.0
        2000-01-01 00:03:00    3.0

        Upsample again, providing a ``method``.

        >>> df.asfreq(freq='30S', method='bfill')
                               s
        2000-01-01 00:00:00    0.0
        2000-01-01 00:00:30    NaN
        2000-01-01 00:01:00    NaN
        2000-01-01 00:01:30    2.0
        2000-01-01 00:02:00    2.0
        2000-01-01 00:02:30    3.0
        2000-01-01 00:03:00    3.0
        """
        from pandas.core.resample import asfreq

        return asfreq(
            self,
            freq,
            method=method,
            how=how,
            normalize=normalize,
            fill_value=fill_value,
        )

    @final
    def at_time(
        self: FrameOrSeries, time, asof: bool_t = False, axis=None
    ) -> FrameOrSeries:
        """
        Select values at particular time of day (e.g., 9:30AM).

        Parameters
        ----------
        time : datetime.time or str
        axis : {0 or 'index', 1 or 'columns'}, default 0

        Returns
        -------
        Series or DataFrame

        Raises
        ------
        TypeError
            If the index is not  a :class:`DatetimeIndex`

        See Also
        --------
        between_time : Select values between particular times of the day.
        first : Select initial periods of time series based on a date offset.
        last : Select final periods of time series based on a date offset.
        DatetimeIndex.indexer_at_time : Get just the index locations for
            values at particular time of the day.

        Examples
        --------
        >>> i = pd.date_range('2018-04-09', periods=4, freq='12H')
        >>> ts = pd.DataFrame({'A': [1, 2, 3, 4]}, index=i)
        >>> ts
                             A
        2018-04-09 00:00:00  1
        2018-04-09 12:00:00  2
        2018-04-10 00:00:00  3
        2018-04-10 12:00:00  4

        >>> ts.at_time('12:00')
                             A
        2018-04-09 12:00:00  2
        2018-04-10 12:00:00  4
        """
        if axis is None:
            axis = self._stat_axis_number
        axis = self._get_axis_number(axis)

        index = self._get_axis(axis)

        if not isinstance(index, DatetimeIndex):
            raise TypeError("Index must be DatetimeIndex")

        indexer = index.indexer_at_time(time, asof=asof)
        return self._take_with_is_copy(indexer, axis=axis)

    @final
    def between_time(
        self: FrameOrSeries,
        start_time,
        end_time,
        include_start: bool_t = True,
        include_end: bool_t = True,
        axis=None,
    ) -> FrameOrSeries:
        """
        Select values between particular times of the day (e.g., 9:00-9:30 AM).

        By setting ``start_time`` to be later than ``end_time``,
        you can get the times that are *not* between the two times.

        Parameters
        ----------
        start_time : datetime.time or str
            Initial time as a time filter limit.
        end_time : datetime.time or str
            End time as a time filter limit.
        include_start : bool, default True
            Whether the start time needs to be included in the result.
        include_end : bool, default True
            Whether the end time needs to be included in the result.
        axis : {0 or 'index', 1 or 'columns'}, default 0
            Determine range time on index or columns value.

        Returns
        -------
        Series or DataFrame
            Data from the original object filtered to the specified dates range.

        Raises
        ------
        TypeError
            If the index is not  a :class:`DatetimeIndex`

        See Also
        --------
        at_time : Select values at a particular time of the day.
        first : Select initial periods of time series based on a date offset.
        last : Select final periods of time series based on a date offset.
        DatetimeIndex.indexer_between_time : Get just the index locations for
            values between particular times of the day.

        Examples
        --------
        >>> i = pd.date_range('2018-04-09', periods=4, freq='1D20min')
        >>> ts = pd.DataFrame({'A': [1, 2, 3, 4]}, index=i)
        >>> ts
                             A
        2018-04-09 00:00:00  1
        2018-04-10 00:20:00  2
        2018-04-11 00:40:00  3
        2018-04-12 01:00:00  4

        >>> ts.between_time('0:15', '0:45')
                             A
        2018-04-10 00:20:00  2
        2018-04-11 00:40:00  3

        You get the times that are *not* between two times by setting
        ``start_time`` later than ``end_time``:

        >>> ts.between_time('0:45', '0:15')
                             A
        2018-04-09 00:00:00  1
        2018-04-12 01:00:00  4
        """
        if axis is None:
            axis = self._stat_axis_number
        axis = self._get_axis_number(axis)

        index = self._get_axis(axis)
        if not isinstance(index, DatetimeIndex):
            raise TypeError("Index must be DatetimeIndex")

        indexer = index.indexer_between_time(
            start_time, end_time, include_start=include_start, include_end=include_end
        )
        return self._take_with_is_copy(indexer, axis=axis)

    @doc(**_shared_doc_kwargs)
    def resample(
        self,
        rule,
        axis=0,
        closed: str | None = None,
        label: str | None = None,
        convention: str = "start",
        kind: str | None = None,
        loffset=None,
        base: int | None = None,
        on=None,
        level=None,
        origin: str | TimestampConvertibleTypes = "start_day",
        offset: TimedeltaConvertibleTypes | None = None,
    ) -> Resampler:
        """
        Resample time-series data.

        Convenience method for frequency conversion and resampling of time series.
        The object must have a datetime-like index (`DatetimeIndex`, `PeriodIndex`,
        or `TimedeltaIndex`), or the caller must pass the label of a datetime-like
        series/index to the ``on``/``level`` keyword parameter.

        Parameters
        ----------
        rule : DateOffset, Timedelta or str
            The offset string or object representing target conversion.
        axis : {{0 or 'index', 1 or 'columns'}}, default 0
            Which axis to use for up- or down-sampling. For `Series` this
            will default to 0, i.e. along the rows. Must be
            `DatetimeIndex`, `TimedeltaIndex` or `PeriodIndex`.
        closed : {{'right', 'left'}}, default None
            Which side of bin interval is closed. The default is 'left'
            for all frequency offsets except for 'M', 'A', 'Q', 'BM',
            'BA', 'BQ', and 'W' which all have a default of 'right'.
        label : {{'right', 'left'}}, default None
            Which bin edge label to label bucket with. The default is 'left'
            for all frequency offsets except for 'M', 'A', 'Q', 'BM',
            'BA', 'BQ', and 'W' which all have a default of 'right'.
        convention : {{'start', 'end', 's', 'e'}}, default 'start'
            For `PeriodIndex` only, controls whether to use the start or
            end of `rule`.
        kind : {{'timestamp', 'period'}}, optional, default None
            Pass 'timestamp' to convert the resulting index to a
            `DateTimeIndex` or 'period' to convert it to a `PeriodIndex`.
            By default the input representation is retained.
        loffset : timedelta, default None
            Adjust the resampled time labels.

            .. deprecated:: 1.1.0
                You should add the loffset to the `df.index` after the resample.
                See below.

        base : int, default 0
            For frequencies that evenly subdivide 1 day, the "origin" of the
            aggregated intervals. For example, for '5min' frequency, base could
            range from 0 through 4. Defaults to 0.

            .. deprecated:: 1.1.0
                The new arguments that you should use are 'offset' or 'origin'.

        on : str, optional
            For a DataFrame, column to use instead of index for resampling.
            Column must be datetime-like.
        level : str or int, optional
            For a MultiIndex, level (name or number) to use for
            resampling. `level` must be datetime-like.
        origin : {{'epoch', 'start', 'start_day', 'end', 'end_day'}}, Timestamp
            or str, default 'start_day'
            The timestamp on which to adjust the grouping. The timezone of origin
            must match the timezone of the index.
            If a timestamp is not used, these values are also supported:

            - 'epoch': `origin` is 1970-01-01
            - 'start': `origin` is the first value of the timeseries
            - 'start_day': `origin` is the first day at midnight of the timeseries

            .. versionadded:: 1.1.0

            - 'end': `origin` is the last value of the timeseries
            - 'end_day': `origin` is the ceiling midnight of the last day

            .. versionadded:: 1.3.0

        offset : Timedelta or str, default is None
            An offset timedelta added to the origin.

            .. versionadded:: 1.1.0

        Returns
        -------
        pandas.core.Resampler
            :class:`~pandas.core.Resampler` object.

        See Also
        --------
        Series.resample : Resample a Series.
        DataFrame.resample : Resample a DataFrame.
        groupby : Group {klass} by mapping, function, label, or list of labels.
        asfreq : Reindex a {klass} with the given frequency without grouping.

        Notes
        -----
        See the `user guide
        <https://pandas.pydata.org/pandas-docs/stable/user_guide/timeseries.html#resampling>`__
        for more.

        To learn more about the offset strings, please see `this link
        <https://pandas.pydata.org/pandas-docs/stable/user_guide/timeseries.html#dateoffset-objects>`__.

        Examples
        --------
        Start by creating a series with 9 one minute timestamps.

        >>> index = pd.date_range('1/1/2000', periods=9, freq='T')
        >>> series = pd.Series(range(9), index=index)
        >>> series
        2000-01-01 00:00:00    0
        2000-01-01 00:01:00    1
        2000-01-01 00:02:00    2
        2000-01-01 00:03:00    3
        2000-01-01 00:04:00    4
        2000-01-01 00:05:00    5
        2000-01-01 00:06:00    6
        2000-01-01 00:07:00    7
        2000-01-01 00:08:00    8
        Freq: T, dtype: int64

        Downsample the series into 3 minute bins and sum the values
        of the timestamps falling into a bin.

        >>> series.resample('3T').sum()
        2000-01-01 00:00:00     3
        2000-01-01 00:03:00    12
        2000-01-01 00:06:00    21
        Freq: 3T, dtype: int64

        Downsample the series into 3 minute bins as above, but label each
        bin using the right edge instead of the left. Please note that the
        value in the bucket used as the label is not included in the bucket,
        which it labels. For example, in the original series the
        bucket ``2000-01-01 00:03:00`` contains the value 3, but the summed
        value in the resampled bucket with the label ``2000-01-01 00:03:00``
        does not include 3 (if it did, the summed value would be 6, not 3).
        To include this value close the right side of the bin interval as
        illustrated in the example below this one.

        >>> series.resample('3T', label='right').sum()
        2000-01-01 00:03:00     3
        2000-01-01 00:06:00    12
        2000-01-01 00:09:00    21
        Freq: 3T, dtype: int64

        Downsample the series into 3 minute bins as above, but close the right
        side of the bin interval.

        >>> series.resample('3T', label='right', closed='right').sum()
        2000-01-01 00:00:00     0
        2000-01-01 00:03:00     6
        2000-01-01 00:06:00    15
        2000-01-01 00:09:00    15
        Freq: 3T, dtype: int64

        Upsample the series into 30 second bins.

        >>> series.resample('30S').asfreq()[0:5]   # Select first 5 rows
        2000-01-01 00:00:00   0.0
        2000-01-01 00:00:30   NaN
        2000-01-01 00:01:00   1.0
        2000-01-01 00:01:30   NaN
        2000-01-01 00:02:00   2.0
        Freq: 30S, dtype: float64

        Upsample the series into 30 second bins and fill the ``NaN``
        values using the ``pad`` method.

        >>> series.resample('30S').pad()[0:5]
        2000-01-01 00:00:00    0
        2000-01-01 00:00:30    0
        2000-01-01 00:01:00    1
        2000-01-01 00:01:30    1
        2000-01-01 00:02:00    2
        Freq: 30S, dtype: int64

        Upsample the series into 30 second bins and fill the
        ``NaN`` values using the ``bfill`` method.

        >>> series.resample('30S').bfill()[0:5]
        2000-01-01 00:00:00    0
        2000-01-01 00:00:30    1
        2000-01-01 00:01:00    1
        2000-01-01 00:01:30    2
        2000-01-01 00:02:00    2
        Freq: 30S, dtype: int64

        Pass a custom function via ``apply``

        >>> def custom_resampler(arraylike):
        ...     return np.sum(arraylike) + 5
        ...
        >>> series.resample('3T').apply(custom_resampler)
        2000-01-01 00:00:00     8
        2000-01-01 00:03:00    17
        2000-01-01 00:06:00    26
        Freq: 3T, dtype: int64

        For a Series with a PeriodIndex, the keyword `convention` can be
        used to control whether to use the start or end of `rule`.

        Resample a year by quarter using 'start' `convention`. Values are
        assigned to the first quarter of the period.

        >>> s = pd.Series([1, 2], index=pd.period_range('2012-01-01',
        ...                                             freq='A',
        ...                                             periods=2))
        >>> s
        2012    1
        2013    2
        Freq: A-DEC, dtype: int64
        >>> s.resample('Q', convention='start').asfreq()
        2012Q1    1.0
        2012Q2    NaN
        2012Q3    NaN
        2012Q4    NaN
        2013Q1    2.0
        2013Q2    NaN
        2013Q3    NaN
        2013Q4    NaN
        Freq: Q-DEC, dtype: float64

        Resample quarters by month using 'end' `convention`. Values are
        assigned to the last month of the period.

        >>> q = pd.Series([1, 2, 3, 4], index=pd.period_range('2018-01-01',
        ...                                                   freq='Q',
        ...                                                   periods=4))
        >>> q
        2018Q1    1
        2018Q2    2
        2018Q3    3
        2018Q4    4
        Freq: Q-DEC, dtype: int64
        >>> q.resample('M', convention='end').asfreq()
        2018-03    1.0
        2018-04    NaN
        2018-05    NaN
        2018-06    2.0
        2018-07    NaN
        2018-08    NaN
        2018-09    3.0
        2018-10    NaN
        2018-11    NaN
        2018-12    4.0
        Freq: M, dtype: float64

        For DataFrame objects, the keyword `on` can be used to specify the
        column instead of the index for resampling.

        >>> d = {{'price': [10, 11, 9, 13, 14, 18, 17, 19],
        ...      'volume': [50, 60, 40, 100, 50, 100, 40, 50]}}
        >>> df = pd.DataFrame(d)
        >>> df['week_starting'] = pd.date_range('01/01/2018',
        ...                                     periods=8,
        ...                                     freq='W')
        >>> df
           price  volume week_starting
        0     10      50    2018-01-07
        1     11      60    2018-01-14
        2      9      40    2018-01-21
        3     13     100    2018-01-28
        4     14      50    2018-02-04
        5     18     100    2018-02-11
        6     17      40    2018-02-18
        7     19      50    2018-02-25
        >>> df.resample('M', on='week_starting').mean()
                       price  volume
        week_starting
        2018-01-31     10.75    62.5
        2018-02-28     17.00    60.0

        For a DataFrame with MultiIndex, the keyword `level` can be used to
        specify on which level the resampling needs to take place.

        >>> days = pd.date_range('1/1/2000', periods=4, freq='D')
        >>> d2 = {{'price': [10, 11, 9, 13, 14, 18, 17, 19],
        ...       'volume': [50, 60, 40, 100, 50, 100, 40, 50]}}
        >>> df2 = pd.DataFrame(
        ...     d2,
        ...     index=pd.MultiIndex.from_product(
        ...         [days, ['morning', 'afternoon']]
        ...     )
        ... )
        >>> df2
                              price  volume
        2000-01-01 morning       10      50
                   afternoon     11      60
        2000-01-02 morning        9      40
                   afternoon     13     100
        2000-01-03 morning       14      50
                   afternoon     18     100
        2000-01-04 morning       17      40
                   afternoon     19      50
        >>> df2.resample('D', level=0).sum()
                    price  volume
        2000-01-01     21     110
        2000-01-02     22     140
        2000-01-03     32     150
        2000-01-04     36      90

        If you want to adjust the start of the bins based on a fixed timestamp:

        >>> start, end = '2000-10-01 23:30:00', '2000-10-02 00:30:00'
        >>> rng = pd.date_range(start, end, freq='7min')
        >>> ts = pd.Series(np.arange(len(rng)) * 3, index=rng)
        >>> ts
        2000-10-01 23:30:00     0
        2000-10-01 23:37:00     3
        2000-10-01 23:44:00     6
        2000-10-01 23:51:00     9
        2000-10-01 23:58:00    12
        2000-10-02 00:05:00    15
        2000-10-02 00:12:00    18
        2000-10-02 00:19:00    21
        2000-10-02 00:26:00    24
        Freq: 7T, dtype: int64

        >>> ts.resample('17min').sum()
        2000-10-01 23:14:00     0
        2000-10-01 23:31:00     9
        2000-10-01 23:48:00    21
        2000-10-02 00:05:00    54
        2000-10-02 00:22:00    24
        Freq: 17T, dtype: int64

        >>> ts.resample('17min', origin='epoch').sum()
        2000-10-01 23:18:00     0
        2000-10-01 23:35:00    18
        2000-10-01 23:52:00    27
        2000-10-02 00:09:00    39
        2000-10-02 00:26:00    24
        Freq: 17T, dtype: int64

        >>> ts.resample('17min', origin='2000-01-01').sum()
        2000-10-01 23:24:00     3
        2000-10-01 23:41:00    15
        2000-10-01 23:58:00    45
        2000-10-02 00:15:00    45
        Freq: 17T, dtype: int64

        If you want to adjust the start of the bins with an `offset` Timedelta, the two
        following lines are equivalent:

        >>> ts.resample('17min', origin='start').sum()
        2000-10-01 23:30:00     9
        2000-10-01 23:47:00    21
        2000-10-02 00:04:00    54
        2000-10-02 00:21:00    24
        Freq: 17T, dtype: int64

        >>> ts.resample('17min', offset='23h30min').sum()
        2000-10-01 23:30:00     9
        2000-10-01 23:47:00    21
        2000-10-02 00:04:00    54
        2000-10-02 00:21:00    24
        Freq: 17T, dtype: int64

        If you want to take the largest Timestamp as the end of the bins:

        >>> ts.resample('17min', origin='end').sum()
        2000-10-01 23:35:00     0
        2000-10-01 23:52:00    18
        2000-10-02 00:09:00    27
        2000-10-02 00:26:00    63
        Freq: 17T, dtype: int64

        In contrast with the `start_day`, you can use `end_day` to take the ceiling
        midnight of the largest Timestamp as the end of the bins and drop the bins
        not containing data:

        >>> ts.resample('17min', origin='end_day').sum()
        2000-10-01 23:38:00     3
        2000-10-01 23:55:00    15
        2000-10-02 00:12:00    45
        2000-10-02 00:29:00    45
        Freq: 17T, dtype: int64

        To replace the use of the deprecated `base` argument, you can now use `offset`,
        in this example it is equivalent to have `base=2`:

        >>> ts.resample('17min', offset='2min').sum()
        2000-10-01 23:16:00     0
        2000-10-01 23:33:00     9
        2000-10-01 23:50:00    36
        2000-10-02 00:07:00    39
        2000-10-02 00:24:00    24
        Freq: 17T, dtype: int64

        To replace the use of the deprecated `loffset` argument:

        >>> from pandas.tseries.frequencies import to_offset
        >>> loffset = '19min'
        >>> ts_out = ts.resample('17min').sum()
        >>> ts_out.index = ts_out.index + to_offset(loffset)
        >>> ts_out
        2000-10-01 23:33:00     0
        2000-10-01 23:50:00     9
        2000-10-02 00:07:00    21
        2000-10-02 00:24:00    54
        2000-10-02 00:41:00    24
        Freq: 17T, dtype: int64
        """
        from pandas.core.resample import get_resampler

        axis = self._get_axis_number(axis)
        return get_resampler(
            self,
            freq=rule,
            label=label,
            closed=closed,
            axis=axis,
            kind=kind,
            loffset=loffset,
            convention=convention,
            base=base,
            key=on,
            level=level,
            origin=origin,
            offset=offset,
        )

    @final
    def first(self: FrameOrSeries, offset) -> FrameOrSeries:
        """
        Select initial periods of time series data based on a date offset.

        When having a DataFrame with dates as index, this function can
        select the first few rows based on a date offset.

        Parameters
        ----------
        offset : str, DateOffset or dateutil.relativedelta
            The offset length of the data that will be selected. For instance,
            '1M' will display all the rows having their index within the first month.

        Returns
        -------
        Series or DataFrame
            A subset of the caller.

        Raises
        ------
        TypeError
            If the index is not  a :class:`DatetimeIndex`

        See Also
        --------
        last : Select final periods of time series based on a date offset.
        at_time : Select values at a particular time of the day.
        between_time : Select values between particular times of the day.

        Examples
        --------
        >>> i = pd.date_range('2018-04-09', periods=4, freq='2D')
        >>> ts = pd.DataFrame({'A': [1, 2, 3, 4]}, index=i)
        >>> ts
                    A
        2018-04-09  1
        2018-04-11  2
        2018-04-13  3
        2018-04-15  4

        Get the rows for the first 3 days:

        >>> ts.first('3D')
                    A
        2018-04-09  1
        2018-04-11  2

        Notice the data for 3 first calendar days were returned, not the first
        3 days observed in the dataset, and therefore data for 2018-04-13 was
        not returned.
        """
        if not isinstance(self.index, DatetimeIndex):
            raise TypeError("'first' only supports a DatetimeIndex index")

        if len(self.index) == 0:
            return self

        offset = to_offset(offset)
        if not isinstance(offset, Tick) and offset.is_on_offset(self.index[0]):
            # GH#29623 if first value is end of period, remove offset with n = 1
            #  before adding the real offset
            end_date = end = self.index[0] - offset.base + offset
        else:
            end_date = end = self.index[0] + offset

        # Tick-like, e.g. 3 weeks
        if isinstance(offset, Tick) and end_date in self.index:
            end = self.index.searchsorted(end_date, side="left")
            return self.iloc[:end]

        return self.loc[:end]

    @final
    def last(self: FrameOrSeries, offset) -> FrameOrSeries:
        """
        Select final periods of time series data based on a date offset.

        For a DataFrame with a sorted DatetimeIndex, this function
        selects the last few rows based on a date offset.

        Parameters
        ----------
        offset : str, DateOffset, dateutil.relativedelta
            The offset length of the data that will be selected. For instance,
            '3D' will display all the rows having their index within the last 3 days.

        Returns
        -------
        Series or DataFrame
            A subset of the caller.

        Raises
        ------
        TypeError
            If the index is not  a :class:`DatetimeIndex`

        See Also
        --------
        first : Select initial periods of time series based on a date offset.
        at_time : Select values at a particular time of the day.
        between_time : Select values between particular times of the day.

        Examples
        --------
        >>> i = pd.date_range('2018-04-09', periods=4, freq='2D')
        >>> ts = pd.DataFrame({'A': [1, 2, 3, 4]}, index=i)
        >>> ts
                    A
        2018-04-09  1
        2018-04-11  2
        2018-04-13  3
        2018-04-15  4

        Get the rows for the last 3 days:

        >>> ts.last('3D')
                    A
        2018-04-13  3
        2018-04-15  4

        Notice the data for 3 last calendar days were returned, not the last
        3 observed days in the dataset, and therefore data for 2018-04-11 was
        not returned.
        """
        if not isinstance(self.index, DatetimeIndex):
            raise TypeError("'last' only supports a DatetimeIndex index")

        if len(self.index) == 0:
            return self

        offset = to_offset(offset)

        start_date = self.index[-1] - offset
        start = self.index.searchsorted(start_date, side="right")
        # error: Slice index must be an integer or None
        return self.iloc[start:]  # type: ignore[misc]

    @final
    def rank(
        self: FrameOrSeries,
        axis=0,
        method: str = "average",
        numeric_only: bool_t | None = None,
        na_option: str = "keep",
        ascending: bool_t = True,
        pct: bool_t = False,
    ) -> FrameOrSeries:
        """
        Compute numerical data ranks (1 through n) along axis.

        By default, equal values are assigned a rank that is the average of the
        ranks of those values.

        Parameters
        ----------
        axis : {0 or 'index', 1 or 'columns'}, default 0
            Index to direct ranking.
        method : {'average', 'min', 'max', 'first', 'dense'}, default 'average'
            How to rank the group of records that have the same value (i.e. ties):

            * average: average rank of the group
            * min: lowest rank in the group
            * max: highest rank in the group
            * first: ranks assigned in order they appear in the array
            * dense: like 'min', but rank always increases by 1 between groups.

        numeric_only : bool, optional
            For DataFrame objects, rank only numeric columns if set to True.
        na_option : {'keep', 'top', 'bottom'}, default 'keep'
            How to rank NaN values:

            * keep: assign NaN rank to NaN values
            * top: assign lowest rank to NaN values
            * bottom: assign highest rank to NaN values

        ascending : bool, default True
            Whether or not the elements should be ranked in ascending order.
        pct : bool, default False
            Whether or not to display the returned rankings in percentile
            form.

        Returns
        -------
        same type as caller
            Return a Series or DataFrame with data ranks as values.

        See Also
        --------
        core.groupby.GroupBy.rank : Rank of values within each group.

        Examples
        --------
        >>> df = pd.DataFrame(data={'Animal': ['cat', 'penguin', 'dog',
        ...                                    'spider', 'snake'],
        ...                         'Number_legs': [4, 2, 4, 8, np.nan]})
        >>> df
            Animal  Number_legs
        0      cat          4.0
        1  penguin          2.0
        2      dog          4.0
        3   spider          8.0
        4    snake          NaN

        The following example shows how the method behaves with the above
        parameters:

        * default_rank: this is the default behaviour obtained without using
          any parameter.
        * max_rank: setting ``method = 'max'`` the records that have the
          same values are ranked using the highest rank (e.g.: since 'cat'
          and 'dog' are both in the 2nd and 3rd position, rank 3 is assigned.)
        * NA_bottom: choosing ``na_option = 'bottom'``, if there are records
          with NaN values they are placed at the bottom of the ranking.
        * pct_rank: when setting ``pct = True``, the ranking is expressed as
          percentile rank.

        >>> df['default_rank'] = df['Number_legs'].rank()
        >>> df['max_rank'] = df['Number_legs'].rank(method='max')
        >>> df['NA_bottom'] = df['Number_legs'].rank(na_option='bottom')
        >>> df['pct_rank'] = df['Number_legs'].rank(pct=True)
        >>> df
            Animal  Number_legs  default_rank  max_rank  NA_bottom  pct_rank
        0      cat          4.0           2.5       3.0        2.5     0.625
        1  penguin          2.0           1.0       1.0        1.0     0.250
        2      dog          4.0           2.5       3.0        2.5     0.625
        3   spider          8.0           4.0       4.0        4.0     1.000
        4    snake          NaN           NaN       NaN        5.0       NaN
        """
        axis = self._get_axis_number(axis)

        if na_option not in {"keep", "top", "bottom"}:
            msg = "na_option must be one of 'keep', 'top', or 'bottom'"
            raise ValueError(msg)

        def ranker(data):
            ranks = algos.rank(
                data.values,
                axis=axis,
                method=method,
                ascending=ascending,
                na_option=na_option,
                pct=pct,
            )
            # error: Argument 1 to "NDFrame" has incompatible type "ndarray"; expected
            # "Union[ArrayManager, BlockManager]"
            ranks_obj = self._constructor(
                ranks, **data._construct_axes_dict()  # type: ignore[arg-type]
            )
            return ranks_obj.__finalize__(self, method="rank")

        # if numeric_only is None, and we can't get anything, we try with
        # numeric_only=True
        if numeric_only is None:
            try:
                return ranker(self)
            except TypeError:
                numeric_only = True

        if numeric_only:
            data = self._get_numeric_data()
        else:
            data = self

        return ranker(data)

    @doc(_shared_docs["compare"], klass=_shared_doc_kwargs["klass"])
    def compare(
        self,
        other,
        align_axis: Axis = 1,
        keep_shape: bool_t = False,
        keep_equal: bool_t = False,
    ):
        from pandas.core.reshape.concat import concat

        if type(self) is not type(other):
            cls_self, cls_other = type(self).__name__, type(other).__name__
            raise TypeError(
                f"can only compare '{cls_self}' (not '{cls_other}') with '{cls_self}'"
            )

        mask = ~((self == other) | (self.isna() & other.isna()))
        keys = ["self", "other"]

        if not keep_equal:
            self = self.where(mask)
            other = other.where(mask)

        if not keep_shape:
            if isinstance(self, ABCDataFrame):
                cmask = mask.any()
                rmask = mask.any(axis=1)
                self = self.loc[rmask, cmask]
                other = other.loc[rmask, cmask]
            else:
                self = self[mask]
                other = other[mask]

        if align_axis in (1, "columns"):  # This is needed for Series
            axis = 1
        else:
            axis = self._get_axis_number(align_axis)

        diff = concat([self, other], axis=axis, keys=keys)

        if axis >= self.ndim:
            # No need to reorganize data if stacking on new axis
            # This currently applies for stacking two Series on columns
            return diff

        ax = diff._get_axis(axis)
        ax_names = np.array(ax.names)

        # set index names to positions to avoid confusion
        ax.names = np.arange(len(ax_names))

        # bring self-other to inner level
        order = list(range(1, ax.nlevels)) + [0]
        if isinstance(diff, ABCDataFrame):
            diff = diff.reorder_levels(order, axis=axis)
        else:
            diff = diff.reorder_levels(order)

        # restore the index names in order
        diff._get_axis(axis=axis).names = ax_names[order]

        # reorder axis to keep things organized
        indices = (
            np.arange(diff.shape[axis]).reshape([2, diff.shape[axis] // 2]).T.flatten()
        )
        diff = diff.take(indices, axis=axis)

        return diff

    @doc(**_shared_doc_kwargs)
    def align(
        self,
        other,
        join="outer",
        axis=None,
        level=None,
        copy=True,
        fill_value=None,
        method=None,
        limit=None,
        fill_axis=0,
        broadcast_axis=None,
    ):
        """
        Align two objects on their axes with the specified join method.

        Join method is specified for each axis Index.

        Parameters
        ----------
        other : DataFrame or Series
        join : {{'outer', 'inner', 'left', 'right'}}, default 'outer'
        axis : allowed axis of the other object, default None
            Align on index (0), columns (1), or both (None).
        level : int or level name, default None
            Broadcast across a level, matching Index values on the
            passed MultiIndex level.
        copy : bool, default True
            Always returns new objects. If copy=False and no reindexing is
            required then original objects are returned.
        fill_value : scalar, default np.NaN
            Value to use for missing values. Defaults to NaN, but can be any
            "compatible" value.
        method : {{'backfill', 'bfill', 'pad', 'ffill', None}}, default None
            Method to use for filling holes in reindexed Series:

            - pad / ffill: propagate last valid observation forward to next valid.
            - backfill / bfill: use NEXT valid observation to fill gap.

        limit : int, default None
            If method is specified, this is the maximum number of consecutive
            NaN values to forward/backward fill. In other words, if there is
            a gap with more than this number of consecutive NaNs, it will only
            be partially filled. If method is not specified, this is the
            maximum number of entries along the entire axis where NaNs will be
            filled. Must be greater than 0 if not None.
        fill_axis : {axes_single_arg}, default 0
            Filling axis, method and limit.
        broadcast_axis : {axes_single_arg}, default None
            Broadcast values along this axis, if aligning two objects of
            different dimensions.

        Returns
        -------
        (left, right) : ({klass}, type of other)
            Aligned objects.
        """

        method = missing.clean_fill_method(method)

        if broadcast_axis == 1 and self.ndim != other.ndim:
            if isinstance(self, ABCSeries):
                # this means other is a DataFrame, and we need to broadcast
                # self
                cons = self._constructor_expanddim
                df = cons(
                    {c: self for c in other.columns}, **other._construct_axes_dict()
                )
                return df._align_frame(
                    other,
                    join=join,
                    axis=axis,
                    level=level,
                    copy=copy,
                    fill_value=fill_value,
                    method=method,
                    limit=limit,
                    fill_axis=fill_axis,
                )
            elif isinstance(other, ABCSeries):
                # this means self is a DataFrame, and we need to broadcast
                # other
                cons = other._constructor_expanddim
                df = cons(
                    {c: other for c in self.columns}, **self._construct_axes_dict()
                )
                return self._align_frame(
                    df,
                    join=join,
                    axis=axis,
                    level=level,
                    copy=copy,
                    fill_value=fill_value,
                    method=method,
                    limit=limit,
                    fill_axis=fill_axis,
                )

        if axis is not None:
            axis = self._get_axis_number(axis)
        if isinstance(other, ABCDataFrame):
            return self._align_frame(
                other,
                join=join,
                axis=axis,
                level=level,
                copy=copy,
                fill_value=fill_value,
                method=method,
                limit=limit,
                fill_axis=fill_axis,
            )
        elif isinstance(other, ABCSeries):
            return self._align_series(
                other,
                join=join,
                axis=axis,
                level=level,
                copy=copy,
                fill_value=fill_value,
                method=method,
                limit=limit,
                fill_axis=fill_axis,
            )
        else:  # pragma: no cover
            raise TypeError(f"unsupported type: {type(other)}")

    @final
    def _align_frame(
        self,
        other,
        join="outer",
        axis=None,
        level=None,
        copy: bool_t = True,
        fill_value=None,
        method=None,
        limit=None,
        fill_axis=0,
    ):
        # defaults
        join_index, join_columns = None, None
        ilidx, iridx = None, None
        clidx, cridx = None, None

        is_series = isinstance(self, ABCSeries)

        if (axis is None or axis == 0) and not self.index.equals(other.index):
            join_index, ilidx, iridx = self.index.join(
                other.index, how=join, level=level, return_indexers=True
            )

        if (
            (axis is None or axis == 1)
            and not is_series
            and not self.columns.equals(other.columns)
        ):
            join_columns, clidx, cridx = self.columns.join(
                other.columns, how=join, level=level, return_indexers=True
            )

        if is_series:
            reindexers = {0: [join_index, ilidx]}
        else:
            reindexers = {0: [join_index, ilidx], 1: [join_columns, clidx]}

        left = self._reindex_with_indexers(
            reindexers, copy=copy, fill_value=fill_value, allow_dups=True
        )
        # other must be always DataFrame
        right = other._reindex_with_indexers(
            {0: [join_index, iridx], 1: [join_columns, cridx]},
            copy=copy,
            fill_value=fill_value,
            allow_dups=True,
        )

        if method is not None:
            _left = left.fillna(method=method, axis=fill_axis, limit=limit)
            assert _left is not None  # needed for mypy
            left = _left
            right = right.fillna(method=method, axis=fill_axis, limit=limit)

        # if DatetimeIndex have different tz, convert to UTC
        left, right = _align_as_utc(left, right, join_index)

        return (
            left.__finalize__(self),
            right.__finalize__(other),
        )

    @final
    def _align_series(
        self,
        other,
        join="outer",
        axis=None,
        level=None,
        copy: bool_t = True,
        fill_value=None,
        method=None,
        limit=None,
        fill_axis=0,
    ):

        is_series = isinstance(self, ABCSeries)

        # series/series compat, other must always be a Series
        if is_series:
            if axis:
                raise ValueError("cannot align series to a series other than axis 0")

            # equal
            if self.index.equals(other.index):
                join_index, lidx, ridx = None, None, None
            else:
                join_index, lidx, ridx = self.index.join(
                    other.index, how=join, level=level, return_indexers=True
                )

            left = self._reindex_indexer(join_index, lidx, copy)
            right = other._reindex_indexer(join_index, ridx, copy)

        else:
            # one has > 1 ndim
            fdata = self._mgr
            if axis in [0, 1]:
                join_index = self.axes[axis]
                lidx, ridx = None, None
                if not join_index.equals(other.index):
                    join_index, lidx, ridx = join_index.join(
                        other.index, how=join, level=level, return_indexers=True
                    )

                if lidx is not None:
                    bm_axis = self._get_block_manager_axis(axis)
                    fdata = fdata.reindex_indexer(join_index, lidx, axis=bm_axis)

            else:
                raise ValueError("Must specify axis=0 or 1")

            if copy and fdata is self._mgr:
                fdata = fdata.copy()

            left = self._constructor(fdata)

            if ridx is None:
                right = other
            else:
                right = other.reindex(join_index, level=level)

        # fill
        fill_na = notna(fill_value) or (method is not None)
        if fill_na:
            left = left.fillna(fill_value, method=method, limit=limit, axis=fill_axis)
            right = right.fillna(fill_value, method=method, limit=limit)

        # if DatetimeIndex have different tz, convert to UTC
        if is_series or (not is_series and axis == 0):
            left, right = _align_as_utc(left, right, join_index)

        return (
            left.__finalize__(self),
            right.__finalize__(other),
        )

    @final
    def _where(
        self,
        cond,
        other=np.nan,
        inplace=False,
        axis=None,
        level=None,
        errors="raise",
    ):
        """
        Equivalent to public method `where`, except that `other` is not
        applied as a function even if callable. Used in __setitem__.
        """
        inplace = validate_bool_kwarg(inplace, "inplace")

        if axis is not None:
            axis = self._get_axis_number(axis)

        # align the cond to same shape as myself
        cond = com.apply_if_callable(cond, self)
        if isinstance(cond, NDFrame):
            cond, _ = cond.align(self, join="right", broadcast_axis=1, copy=False)
        else:
            if not hasattr(cond, "shape"):
                cond = np.asanyarray(cond)
            if cond.shape != self.shape:
                raise ValueError("Array conditional must be same shape as self")
            cond = self._constructor(cond, **self._construct_axes_dict())

        # make sure we are boolean
        fill_value = bool(inplace)
        cond = cond.fillna(fill_value)

        msg = "Boolean array expected for the condition, not {dtype}"

        if not cond.empty:
            if not isinstance(cond, ABCDataFrame):
                # This is a single-dimensional object.
                if not is_bool_dtype(cond):
                    raise ValueError(msg.format(dtype=cond.dtype))
            else:
                for dt in cond.dtypes:
                    if not is_bool_dtype(dt):
                        raise ValueError(msg.format(dtype=dt))
        else:
            # GH#21947 we have an empty DataFrame/Series, could be object-dtype
            cond = cond.astype(bool)

        cond = -cond if inplace else cond
        cond = cond.reindex(self._info_axis, axis=self._info_axis_number, copy=False)

        # try to align with other
        if isinstance(other, NDFrame):

            # align with me
            if other.ndim <= self.ndim:

                _, other = self.align(
                    other,
                    join="left",
                    axis=axis,
                    level=level,
                    fill_value=None,
                    copy=False,
                )

                # if we are NOT aligned, raise as we cannot where index
                if axis is None and not other._indexed_same(self):
                    raise InvalidIndexError

                elif other.ndim < self.ndim:
                    # TODO(EA2D): avoid object-dtype cast in EA case GH#38729
                    other = other._values
                    if axis == 0:
                        other = np.reshape(other, (-1, 1))
                    elif axis == 1:
                        other = np.reshape(other, (1, -1))

                    other = np.broadcast_to(other, self.shape)

            # slice me out of the other
            else:
                raise NotImplementedError(
                    "cannot align with a higher dimensional NDFrame"
                )

        elif not isinstance(other, (MultiIndex, NDFrame)):
            # mainly just catching Index here
            other = extract_array(other, extract_numpy=True)

        if isinstance(other, (np.ndarray, ExtensionArray)):

            if other.shape != self.shape:
                if self.ndim != 1:
                    # In the ndim == 1 case we may have
                    #  other length 1, which we treat as scalar (GH#2745, GH#4192)
                    #  or len(other) == icond.sum(), which we treat like
                    #  __setitem__ (GH#3235)
                    raise ValueError(
                        "other must be the same shape as self when an ndarray"
                    )

            # we are the same shape, so create an actual object for alignment
            else:
                # error: Argument 1 to "NDFrame" has incompatible type "ndarray";
                # expected "BlockManager"
                other = self._constructor(
                    other, **self._construct_axes_dict()  # type: ignore[arg-type]
                )

        if axis is None:
            axis = 0

        if self.ndim == getattr(other, "ndim", 0):
            align = True
        else:
            align = self._get_axis_number(axis) == 1

        if inplace:
            # we may have different type blocks come out of putmask, so
            # reconstruct the block manager

            self._check_inplace_setting(other)
            new_data = self._mgr.putmask(mask=cond, new=other, align=align)
            result = self._constructor(new_data)
            return self._update_inplace(result)

        else:
            new_data = self._mgr.where(
                other=other,
                cond=cond,
                align=align,
                errors=errors,
            )
            result = self._constructor(new_data)
            return result.__finalize__(self)

    @doc(
        klass=_shared_doc_kwargs["klass"],
        cond="True",
        cond_rev="False",
        name="where",
        name_other="mask",
    )
    def where(
        self,
        cond,
        other=np.nan,
        inplace=False,
        axis=None,
        level=None,
        errors="raise",
        try_cast=lib.no_default,
    ):
        """
        Replace values where the condition is {cond_rev}.

        Parameters
        ----------
        cond : bool {klass}, array-like, or callable
            Where `cond` is {cond}, keep the original value. Where
            {cond_rev}, replace with corresponding value from `other`.
            If `cond` is callable, it is computed on the {klass} and
            should return boolean {klass} or array. The callable must
            not change input {klass} (though pandas doesn't check it).
        other : scalar, {klass}, or callable
            Entries where `cond` is {cond_rev} are replaced with
            corresponding value from `other`.
            If other is callable, it is computed on the {klass} and
            should return scalar or {klass}. The callable must not
            change input {klass} (though pandas doesn't check it).
        inplace : bool, default False
            Whether to perform the operation in place on the data.
        axis : int, default None
            Alignment axis if needed.
        level : int, default None
            Alignment level if needed.
        errors : str, {{'raise', 'ignore'}}, default 'raise'
            Note that currently this parameter won't affect
            the results and will always coerce to a suitable dtype.

            - 'raise' : allow exceptions to be raised.
            - 'ignore' : suppress exceptions. On error return original object.

        try_cast : bool, default None
            Try to cast the result back to the input type (if possible).

            .. deprecated:: 1.3.0
                Manually cast back if necessary.

        Returns
        -------
        Same type as caller or None if ``inplace=True``.

        See Also
        --------
        :func:`DataFrame.{name_other}` : Return an object of same shape as
            self.

        Notes
        -----
        The {name} method is an application of the if-then idiom. For each
        element in the calling DataFrame, if ``cond`` is ``{cond}`` the
        element is used; otherwise the corresponding element from the DataFrame
        ``other`` is used.

        The signature for :func:`DataFrame.where` differs from
        :func:`numpy.where`. Roughly ``df1.where(m, df2)`` is equivalent to
        ``np.where(m, df1, df2)``.

        For further details and examples see the ``{name}`` documentation in
        :ref:`indexing <indexing.where_mask>`.

        Examples
        --------
        >>> s = pd.Series(range(5))
        >>> s.where(s > 0)
        0    NaN
        1    1.0
        2    2.0
        3    3.0
        4    4.0
        dtype: float64
        >>> s.mask(s > 0)
        0    0.0
        1    NaN
        2    NaN
        3    NaN
        4    NaN
        dtype: float64

        >>> s.where(s > 1, 10)
        0    10
        1    10
        2    2
        3    3
        4    4
        dtype: int64
        >>> s.mask(s > 1, 10)
        0     0
        1     1
        2    10
        3    10
        4    10
        dtype: int64

        >>> df = pd.DataFrame(np.arange(10).reshape(-1, 2), columns=['A', 'B'])
        >>> df
           A  B
        0  0  1
        1  2  3
        2  4  5
        3  6  7
        4  8  9
        >>> m = df % 3 == 0
        >>> df.where(m, -df)
           A  B
        0  0 -1
        1 -2  3
        2 -4 -5
        3  6 -7
        4 -8  9
        >>> df.where(m, -df) == np.where(m, df, -df)
              A     B
        0  True  True
        1  True  True
        2  True  True
        3  True  True
        4  True  True
        >>> df.where(m, -df) == df.mask(~m, -df)
              A     B
        0  True  True
        1  True  True
        2  True  True
        3  True  True
        4  True  True
        """
        other = com.apply_if_callable(other, self)

        if try_cast is not lib.no_default:
            warnings.warn(
                "try_cast keyword is deprecated and will be removed in a "
                "future version",
                FutureWarning,
                stacklevel=4,
            )

        return self._where(cond, other, inplace, axis, level, errors=errors)

    @final
    @doc(
        where,
        klass=_shared_doc_kwargs["klass"],
        cond="False",
        cond_rev="True",
        name="mask",
        name_other="where",
    )
    def mask(
        self,
        cond,
        other=np.nan,
        inplace=False,
        axis=None,
        level=None,
        errors="raise",
        try_cast=lib.no_default,
    ):

        inplace = validate_bool_kwarg(inplace, "inplace")
        cond = com.apply_if_callable(cond, self)

        if try_cast is not lib.no_default:
            warnings.warn(
                "try_cast keyword is deprecated and will be removed in a "
                "future version",
                FutureWarning,
                stacklevel=4,
            )

        # see gh-21891
        if not hasattr(cond, "__invert__"):
            cond = np.array(cond)

        return self.where(
            ~cond,
            other=other,
            inplace=inplace,
            axis=axis,
            level=level,
            errors=errors,
        )

    @doc(klass=_shared_doc_kwargs["klass"])
    def shift(
        self: FrameOrSeries, periods=1, freq=None, axis=0, fill_value=None
    ) -> FrameOrSeries:
        """
        Shift index by desired number of periods with an optional time `freq`.

        When `freq` is not passed, shift the index without realigning the data.
        If `freq` is passed (in this case, the index must be date or datetime,
        or it will raise a `NotImplementedError`), the index will be
        increased using the periods and the `freq`. `freq` can be inferred
        when specified as "infer" as long as either freq or inferred_freq
        attribute is set in the index.

        Parameters
        ----------
        periods : int
            Number of periods to shift. Can be positive or negative.
        freq : DateOffset, tseries.offsets, timedelta, or str, optional
            Offset to use from the tseries module or time rule (e.g. 'EOM').
            If `freq` is specified then the index values are shifted but the
            data is not realigned. That is, use `freq` if you would like to
            extend the index when shifting and preserve the original data.
            If `freq` is specified as "infer" then it will be inferred from
            the freq or inferred_freq attributes of the index. If neither of
            those attributes exist, a ValueError is thrown.
        axis : {{0 or 'index', 1 or 'columns', None}}, default None
            Shift direction.
        fill_value : object, optional
            The scalar value to use for newly introduced missing values.
            the default depends on the dtype of `self`.
            For numeric data, ``np.nan`` is used.
            For datetime, timedelta, or period data, etc. :attr:`NaT` is used.
            For extension dtypes, ``self.dtype.na_value`` is used.

            .. versionchanged:: 1.1.0

        Returns
        -------
        {klass}
            Copy of input object, shifted.

        See Also
        --------
        Index.shift : Shift values of Index.
        DatetimeIndex.shift : Shift values of DatetimeIndex.
        PeriodIndex.shift : Shift values of PeriodIndex.
        tshift : Shift the time index, using the index's frequency if
            available.

        Examples
        --------
        >>> df = pd.DataFrame({{"Col1": [10, 20, 15, 30, 45],
        ...                    "Col2": [13, 23, 18, 33, 48],
        ...                    "Col3": [17, 27, 22, 37, 52]}},
        ...                   index=pd.date_range("2020-01-01", "2020-01-05"))
        >>> df
                    Col1  Col2  Col3
        2020-01-01    10    13    17
        2020-01-02    20    23    27
        2020-01-03    15    18    22
        2020-01-04    30    33    37
        2020-01-05    45    48    52

        >>> df.shift(periods=3)
                    Col1  Col2  Col3
        2020-01-01   NaN   NaN   NaN
        2020-01-02   NaN   NaN   NaN
        2020-01-03   NaN   NaN   NaN
        2020-01-04  10.0  13.0  17.0
        2020-01-05  20.0  23.0  27.0

        >>> df.shift(periods=1, axis="columns")
                    Col1  Col2  Col3
        2020-01-01   NaN    10    13
        2020-01-02   NaN    20    23
        2020-01-03   NaN    15    18
        2020-01-04   NaN    30    33
        2020-01-05   NaN    45    48

        >>> df.shift(periods=3, fill_value=0)
                    Col1  Col2  Col3
        2020-01-01     0     0     0
        2020-01-02     0     0     0
        2020-01-03     0     0     0
        2020-01-04    10    13    17
        2020-01-05    20    23    27

        >>> df.shift(periods=3, freq="D")
                    Col1  Col2  Col3
        2020-01-04    10    13    17
        2020-01-05    20    23    27
        2020-01-06    15    18    22
        2020-01-07    30    33    37
        2020-01-08    45    48    52

        >>> df.shift(periods=3, freq="infer")
                    Col1  Col2  Col3
        2020-01-04    10    13    17
        2020-01-05    20    23    27
        2020-01-06    15    18    22
        2020-01-07    30    33    37
        2020-01-08    45    48    52
        """
        if periods == 0:
            return self.copy()

        if freq is None:
            # when freq is None, data is shifted, index is not
            axis = self._get_axis_number(axis)
            new_data = self._mgr.shift(
                periods=periods, axis=axis, fill_value=fill_value
            )
            return self._constructor(new_data).__finalize__(self, method="shift")

        # when freq is given, index is shifted, data is not
        index = self._get_axis(axis)

        if freq == "infer":
            freq = getattr(index, "freq", None)

            if freq is None:
                freq = getattr(index, "inferred_freq", None)

            if freq is None:
                msg = "Freq was not set in the index hence cannot be inferred"
                raise ValueError(msg)

        elif isinstance(freq, str):
            freq = to_offset(freq)

        if isinstance(index, PeriodIndex):
            orig_freq = to_offset(index.freq)
            if freq != orig_freq:
                assert orig_freq is not None  # for mypy
                raise ValueError(
                    f"Given freq {freq.rule_code} does not match "
                    f"PeriodIndex freq {orig_freq.rule_code}"
                )
            new_ax = index.shift(periods)
        else:
            new_ax = index.shift(periods, freq)

        result = self.set_axis(new_ax, axis=axis)
        return result.__finalize__(self, method="shift")

    @final
    def slice_shift(self: FrameOrSeries, periods: int = 1, axis=0) -> FrameOrSeries:
        """
        Equivalent to `shift` without copying data.
        The shifted data will not include the dropped periods and the
        shifted axis will be smaller than the original.

        .. deprecated:: 1.2.0
            slice_shift is deprecated,
            use DataFrame/Series.shift instead.

        Parameters
        ----------
        periods : int
            Number of periods to move, can be positive or negative.

        Returns
        -------
        shifted : same type as caller

        Notes
        -----
        While the `slice_shift` is faster than `shift`, you may pay for it
        later during alignment.
        """

        msg = (
            "The 'slice_shift' method is deprecated "
            "and will be removed in a future version. "
            "You can use DataFrame/Series.shift instead"
        )
        warnings.warn(msg, FutureWarning, stacklevel=2)

        if periods == 0:
            return self

        if periods > 0:
            vslicer = slice(None, -periods)
            islicer = slice(periods, None)
        else:
            vslicer = slice(-periods, None)
            islicer = slice(None, periods)

        new_obj = self._slice(vslicer, axis=axis)
        shifted_axis = self._get_axis(axis)[islicer]
        new_obj.set_axis(shifted_axis, axis=axis, inplace=True)

        return new_obj.__finalize__(self, method="slice_shift")

    @final
    def tshift(
        self: FrameOrSeries, periods: int = 1, freq=None, axis: Axis = 0
    ) -> FrameOrSeries:
        """
        Shift the time index, using the index's frequency if available.

        .. deprecated:: 1.1.0
            Use `shift` instead.

        Parameters
        ----------
        periods : int
            Number of periods to move, can be positive or negative.
        freq : DateOffset, timedelta, or str, default None
            Increment to use from the tseries module
            or time rule expressed as a string (e.g. 'EOM').
        axis : {0 or ‘index’, 1 or ‘columns’, None}, default 0
            Corresponds to the axis that contains the Index.

        Returns
        -------
        shifted : Series/DataFrame

        Notes
        -----
        If freq is not specified then tries to use the freq or inferred_freq
        attributes of the index. If neither of those attributes exist, a
        ValueError is thrown
        """
        warnings.warn(
            (
                "tshift is deprecated and will be removed in a future version. "
                "Please use shift instead."
            ),
            FutureWarning,
            stacklevel=2,
        )

        if freq is None:
            freq = "infer"

        return self.shift(periods, freq, axis)

    def truncate(
        self: FrameOrSeries, before=None, after=None, axis=None, copy: bool_t = True
    ) -> FrameOrSeries:
        """
        Truncate a Series or DataFrame before and after some index value.

        This is a useful shorthand for boolean indexing based on index
        values above or below certain thresholds.

        Parameters
        ----------
        before : date, str, int
            Truncate all rows before this index value.
        after : date, str, int
            Truncate all rows after this index value.
        axis : {0 or 'index', 1 or 'columns'}, optional
            Axis to truncate. Truncates the index (rows) by default.
        copy : bool, default is True,
            Return a copy of the truncated section.

        Returns
        -------
        type of caller
            The truncated Series or DataFrame.

        See Also
        --------
        DataFrame.loc : Select a subset of a DataFrame by label.
        DataFrame.iloc : Select a subset of a DataFrame by position.

        Notes
        -----
        If the index being truncated contains only datetime values,
        `before` and `after` may be specified as strings instead of
        Timestamps.

        Examples
        --------
        >>> df = pd.DataFrame({'A': ['a', 'b', 'c', 'd', 'e'],
        ...                    'B': ['f', 'g', 'h', 'i', 'j'],
        ...                    'C': ['k', 'l', 'm', 'n', 'o']},
        ...                   index=[1, 2, 3, 4, 5])
        >>> df
           A  B  C
        1  a  f  k
        2  b  g  l
        3  c  h  m
        4  d  i  n
        5  e  j  o

        >>> df.truncate(before=2, after=4)
           A  B  C
        2  b  g  l
        3  c  h  m
        4  d  i  n

        The columns of a DataFrame can be truncated.

        >>> df.truncate(before="A", after="B", axis="columns")
           A  B
        1  a  f
        2  b  g
        3  c  h
        4  d  i
        5  e  j

        For Series, only rows can be truncated.

        >>> df['A'].truncate(before=2, after=4)
        2    b
        3    c
        4    d
        Name: A, dtype: object

        The index values in ``truncate`` can be datetimes or string
        dates.

        >>> dates = pd.date_range('2016-01-01', '2016-02-01', freq='s')
        >>> df = pd.DataFrame(index=dates, data={'A': 1})
        >>> df.tail()
                             A
        2016-01-31 23:59:56  1
        2016-01-31 23:59:57  1
        2016-01-31 23:59:58  1
        2016-01-31 23:59:59  1
        2016-02-01 00:00:00  1

        >>> df.truncate(before=pd.Timestamp('2016-01-05'),
        ...             after=pd.Timestamp('2016-01-10')).tail()
                             A
        2016-01-09 23:59:56  1
        2016-01-09 23:59:57  1
        2016-01-09 23:59:58  1
        2016-01-09 23:59:59  1
        2016-01-10 00:00:00  1

        Because the index is a DatetimeIndex containing only dates, we can
        specify `before` and `after` as strings. They will be coerced to
        Timestamps before truncation.

        >>> df.truncate('2016-01-05', '2016-01-10').tail()
                             A
        2016-01-09 23:59:56  1
        2016-01-09 23:59:57  1
        2016-01-09 23:59:58  1
        2016-01-09 23:59:59  1
        2016-01-10 00:00:00  1

        Note that ``truncate`` assumes a 0 value for any unspecified time
        component (midnight). This differs from partial string slicing, which
        returns any partially matching dates.

        >>> df.loc['2016-01-05':'2016-01-10', :].tail()
                             A
        2016-01-10 23:59:55  1
        2016-01-10 23:59:56  1
        2016-01-10 23:59:57  1
        2016-01-10 23:59:58  1
        2016-01-10 23:59:59  1
        """
        if axis is None:
            axis = self._stat_axis_number
        axis = self._get_axis_number(axis)
        ax = self._get_axis(axis)

        # GH 17935
        # Check that index is sorted
        if not ax.is_monotonic_increasing and not ax.is_monotonic_decreasing:
            raise ValueError("truncate requires a sorted index")

        # if we have a date index, convert to dates, otherwise
        # treat like a slice
        if ax._is_all_dates:
            from pandas.core.tools.datetimes import to_datetime

            before = to_datetime(before)
            after = to_datetime(after)

        if before is not None and after is not None and before > after:
            raise ValueError(f"Truncate: {after} must be after {before}")

        if len(ax) > 1 and ax.is_monotonic_decreasing:
            before, after = after, before

        slicer = [slice(None, None)] * self._AXIS_LEN
        slicer[axis] = slice(before, after)
        result = self.loc[tuple(slicer)]

        if isinstance(ax, MultiIndex):
            setattr(result, self._get_axis_name(axis), ax.truncate(before, after))

        if copy:
            result = result.copy()

        return result

    @final
    def tz_convert(
        self: FrameOrSeries, tz, axis=0, level=None, copy: bool_t = True
    ) -> FrameOrSeries:
        """
        Convert tz-aware axis to target time zone.

        Parameters
        ----------
        tz : str or tzinfo object
        axis : the axis to convert
        level : int, str, default None
            If axis is a MultiIndex, convert a specific level. Otherwise
            must be None.
        copy : bool, default True
            Also make a copy of the underlying data.

        Returns
        -------
        {klass}
            Object with time zone converted axis.

        Raises
        ------
        TypeError
            If the axis is tz-naive.
        """
        axis = self._get_axis_number(axis)
        ax = self._get_axis(axis)

        def _tz_convert(ax, tz):
            if not hasattr(ax, "tz_convert"):
                if len(ax) > 0:
                    ax_name = self._get_axis_name(axis)
                    raise TypeError(
                        f"{ax_name} is not a valid DatetimeIndex or PeriodIndex"
                    )
                else:
                    ax = DatetimeIndex([], tz=tz)
            else:
                ax = ax.tz_convert(tz)
            return ax

        # if a level is given it must be a MultiIndex level or
        # equivalent to the axis name
        if isinstance(ax, MultiIndex):
            level = ax._get_level_number(level)
            new_level = _tz_convert(ax.levels[level], tz)
            ax = ax.set_levels(new_level, level=level)
        else:
            if level not in (None, 0, ax.name):
                raise ValueError(f"The level {level} is not valid")
            ax = _tz_convert(ax, tz)

        result = self.copy(deep=copy)
        result = result.set_axis(ax, axis=axis, inplace=False)
        return result.__finalize__(self, method="tz_convert")

    @final
    def tz_localize(
        self: FrameOrSeries,
        tz,
        axis=0,
        level=None,
        copy: bool_t = True,
        ambiguous="raise",
        nonexistent: str = "raise",
    ) -> FrameOrSeries:
        """
        Localize tz-naive index of a Series or DataFrame to target time zone.

        This operation localizes the Index. To localize the values in a
        timezone-naive Series, use :meth:`Series.dt.tz_localize`.

        Parameters
        ----------
        tz : str or tzinfo
        axis : the axis to localize
        level : int, str, default None
            If axis ia a MultiIndex, localize a specific level. Otherwise
            must be None.
        copy : bool, default True
            Also make a copy of the underlying data.
        ambiguous : 'infer', bool-ndarray, 'NaT', default 'raise'
            When clocks moved backward due to DST, ambiguous times may arise.
            For example in Central European Time (UTC+01), when going from
            03:00 DST to 02:00 non-DST, 02:30:00 local time occurs both at
            00:30:00 UTC and at 01:30:00 UTC. In such a situation, the
            `ambiguous` parameter dictates how ambiguous times should be
            handled.

            - 'infer' will attempt to infer fall dst-transition hours based on
              order
            - bool-ndarray where True signifies a DST time, False designates
              a non-DST time (note that this flag is only applicable for
              ambiguous times)
            - 'NaT' will return NaT where there are ambiguous times
            - 'raise' will raise an AmbiguousTimeError if there are ambiguous
              times.
        nonexistent : str, default 'raise'
            A nonexistent time does not exist in a particular timezone
            where clocks moved forward due to DST. Valid values are:

            - 'shift_forward' will shift the nonexistent time forward to the
              closest existing time
            - 'shift_backward' will shift the nonexistent time backward to the
              closest existing time
            - 'NaT' will return NaT where there are nonexistent times
            - timedelta objects will shift nonexistent times by the timedelta
            - 'raise' will raise an NonExistentTimeError if there are
              nonexistent times.

        Returns
        -------
        Series or DataFrame
            Same type as the input.

        Raises
        ------
        TypeError
            If the TimeSeries is tz-aware and tz is not None.

        Examples
        --------
        Localize local times:

        >>> s = pd.Series([1],
        ...               index=pd.DatetimeIndex(['2018-09-15 01:30:00']))
        >>> s.tz_localize('CET')
        2018-09-15 01:30:00+02:00    1
        dtype: int64

        Be careful with DST changes. When there is sequential data, pandas
        can infer the DST time:

        >>> s = pd.Series(range(7),
        ...               index=pd.DatetimeIndex(['2018-10-28 01:30:00',
        ...                                       '2018-10-28 02:00:00',
        ...                                       '2018-10-28 02:30:00',
        ...                                       '2018-10-28 02:00:00',
        ...                                       '2018-10-28 02:30:00',
        ...                                       '2018-10-28 03:00:00',
        ...                                       '2018-10-28 03:30:00']))
        >>> s.tz_localize('CET', ambiguous='infer')
        2018-10-28 01:30:00+02:00    0
        2018-10-28 02:00:00+02:00    1
        2018-10-28 02:30:00+02:00    2
        2018-10-28 02:00:00+01:00    3
        2018-10-28 02:30:00+01:00    4
        2018-10-28 03:00:00+01:00    5
        2018-10-28 03:30:00+01:00    6
        dtype: int64

        In some cases, inferring the DST is impossible. In such cases, you can
        pass an ndarray to the ambiguous parameter to set the DST explicitly

        >>> s = pd.Series(range(3),
        ...               index=pd.DatetimeIndex(['2018-10-28 01:20:00',
        ...                                       '2018-10-28 02:36:00',
        ...                                       '2018-10-28 03:46:00']))
        >>> s.tz_localize('CET', ambiguous=np.array([True, True, False]))
        2018-10-28 01:20:00+02:00    0
        2018-10-28 02:36:00+02:00    1
        2018-10-28 03:46:00+01:00    2
        dtype: int64

        If the DST transition causes nonexistent times, you can shift these
        dates forward or backward with a timedelta object or `'shift_forward'`
        or `'shift_backward'`.

        >>> s = pd.Series(range(2),
        ...               index=pd.DatetimeIndex(['2015-03-29 02:30:00',
        ...                                       '2015-03-29 03:30:00']))
        >>> s.tz_localize('Europe/Warsaw', nonexistent='shift_forward')
        2015-03-29 03:00:00+02:00    0
        2015-03-29 03:30:00+02:00    1
        dtype: int64
        >>> s.tz_localize('Europe/Warsaw', nonexistent='shift_backward')
        2015-03-29 01:59:59.999999999+01:00    0
        2015-03-29 03:30:00+02:00              1
        dtype: int64
        >>> s.tz_localize('Europe/Warsaw', nonexistent=pd.Timedelta('1H'))
        2015-03-29 03:30:00+02:00    0
        2015-03-29 03:30:00+02:00    1
        dtype: int64
        """
        nonexistent_options = ("raise", "NaT", "shift_forward", "shift_backward")
        if nonexistent not in nonexistent_options and not isinstance(
            nonexistent, timedelta
        ):
            raise ValueError(
                "The nonexistent argument must be one of 'raise', "
                "'NaT', 'shift_forward', 'shift_backward' or "
                "a timedelta object"
            )

        axis = self._get_axis_number(axis)
        ax = self._get_axis(axis)

        def _tz_localize(ax, tz, ambiguous, nonexistent):
            if not hasattr(ax, "tz_localize"):
                if len(ax) > 0:
                    ax_name = self._get_axis_name(axis)
                    raise TypeError(
                        f"{ax_name} is not a valid DatetimeIndex or PeriodIndex"
                    )
                else:
                    ax = DatetimeIndex([], tz=tz)
            else:
                ax = ax.tz_localize(tz, ambiguous=ambiguous, nonexistent=nonexistent)
            return ax

        # if a level is given it must be a MultiIndex level or
        # equivalent to the axis name
        if isinstance(ax, MultiIndex):
            level = ax._get_level_number(level)
            new_level = _tz_localize(ax.levels[level], tz, ambiguous, nonexistent)
            ax = ax.set_levels(new_level, level=level)
        else:
            if level not in (None, 0, ax.name):
                raise ValueError(f"The level {level} is not valid")
            ax = _tz_localize(ax, tz, ambiguous, nonexistent)

        result = self.copy(deep=copy)
        result = result.set_axis(ax, axis=axis, inplace=False)
        return result.__finalize__(self, method="tz_localize")

    # ----------------------------------------------------------------------
    # Numeric Methods

    @final
    def abs(self: FrameOrSeries) -> FrameOrSeries:
        """
        Return a Series/DataFrame with absolute numeric value of each element.

        This function only applies to elements that are all numeric.

        Returns
        -------
        abs
            Series/DataFrame containing the absolute value of each element.

        See Also
        --------
        numpy.absolute : Calculate the absolute value element-wise.

        Notes
        -----
        For ``complex`` inputs, ``1.2 + 1j``, the absolute value is
        :math:`\\sqrt{ a^2 + b^2 }`.

        Examples
        --------
        Absolute numeric values in a Series.

        >>> s = pd.Series([-1.10, 2, -3.33, 4])
        >>> s.abs()
        0    1.10
        1    2.00
        2    3.33
        3    4.00
        dtype: float64

        Absolute numeric values in a Series with complex numbers.

        >>> s = pd.Series([1.2 + 1j])
        >>> s.abs()
        0    1.56205
        dtype: float64

        Absolute numeric values in a Series with a Timedelta element.

        >>> s = pd.Series([pd.Timedelta('1 days')])
        >>> s.abs()
        0   1 days
        dtype: timedelta64[ns]

        Select rows with data closest to certain value using argsort (from
        `StackOverflow <https://stackoverflow.com/a/17758115>`__).

        >>> df = pd.DataFrame({
        ...     'a': [4, 5, 6, 7],
        ...     'b': [10, 20, 30, 40],
        ...     'c': [100, 50, -30, -50]
        ... })
        >>> df
             a    b    c
        0    4   10  100
        1    5   20   50
        2    6   30  -30
        3    7   40  -50
        >>> df.loc[(df.c - 43).abs().argsort()]
             a    b    c
        1    5   20   50
        0    4   10  100
        2    6   30  -30
        3    7   40  -50
        """
        return np.abs(self)

    @final
    def describe(
        self: FrameOrSeries,
        percentiles=None,
        include=None,
        exclude=None,
        datetime_is_numeric=False,
    ) -> FrameOrSeries:
        """
        Generate descriptive statistics.

        Descriptive statistics include those that summarize the central
        tendency, dispersion and shape of a
        dataset's distribution, excluding ``NaN`` values.

        Analyzes both numeric and object series, as well
        as ``DataFrame`` column sets of mixed data types. The output
        will vary depending on what is provided. Refer to the notes
        below for more detail.

        Parameters
        ----------
        percentiles : list-like of numbers, optional
            The percentiles to include in the output. All should
            fall between 0 and 1. The default is
            ``[.25, .5, .75]``, which returns the 25th, 50th, and
            75th percentiles.
        include : 'all', list-like of dtypes or None (default), optional
            A white list of data types to include in the result. Ignored
            for ``Series``. Here are the options:

            - 'all' : All columns of the input will be included in the output.
            - A list-like of dtypes : Limits the results to the
              provided data types.
              To limit the result to numeric types submit
              ``numpy.number``. To limit it instead to object columns submit
              the ``numpy.object`` data type. Strings
              can also be used in the style of
              ``select_dtypes`` (e.g. ``df.describe(include=['O'])``). To
              select pandas categorical columns, use ``'category'``
            - None (default) : The result will include all numeric columns.
        exclude : list-like of dtypes or None (default), optional,
            A black list of data types to omit from the result. Ignored
            for ``Series``. Here are the options:

            - A list-like of dtypes : Excludes the provided data types
              from the result. To exclude numeric types submit
              ``numpy.number``. To exclude object columns submit the data
              type ``numpy.object``. Strings can also be used in the style of
              ``select_dtypes`` (e.g. ``df.describe(include=['O'])``). To
              exclude pandas categorical columns, use ``'category'``
            - None (default) : The result will exclude nothing.
        datetime_is_numeric : bool, default False
            Whether to treat datetime dtypes as numeric. This affects statistics
            calculated for the column. For DataFrame input, this also
            controls whether datetime columns are included by default.

            .. versionadded:: 1.1.0

        Returns
        -------
        Series or DataFrame
            Summary statistics of the Series or Dataframe provided.

        See Also
        --------
        DataFrame.count: Count number of non-NA/null observations.
        DataFrame.max: Maximum of the values in the object.
        DataFrame.min: Minimum of the values in the object.
        DataFrame.mean: Mean of the values.
        DataFrame.std: Standard deviation of the observations.
        DataFrame.select_dtypes: Subset of a DataFrame including/excluding
            columns based on their dtype.

        Notes
        -----
        For numeric data, the result's index will include ``count``,
        ``mean``, ``std``, ``min``, ``max`` as well as lower, ``50`` and
        upper percentiles. By default the lower percentile is ``25`` and the
        upper percentile is ``75``. The ``50`` percentile is the
        same as the median.

        For object data (e.g. strings or timestamps), the result's index
        will include ``count``, ``unique``, ``top``, and ``freq``. The ``top``
        is the most common value. The ``freq`` is the most common value's
        frequency. Timestamps also include the ``first`` and ``last`` items.

        If multiple object values have the highest count, then the
        ``count`` and ``top`` results will be arbitrarily chosen from
        among those with the highest count.

        For mixed data types provided via a ``DataFrame``, the default is to
        return only an analysis of numeric columns. If the dataframe consists
        only of object and categorical data without any numeric columns, the
        default is to return an analysis of both the object and categorical
        columns. If ``include='all'`` is provided as an option, the result
        will include a union of attributes of each type.

        The `include` and `exclude` parameters can be used to limit
        which columns in a ``DataFrame`` are analyzed for the output.
        The parameters are ignored when analyzing a ``Series``.

        Examples
        --------
        Describing a numeric ``Series``.

        >>> s = pd.Series([1, 2, 3])
        >>> s.describe()
        count    3.0
        mean     2.0
        std      1.0
        min      1.0
        25%      1.5
        50%      2.0
        75%      2.5
        max      3.0
        dtype: float64

        Describing a categorical ``Series``.

        >>> s = pd.Series(['a', 'a', 'b', 'c'])
        >>> s.describe()
        count     4
        unique    3
        top       a
        freq      2
        dtype: object

        Describing a timestamp ``Series``.

        >>> s = pd.Series([
        ...   np.datetime64("2000-01-01"),
        ...   np.datetime64("2010-01-01"),
        ...   np.datetime64("2010-01-01")
        ... ])
        >>> s.describe(datetime_is_numeric=True)
        count                      3
        mean     2006-09-01 08:00:00
        min      2000-01-01 00:00:00
        25%      2004-12-31 12:00:00
        50%      2010-01-01 00:00:00
        75%      2010-01-01 00:00:00
        max      2010-01-01 00:00:00
        dtype: object

        Describing a ``DataFrame``. By default only numeric fields
        are returned.

        >>> df = pd.DataFrame({'categorical': pd.Categorical(['d','e','f']),
        ...                    'numeric': [1, 2, 3],
        ...                    'object': ['a', 'b', 'c']
        ...                   })
        >>> df.describe()
               numeric
        count      3.0
        mean       2.0
        std        1.0
        min        1.0
        25%        1.5
        50%        2.0
        75%        2.5
        max        3.0

        Describing all columns of a ``DataFrame`` regardless of data type.

        >>> df.describe(include='all')  # doctest: +SKIP
               categorical  numeric object
        count            3      3.0      3
        unique           3      NaN      3
        top              f      NaN      a
        freq             1      NaN      1
        mean           NaN      2.0    NaN
        std            NaN      1.0    NaN
        min            NaN      1.0    NaN
        25%            NaN      1.5    NaN
        50%            NaN      2.0    NaN
        75%            NaN      2.5    NaN
        max            NaN      3.0    NaN

        Describing a column from a ``DataFrame`` by accessing it as
        an attribute.

        >>> df.numeric.describe()
        count    3.0
        mean     2.0
        std      1.0
        min      1.0
        25%      1.5
        50%      2.0
        75%      2.5
        max      3.0
        Name: numeric, dtype: float64

        Including only numeric columns in a ``DataFrame`` description.

        >>> df.describe(include=[np.number])
               numeric
        count      3.0
        mean       2.0
        std        1.0
        min        1.0
        25%        1.5
        50%        2.0
        75%        2.5
        max        3.0

        Including only string columns in a ``DataFrame`` description.

        >>> df.describe(include=[object])  # doctest: +SKIP
               object
        count       3
        unique      3
        top         a
        freq        1

        Including only categorical columns from a ``DataFrame`` description.

        >>> df.describe(include=['category'])
               categorical
        count            3
        unique           3
        top              d
        freq             1

        Excluding numeric columns from a ``DataFrame`` description.

        >>> df.describe(exclude=[np.number])  # doctest: +SKIP
               categorical object
        count            3      3
        unique           3      3
        top              f      a
        freq             1      1

        Excluding object columns from a ``DataFrame`` description.

        >>> df.describe(exclude=[object])  # doctest: +SKIP
               categorical  numeric
        count            3      3.0
        unique           3      NaN
        top              f      NaN
        freq             1      NaN
        mean           NaN      2.0
        std            NaN      1.0
        min            NaN      1.0
        25%            NaN      1.5
        50%            NaN      2.0
        75%            NaN      2.5
        max            NaN      3.0
        """
        return describe_ndframe(
            obj=self,
            include=include,
            exclude=exclude,
            datetime_is_numeric=datetime_is_numeric,
            percentiles=percentiles,
        )

    @final
    def pct_change(
        self: FrameOrSeries,
        periods=1,
        fill_method="pad",
        limit=None,
        freq=None,
        **kwargs,
    ) -> FrameOrSeries:
        """
        Percentage change between the current and a prior element.

        Computes the percentage change from the immediately previous row by
        default. This is useful in comparing the percentage of change in a time
        series of elements.

        Parameters
        ----------
        periods : int, default 1
            Periods to shift for forming percent change.
        fill_method : str, default 'pad'
            How to handle NAs before computing percent changes.
        limit : int, default None
            The number of consecutive NAs to fill before stopping.
        freq : DateOffset, timedelta, or str, optional
            Increment to use from time series API (e.g. 'M' or BDay()).
        **kwargs
            Additional keyword arguments are passed into
            `DataFrame.shift` or `Series.shift`.

        Returns
        -------
        chg : Series or DataFrame
            The same type as the calling object.

        See Also
        --------
        Series.diff : Compute the difference of two elements in a Series.
        DataFrame.diff : Compute the difference of two elements in a DataFrame.
        Series.shift : Shift the index by some number of periods.
        DataFrame.shift : Shift the index by some number of periods.

        Examples
        --------
        **Series**

        >>> s = pd.Series([90, 91, 85])
        >>> s
        0    90
        1    91
        2    85
        dtype: int64

        >>> s.pct_change()
        0         NaN
        1    0.011111
        2   -0.065934
        dtype: float64

        >>> s.pct_change(periods=2)
        0         NaN
        1         NaN
        2   -0.055556
        dtype: float64

        See the percentage change in a Series where filling NAs with last
        valid observation forward to next valid.

        >>> s = pd.Series([90, 91, None, 85])
        >>> s
        0    90.0
        1    91.0
        2     NaN
        3    85.0
        dtype: float64

        >>> s.pct_change(fill_method='ffill')
        0         NaN
        1    0.011111
        2    0.000000
        3   -0.065934
        dtype: float64

        **DataFrame**

        Percentage change in French franc, Deutsche Mark, and Italian lira from
        1980-01-01 to 1980-03-01.

        >>> df = pd.DataFrame({
        ...     'FR': [4.0405, 4.0963, 4.3149],
        ...     'GR': [1.7246, 1.7482, 1.8519],
        ...     'IT': [804.74, 810.01, 860.13]},
        ...     index=['1980-01-01', '1980-02-01', '1980-03-01'])
        >>> df
                        FR      GR      IT
        1980-01-01  4.0405  1.7246  804.74
        1980-02-01  4.0963  1.7482  810.01
        1980-03-01  4.3149  1.8519  860.13

        >>> df.pct_change()
                          FR        GR        IT
        1980-01-01       NaN       NaN       NaN
        1980-02-01  0.013810  0.013684  0.006549
        1980-03-01  0.053365  0.059318  0.061876

        Percentage of change in GOOG and APPL stock volume. Shows computing
        the percentage change between columns.

        >>> df = pd.DataFrame({
        ...     '2016': [1769950, 30586265],
        ...     '2015': [1500923, 40912316],
        ...     '2014': [1371819, 41403351]},
        ...     index=['GOOG', 'APPL'])
        >>> df
                  2016      2015      2014
        GOOG   1769950   1500923   1371819
        APPL  30586265  40912316  41403351

        >>> df.pct_change(axis='columns', periods=-1)
                  2016      2015  2014
        GOOG  0.179241  0.094112   NaN
        APPL -0.252395 -0.011860   NaN
        """
        axis = self._get_axis_number(kwargs.pop("axis", self._stat_axis_name))
        if fill_method is None:
            data = self
        else:
            _data = self.fillna(method=fill_method, axis=axis, limit=limit)
            assert _data is not None  # needed for mypy
            data = _data

        shifted = data.shift(periods=periods, freq=freq, axis=axis, **kwargs)
        # Unsupported left operand type for / ("FrameOrSeries")
        rs = data / shifted - 1  # type: ignore[operator]
        if freq is not None:
            # Shift method is implemented differently when freq is not None
            # We want to restore the original index
            rs = rs.loc[~rs.index.duplicated()]
            rs = rs.reindex_like(data)
        return rs

    @final
    def _agg_by_level(self, name, axis=0, level=0, skipna=True, **kwargs):
        if axis is None:
            raise ValueError("Must specify 'axis' when aggregating by level.")
        grouped = self.groupby(level=level, axis=axis, sort=False)
        if hasattr(grouped, name) and skipna:
            return getattr(grouped, name)(**kwargs)
        axis = self._get_axis_number(axis)
        method = getattr(type(self), name)
        applyf = lambda x: method(x, axis=axis, skipna=skipna, **kwargs)
        return grouped.aggregate(applyf)

    @final
    def _logical_func(
        self, name: str, func, axis=0, bool_only=None, skipna=True, level=None, **kwargs
    ):
        nv.validate_logical_func((), kwargs, fname=name)
        if level is not None:
            warnings.warn(
                "Using the level keyword in DataFrame and Series aggregations is "
                "deprecated and will be removed in a future version. Use groupby "
                "instead. df.any(level=1) should use df.groupby(level=1).any()",
                FutureWarning,
                stacklevel=4,
            )
            if bool_only is not None:
                raise NotImplementedError(
                    "Option bool_only is not implemented with option level."
                )
            return self._agg_by_level(name, axis=axis, level=level, skipna=skipna)

        if self.ndim > 1 and axis is None:
            # Reduce along one dimension then the other, to simplify DataFrame._reduce
            res = self._logical_func(
                name, func, axis=0, bool_only=bool_only, skipna=skipna, **kwargs
            )
            return res._logical_func(name, func, skipna=skipna, **kwargs)

        return self._reduce(
            func,
            name=name,
            axis=axis,
            skipna=skipna,
            numeric_only=bool_only,
            filter_type="bool",
        )

    def any(self, axis=0, bool_only=None, skipna=True, level=None, **kwargs):
        return self._logical_func(
            "any", nanops.nanany, axis, bool_only, skipna, level, **kwargs
        )

    def all(self, axis=0, bool_only=None, skipna=True, level=None, **kwargs):
        return self._logical_func(
            "all", nanops.nanall, axis, bool_only, skipna, level, **kwargs
        )

    @final
    def _accum_func(self, name: str, func, axis=None, skipna=True, *args, **kwargs):
        skipna = nv.validate_cum_func_with_skipna(skipna, args, kwargs, name)
        if axis is None:
            axis = self._stat_axis_number
        else:
            axis = self._get_axis_number(axis)

        if axis == 1:
            return self.T._accum_func(
                name, func, axis=0, skipna=skipna, *args, **kwargs
            ).T

        def block_accum_func(blk_values):
            values = blk_values.T if hasattr(blk_values, "T") else blk_values

            result = nanops.na_accum_func(values, func, skipna=skipna)

            result = result.T if hasattr(result, "T") else result
            return result

        result = self._mgr.apply(block_accum_func)

        return self._constructor(result).__finalize__(self, method=name)

    def cummax(self, axis=None, skipna=True, *args, **kwargs):
        return self._accum_func(
            "cummax", np.maximum.accumulate, axis, skipna, *args, **kwargs
        )

    def cummin(self, axis=None, skipna=True, *args, **kwargs):
        return self._accum_func(
            "cummin", np.minimum.accumulate, axis, skipna, *args, **kwargs
        )

    def cumsum(self, axis=None, skipna=True, *args, **kwargs):
        return self._accum_func("cumsum", np.cumsum, axis, skipna, *args, **kwargs)

    def cumprod(self, axis=None, skipna=True, *args, **kwargs):
        return self._accum_func("cumprod", np.cumprod, axis, skipna, *args, **kwargs)

    @final
    def _stat_function_ddof(
        self,
        name: str,
        func,
        axis=None,
        skipna=None,
        level=None,
        ddof=1,
        numeric_only=None,
        **kwargs,
    ):
        nv.validate_stat_ddof_func((), kwargs, fname=name)
        if skipna is None:
            skipna = True
        if axis is None:
            axis = self._stat_axis_number
        if level is not None:
            warnings.warn(
                "Using the level keyword in DataFrame and Series aggregations is "
                "deprecated and will be removed in a future version. Use groupby "
                "instead. df.var(level=1) should use df.groupby(level=1).var().",
                FutureWarning,
                stacklevel=4,
            )
            return self._agg_by_level(
                name, axis=axis, level=level, skipna=skipna, ddof=ddof
            )
        return self._reduce(
            func, name, axis=axis, numeric_only=numeric_only, skipna=skipna, ddof=ddof
        )

    def sem(
        self, axis=None, skipna=None, level=None, ddof=1, numeric_only=None, **kwargs
    ):
        return self._stat_function_ddof(
            "sem", nanops.nansem, axis, skipna, level, ddof, numeric_only, **kwargs
        )

    def var(
        self, axis=None, skipna=None, level=None, ddof=1, numeric_only=None, **kwargs
    ):
        return self._stat_function_ddof(
            "var", nanops.nanvar, axis, skipna, level, ddof, numeric_only, **kwargs
        )

    def std(
        self, axis=None, skipna=None, level=None, ddof=1, numeric_only=None, **kwargs
    ):
        return self._stat_function_ddof(
            "std", nanops.nanstd, axis, skipna, level, ddof, numeric_only, **kwargs
        )

    @final
    def _stat_function(
        self,
        name: str,
        func,
        axis=None,
        skipna=None,
        level=None,
        numeric_only=None,
        **kwargs,
    ):
        if name == "median":
            nv.validate_median((), kwargs)
        else:
            nv.validate_stat_func((), kwargs, fname=name)
        if skipna is None:
            skipna = True
        if axis is None:
            axis = self._stat_axis_number
        if level is not None:
            warnings.warn(
                "Using the level keyword in DataFrame and Series aggregations is "
                "deprecated and will be removed in a future version. Use groupby "
                "instead. df.median(level=1) should use df.groupby(level=1).median().",
                FutureWarning,
                stacklevel=4,
            )
            return self._agg_by_level(
                name, axis=axis, level=level, skipna=skipna, numeric_only=numeric_only
            )
        return self._reduce(
            func, name=name, axis=axis, skipna=skipna, numeric_only=numeric_only
        )

    def min(self, axis=None, skipna=None, level=None, numeric_only=None, **kwargs):
        return self._stat_function(
            "min", nanops.nanmin, axis, skipna, level, numeric_only, **kwargs
        )

    def max(self, axis=None, skipna=None, level=None, numeric_only=None, **kwargs):
        return self._stat_function(
            "max", nanops.nanmax, axis, skipna, level, numeric_only, **kwargs
        )

    def mean(self, axis=None, skipna=None, level=None, numeric_only=None, **kwargs):
        return self._stat_function(
            "mean", nanops.nanmean, axis, skipna, level, numeric_only, **kwargs
        )

    def median(self, axis=None, skipna=None, level=None, numeric_only=None, **kwargs):
        return self._stat_function(
            "median", nanops.nanmedian, axis, skipna, level, numeric_only, **kwargs
        )

    def skew(self, axis=None, skipna=None, level=None, numeric_only=None, **kwargs):
        return self._stat_function(
            "skew", nanops.nanskew, axis, skipna, level, numeric_only, **kwargs
        )

    def kurt(self, axis=None, skipna=None, level=None, numeric_only=None, **kwargs):
        return self._stat_function(
            "kurt", nanops.nankurt, axis, skipna, level, numeric_only, **kwargs
        )

    kurtosis = kurt

    @final
    def _min_count_stat_function(
        self,
        name: str,
        func,
        axis=None,
        skipna=None,
        level=None,
        numeric_only=None,
        min_count=0,
        **kwargs,
    ):
        if name == "sum":
            nv.validate_sum((), kwargs)
        elif name == "prod":
            nv.validate_prod((), kwargs)
        else:
            nv.validate_stat_func((), kwargs, fname=name)
        if skipna is None:
            skipna = True
        if axis is None:
            axis = self._stat_axis_number
        if level is not None:
            warnings.warn(
                "Using the level keyword in DataFrame and Series aggregations is "
                "deprecated and will be removed in a future version. Use groupby "
                "instead. df.sum(level=1) should use df.groupby(level=1).sum().",
                FutureWarning,
                stacklevel=4,
            )
            return self._agg_by_level(
                name,
                axis=axis,
                level=level,
                skipna=skipna,
                min_count=min_count,
                numeric_only=numeric_only,
            )
        return self._reduce(
            func,
            name=name,
            axis=axis,
            skipna=skipna,
            numeric_only=numeric_only,
            min_count=min_count,
        )

    def sum(
        self,
        axis=None,
        skipna=None,
        level=None,
        numeric_only=None,
        min_count=0,
        **kwargs,
    ):
        return self._min_count_stat_function(
            "sum", nanops.nansum, axis, skipna, level, numeric_only, min_count, **kwargs
        )

    def prod(
        self,
        axis=None,
        skipna=None,
        level=None,
        numeric_only=None,
        min_count=0,
        **kwargs,
    ):
        return self._min_count_stat_function(
            "prod",
            nanops.nanprod,
            axis,
            skipna,
            level,
            numeric_only,
            min_count,
            **kwargs,
        )

    product = prod

    def mad(self, axis=None, skipna=None, level=None):
        """
        {desc}

        Parameters
        ----------
        axis : {axis_descr}
            Axis for the function to be applied on.
        skipna : bool, default None
            Exclude NA/null values when computing the result.
        level : int or level name, default None
            If the axis is a MultiIndex (hierarchical), count along a
            particular level, collapsing into a {name1}.

        Returns
        -------
        {name1} or {name2} (if level specified)\
        {see_also}\
        {examples}
        """
        if skipna is None:
            skipna = True
        if axis is None:
            axis = self._stat_axis_number
        if level is not None:
            warnings.warn(
                "Using the level keyword in DataFrame and Series aggregations is "
                "deprecated and will be removed in a future version. Use groupby "
                "instead. df.mad(level=1) should use df.groupby(level=1).mad()",
                FutureWarning,
                stacklevel=3,
            )
            return self._agg_by_level("mad", axis=axis, level=level, skipna=skipna)

        data = self._get_numeric_data()
        if axis == 0:
            demeaned = data - data.mean(axis=0)
        else:
            demeaned = data.sub(data.mean(axis=1), axis=0)
        return np.abs(demeaned).mean(axis=axis, skipna=skipna)

    @classmethod
    def _add_numeric_operations(cls):
        """
        Add the operations to the cls; evaluate the doc strings again
        """
        axis_descr, name1, name2 = _doc_params(cls)

        @doc(
            _bool_doc,
            desc=_any_desc,
            name1=name1,
            name2=name2,
            axis_descr=axis_descr,
            see_also=_any_see_also,
            examples=_any_examples,
            empty_value=False,
        )
        def any(self, axis=0, bool_only=None, skipna=True, level=None, **kwargs):
            return NDFrame.any(self, axis, bool_only, skipna, level, **kwargs)

        setattr(cls, "any", any)

        @doc(
            _bool_doc,
            desc=_all_desc,
            name1=name1,
            name2=name2,
            axis_descr=axis_descr,
            see_also=_all_see_also,
            examples=_all_examples,
            empty_value=True,
        )
        def all(self, axis=0, bool_only=None, skipna=True, level=None, **kwargs):
            return NDFrame.all(self, axis, bool_only, skipna, level, **kwargs)

        setattr(cls, "all", all)

        # error: Argument 1 to "doc" has incompatible type "Optional[str]"; expected
        # "Union[str, Callable[..., Any]]"
        @doc(
            NDFrame.mad.__doc__,  # type: ignore[arg-type]
            desc="Return the mean absolute deviation of the values "
            "over the requested axis.",
            name1=name1,
            name2=name2,
            axis_descr=axis_descr,
            see_also="",
            examples="",
        )
        def mad(self, axis=None, skipna=None, level=None):
            return NDFrame.mad(self, axis, skipna, level)

        setattr(cls, "mad", mad)

        @doc(
            _num_ddof_doc,
            desc="Return unbiased standard error of the mean over requested "
            "axis.\n\nNormalized by N-1 by default. This can be changed "
            "using the ddof argument",
            name1=name1,
            name2=name2,
            axis_descr=axis_descr,
        )
        def sem(
            self,
            axis=None,
            skipna=None,
            level=None,
            ddof=1,
            numeric_only=None,
            **kwargs,
        ):
            return NDFrame.sem(self, axis, skipna, level, ddof, numeric_only, **kwargs)

        setattr(cls, "sem", sem)

        @doc(
            _num_ddof_doc,
            desc="Return unbiased variance over requested axis.\n\nNormalized by "
            "N-1 by default. This can be changed using the ddof argument",
            name1=name1,
            name2=name2,
            axis_descr=axis_descr,
        )
        def var(
            self,
            axis=None,
            skipna=None,
            level=None,
            ddof=1,
            numeric_only=None,
            **kwargs,
        ):
            return NDFrame.var(self, axis, skipna, level, ddof, numeric_only, **kwargs)

        setattr(cls, "var", var)

        @doc(
            _num_ddof_doc,
            desc="Return sample standard deviation over requested axis."
            "\n\nNormalized by N-1 by default. This can be changed using the "
            "ddof argument",
            name1=name1,
            name2=name2,
            axis_descr=axis_descr,
        )
        def std(
            self,
            axis=None,
            skipna=None,
            level=None,
            ddof=1,
            numeric_only=None,
            **kwargs,
        ):
            return NDFrame.std(self, axis, skipna, level, ddof, numeric_only, **kwargs)

        setattr(cls, "std", std)

        @doc(
            _cnum_doc,
            desc="minimum",
            name1=name1,
            name2=name2,
            axis_descr=axis_descr,
            accum_func_name="min",
            examples=_cummin_examples,
        )
        def cummin(self, axis=None, skipna=True, *args, **kwargs):
            return NDFrame.cummin(self, axis, skipna, *args, **kwargs)

        setattr(cls, "cummin", cummin)

        @doc(
            _cnum_doc,
            desc="maximum",
            name1=name1,
            name2=name2,
            axis_descr=axis_descr,
            accum_func_name="max",
            examples=_cummax_examples,
        )
        def cummax(self, axis=None, skipna=True, *args, **kwargs):
            return NDFrame.cummax(self, axis, skipna, *args, **kwargs)

        setattr(cls, "cummax", cummax)

        @doc(
            _cnum_doc,
            desc="sum",
            name1=name1,
            name2=name2,
            axis_descr=axis_descr,
            accum_func_name="sum",
            examples=_cumsum_examples,
        )
        def cumsum(self, axis=None, skipna=True, *args, **kwargs):
            return NDFrame.cumsum(self, axis, skipna, *args, **kwargs)

        setattr(cls, "cumsum", cumsum)

        @doc(
            _cnum_doc,
            desc="product",
            name1=name1,
            name2=name2,
            axis_descr=axis_descr,
            accum_func_name="prod",
            examples=_cumprod_examples,
        )
        def cumprod(self, axis=None, skipna=True, *args, **kwargs):
            return NDFrame.cumprod(self, axis, skipna, *args, **kwargs)

        setattr(cls, "cumprod", cumprod)

        @doc(
            _num_doc,
            desc="Return the sum of the values over the requested axis.\n\n"
            "This is equivalent to the method ``numpy.sum``.",
            name1=name1,
            name2=name2,
            axis_descr=axis_descr,
            min_count=_min_count_stub,
            see_also=_stat_func_see_also,
            examples=_sum_examples,
        )
        def sum(
            self,
            axis=None,
            skipna=None,
            level=None,
            numeric_only=None,
            min_count=0,
            **kwargs,
        ):
            return NDFrame.sum(
                self, axis, skipna, level, numeric_only, min_count, **kwargs
            )

        setattr(cls, "sum", sum)

        @doc(
            _num_doc,
            desc="Return the product of the values over the requested axis.",
            name1=name1,
            name2=name2,
            axis_descr=axis_descr,
            min_count=_min_count_stub,
            see_also=_stat_func_see_also,
            examples=_prod_examples,
        )
        def prod(
            self,
            axis=None,
            skipna=None,
            level=None,
            numeric_only=None,
            min_count=0,
            **kwargs,
        ):
            return NDFrame.prod(
                self, axis, skipna, level, numeric_only, min_count, **kwargs
            )

        setattr(cls, "prod", prod)
        cls.product = prod

        @doc(
            _num_doc,
            desc="Return the mean of the values over the requested axis.",
            name1=name1,
            name2=name2,
            axis_descr=axis_descr,
            min_count="",
            see_also="",
            examples="",
        )
        def mean(self, axis=None, skipna=None, level=None, numeric_only=None, **kwargs):
            return NDFrame.mean(self, axis, skipna, level, numeric_only, **kwargs)

        setattr(cls, "mean", mean)

        @doc(
            _num_doc,
            desc="Return unbiased skew over requested axis.\n\nNormalized by N-1.",
            name1=name1,
            name2=name2,
            axis_descr=axis_descr,
            min_count="",
            see_also="",
            examples="",
        )
        def skew(self, axis=None, skipna=None, level=None, numeric_only=None, **kwargs):
            return NDFrame.skew(self, axis, skipna, level, numeric_only, **kwargs)

        setattr(cls, "skew", skew)

        @doc(
            _num_doc,
            desc="Return unbiased kurtosis over requested axis.\n\n"
            "Kurtosis obtained using Fisher's definition of\n"
            "kurtosis (kurtosis of normal == 0.0). Normalized "
            "by N-1.",
            name1=name1,
            name2=name2,
            axis_descr=axis_descr,
            min_count="",
            see_also="",
            examples="",
        )
        def kurt(self, axis=None, skipna=None, level=None, numeric_only=None, **kwargs):
            return NDFrame.kurt(self, axis, skipna, level, numeric_only, **kwargs)

        setattr(cls, "kurt", kurt)
        cls.kurtosis = kurt

        @doc(
            _num_doc,
            desc="Return the median of the values over the requested axis.",
            name1=name1,
            name2=name2,
            axis_descr=axis_descr,
            min_count="",
            see_also="",
            examples="",
        )
        def median(
            self, axis=None, skipna=None, level=None, numeric_only=None, **kwargs
        ):
            return NDFrame.median(self, axis, skipna, level, numeric_only, **kwargs)

        setattr(cls, "median", median)

        @doc(
            _num_doc,
            desc="Return the maximum of the values over the requested axis.\n\n"
            "If you want the *index* of the maximum, use ``idxmax``. This is "
            "the equivalent of the ``numpy.ndarray`` method ``argmax``.",
            name1=name1,
            name2=name2,
            axis_descr=axis_descr,
            min_count="",
            see_also=_stat_func_see_also,
            examples=_max_examples,
        )
        def max(self, axis=None, skipna=None, level=None, numeric_only=None, **kwargs):
            return NDFrame.max(self, axis, skipna, level, numeric_only, **kwargs)

        setattr(cls, "max", max)

        @doc(
            _num_doc,
            desc="Return the minimum of the values over the requested axis.\n\n"
            "If you want the *index* of the minimum, use ``idxmin``. This is "
            "the equivalent of the ``numpy.ndarray`` method ``argmin``.",
            name1=name1,
            name2=name2,
            axis_descr=axis_descr,
            min_count="",
            see_also=_stat_func_see_also,
            examples=_min_examples,
        )
        def min(self, axis=None, skipna=None, level=None, numeric_only=None, **kwargs):
            return NDFrame.min(self, axis, skipna, level, numeric_only, **kwargs)

        setattr(cls, "min", min)

    @final
    @doc(Rolling)
    def rolling(
        self,
        window: int | timedelta | BaseOffset | BaseIndexer,
        min_periods: int | None = None,
        center: bool_t = False,
        win_type: str | None = None,
        on: str | None = None,
        axis: Axis = 0,
        closed: str | None = None,
        method: str = "single",
    ):
        axis = self._get_axis_number(axis)

        if win_type is not None:
            return Window(
                self,
                window=window,
                min_periods=min_periods,
                center=center,
                win_type=win_type,
                on=on,
                axis=axis,
                closed=closed,
                method=method,
            )

        return Rolling(
            self,
            window=window,
            min_periods=min_periods,
            center=center,
            win_type=win_type,
            on=on,
            axis=axis,
            closed=closed,
            method=method,
        )

    @final
    @doc(Expanding)
    def expanding(
        self,
        min_periods: int = 1,
        center: bool_t | None = None,
        axis: Axis = 0,
        method: str = "single",
    ) -> Expanding:
        axis = self._get_axis_number(axis)
        if center is not None:
            warnings.warn(
                "The `center` argument on `expanding` will be removed in the future",
                FutureWarning,
                stacklevel=2,
            )
        else:
            center = False

        return Expanding(
            self, min_periods=min_periods, center=center, axis=axis, method=method
        )

    @final
    @doc(ExponentialMovingWindow)
    def ewm(
        self,
        com: float | None = None,
        span: float | None = None,
        halflife: float | TimedeltaConvertibleTypes | None = None,
        alpha: float | None = None,
        min_periods: int | None = 0,
        adjust: bool_t = True,
        ignore_na: bool_t = False,
        axis: Axis = 0,
        times: str | np.ndarray | FrameOrSeries | None = None,
    ) -> ExponentialMovingWindow:
        axis = self._get_axis_number(axis)
        # error: Value of type variable "FrameOrSeries" of "ExponentialMovingWindow"
        # cannot be "object"
        return ExponentialMovingWindow(  # type: ignore[type-var]
            self,
            com=com,
            span=span,
            halflife=halflife,
            alpha=alpha,
            min_periods=min_periods,
            adjust=adjust,
            ignore_na=ignore_na,
            axis=axis,
            times=times,
        )

    # ----------------------------------------------------------------------
    # Arithmetic Methods

    @final
    def _inplace_method(self, other, op):
        """
        Wrap arithmetic method to operate inplace.
        """
        result = op(self, other)

        if (
            self.ndim == 1
            and result._indexed_same(self)
            and is_dtype_equal(result.dtype, self.dtype)
        ):
            # GH#36498 this inplace op can _actually_ be inplace.
            self._values[:] = result._values
            return self

        # Delete cacher
        self._reset_cacher()

        # this makes sure that we are aligned like the input
        # we are updating inplace so we want to ignore is_copy
        self._update_inplace(
            result.reindex_like(self, copy=False), verify_is_copy=False
        )
        return self

    def __iadd__(self, other):
        # error: Unsupported left operand type for + ("Type[NDFrame]")
        return self._inplace_method(other, type(self).__add__)  # type: ignore[operator]

    def __isub__(self, other):
        # error: Unsupported left operand type for - ("Type[NDFrame]")
        return self._inplace_method(other, type(self).__sub__)  # type: ignore[operator]

    def __imul__(self, other):
        # error: Unsupported left operand type for * ("Type[NDFrame]")
        return self._inplace_method(other, type(self).__mul__)  # type: ignore[operator]

    def __itruediv__(self, other):
        # error: Unsupported left operand type for / ("Type[NDFrame]")
        return self._inplace_method(
            other, type(self).__truediv__  # type: ignore[operator]
        )

    def __ifloordiv__(self, other):
        # error: Unsupported left operand type for // ("Type[NDFrame]")
        return self._inplace_method(
            other, type(self).__floordiv__  # type: ignore[operator]
        )

    def __imod__(self, other):
        # error: Unsupported left operand type for % ("Type[NDFrame]")
        return self._inplace_method(other, type(self).__mod__)  # type: ignore[operator]

    def __ipow__(self, other):
        # error: Unsupported left operand type for ** ("Type[NDFrame]")
        return self._inplace_method(other, type(self).__pow__)  # type: ignore[operator]

    def __iand__(self, other):
        # error: Unsupported left operand type for & ("Type[NDFrame]")
        return self._inplace_method(other, type(self).__and__)  # type: ignore[operator]

    def __ior__(self, other):
        # error: Unsupported left operand type for | ("Type[NDFrame]")
        return self._inplace_method(other, type(self).__or__)  # type: ignore[operator]

    def __ixor__(self, other):
        # error: Unsupported left operand type for ^ ("Type[NDFrame]")
        return self._inplace_method(other, type(self).__xor__)  # type: ignore[operator]

    # ----------------------------------------------------------------------
    # Misc methods

    @final
    def _find_valid_index(self, *, how: str) -> Hashable | None:
        """
        Retrieves the index of the first valid value.

        Parameters
        ----------
        how : {'first', 'last'}
            Use this parameter to change between the first or last valid index.

        Returns
        -------
        idx_first_valid : type of index
        """
        idxpos = find_valid_index(self._values, how=how)
        if idxpos is None:
            return None
        return self.index[idxpos]

    @final
    @doc(position="first", klass=_shared_doc_kwargs["klass"])
    def first_valid_index(self) -> Hashable | None:
        """
        Return index for {position} non-NA value or None, if no NA value is found.

        Returns
        -------
        scalar : type of index

        Notes
        -----
        If all elements are non-NA/null, returns None.
        Also returns None for empty {klass}.
        """
        return self._find_valid_index(how="first")

    @final
    @doc(first_valid_index, position="last", klass=_shared_doc_kwargs["klass"])
    def last_valid_index(self) -> Hashable | None:
        return self._find_valid_index(how="last")


def _doc_params(cls):
    """Return a tuple of the doc params."""
    axis_descr = (
        f"{{{', '.join(f'{a} ({i})' for i, a in enumerate(cls._AXIS_ORDERS))}}}"
    )
    name = cls._constructor_sliced.__name__ if cls._AXIS_LEN > 1 else "scalar"
    name2 = cls.__name__
    return axis_descr, name, name2


_num_doc = """
{desc}

Parameters
----------
axis : {axis_descr}
    Axis for the function to be applied on.
skipna : bool, default True
    Exclude NA/null values when computing the result.
level : int or level name, default None
    If the axis is a MultiIndex (hierarchical), count along a
    particular level, collapsing into a {name1}.
numeric_only : bool, default None
    Include only float, int, boolean columns. If None, will attempt to use
    everything, then use only numeric data. Not implemented for Series.
{min_count}\
**kwargs
    Additional keyword arguments to be passed to the function.

Returns
-------
{name1} or {name2} (if level specified)\
{see_also}\
{examples}
"""

_num_ddof_doc = """
{desc}

Parameters
----------
axis : {axis_descr}
skipna : bool, default True
    Exclude NA/null values. If an entire row/column is NA, the result
    will be NA.
level : int or level name, default None
    If the axis is a MultiIndex (hierarchical), count along a
    particular level, collapsing into a {name1}.
ddof : int, default 1
    Delta Degrees of Freedom. The divisor used in calculations is N - ddof,
    where N represents the number of elements.
numeric_only : bool, default None
    Include only float, int, boolean columns. If None, will attempt to use
    everything, then use only numeric data. Not implemented for Series.

Returns
-------
{name1} or {name2} (if level specified)

Notes
-----
To have the same behaviour as `numpy.std`, use `ddof=0` (instead of the
default `ddof=1`)\n"""

_bool_doc = """
{desc}

Parameters
----------
axis : {{0 or 'index', 1 or 'columns', None}}, default 0
    Indicate which axis or axes should be reduced.

    * 0 / 'index' : reduce the index, return a Series whose index is the
      original column labels.
    * 1 / 'columns' : reduce the columns, return a Series whose index is the
      original index.
    * None : reduce all axes, return a scalar.

bool_only : bool, default None
    Include only boolean columns. If None, will attempt to use everything,
    then use only boolean data. Not implemented for Series.
skipna : bool, default True
    Exclude NA/null values. If the entire row/column is NA and skipna is
    True, then the result will be {empty_value}, as for an empty row/column.
    If skipna is False, then NA are treated as True, because these are not
    equal to zero.
level : int or level name, default None
    If the axis is a MultiIndex (hierarchical), count along a
    particular level, collapsing into a {name1}.
**kwargs : any, default None
    Additional keywords have no effect but might be accepted for
    compatibility with NumPy.

Returns
-------
{name1} or {name2}
    If level is specified, then, {name2} is returned; otherwise, {name1}
    is returned.

{see_also}
{examples}"""

_all_desc = """\
Return whether all elements are True, potentially over an axis.

Returns True unless there at least one element within a series or
along a Dataframe axis that is False or equivalent (e.g. zero or
empty)."""

_all_examples = """\
Examples
--------
**Series**

>>> pd.Series([True, True]).all()
True
>>> pd.Series([True, False]).all()
False
>>> pd.Series([], dtype="float64").all()
True
>>> pd.Series([np.nan]).all()
True
>>> pd.Series([np.nan]).all(skipna=False)
True

**DataFrames**

Create a dataframe from a dictionary.

>>> df = pd.DataFrame({'col1': [True, True], 'col2': [True, False]})
>>> df
   col1   col2
0  True   True
1  True  False

Default behaviour checks if column-wise values all return True.

>>> df.all()
col1     True
col2    False
dtype: bool

Specify ``axis='columns'`` to check if row-wise values all return True.

>>> df.all(axis='columns')
0     True
1    False
dtype: bool

Or ``axis=None`` for whether every value is True.

>>> df.all(axis=None)
False
"""

_all_see_also = """\
See Also
--------
Series.all : Return True if all elements are True.
DataFrame.any : Return True if one (or more) elements are True.
"""

_cnum_doc = """
Return cumulative {desc} over a DataFrame or Series axis.

Returns a DataFrame or Series of the same size containing the cumulative
{desc}.

Parameters
----------
axis : {{0 or 'index', 1 or 'columns'}}, default 0
    The index or the name of the axis. 0 is equivalent to None or 'index'.
skipna : bool, default True
    Exclude NA/null values. If an entire row/column is NA, the result
    will be NA.
*args, **kwargs
    Additional keywords have no effect but might be accepted for
    compatibility with NumPy.

Returns
-------
{name1} or {name2}
    Return cumulative {desc} of {name1} or {name2}.

See Also
--------
core.window.Expanding.{accum_func_name} : Similar functionality
    but ignores ``NaN`` values.
{name2}.{accum_func_name} : Return the {desc} over
    {name2} axis.
{name2}.cummax : Return cumulative maximum over {name2} axis.
{name2}.cummin : Return cumulative minimum over {name2} axis.
{name2}.cumsum : Return cumulative sum over {name2} axis.
{name2}.cumprod : Return cumulative product over {name2} axis.

{examples}"""

_cummin_examples = """\
Examples
--------
**Series**

>>> s = pd.Series([2, np.nan, 5, -1, 0])
>>> s
0    2.0
1    NaN
2    5.0
3   -1.0
4    0.0
dtype: float64

By default, NA values are ignored.

>>> s.cummin()
0    2.0
1    NaN
2    2.0
3   -1.0
4   -1.0
dtype: float64

To include NA values in the operation, use ``skipna=False``

>>> s.cummin(skipna=False)
0    2.0
1    NaN
2    NaN
3    NaN
4    NaN
dtype: float64

**DataFrame**

>>> df = pd.DataFrame([[2.0, 1.0],
...                    [3.0, np.nan],
...                    [1.0, 0.0]],
...                    columns=list('AB'))
>>> df
     A    B
0  2.0  1.0
1  3.0  NaN
2  1.0  0.0

By default, iterates over rows and finds the minimum
in each column. This is equivalent to ``axis=None`` or ``axis='index'``.

>>> df.cummin()
     A    B
0  2.0  1.0
1  2.0  NaN
2  1.0  0.0

To iterate over columns and find the minimum in each row,
use ``axis=1``

>>> df.cummin(axis=1)
     A    B
0  2.0  1.0
1  3.0  NaN
2  1.0  0.0
"""

_cumsum_examples = """\
Examples
--------
**Series**

>>> s = pd.Series([2, np.nan, 5, -1, 0])
>>> s
0    2.0
1    NaN
2    5.0
3   -1.0
4    0.0
dtype: float64

By default, NA values are ignored.

>>> s.cumsum()
0    2.0
1    NaN
2    7.0
3    6.0
4    6.0
dtype: float64

To include NA values in the operation, use ``skipna=False``

>>> s.cumsum(skipna=False)
0    2.0
1    NaN
2    NaN
3    NaN
4    NaN
dtype: float64

**DataFrame**

>>> df = pd.DataFrame([[2.0, 1.0],
...                    [3.0, np.nan],
...                    [1.0, 0.0]],
...                    columns=list('AB'))
>>> df
     A    B
0  2.0  1.0
1  3.0  NaN
2  1.0  0.0

By default, iterates over rows and finds the sum
in each column. This is equivalent to ``axis=None`` or ``axis='index'``.

>>> df.cumsum()
     A    B
0  2.0  1.0
1  5.0  NaN
2  6.0  1.0

To iterate over columns and find the sum in each row,
use ``axis=1``

>>> df.cumsum(axis=1)
     A    B
0  2.0  3.0
1  3.0  NaN
2  1.0  1.0
"""

_cumprod_examples = """\
Examples
--------
**Series**

>>> s = pd.Series([2, np.nan, 5, -1, 0])
>>> s
0    2.0
1    NaN
2    5.0
3   -1.0
4    0.0
dtype: float64

By default, NA values are ignored.

>>> s.cumprod()
0     2.0
1     NaN
2    10.0
3   -10.0
4    -0.0
dtype: float64

To include NA values in the operation, use ``skipna=False``

>>> s.cumprod(skipna=False)
0    2.0
1    NaN
2    NaN
3    NaN
4    NaN
dtype: float64

**DataFrame**

>>> df = pd.DataFrame([[2.0, 1.0],
...                    [3.0, np.nan],
...                    [1.0, 0.0]],
...                    columns=list('AB'))
>>> df
     A    B
0  2.0  1.0
1  3.0  NaN
2  1.0  0.0

By default, iterates over rows and finds the product
in each column. This is equivalent to ``axis=None`` or ``axis='index'``.

>>> df.cumprod()
     A    B
0  2.0  1.0
1  6.0  NaN
2  6.0  0.0

To iterate over columns and find the product in each row,
use ``axis=1``

>>> df.cumprod(axis=1)
     A    B
0  2.0  2.0
1  3.0  NaN
2  1.0  0.0
"""

_cummax_examples = """\
Examples
--------
**Series**

>>> s = pd.Series([2, np.nan, 5, -1, 0])
>>> s
0    2.0
1    NaN
2    5.0
3   -1.0
4    0.0
dtype: float64

By default, NA values are ignored.

>>> s.cummax()
0    2.0
1    NaN
2    5.0
3    5.0
4    5.0
dtype: float64

To include NA values in the operation, use ``skipna=False``

>>> s.cummax(skipna=False)
0    2.0
1    NaN
2    NaN
3    NaN
4    NaN
dtype: float64

**DataFrame**

>>> df = pd.DataFrame([[2.0, 1.0],
...                    [3.0, np.nan],
...                    [1.0, 0.0]],
...                    columns=list('AB'))
>>> df
     A    B
0  2.0  1.0
1  3.0  NaN
2  1.0  0.0

By default, iterates over rows and finds the maximum
in each column. This is equivalent to ``axis=None`` or ``axis='index'``.

>>> df.cummax()
     A    B
0  2.0  1.0
1  3.0  NaN
2  3.0  1.0

To iterate over columns and find the maximum in each row,
use ``axis=1``

>>> df.cummax(axis=1)
     A    B
0  2.0  2.0
1  3.0  NaN
2  1.0  1.0
"""

_any_see_also = """\
See Also
--------
numpy.any : Numpy version of this method.
Series.any : Return whether any element is True.
Series.all : Return whether all elements are True.
DataFrame.any : Return whether any element is True over requested axis.
DataFrame.all : Return whether all elements are True over requested axis.
"""

_any_desc = """\
Return whether any element is True, potentially over an axis.

Returns False unless there is at least one element within a series or
along a Dataframe axis that is True or equivalent (e.g. non-zero or
non-empty)."""

_any_examples = """\
Examples
--------
**Series**

For Series input, the output is a scalar indicating whether any element
is True.

>>> pd.Series([False, False]).any()
False
>>> pd.Series([True, False]).any()
True
>>> pd.Series([], dtype="float64").any()
False
>>> pd.Series([np.nan]).any()
False
>>> pd.Series([np.nan]).any(skipna=False)
True

**DataFrame**

Whether each column contains at least one True element (the default).

>>> df = pd.DataFrame({"A": [1, 2], "B": [0, 2], "C": [0, 0]})
>>> df
   A  B  C
0  1  0  0
1  2  2  0

>>> df.any()
A     True
B     True
C    False
dtype: bool

Aggregating over the columns.

>>> df = pd.DataFrame({"A": [True, False], "B": [1, 2]})
>>> df
       A  B
0   True  1
1  False  2

>>> df.any(axis='columns')
0    True
1    True
dtype: bool

>>> df = pd.DataFrame({"A": [True, False], "B": [1, 0]})
>>> df
       A  B
0   True  1
1  False  0

>>> df.any(axis='columns')
0    True
1    False
dtype: bool

Aggregating over the entire DataFrame with ``axis=None``.

>>> df.any(axis=None)
True

`any` for an empty DataFrame is an empty Series.

>>> pd.DataFrame([]).any()
Series([], dtype: bool)
"""

_shared_docs[
    "stat_func_example"
] = """

Examples
--------
>>> idx = pd.MultiIndex.from_arrays([
...     ['warm', 'warm', 'cold', 'cold'],
...     ['dog', 'falcon', 'fish', 'spider']],
...     names=['blooded', 'animal'])
>>> s = pd.Series([4, 2, 0, 8], name='legs', index=idx)
>>> s
blooded  animal
warm     dog       4
         falcon    2
cold     fish      0
         spider    8
Name: legs, dtype: int64

>>> s.{stat_func}()
{default_output}"""

_sum_examples = _shared_docs["stat_func_example"].format(
    stat_func="sum", verb="Sum", default_output=14, level_output_0=6, level_output_1=8
)

_sum_examples += """

By default, the sum of an empty or all-NA Series is ``0``.

>>> pd.Series([], dtype="float64").sum()  # min_count=0 is the default
0.0

This can be controlled with the ``min_count`` parameter. For example, if
you'd like the sum of an empty series to be NaN, pass ``min_count=1``.

>>> pd.Series([], dtype="float64").sum(min_count=1)
nan

Thanks to the ``skipna`` parameter, ``min_count`` handles all-NA and
empty series identically.

>>> pd.Series([np.nan]).sum()
0.0

>>> pd.Series([np.nan]).sum(min_count=1)
nan"""

_max_examples = _shared_docs["stat_func_example"].format(
    stat_func="max", verb="Max", default_output=8, level_output_0=4, level_output_1=8
)

_min_examples = _shared_docs["stat_func_example"].format(
    stat_func="min", verb="Min", default_output=0, level_output_0=2, level_output_1=0
)

_stat_func_see_also = """

See Also
--------
Series.sum : Return the sum.
Series.min : Return the minimum.
Series.max : Return the maximum.
Series.idxmin : Return the index of the minimum.
Series.idxmax : Return the index of the maximum.
DataFrame.sum : Return the sum over the requested axis.
DataFrame.min : Return the minimum over the requested axis.
DataFrame.max : Return the maximum over the requested axis.
DataFrame.idxmin : Return the index of the minimum over the requested axis.
DataFrame.idxmax : Return the index of the maximum over the requested axis."""

_prod_examples = """

Examples
--------
By default, the product of an empty or all-NA Series is ``1``

>>> pd.Series([], dtype="float64").prod()
1.0

This can be controlled with the ``min_count`` parameter

>>> pd.Series([], dtype="float64").prod(min_count=1)
nan

Thanks to the ``skipna`` parameter, ``min_count`` handles all-NA and
empty series identically.

>>> pd.Series([np.nan]).prod()
1.0

>>> pd.Series([np.nan]).prod(min_count=1)
nan"""

_min_count_stub = """\
min_count : int, default 0
    The required number of valid values to perform the operation. If fewer than
    ``min_count`` non-NA values are present the result will be NA.
"""


def _align_as_utc(
    left: FrameOrSeries, right: FrameOrSeries, join_index: Index | None
) -> tuple[FrameOrSeries, FrameOrSeries]:
    """
    If we are aligning timezone-aware DatetimeIndexes and the timezones
    do not match, convert both to UTC.
    """
    if is_datetime64tz_dtype(left.index.dtype):
        if left.index.tz != right.index.tz:
            if join_index is not None:
                # GH#33671 ensure we don't change the index on
                #  our original Series (NB: by default deep=False)
                left = left.copy()
                right = right.copy()
                left.index = join_index
                right.index = join_index

    return left, right<|MERGE_RESOLUTION|>--- conflicted
+++ resolved
@@ -46,11 +46,7 @@
     JSONSerializable,
     Level,
     Manager,
-<<<<<<< HEAD
-=======
-    NpDtype,
     RandomState,
->>>>>>> 3bb31da4
     Renamer,
     StorageOptions,
     T,
