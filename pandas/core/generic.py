from __future__ import annotations

import collections
from datetime import timedelta
import functools
import gc
import json
import operator
import pickle
import re
from typing import (
    TYPE_CHECKING,
    Any,
    AnyStr,
    Callable,
    Hashable,
    Mapping,
    Sequence,
    cast,
    overload,
)
import warnings
import weakref

import numpy as np

from pandas._config import config

from pandas._libs import lib
from pandas._libs.tslibs import (
    Period,
    Tick,
    Timestamp,
    to_offset,
)
from pandas._typing import (
    Axis,
    CompressionOptions,
    Dtype,
    DtypeArg,
    DtypeObj,
    FilePathOrBuffer,
    FrameOrSeries,
    IndexKeyFunc,
    IndexLabel,
    JSONSerializable,
    Level,
    Manager,
    NpDtype,
    RandomState,
    Renamer,
    StorageOptions,
    T,
    TimedeltaConvertibleTypes,
    TimestampConvertibleTypes,
    ValueKeyFunc,
    final,
)
from pandas.compat._optional import import_optional_dependency
from pandas.compat.numpy import function as nv
from pandas.errors import (
    AbstractMethodError,
    InvalidIndexError,
)
from pandas.util._decorators import (
    doc,
    rewrite_axis_style_signature,
)
from pandas.util._validators import (
    validate_ascending,
    validate_bool_kwarg,
    validate_fillna_kwargs,
)

from pandas.core.dtypes.common import (
    ensure_object,
    ensure_platform_int,
    ensure_str,
    is_bool,
    is_bool_dtype,
    is_datetime64_any_dtype,
    is_datetime64tz_dtype,
    is_dict_like,
    is_dtype_equal,
    is_extension_array_dtype,
    is_float,
    is_list_like,
    is_number,
    is_numeric_dtype,
    is_object_dtype,
    is_re_compilable,
    is_scalar,
    is_timedelta64_dtype,
    pandas_dtype,
)
from pandas.core.dtypes.generic import (
    ABCDataFrame,
    ABCSeries,
)
from pandas.core.dtypes.inference import is_hashable
from pandas.core.dtypes.missing import (
    isna,
    notna,
)

from pandas.core import (
    arraylike,
    indexing,
    missing,
    nanops,
)
import pandas.core.algorithms as algos
from pandas.core.arrays import ExtensionArray
from pandas.core.base import PandasObject
import pandas.core.common as com
from pandas.core.construction import (
    create_series_with_explicit_dtype,
    extract_array,
)
from pandas.core.describe import describe_ndframe
from pandas.core.flags import Flags
from pandas.core.indexes import base as ibase
from pandas.core.indexes.api import (
    DatetimeIndex,
    Index,
    MultiIndex,
    PeriodIndex,
    RangeIndex,
    ensure_index,
)
from pandas.core.internals import (
    ArrayManager,
    BlockManager,
    SingleArrayManager,
)
from pandas.core.internals.construction import mgr_to_mgr
from pandas.core.missing import find_valid_index
from pandas.core.ops import align_method_FRAME
from pandas.core.reshape.concat import concat
from pandas.core.shared_docs import _shared_docs
from pandas.core.sorting import get_indexer_indexer
from pandas.core.window import (
    Expanding,
    ExponentialMovingWindow,
    Rolling,
    Window,
)

from pandas.io.formats import format as fmt
from pandas.io.formats.format import (
    DataFrameFormatter,
    DataFrameRenderer,
)
from pandas.io.formats.printing import pprint_thing

if TYPE_CHECKING:
    from typing import Literal

    from pandas._libs.tslibs import BaseOffset

    from pandas.core.frame import DataFrame
    from pandas.core.resample import Resampler
    from pandas.core.series import Series
    from pandas.core.window.indexers import BaseIndexer

# goal is to be able to define the docs close to function, while still being
# able to share
_shared_docs = {**_shared_docs}
_shared_doc_kwargs = {
    "axes": "keywords for axes",
    "klass": "Series/DataFrame",
    "axes_single_arg": "int or labels for object",
    "args_transpose": "axes to permute (int or label for object)",
    "inplace": """
    inplace : bool, default False
        If True, performs operation inplace and returns None.""",
    "optional_by": """
        by : str or list of str
            Name or list of names to sort by""",
    "replace_iloc": """
    This differs from updating with ``.loc`` or ``.iloc``, which require
    you to specify a location to update with some value.""",
}


bool_t = bool  # Need alias because NDFrame has def bool:


class NDFrame(PandasObject, indexing.IndexingMixin):
    """
    N-dimensional analogue of DataFrame. Store multi-dimensional in a
    size-mutable, labeled data structure

    Parameters
    ----------
    data : BlockManager
    axes : list
    copy : bool, default False
    """

    _internal_names: list[str] = [
        "_mgr",
        "_cacher",
        "_item_cache",
        "_cache",
        "_is_copy",
        "_subtyp",
        "_name",
        "_index",
        "_default_kind",
        "_default_fill_value",
        "_metadata",
        "__array_struct__",
        "__array_interface__",
        "_flags",
    ]
    _internal_names_set: set[str] = set(_internal_names)
    _accessors: set[str] = set()
    _hidden_attrs: frozenset[str] = frozenset(
        ["_AXIS_NAMES", "_AXIS_NUMBERS", "get_values", "tshift"]
    )
    _metadata: list[str] = []
    _is_copy: weakref.ReferenceType[NDFrame] | None = None
    _mgr: Manager
    _attrs: dict[Hashable, Any]
    _typ: str

    # ----------------------------------------------------------------------
    # Constructors

    def __init__(
        self,
        data: Manager,
        copy: bool_t = False,
        attrs: Mapping[Hashable, Any] | None = None,
    ):
        # copy kwarg is retained for mypy compat, is not used

        object.__setattr__(self, "_is_copy", None)
        object.__setattr__(self, "_mgr", data)
        object.__setattr__(self, "_item_cache", {})
        if attrs is None:
            attrs = {}
        else:
            attrs = dict(attrs)
        object.__setattr__(self, "_attrs", attrs)
        object.__setattr__(self, "_flags", Flags(self, allows_duplicate_labels=True))

    @classmethod
    def _init_mgr(
        cls,
        mgr: Manager,
        axes,
        dtype: Dtype | None = None,
        copy: bool_t = False,
    ) -> Manager:
        """passed a manager and a axes dict"""
        for a, axe in axes.items():
            if axe is not None:
                axe = ensure_index(axe)
                bm_axis = cls._get_block_manager_axis(a)
                mgr = mgr.reindex_axis(axe, axis=bm_axis)

        # make a copy if explicitly requested
        if copy:
            mgr = mgr.copy()
        if dtype is not None:
            # avoid further copies if we can
            if (
                isinstance(mgr, BlockManager)
                and len(mgr.blocks) == 1
                and is_dtype_equal(mgr.blocks[0].values.dtype, dtype)
            ):
                pass
            else:
                mgr = mgr.astype(dtype=dtype)
        return mgr

    @classmethod
    def _from_mgr(cls, mgr: Manager):
        """
        Fastpath to create a new DataFrame/Series from just a BlockManager/ArrayManager.

        Notes
        -----
        Skips setting `_flags` attribute; caller is responsible for doing so.
        """
        obj = cls.__new__(cls)
        object.__setattr__(obj, "_is_copy", None)
        object.__setattr__(obj, "_mgr", mgr)
        object.__setattr__(obj, "_item_cache", {})
        object.__setattr__(obj, "_attrs", {})
        return obj

    def _as_manager(
        self: FrameOrSeries, typ: str, copy: bool_t = True
    ) -> FrameOrSeries:
        """
        Private helper function to create a DataFrame with specific manager.

        Parameters
        ----------
        typ : {"block", "array"}
        copy : bool, default True
            Only controls whether the conversion from Block->ArrayManager
            copies the 1D arrays (to ensure proper/contiguous memory layout).

        Returns
        -------
        DataFrame
            New DataFrame using specified manager type. Is not guaranteed
            to be a copy or not.
        """
        new_mgr: Manager
        new_mgr = mgr_to_mgr(self._mgr, typ=typ, copy=copy)
        # fastpath of passing a manager doesn't check the option/manager class
        return self._constructor(new_mgr).__finalize__(self)

    # ----------------------------------------------------------------------
    # attrs and flags

    @property
    def attrs(self) -> dict[Hashable, Any]:
        """
        Dictionary of global attributes of this dataset.

        .. warning::

           attrs is experimental and may change without warning.

        See Also
        --------
        DataFrame.flags : Global flags applying to this object.
        """
        if self._attrs is None:
            self._attrs = {}
        return self._attrs

    @attrs.setter
    def attrs(self, value: Mapping[Hashable, Any]) -> None:
        self._attrs = dict(value)

    @final
    @property
    def flags(self) -> Flags:
        """
        Get the properties associated with this pandas object.

        The available flags are

        * :attr:`Flags.allows_duplicate_labels`

        See Also
        --------
        Flags : Flags that apply to pandas objects.
        DataFrame.attrs : Global metadata applying to this dataset.

        Notes
        -----
        "Flags" differ from "metadata". Flags reflect properties of the
        pandas object (the Series or DataFrame). Metadata refer to properties
        of the dataset, and should be stored in :attr:`DataFrame.attrs`.

        Examples
        --------
        >>> df = pd.DataFrame({"A": [1, 2]})
        >>> df.flags
        <Flags(allows_duplicate_labels=True)>

        Flags can be get or set using ``.``

        >>> df.flags.allows_duplicate_labels
        True
        >>> df.flags.allows_duplicate_labels = False

        Or by slicing with a key

        >>> df.flags["allows_duplicate_labels"]
        False
        >>> df.flags["allows_duplicate_labels"] = True
        """
        return self._flags

    @final
    def set_flags(
        self: FrameOrSeries,
        *,
        copy: bool_t = False,
        allows_duplicate_labels: bool_t | None = None,
    ) -> FrameOrSeries:
        """
        Return a new object with updated flags.

        Parameters
        ----------
        allows_duplicate_labels : bool, optional
            Whether the returned object allows duplicate labels.

        Returns
        -------
        Series or DataFrame
            The same type as the caller.

        See Also
        --------
        DataFrame.attrs : Global metadata applying to this dataset.
        DataFrame.flags : Global flags applying to this object.

        Notes
        -----
        This method returns a new object that's a view on the same data
        as the input. Mutating the input or the output values will be reflected
        in the other.

        This method is intended to be used in method chains.

        "Flags" differ from "metadata". Flags reflect properties of the
        pandas object (the Series or DataFrame). Metadata refer to properties
        of the dataset, and should be stored in :attr:`DataFrame.attrs`.

        Examples
        --------
        >>> df = pd.DataFrame({"A": [1, 2]})
        >>> df.flags.allows_duplicate_labels
        True
        >>> df2 = df.set_flags(allows_duplicate_labels=False)
        >>> df2.flags.allows_duplicate_labels
        False
        """
        df = self.copy(deep=copy)
        if allows_duplicate_labels is not None:
            df.flags["allows_duplicate_labels"] = allows_duplicate_labels
        return df

    @final
    @classmethod
    def _validate_dtype(cls, dtype) -> DtypeObj | None:
        """validate the passed dtype"""
        if dtype is not None:
            dtype = pandas_dtype(dtype)

            # a compound dtype
            if dtype.kind == "V":
                raise NotImplementedError(
                    "compound dtypes are not implemented "
                    f"in the {cls.__name__} constructor"
                )

        return dtype

    # ----------------------------------------------------------------------
    # Construction

    @property
    def _constructor(self: FrameOrSeries) -> type[FrameOrSeries]:
        """
        Used when a manipulation result has the same dimensions as the
        original.
        """
        raise AbstractMethodError(self)

    # ----------------------------------------------------------------------
    # Internals

    @final
    @property
    def _data(self):
        # GH#33054 retained because some downstream packages uses this,
        #  e.g. fastparquet
        return self._mgr

    # ----------------------------------------------------------------------
    # Axis
    _stat_axis_number = 0
    _stat_axis_name = "index"
    _AXIS_ORDERS: list[str]
    _AXIS_TO_AXIS_NUMBER: dict[Axis, int] = {0: 0, "index": 0, "rows": 0}
    _AXIS_REVERSED: bool_t
    _info_axis_number: int
    _info_axis_name: str
    _AXIS_LEN: int

    @property
    def _AXIS_NUMBERS(self) -> dict[str, int]:
        """.. deprecated:: 1.1.0"""
        level = self.ndim + 1
        warnings.warn(
            "_AXIS_NUMBERS has been deprecated.", FutureWarning, stacklevel=level
        )
        return {"index": 0}

    @property
    def _AXIS_NAMES(self) -> dict[int, str]:
        """.. deprecated:: 1.1.0"""
        level = self.ndim + 1
        warnings.warn(
            "_AXIS_NAMES has been deprecated.", FutureWarning, stacklevel=level
        )
        return {0: "index"}

    @final
    def _construct_axes_dict(self, axes=None, **kwargs):
        """Return an axes dictionary for myself."""
        d = {a: self._get_axis(a) for a in (axes or self._AXIS_ORDERS)}
        d.update(kwargs)
        return d

    @final
    @classmethod
    def _construct_axes_from_arguments(
        cls, args, kwargs, require_all: bool_t = False, sentinel=None
    ):
        """
        Construct and returns axes if supplied in args/kwargs.

        If require_all, raise if all axis arguments are not supplied
        return a tuple of (axes, kwargs).

        sentinel specifies the default parameter when an axis is not
        supplied; useful to distinguish when a user explicitly passes None
        in scenarios where None has special meaning.
        """
        # construct the args
        args = list(args)
        for a in cls._AXIS_ORDERS:

            # look for a argument by position
            if a not in kwargs:
                try:
                    kwargs[a] = args.pop(0)
                except IndexError as err:
                    if require_all:
                        raise TypeError(
                            "not enough/duplicate arguments specified!"
                        ) from err

        axes = {a: kwargs.pop(a, sentinel) for a in cls._AXIS_ORDERS}
        return axes, kwargs

    @final
    @classmethod
    def _get_axis_number(cls, axis: Axis) -> int:
        try:
            return cls._AXIS_TO_AXIS_NUMBER[axis]
        except KeyError:
            raise ValueError(f"No axis named {axis} for object type {cls.__name__}")

    @final
    @classmethod
    def _get_axis_name(cls, axis: Axis) -> str:
        axis_number = cls._get_axis_number(axis)
        return cls._AXIS_ORDERS[axis_number]

    @final
    def _get_axis(self, axis: Axis) -> Index:
        axis_number = self._get_axis_number(axis)
        assert axis_number in {0, 1}
        return self.index if axis_number == 0 else self.columns

    @final
    @classmethod
    def _get_block_manager_axis(cls, axis: Axis) -> int:
        """Map the axis to the block_manager axis."""
        axis = cls._get_axis_number(axis)
        if cls._AXIS_REVERSED:
            m = cls._AXIS_LEN - 1
            return m - axis
        return axis

    @final
    def _get_axis_resolvers(self, axis: str) -> dict[str, Series | MultiIndex]:
        # index or columns
        axis_index = getattr(self, axis)
        d = {}
        prefix = axis[0]

        for i, name in enumerate(axis_index.names):
            if name is not None:
                key = level = name
            else:
                # prefix with 'i' or 'c' depending on the input axis
                # e.g., you must do ilevel_0 for the 0th level of an unnamed
                # multiiindex
                key = f"{prefix}level_{i}"
                level = i

            level_values = axis_index.get_level_values(level)
            s = level_values.to_series()
            s.index = axis_index
            d[key] = s

        # put the index/columns itself in the dict
        if isinstance(axis_index, MultiIndex):
            dindex = axis_index
        else:
            dindex = axis_index.to_series()

        d[axis] = dindex
        return d

    @final
    def _get_index_resolvers(self) -> dict[Hashable, Series | MultiIndex]:
        from pandas.core.computation.parsing import clean_column_name

        d: dict[str, Series | MultiIndex] = {}
        for axis_name in self._AXIS_ORDERS:
            d.update(self._get_axis_resolvers(axis_name))

        return {clean_column_name(k): v for k, v in d.items() if not isinstance(k, int)}

    @final
    def _get_cleaned_column_resolvers(self) -> dict[Hashable, Series]:
        """
        Return the special character free column resolvers of a dataframe.

        Column names with special characters are 'cleaned up' so that they can
        be referred to by backtick quoting.
        Used in :meth:`DataFrame.eval`.
        """
        from pandas.core.computation.parsing import clean_column_name

        if isinstance(self, ABCSeries):
            return {clean_column_name(self.name): self}

        return {
            clean_column_name(k): v for k, v in self.items() if not isinstance(k, int)
        }

    @property
    def _info_axis(self) -> Index:
        return getattr(self, self._info_axis_name)

    @property
    def _stat_axis(self) -> Index:
        return getattr(self, self._stat_axis_name)

    @property
    def shape(self) -> tuple[int, ...]:
        """
        Return a tuple of axis dimensions
        """
        return tuple(len(self._get_axis(a)) for a in self._AXIS_ORDERS)

    @property
    def axes(self) -> list[Index]:
        """
        Return index label(s) of the internal NDFrame
        """
        # we do it this way because if we have reversed axes, then
        # the block manager shows then reversed
        return [self._get_axis(a) for a in self._AXIS_ORDERS]

    @property
    def ndim(self) -> int:
        """
        Return an int representing the number of axes / array dimensions.

        Return 1 if Series. Otherwise return 2 if DataFrame.

        See Also
        --------
        ndarray.ndim : Number of array dimensions.

        Examples
        --------
        >>> s = pd.Series({'a': 1, 'b': 2, 'c': 3})
        >>> s.ndim
        1

        >>> df = pd.DataFrame({'col1': [1, 2], 'col2': [3, 4]})
        >>> df.ndim
        2
        """
        return self._mgr.ndim

    @property
    def size(self) -> int:
        """
        Return an int representing the number of elements in this object.

        Return the number of rows if Series. Otherwise return the number of
        rows times number of columns if DataFrame.

        See Also
        --------
        ndarray.size : Number of elements in the array.

        Examples
        --------
        >>> s = pd.Series({'a': 1, 'b': 2, 'c': 3})
        >>> s.size
        3

        >>> df = pd.DataFrame({'col1': [1, 2], 'col2': [3, 4]})
        >>> df.size
        4
        """
        return np.prod(self.shape)

    @overload
    def set_axis(
        self: FrameOrSeries, labels, axis: Axis = ..., inplace: Literal[False] = ...
    ) -> FrameOrSeries:
        ...

    @overload
    def set_axis(
        self: FrameOrSeries, labels, axis: Axis, inplace: Literal[True]
    ) -> None:
        ...

    @overload
    def set_axis(self: FrameOrSeries, labels, *, inplace: Literal[True]) -> None:
        ...

    @overload
    def set_axis(
        self: FrameOrSeries, labels, axis: Axis = ..., inplace: bool_t = ...
    ) -> FrameOrSeries | None:
        ...

    def set_axis(self, labels, axis: Axis = 0, inplace: bool_t = False):
        """
        Assign desired index to given axis.

        Indexes for%(extended_summary_sub)s row labels can be changed by assigning
        a list-like or Index.

        Parameters
        ----------
        labels : list-like, Index
            The values for the new index.

        axis : %(axes_single_arg)s, default 0
            The axis to update. The value 0 identifies the rows%(axis_description_sub)s.

        inplace : bool, default False
            Whether to return a new %(klass)s instance.

        Returns
        -------
        renamed : %(klass)s or None
            An object of type %(klass)s or None if ``inplace=True``.

        See Also
        --------
        %(klass)s.rename_axis : Alter the name of the index%(see_also_sub)s.
        """
        self._check_inplace_and_allows_duplicate_labels(inplace)
        return self._set_axis_nocheck(labels, axis, inplace)

    @final
    def _set_axis_nocheck(self, labels, axis: Axis, inplace: bool_t):
        # NDFrame.rename with inplace=False calls set_axis(inplace=True) on a copy.
        if inplace:
            setattr(self, self._get_axis_name(axis), labels)
        else:
            obj = self.copy()
            obj.set_axis(labels, axis=axis, inplace=True)
            return obj

    def _set_axis(self, axis: int, labels: Index) -> None:
        labels = ensure_index(labels)
        self._mgr.set_axis(axis, labels)
        self._clear_item_cache()

    @final
    def swapaxes(self: FrameOrSeries, axis1, axis2, copy=True) -> FrameOrSeries:
        """
        Interchange axes and swap values axes appropriately.

        Returns
        -------
        y : same as input
        """
        i = self._get_axis_number(axis1)
        j = self._get_axis_number(axis2)

        if i == j:
            if copy:
                return self.copy()
            return self

        mapping = {i: j, j: i}

        new_axes = (self._get_axis(mapping.get(k, k)) for k in range(self._AXIS_LEN))
        new_values = self.values.swapaxes(i, j)
        if copy:
            new_values = new_values.copy()

        # ignore needed because of NDFrame constructor is different than
        # DataFrame/Series constructors.
        return self._constructor(
            # error: Argument 1 to "NDFrame" has incompatible type "ndarray"; expected
            # "Union[ArrayManager, BlockManager]"
            # error: Argument 2 to "NDFrame" has incompatible type "*Generator[Index,
            # None, None]"; expected "bool" [arg-type]
            # error: Argument 2 to "NDFrame" has incompatible type "*Generator[Index,
            # None, None]"; expected "Optional[Mapping[Hashable, Any]]"
            new_values,  # type: ignore[arg-type]
            *new_axes,  # type: ignore[arg-type]
        ).__finalize__(self, method="swapaxes")

    @final
    @doc(klass=_shared_doc_kwargs["klass"])
    def droplevel(self: FrameOrSeries, level, axis=0) -> FrameOrSeries:
        """
        Return {klass} with requested index / column level(s) removed.

        Parameters
        ----------
        level : int, str, or list-like
            If a string is given, must be the name of a level
            If list-like, elements must be names or positional indexes
            of levels.

        axis : {{0 or 'index', 1 or 'columns'}}, default 0
            Axis along which the level(s) is removed:

            * 0 or 'index': remove level(s) in column.
            * 1 or 'columns': remove level(s) in row.

        Returns
        -------
        {klass}
            {klass} with requested index / column level(s) removed.

        Examples
        --------
        >>> df = pd.DataFrame([
        ...     [1, 2, 3, 4],
        ...     [5, 6, 7, 8],
        ...     [9, 10, 11, 12]
        ... ]).set_index([0, 1]).rename_axis(['a', 'b'])

        >>> df.columns = pd.MultiIndex.from_tuples([
        ...     ('c', 'e'), ('d', 'f')
        ... ], names=['level_1', 'level_2'])

        >>> df
        level_1   c   d
        level_2   e   f
        a b
        1 2      3   4
        5 6      7   8
        9 10    11  12

        >>> df.droplevel('a')
        level_1   c   d
        level_2   e   f
        b
        2        3   4
        6        7   8
        10      11  12

        >>> df.droplevel('level_2', axis=1)
        level_1   c   d
        a b
        1 2      3   4
        5 6      7   8
        9 10    11  12
        """
        labels = self._get_axis(axis)
        new_labels = labels.droplevel(level)
        return self.set_axis(new_labels, axis=axis, inplace=False)

    def pop(self, item: Hashable) -> Series | Any:
        result = self[item]
        del self[item]

        return result

    @final
    def squeeze(self, axis=None):
        """
        Squeeze 1 dimensional axis objects into scalars.

        Series or DataFrames with a single element are squeezed to a scalar.
        DataFrames with a single column or a single row are squeezed to a
        Series. Otherwise the object is unchanged.

        This method is most useful when you don't know if your
        object is a Series or DataFrame, but you do know it has just a single
        column. In that case you can safely call `squeeze` to ensure you have a
        Series.

        Parameters
        ----------
        axis : {0 or 'index', 1 or 'columns', None}, default None
            A specific axis to squeeze. By default, all length-1 axes are
            squeezed.

        Returns
        -------
        DataFrame, Series, or scalar
            The projection after squeezing `axis` or all the axes.

        See Also
        --------
        Series.iloc : Integer-location based indexing for selecting scalars.
        DataFrame.iloc : Integer-location based indexing for selecting Series.
        Series.to_frame : Inverse of DataFrame.squeeze for a
            single-column DataFrame.

        Examples
        --------
        >>> primes = pd.Series([2, 3, 5, 7])

        Slicing might produce a Series with a single value:

        >>> even_primes = primes[primes % 2 == 0]
        >>> even_primes
        0    2
        dtype: int64

        >>> even_primes.squeeze()
        2

        Squeezing objects with more than one value in every axis does nothing:

        >>> odd_primes = primes[primes % 2 == 1]
        >>> odd_primes
        1    3
        2    5
        3    7
        dtype: int64

        >>> odd_primes.squeeze()
        1    3
        2    5
        3    7
        dtype: int64

        Squeezing is even more effective when used with DataFrames.

        >>> df = pd.DataFrame([[1, 2], [3, 4]], columns=['a', 'b'])
        >>> df
           a  b
        0  1  2
        1  3  4

        Slicing a single column will produce a DataFrame with the columns
        having only one value:

        >>> df_a = df[['a']]
        >>> df_a
           a
        0  1
        1  3

        So the columns can be squeezed down, resulting in a Series:

        >>> df_a.squeeze('columns')
        0    1
        1    3
        Name: a, dtype: int64

        Slicing a single row from a single column will produce a single
        scalar DataFrame:

        >>> df_0a = df.loc[df.index < 1, ['a']]
        >>> df_0a
           a
        0  1

        Squeezing the rows produces a single scalar Series:

        >>> df_0a.squeeze('rows')
        a    1
        Name: 0, dtype: int64

        Squeezing all axes will project directly into a scalar:

        >>> df_0a.squeeze()
        1
        """
        axis = range(self._AXIS_LEN) if axis is None else (self._get_axis_number(axis),)
        return self.iloc[
            tuple(
                0 if i in axis and len(a) == 1 else slice(None)
                for i, a in enumerate(self.axes)
            )
        ]

    # ----------------------------------------------------------------------
    # Rename

    def rename(
        self: FrameOrSeries,
        mapper: Renamer | None = None,
        *,
        index: Renamer | None = None,
        columns: Renamer | None = None,
        axis: Axis | None = None,
        copy: bool_t = True,
        inplace: bool_t = False,
        level: Level | None = None,
        errors: str = "ignore",
    ) -> FrameOrSeries | None:
        """
        Alter axes input function or functions. Function / dict values must be
        unique (1-to-1). Labels not contained in a dict / Series will be left
        as-is. Extra labels listed don't throw an error. Alternatively, change
        ``Series.name`` with a scalar value (Series only).

        Parameters
        ----------
        %(axes)s : scalar, list-like, dict-like or function, optional
            Scalar or list-like will alter the ``Series.name`` attribute,
            and raise on DataFrame.
            dict-like or functions are transformations to apply to
            that axis' values
        copy : bool, default True
            Also copy underlying data.
        inplace : bool, default False
            Whether to return a new {klass}. If True then value of copy is
            ignored.
        level : int or level name, default None
            In case of a MultiIndex, only rename labels in the specified
            level.
        errors : {'ignore', 'raise'}, default 'ignore'
            If 'raise', raise a `KeyError` when a dict-like `mapper`, `index`,
            or `columns` contains labels that are not present in the Index
            being transformed.
            If 'ignore', existing keys will be renamed and extra keys will be
            ignored.

        Returns
        -------
        renamed : {klass} (new object)

        Raises
        ------
        KeyError
            If any of the labels is not found in the selected axis and
            "errors='raise'".

        See Also
        --------
        NDFrame.rename_axis

        Examples
        --------
        >>> s = pd.Series([1, 2, 3])
        >>> s
        0    1
        1    2
        2    3
        dtype: int64
        >>> s.rename("my_name") # scalar, changes Series.name
        0    1
        1    2
        2    3
        Name: my_name, dtype: int64
        >>> s.rename(lambda x: x ** 2)  # function, changes labels
        0    1
        1    2
        4    3
        dtype: int64
        >>> s.rename({1: 3, 2: 5})  # mapping, changes labels
        0    1
        3    2
        5    3
        dtype: int64

        Since ``DataFrame`` doesn't have a ``.name`` attribute,
        only mapping-type arguments are allowed.

        >>> df = pd.DataFrame({"A": [1, 2, 3], "B": [4, 5, 6]})
        >>> df.rename(2)
        Traceback (most recent call last):
        ...
        TypeError: 'int' object is not callable

        ``DataFrame.rename`` supports two calling conventions

        * ``(index=index_mapper, columns=columns_mapper, ...)``
        * ``(mapper, axis={'index', 'columns'}, ...)``

        We *highly* recommend using keyword arguments to clarify your
        intent.

        >>> df.rename(index=str, columns={"A": "a", "B": "c"})
           a  c
        0  1  4
        1  2  5
        2  3  6

        >>> df.rename(index=str, columns={"A": "a", "C": "c"})
           a  B
        0  1  4
        1  2  5
        2  3  6

        Using axis-style parameters

        >>> df.rename(str.lower, axis='columns')
           a  b
        0  1  4
        1  2  5
        2  3  6

        >>> df.rename({1: 2, 2: 4}, axis='index')
           A  B
        0  1  4
        2  2  5
        4  3  6

        See the :ref:`user guide <basics.rename>` for more.
        """
        if mapper is None and index is None and columns is None:
            raise TypeError("must pass an index to rename")

        if index is not None or columns is not None:
            if axis is not None:
                raise TypeError(
                    "Cannot specify both 'axis' and any of 'index' or 'columns'"
                )
            elif mapper is not None:
                raise TypeError(
                    "Cannot specify both 'mapper' and any of 'index' or 'columns'"
                )
        else:
            # use the mapper argument
            if axis and self._get_axis_number(axis) == 1:
                columns = mapper
            else:
                index = mapper

        self._check_inplace_and_allows_duplicate_labels(inplace)
        result = self if inplace else self.copy(deep=copy)

        for axis_no, replacements in enumerate((index, columns)):
            if replacements is None:
                continue

            ax = self._get_axis(axis_no)
            f = com.get_rename_function(replacements)

            if level is not None:
                level = ax._get_level_number(level)

            # GH 13473
            if not callable(replacements):
                indexer = ax.get_indexer_for(replacements)
                if errors == "raise" and len(indexer[indexer == -1]):
                    missing_labels = [
                        label
                        for index, label in enumerate(replacements)
                        if indexer[index] == -1
                    ]
                    raise KeyError(f"{missing_labels} not found in axis")

            new_index = ax._transform_index(f, level)
            result._set_axis_nocheck(new_index, axis=axis_no, inplace=True)
            result._clear_item_cache()

        if inplace:
            self._update_inplace(result)
            return None
        else:
            return result.__finalize__(self, method="rename")

    @rewrite_axis_style_signature("mapper", [("copy", True), ("inplace", False)])
    def rename_axis(self, mapper=lib.no_default, **kwargs):
        """
        Set the name of the axis for the index or columns.

        Parameters
        ----------
        mapper : scalar, list-like, optional
            Value to set the axis name attribute.
        index, columns : scalar, list-like, dict-like or function, optional
            A scalar, list-like, dict-like or functions transformations to
            apply to that axis' values.
            Note that the ``columns`` parameter is not allowed if the
            object is a Series. This parameter only apply for DataFrame
            type objects.

            Use either ``mapper`` and ``axis`` to
            specify the axis to target with ``mapper``, or ``index``
            and/or ``columns``.
        axis : {0 or 'index', 1 or 'columns'}, default 0
            The axis to rename.
        copy : bool, default True
            Also copy underlying data.
        inplace : bool, default False
            Modifies the object directly, instead of creating a new Series
            or DataFrame.

        Returns
        -------
        Series, DataFrame, or None
            The same type as the caller or None if ``inplace=True``.

        See Also
        --------
        Series.rename : Alter Series index labels or name.
        DataFrame.rename : Alter DataFrame index labels or name.
        Index.rename : Set new names on index.

        Notes
        -----
        ``DataFrame.rename_axis`` supports two calling conventions

        * ``(index=index_mapper, columns=columns_mapper, ...)``
        * ``(mapper, axis={'index', 'columns'}, ...)``

        The first calling convention will only modify the names of
        the index and/or the names of the Index object that is the columns.
        In this case, the parameter ``copy`` is ignored.

        The second calling convention will modify the names of the
        corresponding index if mapper is a list or a scalar.
        However, if mapper is dict-like or a function, it will use the
        deprecated behavior of modifying the axis *labels*.

        We *highly* recommend using keyword arguments to clarify your
        intent.

        Examples
        --------
        **Series**

        >>> s = pd.Series(["dog", "cat", "monkey"])
        >>> s
        0       dog
        1       cat
        2    monkey
        dtype: object
        >>> s.rename_axis("animal")
        animal
        0    dog
        1    cat
        2    monkey
        dtype: object

        **DataFrame**

        >>> df = pd.DataFrame({"num_legs": [4, 4, 2],
        ...                    "num_arms": [0, 0, 2]},
        ...                   ["dog", "cat", "monkey"])
        >>> df
                num_legs  num_arms
        dog            4         0
        cat            4         0
        monkey         2         2
        >>> df = df.rename_axis("animal")
        >>> df
                num_legs  num_arms
        animal
        dog            4         0
        cat            4         0
        monkey         2         2
        >>> df = df.rename_axis("limbs", axis="columns")
        >>> df
        limbs   num_legs  num_arms
        animal
        dog            4         0
        cat            4         0
        monkey         2         2

        **MultiIndex**

        >>> df.index = pd.MultiIndex.from_product([['mammal'],
        ...                                        ['dog', 'cat', 'monkey']],
        ...                                       names=['type', 'name'])
        >>> df
        limbs          num_legs  num_arms
        type   name
        mammal dog            4         0
               cat            4         0
               monkey         2         2

        >>> df.rename_axis(index={'type': 'class'})
        limbs          num_legs  num_arms
        class  name
        mammal dog            4         0
               cat            4         0
               monkey         2         2

        >>> df.rename_axis(columns=str.upper)
        LIMBS          num_legs  num_arms
        type   name
        mammal dog            4         0
               cat            4         0
               monkey         2         2
        """
        axes, kwargs = self._construct_axes_from_arguments(
            (), kwargs, sentinel=lib.no_default
        )
        copy = kwargs.pop("copy", True)
        inplace = kwargs.pop("inplace", False)
        axis = kwargs.pop("axis", 0)
        if axis is not None:
            axis = self._get_axis_number(axis)

        if kwargs:
            raise TypeError(
                "rename_axis() got an unexpected keyword "
                f'argument "{list(kwargs.keys())[0]}"'
            )

        inplace = validate_bool_kwarg(inplace, "inplace")

        if mapper is not lib.no_default:
            # Use v0.23 behavior if a scalar or list
            non_mapper = is_scalar(mapper) or (
                is_list_like(mapper) and not is_dict_like(mapper)
            )
            if non_mapper:
                return self._set_axis_name(mapper, axis=axis, inplace=inplace)
            else:
                raise ValueError("Use `.rename` to alter labels with a mapper.")
        else:
            # Use new behavior.  Means that index and/or columns
            # is specified
            result = self if inplace else self.copy(deep=copy)

            for axis in range(self._AXIS_LEN):
                v = axes.get(self._get_axis_name(axis))
                if v is lib.no_default:
                    continue
                non_mapper = is_scalar(v) or (is_list_like(v) and not is_dict_like(v))
                if non_mapper:
                    newnames = v
                else:
                    f = com.get_rename_function(v)
                    curnames = self._get_axis(axis).names
                    newnames = [f(name) for name in curnames]
                result._set_axis_name(newnames, axis=axis, inplace=True)
            if not inplace:
                return result

    @final
    def _set_axis_name(self, name, axis=0, inplace=False):
        """
        Set the name(s) of the axis.

        Parameters
        ----------
        name : str or list of str
            Name(s) to set.
        axis : {0 or 'index', 1 or 'columns'}, default 0
            The axis to set the label. The value 0 or 'index' specifies index,
            and the value 1 or 'columns' specifies columns.
        inplace : bool, default False
            If `True`, do operation inplace and return None.

        Returns
        -------
        Series, DataFrame, or None
            The same type as the caller or `None` if `inplace` is `True`.

        See Also
        --------
        DataFrame.rename : Alter the axis labels of :class:`DataFrame`.
        Series.rename : Alter the index labels or set the index name
            of :class:`Series`.
        Index.rename : Set the name of :class:`Index` or :class:`MultiIndex`.

        Examples
        --------
        >>> df = pd.DataFrame({"num_legs": [4, 4, 2]},
        ...                   ["dog", "cat", "monkey"])
        >>> df
                num_legs
        dog            4
        cat            4
        monkey         2
        >>> df._set_axis_name("animal")
                num_legs
        animal
        dog            4
        cat            4
        monkey         2
        >>> df.index = pd.MultiIndex.from_product(
        ...                [["mammal"], ['dog', 'cat', 'monkey']])
        >>> df._set_axis_name(["type", "name"])
                       num_legs
        type   name
        mammal dog        4
               cat        4
               monkey     2
        """
        axis = self._get_axis_number(axis)
        idx = self._get_axis(axis).set_names(name)

        inplace = validate_bool_kwarg(inplace, "inplace")
        renamed = self if inplace else self.copy()
        renamed.set_axis(idx, axis=axis, inplace=True)
        if not inplace:
            return renamed

    # ----------------------------------------------------------------------
    # Comparison Methods

    @final
    def _indexed_same(self, other) -> bool_t:
        return all(
            self._get_axis(a).equals(other._get_axis(a)) for a in self._AXIS_ORDERS
        )

    @final
    def equals(self, other: object) -> bool_t:
        """
        Test whether two objects contain the same elements.

        This function allows two Series or DataFrames to be compared against
        each other to see if they have the same shape and elements. NaNs in
        the same location are considered equal.

        The row/column index do not need to have the same type, as long
        as the values are considered equal. Corresponding columns must be of
        the same dtype.

        Parameters
        ----------
        other : Series or DataFrame
            The other Series or DataFrame to be compared with the first.

        Returns
        -------
        bool
            True if all elements are the same in both objects, False
            otherwise.

        See Also
        --------
        Series.eq : Compare two Series objects of the same length
            and return a Series where each element is True if the element
            in each Series is equal, False otherwise.
        DataFrame.eq : Compare two DataFrame objects of the same shape and
            return a DataFrame where each element is True if the respective
            element in each DataFrame is equal, False otherwise.
        testing.assert_series_equal : Raises an AssertionError if left and
            right are not equal. Provides an easy interface to ignore
            inequality in dtypes, indexes and precision among others.
        testing.assert_frame_equal : Like assert_series_equal, but targets
            DataFrames.
        numpy.array_equal : Return True if two arrays have the same shape
            and elements, False otherwise.

        Examples
        --------
        >>> df = pd.DataFrame({1: [10], 2: [20]})
        >>> df
            1   2
        0  10  20

        DataFrames df and exactly_equal have the same types and values for
        their elements and column labels, which will return True.

        >>> exactly_equal = pd.DataFrame({1: [10], 2: [20]})
        >>> exactly_equal
            1   2
        0  10  20
        >>> df.equals(exactly_equal)
        True

        DataFrames df and different_column_type have the same element
        types and values, but have different types for the column labels,
        which will still return True.

        >>> different_column_type = pd.DataFrame({1.0: [10], 2.0: [20]})
        >>> different_column_type
           1.0  2.0
        0   10   20
        >>> df.equals(different_column_type)
        True

        DataFrames df and different_data_type have different types for the
        same values for their elements, and will return False even though
        their column labels are the same values and types.

        >>> different_data_type = pd.DataFrame({1: [10.0], 2: [20.0]})
        >>> different_data_type
              1     2
        0  10.0  20.0
        >>> df.equals(different_data_type)
        False
        """
        if not (isinstance(other, type(self)) or isinstance(self, type(other))):
            return False
        other = cast(NDFrame, other)
        return self._mgr.equals(other._mgr)

    # -------------------------------------------------------------------------
    # Unary Methods

    @final
    def __neg__(self):
        values = self._values
        if is_bool_dtype(values):
            arr = operator.inv(values)
        elif (
            is_numeric_dtype(values)
            or is_timedelta64_dtype(values)
            or is_object_dtype(values)
        ):
            arr = operator.neg(values)
        else:
            raise TypeError(f"Unary negative expects numeric dtype, not {values.dtype}")
        return self.__array_wrap__(arr)

    @final
    def __pos__(self):
        values = self._values
        if is_bool_dtype(values):
            arr = values
        elif (
            is_numeric_dtype(values)
            or is_timedelta64_dtype(values)
            or is_object_dtype(values)
        ):
            arr = operator.pos(values)
        else:
            raise TypeError(
                "Unary plus expects bool, numeric, timedelta, "
                f"or object dtype, not {values.dtype}"
            )
        return self.__array_wrap__(arr)

    @final
    def __invert__(self):
        if not self.size:
            # inv fails with 0 len
            return self

        new_data = self._mgr.apply(operator.invert)
        return self._constructor(new_data).__finalize__(self, method="__invert__")

    @final
    def __nonzero__(self):
        raise ValueError(
            f"The truth value of a {type(self).__name__} is ambiguous. "
            "Use a.empty, a.bool(), a.item(), a.any() or a.all()."
        )

    __bool__ = __nonzero__

    @final
    def bool(self):
        """
        Return the bool of a single element Series or DataFrame.

        This must be a boolean scalar value, either True or False. It will raise a
        ValueError if the Series or DataFrame does not have exactly 1 element, or that
        element is not boolean (integer values 0 and 1 will also raise an exception).

        Returns
        -------
        bool
            The value in the Series or DataFrame.

        See Also
        --------
        Series.astype : Change the data type of a Series, including to boolean.
        DataFrame.astype : Change the data type of a DataFrame, including to boolean.
        numpy.bool_ : NumPy boolean data type, used by pandas for boolean values.

        Examples
        --------
        The method will only work for single element objects with a boolean value:

        >>> pd.Series([True]).bool()
        True
        >>> pd.Series([False]).bool()
        False

        >>> pd.DataFrame({'col': [True]}).bool()
        True
        >>> pd.DataFrame({'col': [False]}).bool()
        False
        """
        v = self.squeeze()
        if isinstance(v, (bool, np.bool_)):
            return bool(v)
        elif is_scalar(v):
            raise ValueError(
                "bool cannot act on a non-boolean single element "
                f"{type(self).__name__}"
            )

        self.__nonzero__()

    @final
    def __abs__(self: FrameOrSeries) -> FrameOrSeries:
        return self.abs()

    @final
    def __round__(self: FrameOrSeries, decimals: int = 0) -> FrameOrSeries:
        return self.round(decimals)

    # -------------------------------------------------------------------------
    # Label or Level Combination Helpers
    #
    # A collection of helper methods for DataFrame/Series operations that
    # accept a combination of column/index labels and levels.  All such
    # operations should utilize/extend these methods when possible so that we
    # have consistent precedence and validation logic throughout the library.

    @final
    def _is_level_reference(self, key, axis=0):
        """
        Test whether a key is a level reference for a given axis.

        To be considered a level reference, `key` must be a string that:
          - (axis=0): Matches the name of an index level and does NOT match
            a column label.
          - (axis=1): Matches the name of a column level and does NOT match
            an index label.

        Parameters
        ----------
        key : str
            Potential level name for the given axis
        axis : int, default 0
            Axis that levels are associated with (0 for index, 1 for columns)

        Returns
        -------
        is_level : bool
        """
        axis = self._get_axis_number(axis)

        return (
            key is not None
            and is_hashable(key)
            and key in self.axes[axis].names
            and not self._is_label_reference(key, axis=axis)
        )

    @final
    def _is_label_reference(self, key, axis=0) -> bool_t:
        """
        Test whether a key is a label reference for a given axis.

        To be considered a label reference, `key` must be a string that:
          - (axis=0): Matches a column label
          - (axis=1): Matches an index label

        Parameters
        ----------
        key : str
            Potential label name
        axis : int, default 0
            Axis perpendicular to the axis that labels are associated with
            (0 means search for column labels, 1 means search for index labels)

        Returns
        -------
        is_label: bool
        """
        axis = self._get_axis_number(axis)
        other_axes = (ax for ax in range(self._AXIS_LEN) if ax != axis)

        return (
            key is not None
            and is_hashable(key)
            and any(key in self.axes[ax] for ax in other_axes)
        )

    @final
    def _is_label_or_level_reference(self, key: str, axis: int = 0) -> bool_t:
        """
        Test whether a key is a label or level reference for a given axis.

        To be considered either a label or a level reference, `key` must be a
        string that:
          - (axis=0): Matches a column label or an index level
          - (axis=1): Matches an index label or a column level

        Parameters
        ----------
        key : str
            Potential label or level name
        axis : int, default 0
            Axis that levels are associated with (0 for index, 1 for columns)

        Returns
        -------
        bool
        """
        return self._is_level_reference(key, axis=axis) or self._is_label_reference(
            key, axis=axis
        )

    @final
    def _check_label_or_level_ambiguity(self, key, axis: int = 0) -> None:
        """
        Check whether `key` is ambiguous.

        By ambiguous, we mean that it matches both a level of the input
        `axis` and a label of the other axis.

        Parameters
        ----------
        key : str or object
            Label or level name.
        axis : int, default 0
            Axis that levels are associated with (0 for index, 1 for columns).

        Raises
        ------
        ValueError: `key` is ambiguous
        """
        axis = self._get_axis_number(axis)
        other_axes = (ax for ax in range(self._AXIS_LEN) if ax != axis)

        if (
            key is not None
            and is_hashable(key)
            and key in self.axes[axis].names
            and any(key in self.axes[ax] for ax in other_axes)
        ):

            # Build an informative and grammatical warning
            level_article, level_type = (
                ("an", "index") if axis == 0 else ("a", "column")
            )

            label_article, label_type = (
                ("a", "column") if axis == 0 else ("an", "index")
            )

            msg = (
                f"'{key}' is both {level_article} {level_type} level and "
                f"{label_article} {label_type} label, which is ambiguous."
            )
            raise ValueError(msg)

    @final
    def _get_label_or_level_values(self, key: str, axis: int = 0) -> np.ndarray:
        """
        Return a 1-D array of values associated with `key`, a label or level
        from the given `axis`.

        Retrieval logic:
          - (axis=0): Return column values if `key` matches a column label.
            Otherwise return index level values if `key` matches an index
            level.
          - (axis=1): Return row values if `key` matches an index label.
            Otherwise return column level values if 'key' matches a column
            level

        Parameters
        ----------
        key : str
            Label or level name.
        axis : int, default 0
            Axis that levels are associated with (0 for index, 1 for columns)

        Returns
        -------
        values : np.ndarray

        Raises
        ------
        KeyError
            if `key` matches neither a label nor a level
        ValueError
            if `key` matches multiple labels
        FutureWarning
            if `key` is ambiguous. This will become an ambiguity error in a
            future version
        """
        axis = self._get_axis_number(axis)
        other_axes = [ax for ax in range(self._AXIS_LEN) if ax != axis]

        if self._is_label_reference(key, axis=axis):
            self._check_label_or_level_ambiguity(key, axis=axis)
            values = self.xs(key, axis=other_axes[0])._values
        elif self._is_level_reference(key, axis=axis):
            values = self.axes[axis].get_level_values(key)._values
        else:
            raise KeyError(key)

        # Check for duplicates
        if values.ndim > 1:

            if other_axes and isinstance(self._get_axis(other_axes[0]), MultiIndex):
                multi_message = (
                    "\n"
                    "For a multi-index, the label must be a "
                    "tuple with elements corresponding to each level."
                )
            else:
                multi_message = ""

            label_axis_name = "column" if axis == 0 else "index"
            raise ValueError(
                f"The {label_axis_name} label '{key}' is not unique.{multi_message}"
            )

        return values

    @final
    def _drop_labels_or_levels(self, keys, axis: int = 0):
        """
        Drop labels and/or levels for the given `axis`.

        For each key in `keys`:
          - (axis=0): If key matches a column label then drop the column.
            Otherwise if key matches an index level then drop the level.
          - (axis=1): If key matches an index label then drop the row.
            Otherwise if key matches a column level then drop the level.

        Parameters
        ----------
        keys : str or list of str
            labels or levels to drop
        axis : int, default 0
            Axis that levels are associated with (0 for index, 1 for columns)

        Returns
        -------
        dropped: DataFrame

        Raises
        ------
        ValueError
            if any `keys` match neither a label nor a level
        """
        axis = self._get_axis_number(axis)

        # Validate keys
        keys = com.maybe_make_list(keys)
        invalid_keys = [
            k for k in keys if not self._is_label_or_level_reference(k, axis=axis)
        ]

        if invalid_keys:
            raise ValueError(
                "The following keys are not valid labels or "
                f"levels for axis {axis}: {invalid_keys}"
            )

        # Compute levels and labels to drop
        levels_to_drop = [k for k in keys if self._is_level_reference(k, axis=axis)]

        labels_to_drop = [k for k in keys if not self._is_level_reference(k, axis=axis)]

        # Perform copy upfront and then use inplace operations below.
        # This ensures that we always perform exactly one copy.
        # ``copy`` and/or ``inplace`` options could be added in the future.
        dropped = self.copy()

        if axis == 0:
            # Handle dropping index levels
            if levels_to_drop:
                dropped.reset_index(levels_to_drop, drop=True, inplace=True)

            # Handle dropping columns labels
            if labels_to_drop:
                dropped.drop(labels_to_drop, axis=1, inplace=True)
        else:
            # Handle dropping column levels
            if levels_to_drop:
                if isinstance(dropped.columns, MultiIndex):
                    # Drop the specified levels from the MultiIndex
                    dropped.columns = dropped.columns.droplevel(levels_to_drop)
                else:
                    # Drop the last level of Index by replacing with
                    # a RangeIndex
                    dropped.columns = RangeIndex(dropped.columns.size)

            # Handle dropping index labels
            if labels_to_drop:
                dropped.drop(labels_to_drop, axis=0, inplace=True)

        return dropped

    # ----------------------------------------------------------------------
    # Iteration

    def __hash__(self) -> int:
        raise TypeError(
            f"{repr(type(self).__name__)} objects are mutable, "
            f"thus they cannot be hashed"
        )

    def __iter__(self):
        """
        Iterate over info axis.

        Returns
        -------
        iterator
            Info axis as iterator.
        """
        return iter(self._info_axis)

    # can we get a better explanation of this?
    def keys(self):
        """
        Get the 'info axis' (see Indexing for more).

        This is index for Series, columns for DataFrame.

        Returns
        -------
        Index
            Info axis.
        """
        return self._info_axis

    def items(self):
        """
        Iterate over (label, values) on info axis

        This is index for Series and columns for DataFrame.

        Returns
        -------
        Generator
        """
        for h in self._info_axis:
            yield h, self[h]

    @doc(items)
    def iteritems(self):
        return self.items()

    def __len__(self) -> int:
        """Returns length of info axis"""
        return len(self._info_axis)

    @final
    def __contains__(self, key) -> bool_t:
        """True if the key is in the info axis"""
        return key in self._info_axis

    @property
    def empty(self) -> bool_t:
        """
        Indicator whether DataFrame is empty.

        True if DataFrame is entirely empty (no items), meaning any of the
        axes are of length 0.

        Returns
        -------
        bool
            If DataFrame is empty, return True, if not return False.

        See Also
        --------
        Series.dropna : Return series without null values.
        DataFrame.dropna : Return DataFrame with labels on given axis omitted
            where (all or any) data are missing.

        Notes
        -----
        If DataFrame contains only NaNs, it is still not considered empty. See
        the example below.

        Examples
        --------
        An example of an actual empty DataFrame. Notice the index is empty:

        >>> df_empty = pd.DataFrame({'A' : []})
        >>> df_empty
        Empty DataFrame
        Columns: [A]
        Index: []
        >>> df_empty.empty
        True

        If we only have NaNs in our DataFrame, it is not considered empty! We
        will need to drop the NaNs to make the DataFrame empty:

        >>> df = pd.DataFrame({'A' : [np.nan]})
        >>> df
            A
        0 NaN
        >>> df.empty
        False
        >>> df.dropna().empty
        True
        """
        return any(len(self._get_axis(a)) == 0 for a in self._AXIS_ORDERS)

    # ----------------------------------------------------------------------
    # Array Interface

    # This is also set in IndexOpsMixin
    # GH#23114 Ensure ndarray.__op__(DataFrame) returns NotImplemented
    __array_priority__ = 1000

    def __array__(self, dtype: NpDtype | None = None) -> np.ndarray:
        return np.asarray(self._values, dtype=dtype)

    def __array_wrap__(
        self,
        result: np.ndarray,
        context: tuple[Callable, tuple[Any, ...], int] | None = None,
    ):
        """
        Gets called after a ufunc and other functions.

        Parameters
        ----------
        result: np.ndarray
            The result of the ufunc or other function called on the NumPy array
            returned by __array__
        context: tuple of (func, tuple, int)
            This parameter is returned by ufuncs as a 3-element tuple: (name of the
            ufunc, arguments of the ufunc, domain of the ufunc), but is not set by
            other numpy functions.q

        Notes
        -----
        Series implements __array_ufunc_ so this not called for ufunc on Series.
        """
        res = lib.item_from_zerodim(result)
        if is_scalar(res):
            # e.g. we get here with np.ptp(series)
            # ptp also requires the item_from_zerodim
            return res
        d = self._construct_axes_dict(self._AXIS_ORDERS, copy=False)
        # error: Argument 1 to "NDFrame" has incompatible type "ndarray";
        # expected "BlockManager"
        return self._constructor(res, **d).__finalize__(  # type: ignore[arg-type]
            self, method="__array_wrap__"
        )

    def __array_ufunc__(
        self, ufunc: np.ufunc, method: str, *inputs: Any, **kwargs: Any
    ):
        return arraylike.array_ufunc(self, ufunc, method, *inputs, **kwargs)

    # ideally we would define this to avoid the getattr checks, but
    # is slower
    # @property
    # def __array_interface__(self):
    #    """ provide numpy array interface method """
    #    values = self.values
    #    return dict(typestr=values.dtype.str,shape=values.shape,data=values)

    # ----------------------------------------------------------------------
    # Picklability

    @final
    def __getstate__(self) -> dict[str, Any]:
        meta = {k: getattr(self, k, None) for k in self._metadata}
        return {
            "_mgr": self._mgr,
            "_typ": self._typ,
            "_metadata": self._metadata,
            "attrs": self.attrs,
            "_flags": {k: self.flags[k] for k in self.flags._keys},
            **meta,
        }

    @final
    def __setstate__(self, state):
        if isinstance(state, BlockManager):
            self._mgr = state
        elif isinstance(state, dict):
            if "_data" in state and "_mgr" not in state:
                # compat for older pickles
                state["_mgr"] = state.pop("_data")
            typ = state.get("_typ")
            if typ is not None:
                attrs = state.get("_attrs", {})
                object.__setattr__(self, "_attrs", attrs)
                flags = state.get("_flags", {"allows_duplicate_labels": True})
                object.__setattr__(self, "_flags", Flags(self, **flags))

                # set in the order of internal names
                # to avoid definitional recursion
                # e.g. say fill_value needing _mgr to be
                # defined
                meta = set(self._internal_names + self._metadata)
                for k in list(meta):
                    if k in state and k != "_flags":
                        v = state[k]
                        object.__setattr__(self, k, v)

                for k, v in state.items():
                    if k not in meta:
                        object.__setattr__(self, k, v)

            else:
                raise NotImplementedError("Pre-0.12 pickles are no longer supported")
        elif len(state) == 2:
            raise NotImplementedError("Pre-0.12 pickles are no longer supported")

        self._item_cache = {}

    # ----------------------------------------------------------------------
    # Rendering Methods

    def __repr__(self) -> str:
        # string representation based upon iterating over self
        # (since, by definition, `PandasContainers` are iterable)
        prepr = f"[{','.join(map(pprint_thing, self))}]"
        return f"{type(self).__name__}({prepr})"

    @final
    def _repr_latex_(self):
        """
        Returns a LaTeX representation for a particular object.
        Mainly for use with nbconvert (jupyter notebook conversion to pdf).
        """
        if config.get_option("display.latex.repr"):
            return self.to_latex()
        else:
            return None

    @final
    def _repr_data_resource_(self):
        """
        Not a real Jupyter special repr method, but we use the same
        naming convention.
        """
        if config.get_option("display.html.table_schema"):
            data = self.head(config.get_option("display.max_rows"))

            as_json = data.to_json(orient="table")
            as_json = cast(str, as_json)
            return json.loads(as_json, object_pairs_hook=collections.OrderedDict)

    # ----------------------------------------------------------------------
    # I/O Methods

    @final
    @doc(klass="object", storage_options=_shared_docs["storage_options"])
    def to_excel(
        self,
        excel_writer,
        sheet_name: str = "Sheet1",
        na_rep: str = "",
        float_format: str | None = None,
        columns=None,
        header=True,
        index=True,
        index_label=None,
        startrow=0,
        startcol=0,
        engine=None,
        merge_cells=True,
        encoding=None,
        inf_rep="inf",
        verbose=True,
        freeze_panes=None,
        storage_options: StorageOptions = None,
    ) -> None:
        """
        Write {klass} to an Excel sheet.

        To write a single {klass} to an Excel .xlsx file it is only necessary to
        specify a target file name. To write to multiple sheets it is necessary to
        create an `ExcelWriter` object with a target file name, and specify a sheet
        in the file to write to.

        Multiple sheets may be written to by specifying unique `sheet_name`.
        With all data written to the file it is necessary to save the changes.
        Note that creating an `ExcelWriter` object with a file name that already
        exists will result in the contents of the existing file being erased.

        Parameters
        ----------
        excel_writer : path-like, file-like, or ExcelWriter object
            File path or existing ExcelWriter.
        sheet_name : str, default 'Sheet1'
            Name of sheet which will contain DataFrame.
        na_rep : str, default ''
            Missing data representation.
        float_format : str, optional
            Format string for floating point numbers. For example
            ``float_format="%.2f"`` will format 0.1234 to 0.12.
        columns : sequence or list of str, optional
            Columns to write.
        header : bool or list of str, default True
            Write out the column names. If a list of string is given it is
            assumed to be aliases for the column names.
        index : bool, default True
            Write row names (index).
        index_label : str or sequence, optional
            Column label for index column(s) if desired. If not specified, and
            `header` and `index` are True, then the index names are used. A
            sequence should be given if the DataFrame uses MultiIndex.
        startrow : int, default 0
            Upper left cell row to dump data frame.
        startcol : int, default 0
            Upper left cell column to dump data frame.
        engine : str, optional
            Write engine to use, 'openpyxl' or 'xlsxwriter'. You can also set this
            via the options ``io.excel.xlsx.writer``, ``io.excel.xls.writer``, and
            ``io.excel.xlsm.writer``.

            .. deprecated:: 1.2.0

                As the `xlwt <https://pypi.org/project/xlwt/>`__ package is no longer
                maintained, the ``xlwt`` engine will be removed in a future version
                of pandas.

        merge_cells : bool, default True
            Write MultiIndex and Hierarchical Rows as merged cells.
        encoding : str, optional
            Encoding of the resulting excel file. Only necessary for xlwt,
            other writers support unicode natively.
        inf_rep : str, default 'inf'
            Representation for infinity (there is no native representation for
            infinity in Excel).
        verbose : bool, default True
            Display more information in the error logs.
        freeze_panes : tuple of int (length 2), optional
            Specifies the one-based bottommost row and rightmost column that
            is to be frozen.
        {storage_options}

            .. versionadded:: 1.2.0

        See Also
        --------
        to_csv : Write DataFrame to a comma-separated values (csv) file.
        ExcelWriter : Class for writing DataFrame objects into excel sheets.
        read_excel : Read an Excel file into a pandas DataFrame.
        read_csv : Read a comma-separated values (csv) file into DataFrame.

        Notes
        -----
        For compatibility with :meth:`~DataFrame.to_csv`,
        to_excel serializes lists and dicts to strings before writing.

        Once a workbook has been saved it is not possible to write further
        data without rewriting the whole workbook.

        Examples
        --------

        Create, write to and save a workbook:

        >>> df1 = pd.DataFrame([['a', 'b'], ['c', 'd']],
        ...                    index=['row 1', 'row 2'],
        ...                    columns=['col 1', 'col 2'])
        >>> df1.to_excel("output.xlsx")  # doctest: +SKIP

        To specify the sheet name:

        >>> df1.to_excel("output.xlsx",
        ...              sheet_name='Sheet_name_1')  # doctest: +SKIP

        If you wish to write to more than one sheet in the workbook, it is
        necessary to specify an ExcelWriter object:

        >>> df2 = df1.copy()
        >>> with pd.ExcelWriter('output.xlsx') as writer:  # doctest: +SKIP
        ...     df1.to_excel(writer, sheet_name='Sheet_name_1')
        ...     df2.to_excel(writer, sheet_name='Sheet_name_2')

        ExcelWriter can also be used to append to an existing Excel file:

        >>> with pd.ExcelWriter('output.xlsx',
        ...                     mode='a') as writer:  # doctest: +SKIP
        ...     df.to_excel(writer, sheet_name='Sheet_name_3')

        To set the library that is used to write the Excel file,
        you can pass the `engine` keyword (the default engine is
        automatically chosen depending on the file extension):

        >>> df1.to_excel('output1.xlsx', engine='xlsxwriter')  # doctest: +SKIP
        """

        df = self if isinstance(self, ABCDataFrame) else self.to_frame()

        from pandas.io.formats.excel import ExcelFormatter

        formatter = ExcelFormatter(
            df,
            na_rep=na_rep,
            cols=columns,
            header=header,
            float_format=float_format,
            index=index,
            index_label=index_label,
            merge_cells=merge_cells,
            inf_rep=inf_rep,
        )
        formatter.write(
            excel_writer,
            sheet_name=sheet_name,
            startrow=startrow,
            startcol=startcol,
            freeze_panes=freeze_panes,
            engine=engine,
            storage_options=storage_options,
        )

    @final
    @doc(storage_options=_shared_docs["storage_options"])
    def to_json(
        self,
        path_or_buf: FilePathOrBuffer | None = None,
        orient: str | None = None,
        date_format: str | None = None,
        double_precision: int = 10,
        force_ascii: bool_t = True,
        date_unit: str = "ms",
        default_handler: Callable[[Any], JSONSerializable] | None = None,
        lines: bool_t = False,
        compression: CompressionOptions = "infer",
        index: bool_t = True,
        indent: int | None = None,
        storage_options: StorageOptions = None,
    ) -> str | None:
        """
        Convert the object to a JSON string.

        Note NaN's and None will be converted to null and datetime objects
        will be converted to UNIX timestamps.

        Parameters
        ----------
        path_or_buf : str or file handle, optional
            File path or object. If not specified, the result is returned as
            a string.
        orient : str
            Indication of expected JSON string format.

            * Series:

                - default is 'index'
                - allowed values are: {{'split', 'records', 'index', 'table'}}.

            * DataFrame:

                - default is 'columns'
                - allowed values are: {{'split', 'records', 'index', 'columns',
                  'values', 'table'}}.

            * The format of the JSON string:

                - 'split' : dict like {{'index' -> [index], 'columns' -> [columns],
                  'data' -> [values]}}
                - 'records' : list like [{{column -> value}}, ... , {{column -> value}}]
                - 'index' : dict like {{index -> {{column -> value}}}}
                - 'columns' : dict like {{column -> {{index -> value}}}}
                - 'values' : just the values array
                - 'table' : dict like {{'schema': {{schema}}, 'data': {{data}}}}

                Describing the data, where data component is like ``orient='records'``.

        date_format : {{None, 'epoch', 'iso'}}
            Type of date conversion. 'epoch' = epoch milliseconds,
            'iso' = ISO8601. The default depends on the `orient`. For
            ``orient='table'``, the default is 'iso'. For all other orients,
            the default is 'epoch'.
        double_precision : int, default 10
            The number of decimal places to use when encoding
            floating point values.
        force_ascii : bool, default True
            Force encoded string to be ASCII.
        date_unit : str, default 'ms' (milliseconds)
            The time unit to encode to, governs timestamp and ISO8601
            precision.  One of 's', 'ms', 'us', 'ns' for second, millisecond,
            microsecond, and nanosecond respectively.
        default_handler : callable, default None
            Handler to call if object cannot otherwise be converted to a
            suitable format for JSON. Should receive a single argument which is
            the object to convert and return a serialisable object.
        lines : bool, default False
            If 'orient' is 'records' write out line-delimited json format. Will
            throw ValueError if incorrect 'orient' since others are not
            list-like.

        compression : {{'infer', 'gzip', 'bz2', 'zip', 'xz', None}}

            A string representing the compression to use in the output file,
            only used when the first argument is a filename. By default, the
            compression is inferred from the filename.
        index : bool, default True
            Whether to include the index values in the JSON string. Not
            including the index (``index=False``) is only supported when
            orient is 'split' or 'table'.
        indent : int, optional
           Length of whitespace used to indent each record.

           .. versionadded:: 1.0.0

        {storage_options}

            .. versionadded:: 1.2.0

        Returns
        -------
        None or str
            If path_or_buf is None, returns the resulting json format as a
            string. Otherwise returns None.

        See Also
        --------
        read_json : Convert a JSON string to pandas object.

        Notes
        -----
        The behavior of ``indent=0`` varies from the stdlib, which does not
        indent the output but does insert newlines. Currently, ``indent=0``
        and the default ``indent=None`` are equivalent in pandas, though this
        may change in a future release.

        ``orient='table'`` contains a 'pandas_version' field under 'schema'.
        This stores the version of `pandas` used in the latest revision of the
        schema.

        Examples
        --------
        >>> import json
        >>> df = pd.DataFrame(
        ...     [["a", "b"], ["c", "d"]],
        ...     index=["row 1", "row 2"],
        ...     columns=["col 1", "col 2"],
        ... )

        >>> result = df.to_json(orient="split")
        >>> parsed = json.loads(result)
        >>> json.dumps(parsed, indent=4)  # doctest: +SKIP
        {{
            "columns": [
                "col 1",
                "col 2"
            ],
            "index": [
                "row 1",
                "row 2"
            ],
            "data": [
                [
                    "a",
                    "b"
                ],
                [
                    "c",
                    "d"
                ]
            ]
        }}

        Encoding/decoding a Dataframe using ``'records'`` formatted JSON.
        Note that index labels are not preserved with this encoding.

        >>> result = df.to_json(orient="records")
        >>> parsed = json.loads(result)
        >>> json.dumps(parsed, indent=4)  # doctest: +SKIP
        [
            {{
                "col 1": "a",
                "col 2": "b"
            }},
            {{
                "col 1": "c",
                "col 2": "d"
            }}
        ]

        Encoding/decoding a Dataframe using ``'index'`` formatted JSON:

        >>> result = df.to_json(orient="index")
        >>> parsed = json.loads(result)
        >>> json.dumps(parsed, indent=4)  # doctest: +SKIP
        {{
            "row 1": {{
                "col 1": "a",
                "col 2": "b"
            }},
            "row 2": {{
                "col 1": "c",
                "col 2": "d"
            }}
        }}

        Encoding/decoding a Dataframe using ``'columns'`` formatted JSON:

        >>> result = df.to_json(orient="columns")
        >>> parsed = json.loads(result)
        >>> json.dumps(parsed, indent=4)  # doctest: +SKIP
        {{
            "col 1": {{
                "row 1": "a",
                "row 2": "c"
            }},
            "col 2": {{
                "row 1": "b",
                "row 2": "d"
            }}
        }}

        Encoding/decoding a Dataframe using ``'values'`` formatted JSON:

        >>> result = df.to_json(orient="values")
        >>> parsed = json.loads(result)
        >>> json.dumps(parsed, indent=4)  # doctest: +SKIP
        [
            [
                "a",
                "b"
            ],
            [
                "c",
                "d"
            ]
        ]

        Encoding with Table Schema:

        >>> result = df.to_json(orient="table")
        >>> parsed = json.loads(result)
        >>> json.dumps(parsed, indent=4)  # doctest: +SKIP
        {{
            "schema": {{
                "fields": [
                    {{
                        "name": "index",
                        "type": "string"
                    }},
                    {{
                        "name": "col 1",
                        "type": "string"
                    }},
                    {{
                        "name": "col 2",
                        "type": "string"
                    }}
                ],
                "primaryKey": [
                    "index"
                ],
                "pandas_version": "0.20.0"
            }},
            "data": [
                {{
                    "index": "row 1",
                    "col 1": "a",
                    "col 2": "b"
                }},
                {{
                    "index": "row 2",
                    "col 1": "c",
                    "col 2": "d"
                }}
            ]
        }}
        """
        from pandas.io import json

        if date_format is None and orient == "table":
            date_format = "iso"
        elif date_format is None:
            date_format = "epoch"

        config.is_nonnegative_int(indent)
        indent = indent or 0

        return json.to_json(
            path_or_buf=path_or_buf,
            obj=self,
            orient=orient,
            date_format=date_format,
            double_precision=double_precision,
            force_ascii=force_ascii,
            date_unit=date_unit,
            default_handler=default_handler,
            lines=lines,
            compression=compression,
            index=index,
            indent=indent,
            storage_options=storage_options,
        )

    @final
    def to_hdf(
        self,
        path_or_buf,
        key: str,
        mode: str = "a",
        complevel: int | None = None,
        complib: str | None = None,
        append: bool_t = False,
        format: str | None = None,
        index: bool_t = True,
        min_itemsize: int | dict[str, int] | None = None,
        nan_rep=None,
        dropna: bool_t | None = None,
        data_columns: bool_t | list[str] | None = None,
        errors: str = "strict",
        encoding: str = "UTF-8",
    ) -> None:
        """
        Write the contained data to an HDF5 file using HDFStore.

        Hierarchical Data Format (HDF) is self-describing, allowing an
        application to interpret the structure and contents of a file with
        no outside information. One HDF file can hold a mix of related objects
        which can be accessed as a group or as individual objects.

        In order to add another DataFrame or Series to an existing HDF file
        please use append mode and a different a key.

        .. warning::

           One can store a subclass of ``DataFrame`` or ``Series`` to HDF5,
           but the type of the subclass is lost upon storing.

        For more information see the :ref:`user guide <io.hdf5>`.

        Parameters
        ----------
        path_or_buf : str or pandas.HDFStore
            File path or HDFStore object.
        key : str
            Identifier for the group in the store.
        mode : {'a', 'w', 'r+'}, default 'a'
            Mode to open file:

            - 'w': write, a new file is created (an existing file with
              the same name would be deleted).
            - 'a': append, an existing file is opened for reading and
              writing, and if the file does not exist it is created.
            - 'r+': similar to 'a', but the file must already exist.
        complevel : {0-9}, optional
            Specifies a compression level for data.
            A value of 0 disables compression.
        complib : {'zlib', 'lzo', 'bzip2', 'blosc'}, default 'zlib'
            Specifies the compression library to be used.
            As of v0.20.2 these additional compressors for Blosc are supported
            (default if no compressor specified: 'blosc:blosclz'):
            {'blosc:blosclz', 'blosc:lz4', 'blosc:lz4hc', 'blosc:snappy',
            'blosc:zlib', 'blosc:zstd'}.
            Specifying a compression library which is not available issues
            a ValueError.
        append : bool, default False
            For Table formats, append the input data to the existing.
        format : {'fixed', 'table', None}, default 'fixed'
            Possible values:

            - 'fixed': Fixed format. Fast writing/reading. Not-appendable,
              nor searchable.
            - 'table': Table format. Write as a PyTables Table structure
              which may perform worse but allow more flexible operations
              like searching / selecting subsets of the data.
            - If None, pd.get_option('io.hdf.default_format') is checked,
              followed by fallback to "fixed"
        errors : str, default 'strict'
            Specifies how encoding and decoding errors are to be handled.
            See the errors argument for :func:`open` for a full list
            of options.
        encoding : str, default "UTF-8"
        min_itemsize : dict or int, optional
            Map column names to minimum string sizes for columns.
        nan_rep : Any, optional
            How to represent null values as str.
            Not allowed with append=True.
        data_columns : list of columns or True, optional
            List of columns to create as indexed data columns for on-disk
            queries, or True to use all columns. By default only the axes
            of the object are indexed. See :ref:`io.hdf5-query-data-columns`.
            Applicable only to format='table'.

        See Also
        --------
        read_hdf : Read from HDF file.
        DataFrame.to_parquet : Write a DataFrame to the binary parquet format.
        DataFrame.to_sql : Write to a SQL table.
        DataFrame.to_feather : Write out feather-format for DataFrames.
        DataFrame.to_csv : Write out to a csv file.

        Examples
        --------
        >>> df = pd.DataFrame({'A': [1, 2, 3], 'B': [4, 5, 6]},
        ...                   index=['a', 'b', 'c'])
        >>> df.to_hdf('data.h5', key='df', mode='w')

        We can add another object to the same file:

        >>> s = pd.Series([1, 2, 3, 4])
        >>> s.to_hdf('data.h5', key='s')

        Reading from HDF file:

        >>> pd.read_hdf('data.h5', 'df')
        A  B
        a  1  4
        b  2  5
        c  3  6
        >>> pd.read_hdf('data.h5', 's')
        0    1
        1    2
        2    3
        3    4
        dtype: int64

        Deleting file with data:

        >>> import os
        >>> os.remove('data.h5')
        """
        from pandas.io import pytables

        pytables.to_hdf(
            path_or_buf,
            key,
            self,
            mode=mode,
            complevel=complevel,
            complib=complib,
            append=append,
            format=format,
            index=index,
            min_itemsize=min_itemsize,
            nan_rep=nan_rep,
            dropna=dropna,
            data_columns=data_columns,
            errors=errors,
            encoding=encoding,
        )

    @final
    def to_sql(
        self,
        name: str,
        con,
        schema=None,
        if_exists: str = "fail",
        index: bool_t = True,
        index_label=None,
        chunksize=None,
        dtype: DtypeArg | None = None,
        method=None,
    ) -> None:
        """
        Write records stored in a DataFrame to a SQL database.

        Databases supported by SQLAlchemy [1]_ are supported. Tables can be
        newly created, appended to, or overwritten.

        Parameters
        ----------
        name : str
            Name of SQL table.
        con : sqlalchemy.engine.(Engine or Connection) or sqlite3.Connection
            Using SQLAlchemy makes it possible to use any DB supported by that
            library. Legacy support is provided for sqlite3.Connection objects. The user
            is responsible for engine disposal and connection closure for the SQLAlchemy
            connectable See `here \
                <https://docs.sqlalchemy.org/en/13/core/connections.html>`_.

        schema : str, optional
            Specify the schema (if database flavor supports this). If None, use
            default schema.
        if_exists : {'fail', 'replace', 'append'}, default 'fail'
            How to behave if the table already exists.

            * fail: Raise a ValueError.
            * replace: Drop the table before inserting new values.
            * append: Insert new values to the existing table.

        index : bool, default True
            Write DataFrame index as a column. Uses `index_label` as the column
            name in the table.
        index_label : str or sequence, default None
            Column label for index column(s). If None is given (default) and
            `index` is True, then the index names are used.
            A sequence should be given if the DataFrame uses MultiIndex.
        chunksize : int, optional
            Specify the number of rows in each batch to be written at a time.
            By default, all rows will be written at once.
        dtype : dict or scalar, optional
            Specifying the datatype for columns. If a dictionary is used, the
            keys should be the column names and the values should be the
            SQLAlchemy types or strings for the sqlite3 legacy mode. If a
            scalar is provided, it will be applied to all columns.
        method : {None, 'multi', callable}, optional
            Controls the SQL insertion clause used:

            * None : Uses standard SQL ``INSERT`` clause (one per row).
            * 'multi': Pass multiple values in a single ``INSERT`` clause.
            * callable with signature ``(pd_table, conn, keys, data_iter)``.

            Details and a sample callable implementation can be found in the
            section :ref:`insert method <io.sql.method>`.

        Raises
        ------
        ValueError
            When the table already exists and `if_exists` is 'fail' (the
            default).

        See Also
        --------
        read_sql : Read a DataFrame from a table.

        Notes
        -----
        Timezone aware datetime columns will be written as
        ``Timestamp with timezone`` type with SQLAlchemy if supported by the
        database. Otherwise, the datetimes will be stored as timezone unaware
        timestamps local to the original timezone.

        References
        ----------
        .. [1] https://docs.sqlalchemy.org
        .. [2] https://www.python.org/dev/peps/pep-0249/

        Examples
        --------
        Create an in-memory SQLite database.

        >>> from sqlalchemy import create_engine
        >>> engine = create_engine('sqlite://', echo=False)

        Create a table from scratch with 3 rows.

        >>> df = pd.DataFrame({'name' : ['User 1', 'User 2', 'User 3']})
        >>> df
             name
        0  User 1
        1  User 2
        2  User 3

        >>> df.to_sql('users', con=engine)
        >>> engine.execute("SELECT * FROM users").fetchall()
        [(0, 'User 1'), (1, 'User 2'), (2, 'User 3')]

        An `sqlalchemy.engine.Connection` can also be passed to `con`:

        >>> with engine.begin() as connection:
        ...     df1 = pd.DataFrame({'name' : ['User 4', 'User 5']})
        ...     df1.to_sql('users', con=connection, if_exists='append')

        This is allowed to support operations that require that the same
        DBAPI connection is used for the entire operation.

        >>> df2 = pd.DataFrame({'name' : ['User 6', 'User 7']})
        >>> df2.to_sql('users', con=engine, if_exists='append')
        >>> engine.execute("SELECT * FROM users").fetchall()
        [(0, 'User 1'), (1, 'User 2'), (2, 'User 3'),
         (0, 'User 4'), (1, 'User 5'), (0, 'User 6'),
         (1, 'User 7')]

        Overwrite the table with just ``df2``.

        >>> df2.to_sql('users', con=engine, if_exists='replace',
        ...            index_label='id')
        >>> engine.execute("SELECT * FROM users").fetchall()
        [(0, 'User 6'), (1, 'User 7')]

        Specify the dtype (especially useful for integers with missing values).
        Notice that while pandas is forced to store the data as floating point,
        the database supports nullable integers. When fetching the data with
        Python, we get back integer scalars.

        >>> df = pd.DataFrame({"A": [1, None, 2]})
        >>> df
             A
        0  1.0
        1  NaN
        2  2.0

        >>> from sqlalchemy.types import Integer
        >>> df.to_sql('integers', con=engine, index=False,
        ...           dtype={"A": Integer()})

        >>> engine.execute("SELECT * FROM integers").fetchall()
        [(1,), (None,), (2,)]
        """
        from pandas.io import sql

        sql.to_sql(
            self,
            name,
            con,
            schema=schema,
            if_exists=if_exists,
            index=index,
            index_label=index_label,
            chunksize=chunksize,
            dtype=dtype,
            method=method,
        )

    @final
    @doc(storage_options=_shared_docs["storage_options"])
    def to_pickle(
        self,
        path,
        compression: CompressionOptions = "infer",
        protocol: int = pickle.HIGHEST_PROTOCOL,
        storage_options: StorageOptions = None,
    ) -> None:
        """
        Pickle (serialize) object to file.

        Parameters
        ----------
        path : str
            File path where the pickled object will be stored.
        compression : {{'infer', 'gzip', 'bz2', 'zip', 'xz', None}}, \
        default 'infer'
            A string representing the compression to use in the output file. By
            default, infers from the file extension in specified path.
            Compression mode may be any of the following possible
            values: {{‘infer’, ‘gzip’, ‘bz2’, ‘zip’, ‘xz’, None}}. If compression
            mode is ‘infer’ and path_or_buf is path-like, then detect
            compression mode from the following extensions:
            ‘.gz’, ‘.bz2’, ‘.zip’ or ‘.xz’. (otherwise no compression).
            If dict given and mode is ‘zip’ or inferred as ‘zip’, other entries
            passed as additional compression options.
        protocol : int
            Int which indicates which protocol should be used by the pickler,
            default HIGHEST_PROTOCOL (see [1]_ paragraph 12.1.2). The possible
            values are 0, 1, 2, 3, 4, 5. A negative value for the protocol
            parameter is equivalent to setting its value to HIGHEST_PROTOCOL.

            .. [1] https://docs.python.org/3/library/pickle.html.

        {storage_options}

            .. versionadded:: 1.2.0

        See Also
        --------
        read_pickle : Load pickled pandas object (or any object) from file.
        DataFrame.to_hdf : Write DataFrame to an HDF5 file.
        DataFrame.to_sql : Write DataFrame to a SQL database.
        DataFrame.to_parquet : Write a DataFrame to the binary parquet format.

        Examples
        --------
        >>> original_df = pd.DataFrame({{"foo": range(5), "bar": range(5, 10)}})
        >>> original_df
           foo  bar
        0    0    5
        1    1    6
        2    2    7
        3    3    8
        4    4    9
        >>> original_df.to_pickle("./dummy.pkl")

        >>> unpickled_df = pd.read_pickle("./dummy.pkl")
        >>> unpickled_df
           foo  bar
        0    0    5
        1    1    6
        2    2    7
        3    3    8
        4    4    9

        >>> import os
        >>> os.remove("./dummy.pkl")
        """
        from pandas.io.pickle import to_pickle

        to_pickle(
            self,
            path,
            compression=compression,
            protocol=protocol,
            storage_options=storage_options,
        )

    @final
    def to_clipboard(
        self, excel: bool_t = True, sep: str | None = None, **kwargs
    ) -> None:
        r"""
        Copy object to the system clipboard.

        Write a text representation of object to the system clipboard.
        This can be pasted into Excel, for example.

        Parameters
        ----------
        excel : bool, default True
            Produce output in a csv format for easy pasting into excel.

            - True, use the provided separator for csv pasting.
            - False, write a string representation of the object to the clipboard.

        sep : str, default ``'\t'``
            Field delimiter.
        **kwargs
            These parameters will be passed to DataFrame.to_csv.

        See Also
        --------
        DataFrame.to_csv : Write a DataFrame to a comma-separated values
            (csv) file.
        read_clipboard : Read text from clipboard and pass to read_table.

        Notes
        -----
        Requirements for your platform.

          - Linux : `xclip`, or `xsel` (with `PyQt4` modules)
          - Windows : none
          - OS X : none

        Examples
        --------
        Copy the contents of a DataFrame to the clipboard.

        >>> df = pd.DataFrame([[1, 2, 3], [4, 5, 6]], columns=['A', 'B', 'C'])

        >>> df.to_clipboard(sep=',')  # doctest: +SKIP
        ... # Wrote the following to the system clipboard:
        ... # ,A,B,C
        ... # 0,1,2,3
        ... # 1,4,5,6

        We can omit the index by passing the keyword `index` and setting
        it to false.

        >>> df.to_clipboard(sep=',', index=False)  # doctest: +SKIP
        ... # Wrote the following to the system clipboard:
        ... # A,B,C
        ... # 1,2,3
        ... # 4,5,6
        """
        from pandas.io import clipboards

        clipboards.to_clipboard(self, excel=excel, sep=sep, **kwargs)

    @final
    def to_xarray(self):
        """
        Return an xarray object from the pandas object.

        Returns
        -------
        xarray.DataArray or xarray.Dataset
            Data in the pandas structure converted to Dataset if the object is
            a DataFrame, or a DataArray if the object is a Series.

        See Also
        --------
        DataFrame.to_hdf : Write DataFrame to an HDF5 file.
        DataFrame.to_parquet : Write a DataFrame to the binary parquet format.

        Notes
        -----
        See the `xarray docs <https://xarray.pydata.org/en/stable/>`__

        Examples
        --------
        >>> df = pd.DataFrame([('falcon', 'bird', 389.0, 2),
        ...                    ('parrot', 'bird', 24.0, 2),
        ...                    ('lion', 'mammal', 80.5, 4),
        ...                    ('monkey', 'mammal', np.nan, 4)],
        ...                   columns=['name', 'class', 'max_speed',
        ...                            'num_legs'])
        >>> df
             name   class  max_speed  num_legs
        0  falcon    bird      389.0         2
        1  parrot    bird       24.0         2
        2    lion  mammal       80.5         4
        3  monkey  mammal        NaN         4

        >>> df.to_xarray()
        <xarray.Dataset>
        Dimensions:    (index: 4)
        Coordinates:
          * index      (index) int64 0 1 2 3
        Data variables:
            name       (index) object 'falcon' 'parrot' 'lion' 'monkey'
            class      (index) object 'bird' 'bird' 'mammal' 'mammal'
            max_speed  (index) float64 389.0 24.0 80.5 nan
            num_legs   (index) int64 2 2 4 4

        >>> df['max_speed'].to_xarray()
        <xarray.DataArray 'max_speed' (index: 4)>
        array([389. ,  24. ,  80.5,   nan])
        Coordinates:
          * index    (index) int64 0 1 2 3

        >>> dates = pd.to_datetime(['2018-01-01', '2018-01-01',
        ...                         '2018-01-02', '2018-01-02'])
        >>> df_multiindex = pd.DataFrame({'date': dates,
        ...                               'animal': ['falcon', 'parrot',
        ...                                          'falcon', 'parrot'],
        ...                               'speed': [350, 18, 361, 15]})
        >>> df_multiindex = df_multiindex.set_index(['date', 'animal'])

        >>> df_multiindex
                           speed
        date       animal
        2018-01-01 falcon    350
                   parrot     18
        2018-01-02 falcon    361
                   parrot     15

        >>> df_multiindex.to_xarray()
        <xarray.Dataset>
        Dimensions:  (animal: 2, date: 2)
        Coordinates:
          * date     (date) datetime64[ns] 2018-01-01 2018-01-02
          * animal   (animal) object 'falcon' 'parrot'
        Data variables:
            speed    (date, animal) int64 350 18 361 15
        """
        xarray = import_optional_dependency("xarray")

        if self.ndim == 1:
            return xarray.DataArray.from_series(self)
        else:
            return xarray.Dataset.from_dataframe(self)

    @final
    @doc(returns=fmt.return_docstring)
    def to_latex(
        self,
        buf=None,
        columns=None,
        col_space=None,
        header=True,
        index=True,
        na_rep="NaN",
        formatters=None,
        float_format=None,
        sparsify=None,
        index_names=True,
        bold_rows=False,
        column_format=None,
        longtable=None,
        escape=None,
        encoding=None,
        decimal=".",
        multicolumn=None,
        multicolumn_format=None,
        multirow=None,
        caption=None,
        label=None,
        position=None,
    ):
        r"""
        Render object to a LaTeX tabular, longtable, or nested table/tabular.

        Requires ``\usepackage{{booktabs}}``.  The output can be copy/pasted
        into a main LaTeX document or read from an external file
        with ``\input{{table.tex}}``.

        .. versionchanged:: 1.0.0
           Added caption and label arguments.

        .. versionchanged:: 1.2.0
           Added position argument, changed meaning of caption argument.

        Parameters
        ----------
        buf : str, Path or StringIO-like, optional, default None
            Buffer to write to. If None, the output is returned as a string.
        columns : list of label, optional
            The subset of columns to write. Writes all columns by default.
        col_space : int, optional
            The minimum width of each column.
        header : bool or list of str, default True
            Write out the column names. If a list of strings is given,
            it is assumed to be aliases for the column names.
        index : bool, default True
            Write row names (index).
        na_rep : str, default 'NaN'
            Missing data representation.
        formatters : list of functions or dict of {{str: function}}, optional
            Formatter functions to apply to columns' elements by position or
            name. The result of each function must be a unicode string.
            List must be of length equal to the number of columns.
        float_format : one-parameter function or str, optional, default None
            Formatter for floating point numbers. For example
            ``float_format="%.2f"`` and ``float_format="{{:0.2f}}".format`` will
            both result in 0.1234 being formatted as 0.12.
        sparsify : bool, optional
            Set to False for a DataFrame with a hierarchical index to print
            every multiindex key at each row. By default, the value will be
            read from the config module.
        index_names : bool, default True
            Prints the names of the indexes.
        bold_rows : bool, default False
            Make the row labels bold in the output.
        column_format : str, optional
            The columns format as specified in `LaTeX table format
            <https://en.wikibooks.org/wiki/LaTeX/Tables>`__ e.g. 'rcl' for 3
            columns. By default, 'l' will be used for all columns except
            columns of numbers, which default to 'r'.
        longtable : bool, optional
            By default, the value will be read from the pandas config
            module. Use a longtable environment instead of tabular. Requires
            adding a \usepackage{{longtable}} to your LaTeX preamble.
        escape : bool, optional
            By default, the value will be read from the pandas config
            module. When set to False prevents from escaping latex special
            characters in column names.
        encoding : str, optional
            A string representing the encoding to use in the output file,
            defaults to 'utf-8'.
        decimal : str, default '.'
            Character recognized as decimal separator, e.g. ',' in Europe.
        multicolumn : bool, default True
            Use \multicolumn to enhance MultiIndex columns.
            The default will be read from the config module.
        multicolumn_format : str, default 'l'
            The alignment for multicolumns, similar to `column_format`
            The default will be read from the config module.
        multirow : bool, default False
            Use \multirow to enhance MultiIndex rows. Requires adding a
            \usepackage{{multirow}} to your LaTeX preamble. Will print
            centered labels (instead of top-aligned) across the contained
            rows, separating groups via clines. The default will be read
            from the pandas config module.
        caption : str or tuple, optional
            Tuple (full_caption, short_caption),
            which results in ``\caption[short_caption]{{full_caption}}``;
            if a single string is passed, no short caption will be set.

            .. versionadded:: 1.0.0

            .. versionchanged:: 1.2.0
               Optionally allow caption to be a tuple ``(full_caption, short_caption)``.

        label : str, optional
            The LaTeX label to be placed inside ``\label{{}}`` in the output.
            This is used with ``\ref{{}}`` in the main ``.tex`` file.

            .. versionadded:: 1.0.0
        position : str, optional
            The LaTeX positional argument for tables, to be placed after
            ``\begin{{}}`` in the output.

            .. versionadded:: 1.2.0
        {returns}
        See Also
        --------
        DataFrame.to_string : Render a DataFrame to a console-friendly
            tabular output.
        DataFrame.to_html : Render a DataFrame as an HTML table.

        Examples
        --------
        >>> df = pd.DataFrame(dict(name=['Raphael', 'Donatello'],
        ...                   mask=['red', 'purple'],
        ...                   weapon=['sai', 'bo staff']))
        >>> print(df.to_latex(index=False))  # doctest: +NORMALIZE_WHITESPACE
        \begin{{tabular}}{{lll}}
         \toprule
               name &    mask &    weapon \\
         \midrule
            Raphael &     red &       sai \\
          Donatello &  purple &  bo staff \\
        \bottomrule
        \end{{tabular}}
        """
        # Get defaults from the pandas config
        if self.ndim == 1:
            self = self.to_frame()
        if longtable is None:
            longtable = config.get_option("display.latex.longtable")
        if escape is None:
            escape = config.get_option("display.latex.escape")
        if multicolumn is None:
            multicolumn = config.get_option("display.latex.multicolumn")
        if multicolumn_format is None:
            multicolumn_format = config.get_option("display.latex.multicolumn_format")
        if multirow is None:
            multirow = config.get_option("display.latex.multirow")

        self = cast("DataFrame", self)
        formatter = DataFrameFormatter(
            self,
            columns=columns,
            col_space=col_space,
            na_rep=na_rep,
            header=header,
            index=index,
            formatters=formatters,
            float_format=float_format,
            bold_rows=bold_rows,
            sparsify=sparsify,
            index_names=index_names,
            escape=escape,
            decimal=decimal,
        )
        return DataFrameRenderer(formatter).to_latex(
            buf=buf,
            column_format=column_format,
            longtable=longtable,
            encoding=encoding,
            multicolumn=multicolumn,
            multicolumn_format=multicolumn_format,
            multirow=multirow,
            caption=caption,
            label=label,
            position=position,
        )

    @final
    @doc(storage_options=_shared_docs["storage_options"])
    def to_csv(
        self,
        path_or_buf: FilePathOrBuffer[AnyStr] | None = None,
        sep: str = ",",
        na_rep: str = "",
        float_format: str | None = None,
        columns: Sequence[Hashable] | None = None,
        header: bool_t | list[str] = True,
        index: bool_t = True,
        index_label: IndexLabel | None = None,
        mode: str = "w",
        encoding: str | None = None,
        compression: CompressionOptions = "infer",
        quoting: int | None = None,
        quotechar: str = '"',
        line_terminator: str | None = None,
        chunksize: int | None = None,
        date_format: str | None = None,
        doublequote: bool_t = True,
        escapechar: str | None = None,
        decimal: str = ".",
        errors: str = "strict",
        storage_options: StorageOptions = None,
    ) -> str | None:
        r"""
        Write object to a comma-separated values (csv) file.

        Parameters
        ----------
        path_or_buf : str or file handle, default None
            File path or object, if None is provided the result is returned as
            a string.  If a non-binary file object is passed, it should be opened
            with `newline=''`, disabling universal newlines. If a binary
            file object is passed, `mode` might need to contain a `'b'`.

            .. versionchanged:: 1.2.0

               Support for binary file objects was introduced.

        sep : str, default ','
            String of length 1. Field delimiter for the output file.
        na_rep : str, default ''
            Missing data representation.
        float_format : str, default None
            Format string for floating point numbers.
        columns : sequence, optional
            Columns to write.
        header : bool or list of str, default True
            Write out the column names. If a list of strings is given it is
            assumed to be aliases for the column names.
        index : bool, default True
            Write row names (index).
        index_label : str or sequence, or False, default None
            Column label for index column(s) if desired. If None is given, and
            `header` and `index` are True, then the index names are used. A
            sequence should be given if the object uses MultiIndex. If
            False do not print fields for index names. Use index_label=False
            for easier importing in R.
        mode : str
            Python write mode, default 'w'.
        encoding : str, optional
            A string representing the encoding to use in the output file,
            defaults to 'utf-8'. `encoding` is not supported if `path_or_buf`
            is a non-binary file object.
        compression : str or dict, default 'infer'
            If str, represents compression mode. If dict, value at 'method' is
            the compression mode. Compression mode may be any of the following
            possible values: {{'infer', 'gzip', 'bz2', 'zip', 'xz', None}}. If
            compression mode is 'infer' and `path_or_buf` is path-like, then
            detect compression mode from the following extensions: '.gz',
            '.bz2', '.zip' or '.xz'. (otherwise no compression). If dict given
            and mode is one of {{'zip', 'gzip', 'bz2'}}, or inferred as
            one of the above, other entries passed as
            additional compression options.

            .. versionchanged:: 1.0.0

               May now be a dict with key 'method' as compression mode
               and other entries as additional compression options if
               compression mode is 'zip'.

            .. versionchanged:: 1.1.0

               Passing compression options as keys in dict is
               supported for compression modes 'gzip' and 'bz2'
               as well as 'zip'.

            .. versionchanged:: 1.2.0

                Compression is supported for binary file objects.

            .. versionchanged:: 1.2.0

                Previous versions forwarded dict entries for 'gzip' to
                `gzip.open` instead of `gzip.GzipFile` which prevented
                setting `mtime`.

        quoting : optional constant from csv module
            Defaults to csv.QUOTE_MINIMAL. If you have set a `float_format`
            then floats are converted to strings and thus csv.QUOTE_NONNUMERIC
            will treat them as non-numeric.
        quotechar : str, default '\"'
            String of length 1. Character used to quote fields.
        line_terminator : str, optional
            The newline character or character sequence to use in the output
            file. Defaults to `os.linesep`, which depends on the OS in which
            this method is called ('\\n' for linux, '\\r\\n' for Windows, i.e.).
        chunksize : int or None
            Rows to write at a time.
        date_format : str, default None
            Format string for datetime objects.
        doublequote : bool, default True
            Control quoting of `quotechar` inside a field.
        escapechar : str, default None
            String of length 1. Character used to escape `sep` and `quotechar`
            when appropriate.
        decimal : str, default '.'
            Character recognized as decimal separator. E.g. use ',' for
            European data.
        errors : str, default 'strict'
            Specifies how encoding and decoding errors are to be handled.
            See the errors argument for :func:`open` for a full list
            of options.

            .. versionadded:: 1.1.0

        {storage_options}

            .. versionadded:: 1.2.0

        Returns
        -------
        None or str
            If path_or_buf is None, returns the resulting csv format as a
            string. Otherwise returns None.

        See Also
        --------
        read_csv : Load a CSV file into a DataFrame.
        to_excel : Write DataFrame to an Excel file.

        Examples
        --------
        >>> df = pd.DataFrame({{'name': ['Raphael', 'Donatello'],
        ...                    'mask': ['red', 'purple'],
        ...                    'weapon': ['sai', 'bo staff']}})
        >>> df.to_csv(index=False)
        'name,mask,weapon\nRaphael,red,sai\nDonatello,purple,bo staff\n'

        Create 'out.zip' containing 'out.csv'

        >>> compression_opts = dict(method='zip',
        ...                         archive_name='out.csv')  # doctest: +SKIP
        >>> df.to_csv('out.zip', index=False,
        ...           compression=compression_opts)  # doctest: +SKIP
        """
        df = self if isinstance(self, ABCDataFrame) else self.to_frame()

        formatter = DataFrameFormatter(
            frame=df,
            header=header,
            index=index,
            na_rep=na_rep,
            float_format=float_format,
            decimal=decimal,
        )

        return DataFrameRenderer(formatter).to_csv(
            path_or_buf,
            line_terminator=line_terminator,
            sep=sep,
            encoding=encoding,
            errors=errors,
            compression=compression,
            quoting=quoting,
            columns=columns,
            index_label=index_label,
            mode=mode,
            chunksize=chunksize,
            quotechar=quotechar,
            date_format=date_format,
            doublequote=doublequote,
            escapechar=escapechar,
            storage_options=storage_options,
        )

    # ----------------------------------------------------------------------
    # Lookup Caching

    def _reset_cacher(self) -> None:
        """
        Reset the cacher.
        """
        raise AbstractMethodError(self)

    def _maybe_update_cacher(
        self, clear: bool_t = False, verify_is_copy: bool_t = True
    ) -> None:
        """
        See if we need to update our parent cacher if clear, then clear our
        cache.

        Parameters
        ----------
        clear : bool, default False
            Clear the item cache.
        verify_is_copy : bool, default True
            Provide is_copy checks.
        """

        if verify_is_copy:
            self._check_setitem_copy(stacklevel=5, t="referent")

        if clear:
            self._clear_item_cache()

    def _clear_item_cache(self) -> None:
        raise AbstractMethodError(self)

    # ----------------------------------------------------------------------
    # Indexing Methods

    def take(
        self: FrameOrSeries, indices, axis=0, is_copy: bool_t | None = None, **kwargs
    ) -> FrameOrSeries:
        """
        Return the elements in the given *positional* indices along an axis.

        This means that we are not indexing according to actual values in
        the index attribute of the object. We are indexing according to the
        actual position of the element in the object.

        Parameters
        ----------
        indices : array-like
            An array of ints indicating which positions to take.
        axis : {0 or 'index', 1 or 'columns', None}, default 0
            The axis on which to select elements. ``0`` means that we are
            selecting rows, ``1`` means that we are selecting columns.
        is_copy : bool
            Before pandas 1.0, ``is_copy=False`` can be specified to ensure
            that the return value is an actual copy. Starting with pandas 1.0,
            ``take`` always returns a copy, and the keyword is therefore
            deprecated.

            .. deprecated:: 1.0.0
        **kwargs
            For compatibility with :meth:`numpy.take`. Has no effect on the
            output.

        Returns
        -------
        taken : same type as caller
            An array-like containing the elements taken from the object.

        See Also
        --------
        DataFrame.loc : Select a subset of a DataFrame by labels.
        DataFrame.iloc : Select a subset of a DataFrame by positions.
        numpy.take : Take elements from an array along an axis.

        Examples
        --------
        >>> df = pd.DataFrame([('falcon', 'bird', 389.0),
        ...                    ('parrot', 'bird', 24.0),
        ...                    ('lion', 'mammal', 80.5),
        ...                    ('monkey', 'mammal', np.nan)],
        ...                   columns=['name', 'class', 'max_speed'],
        ...                   index=[0, 2, 3, 1])
        >>> df
             name   class  max_speed
        0  falcon    bird      389.0
        2  parrot    bird       24.0
        3    lion  mammal       80.5
        1  monkey  mammal        NaN

        Take elements at positions 0 and 3 along the axis 0 (default).

        Note how the actual indices selected (0 and 1) do not correspond to
        our selected indices 0 and 3. That's because we are selecting the 0th
        and 3rd rows, not rows whose indices equal 0 and 3.

        >>> df.take([0, 3])
             name   class  max_speed
        0  falcon    bird      389.0
        1  monkey  mammal        NaN

        Take elements at indices 1 and 2 along the axis 1 (column selection).

        >>> df.take([1, 2], axis=1)
            class  max_speed
        0    bird      389.0
        2    bird       24.0
        3  mammal       80.5
        1  mammal        NaN

        We may take elements using negative integers for positive indices,
        starting from the end of the object, just like with Python lists.

        >>> df.take([-1, -2])
             name   class  max_speed
        1  monkey  mammal        NaN
        3    lion  mammal       80.5
        """
        if is_copy is not None:
            warnings.warn(
                "is_copy is deprecated and will be removed in a future version. "
                "'take' always returns a copy, so there is no need to specify this.",
                FutureWarning,
                stacklevel=2,
            )

        nv.validate_take((), kwargs)

        self._consolidate_inplace()

        new_data = self._mgr.take(
            indices, axis=self._get_block_manager_axis(axis), verify=True
        )
        return self._constructor(new_data).__finalize__(self, method="take")

    def _take_with_is_copy(self: FrameOrSeries, indices, axis=0) -> FrameOrSeries:
        """
        Internal version of the `take` method that sets the `_is_copy`
        attribute to keep track of the parent dataframe (using in indexing
        for the SettingWithCopyWarning).

        See the docstring of `take` for full explanation of the parameters.
        """
        result = self.take(indices=indices, axis=axis)
        # Maybe set copy if we didn't actually change the index.
        if not result._get_axis(axis).equals(self._get_axis(axis)):
            result._set_is_copy(self)
        return result

    @final
    def xs(self, key, axis=0, level=None, drop_level: bool_t = True):
        """
        Return cross-section from the Series/DataFrame.

        This method takes a `key` argument to select data at a particular
        level of a MultiIndex.

        Parameters
        ----------
        key : label or tuple of label
            Label contained in the index, or partially in a MultiIndex.
        axis : {0 or 'index', 1 or 'columns'}, default 0
            Axis to retrieve cross-section on.
        level : object, defaults to first n levels (n=1 or len(key))
            In case of a key partially contained in a MultiIndex, indicate
            which levels are used. Levels can be referred by label or position.
        drop_level : bool, default True
            If False, returns object with same levels as self.

        Returns
        -------
        Series or DataFrame
            Cross-section from the original Series or DataFrame
            corresponding to the selected index levels.

        See Also
        --------
        DataFrame.loc : Access a group of rows and columns
            by label(s) or a boolean array.
        DataFrame.iloc : Purely integer-location based indexing
            for selection by position.

        Notes
        -----
        `xs` can not be used to set values.

        MultiIndex Slicers is a generic way to get/set values on
        any level or levels.
        It is a superset of `xs` functionality, see
        :ref:`MultiIndex Slicers <advanced.mi_slicers>`.

        Examples
        --------
        >>> d = {'num_legs': [4, 4, 2, 2],
        ...      'num_wings': [0, 0, 2, 2],
        ...      'class': ['mammal', 'mammal', 'mammal', 'bird'],
        ...      'animal': ['cat', 'dog', 'bat', 'penguin'],
        ...      'locomotion': ['walks', 'walks', 'flies', 'walks']}
        >>> df = pd.DataFrame(data=d)
        >>> df = df.set_index(['class', 'animal', 'locomotion'])
        >>> df
                                   num_legs  num_wings
        class  animal  locomotion
        mammal cat     walks              4          0
               dog     walks              4          0
               bat     flies              2          2
        bird   penguin walks              2          2

        Get values at specified index

        >>> df.xs('mammal')
                           num_legs  num_wings
        animal locomotion
        cat    walks              4          0
        dog    walks              4          0
        bat    flies              2          2

        Get values at several indexes

        >>> df.xs(('mammal', 'dog'))
                    num_legs  num_wings
        locomotion
        walks              4          0

        Get values at specified index and level

        >>> df.xs('cat', level=1)
                           num_legs  num_wings
        class  locomotion
        mammal walks              4          0

        Get values at several indexes and levels

        >>> df.xs(('bird', 'walks'),
        ...       level=[0, 'locomotion'])
                 num_legs  num_wings
        animal
        penguin         2          2

        Get values at specified column and axis

        >>> df.xs('num_wings', axis=1)
        class   animal   locomotion
        mammal  cat      walks         0
                dog      walks         0
                bat      flies         2
        bird    penguin  walks         2
        Name: num_wings, dtype: int64
        """
        axis = self._get_axis_number(axis)
        labels = self._get_axis(axis)

        if isinstance(key, list):
            warnings.warn(
                "Passing lists as key for xs is deprecated and will be removed in a "
                "future version. Pass key as a tuple instead.",
                FutureWarning,
                stacklevel=2,
            )

        if level is not None:
            if not isinstance(labels, MultiIndex):
                raise TypeError("Index must be a MultiIndex")
            loc, new_ax = labels.get_loc_level(key, level=level, drop_level=drop_level)

            # create the tuple of the indexer
            _indexer = [slice(None)] * self.ndim
            _indexer[axis] = loc
            indexer = tuple(_indexer)

            result = self.iloc[indexer]
            setattr(result, result._get_axis_name(axis), new_ax)
            return result

        if axis == 1:
            if drop_level:
                return self[key]
            index = self.columns
        else:
            index = self.index

        self._consolidate_inplace()

        if isinstance(index, MultiIndex):
            try:
                loc, new_index = index._get_loc_level(
                    key, level=0, drop_level=drop_level
                )
            except TypeError as e:
                raise TypeError(f"Expected label or tuple of labels, got {key}") from e
        else:
            loc = index.get_loc(key)

            if isinstance(loc, np.ndarray):
                if loc.dtype == np.bool_:
                    (inds,) = loc.nonzero()
                    return self._take_with_is_copy(inds, axis=axis)
                else:
                    return self._take_with_is_copy(loc, axis=axis)

            if not is_scalar(loc):
                new_index = index[loc]

        if is_scalar(loc) and axis == 0:
            # In this case loc should be an integer
            if self.ndim == 1:
                # if we encounter an array-like and we only have 1 dim
                # that means that their are list/ndarrays inside the Series!
                # so just return them (GH 6394)
                return self._values[loc]

            new_values = self._mgr.fast_xs(loc)

            result = self._constructor_sliced(
                new_values,
                index=self.columns,
                name=self.index[loc],
                dtype=new_values.dtype,
            )
        elif is_scalar(loc):
            result = self.iloc[:, slice(loc, loc + 1)]
        elif axis == 1:
            result = self.iloc[:, loc]
        else:
            result = self.iloc[loc]
            result.index = new_index

        # this could be a view
        # but only in a single-dtyped view sliceable case
        result._set_is_copy(self, copy=not result._is_view)
        return result

    def __getitem__(self, item):
        raise AbstractMethodError(self)

    def _slice(self: FrameOrSeries, slobj: slice, axis=0) -> FrameOrSeries:
        """
        Construct a slice of this container.

        Slicing with this method is *always* positional.
        """
        assert isinstance(slobj, slice), type(slobj)
        axis = self._get_block_manager_axis(axis)
        result = self._constructor(self._mgr.get_slice(slobj, axis=axis))
        result = result.__finalize__(self)

        # this could be a view
        # but only in a single-dtyped view sliceable case
        is_copy = axis != 0 or result._is_view
        result._set_is_copy(self, copy=is_copy)
        return result

    @final
    def _set_is_copy(self, ref: FrameOrSeries, copy: bool_t = True) -> None:
        if not copy:
            self._is_copy = None
        else:
            assert ref is not None
            self._is_copy = weakref.ref(ref)

    def _check_is_chained_assignment_possible(self) -> bool_t:
        """
        Check if we are a view, have a cacher, and are of mixed type.
        If so, then force a setitem_copy check.

        Should be called just near setting a value

        Will return a boolean if it we are a view and are cached, but a
        single-dtype meaning that the cacher should be updated following
        setting.
        """
        if self._is_copy:
            self._check_setitem_copy(stacklevel=4, t="referent")
        return False

    @final
    def _check_setitem_copy(self, stacklevel=4, t="setting", force=False):
        """

        Parameters
        ----------
        stacklevel : int, default 4
           the level to show of the stack when the error is output
        t : str, the type of setting error
        force : bool, default False
           If True, then force showing an error.

        validate if we are doing a setitem on a chained copy.

        If you call this function, be sure to set the stacklevel such that the
        user will see the error *at the level of setting*

        It is technically possible to figure out that we are setting on
        a copy even WITH a multi-dtyped pandas object. In other words, some
        blocks may be views while other are not. Currently _is_view will ALWAYS
        return False for multi-blocks to avoid having to handle this case.

        df = DataFrame(np.arange(0,9), columns=['count'])
        df['group'] = 'b'

        # This technically need not raise SettingWithCopy if both are view
        # (which is not # generally guaranteed but is usually True.  However,
        # this is in general not a good practice and we recommend using .loc.
        df.iloc[0:5]['group'] = 'a'

        """
        # return early if the check is not needed
        if not (force or self._is_copy):
            return

        value = config.get_option("mode.chained_assignment")
        if value is None:
            return

        # see if the copy is not actually referred; if so, then dissolve
        # the copy weakref
        if self._is_copy is not None and not isinstance(self._is_copy, str):
            r = self._is_copy()
            if not gc.get_referents(r) or (r is not None and r.shape == self.shape):
                self._is_copy = None
                return

        # a custom message
        if isinstance(self._is_copy, str):
            t = self._is_copy

        elif t == "referent":
            t = (
                "\n"
                "A value is trying to be set on a copy of a slice from a "
                "DataFrame\n\n"
                "See the caveats in the documentation: "
                "https://pandas.pydata.org/pandas-docs/stable/user_guide/"
                "indexing.html#returning-a-view-versus-a-copy"
            )

        else:
            t = (
                "\n"
                "A value is trying to be set on a copy of a slice from a "
                "DataFrame.\n"
                "Try using .loc[row_indexer,col_indexer] = value "
                "instead\n\nSee the caveats in the documentation: "
                "https://pandas.pydata.org/pandas-docs/stable/user_guide/"
                "indexing.html#returning-a-view-versus-a-copy"
            )

        if value == "raise":
            raise com.SettingWithCopyError(t)
        elif value == "warn":
            warnings.warn(t, com.SettingWithCopyWarning, stacklevel=stacklevel)

    def __delitem__(self, key) -> None:
        """
        Delete item
        """
        deleted = False

        maybe_shortcut = False
        if self.ndim == 2 and isinstance(self.columns, MultiIndex):
            try:
                maybe_shortcut = key not in self.columns._engine
            except TypeError:
                pass

        if maybe_shortcut:
            # Allow shorthand to delete all columns whose first len(key)
            # elements match key:
            if not isinstance(key, tuple):
                key = (key,)
            for col in self.columns:
                if isinstance(col, tuple) and col[: len(key)] == key:
                    del self[col]
                    deleted = True
        if not deleted:
            # If the above loop ran and didn't delete anything because
            # there was no match, this call should raise the appropriate
            # exception:
            loc = self.axes[-1].get_loc(key)
            self._mgr = self._mgr.idelete(loc)

        # delete from the caches
        try:
            del self._item_cache[key]
        except KeyError:
            pass

    # ----------------------------------------------------------------------
    # Unsorted

    @final
    def _check_inplace_and_allows_duplicate_labels(self, inplace):
        if inplace and not self.flags.allows_duplicate_labels:
            raise ValueError(
                "Cannot specify 'inplace=True' when "
                "'self.flags.allows_duplicate_labels' is False."
            )

    @final
    def get(self, key, default=None):
        """
        Get item from object for given key (ex: DataFrame column).

        Returns default value if not found.

        Parameters
        ----------
        key : object

        Returns
        -------
        value : same type as items contained in object
        """
        try:
            return self[key]
        except (KeyError, ValueError, IndexError):
            return default

    @final
    @property
    def _is_view(self) -> bool_t:
        """Return boolean indicating if self is view of another array"""
        return self._mgr.is_view

    @final
    def reindex_like(
        self: FrameOrSeries,
        other,
        method: str | None = None,
        copy: bool_t = True,
        limit=None,
        tolerance=None,
    ) -> FrameOrSeries:
        """
        Return an object with matching indices as other object.

        Conform the object to the same index on all axes. Optional
        filling logic, placing NaN in locations having no value
        in the previous index. A new object is produced unless the
        new index is equivalent to the current one and copy=False.

        Parameters
        ----------
        other : Object of the same data type
            Its row and column indices are used to define the new indices
            of this object.
        method : {None, 'backfill'/'bfill', 'pad'/'ffill', 'nearest'}
            Method to use for filling holes in reindexed DataFrame.
            Please note: this is only applicable to DataFrames/Series with a
            monotonically increasing/decreasing index.

            * None (default): don't fill gaps
            * pad / ffill: propagate last valid observation forward to next
              valid
            * backfill / bfill: use next valid observation to fill gap
            * nearest: use nearest valid observations to fill gap.

        copy : bool, default True
            Return a new object, even if the passed indexes are the same.
        limit : int, default None
            Maximum number of consecutive labels to fill for inexact matches.
        tolerance : optional
            Maximum distance between original and new labels for inexact
            matches. The values of the index at the matching locations must
            satisfy the equation ``abs(index[indexer] - target) <= tolerance``.

            Tolerance may be a scalar value, which applies the same tolerance
            to all values, or list-like, which applies variable tolerance per
            element. List-like includes list, tuple, array, Series, and must be
            the same size as the index and its dtype must exactly match the
            index's type.

        Returns
        -------
        Series or DataFrame
            Same type as caller, but with changed indices on each axis.

        See Also
        --------
        DataFrame.set_index : Set row labels.
        DataFrame.reset_index : Remove row labels or move them to new columns.
        DataFrame.reindex : Change to new indices or expand indices.

        Notes
        -----
        Same as calling
        ``.reindex(index=other.index, columns=other.columns,...)``.

        Examples
        --------
        >>> df1 = pd.DataFrame([[24.3, 75.7, 'high'],
        ...                     [31, 87.8, 'high'],
        ...                     [22, 71.6, 'medium'],
        ...                     [35, 95, 'medium']],
        ...                    columns=['temp_celsius', 'temp_fahrenheit',
        ...                             'windspeed'],
        ...                    index=pd.date_range(start='2014-02-12',
        ...                                        end='2014-02-15', freq='D'))

        >>> df1
                    temp_celsius  temp_fahrenheit windspeed
        2014-02-12          24.3             75.7      high
        2014-02-13          31.0             87.8      high
        2014-02-14          22.0             71.6    medium
        2014-02-15          35.0             95.0    medium

        >>> df2 = pd.DataFrame([[28, 'low'],
        ...                     [30, 'low'],
        ...                     [35.1, 'medium']],
        ...                    columns=['temp_celsius', 'windspeed'],
        ...                    index=pd.DatetimeIndex(['2014-02-12', '2014-02-13',
        ...                                            '2014-02-15']))

        >>> df2
                    temp_celsius windspeed
        2014-02-12          28.0       low
        2014-02-13          30.0       low
        2014-02-15          35.1    medium

        >>> df2.reindex_like(df1)
                    temp_celsius  temp_fahrenheit windspeed
        2014-02-12          28.0              NaN       low
        2014-02-13          30.0              NaN       low
        2014-02-14           NaN              NaN       NaN
        2014-02-15          35.1              NaN    medium
        """
        d = other._construct_axes_dict(
            axes=self._AXIS_ORDERS,
            method=method,
            copy=copy,
            limit=limit,
            tolerance=tolerance,
        )

        return self.reindex(**d)

    def drop(
        self,
        labels=None,
        axis=0,
        index=None,
        columns=None,
        level=None,
        inplace: bool_t = False,
        errors: str = "raise",
    ):

        inplace = validate_bool_kwarg(inplace, "inplace")

        if labels is not None:
            if index is not None or columns is not None:
                raise ValueError("Cannot specify both 'labels' and 'index'/'columns'")
            axis_name = self._get_axis_name(axis)
            axes = {axis_name: labels}
        elif index is not None or columns is not None:
            axes, _ = self._construct_axes_from_arguments((index, columns), {})
        else:
            raise ValueError(
                "Need to specify at least one of 'labels', 'index' or 'columns'"
            )

        obj = self

        for axis, labels in axes.items():
            if labels is not None:
                obj = obj._drop_axis(labels, axis, level=level, errors=errors)

        if inplace:
            self._update_inplace(obj)
        else:
            return obj

    @final
    def _drop_axis(
        self: FrameOrSeries, labels, axis, level=None, errors: str = "raise"
    ) -> FrameOrSeries:
        """
        Drop labels from specified axis. Used in the ``drop`` method
        internally.

        Parameters
        ----------
        labels : single label or list-like
        axis : int or axis name
        level : int or level name, default None
            For MultiIndex
        errors : {'ignore', 'raise'}, default 'raise'
            If 'ignore', suppress error and existing labels are dropped.

        """
        axis = self._get_axis_number(axis)
        axis_name = self._get_axis_name(axis)
        axis = self._get_axis(axis)

        if axis.is_unique:
            if level is not None:
                if not isinstance(axis, MultiIndex):
                    raise AssertionError("axis must be a MultiIndex")
                new_axis = axis.drop(labels, level=level, errors=errors)
            else:
                new_axis = axis.drop(labels, errors=errors)
            result = self.reindex(**{axis_name: new_axis})

        # Case for non-unique axis
        else:
            labels = ensure_object(com.index_labels_to_array(labels))
            if level is not None:
                if not isinstance(axis, MultiIndex):
                    raise AssertionError("axis must be a MultiIndex")
                indexer = ~axis.get_level_values(level).isin(labels)

                # GH 18561 MultiIndex.drop should raise if label is absent
                if errors == "raise" and indexer.all():
                    raise KeyError(f"{labels} not found in axis")
            elif isinstance(axis, MultiIndex) and labels.dtype == "object":
                # Set level to zero in case of MultiIndex and label is string,
                #  because isin can't handle strings for MultiIndexes GH#36293
                indexer = ~axis.get_level_values(0).isin(labels)
            else:
                indexer = ~axis.isin(labels)
                # Check if label doesn't exist along axis
                labels_missing = (axis.get_indexer_for(labels) == -1).any()
                if errors == "raise" and labels_missing:
                    raise KeyError(f"{labels} not found in axis")

            slicer = [slice(None)] * self.ndim
            slicer[self._get_axis_number(axis_name)] = indexer

            result = self.loc[tuple(slicer)]

        return result

    @final
    def _update_inplace(self, result, verify_is_copy: bool_t = True) -> None:
        """
        Replace self internals with result.

        Parameters
        ----------
        result : same type as self
        verify_is_copy : bool, default True
            Provide is_copy checks.
        """
        # NOTE: This does *not* call __finalize__ and that's an explicit
        # decision that we may revisit in the future.
        self._reset_cache()
        self._clear_item_cache()
        self._mgr = result._mgr
        self._maybe_update_cacher(verify_is_copy=verify_is_copy)

    @final
    def add_prefix(self: FrameOrSeries, prefix: str) -> FrameOrSeries:
        """
        Prefix labels with string `prefix`.

        For Series, the row labels are prefixed.
        For DataFrame, the column labels are prefixed.

        Parameters
        ----------
        prefix : str
            The string to add before each label.

        Returns
        -------
        Series or DataFrame
            New Series or DataFrame with updated labels.

        See Also
        --------
        Series.add_suffix: Suffix row labels with string `suffix`.
        DataFrame.add_suffix: Suffix column labels with string `suffix`.

        Examples
        --------
        >>> s = pd.Series([1, 2, 3, 4])
        >>> s
        0    1
        1    2
        2    3
        3    4
        dtype: int64

        >>> s.add_prefix('item_')
        item_0    1
        item_1    2
        item_2    3
        item_3    4
        dtype: int64

        >>> df = pd.DataFrame({'A': [1, 2, 3, 4], 'B': [3, 4, 5, 6]})
        >>> df
           A  B
        0  1  3
        1  2  4
        2  3  5
        3  4  6

        >>> df.add_prefix('col_')
             col_A  col_B
        0       1       3
        1       2       4
        2       3       5
        3       4       6
        """
        f = functools.partial("{prefix}{}".format, prefix=prefix)

        mapper = {self._info_axis_name: f}
        # error: Incompatible return value type (got "Optional[FrameOrSeries]",
        # expected "FrameOrSeries")
        # error: Argument 1 to "rename" of "NDFrame" has incompatible type
        # "**Dict[str, partial[str]]"; expected "Union[str, int, None]"
        return self.rename(**mapper)  # type: ignore[return-value, arg-type]

    @final
    def add_suffix(self: FrameOrSeries, suffix: str) -> FrameOrSeries:
        """
        Suffix labels with string `suffix`.

        For Series, the row labels are suffixed.
        For DataFrame, the column labels are suffixed.

        Parameters
        ----------
        suffix : str
            The string to add after each label.

        Returns
        -------
        Series or DataFrame
            New Series or DataFrame with updated labels.

        See Also
        --------
        Series.add_prefix: Prefix row labels with string `prefix`.
        DataFrame.add_prefix: Prefix column labels with string `prefix`.

        Examples
        --------
        >>> s = pd.Series([1, 2, 3, 4])
        >>> s
        0    1
        1    2
        2    3
        3    4
        dtype: int64

        >>> s.add_suffix('_item')
        0_item    1
        1_item    2
        2_item    3
        3_item    4
        dtype: int64

        >>> df = pd.DataFrame({'A': [1, 2, 3, 4], 'B': [3, 4, 5, 6]})
        >>> df
           A  B
        0  1  3
        1  2  4
        2  3  5
        3  4  6

        >>> df.add_suffix('_col')
             A_col  B_col
        0       1       3
        1       2       4
        2       3       5
        3       4       6
        """
        f = functools.partial("{}{suffix}".format, suffix=suffix)

        mapper = {self._info_axis_name: f}
        # error: Incompatible return value type (got "Optional[FrameOrSeries]",
        # expected "FrameOrSeries")
        # error: Argument 1 to "rename" of "NDFrame" has incompatible type
        # "**Dict[str, partial[str]]"; expected "Union[str, int, None]"
        return self.rename(**mapper)  # type: ignore[return-value, arg-type]

    def sort_values(
        self,
        axis=0,
        ascending=True,
        inplace: bool_t = False,
        kind: str = "quicksort",
        na_position: str = "last",
        ignore_index: bool_t = False,
        key: ValueKeyFunc = None,
    ):
        """
        Sort by the values along either axis.

        Parameters
        ----------%(optional_by)s
        axis : %(axes_single_arg)s, default 0
             Axis to be sorted.
        ascending : bool or list of bool, default True
             Sort ascending vs. descending. Specify list for multiple sort
             orders.  If this is a list of bools, must match the length of
             the by.
        inplace : bool, default False
             If True, perform operation in-place.
        kind : {'quicksort', 'mergesort', 'heapsort', 'stable'}, default 'quicksort'
             Choice of sorting algorithm. See also :func:`numpy.sort` for more
             information. `mergesort` and `stable` are the only stable algorithms. For
             DataFrames, this option is only applied when sorting on a single
             column or label.
        na_position : {'first', 'last'}, default 'last'
             Puts NaNs at the beginning if `first`; `last` puts NaNs at the
             end.
        ignore_index : bool, default False
             If True, the resulting axis will be labeled 0, 1, …, n - 1.

             .. versionadded:: 1.0.0

        key : callable, optional
            Apply the key function to the values
            before sorting. This is similar to the `key` argument in the
            builtin :meth:`sorted` function, with the notable difference that
            this `key` function should be *vectorized*. It should expect a
            ``Series`` and return a Series with the same shape as the input.
            It will be applied to each column in `by` independently.

            .. versionadded:: 1.1.0

        Returns
        -------
        DataFrame or None
            DataFrame with sorted values or None if ``inplace=True``.

        See Also
        --------
        DataFrame.sort_index : Sort a DataFrame by the index.
        Series.sort_values : Similar method for a Series.

        Examples
        --------
        >>> df = pd.DataFrame({
        ...     'col1': ['A', 'A', 'B', np.nan, 'D', 'C'],
        ...     'col2': [2, 1, 9, 8, 7, 4],
        ...     'col3': [0, 1, 9, 4, 2, 3],
        ...     'col4': ['a', 'B', 'c', 'D', 'e', 'F']
        ... })
        >>> df
          col1  col2  col3 col4
        0    A     2     0    a
        1    A     1     1    B
        2    B     9     9    c
        3  NaN     8     4    D
        4    D     7     2    e
        5    C     4     3    F

        Sort by col1

        >>> df.sort_values(by=['col1'])
          col1  col2  col3 col4
        0    A     2     0    a
        1    A     1     1    B
        2    B     9     9    c
        5    C     4     3    F
        4    D     7     2    e
        3  NaN     8     4    D

        Sort by multiple columns

        >>> df.sort_values(by=['col1', 'col2'])
          col1  col2  col3 col4
        1    A     1     1    B
        0    A     2     0    a
        2    B     9     9    c
        5    C     4     3    F
        4    D     7     2    e
        3  NaN     8     4    D

        Sort Descending

        >>> df.sort_values(by='col1', ascending=False)
          col1  col2  col3 col4
        4    D     7     2    e
        5    C     4     3    F
        2    B     9     9    c
        0    A     2     0    a
        1    A     1     1    B
        3  NaN     8     4    D

        Putting NAs first

        >>> df.sort_values(by='col1', ascending=False, na_position='first')
          col1  col2  col3 col4
        3  NaN     8     4    D
        4    D     7     2    e
        5    C     4     3    F
        2    B     9     9    c
        0    A     2     0    a
        1    A     1     1    B

        Sorting with a key function

        >>> df.sort_values(by='col4', key=lambda col: col.str.lower())
           col1  col2  col3 col4
        0    A     2     0    a
        1    A     1     1    B
        2    B     9     9    c
        3  NaN     8     4    D
        4    D     7     2    e
        5    C     4     3    F

        Natural sort with the key argument,
        using the `natsort <https://github.com/SethMMorton/natsort>` package.

        >>> df = pd.DataFrame({
        ...    "time": ['0hr', '128hr', '72hr', '48hr', '96hr'],
        ...    "value": [10, 20, 30, 40, 50]
        ... })
        >>> df
            time  value
        0    0hr     10
        1  128hr     20
        2   72hr     30
        3   48hr     40
        4   96hr     50
        >>> from natsort import index_natsorted
        >>> df.sort_values(
        ...    by="time",
        ...    key=lambda x: np.argsort(index_natsorted(df["time"]))
        ... )
            time  value
        0    0hr     10
        3   48hr     40
        2   72hr     30
        4   96hr     50
        1  128hr     20
        """
        raise AbstractMethodError(self)

    def sort_index(
        self,
        axis=0,
        level=None,
        ascending: bool_t | int | Sequence[bool_t | int] = True,
        inplace: bool_t = False,
        kind: str = "quicksort",
        na_position: str = "last",
        sort_remaining: bool_t = True,
        ignore_index: bool_t = False,
        key: IndexKeyFunc = None,
    ):

        inplace = validate_bool_kwarg(inplace, "inplace")
        axis = self._get_axis_number(axis)
        ascending = validate_ascending(ascending)

        target = self._get_axis(axis)

        indexer = get_indexer_indexer(
            target, level, ascending, kind, na_position, sort_remaining, key
        )

        if indexer is None:
            if inplace:
                return
            else:
                return self.copy()

        baxis = self._get_block_manager_axis(axis)
        new_data = self._mgr.take(indexer, axis=baxis, verify=False)

        # reconstruct axis if needed
        new_data.set_axis(baxis, new_data.axes[baxis]._sort_levels_monotonic())

        if ignore_index:
            axis = 1 if isinstance(self, ABCDataFrame) else 0
            new_data.set_axis(axis, ibase.default_index(len(indexer)))

        result = self._constructor(new_data)

        if inplace:
            return self._update_inplace(result)
        else:
            return result.__finalize__(self, method="sort_index")

    @doc(
        klass=_shared_doc_kwargs["klass"],
        axes=_shared_doc_kwargs["axes"],
        optional_labels="",
        optional_axis="",
    )
    def reindex(self: FrameOrSeries, *args, **kwargs) -> FrameOrSeries:
        """
        Conform {klass} to new index with optional filling logic.

        Places NA/NaN in locations having no value in the previous index. A new object
        is produced unless the new index is equivalent to the current one and
        ``copy=False``.

        Parameters
        ----------
        {optional_labels}
        {axes} : array-like, optional
            New labels / index to conform to, should be specified using
            keywords. Preferably an Index object to avoid duplicating data.
        {optional_axis}
        method : {{None, 'backfill'/'bfill', 'pad'/'ffill', 'nearest'}}
            Method to use for filling holes in reindexed DataFrame.
            Please note: this is only applicable to DataFrames/Series with a
            monotonically increasing/decreasing index.

            * None (default): don't fill gaps
            * pad / ffill: Propagate last valid observation forward to next
              valid.
            * backfill / bfill: Use next valid observation to fill gap.
            * nearest: Use nearest valid observations to fill gap.

        copy : bool, default True
            Return a new object, even if the passed indexes are the same.
        level : int or name
            Broadcast across a level, matching Index values on the
            passed MultiIndex level.
        fill_value : scalar, default np.NaN
            Value to use for missing values. Defaults to NaN, but can be any
            "compatible" value.
        limit : int, default None
            Maximum number of consecutive elements to forward or backward fill.
        tolerance : optional
            Maximum distance between original and new labels for inexact
            matches. The values of the index at the matching locations most
            satisfy the equation ``abs(index[indexer] - target) <= tolerance``.

            Tolerance may be a scalar value, which applies the same tolerance
            to all values, or list-like, which applies variable tolerance per
            element. List-like includes list, tuple, array, Series, and must be
            the same size as the index and its dtype must exactly match the
            index's type.

        Returns
        -------
        {klass} with changed index.

        See Also
        --------
        DataFrame.set_index : Set row labels.
        DataFrame.reset_index : Remove row labels or move them to new columns.
        DataFrame.reindex_like : Change to same indices as other DataFrame.

        Examples
        --------
        ``DataFrame.reindex`` supports two calling conventions

        * ``(index=index_labels, columns=column_labels, ...)``
        * ``(labels, axis={{'index', 'columns'}}, ...)``

        We *highly* recommend using keyword arguments to clarify your
        intent.

        Create a dataframe with some fictional data.

        >>> index = ['Firefox', 'Chrome', 'Safari', 'IE10', 'Konqueror']
        >>> df = pd.DataFrame({{'http_status': [200, 200, 404, 404, 301],
        ...                   'response_time': [0.04, 0.02, 0.07, 0.08, 1.0]}},
        ...                   index=index)
        >>> df
                   http_status  response_time
        Firefox            200           0.04
        Chrome             200           0.02
        Safari             404           0.07
        IE10               404           0.08
        Konqueror          301           1.00

        Create a new index and reindex the dataframe. By default
        values in the new index that do not have corresponding
        records in the dataframe are assigned ``NaN``.

        >>> new_index = ['Safari', 'Iceweasel', 'Comodo Dragon', 'IE10',
        ...              'Chrome']
        >>> df.reindex(new_index)
                       http_status  response_time
        Safari               404.0           0.07
        Iceweasel              NaN            NaN
        Comodo Dragon          NaN            NaN
        IE10                 404.0           0.08
        Chrome               200.0           0.02

        We can fill in the missing values by passing a value to
        the keyword ``fill_value``. Because the index is not monotonically
        increasing or decreasing, we cannot use arguments to the keyword
        ``method`` to fill the ``NaN`` values.

        >>> df.reindex(new_index, fill_value=0)
                       http_status  response_time
        Safari                 404           0.07
        Iceweasel                0           0.00
        Comodo Dragon            0           0.00
        IE10                   404           0.08
        Chrome                 200           0.02

        >>> df.reindex(new_index, fill_value='missing')
                      http_status response_time
        Safari                404          0.07
        Iceweasel         missing       missing
        Comodo Dragon     missing       missing
        IE10                  404          0.08
        Chrome                200          0.02

        We can also reindex the columns.

        >>> df.reindex(columns=['http_status', 'user_agent'])
                   http_status  user_agent
        Firefox            200         NaN
        Chrome             200         NaN
        Safari             404         NaN
        IE10               404         NaN
        Konqueror          301         NaN

        Or we can use "axis-style" keyword arguments

        >>> df.reindex(['http_status', 'user_agent'], axis="columns")
                   http_status  user_agent
        Firefox            200         NaN
        Chrome             200         NaN
        Safari             404         NaN
        IE10               404         NaN
        Konqueror          301         NaN

        To further illustrate the filling functionality in
        ``reindex``, we will create a dataframe with a
        monotonically increasing index (for example, a sequence
        of dates).

        >>> date_index = pd.date_range('1/1/2010', periods=6, freq='D')
        >>> df2 = pd.DataFrame({{"prices": [100, 101, np.nan, 100, 89, 88]}},
        ...                    index=date_index)
        >>> df2
                    prices
        2010-01-01   100.0
        2010-01-02   101.0
        2010-01-03     NaN
        2010-01-04   100.0
        2010-01-05    89.0
        2010-01-06    88.0

        Suppose we decide to expand the dataframe to cover a wider
        date range.

        >>> date_index2 = pd.date_range('12/29/2009', periods=10, freq='D')
        >>> df2.reindex(date_index2)
                    prices
        2009-12-29     NaN
        2009-12-30     NaN
        2009-12-31     NaN
        2010-01-01   100.0
        2010-01-02   101.0
        2010-01-03     NaN
        2010-01-04   100.0
        2010-01-05    89.0
        2010-01-06    88.0
        2010-01-07     NaN

        The index entries that did not have a value in the original data frame
        (for example, '2009-12-29') are by default filled with ``NaN``.
        If desired, we can fill in the missing values using one of several
        options.

        For example, to back-propagate the last valid value to fill the ``NaN``
        values, pass ``bfill`` as an argument to the ``method`` keyword.

        >>> df2.reindex(date_index2, method='bfill')
                    prices
        2009-12-29   100.0
        2009-12-30   100.0
        2009-12-31   100.0
        2010-01-01   100.0
        2010-01-02   101.0
        2010-01-03     NaN
        2010-01-04   100.0
        2010-01-05    89.0
        2010-01-06    88.0
        2010-01-07     NaN

        Please note that the ``NaN`` value present in the original dataframe
        (at index value 2010-01-03) will not be filled by any of the
        value propagation schemes. This is because filling while reindexing
        does not look at dataframe values, but only compares the original and
        desired indexes. If you do want to fill in the ``NaN`` values present
        in the original dataframe, use the ``fillna()`` method.

        See the :ref:`user guide <basics.reindexing>` for more.
        """
        # TODO: Decide if we care about having different examples for different
        # kinds

        # construct the args
        axes, kwargs = self._construct_axes_from_arguments(args, kwargs)
        method = missing.clean_reindex_fill_method(kwargs.pop("method", None))
        level = kwargs.pop("level", None)
        copy = kwargs.pop("copy", True)
        limit = kwargs.pop("limit", None)
        tolerance = kwargs.pop("tolerance", None)
        fill_value = kwargs.pop("fill_value", None)

        # Series.reindex doesn't use / need the axis kwarg
        # We pop and ignore it here, to make writing Series/Frame generic code
        # easier
        kwargs.pop("axis", None)

        if kwargs:
            raise TypeError(
                "reindex() got an unexpected keyword "
                f'argument "{list(kwargs.keys())[0]}"'
            )

        self._consolidate_inplace()

        # if all axes that are requested to reindex are equal, then only copy
        # if indicated must have index names equal here as well as values
        if all(
            self._get_axis(axis).identical(ax)
            for axis, ax in axes.items()
            if ax is not None
        ):
            if copy:
                return self.copy()
            return self

        # check if we are a multi reindex
        if self._needs_reindex_multi(axes, method, level):
            return self._reindex_multi(axes, copy, fill_value)

        # perform the reindex on the axes
        return self._reindex_axes(
            axes, level, limit, tolerance, method, fill_value, copy
        ).__finalize__(self, method="reindex")

    @final
    def _reindex_axes(
        self: FrameOrSeries, axes, level, limit, tolerance, method, fill_value, copy
    ) -> FrameOrSeries:
        """Perform the reindex for all the axes."""
        obj = self
        for a in self._AXIS_ORDERS:
            labels = axes[a]
            if labels is None:
                continue

            ax = self._get_axis(a)
            new_index, indexer = ax.reindex(
                labels, level=level, limit=limit, tolerance=tolerance, method=method
            )

            axis = self._get_axis_number(a)
            obj = obj._reindex_with_indexers(
                {axis: [new_index, indexer]},
                fill_value=fill_value,
                copy=copy,
                allow_dups=False,
            )

        return obj

    def _needs_reindex_multi(self, axes, method, level) -> bool_t:
        """Check if we do need a multi reindex."""
        return (
            (com.count_not_none(*axes.values()) == self._AXIS_LEN)
            and method is None
            and level is None
            and not self._is_mixed_type
        )

    def _reindex_multi(self, axes, copy, fill_value):
        raise AbstractMethodError(self)

    @final
    def _reindex_with_indexers(
        self: FrameOrSeries,
        reindexers,
        fill_value=None,
        copy: bool_t = False,
        allow_dups: bool_t = False,
    ) -> FrameOrSeries:
        """allow_dups indicates an internal call here"""
        # reindex doing multiple operations on different axes if indicated
        new_data = self._mgr
        for axis in sorted(reindexers.keys()):
            index, indexer = reindexers[axis]
            baxis = self._get_block_manager_axis(axis)

            if index is None:
                continue

            index = ensure_index(index)
            if indexer is not None:
                indexer = ensure_platform_int(indexer)

            # TODO: speed up on homogeneous DataFrame objects
            new_data = new_data.reindex_indexer(
                index,
                indexer,
                axis=baxis,
                fill_value=fill_value,
                allow_dups=allow_dups,
                copy=copy,
            )
            # If we've made a copy once, no need to make another one
            copy = False

        if copy and new_data is self._mgr:
            new_data = new_data.copy()

        return self._constructor(new_data).__finalize__(self)

    def filter(
        self: FrameOrSeries,
        items=None,
        like: str | None = None,
        regex: str | None = None,
        axis=None,
    ) -> FrameOrSeries:
        """
        Subset the dataframe rows or columns according to the specified index labels.

        Note that this routine does not filter a dataframe on its
        contents. The filter is applied to the labels of the index.

        Parameters
        ----------
        items : list-like
            Keep labels from axis which are in items.
        like : str
            Keep labels from axis for which "like in label == True".
        regex : str (regular expression)
            Keep labels from axis for which re.search(regex, label) == True.
        axis : {0 or ‘index’, 1 or ‘columns’, None}, default None
            The axis to filter on, expressed either as an index (int)
            or axis name (str). By default this is the info axis,
            'index' for Series, 'columns' for DataFrame.

        Returns
        -------
        same type as input object

        See Also
        --------
        DataFrame.loc : Access a group of rows and columns
            by label(s) or a boolean array.

        Notes
        -----
        The ``items``, ``like``, and ``regex`` parameters are
        enforced to be mutually exclusive.

        ``axis`` defaults to the info axis that is used when indexing
        with ``[]``.

        Examples
        --------
        >>> df = pd.DataFrame(np.array(([1, 2, 3], [4, 5, 6])),
        ...                   index=['mouse', 'rabbit'],
        ...                   columns=['one', 'two', 'three'])
        >>> df
                one  two  three
        mouse     1    2      3
        rabbit    4    5      6

        >>> # select columns by name
        >>> df.filter(items=['one', 'three'])
                 one  three
        mouse     1      3
        rabbit    4      6

        >>> # select columns by regular expression
        >>> df.filter(regex='e$', axis=1)
                 one  three
        mouse     1      3
        rabbit    4      6

        >>> # select rows containing 'bbi'
        >>> df.filter(like='bbi', axis=0)
                 one  two  three
        rabbit    4    5      6
        """
        nkw = com.count_not_none(items, like, regex)
        if nkw > 1:
            raise TypeError(
                "Keyword arguments `items`, `like`, or `regex` "
                "are mutually exclusive"
            )

        if axis is None:
            axis = self._info_axis_name
        labels = self._get_axis(axis)

        if items is not None:
            name = self._get_axis_name(axis)
            return self.reindex(**{name: [r for r in items if r in labels]})
        elif like:

            def f(x) -> bool_t:
                assert like is not None  # needed for mypy
                return like in ensure_str(x)

            values = labels.map(f)
            return self.loc(axis=axis)[values]
        elif regex:

            def f(x) -> bool_t:
                return matcher.search(ensure_str(x)) is not None

            matcher = re.compile(regex)
            values = labels.map(f)
            return self.loc(axis=axis)[values]
        else:
            raise TypeError("Must pass either `items`, `like`, or `regex`")

    @final
    def head(self: FrameOrSeries, n: int = 5) -> FrameOrSeries:
        """
        Return the first `n` rows.

        This function returns the first `n` rows for the object based
        on position. It is useful for quickly testing if your object
        has the right type of data in it.

        For negative values of `n`, this function returns all rows except
        the last `n` rows, equivalent to ``df[:-n]``.

        Parameters
        ----------
        n : int, default 5
            Number of rows to select.

        Returns
        -------
        same type as caller
            The first `n` rows of the caller object.

        See Also
        --------
        DataFrame.tail: Returns the last `n` rows.

        Examples
        --------
        >>> df = pd.DataFrame({'animal': ['alligator', 'bee', 'falcon', 'lion',
        ...                    'monkey', 'parrot', 'shark', 'whale', 'zebra']})
        >>> df
              animal
        0  alligator
        1        bee
        2     falcon
        3       lion
        4     monkey
        5     parrot
        6      shark
        7      whale
        8      zebra

        Viewing the first 5 lines

        >>> df.head()
              animal
        0  alligator
        1        bee
        2     falcon
        3       lion
        4     monkey

        Viewing the first `n` lines (three in this case)

        >>> df.head(3)
              animal
        0  alligator
        1        bee
        2     falcon

        For negative values of `n`

        >>> df.head(-3)
              animal
        0  alligator
        1        bee
        2     falcon
        3       lion
        4     monkey
        5     parrot
        """
        return self.iloc[:n]

    @final
    def tail(self: FrameOrSeries, n: int = 5) -> FrameOrSeries:
        """
        Return the last `n` rows.

        This function returns last `n` rows from the object based on
        position. It is useful for quickly verifying data, for example,
        after sorting or appending rows.

        For negative values of `n`, this function returns all rows except
        the first `n` rows, equivalent to ``df[n:]``.

        Parameters
        ----------
        n : int, default 5
            Number of rows to select.

        Returns
        -------
        type of caller
            The last `n` rows of the caller object.

        See Also
        --------
        DataFrame.head : The first `n` rows of the caller object.

        Examples
        --------
        >>> df = pd.DataFrame({'animal': ['alligator', 'bee', 'falcon', 'lion',
        ...                    'monkey', 'parrot', 'shark', 'whale', 'zebra']})
        >>> df
              animal
        0  alligator
        1        bee
        2     falcon
        3       lion
        4     monkey
        5     parrot
        6      shark
        7      whale
        8      zebra

        Viewing the last 5 lines

        >>> df.tail()
           animal
        4  monkey
        5  parrot
        6   shark
        7   whale
        8   zebra

        Viewing the last `n` lines (three in this case)

        >>> df.tail(3)
          animal
        6  shark
        7  whale
        8  zebra

        For negative values of `n`

        >>> df.tail(-3)
           animal
        3    lion
        4  monkey
        5  parrot
        6   shark
        7   whale
        8   zebra
        """
        if n == 0:
            return self.iloc[0:0]
        return self.iloc[-n:]

    @final
    def sample(
        self: FrameOrSeries,
        n=None,
        frac: float | None = None,
        replace: bool_t = False,
        weights=None,
        random_state: RandomState | None = None,
        axis: Axis | None = None,
        ignore_index: bool_t = False,
    ) -> FrameOrSeries:
        """
        Return a random sample of items from an axis of object.

        You can use `random_state` for reproducibility.

        Parameters
        ----------
        n : int, optional
            Number of items from axis to return. Cannot be used with `frac`.
            Default = 1 if `frac` = None.
        frac : float, optional
            Fraction of axis items to return. Cannot be used with `n`.
        replace : bool, default False
            Allow or disallow sampling of the same row more than once.
        weights : str or ndarray-like, optional
            Default 'None' results in equal probability weighting.
            If passed a Series, will align with target object on index. Index
            values in weights not found in sampled object will be ignored and
            index values in sampled object not in weights will be assigned
            weights of zero.
            If called on a DataFrame, will accept the name of a column
            when axis = 0.
            Unless weights are a Series, weights must be same length as axis
            being sampled.
            If weights do not sum to 1, they will be normalized to sum to 1.
            Missing values in the weights column will be treated as zero.
            Infinite values not allowed.
        random_state : int, array-like, BitGenerator, np.random.RandomState, optional
            If int, array-like, or BitGenerator, seed for random number generator.
            If np.random.RandomState, use as numpy RandomState object.

            .. versionchanged:: 1.1.0

                array-like and BitGenerator (for NumPy>=1.17) object now passed to
                np.random.RandomState() as seed

        axis : {0 or ‘index’, 1 or ‘columns’, None}, default None
            Axis to sample. Accepts axis number or name. Default is stat axis
            for given data type (0 for Series and DataFrames).
        ignore_index : bool, default False
            If True, the resulting index will be labeled 0, 1, …, n - 1.

            .. versionadded:: 1.3.0

        Returns
        -------
        Series or DataFrame
            A new object of same type as caller containing `n` items randomly
            sampled from the caller object.

        See Also
        --------
        DataFrameGroupBy.sample: Generates random samples from each group of a
            DataFrame object.
        SeriesGroupBy.sample: Generates random samples from each group of a
            Series object.
        numpy.random.choice: Generates a random sample from a given 1-D numpy
            array.

        Notes
        -----
        If `frac` > 1, `replacement` should be set to `True`.

        Examples
        --------
        >>> df = pd.DataFrame({'num_legs': [2, 4, 8, 0],
        ...                    'num_wings': [2, 0, 0, 0],
        ...                    'num_specimen_seen': [10, 2, 1, 8]},
        ...                   index=['falcon', 'dog', 'spider', 'fish'])
        >>> df
                num_legs  num_wings  num_specimen_seen
        falcon         2          2                 10
        dog            4          0                  2
        spider         8          0                  1
        fish           0          0                  8

        Extract 3 random elements from the ``Series`` ``df['num_legs']``:
        Note that we use `random_state` to ensure the reproducibility of
        the examples.

        >>> df['num_legs'].sample(n=3, random_state=1)
        fish      0
        spider    8
        falcon    2
        Name: num_legs, dtype: int64

        A random 50% sample of the ``DataFrame`` with replacement:

        >>> df.sample(frac=0.5, replace=True, random_state=1)
              num_legs  num_wings  num_specimen_seen
        dog          4          0                  2
        fish         0          0                  8

        An upsample sample of the ``DataFrame`` with replacement:
        Note that `replace` parameter has to be `True` for `frac` parameter > 1.

        >>> df.sample(frac=2, replace=True, random_state=1)
                num_legs  num_wings  num_specimen_seen
        dog            4          0                  2
        fish           0          0                  8
        falcon         2          2                 10
        falcon         2          2                 10
        fish           0          0                  8
        dog            4          0                  2
        fish           0          0                  8
        dog            4          0                  2

        Using a DataFrame column as weights. Rows with larger value in the
        `num_specimen_seen` column are more likely to be sampled.

        >>> df.sample(n=2, weights='num_specimen_seen', random_state=1)
                num_legs  num_wings  num_specimen_seen
        falcon         2          2                 10
        fish           0          0                  8
        """
        if axis is None:
            axis = self._stat_axis_number

        axis = self._get_axis_number(axis)
        obj_len = self.shape[axis]

        # Process random_state argument
        rs = com.random_state(random_state)

        size = algos.process_sampling_size(n, frac, replace)
        if size is None:
            assert frac is not None
            size = round(frac * obj_len)

<<<<<<< HEAD
        if weights is not None:
            weights = algos.preprocess_weights(self, weights, axis)
        sampled_indices = algos.sample(obj_len, size, replace, weights, rs)
        return self.take(sampled_indices, axis=axis)
=======
            weights = weights._values

        # If no frac or n, default to n=1.
        if n is None and frac is None:
            n = 1
        elif frac is not None and frac > 1 and not replace:
            raise ValueError(
                "Replace has to be set to `True` when "
                "upsampling the population `frac` > 1."
            )
        elif frac is None and n % 1 != 0:
            raise ValueError("Only integers accepted as `n` values")
        elif n is None and frac is not None:
            n = round(frac * axis_length)
        elif frac is not None:
            raise ValueError("Please enter a value for `frac` OR `n`, not both")

        # Check for negative sizes
        if n < 0:
            raise ValueError(
                "A negative number of rows requested. Please provide positive value."
            )

        locs = rs.choice(axis_length, size=n, replace=replace, p=weights)
        result = self.take(locs, axis=axis)
        if ignore_index:
            result.index = ibase.default_index(len(result))

        return result
>>>>>>> 902be026

    @final
    @doc(klass=_shared_doc_kwargs["klass"])
    def pipe(
        self,
        func: Callable[..., T] | tuple[Callable[..., T], str],
        *args,
        **kwargs,
    ) -> T:
        r"""
        Apply func(self, \*args, \*\*kwargs).

        Parameters
        ----------
        func : function
            Function to apply to the {klass}.
            ``args``, and ``kwargs`` are passed into ``func``.
            Alternatively a ``(callable, data_keyword)`` tuple where
            ``data_keyword`` is a string indicating the keyword of
            ``callable`` that expects the {klass}.
        args : iterable, optional
            Positional arguments passed into ``func``.
        kwargs : mapping, optional
            A dictionary of keyword arguments passed into ``func``.

        Returns
        -------
        object : the return type of ``func``.

        See Also
        --------
        DataFrame.apply : Apply a function along input axis of DataFrame.
        DataFrame.applymap : Apply a function elementwise on a whole DataFrame.
        Series.map : Apply a mapping correspondence on a
            :class:`~pandas.Series`.

        Notes
        -----
        Use ``.pipe`` when chaining together functions that expect
        Series, DataFrames or GroupBy objects. Instead of writing

        >>> func(g(h(df), arg1=a), arg2=b, arg3=c)  # doctest: +SKIP

        You can write

        >>> (df.pipe(h)
        ...    .pipe(g, arg1=a)
        ...    .pipe(func, arg2=b, arg3=c)
        ... )  # doctest: +SKIP

        If you have a function that takes the data as (say) the second
        argument, pass a tuple indicating which keyword expects the
        data. For example, suppose ``f`` takes its data as ``arg2``:

        >>> (df.pipe(h)
        ...    .pipe(g, arg1=a)
        ...    .pipe((func, 'arg2'), arg1=a, arg3=c)
        ...  )  # doctest: +SKIP
        """
        return com.pipe(self, func, *args, **kwargs)

    # ----------------------------------------------------------------------
    # Attribute access

    @final
    def __finalize__(
        self: FrameOrSeries, other, method: str | None = None, **kwargs
    ) -> FrameOrSeries:
        """
        Propagate metadata from other to self.

        Parameters
        ----------
        other : the object from which to get the attributes that we are going
            to propagate
        method : str, optional
            A passed method name providing context on where ``__finalize__``
            was called.

            .. warning::

               The value passed as `method` are not currently considered
               stable across pandas releases.
        """
        if isinstance(other, NDFrame):
            for name in other.attrs:
                self.attrs[name] = other.attrs[name]

            self.flags.allows_duplicate_labels = other.flags.allows_duplicate_labels
            # For subclasses using _metadata.
            for name in set(self._metadata) & set(other._metadata):
                assert isinstance(name, str)
                object.__setattr__(self, name, getattr(other, name, None))

        if method == "concat":
            allows_duplicate_labels = all(
                x.flags.allows_duplicate_labels for x in other.objs
            )
            self.flags.allows_duplicate_labels = allows_duplicate_labels

        return self

    def __getattr__(self, name: str):
        """
        After regular attribute access, try looking up the name
        This allows simpler access to columns for interactive use.
        """
        # Note: obj.x will always call obj.__getattribute__('x') prior to
        # calling obj.__getattr__('x').
        if (
            name not in self._internal_names_set
            and name not in self._metadata
            and name not in self._accessors
            and self._info_axis._can_hold_identifiers_and_holds_name(name)
        ):
            return self[name]
        return object.__getattribute__(self, name)

    def __setattr__(self, name: str, value) -> None:
        """
        After regular attribute access, try setting the name
        This allows simpler access to columns for interactive use.
        """
        # first try regular attribute access via __getattribute__, so that
        # e.g. ``obj.x`` and ``obj.x = 4`` will always reference/modify
        # the same attribute.

        try:
            object.__getattribute__(self, name)
            return object.__setattr__(self, name, value)
        except AttributeError:
            pass

        # if this fails, go on to more involved attribute setting
        # (note that this matches __getattr__, above).
        if name in self._internal_names_set:
            object.__setattr__(self, name, value)
        elif name in self._metadata:
            object.__setattr__(self, name, value)
        else:
            try:
                existing = getattr(self, name)
                if isinstance(existing, Index):
                    object.__setattr__(self, name, value)
                elif name in self._info_axis:
                    self[name] = value
                else:
                    object.__setattr__(self, name, value)
            except (AttributeError, TypeError):
                if isinstance(self, ABCDataFrame) and (is_list_like(value)):
                    warnings.warn(
                        "Pandas doesn't allow columns to be "
                        "created via a new attribute name - see "
                        "https://pandas.pydata.org/pandas-docs/"
                        "stable/indexing.html#attribute-access",
                        stacklevel=2,
                    )
                object.__setattr__(self, name, value)

    @final
    def _dir_additions(self) -> set[str]:
        """
        add the string-like attributes from the info_axis.
        If info_axis is a MultiIndex, its first level values are used.
        """
        additions = super()._dir_additions()
        if self._info_axis._can_hold_strings:
            additions.update(self._info_axis._dir_additions_for_owner)
        return additions

    # ----------------------------------------------------------------------
    # Consolidation of internals

    @final
    def _protect_consolidate(self, f):
        """
        Consolidate _mgr -- if the blocks have changed, then clear the
        cache
        """
        if isinstance(self._mgr, (ArrayManager, SingleArrayManager)):
            return f()
        blocks_before = len(self._mgr.blocks)
        result = f()
        if len(self._mgr.blocks) != blocks_before:
            self._clear_item_cache()
        return result

    @final
    def _consolidate_inplace(self) -> None:
        """Consolidate data in place and return None"""

        def f():
            self._mgr = self._mgr.consolidate()

        self._protect_consolidate(f)

    @final
    def _consolidate(self):
        """
        Compute NDFrame with "consolidated" internals (data of each dtype
        grouped together in a single ndarray).

        Returns
        -------
        consolidated : same type as caller
        """
        f = lambda: self._mgr.consolidate()
        cons_data = self._protect_consolidate(f)
        return self._constructor(cons_data).__finalize__(self)

    @final
    @property
    def _is_mixed_type(self) -> bool_t:
        if self._mgr.is_single_block:
            return False

        if self._mgr.any_extension_types:
            # Even if they have the same dtype, we can't consolidate them,
            #  so we pretend this is "mixed'"
            return True

        return self.dtypes.nunique() > 1

    @final
    def _check_inplace_setting(self, value) -> bool_t:
        """check whether we allow in-place setting with this type of value"""
        if self._is_mixed_type and not self._mgr.is_numeric_mixed_type:

            # allow an actual np.nan thru
            if is_float(value) and np.isnan(value):
                return True

            raise TypeError(
                "Cannot do inplace boolean setting on "
                "mixed-types with a non np.nan value"
            )

        return True

    @final
    def _get_numeric_data(self):
        return self._constructor(self._mgr.get_numeric_data()).__finalize__(self)

    @final
    def _get_bool_data(self):
        return self._constructor(self._mgr.get_bool_data()).__finalize__(self)

    # ----------------------------------------------------------------------
    # Internal Interface Methods

    @property
    def values(self) -> np.ndarray:
        raise AbstractMethodError(self)

    @property
    def _values(self) -> np.ndarray:
        """internal implementation"""
        raise AbstractMethodError(self)

    @property
    def dtypes(self):
        """
        Return the dtypes in the DataFrame.

        This returns a Series with the data type of each column.
        The result's index is the original DataFrame's columns. Columns
        with mixed types are stored with the ``object`` dtype. See
        :ref:`the User Guide <basics.dtypes>` for more.

        Returns
        -------
        pandas.Series
            The data type of each column.

        Examples
        --------
        >>> df = pd.DataFrame({'float': [1.0],
        ...                    'int': [1],
        ...                    'datetime': [pd.Timestamp('20180310')],
        ...                    'string': ['foo']})
        >>> df.dtypes
        float              float64
        int                  int64
        datetime    datetime64[ns]
        string              object
        dtype: object
        """
        data = self._mgr.get_dtypes()
        return self._constructor_sliced(data, index=self._info_axis, dtype=np.object_)

    def astype(
        self: FrameOrSeries, dtype, copy: bool_t = True, errors: str = "raise"
    ) -> FrameOrSeries:
        """
        Cast a pandas object to a specified dtype ``dtype``.

        Parameters
        ----------
        dtype : data type, or dict of column name -> data type
            Use a numpy.dtype or Python type to cast entire pandas object to
            the same type. Alternatively, use {col: dtype, ...}, where col is a
            column label and dtype is a numpy.dtype or Python type to cast one
            or more of the DataFrame's columns to column-specific types.
        copy : bool, default True
            Return a copy when ``copy=True`` (be very careful setting
            ``copy=False`` as changes to values then may propagate to other
            pandas objects).
        errors : {'raise', 'ignore'}, default 'raise'
            Control raising of exceptions on invalid data for provided dtype.

            - ``raise`` : allow exceptions to be raised
            - ``ignore`` : suppress exceptions. On error return original object.

        Returns
        -------
        casted : same type as caller

        See Also
        --------
        to_datetime : Convert argument to datetime.
        to_timedelta : Convert argument to timedelta.
        to_numeric : Convert argument to a numeric type.
        numpy.ndarray.astype : Cast a numpy array to a specified type.

        Notes
        -----
        .. deprecated:: 1.3.0

            Using ``astype`` to convert from timezone-naive dtype to
            timezone-aware dtype is deprecated and will raise in a
            future version.  Use :meth:`Series.dt.tz_localize` instead.

        Examples
        --------
        Create a DataFrame:

        >>> d = {'col1': [1, 2], 'col2': [3, 4]}
        >>> df = pd.DataFrame(data=d)
        >>> df.dtypes
        col1    int64
        col2    int64
        dtype: object

        Cast all columns to int32:

        >>> df.astype('int32').dtypes
        col1    int32
        col2    int32
        dtype: object

        Cast col1 to int32 using a dictionary:

        >>> df.astype({'col1': 'int32'}).dtypes
        col1    int32
        col2    int64
        dtype: object

        Create a series:

        >>> ser = pd.Series([1, 2], dtype='int32')
        >>> ser
        0    1
        1    2
        dtype: int32
        >>> ser.astype('int64')
        0    1
        1    2
        dtype: int64

        Convert to categorical type:

        >>> ser.astype('category')
        0    1
        1    2
        dtype: category
        Categories (2, int64): [1, 2]

        Convert to ordered categorical type with custom ordering:

        >>> from pandas.api.types import CategoricalDtype
        >>> cat_dtype = CategoricalDtype(
        ...     categories=[2, 1], ordered=True)
        >>> ser.astype(cat_dtype)
        0    1
        1    2
        dtype: category
        Categories (2, int64): [2 < 1]

        Note that using ``copy=False`` and changing data on a new
        pandas object may propagate changes:

        >>> s1 = pd.Series([1, 2])
        >>> s2 = s1.astype('int64', copy=False)
        >>> s2[0] = 10
        >>> s1  # note that s1[0] has changed too
        0    10
        1     2
        dtype: int64

        Create a series of dates:

        >>> ser_date = pd.Series(pd.date_range('20200101', periods=3))
        >>> ser_date
        0   2020-01-01
        1   2020-01-02
        2   2020-01-03
        dtype: datetime64[ns]
        """
        if is_dict_like(dtype):
            if self.ndim == 1:  # i.e. Series
                if len(dtype) > 1 or self.name not in dtype:
                    raise KeyError(
                        "Only the Series name can be used for "
                        "the key in Series dtype mappings."
                    )
                new_type = dtype[self.name]
                return self.astype(new_type, copy, errors)

            for col_name in dtype.keys():
                if col_name not in self:
                    raise KeyError(
                        "Only a column name can be used for the "
                        "key in a dtype mappings argument."
                    )
            results = []
            for col_name, col in self.items():
                if col_name in dtype:
                    results.append(
                        col.astype(dtype=dtype[col_name], copy=copy, errors=errors)
                    )
                else:
                    results.append(col.copy() if copy else col)

        elif is_extension_array_dtype(dtype) and self.ndim > 1:
            # GH 18099/22869: columnwise conversion to extension dtype
            # GH 24704: use iloc to handle duplicate column names
            # TODO(EA2D): special case not needed with 2D EAs
            results = [
                self.iloc[:, i].astype(dtype, copy=copy)
                for i in range(len(self.columns))
            ]

        else:
            # else, only a single dtype is given
            new_data = self._mgr.astype(dtype=dtype, copy=copy, errors=errors)
            return self._constructor(new_data).__finalize__(self, method="astype")

        # GH 33113: handle empty frame or series
        if not results:
            return self.copy()

        # GH 19920: retain column metadata after concat
        result = concat(results, axis=1, copy=False)
        result.columns = self.columns
        return result

    @final
    def copy(self: FrameOrSeries, deep: bool_t = True) -> FrameOrSeries:
        """
        Make a copy of this object's indices and data.

        When ``deep=True`` (default), a new object will be created with a
        copy of the calling object's data and indices. Modifications to
        the data or indices of the copy will not be reflected in the
        original object (see notes below).

        When ``deep=False``, a new object will be created without copying
        the calling object's data or index (only references to the data
        and index are copied). Any changes to the data of the original
        will be reflected in the shallow copy (and vice versa).

        Parameters
        ----------
        deep : bool, default True
            Make a deep copy, including a copy of the data and the indices.
            With ``deep=False`` neither the indices nor the data are copied.

        Returns
        -------
        copy : Series or DataFrame
            Object type matches caller.

        Notes
        -----
        When ``deep=True``, data is copied but actual Python objects
        will not be copied recursively, only the reference to the object.
        This is in contrast to `copy.deepcopy` in the Standard Library,
        which recursively copies object data (see examples below).

        While ``Index`` objects are copied when ``deep=True``, the underlying
        numpy array is not copied for performance reasons. Since ``Index`` is
        immutable, the underlying data can be safely shared and a copy
        is not needed.

        Examples
        --------
        >>> s = pd.Series([1, 2], index=["a", "b"])
        >>> s
        a    1
        b    2
        dtype: int64

        >>> s_copy = s.copy()
        >>> s_copy
        a    1
        b    2
        dtype: int64

        **Shallow copy versus default (deep) copy:**

        >>> s = pd.Series([1, 2], index=["a", "b"])
        >>> deep = s.copy()
        >>> shallow = s.copy(deep=False)

        Shallow copy shares data and index with original.

        >>> s is shallow
        False
        >>> s.values is shallow.values and s.index is shallow.index
        True

        Deep copy has own copy of data and index.

        >>> s is deep
        False
        >>> s.values is deep.values or s.index is deep.index
        False

        Updates to the data shared by shallow copy and original is reflected
        in both; deep copy remains unchanged.

        >>> s[0] = 3
        >>> shallow[1] = 4
        >>> s
        a    3
        b    4
        dtype: int64
        >>> shallow
        a    3
        b    4
        dtype: int64
        >>> deep
        a    1
        b    2
        dtype: int64

        Note that when copying an object containing Python objects, a deep copy
        will copy the data, but will not do so recursively. Updating a nested
        data object will be reflected in the deep copy.

        >>> s = pd.Series([[1, 2], [3, 4]])
        >>> deep = s.copy()
        >>> s[0][0] = 10
        >>> s
        0    [10, 2]
        1     [3, 4]
        dtype: object
        >>> deep
        0    [10, 2]
        1     [3, 4]
        dtype: object
        """
        data = self._mgr.copy(deep=deep)
        self._clear_item_cache()
        return self._constructor(data).__finalize__(self, method="copy")

    @final
    def __copy__(self: FrameOrSeries, deep: bool_t = True) -> FrameOrSeries:
        return self.copy(deep=deep)

    @final
    def __deepcopy__(self: FrameOrSeries, memo=None) -> FrameOrSeries:
        """
        Parameters
        ----------
        memo, default None
            Standard signature. Unused
        """
        return self.copy(deep=True)

    @final
    def _convert(
        self: FrameOrSeries,
        datetime: bool_t = False,
        numeric: bool_t = False,
        timedelta: bool_t = False,
    ) -> FrameOrSeries:
        """
        Attempt to infer better dtype for object columns

        Parameters
        ----------
        datetime : bool, default False
            If True, convert to date where possible.
        numeric : bool, default False
            If True, attempt to convert to numbers (including strings), with
            unconvertible values becoming NaN.
        timedelta : bool, default False
            If True, convert to timedelta where possible.

        Returns
        -------
        converted : same as input object
        """
        validate_bool_kwarg(datetime, "datetime")
        validate_bool_kwarg(numeric, "numeric")
        validate_bool_kwarg(timedelta, "timedelta")
        return self._constructor(
            self._mgr.convert(
                datetime=datetime,
                numeric=numeric,
                timedelta=timedelta,
                copy=True,
            )
        ).__finalize__(self)

    @final
    def infer_objects(self: FrameOrSeries) -> FrameOrSeries:
        """
        Attempt to infer better dtypes for object columns.

        Attempts soft conversion of object-dtyped
        columns, leaving non-object and unconvertible
        columns unchanged. The inference rules are the
        same as during normal Series/DataFrame construction.

        Returns
        -------
        converted : same type as input object

        See Also
        --------
        to_datetime : Convert argument to datetime.
        to_timedelta : Convert argument to timedelta.
        to_numeric : Convert argument to numeric type.
        convert_dtypes : Convert argument to best possible dtype.

        Examples
        --------
        >>> df = pd.DataFrame({"A": ["a", 1, 2, 3]})
        >>> df = df.iloc[1:]
        >>> df
           A
        1  1
        2  2
        3  3

        >>> df.dtypes
        A    object
        dtype: object

        >>> df.infer_objects().dtypes
        A    int64
        dtype: object
        """
        # numeric=False necessary to only soft convert;
        # python objects will still be converted to
        # native numpy numeric types
        return self._constructor(
            self._mgr.convert(datetime=True, numeric=False, timedelta=True, copy=True)
        ).__finalize__(self, method="infer_objects")

    @final
    def convert_dtypes(
        self: FrameOrSeries,
        infer_objects: bool_t = True,
        convert_string: bool_t = True,
        convert_integer: bool_t = True,
        convert_boolean: bool_t = True,
        convert_floating: bool_t = True,
    ) -> FrameOrSeries:
        """
        Convert columns to best possible dtypes using dtypes supporting ``pd.NA``.

        .. versionadded:: 1.0.0

        Parameters
        ----------
        infer_objects : bool, default True
            Whether object dtypes should be converted to the best possible types.
        convert_string : bool, default True
            Whether object dtypes should be converted to ``StringDtype()``.
        convert_integer : bool, default True
            Whether, if possible, conversion can be done to integer extension types.
        convert_boolean : bool, defaults True
            Whether object dtypes should be converted to ``BooleanDtypes()``.
        convert_floating : bool, defaults True
            Whether, if possible, conversion can be done to floating extension types.
            If `convert_integer` is also True, preference will be give to integer
            dtypes if the floats can be faithfully casted to integers.

            .. versionadded:: 1.2.0

        Returns
        -------
        Series or DataFrame
            Copy of input object with new dtype.

        See Also
        --------
        infer_objects : Infer dtypes of objects.
        to_datetime : Convert argument to datetime.
        to_timedelta : Convert argument to timedelta.
        to_numeric : Convert argument to a numeric type.

        Notes
        -----
        By default, ``convert_dtypes`` will attempt to convert a Series (or each
        Series in a DataFrame) to dtypes that support ``pd.NA``. By using the options
        ``convert_string``, ``convert_integer``, ``convert_boolean`` and
        ``convert_boolean``, it is possible to turn off individual conversions
        to ``StringDtype``, the integer extension types, ``BooleanDtype``
        or floating extension types, respectively.

        For object-dtyped columns, if ``infer_objects`` is ``True``, use the inference
        rules as during normal Series/DataFrame construction.  Then, if possible,
        convert to ``StringDtype``, ``BooleanDtype`` or an appropriate integer
        or floating extension type, otherwise leave as ``object``.

        If the dtype is integer, convert to an appropriate integer extension type.

        If the dtype is numeric, and consists of all integers, convert to an
        appropriate integer extension type. Otherwise, convert to an
        appropriate floating extension type.

        .. versionchanged:: 1.2
            Starting with pandas 1.2, this method also converts float columns
            to the nullable floating extension type.

        In the future, as new dtypes are added that support ``pd.NA``, the results
        of this method will change to support those new dtypes.

        Examples
        --------
        >>> df = pd.DataFrame(
        ...     {
        ...         "a": pd.Series([1, 2, 3], dtype=np.dtype("int32")),
        ...         "b": pd.Series(["x", "y", "z"], dtype=np.dtype("O")),
        ...         "c": pd.Series([True, False, np.nan], dtype=np.dtype("O")),
        ...         "d": pd.Series(["h", "i", np.nan], dtype=np.dtype("O")),
        ...         "e": pd.Series([10, np.nan, 20], dtype=np.dtype("float")),
        ...         "f": pd.Series([np.nan, 100.5, 200], dtype=np.dtype("float")),
        ...     }
        ... )

        Start with a DataFrame with default dtypes.

        >>> df
           a  b      c    d     e      f
        0  1  x   True    h  10.0    NaN
        1  2  y  False    i   NaN  100.5
        2  3  z    NaN  NaN  20.0  200.0

        >>> df.dtypes
        a      int32
        b     object
        c     object
        d     object
        e    float64
        f    float64
        dtype: object

        Convert the DataFrame to use best possible dtypes.

        >>> dfn = df.convert_dtypes()
        >>> dfn
           a  b      c     d     e      f
        0  1  x   True     h    10   <NA>
        1  2  y  False     i  <NA>  100.5
        2  3  z   <NA>  <NA>    20  200.0

        >>> dfn.dtypes
        a      Int32
        b     string
        c    boolean
        d     string
        e      Int64
        f    Float64
        dtype: object

        Start with a Series of strings and missing data represented by ``np.nan``.

        >>> s = pd.Series(["a", "b", np.nan])
        >>> s
        0      a
        1      b
        2    NaN
        dtype: object

        Obtain a Series with dtype ``StringDtype``.

        >>> s.convert_dtypes()
        0       a
        1       b
        2    <NA>
        dtype: string
        """
        if self.ndim == 1:
            return self._convert_dtypes(
                infer_objects,
                convert_string,
                convert_integer,
                convert_boolean,
                convert_floating,
            )
        else:
            results = [
                col._convert_dtypes(
                    infer_objects,
                    convert_string,
                    convert_integer,
                    convert_boolean,
                    convert_floating,
                )
                for col_name, col in self.items()
            ]
            if len(results) > 0:
                return concat(results, axis=1, copy=False)
            else:
                return self.copy()

    # ----------------------------------------------------------------------
    # Filling NA's

    @doc(**_shared_doc_kwargs)
    def fillna(
        self: FrameOrSeries,
        value=None,
        method=None,
        axis=None,
        inplace: bool_t = False,
        limit=None,
        downcast=None,
    ) -> FrameOrSeries | None:
        """
        Fill NA/NaN values using the specified method.

        Parameters
        ----------
        value : scalar, dict, Series, or DataFrame
            Value to use to fill holes (e.g. 0), alternately a
            dict/Series/DataFrame of values specifying which value to use for
            each index (for a Series) or column (for a DataFrame).  Values not
            in the dict/Series/DataFrame will not be filled. This value cannot
            be a list.
        method : {{'backfill', 'bfill', 'pad', 'ffill', None}}, default None
            Method to use for filling holes in reindexed Series
            pad / ffill: propagate last valid observation forward to next valid
            backfill / bfill: use next valid observation to fill gap.
        axis : {axes_single_arg}
            Axis along which to fill missing values.
        inplace : bool, default False
            If True, fill in-place. Note: this will modify any
            other views on this object (e.g., a no-copy slice for a column in a
            DataFrame).
        limit : int, default None
            If method is specified, this is the maximum number of consecutive
            NaN values to forward/backward fill. In other words, if there is
            a gap with more than this number of consecutive NaNs, it will only
            be partially filled. If method is not specified, this is the
            maximum number of entries along the entire axis where NaNs will be
            filled. Must be greater than 0 if not None.
        downcast : dict, default is None
            A dict of item->dtype of what to downcast if possible,
            or the string 'infer' which will try to downcast to an appropriate
            equal type (e.g. float64 to int64 if possible).

        Returns
        -------
        {klass} or None
            Object with missing values filled or None if ``inplace=True``.

        See Also
        --------
        interpolate : Fill NaN values using interpolation.
        reindex : Conform object to new index.
        asfreq : Convert TimeSeries to specified frequency.

        Examples
        --------
        >>> df = pd.DataFrame([[np.nan, 2, np.nan, 0],
        ...                    [3, 4, np.nan, 1],
        ...                    [np.nan, np.nan, np.nan, 5],
        ...                    [np.nan, 3, np.nan, 4]],
        ...                   columns=list("ABCD"))
        >>> df
             A    B   C  D
        0  NaN  2.0 NaN  0
        1  3.0  4.0 NaN  1
        2  NaN  NaN NaN  5
        3  NaN  3.0 NaN  4

        Replace all NaN elements with 0s.

        >>> df.fillna(0)
            A   B   C   D
        0   0.0 2.0 0.0 0
        1   3.0 4.0 0.0 1
        2   0.0 0.0 0.0 5
        3   0.0 3.0 0.0 4

        We can also propagate non-null values forward or backward.

        >>> df.fillna(method="ffill")
            A   B   C   D
        0   NaN 2.0 NaN 0
        1   3.0 4.0 NaN 1
        2   3.0 4.0 NaN 5
        3   3.0 3.0 NaN 4

        Replace all NaN elements in column 'A', 'B', 'C', and 'D', with 0, 1,
        2, and 3 respectively.

        >>> values = {{"A": 0, "B": 1, "C": 2, "D": 3}}
        >>> df.fillna(value=values)
            A   B   C   D
        0   0.0 2.0 2.0 0
        1   3.0 4.0 2.0 1
        2   0.0 1.0 2.0 5
        3   0.0 3.0 2.0 4

        Only replace the first NaN element.

        >>> df.fillna(value=values, limit=1)
            A   B   C   D
        0   0.0 2.0 2.0 0
        1   3.0 4.0 NaN 1
        2   NaN 1.0 NaN 5
        3   NaN 3.0 NaN 4

        When filling using a DataFrame, replacement happens along
        the same column names and same indices

        >>> df2 = pd.DataFrame(np.zeros((4, 4)), columns=list("ABCE"))
        >>> df.fillna(df2)
            A   B   C   D
        0   0.0 2.0 0.0 0
        1   3.0 4.0 0.0 1
        2   0.0 0.0 0.0 5
        3   0.0 3.0 0.0 4
        """
        inplace = validate_bool_kwarg(inplace, "inplace")
        value, method = validate_fillna_kwargs(value, method)

        self._consolidate_inplace()

        # set the default here, so functions examining the signaure
        # can detect if something was set (e.g. in groupby) (GH9221)
        if axis is None:
            axis = 0
        axis = self._get_axis_number(axis)

        if value is None:
            if not self._mgr.is_single_block and axis == 1:
                if inplace:
                    raise NotImplementedError()
                result = self.T.fillna(method=method, limit=limit).T

                # need to downcast here because of all of the transposes
                result._mgr = result._mgr.downcast()

                return result

            new_data = self._mgr.interpolate(
                method=method,
                axis=axis,
                limit=limit,
                inplace=inplace,
                coerce=True,
                downcast=downcast,
            )
        else:
            if self.ndim == 1:
                if isinstance(value, (dict, ABCSeries)):
                    value = create_series_with_explicit_dtype(
                        value, dtype_if_empty=object
                    )
                    value = value.reindex(self.index, copy=False)
                    value = value._values
                elif not is_list_like(value):
                    pass
                else:
                    raise TypeError(
                        '"value" parameter must be a scalar, dict '
                        "or Series, but you passed a "
                        f'"{type(value).__name__}"'
                    )

                new_data = self._mgr.fillna(
                    value=value, limit=limit, inplace=inplace, downcast=downcast
                )

            elif isinstance(value, (dict, ABCSeries)):
                if axis == 1:
                    raise NotImplementedError(
                        "Currently only can fill "
                        "with dict/Series column "
                        "by column"
                    )

                result = self if inplace else self.copy()
                is_dict = isinstance(downcast, dict)
                for k, v in value.items():
                    if k not in result:
                        continue
                    obj = result[k]
                    downcast_k = downcast if not is_dict else downcast.get(k)
                    obj.fillna(v, limit=limit, inplace=True, downcast=downcast_k)
                return result if not inplace else None

            elif not is_list_like(value):
                new_data = self._mgr.fillna(
                    value=value, limit=limit, inplace=inplace, downcast=downcast
                )
            elif isinstance(value, ABCDataFrame) and self.ndim == 2:
                new_data = self.where(self.notna(), value)._data
            else:
                raise ValueError(f"invalid fill value with a {type(value)}")

        result = self._constructor(new_data)
        if inplace:
            return self._update_inplace(result)
        else:
            return result.__finalize__(self, method="fillna")

    @doc(klass=_shared_doc_kwargs["klass"])
    def ffill(
        self: FrameOrSeries,
        axis: None | Axis = None,
        inplace: bool_t = False,
        limit: None | int = None,
        downcast=None,
    ) -> FrameOrSeries | None:
        """
        Synonym for :meth:`DataFrame.fillna` with ``method='ffill'``.

        Returns
        -------
        {klass} or None
            Object with missing values filled or None if ``inplace=True``.
        """
        return self.fillna(
            method="ffill", axis=axis, inplace=inplace, limit=limit, downcast=downcast
        )

    pad = ffill

    @doc(klass=_shared_doc_kwargs["klass"])
    def bfill(
        self: FrameOrSeries,
        axis: None | Axis = None,
        inplace: bool_t = False,
        limit: None | int = None,
        downcast=None,
    ) -> FrameOrSeries | None:
        """
        Synonym for :meth:`DataFrame.fillna` with ``method='bfill'``.

        Returns
        -------
        {klass} or None
            Object with missing values filled or None if ``inplace=True``.
        """
        return self.fillna(
            method="bfill", axis=axis, inplace=inplace, limit=limit, downcast=downcast
        )

    backfill = bfill

    @doc(
        _shared_docs["replace"],
        klass=_shared_doc_kwargs["klass"],
        inplace=_shared_doc_kwargs["inplace"],
        replace_iloc=_shared_doc_kwargs["replace_iloc"],
    )
    def replace(
        self,
        to_replace=None,
        value=None,
        inplace: bool_t = False,
        limit: int | None = None,
        regex=False,
        method="pad",
    ):
        if not (
            is_scalar(to_replace)
            or is_re_compilable(to_replace)
            or is_list_like(to_replace)
        ):
            raise TypeError(
                "Expecting 'to_replace' to be either a scalar, array-like, "
                "dict or None, got invalid type "
                f"{repr(type(to_replace).__name__)}"
            )

        inplace = validate_bool_kwarg(inplace, "inplace")
        if not is_bool(regex) and to_replace is not None:
            raise ValueError("'to_replace' must be 'None' if 'regex' is not a bool")

        self._consolidate_inplace()

        if value is None:
            # passing a single value that is scalar like
            # when value is None (GH5319), for compat
            if not is_dict_like(to_replace) and not is_dict_like(regex):
                to_replace = [to_replace]

            if isinstance(to_replace, (tuple, list)):
                if isinstance(self, ABCDataFrame):
                    return self.apply(
                        self._constructor_sliced._replace_single,
                        args=(to_replace, method, inplace, limit),
                    )
                self = cast("Series", self)
                return self._replace_single(to_replace, method, inplace, limit)

            if not is_dict_like(to_replace):
                if not is_dict_like(regex):
                    raise TypeError(
                        'If "to_replace" and "value" are both None '
                        'and "to_replace" is not a list, then '
                        "regex must be a mapping"
                    )
                to_replace = regex
                regex = True

            items = list(to_replace.items())
            if items:
                keys, values = zip(*items)
            else:
                keys, values = ([], [])

            are_mappings = [is_dict_like(v) for v in values]

            if any(are_mappings):
                if not all(are_mappings):
                    raise TypeError(
                        "If a nested mapping is passed, all values "
                        "of the top level mapping must be mappings"
                    )
                # passed a nested dict/Series
                to_rep_dict = {}
                value_dict = {}

                for k, v in items:
                    keys, values = list(zip(*v.items())) or ([], [])

                    to_rep_dict[k] = list(keys)
                    value_dict[k] = list(values)

                to_replace, value = to_rep_dict, value_dict
            else:
                to_replace, value = keys, values

            return self.replace(
                to_replace, value, inplace=inplace, limit=limit, regex=regex
            )
        else:

            # need a non-zero len on all axes
            if not self.size:
                if inplace:
                    return
                return self.copy()

            if is_dict_like(to_replace):
                if is_dict_like(value):  # {'A' : NA} -> {'A' : 0}
                    # Note: Checking below for `in foo.keys()` instead of
                    #  `in foo` is needed for when we have a Series and not dict
                    mapping = {
                        col: (to_replace[col], value[col])
                        for col in to_replace.keys()
                        if col in value.keys() and col in self
                    }
                    return self._replace_columnwise(mapping, inplace, regex)

                # {'A': NA} -> 0
                elif not is_list_like(value):
                    # Operate column-wise
                    if self.ndim == 1:
                        raise ValueError(
                            "Series.replace cannot use dict-like to_replace "
                            "and non-None value"
                        )
                    mapping = {
                        col: (to_rep, value) for col, to_rep in to_replace.items()
                    }
                    return self._replace_columnwise(mapping, inplace, regex)
                else:
                    raise TypeError("value argument must be scalar, dict, or Series")

            elif is_list_like(to_replace):
                if not is_list_like(value):
                    # e.g. to_replace = [NA, ''] and value is 0,
                    #  so we replace NA with 0 and then replace '' with 0
                    value = [value] * len(to_replace)

                # e.g. we have to_replace = [NA, ''] and value = [0, 'missing']
                if len(to_replace) != len(value):
                    raise ValueError(
                        f"Replacement lists must match in length. "
                        f"Expecting {len(to_replace)} got {len(value)} "
                    )
                new_data = self._mgr.replace_list(
                    src_list=to_replace,
                    dest_list=value,
                    inplace=inplace,
                    regex=regex,
                )

            elif to_replace is None:
                if not (
                    is_re_compilable(regex)
                    or is_list_like(regex)
                    or is_dict_like(regex)
                ):
                    raise TypeError(
                        f"'regex' must be a string or a compiled regular expression "
                        f"or a list or dict of strings or regular expressions, "
                        f"you passed a {repr(type(regex).__name__)}"
                    )
                return self.replace(
                    regex, value, inplace=inplace, limit=limit, regex=True
                )
            else:

                # dest iterable dict-like
                if is_dict_like(value):  # NA -> {'A' : 0, 'B' : -1}
                    # Operate column-wise
                    if self.ndim == 1:
                        raise ValueError(
                            "Series.replace cannot use dict-value and "
                            "non-None to_replace"
                        )
                    mapping = {col: (to_replace, val) for col, val in value.items()}
                    return self._replace_columnwise(mapping, inplace, regex)

                elif not is_list_like(value):  # NA -> 0
                    new_data = self._mgr.replace(
                        to_replace=to_replace, value=value, inplace=inplace, regex=regex
                    )
                else:
                    raise TypeError(
                        f'Invalid "to_replace" type: {repr(type(to_replace).__name__)}'
                    )

        result = self._constructor(new_data)
        if inplace:
            return self._update_inplace(result)
        else:
            return result.__finalize__(self, method="replace")

    def interpolate(
        self: FrameOrSeries,
        method: str = "linear",
        axis: Axis = 0,
        limit: int | None = None,
        inplace: bool_t = False,
        limit_direction: str | None = None,
        limit_area: str | None = None,
        downcast: str | None = None,
        **kwargs,
    ) -> FrameOrSeries | None:
        """
        Fill NaN values using an interpolation method.

        Please note that only ``method='linear'`` is supported for
        DataFrame/Series with a MultiIndex.

        Parameters
        ----------
        method : str, default 'linear'
            Interpolation technique to use. One of:

            * 'linear': Ignore the index and treat the values as equally
              spaced. This is the only method supported on MultiIndexes.
            * 'time': Works on daily and higher resolution data to interpolate
              given length of interval.
            * 'index', 'values': use the actual numerical values of the index.
            * 'pad': Fill in NaNs using existing values.
            * 'nearest', 'zero', 'slinear', 'quadratic', 'cubic', 'spline',
              'barycentric', 'polynomial': Passed to
              `scipy.interpolate.interp1d`. These methods use the numerical
              values of the index.  Both 'polynomial' and 'spline' require that
              you also specify an `order` (int), e.g.
              ``df.interpolate(method='polynomial', order=5)``.
            * 'krogh', 'piecewise_polynomial', 'spline', 'pchip', 'akima',
              'cubicspline': Wrappers around the SciPy interpolation methods of
              similar names. See `Notes`.
            * 'from_derivatives': Refers to
              `scipy.interpolate.BPoly.from_derivatives` which
              replaces 'piecewise_polynomial' interpolation method in
              scipy 0.18.

        axis : {{0 or 'index', 1 or 'columns', None}}, default None
            Axis to interpolate along.
        limit : int, optional
            Maximum number of consecutive NaNs to fill. Must be greater than
            0.
        inplace : bool, default False
            Update the data in place if possible.
        limit_direction : {{'forward', 'backward', 'both'}}, Optional
            Consecutive NaNs will be filled in this direction.

            If limit is specified:
                * If 'method' is 'pad' or 'ffill', 'limit_direction' must be 'forward'.
                * If 'method' is 'backfill' or 'bfill', 'limit_direction' must be
                  'backwards'.

            If 'limit' is not specified:
                * If 'method' is 'backfill' or 'bfill', the default is 'backward'
                * else the default is 'forward'

            .. versionchanged:: 1.1.0
                raises ValueError if `limit_direction` is 'forward' or 'both' and
                    method is 'backfill' or 'bfill'.
                raises ValueError if `limit_direction` is 'backward' or 'both' and
                    method is 'pad' or 'ffill'.

        limit_area : {{`None`, 'inside', 'outside'}}, default None
            If limit is specified, consecutive NaNs will be filled with this
            restriction.

            * ``None``: No fill restriction.
            * 'inside': Only fill NaNs surrounded by valid values
              (interpolate).
            * 'outside': Only fill NaNs outside valid values (extrapolate).

        downcast : optional, 'infer' or None, defaults to None
            Downcast dtypes if possible.
        ``**kwargs`` : optional
            Keyword arguments to pass on to the interpolating function.

        Returns
        -------
        Series or DataFrame or None
            Returns the same object type as the caller, interpolated at
            some or all ``NaN`` values or None if ``inplace=True``.

        See Also
        --------
        fillna : Fill missing values using different methods.
        scipy.interpolate.Akima1DInterpolator : Piecewise cubic polynomials
            (Akima interpolator).
        scipy.interpolate.BPoly.from_derivatives : Piecewise polynomial in the
            Bernstein basis.
        scipy.interpolate.interp1d : Interpolate a 1-D function.
        scipy.interpolate.KroghInterpolator : Interpolate polynomial (Krogh
            interpolator).
        scipy.interpolate.PchipInterpolator : PCHIP 1-d monotonic cubic
            interpolation.
        scipy.interpolate.CubicSpline : Cubic spline data interpolator.

        Notes
        -----
        The 'krogh', 'piecewise_polynomial', 'spline', 'pchip' and 'akima'
        methods are wrappers around the respective SciPy implementations of
        similar names. These use the actual numerical values of the index.
        For more information on their behavior, see the
        `SciPy documentation
        <https://docs.scipy.org/doc/scipy/reference/interpolate.html#univariate-interpolation>`__
        and `SciPy tutorial
        <https://docs.scipy.org/doc/scipy/reference/tutorial/interpolate.html>`__.

        Examples
        --------
        Filling in ``NaN`` in a :class:`~pandas.Series` via linear
        interpolation.

        >>> s = pd.Series([0, 1, np.nan, 3])
        >>> s
        0    0.0
        1    1.0
        2    NaN
        3    3.0
        dtype: float64
        >>> s.interpolate()
        0    0.0
        1    1.0
        2    2.0
        3    3.0
        dtype: float64

        Filling in ``NaN`` in a Series by padding, but filling at most two
        consecutive ``NaN`` at a time.

        >>> s = pd.Series([np.nan, "single_one", np.nan,
        ...                "fill_two_more", np.nan, np.nan, np.nan,
        ...                4.71, np.nan])
        >>> s
        0              NaN
        1       single_one
        2              NaN
        3    fill_two_more
        4              NaN
        5              NaN
        6              NaN
        7             4.71
        8              NaN
        dtype: object
        >>> s.interpolate(method='pad', limit=2)
        0              NaN
        1       single_one
        2       single_one
        3    fill_two_more
        4    fill_two_more
        5    fill_two_more
        6              NaN
        7             4.71
        8             4.71
        dtype: object

        Filling in ``NaN`` in a Series via polynomial interpolation or splines:
        Both 'polynomial' and 'spline' methods require that you also specify
        an ``order`` (int).

        >>> s = pd.Series([0, 2, np.nan, 8])
        >>> s.interpolate(method='polynomial', order=2)
        0    0.000000
        1    2.000000
        2    4.666667
        3    8.000000
        dtype: float64

        Fill the DataFrame forward (that is, going down) along each column
        using linear interpolation.

        Note how the last entry in column 'a' is interpolated differently,
        because there is no entry after it to use for interpolation.
        Note how the first entry in column 'b' remains ``NaN``, because there
        is no entry before it to use for interpolation.

        >>> df = pd.DataFrame([(0.0, np.nan, -1.0, 1.0),
        ...                    (np.nan, 2.0, np.nan, np.nan),
        ...                    (2.0, 3.0, np.nan, 9.0),
        ...                    (np.nan, 4.0, -4.0, 16.0)],
        ...                   columns=list('abcd'))
        >>> df
             a    b    c     d
        0  0.0  NaN -1.0   1.0
        1  NaN  2.0  NaN   NaN
        2  2.0  3.0  NaN   9.0
        3  NaN  4.0 -4.0  16.0
        >>> df.interpolate(method='linear', limit_direction='forward', axis=0)
             a    b    c     d
        0  0.0  NaN -1.0   1.0
        1  1.0  2.0 -2.0   5.0
        2  2.0  3.0 -3.0   9.0
        3  2.0  4.0 -4.0  16.0

        Using polynomial interpolation.

        >>> df['d'].interpolate(method='polynomial', order=2)
        0     1.0
        1     4.0
        2     9.0
        3    16.0
        Name: d, dtype: float64
        """
        inplace = validate_bool_kwarg(inplace, "inplace")

        axis = self._get_axis_number(axis)

        fillna_methods = ["ffill", "bfill", "pad", "backfill"]
        should_transpose = axis == 1 and method not in fillna_methods

        obj = self.T if should_transpose else self

        if obj.empty:
            return self.copy()

        if method not in fillna_methods:
            axis = self._info_axis_number

        if isinstance(obj.index, MultiIndex) and method != "linear":
            raise ValueError(
                "Only `method=linear` interpolation is supported on MultiIndexes."
            )

        # Set `limit_direction` depending on `method`
        if limit_direction is None:
            limit_direction = (
                "backward" if method in ("backfill", "bfill") else "forward"
            )
        else:
            if method in ("pad", "ffill") and limit_direction != "forward":
                raise ValueError(
                    f"`limit_direction` must be 'forward' for method `{method}`"
                )
            if method in ("backfill", "bfill") and limit_direction != "backward":
                raise ValueError(
                    f"`limit_direction` must be 'backward' for method `{method}`"
                )

        if obj.ndim == 2 and np.all(obj.dtypes == np.dtype("object")):
            raise TypeError(
                "Cannot interpolate with all object-dtype columns "
                "in the DataFrame. Try setting at least one "
                "column to a numeric dtype."
            )

        # create/use the index
        if method == "linear":
            # prior default
            index = np.arange(len(obj.index))
            index = Index(index)
        else:
            index = obj.index
            methods = {"index", "values", "nearest", "time"}
            is_numeric_or_datetime = (
                is_numeric_dtype(index.dtype)
                or is_datetime64_any_dtype(index.dtype)
                or is_timedelta64_dtype(index.dtype)
            )
            if method not in methods and not is_numeric_or_datetime:
                raise ValueError(
                    "Index column must be numeric or datetime type when "
                    f"using {method} method other than linear. "
                    "Try setting a numeric or datetime index column before "
                    "interpolating."
                )

        if isna(index).any():
            raise NotImplementedError(
                "Interpolation with NaNs in the index "
                "has not been implemented. Try filling "
                "those NaNs before interpolating."
            )
        new_data = obj._mgr.interpolate(
            method=method,
            axis=axis,
            index=index,
            limit=limit,
            limit_direction=limit_direction,
            limit_area=limit_area,
            inplace=inplace,
            downcast=downcast,
            **kwargs,
        )

        result = self._constructor(new_data)
        if should_transpose:
            result = result.T
        if inplace:
            return self._update_inplace(result)
        else:
            return result.__finalize__(self, method="interpolate")

    # ----------------------------------------------------------------------
    # Timeseries methods Methods

    @final
    def asof(self, where, subset=None):
        """
        Return the last row(s) without any NaNs before `where`.

        The last row (for each element in `where`, if list) without any
        NaN is taken.
        In case of a :class:`~pandas.DataFrame`, the last row without NaN
        considering only the subset of columns (if not `None`)

        If there is no good value, NaN is returned for a Series or
        a Series of NaN values for a DataFrame

        Parameters
        ----------
        where : date or array-like of dates
            Date(s) before which the last row(s) are returned.
        subset : str or array-like of str, default `None`
            For DataFrame, if not `None`, only use these columns to
            check for NaNs.

        Returns
        -------
        scalar, Series, or DataFrame

            The return can be:

            * scalar : when `self` is a Series and `where` is a scalar
            * Series: when `self` is a Series and `where` is an array-like,
              or when `self` is a DataFrame and `where` is a scalar
            * DataFrame : when `self` is a DataFrame and `where` is an
              array-like

            Return scalar, Series, or DataFrame.

        See Also
        --------
        merge_asof : Perform an asof merge. Similar to left join.

        Notes
        -----
        Dates are assumed to be sorted. Raises if this is not the case.

        Examples
        --------
        A Series and a scalar `where`.

        >>> s = pd.Series([1, 2, np.nan, 4], index=[10, 20, 30, 40])
        >>> s
        10    1.0
        20    2.0
        30    NaN
        40    4.0
        dtype: float64

        >>> s.asof(20)
        2.0

        For a sequence `where`, a Series is returned. The first value is
        NaN, because the first element of `where` is before the first
        index value.

        >>> s.asof([5, 20])
        5     NaN
        20    2.0
        dtype: float64

        Missing values are not considered. The following is ``2.0``, not
        NaN, even though NaN is at the index location for ``30``.

        >>> s.asof(30)
        2.0

        Take all columns into consideration

        >>> df = pd.DataFrame({'a': [10, 20, 30, 40, 50],
        ...                    'b': [None, None, None, None, 500]},
        ...                   index=pd.DatetimeIndex(['2018-02-27 09:01:00',
        ...                                           '2018-02-27 09:02:00',
        ...                                           '2018-02-27 09:03:00',
        ...                                           '2018-02-27 09:04:00',
        ...                                           '2018-02-27 09:05:00']))
        >>> df.asof(pd.DatetimeIndex(['2018-02-27 09:03:30',
        ...                           '2018-02-27 09:04:30']))
                              a   b
        2018-02-27 09:03:30 NaN NaN
        2018-02-27 09:04:30 NaN NaN

        Take a single column into consideration

        >>> df.asof(pd.DatetimeIndex(['2018-02-27 09:03:30',
        ...                           '2018-02-27 09:04:30']),
        ...         subset=['a'])
                                 a   b
        2018-02-27 09:03:30   30.0 NaN
        2018-02-27 09:04:30   40.0 NaN
        """
        if isinstance(where, str):
            where = Timestamp(where)

        if not self.index.is_monotonic:
            raise ValueError("asof requires a sorted index")

        is_series = isinstance(self, ABCSeries)
        if is_series:
            if subset is not None:
                raise ValueError("subset is not valid for Series")
        else:
            if subset is None:
                subset = self.columns
            if not is_list_like(subset):
                subset = [subset]

        is_list = is_list_like(where)
        if not is_list:
            start = self.index[0]
            if isinstance(self.index, PeriodIndex):
                where = Period(where, freq=self.index.freq)

            if where < start:
                if not is_series:
                    return self._constructor_sliced(
                        index=self.columns, name=where, dtype=np.float64
                    )
                return np.nan

            # It's always much faster to use a *while* loop here for
            # Series than pre-computing all the NAs. However a
            # *while* loop is extremely expensive for DataFrame
            # so we later pre-compute all the NAs and use the same
            # code path whether *where* is a scalar or list.
            # See PR: https://github.com/pandas-dev/pandas/pull/14476
            if is_series:
                loc = self.index.searchsorted(where, side="right")
                if loc > 0:
                    loc -= 1

                values = self._values
                while loc > 0 and isna(values[loc]):
                    loc -= 1
                return values[loc]

        if not isinstance(where, Index):
            where = Index(where) if is_list else Index([where])

        nulls = self.isna() if is_series else self[subset].isna().any(1)
        if nulls.all():
            if is_series:
                self = cast("Series", self)
                return self._constructor(np.nan, index=where, name=self.name)
            elif is_list:
                self = cast("DataFrame", self)
                return self._constructor(np.nan, index=where, columns=self.columns)
            else:
                self = cast("DataFrame", self)
                return self._constructor_sliced(
                    np.nan, index=self.columns, name=where[0]
                )

        locs = self.index.asof_locs(where, ~(nulls._values))

        # mask the missing
        missing = locs == -1
        data = self.take(locs)
        data.index = where
        data.loc[missing] = np.nan
        return data if is_list else data.iloc[-1]

    # ----------------------------------------------------------------------
    # Action Methods

    @doc(klass=_shared_doc_kwargs["klass"])
    def isna(self: FrameOrSeries) -> FrameOrSeries:
        """
        Detect missing values.

        Return a boolean same-sized object indicating if the values are NA.
        NA values, such as None or :attr:`numpy.NaN`, gets mapped to True
        values.
        Everything else gets mapped to False values. Characters such as empty
        strings ``''`` or :attr:`numpy.inf` are not considered NA values
        (unless you set ``pandas.options.mode.use_inf_as_na = True``).

        Returns
        -------
        {klass}
            Mask of bool values for each element in {klass} that
            indicates whether an element is an NA value.

        See Also
        --------
        {klass}.isnull : Alias of isna.
        {klass}.notna : Boolean inverse of isna.
        {klass}.dropna : Omit axes labels with missing values.
        isna : Top-level isna.

        Examples
        --------
        Show which entries in a DataFrame are NA.

        >>> df = pd.DataFrame(dict(age=[5, 6, np.NaN],
        ...                    born=[pd.NaT, pd.Timestamp('1939-05-27'),
        ...                          pd.Timestamp('1940-04-25')],
        ...                    name=['Alfred', 'Batman', ''],
        ...                    toy=[None, 'Batmobile', 'Joker']))
        >>> df
           age       born    name        toy
        0  5.0        NaT  Alfred       None
        1  6.0 1939-05-27  Batman  Batmobile
        2  NaN 1940-04-25              Joker

        >>> df.isna()
             age   born   name    toy
        0  False   True  False   True
        1  False  False  False  False
        2   True  False  False  False

        Show which entries in a Series are NA.

        >>> ser = pd.Series([5, 6, np.NaN])
        >>> ser
        0    5.0
        1    6.0
        2    NaN
        dtype: float64

        >>> ser.isna()
        0    False
        1    False
        2     True
        dtype: bool
        """
        return isna(self).__finalize__(self, method="isna")

    @doc(isna, klass=_shared_doc_kwargs["klass"])
    def isnull(self: FrameOrSeries) -> FrameOrSeries:
        return isna(self).__finalize__(self, method="isnull")

    @doc(klass=_shared_doc_kwargs["klass"])
    def notna(self: FrameOrSeries) -> FrameOrSeries:
        """
        Detect existing (non-missing) values.

        Return a boolean same-sized object indicating if the values are not NA.
        Non-missing values get mapped to True. Characters such as empty
        strings ``''`` or :attr:`numpy.inf` are not considered NA values
        (unless you set ``pandas.options.mode.use_inf_as_na = True``).
        NA values, such as None or :attr:`numpy.NaN`, get mapped to False
        values.

        Returns
        -------
        {klass}
            Mask of bool values for each element in {klass} that
            indicates whether an element is not an NA value.

        See Also
        --------
        {klass}.notnull : Alias of notna.
        {klass}.isna : Boolean inverse of notna.
        {klass}.dropna : Omit axes labels with missing values.
        notna : Top-level notna.

        Examples
        --------
        Show which entries in a DataFrame are not NA.

        >>> df = pd.DataFrame(dict(age=[5, 6, np.NaN],
        ...                    born=[pd.NaT, pd.Timestamp('1939-05-27'),
        ...                          pd.Timestamp('1940-04-25')],
        ...                    name=['Alfred', 'Batman', ''],
        ...                    toy=[None, 'Batmobile', 'Joker']))
        >>> df
           age       born    name        toy
        0  5.0        NaT  Alfred       None
        1  6.0 1939-05-27  Batman  Batmobile
        2  NaN 1940-04-25              Joker

        >>> df.notna()
             age   born  name    toy
        0   True  False  True  False
        1   True   True  True   True
        2  False   True  True   True

        Show which entries in a Series are not NA.

        >>> ser = pd.Series([5, 6, np.NaN])
        >>> ser
        0    5.0
        1    6.0
        2    NaN
        dtype: float64

        >>> ser.notna()
        0     True
        1     True
        2    False
        dtype: bool
        """
        return notna(self).__finalize__(self, method="notna")

    @doc(notna, klass=_shared_doc_kwargs["klass"])
    def notnull(self: FrameOrSeries) -> FrameOrSeries:
        return notna(self).__finalize__(self, method="notnull")

    @final
    def _clip_with_scalar(self, lower, upper, inplace: bool_t = False):
        if (lower is not None and np.any(isna(lower))) or (
            upper is not None and np.any(isna(upper))
        ):
            raise ValueError("Cannot use an NA value as a clip threshold")

        result = self
        mask = isna(self._values)

        with np.errstate(all="ignore"):
            if upper is not None:
                subset = self <= upper
                result = result.where(subset, upper, axis=None, inplace=False)
            if lower is not None:
                subset = self >= lower
                result = result.where(subset, lower, axis=None, inplace=False)

        if np.any(mask):
            result[mask] = np.nan

        if inplace:
            return self._update_inplace(result)
        else:
            return result

    @final
    def _clip_with_one_bound(self, threshold, method, axis, inplace):

        if axis is not None:
            axis = self._get_axis_number(axis)

        # method is self.le for upper bound and self.ge for lower bound
        if is_scalar(threshold) and is_number(threshold):
            if method.__name__ == "le":
                return self._clip_with_scalar(None, threshold, inplace=inplace)
            return self._clip_with_scalar(threshold, None, inplace=inplace)

        # GH #15390
        # In order for where method to work, the threshold must
        # be transformed to NDFrame from other array like structure.
        if (not isinstance(threshold, ABCSeries)) and is_list_like(threshold):
            if isinstance(self, ABCSeries):
                threshold = self._constructor(threshold, index=self.index)
            else:
                threshold = align_method_FRAME(self, threshold, axis, flex=None)[1]

        # GH 40420
        # Treat missing thresholds as no bounds, not clipping the values
        if is_list_like(threshold):
            fill_value = np.inf if method.__name__ == "le" else -np.inf
            threshold_inf = threshold.fillna(fill_value)
        else:
            threshold_inf = threshold

        subset = method(threshold_inf, axis=axis) | isna(self)

        # GH 40420
        return self.where(subset, threshold, axis=axis, inplace=inplace)

    def clip(
        self: FrameOrSeries,
        lower=None,
        upper=None,
        axis: Axis | None = None,
        inplace: bool_t = False,
        *args,
        **kwargs,
    ) -> FrameOrSeries | None:
        """
        Trim values at input threshold(s).

        Assigns values outside boundary to boundary values. Thresholds
        can be singular values or array like, and in the latter case
        the clipping is performed element-wise in the specified axis.

        Parameters
        ----------
        lower : float or array-like, default None
            Minimum threshold value. All values below this
            threshold will be set to it. A missing
            threshold (e.g `NA`) will not clip the value.
        upper : float or array-like, default None
            Maximum threshold value. All values above this
            threshold will be set to it. A missing
            threshold (e.g `NA`) will not clip the value.
        axis : int or str axis name, optional
            Align object with lower and upper along the given axis.
        inplace : bool, default False
            Whether to perform the operation in place on the data.
        *args, **kwargs
            Additional keywords have no effect but might be accepted
            for compatibility with numpy.

        Returns
        -------
        Series or DataFrame or None
            Same type as calling object with the values outside the
            clip boundaries replaced or None if ``inplace=True``.

        See Also
        --------
        Series.clip : Trim values at input threshold in series.
        DataFrame.clip : Trim values at input threshold in dataframe.
        numpy.clip : Clip (limit) the values in an array.

        Examples
        --------
        >>> data = {'col_0': [9, -3, 0, -1, 5], 'col_1': [-2, -7, 6, 8, -5]}
        >>> df = pd.DataFrame(data)
        >>> df
           col_0  col_1
        0      9     -2
        1     -3     -7
        2      0      6
        3     -1      8
        4      5     -5

        Clips per column using lower and upper thresholds:

        >>> df.clip(-4, 6)
           col_0  col_1
        0      6     -2
        1     -3     -4
        2      0      6
        3     -1      6
        4      5     -4

        Clips using specific lower and upper thresholds per column element:

        >>> t = pd.Series([2, -4, -1, 6, 3])
        >>> t
        0    2
        1   -4
        2   -1
        3    6
        4    3
        dtype: int64

        >>> df.clip(t, t + 4, axis=0)
           col_0  col_1
        0      6      2
        1     -3     -4
        2      0      3
        3      6      8
        4      5      3

        Clips using specific lower threshold per column element, with missing values:

        >>> t = pd.Series([2, -4, np.NaN, 6, 3])
        >>> t
        0    2.0
        1   -4.0
        2    NaN
        3    6.0
        4    3.0
        dtype: float64

        >>> df.clip(t, axis=0)
        col_0  col_1
        0      9      2
        1     -3     -4
        2      0      6
        3      6      8
        4      5      3
        """
        inplace = validate_bool_kwarg(inplace, "inplace")

        axis = nv.validate_clip_with_axis(axis, args, kwargs)
        if axis is not None:
            axis = self._get_axis_number(axis)

        # GH 17276
        # numpy doesn't like NaN as a clip value
        # so ignore
        # GH 19992
        # numpy doesn't drop a list-like bound containing NaN
        isna_lower = isna(lower)
        if not is_list_like(lower):
            if np.any(isna_lower):
                lower = None
        elif np.all(isna_lower):
            lower = None
        isna_upper = isna(upper)
        if not is_list_like(upper):
            if np.any(isna_upper):
                upper = None
        elif np.all(isna_upper):
            upper = None

        # GH 2747 (arguments were reversed)
        if (
            lower is not None
            and upper is not None
            and is_scalar(lower)
            and is_scalar(upper)
        ):
            lower, upper = min(lower, upper), max(lower, upper)

        # fast-path for scalars
        if (lower is None or (is_scalar(lower) and is_number(lower))) and (
            upper is None or (is_scalar(upper) and is_number(upper))
        ):
            return self._clip_with_scalar(lower, upper, inplace=inplace)

        result = self
        if lower is not None:
            result = result._clip_with_one_bound(
                lower, method=self.ge, axis=axis, inplace=inplace
            )
        if upper is not None:
            if inplace:
                result = self
            result = result._clip_with_one_bound(
                upper, method=self.le, axis=axis, inplace=inplace
            )

        return result

    @doc(**_shared_doc_kwargs)
    def asfreq(
        self: FrameOrSeries,
        freq,
        method=None,
        how: str | None = None,
        normalize: bool_t = False,
        fill_value=None,
    ) -> FrameOrSeries:
        """
        Convert time series to specified frequency.

        Returns the original data conformed to a new index with the specified
        frequency.

        If the index of this {klass} is a :class:`~pandas.PeriodIndex`, the new index
        is the result of transforming the original index with
        :meth:`PeriodIndex.asfreq <pandas.PeriodIndex.asfreq>` (so the original index
        will map one-to-one to the new index).

        Otherwise, the new index will be equivalent to ``pd.date_range(start, end,
        freq=freq)`` where ``start`` and ``end`` are, respectively, the first and
        last entries in the original index (see :func:`pandas.date_range`). The
        values corresponding to any timesteps in the new index which were not present
        in the original index will be null (``NaN``), unless a method for filling
        such unknowns is provided (see the ``method`` parameter below).

        The :meth:`resample` method is more appropriate if an operation on each group of
        timesteps (such as an aggregate) is necessary to represent the data at the new
        frequency.

        Parameters
        ----------
        freq : DateOffset or str
            Frequency DateOffset or string.
        method : {{'backfill'/'bfill', 'pad'/'ffill'}}, default None
            Method to use for filling holes in reindexed Series (note this
            does not fill NaNs that already were present):

            * 'pad' / 'ffill': propagate last valid observation forward to next
              valid
            * 'backfill' / 'bfill': use NEXT valid observation to fill.
        how : {{'start', 'end'}}, default end
            For PeriodIndex only (see PeriodIndex.asfreq).
        normalize : bool, default False
            Whether to reset output index to midnight.
        fill_value : scalar, optional
            Value to use for missing values, applied during upsampling (note
            this does not fill NaNs that already were present).

        Returns
        -------
        {klass}
            {klass} object reindexed to the specified frequency.

        See Also
        --------
        reindex : Conform DataFrame to new index with optional filling logic.

        Notes
        -----
        To learn more about the frequency strings, please see `this link
        <https://pandas.pydata.org/pandas-docs/stable/user_guide/timeseries.html#offset-aliases>`__.

        Examples
        --------
        Start by creating a series with 4 one minute timestamps.

        >>> index = pd.date_range('1/1/2000', periods=4, freq='T')
        >>> series = pd.Series([0.0, None, 2.0, 3.0], index=index)
        >>> df = pd.DataFrame({{'s': series}})
        >>> df
                               s
        2000-01-01 00:00:00    0.0
        2000-01-01 00:01:00    NaN
        2000-01-01 00:02:00    2.0
        2000-01-01 00:03:00    3.0

        Upsample the series into 30 second bins.

        >>> df.asfreq(freq='30S')
                               s
        2000-01-01 00:00:00    0.0
        2000-01-01 00:00:30    NaN
        2000-01-01 00:01:00    NaN
        2000-01-01 00:01:30    NaN
        2000-01-01 00:02:00    2.0
        2000-01-01 00:02:30    NaN
        2000-01-01 00:03:00    3.0

        Upsample again, providing a ``fill value``.

        >>> df.asfreq(freq='30S', fill_value=9.0)
                               s
        2000-01-01 00:00:00    0.0
        2000-01-01 00:00:30    9.0
        2000-01-01 00:01:00    NaN
        2000-01-01 00:01:30    9.0
        2000-01-01 00:02:00    2.0
        2000-01-01 00:02:30    9.0
        2000-01-01 00:03:00    3.0

        Upsample again, providing a ``method``.

        >>> df.asfreq(freq='30S', method='bfill')
                               s
        2000-01-01 00:00:00    0.0
        2000-01-01 00:00:30    NaN
        2000-01-01 00:01:00    NaN
        2000-01-01 00:01:30    2.0
        2000-01-01 00:02:00    2.0
        2000-01-01 00:02:30    3.0
        2000-01-01 00:03:00    3.0
        """
        from pandas.core.resample import asfreq

        return asfreq(
            self,
            freq,
            method=method,
            how=how,
            normalize=normalize,
            fill_value=fill_value,
        )

    @final
    def at_time(
        self: FrameOrSeries, time, asof: bool_t = False, axis=None
    ) -> FrameOrSeries:
        """
        Select values at particular time of day (e.g., 9:30AM).

        Parameters
        ----------
        time : datetime.time or str
        axis : {0 or 'index', 1 or 'columns'}, default 0

        Returns
        -------
        Series or DataFrame

        Raises
        ------
        TypeError
            If the index is not  a :class:`DatetimeIndex`

        See Also
        --------
        between_time : Select values between particular times of the day.
        first : Select initial periods of time series based on a date offset.
        last : Select final periods of time series based on a date offset.
        DatetimeIndex.indexer_at_time : Get just the index locations for
            values at particular time of the day.

        Examples
        --------
        >>> i = pd.date_range('2018-04-09', periods=4, freq='12H')
        >>> ts = pd.DataFrame({'A': [1, 2, 3, 4]}, index=i)
        >>> ts
                             A
        2018-04-09 00:00:00  1
        2018-04-09 12:00:00  2
        2018-04-10 00:00:00  3
        2018-04-10 12:00:00  4

        >>> ts.at_time('12:00')
                             A
        2018-04-09 12:00:00  2
        2018-04-10 12:00:00  4
        """
        if axis is None:
            axis = self._stat_axis_number
        axis = self._get_axis_number(axis)

        index = self._get_axis(axis)

        if not isinstance(index, DatetimeIndex):
            raise TypeError("Index must be DatetimeIndex")

        indexer = index.indexer_at_time(time, asof=asof)
        return self._take_with_is_copy(indexer, axis=axis)

    @final
    def between_time(
        self: FrameOrSeries,
        start_time,
        end_time,
        include_start: bool_t = True,
        include_end: bool_t = True,
        axis=None,
    ) -> FrameOrSeries:
        """
        Select values between particular times of the day (e.g., 9:00-9:30 AM).

        By setting ``start_time`` to be later than ``end_time``,
        you can get the times that are *not* between the two times.

        Parameters
        ----------
        start_time : datetime.time or str
            Initial time as a time filter limit.
        end_time : datetime.time or str
            End time as a time filter limit.
        include_start : bool, default True
            Whether the start time needs to be included in the result.
        include_end : bool, default True
            Whether the end time needs to be included in the result.
        axis : {0 or 'index', 1 or 'columns'}, default 0
            Determine range time on index or columns value.

        Returns
        -------
        Series or DataFrame
            Data from the original object filtered to the specified dates range.

        Raises
        ------
        TypeError
            If the index is not  a :class:`DatetimeIndex`

        See Also
        --------
        at_time : Select values at a particular time of the day.
        first : Select initial periods of time series based on a date offset.
        last : Select final periods of time series based on a date offset.
        DatetimeIndex.indexer_between_time : Get just the index locations for
            values between particular times of the day.

        Examples
        --------
        >>> i = pd.date_range('2018-04-09', periods=4, freq='1D20min')
        >>> ts = pd.DataFrame({'A': [1, 2, 3, 4]}, index=i)
        >>> ts
                             A
        2018-04-09 00:00:00  1
        2018-04-10 00:20:00  2
        2018-04-11 00:40:00  3
        2018-04-12 01:00:00  4

        >>> ts.between_time('0:15', '0:45')
                             A
        2018-04-10 00:20:00  2
        2018-04-11 00:40:00  3

        You get the times that are *not* between two times by setting
        ``start_time`` later than ``end_time``:

        >>> ts.between_time('0:45', '0:15')
                             A
        2018-04-09 00:00:00  1
        2018-04-12 01:00:00  4
        """
        if axis is None:
            axis = self._stat_axis_number
        axis = self._get_axis_number(axis)

        index = self._get_axis(axis)
        if not isinstance(index, DatetimeIndex):
            raise TypeError("Index must be DatetimeIndex")

        indexer = index.indexer_between_time(
            start_time, end_time, include_start=include_start, include_end=include_end
        )
        return self._take_with_is_copy(indexer, axis=axis)

    @doc(**_shared_doc_kwargs)
    def resample(
        self,
        rule,
        axis=0,
        closed: str | None = None,
        label: str | None = None,
        convention: str = "start",
        kind: str | None = None,
        loffset=None,
        base: int | None = None,
        on=None,
        level=None,
        origin: str | TimestampConvertibleTypes = "start_day",
        offset: TimedeltaConvertibleTypes | None = None,
    ) -> Resampler:
        """
        Resample time-series data.

        Convenience method for frequency conversion and resampling of time series.
        The object must have a datetime-like index (`DatetimeIndex`, `PeriodIndex`,
        or `TimedeltaIndex`), or the caller must pass the label of a datetime-like
        series/index to the ``on``/``level`` keyword parameter.

        Parameters
        ----------
        rule : DateOffset, Timedelta or str
            The offset string or object representing target conversion.
        axis : {{0 or 'index', 1 or 'columns'}}, default 0
            Which axis to use for up- or down-sampling. For `Series` this
            will default to 0, i.e. along the rows. Must be
            `DatetimeIndex`, `TimedeltaIndex` or `PeriodIndex`.
        closed : {{'right', 'left'}}, default None
            Which side of bin interval is closed. The default is 'left'
            for all frequency offsets except for 'M', 'A', 'Q', 'BM',
            'BA', 'BQ', and 'W' which all have a default of 'right'.
        label : {{'right', 'left'}}, default None
            Which bin edge label to label bucket with. The default is 'left'
            for all frequency offsets except for 'M', 'A', 'Q', 'BM',
            'BA', 'BQ', and 'W' which all have a default of 'right'.
        convention : {{'start', 'end', 's', 'e'}}, default 'start'
            For `PeriodIndex` only, controls whether to use the start or
            end of `rule`.
        kind : {{'timestamp', 'period'}}, optional, default None
            Pass 'timestamp' to convert the resulting index to a
            `DateTimeIndex` or 'period' to convert it to a `PeriodIndex`.
            By default the input representation is retained.
        loffset : timedelta, default None
            Adjust the resampled time labels.

            .. deprecated:: 1.1.0
                You should add the loffset to the `df.index` after the resample.
                See below.

        base : int, default 0
            For frequencies that evenly subdivide 1 day, the "origin" of the
            aggregated intervals. For example, for '5min' frequency, base could
            range from 0 through 4. Defaults to 0.

            .. deprecated:: 1.1.0
                The new arguments that you should use are 'offset' or 'origin'.

        on : str, optional
            For a DataFrame, column to use instead of index for resampling.
            Column must be datetime-like.
        level : str or int, optional
            For a MultiIndex, level (name or number) to use for
            resampling. `level` must be datetime-like.
        origin : {{'epoch', 'start', 'start_day', 'end', 'end_day'}}, Timestamp
            or str, default 'start_day'
            The timestamp on which to adjust the grouping. The timezone of origin
            must match the timezone of the index.
            If a timestamp is not used, these values are also supported:

            - 'epoch': `origin` is 1970-01-01
            - 'start': `origin` is the first value of the timeseries
            - 'start_day': `origin` is the first day at midnight of the timeseries

            .. versionadded:: 1.1.0

            - 'end': `origin` is the last value of the timeseries
            - 'end_day': `origin` is the ceiling midnight of the last day

            .. versionadded:: 1.3.0

        offset : Timedelta or str, default is None
            An offset timedelta added to the origin.

            .. versionadded:: 1.1.0

        Returns
        -------
        pandas.core.Resampler
            :class:`~pandas.core.Resampler` object.

        See Also
        --------
        Series.resample : Resample a Series.
        DataFrame.resample : Resample a DataFrame.
        groupby : Group {klass} by mapping, function, label, or list of labels.
        asfreq : Reindex a {klass} with the given frequency without grouping.

        Notes
        -----
        See the `user guide
        <https://pandas.pydata.org/pandas-docs/stable/user_guide/timeseries.html#resampling>`__
        for more.

        To learn more about the offset strings, please see `this link
        <https://pandas.pydata.org/pandas-docs/stable/user_guide/timeseries.html#dateoffset-objects>`__.

        Examples
        --------
        Start by creating a series with 9 one minute timestamps.

        >>> index = pd.date_range('1/1/2000', periods=9, freq='T')
        >>> series = pd.Series(range(9), index=index)
        >>> series
        2000-01-01 00:00:00    0
        2000-01-01 00:01:00    1
        2000-01-01 00:02:00    2
        2000-01-01 00:03:00    3
        2000-01-01 00:04:00    4
        2000-01-01 00:05:00    5
        2000-01-01 00:06:00    6
        2000-01-01 00:07:00    7
        2000-01-01 00:08:00    8
        Freq: T, dtype: int64

        Downsample the series into 3 minute bins and sum the values
        of the timestamps falling into a bin.

        >>> series.resample('3T').sum()
        2000-01-01 00:00:00     3
        2000-01-01 00:03:00    12
        2000-01-01 00:06:00    21
        Freq: 3T, dtype: int64

        Downsample the series into 3 minute bins as above, but label each
        bin using the right edge instead of the left. Please note that the
        value in the bucket used as the label is not included in the bucket,
        which it labels. For example, in the original series the
        bucket ``2000-01-01 00:03:00`` contains the value 3, but the summed
        value in the resampled bucket with the label ``2000-01-01 00:03:00``
        does not include 3 (if it did, the summed value would be 6, not 3).
        To include this value close the right side of the bin interval as
        illustrated in the example below this one.

        >>> series.resample('3T', label='right').sum()
        2000-01-01 00:03:00     3
        2000-01-01 00:06:00    12
        2000-01-01 00:09:00    21
        Freq: 3T, dtype: int64

        Downsample the series into 3 minute bins as above, but close the right
        side of the bin interval.

        >>> series.resample('3T', label='right', closed='right').sum()
        2000-01-01 00:00:00     0
        2000-01-01 00:03:00     6
        2000-01-01 00:06:00    15
        2000-01-01 00:09:00    15
        Freq: 3T, dtype: int64

        Upsample the series into 30 second bins.

        >>> series.resample('30S').asfreq()[0:5]   # Select first 5 rows
        2000-01-01 00:00:00   0.0
        2000-01-01 00:00:30   NaN
        2000-01-01 00:01:00   1.0
        2000-01-01 00:01:30   NaN
        2000-01-01 00:02:00   2.0
        Freq: 30S, dtype: float64

        Upsample the series into 30 second bins and fill the ``NaN``
        values using the ``pad`` method.

        >>> series.resample('30S').pad()[0:5]
        2000-01-01 00:00:00    0
        2000-01-01 00:00:30    0
        2000-01-01 00:01:00    1
        2000-01-01 00:01:30    1
        2000-01-01 00:02:00    2
        Freq: 30S, dtype: int64

        Upsample the series into 30 second bins and fill the
        ``NaN`` values using the ``bfill`` method.

        >>> series.resample('30S').bfill()[0:5]
        2000-01-01 00:00:00    0
        2000-01-01 00:00:30    1
        2000-01-01 00:01:00    1
        2000-01-01 00:01:30    2
        2000-01-01 00:02:00    2
        Freq: 30S, dtype: int64

        Pass a custom function via ``apply``

        >>> def custom_resampler(arraylike):
        ...     return np.sum(arraylike) + 5
        ...
        >>> series.resample('3T').apply(custom_resampler)
        2000-01-01 00:00:00     8
        2000-01-01 00:03:00    17
        2000-01-01 00:06:00    26
        Freq: 3T, dtype: int64

        For a Series with a PeriodIndex, the keyword `convention` can be
        used to control whether to use the start or end of `rule`.

        Resample a year by quarter using 'start' `convention`. Values are
        assigned to the first quarter of the period.

        >>> s = pd.Series([1, 2], index=pd.period_range('2012-01-01',
        ...                                             freq='A',
        ...                                             periods=2))
        >>> s
        2012    1
        2013    2
        Freq: A-DEC, dtype: int64
        >>> s.resample('Q', convention='start').asfreq()
        2012Q1    1.0
        2012Q2    NaN
        2012Q3    NaN
        2012Q4    NaN
        2013Q1    2.0
        2013Q2    NaN
        2013Q3    NaN
        2013Q4    NaN
        Freq: Q-DEC, dtype: float64

        Resample quarters by month using 'end' `convention`. Values are
        assigned to the last month of the period.

        >>> q = pd.Series([1, 2, 3, 4], index=pd.period_range('2018-01-01',
        ...                                                   freq='Q',
        ...                                                   periods=4))
        >>> q
        2018Q1    1
        2018Q2    2
        2018Q3    3
        2018Q4    4
        Freq: Q-DEC, dtype: int64
        >>> q.resample('M', convention='end').asfreq()
        2018-03    1.0
        2018-04    NaN
        2018-05    NaN
        2018-06    2.0
        2018-07    NaN
        2018-08    NaN
        2018-09    3.0
        2018-10    NaN
        2018-11    NaN
        2018-12    4.0
        Freq: M, dtype: float64

        For DataFrame objects, the keyword `on` can be used to specify the
        column instead of the index for resampling.

        >>> d = {{'price': [10, 11, 9, 13, 14, 18, 17, 19],
        ...      'volume': [50, 60, 40, 100, 50, 100, 40, 50]}}
        >>> df = pd.DataFrame(d)
        >>> df['week_starting'] = pd.date_range('01/01/2018',
        ...                                     periods=8,
        ...                                     freq='W')
        >>> df
           price  volume week_starting
        0     10      50    2018-01-07
        1     11      60    2018-01-14
        2      9      40    2018-01-21
        3     13     100    2018-01-28
        4     14      50    2018-02-04
        5     18     100    2018-02-11
        6     17      40    2018-02-18
        7     19      50    2018-02-25
        >>> df.resample('M', on='week_starting').mean()
                       price  volume
        week_starting
        2018-01-31     10.75    62.5
        2018-02-28     17.00    60.0

        For a DataFrame with MultiIndex, the keyword `level` can be used to
        specify on which level the resampling needs to take place.

        >>> days = pd.date_range('1/1/2000', periods=4, freq='D')
        >>> d2 = {{'price': [10, 11, 9, 13, 14, 18, 17, 19],
        ...       'volume': [50, 60, 40, 100, 50, 100, 40, 50]}}
        >>> df2 = pd.DataFrame(
        ...     d2,
        ...     index=pd.MultiIndex.from_product(
        ...         [days, ['morning', 'afternoon']]
        ...     )
        ... )
        >>> df2
                              price  volume
        2000-01-01 morning       10      50
                   afternoon     11      60
        2000-01-02 morning        9      40
                   afternoon     13     100
        2000-01-03 morning       14      50
                   afternoon     18     100
        2000-01-04 morning       17      40
                   afternoon     19      50
        >>> df2.resample('D', level=0).sum()
                    price  volume
        2000-01-01     21     110
        2000-01-02     22     140
        2000-01-03     32     150
        2000-01-04     36      90

        If you want to adjust the start of the bins based on a fixed timestamp:

        >>> start, end = '2000-10-01 23:30:00', '2000-10-02 00:30:00'
        >>> rng = pd.date_range(start, end, freq='7min')
        >>> ts = pd.Series(np.arange(len(rng)) * 3, index=rng)
        >>> ts
        2000-10-01 23:30:00     0
        2000-10-01 23:37:00     3
        2000-10-01 23:44:00     6
        2000-10-01 23:51:00     9
        2000-10-01 23:58:00    12
        2000-10-02 00:05:00    15
        2000-10-02 00:12:00    18
        2000-10-02 00:19:00    21
        2000-10-02 00:26:00    24
        Freq: 7T, dtype: int64

        >>> ts.resample('17min').sum()
        2000-10-01 23:14:00     0
        2000-10-01 23:31:00     9
        2000-10-01 23:48:00    21
        2000-10-02 00:05:00    54
        2000-10-02 00:22:00    24
        Freq: 17T, dtype: int64

        >>> ts.resample('17min', origin='epoch').sum()
        2000-10-01 23:18:00     0
        2000-10-01 23:35:00    18
        2000-10-01 23:52:00    27
        2000-10-02 00:09:00    39
        2000-10-02 00:26:00    24
        Freq: 17T, dtype: int64

        >>> ts.resample('17min', origin='2000-01-01').sum()
        2000-10-01 23:24:00     3
        2000-10-01 23:41:00    15
        2000-10-01 23:58:00    45
        2000-10-02 00:15:00    45
        Freq: 17T, dtype: int64

        If you want to adjust the start of the bins with an `offset` Timedelta, the two
        following lines are equivalent:

        >>> ts.resample('17min', origin='start').sum()
        2000-10-01 23:30:00     9
        2000-10-01 23:47:00    21
        2000-10-02 00:04:00    54
        2000-10-02 00:21:00    24
        Freq: 17T, dtype: int64

        >>> ts.resample('17min', offset='23h30min').sum()
        2000-10-01 23:30:00     9
        2000-10-01 23:47:00    21
        2000-10-02 00:04:00    54
        2000-10-02 00:21:00    24
        Freq: 17T, dtype: int64

        If you want to take the largest Timestamp as the end of the bins:

        >>> ts.resample('17min', origin='end').sum()
        2000-10-01 23:35:00     0
        2000-10-01 23:52:00    18
        2000-10-02 00:09:00    27
        2000-10-02 00:26:00    63
        Freq: 17T, dtype: int64

        In contrast with the `start_day`, you can use `end_day` to take the ceiling
        midnight of the largest Timestamp as the end of the bins and drop the bins
        not containing data:

        >>> ts.resample('17min', origin='end_day').sum()
        2000-10-01 23:38:00     3
        2000-10-01 23:55:00    15
        2000-10-02 00:12:00    45
        2000-10-02 00:29:00    45
        Freq: 17T, dtype: int64

        To replace the use of the deprecated `base` argument, you can now use `offset`,
        in this example it is equivalent to have `base=2`:

        >>> ts.resample('17min', offset='2min').sum()
        2000-10-01 23:16:00     0
        2000-10-01 23:33:00     9
        2000-10-01 23:50:00    36
        2000-10-02 00:07:00    39
        2000-10-02 00:24:00    24
        Freq: 17T, dtype: int64

        To replace the use of the deprecated `loffset` argument:

        >>> from pandas.tseries.frequencies import to_offset
        >>> loffset = '19min'
        >>> ts_out = ts.resample('17min').sum()
        >>> ts_out.index = ts_out.index + to_offset(loffset)
        >>> ts_out
        2000-10-01 23:33:00     0
        2000-10-01 23:50:00     9
        2000-10-02 00:07:00    21
        2000-10-02 00:24:00    54
        2000-10-02 00:41:00    24
        Freq: 17T, dtype: int64
        """
        from pandas.core.resample import get_resampler

        axis = self._get_axis_number(axis)
        return get_resampler(
            self,
            freq=rule,
            label=label,
            closed=closed,
            axis=axis,
            kind=kind,
            loffset=loffset,
            convention=convention,
            base=base,
            key=on,
            level=level,
            origin=origin,
            offset=offset,
        )

    @final
    def first(self: FrameOrSeries, offset) -> FrameOrSeries:
        """
        Select initial periods of time series data based on a date offset.

        When having a DataFrame with dates as index, this function can
        select the first few rows based on a date offset.

        Parameters
        ----------
        offset : str, DateOffset or dateutil.relativedelta
            The offset length of the data that will be selected. For instance,
            '1M' will display all the rows having their index within the first month.

        Returns
        -------
        Series or DataFrame
            A subset of the caller.

        Raises
        ------
        TypeError
            If the index is not  a :class:`DatetimeIndex`

        See Also
        --------
        last : Select final periods of time series based on a date offset.
        at_time : Select values at a particular time of the day.
        between_time : Select values between particular times of the day.

        Examples
        --------
        >>> i = pd.date_range('2018-04-09', periods=4, freq='2D')
        >>> ts = pd.DataFrame({'A': [1, 2, 3, 4]}, index=i)
        >>> ts
                    A
        2018-04-09  1
        2018-04-11  2
        2018-04-13  3
        2018-04-15  4

        Get the rows for the first 3 days:

        >>> ts.first('3D')
                    A
        2018-04-09  1
        2018-04-11  2

        Notice the data for 3 first calendar days were returned, not the first
        3 days observed in the dataset, and therefore data for 2018-04-13 was
        not returned.
        """
        if not isinstance(self.index, DatetimeIndex):
            raise TypeError("'first' only supports a DatetimeIndex index")

        if len(self.index) == 0:
            return self

        offset = to_offset(offset)
        if not isinstance(offset, Tick) and offset.is_on_offset(self.index[0]):
            # GH#29623 if first value is end of period, remove offset with n = 1
            #  before adding the real offset
            end_date = end = self.index[0] - offset.base + offset
        else:
            end_date = end = self.index[0] + offset

        # Tick-like, e.g. 3 weeks
        if isinstance(offset, Tick) and end_date in self.index:
            end = self.index.searchsorted(end_date, side="left")
            return self.iloc[:end]

        return self.loc[:end]

    @final
    def last(self: FrameOrSeries, offset) -> FrameOrSeries:
        """
        Select final periods of time series data based on a date offset.

        For a DataFrame with a sorted DatetimeIndex, this function
        selects the last few rows based on a date offset.

        Parameters
        ----------
        offset : str, DateOffset, dateutil.relativedelta
            The offset length of the data that will be selected. For instance,
            '3D' will display all the rows having their index within the last 3 days.

        Returns
        -------
        Series or DataFrame
            A subset of the caller.

        Raises
        ------
        TypeError
            If the index is not  a :class:`DatetimeIndex`

        See Also
        --------
        first : Select initial periods of time series based on a date offset.
        at_time : Select values at a particular time of the day.
        between_time : Select values between particular times of the day.

        Examples
        --------
        >>> i = pd.date_range('2018-04-09', periods=4, freq='2D')
        >>> ts = pd.DataFrame({'A': [1, 2, 3, 4]}, index=i)
        >>> ts
                    A
        2018-04-09  1
        2018-04-11  2
        2018-04-13  3
        2018-04-15  4

        Get the rows for the last 3 days:

        >>> ts.last('3D')
                    A
        2018-04-13  3
        2018-04-15  4

        Notice the data for 3 last calendar days were returned, not the last
        3 observed days in the dataset, and therefore data for 2018-04-11 was
        not returned.
        """
        if not isinstance(self.index, DatetimeIndex):
            raise TypeError("'last' only supports a DatetimeIndex index")

        if len(self.index) == 0:
            return self

        offset = to_offset(offset)

        start_date = self.index[-1] - offset
        start = self.index.searchsorted(start_date, side="right")
        # error: Slice index must be an integer or None
        return self.iloc[start:]  # type: ignore[misc]

    @final
    def rank(
        self: FrameOrSeries,
        axis=0,
        method: str = "average",
        numeric_only: bool_t | None = None,
        na_option: str = "keep",
        ascending: bool_t = True,
        pct: bool_t = False,
    ) -> FrameOrSeries:
        """
        Compute numerical data ranks (1 through n) along axis.

        By default, equal values are assigned a rank that is the average of the
        ranks of those values.

        Parameters
        ----------
        axis : {0 or 'index', 1 or 'columns'}, default 0
            Index to direct ranking.
        method : {'average', 'min', 'max', 'first', 'dense'}, default 'average'
            How to rank the group of records that have the same value (i.e. ties):

            * average: average rank of the group
            * min: lowest rank in the group
            * max: highest rank in the group
            * first: ranks assigned in order they appear in the array
            * dense: like 'min', but rank always increases by 1 between groups.

        numeric_only : bool, optional
            For DataFrame objects, rank only numeric columns if set to True.
        na_option : {'keep', 'top', 'bottom'}, default 'keep'
            How to rank NaN values:

            * keep: assign NaN rank to NaN values
            * top: assign lowest rank to NaN values
            * bottom: assign highest rank to NaN values

        ascending : bool, default True
            Whether or not the elements should be ranked in ascending order.
        pct : bool, default False
            Whether or not to display the returned rankings in percentile
            form.

        Returns
        -------
        same type as caller
            Return a Series or DataFrame with data ranks as values.

        See Also
        --------
        core.groupby.GroupBy.rank : Rank of values within each group.

        Examples
        --------
        >>> df = pd.DataFrame(data={'Animal': ['cat', 'penguin', 'dog',
        ...                                    'spider', 'snake'],
        ...                         'Number_legs': [4, 2, 4, 8, np.nan]})
        >>> df
            Animal  Number_legs
        0      cat          4.0
        1  penguin          2.0
        2      dog          4.0
        3   spider          8.0
        4    snake          NaN

        The following example shows how the method behaves with the above
        parameters:

        * default_rank: this is the default behaviour obtained without using
          any parameter.
        * max_rank: setting ``method = 'max'`` the records that have the
          same values are ranked using the highest rank (e.g.: since 'cat'
          and 'dog' are both in the 2nd and 3rd position, rank 3 is assigned.)
        * NA_bottom: choosing ``na_option = 'bottom'``, if there are records
          with NaN values they are placed at the bottom of the ranking.
        * pct_rank: when setting ``pct = True``, the ranking is expressed as
          percentile rank.

        >>> df['default_rank'] = df['Number_legs'].rank()
        >>> df['max_rank'] = df['Number_legs'].rank(method='max')
        >>> df['NA_bottom'] = df['Number_legs'].rank(na_option='bottom')
        >>> df['pct_rank'] = df['Number_legs'].rank(pct=True)
        >>> df
            Animal  Number_legs  default_rank  max_rank  NA_bottom  pct_rank
        0      cat          4.0           2.5       3.0        2.5     0.625
        1  penguin          2.0           1.0       1.0        1.0     0.250
        2      dog          4.0           2.5       3.0        2.5     0.625
        3   spider          8.0           4.0       4.0        4.0     1.000
        4    snake          NaN           NaN       NaN        5.0       NaN
        """
        axis = self._get_axis_number(axis)

        if na_option not in {"keep", "top", "bottom"}:
            msg = "na_option must be one of 'keep', 'top', or 'bottom'"
            raise ValueError(msg)

        def ranker(data):
            ranks = algos.rank(
                data.values,
                axis=axis,
                method=method,
                ascending=ascending,
                na_option=na_option,
                pct=pct,
            )
            # error: Argument 1 to "NDFrame" has incompatible type "ndarray"; expected
            # "Union[ArrayManager, BlockManager]"
            ranks_obj = self._constructor(
                ranks, **data._construct_axes_dict()  # type: ignore[arg-type]
            )
            return ranks_obj.__finalize__(self, method="rank")

        # if numeric_only is None, and we can't get anything, we try with
        # numeric_only=True
        if numeric_only is None:
            try:
                return ranker(self)
            except TypeError:
                numeric_only = True

        if numeric_only:
            data = self._get_numeric_data()
        else:
            data = self

        return ranker(data)

    @doc(_shared_docs["compare"], klass=_shared_doc_kwargs["klass"])
    def compare(
        self,
        other,
        align_axis: Axis = 1,
        keep_shape: bool_t = False,
        keep_equal: bool_t = False,
    ):
        from pandas.core.reshape.concat import concat

        if type(self) is not type(other):
            cls_self, cls_other = type(self).__name__, type(other).__name__
            raise TypeError(
                f"can only compare '{cls_self}' (not '{cls_other}') with '{cls_self}'"
            )

        mask = ~((self == other) | (self.isna() & other.isna()))
        keys = ["self", "other"]

        if not keep_equal:
            self = self.where(mask)
            other = other.where(mask)

        if not keep_shape:
            if isinstance(self, ABCDataFrame):
                cmask = mask.any()
                rmask = mask.any(axis=1)
                self = self.loc[rmask, cmask]
                other = other.loc[rmask, cmask]
            else:
                self = self[mask]
                other = other[mask]

        if align_axis in (1, "columns"):  # This is needed for Series
            axis = 1
        else:
            axis = self._get_axis_number(align_axis)

        diff = concat([self, other], axis=axis, keys=keys)

        if axis >= self.ndim:
            # No need to reorganize data if stacking on new axis
            # This currently applies for stacking two Series on columns
            return diff

        ax = diff._get_axis(axis)
        ax_names = np.array(ax.names)

        # set index names to positions to avoid confusion
        ax.names = np.arange(len(ax_names))

        # bring self-other to inner level
        order = list(range(1, ax.nlevels)) + [0]
        if isinstance(diff, ABCDataFrame):
            diff = diff.reorder_levels(order, axis=axis)
        else:
            diff = diff.reorder_levels(order)

        # restore the index names in order
        diff._get_axis(axis=axis).names = ax_names[order]

        # reorder axis to keep things organized
        indices = (
            np.arange(diff.shape[axis]).reshape([2, diff.shape[axis] // 2]).T.flatten()
        )
        diff = diff.take(indices, axis=axis)

        return diff

    @doc(**_shared_doc_kwargs)
    def align(
        self,
        other,
        join="outer",
        axis=None,
        level=None,
        copy=True,
        fill_value=None,
        method=None,
        limit=None,
        fill_axis=0,
        broadcast_axis=None,
    ):
        """
        Align two objects on their axes with the specified join method.

        Join method is specified for each axis Index.

        Parameters
        ----------
        other : DataFrame or Series
        join : {{'outer', 'inner', 'left', 'right'}}, default 'outer'
        axis : allowed axis of the other object, default None
            Align on index (0), columns (1), or both (None).
        level : int or level name, default None
            Broadcast across a level, matching Index values on the
            passed MultiIndex level.
        copy : bool, default True
            Always returns new objects. If copy=False and no reindexing is
            required then original objects are returned.
        fill_value : scalar, default np.NaN
            Value to use for missing values. Defaults to NaN, but can be any
            "compatible" value.
        method : {{'backfill', 'bfill', 'pad', 'ffill', None}}, default None
            Method to use for filling holes in reindexed Series:

            - pad / ffill: propagate last valid observation forward to next valid.
            - backfill / bfill: use NEXT valid observation to fill gap.

        limit : int, default None
            If method is specified, this is the maximum number of consecutive
            NaN values to forward/backward fill. In other words, if there is
            a gap with more than this number of consecutive NaNs, it will only
            be partially filled. If method is not specified, this is the
            maximum number of entries along the entire axis where NaNs will be
            filled. Must be greater than 0 if not None.
        fill_axis : {axes_single_arg}, default 0
            Filling axis, method and limit.
        broadcast_axis : {axes_single_arg}, default None
            Broadcast values along this axis, if aligning two objects of
            different dimensions.

        Returns
        -------
        (left, right) : ({klass}, type of other)
            Aligned objects.
        """

        method = missing.clean_fill_method(method)

        if broadcast_axis == 1 and self.ndim != other.ndim:
            if isinstance(self, ABCSeries):
                # this means other is a DataFrame, and we need to broadcast
                # self
                cons = self._constructor_expanddim
                df = cons(
                    {c: self for c in other.columns}, **other._construct_axes_dict()
                )
                return df._align_frame(
                    other,
                    join=join,
                    axis=axis,
                    level=level,
                    copy=copy,
                    fill_value=fill_value,
                    method=method,
                    limit=limit,
                    fill_axis=fill_axis,
                )
            elif isinstance(other, ABCSeries):
                # this means self is a DataFrame, and we need to broadcast
                # other
                cons = other._constructor_expanddim
                df = cons(
                    {c: other for c in self.columns}, **self._construct_axes_dict()
                )
                return self._align_frame(
                    df,
                    join=join,
                    axis=axis,
                    level=level,
                    copy=copy,
                    fill_value=fill_value,
                    method=method,
                    limit=limit,
                    fill_axis=fill_axis,
                )

        if axis is not None:
            axis = self._get_axis_number(axis)
        if isinstance(other, ABCDataFrame):
            return self._align_frame(
                other,
                join=join,
                axis=axis,
                level=level,
                copy=copy,
                fill_value=fill_value,
                method=method,
                limit=limit,
                fill_axis=fill_axis,
            )
        elif isinstance(other, ABCSeries):
            return self._align_series(
                other,
                join=join,
                axis=axis,
                level=level,
                copy=copy,
                fill_value=fill_value,
                method=method,
                limit=limit,
                fill_axis=fill_axis,
            )
        else:  # pragma: no cover
            raise TypeError(f"unsupported type: {type(other)}")

    @final
    def _align_frame(
        self,
        other,
        join="outer",
        axis=None,
        level=None,
        copy: bool_t = True,
        fill_value=None,
        method=None,
        limit=None,
        fill_axis=0,
    ):
        # defaults
        join_index, join_columns = None, None
        ilidx, iridx = None, None
        clidx, cridx = None, None

        is_series = isinstance(self, ABCSeries)

        if (axis is None or axis == 0) and not self.index.equals(other.index):
            join_index, ilidx, iridx = self.index.join(
                other.index, how=join, level=level, return_indexers=True
            )

        if (
            (axis is None or axis == 1)
            and not is_series
            and not self.columns.equals(other.columns)
        ):
            join_columns, clidx, cridx = self.columns.join(
                other.columns, how=join, level=level, return_indexers=True
            )

        if is_series:
            reindexers = {0: [join_index, ilidx]}
        else:
            reindexers = {0: [join_index, ilidx], 1: [join_columns, clidx]}

        left = self._reindex_with_indexers(
            reindexers, copy=copy, fill_value=fill_value, allow_dups=True
        )
        # other must be always DataFrame
        right = other._reindex_with_indexers(
            {0: [join_index, iridx], 1: [join_columns, cridx]},
            copy=copy,
            fill_value=fill_value,
            allow_dups=True,
        )

        if method is not None:
            _left = left.fillna(method=method, axis=fill_axis, limit=limit)
            assert _left is not None  # needed for mypy
            left = _left
            right = right.fillna(method=method, axis=fill_axis, limit=limit)

        # if DatetimeIndex have different tz, convert to UTC
        left, right = _align_as_utc(left, right, join_index)

        return (
            left.__finalize__(self),
            right.__finalize__(other),
        )

    @final
    def _align_series(
        self,
        other,
        join="outer",
        axis=None,
        level=None,
        copy: bool_t = True,
        fill_value=None,
        method=None,
        limit=None,
        fill_axis=0,
    ):

        is_series = isinstance(self, ABCSeries)

        # series/series compat, other must always be a Series
        if is_series:
            if axis:
                raise ValueError("cannot align series to a series other than axis 0")

            # equal
            if self.index.equals(other.index):
                join_index, lidx, ridx = None, None, None
            else:
                join_index, lidx, ridx = self.index.join(
                    other.index, how=join, level=level, return_indexers=True
                )

            left = self._reindex_indexer(join_index, lidx, copy)
            right = other._reindex_indexer(join_index, ridx, copy)

        else:
            # one has > 1 ndim
            fdata = self._mgr
            if axis in [0, 1]:
                join_index = self.axes[axis]
                lidx, ridx = None, None
                if not join_index.equals(other.index):
                    join_index, lidx, ridx = join_index.join(
                        other.index, how=join, level=level, return_indexers=True
                    )

                if lidx is not None:
                    bm_axis = self._get_block_manager_axis(axis)
                    fdata = fdata.reindex_indexer(join_index, lidx, axis=bm_axis)

            else:
                raise ValueError("Must specify axis=0 or 1")

            if copy and fdata is self._mgr:
                fdata = fdata.copy()

            left = self._constructor(fdata)

            if ridx is None:
                right = other
            else:
                right = other.reindex(join_index, level=level)

        # fill
        fill_na = notna(fill_value) or (method is not None)
        if fill_na:
            left = left.fillna(fill_value, method=method, limit=limit, axis=fill_axis)
            right = right.fillna(fill_value, method=method, limit=limit)

        # if DatetimeIndex have different tz, convert to UTC
        if is_series or (not is_series and axis == 0):
            left, right = _align_as_utc(left, right, join_index)

        return (
            left.__finalize__(self),
            right.__finalize__(other),
        )

    @final
    def _where(
        self,
        cond,
        other=np.nan,
        inplace=False,
        axis=None,
        level=None,
        errors="raise",
    ):
        """
        Equivalent to public method `where`, except that `other` is not
        applied as a function even if callable. Used in __setitem__.
        """
        inplace = validate_bool_kwarg(inplace, "inplace")

        if axis is not None:
            axis = self._get_axis_number(axis)

        # align the cond to same shape as myself
        cond = com.apply_if_callable(cond, self)
        if isinstance(cond, NDFrame):
            cond, _ = cond.align(self, join="right", broadcast_axis=1, copy=False)
        else:
            if not hasattr(cond, "shape"):
                cond = np.asanyarray(cond)
            if cond.shape != self.shape:
                raise ValueError("Array conditional must be same shape as self")
            cond = self._constructor(cond, **self._construct_axes_dict())

        # make sure we are boolean
        fill_value = bool(inplace)
        cond = cond.fillna(fill_value)

        msg = "Boolean array expected for the condition, not {dtype}"

        if not cond.empty:
            if not isinstance(cond, ABCDataFrame):
                # This is a single-dimensional object.
                if not is_bool_dtype(cond):
                    raise ValueError(msg.format(dtype=cond.dtype))
            else:
                for dt in cond.dtypes:
                    if not is_bool_dtype(dt):
                        raise ValueError(msg.format(dtype=dt))
        else:
            # GH#21947 we have an empty DataFrame/Series, could be object-dtype
            cond = cond.astype(bool)

        cond = -cond if inplace else cond
        cond = cond.reindex(self._info_axis, axis=self._info_axis_number, copy=False)

        # try to align with other
        if isinstance(other, NDFrame):

            # align with me
            if other.ndim <= self.ndim:

                _, other = self.align(
                    other,
                    join="left",
                    axis=axis,
                    level=level,
                    fill_value=None,
                    copy=False,
                )

                # if we are NOT aligned, raise as we cannot where index
                if axis is None and not other._indexed_same(self):
                    raise InvalidIndexError

                elif other.ndim < self.ndim:
                    # TODO(EA2D): avoid object-dtype cast in EA case GH#38729
                    other = other._values
                    if axis == 0:
                        other = np.reshape(other, (-1, 1))
                    elif axis == 1:
                        other = np.reshape(other, (1, -1))

                    other = np.broadcast_to(other, self.shape)

            # slice me out of the other
            else:
                raise NotImplementedError(
                    "cannot align with a higher dimensional NDFrame"
                )

        elif not isinstance(other, (MultiIndex, NDFrame)):
            # mainly just catching Index here
            other = extract_array(other, extract_numpy=True)

        if isinstance(other, (np.ndarray, ExtensionArray)):

            if other.shape != self.shape:
                if self.ndim != 1:
                    # In the ndim == 1 case we may have
                    #  other length 1, which we treat as scalar (GH#2745, GH#4192)
                    #  or len(other) == icond.sum(), which we treat like
                    #  __setitem__ (GH#3235)
                    raise ValueError(
                        "other must be the same shape as self when an ndarray"
                    )

            # we are the same shape, so create an actual object for alignment
            else:
                # error: Argument 1 to "NDFrame" has incompatible type "ndarray";
                # expected "BlockManager"
                other = self._constructor(
                    other, **self._construct_axes_dict()  # type: ignore[arg-type]
                )

        if axis is None:
            axis = 0

        if self.ndim == getattr(other, "ndim", 0):
            align = True
        else:
            align = self._get_axis_number(axis) == 1

        if inplace:
            # we may have different type blocks come out of putmask, so
            # reconstruct the block manager

            self._check_inplace_setting(other)
            new_data = self._mgr.putmask(mask=cond, new=other, align=align)
            result = self._constructor(new_data)
            return self._update_inplace(result)

        else:
            new_data = self._mgr.where(
                other=other,
                cond=cond,
                align=align,
                errors=errors,
            )
            result = self._constructor(new_data)
            return result.__finalize__(self)

    @doc(
        klass=_shared_doc_kwargs["klass"],
        cond="True",
        cond_rev="False",
        name="where",
        name_other="mask",
    )
    def where(
        self,
        cond,
        other=np.nan,
        inplace=False,
        axis=None,
        level=None,
        errors="raise",
        try_cast=lib.no_default,
    ):
        """
        Replace values where the condition is {cond_rev}.

        Parameters
        ----------
        cond : bool {klass}, array-like, or callable
            Where `cond` is {cond}, keep the original value. Where
            {cond_rev}, replace with corresponding value from `other`.
            If `cond` is callable, it is computed on the {klass} and
            should return boolean {klass} or array. The callable must
            not change input {klass} (though pandas doesn't check it).
        other : scalar, {klass}, or callable
            Entries where `cond` is {cond_rev} are replaced with
            corresponding value from `other`.
            If other is callable, it is computed on the {klass} and
            should return scalar or {klass}. The callable must not
            change input {klass} (though pandas doesn't check it).
        inplace : bool, default False
            Whether to perform the operation in place on the data.
        axis : int, default None
            Alignment axis if needed.
        level : int, default None
            Alignment level if needed.
        errors : str, {{'raise', 'ignore'}}, default 'raise'
            Note that currently this parameter won't affect
            the results and will always coerce to a suitable dtype.

            - 'raise' : allow exceptions to be raised.
            - 'ignore' : suppress exceptions. On error return original object.

        try_cast : bool, default None
            Try to cast the result back to the input type (if possible).

            .. deprecated:: 1.3.0
                Manually cast back if necessary.

        Returns
        -------
        Same type as caller or None if ``inplace=True``.

        See Also
        --------
        :func:`DataFrame.{name_other}` : Return an object of same shape as
            self.

        Notes
        -----
        The {name} method is an application of the if-then idiom. For each
        element in the calling DataFrame, if ``cond`` is ``{cond}`` the
        element is used; otherwise the corresponding element from the DataFrame
        ``other`` is used.

        The signature for :func:`DataFrame.where` differs from
        :func:`numpy.where`. Roughly ``df1.where(m, df2)`` is equivalent to
        ``np.where(m, df1, df2)``.

        For further details and examples see the ``{name}`` documentation in
        :ref:`indexing <indexing.where_mask>`.

        Examples
        --------
        >>> s = pd.Series(range(5))
        >>> s.where(s > 0)
        0    NaN
        1    1.0
        2    2.0
        3    3.0
        4    4.0
        dtype: float64
        >>> s.mask(s > 0)
        0    0.0
        1    NaN
        2    NaN
        3    NaN
        4    NaN
        dtype: float64

        >>> s.where(s > 1, 10)
        0    10
        1    10
        2    2
        3    3
        4    4
        dtype: int64
        >>> s.mask(s > 1, 10)
        0     0
        1     1
        2    10
        3    10
        4    10
        dtype: int64

        >>> df = pd.DataFrame(np.arange(10).reshape(-1, 2), columns=['A', 'B'])
        >>> df
           A  B
        0  0  1
        1  2  3
        2  4  5
        3  6  7
        4  8  9
        >>> m = df % 3 == 0
        >>> df.where(m, -df)
           A  B
        0  0 -1
        1 -2  3
        2 -4 -5
        3  6 -7
        4 -8  9
        >>> df.where(m, -df) == np.where(m, df, -df)
              A     B
        0  True  True
        1  True  True
        2  True  True
        3  True  True
        4  True  True
        >>> df.where(m, -df) == df.mask(~m, -df)
              A     B
        0  True  True
        1  True  True
        2  True  True
        3  True  True
        4  True  True
        """
        other = com.apply_if_callable(other, self)

        if try_cast is not lib.no_default:
            warnings.warn(
                "try_cast keyword is deprecated and will be removed in a "
                "future version",
                FutureWarning,
                stacklevel=4,
            )

        return self._where(cond, other, inplace, axis, level, errors=errors)

    @final
    @doc(
        where,
        klass=_shared_doc_kwargs["klass"],
        cond="False",
        cond_rev="True",
        name="mask",
        name_other="where",
    )
    def mask(
        self,
        cond,
        other=np.nan,
        inplace=False,
        axis=None,
        level=None,
        errors="raise",
        try_cast=lib.no_default,
    ):

        inplace = validate_bool_kwarg(inplace, "inplace")
        cond = com.apply_if_callable(cond, self)

        if try_cast is not lib.no_default:
            warnings.warn(
                "try_cast keyword is deprecated and will be removed in a "
                "future version",
                FutureWarning,
                stacklevel=4,
            )

        # see gh-21891
        if not hasattr(cond, "__invert__"):
            cond = np.array(cond)

        return self.where(
            ~cond,
            other=other,
            inplace=inplace,
            axis=axis,
            level=level,
            errors=errors,
        )

    @doc(klass=_shared_doc_kwargs["klass"])
    def shift(
        self: FrameOrSeries, periods=1, freq=None, axis=0, fill_value=None
    ) -> FrameOrSeries:
        """
        Shift index by desired number of periods with an optional time `freq`.

        When `freq` is not passed, shift the index without realigning the data.
        If `freq` is passed (in this case, the index must be date or datetime,
        or it will raise a `NotImplementedError`), the index will be
        increased using the periods and the `freq`. `freq` can be inferred
        when specified as "infer" as long as either freq or inferred_freq
        attribute is set in the index.

        Parameters
        ----------
        periods : int
            Number of periods to shift. Can be positive or negative.
        freq : DateOffset, tseries.offsets, timedelta, or str, optional
            Offset to use from the tseries module or time rule (e.g. 'EOM').
            If `freq` is specified then the index values are shifted but the
            data is not realigned. That is, use `freq` if you would like to
            extend the index when shifting and preserve the original data.
            If `freq` is specified as "infer" then it will be inferred from
            the freq or inferred_freq attributes of the index. If neither of
            those attributes exist, a ValueError is thrown.
        axis : {{0 or 'index', 1 or 'columns', None}}, default None
            Shift direction.
        fill_value : object, optional
            The scalar value to use for newly introduced missing values.
            the default depends on the dtype of `self`.
            For numeric data, ``np.nan`` is used.
            For datetime, timedelta, or period data, etc. :attr:`NaT` is used.
            For extension dtypes, ``self.dtype.na_value`` is used.

            .. versionchanged:: 1.1.0

        Returns
        -------
        {klass}
            Copy of input object, shifted.

        See Also
        --------
        Index.shift : Shift values of Index.
        DatetimeIndex.shift : Shift values of DatetimeIndex.
        PeriodIndex.shift : Shift values of PeriodIndex.
        tshift : Shift the time index, using the index's frequency if
            available.

        Examples
        --------
        >>> df = pd.DataFrame({{"Col1": [10, 20, 15, 30, 45],
        ...                    "Col2": [13, 23, 18, 33, 48],
        ...                    "Col3": [17, 27, 22, 37, 52]}},
        ...                   index=pd.date_range("2020-01-01", "2020-01-05"))
        >>> df
                    Col1  Col2  Col3
        2020-01-01    10    13    17
        2020-01-02    20    23    27
        2020-01-03    15    18    22
        2020-01-04    30    33    37
        2020-01-05    45    48    52

        >>> df.shift(periods=3)
                    Col1  Col2  Col3
        2020-01-01   NaN   NaN   NaN
        2020-01-02   NaN   NaN   NaN
        2020-01-03   NaN   NaN   NaN
        2020-01-04  10.0  13.0  17.0
        2020-01-05  20.0  23.0  27.0

        >>> df.shift(periods=1, axis="columns")
                    Col1  Col2  Col3
        2020-01-01   NaN    10    13
        2020-01-02   NaN    20    23
        2020-01-03   NaN    15    18
        2020-01-04   NaN    30    33
        2020-01-05   NaN    45    48

        >>> df.shift(periods=3, fill_value=0)
                    Col1  Col2  Col3
        2020-01-01     0     0     0
        2020-01-02     0     0     0
        2020-01-03     0     0     0
        2020-01-04    10    13    17
        2020-01-05    20    23    27

        >>> df.shift(periods=3, freq="D")
                    Col1  Col2  Col3
        2020-01-04    10    13    17
        2020-01-05    20    23    27
        2020-01-06    15    18    22
        2020-01-07    30    33    37
        2020-01-08    45    48    52

        >>> df.shift(periods=3, freq="infer")
                    Col1  Col2  Col3
        2020-01-04    10    13    17
        2020-01-05    20    23    27
        2020-01-06    15    18    22
        2020-01-07    30    33    37
        2020-01-08    45    48    52
        """
        if periods == 0:
            return self.copy()

        if freq is None:
            # when freq is None, data is shifted, index is not
            axis = self._get_axis_number(axis)
            new_data = self._mgr.shift(
                periods=periods, axis=axis, fill_value=fill_value
            )
            return self._constructor(new_data).__finalize__(self, method="shift")

        # when freq is given, index is shifted, data is not
        index = self._get_axis(axis)

        if freq == "infer":
            freq = getattr(index, "freq", None)

            if freq is None:
                freq = getattr(index, "inferred_freq", None)

            if freq is None:
                msg = "Freq was not set in the index hence cannot be inferred"
                raise ValueError(msg)

        elif isinstance(freq, str):
            freq = to_offset(freq)

        if isinstance(index, PeriodIndex):
            orig_freq = to_offset(index.freq)
            if freq != orig_freq:
                assert orig_freq is not None  # for mypy
                raise ValueError(
                    f"Given freq {freq.rule_code} does not match "
                    f"PeriodIndex freq {orig_freq.rule_code}"
                )
            new_ax = index.shift(periods)
        else:
            new_ax = index.shift(periods, freq)

        result = self.set_axis(new_ax, axis=axis)
        return result.__finalize__(self, method="shift")

    @final
    def slice_shift(self: FrameOrSeries, periods: int = 1, axis=0) -> FrameOrSeries:
        """
        Equivalent to `shift` without copying data.
        The shifted data will not include the dropped periods and the
        shifted axis will be smaller than the original.

        .. deprecated:: 1.2.0
            slice_shift is deprecated,
            use DataFrame/Series.shift instead.

        Parameters
        ----------
        periods : int
            Number of periods to move, can be positive or negative.

        Returns
        -------
        shifted : same type as caller

        Notes
        -----
        While the `slice_shift` is faster than `shift`, you may pay for it
        later during alignment.
        """

        msg = (
            "The 'slice_shift' method is deprecated "
            "and will be removed in a future version. "
            "You can use DataFrame/Series.shift instead"
        )
        warnings.warn(msg, FutureWarning, stacklevel=2)

        if periods == 0:
            return self

        if periods > 0:
            vslicer = slice(None, -periods)
            islicer = slice(periods, None)
        else:
            vslicer = slice(-periods, None)
            islicer = slice(None, periods)

        new_obj = self._slice(vslicer, axis=axis)
        shifted_axis = self._get_axis(axis)[islicer]
        new_obj.set_axis(shifted_axis, axis=axis, inplace=True)

        return new_obj.__finalize__(self, method="slice_shift")

    @final
    def tshift(
        self: FrameOrSeries, periods: int = 1, freq=None, axis: Axis = 0
    ) -> FrameOrSeries:
        """
        Shift the time index, using the index's frequency if available.

        .. deprecated:: 1.1.0
            Use `shift` instead.

        Parameters
        ----------
        periods : int
            Number of periods to move, can be positive or negative.
        freq : DateOffset, timedelta, or str, default None
            Increment to use from the tseries module
            or time rule expressed as a string (e.g. 'EOM').
        axis : {0 or ‘index’, 1 or ‘columns’, None}, default 0
            Corresponds to the axis that contains the Index.

        Returns
        -------
        shifted : Series/DataFrame

        Notes
        -----
        If freq is not specified then tries to use the freq or inferred_freq
        attributes of the index. If neither of those attributes exist, a
        ValueError is thrown
        """
        warnings.warn(
            (
                "tshift is deprecated and will be removed in a future version. "
                "Please use shift instead."
            ),
            FutureWarning,
            stacklevel=2,
        )

        if freq is None:
            freq = "infer"

        return self.shift(periods, freq, axis)

    def truncate(
        self: FrameOrSeries, before=None, after=None, axis=None, copy: bool_t = True
    ) -> FrameOrSeries:
        """
        Truncate a Series or DataFrame before and after some index value.

        This is a useful shorthand for boolean indexing based on index
        values above or below certain thresholds.

        Parameters
        ----------
        before : date, str, int
            Truncate all rows before this index value.
        after : date, str, int
            Truncate all rows after this index value.
        axis : {0 or 'index', 1 or 'columns'}, optional
            Axis to truncate. Truncates the index (rows) by default.
        copy : bool, default is True,
            Return a copy of the truncated section.

        Returns
        -------
        type of caller
            The truncated Series or DataFrame.

        See Also
        --------
        DataFrame.loc : Select a subset of a DataFrame by label.
        DataFrame.iloc : Select a subset of a DataFrame by position.

        Notes
        -----
        If the index being truncated contains only datetime values,
        `before` and `after` may be specified as strings instead of
        Timestamps.

        Examples
        --------
        >>> df = pd.DataFrame({'A': ['a', 'b', 'c', 'd', 'e'],
        ...                    'B': ['f', 'g', 'h', 'i', 'j'],
        ...                    'C': ['k', 'l', 'm', 'n', 'o']},
        ...                   index=[1, 2, 3, 4, 5])
        >>> df
           A  B  C
        1  a  f  k
        2  b  g  l
        3  c  h  m
        4  d  i  n
        5  e  j  o

        >>> df.truncate(before=2, after=4)
           A  B  C
        2  b  g  l
        3  c  h  m
        4  d  i  n

        The columns of a DataFrame can be truncated.

        >>> df.truncate(before="A", after="B", axis="columns")
           A  B
        1  a  f
        2  b  g
        3  c  h
        4  d  i
        5  e  j

        For Series, only rows can be truncated.

        >>> df['A'].truncate(before=2, after=4)
        2    b
        3    c
        4    d
        Name: A, dtype: object

        The index values in ``truncate`` can be datetimes or string
        dates.

        >>> dates = pd.date_range('2016-01-01', '2016-02-01', freq='s')
        >>> df = pd.DataFrame(index=dates, data={'A': 1})
        >>> df.tail()
                             A
        2016-01-31 23:59:56  1
        2016-01-31 23:59:57  1
        2016-01-31 23:59:58  1
        2016-01-31 23:59:59  1
        2016-02-01 00:00:00  1

        >>> df.truncate(before=pd.Timestamp('2016-01-05'),
        ...             after=pd.Timestamp('2016-01-10')).tail()
                             A
        2016-01-09 23:59:56  1
        2016-01-09 23:59:57  1
        2016-01-09 23:59:58  1
        2016-01-09 23:59:59  1
        2016-01-10 00:00:00  1

        Because the index is a DatetimeIndex containing only dates, we can
        specify `before` and `after` as strings. They will be coerced to
        Timestamps before truncation.

        >>> df.truncate('2016-01-05', '2016-01-10').tail()
                             A
        2016-01-09 23:59:56  1
        2016-01-09 23:59:57  1
        2016-01-09 23:59:58  1
        2016-01-09 23:59:59  1
        2016-01-10 00:00:00  1

        Note that ``truncate`` assumes a 0 value for any unspecified time
        component (midnight). This differs from partial string slicing, which
        returns any partially matching dates.

        >>> df.loc['2016-01-05':'2016-01-10', :].tail()
                             A
        2016-01-10 23:59:55  1
        2016-01-10 23:59:56  1
        2016-01-10 23:59:57  1
        2016-01-10 23:59:58  1
        2016-01-10 23:59:59  1
        """
        if axis is None:
            axis = self._stat_axis_number
        axis = self._get_axis_number(axis)
        ax = self._get_axis(axis)

        # GH 17935
        # Check that index is sorted
        if not ax.is_monotonic_increasing and not ax.is_monotonic_decreasing:
            raise ValueError("truncate requires a sorted index")

        # if we have a date index, convert to dates, otherwise
        # treat like a slice
        if ax._is_all_dates:
            from pandas.core.tools.datetimes import to_datetime

            before = to_datetime(before)
            after = to_datetime(after)

        if before is not None and after is not None and before > after:
            raise ValueError(f"Truncate: {after} must be after {before}")

        if len(ax) > 1 and ax.is_monotonic_decreasing:
            before, after = after, before

        slicer = [slice(None, None)] * self._AXIS_LEN
        slicer[axis] = slice(before, after)
        result = self.loc[tuple(slicer)]

        if isinstance(ax, MultiIndex):
            setattr(result, self._get_axis_name(axis), ax.truncate(before, after))

        if copy:
            result = result.copy()

        return result

    @final
    def tz_convert(
        self: FrameOrSeries, tz, axis=0, level=None, copy: bool_t = True
    ) -> FrameOrSeries:
        """
        Convert tz-aware axis to target time zone.

        Parameters
        ----------
        tz : str or tzinfo object
        axis : the axis to convert
        level : int, str, default None
            If axis is a MultiIndex, convert a specific level. Otherwise
            must be None.
        copy : bool, default True
            Also make a copy of the underlying data.

        Returns
        -------
        {klass}
            Object with time zone converted axis.

        Raises
        ------
        TypeError
            If the axis is tz-naive.
        """
        axis = self._get_axis_number(axis)
        ax = self._get_axis(axis)

        def _tz_convert(ax, tz):
            if not hasattr(ax, "tz_convert"):
                if len(ax) > 0:
                    ax_name = self._get_axis_name(axis)
                    raise TypeError(
                        f"{ax_name} is not a valid DatetimeIndex or PeriodIndex"
                    )
                else:
                    ax = DatetimeIndex([], tz=tz)
            else:
                ax = ax.tz_convert(tz)
            return ax

        # if a level is given it must be a MultiIndex level or
        # equivalent to the axis name
        if isinstance(ax, MultiIndex):
            level = ax._get_level_number(level)
            new_level = _tz_convert(ax.levels[level], tz)
            ax = ax.set_levels(new_level, level=level)
        else:
            if level not in (None, 0, ax.name):
                raise ValueError(f"The level {level} is not valid")
            ax = _tz_convert(ax, tz)

        result = self.copy(deep=copy)
        result = result.set_axis(ax, axis=axis, inplace=False)
        return result.__finalize__(self, method="tz_convert")

    @final
    def tz_localize(
        self: FrameOrSeries,
        tz,
        axis=0,
        level=None,
        copy: bool_t = True,
        ambiguous="raise",
        nonexistent: str = "raise",
    ) -> FrameOrSeries:
        """
        Localize tz-naive index of a Series or DataFrame to target time zone.

        This operation localizes the Index. To localize the values in a
        timezone-naive Series, use :meth:`Series.dt.tz_localize`.

        Parameters
        ----------
        tz : str or tzinfo
        axis : the axis to localize
        level : int, str, default None
            If axis ia a MultiIndex, localize a specific level. Otherwise
            must be None.
        copy : bool, default True
            Also make a copy of the underlying data.
        ambiguous : 'infer', bool-ndarray, 'NaT', default 'raise'
            When clocks moved backward due to DST, ambiguous times may arise.
            For example in Central European Time (UTC+01), when going from
            03:00 DST to 02:00 non-DST, 02:30:00 local time occurs both at
            00:30:00 UTC and at 01:30:00 UTC. In such a situation, the
            `ambiguous` parameter dictates how ambiguous times should be
            handled.

            - 'infer' will attempt to infer fall dst-transition hours based on
              order
            - bool-ndarray where True signifies a DST time, False designates
              a non-DST time (note that this flag is only applicable for
              ambiguous times)
            - 'NaT' will return NaT where there are ambiguous times
            - 'raise' will raise an AmbiguousTimeError if there are ambiguous
              times.
        nonexistent : str, default 'raise'
            A nonexistent time does not exist in a particular timezone
            where clocks moved forward due to DST. Valid values are:

            - 'shift_forward' will shift the nonexistent time forward to the
              closest existing time
            - 'shift_backward' will shift the nonexistent time backward to the
              closest existing time
            - 'NaT' will return NaT where there are nonexistent times
            - timedelta objects will shift nonexistent times by the timedelta
            - 'raise' will raise an NonExistentTimeError if there are
              nonexistent times.

        Returns
        -------
        Series or DataFrame
            Same type as the input.

        Raises
        ------
        TypeError
            If the TimeSeries is tz-aware and tz is not None.

        Examples
        --------
        Localize local times:

        >>> s = pd.Series([1],
        ...               index=pd.DatetimeIndex(['2018-09-15 01:30:00']))
        >>> s.tz_localize('CET')
        2018-09-15 01:30:00+02:00    1
        dtype: int64

        Be careful with DST changes. When there is sequential data, pandas
        can infer the DST time:

        >>> s = pd.Series(range(7),
        ...               index=pd.DatetimeIndex(['2018-10-28 01:30:00',
        ...                                       '2018-10-28 02:00:00',
        ...                                       '2018-10-28 02:30:00',
        ...                                       '2018-10-28 02:00:00',
        ...                                       '2018-10-28 02:30:00',
        ...                                       '2018-10-28 03:00:00',
        ...                                       '2018-10-28 03:30:00']))
        >>> s.tz_localize('CET', ambiguous='infer')
        2018-10-28 01:30:00+02:00    0
        2018-10-28 02:00:00+02:00    1
        2018-10-28 02:30:00+02:00    2
        2018-10-28 02:00:00+01:00    3
        2018-10-28 02:30:00+01:00    4
        2018-10-28 03:00:00+01:00    5
        2018-10-28 03:30:00+01:00    6
        dtype: int64

        In some cases, inferring the DST is impossible. In such cases, you can
        pass an ndarray to the ambiguous parameter to set the DST explicitly

        >>> s = pd.Series(range(3),
        ...               index=pd.DatetimeIndex(['2018-10-28 01:20:00',
        ...                                       '2018-10-28 02:36:00',
        ...                                       '2018-10-28 03:46:00']))
        >>> s.tz_localize('CET', ambiguous=np.array([True, True, False]))
        2018-10-28 01:20:00+02:00    0
        2018-10-28 02:36:00+02:00    1
        2018-10-28 03:46:00+01:00    2
        dtype: int64

        If the DST transition causes nonexistent times, you can shift these
        dates forward or backward with a timedelta object or `'shift_forward'`
        or `'shift_backward'`.

        >>> s = pd.Series(range(2),
        ...               index=pd.DatetimeIndex(['2015-03-29 02:30:00',
        ...                                       '2015-03-29 03:30:00']))
        >>> s.tz_localize('Europe/Warsaw', nonexistent='shift_forward')
        2015-03-29 03:00:00+02:00    0
        2015-03-29 03:30:00+02:00    1
        dtype: int64
        >>> s.tz_localize('Europe/Warsaw', nonexistent='shift_backward')
        2015-03-29 01:59:59.999999999+01:00    0
        2015-03-29 03:30:00+02:00              1
        dtype: int64
        >>> s.tz_localize('Europe/Warsaw', nonexistent=pd.Timedelta('1H'))
        2015-03-29 03:30:00+02:00    0
        2015-03-29 03:30:00+02:00    1
        dtype: int64
        """
        nonexistent_options = ("raise", "NaT", "shift_forward", "shift_backward")
        if nonexistent not in nonexistent_options and not isinstance(
            nonexistent, timedelta
        ):
            raise ValueError(
                "The nonexistent argument must be one of 'raise', "
                "'NaT', 'shift_forward', 'shift_backward' or "
                "a timedelta object"
            )

        axis = self._get_axis_number(axis)
        ax = self._get_axis(axis)

        def _tz_localize(ax, tz, ambiguous, nonexistent):
            if not hasattr(ax, "tz_localize"):
                if len(ax) > 0:
                    ax_name = self._get_axis_name(axis)
                    raise TypeError(
                        f"{ax_name} is not a valid DatetimeIndex or PeriodIndex"
                    )
                else:
                    ax = DatetimeIndex([], tz=tz)
            else:
                ax = ax.tz_localize(tz, ambiguous=ambiguous, nonexistent=nonexistent)
            return ax

        # if a level is given it must be a MultiIndex level or
        # equivalent to the axis name
        if isinstance(ax, MultiIndex):
            level = ax._get_level_number(level)
            new_level = _tz_localize(ax.levels[level], tz, ambiguous, nonexistent)
            ax = ax.set_levels(new_level, level=level)
        else:
            if level not in (None, 0, ax.name):
                raise ValueError(f"The level {level} is not valid")
            ax = _tz_localize(ax, tz, ambiguous, nonexistent)

        result = self.copy(deep=copy)
        result = result.set_axis(ax, axis=axis, inplace=False)
        return result.__finalize__(self, method="tz_localize")

    # ----------------------------------------------------------------------
    # Numeric Methods

    @final
    def abs(self: FrameOrSeries) -> FrameOrSeries:
        """
        Return a Series/DataFrame with absolute numeric value of each element.

        This function only applies to elements that are all numeric.

        Returns
        -------
        abs
            Series/DataFrame containing the absolute value of each element.

        See Also
        --------
        numpy.absolute : Calculate the absolute value element-wise.

        Notes
        -----
        For ``complex`` inputs, ``1.2 + 1j``, the absolute value is
        :math:`\\sqrt{ a^2 + b^2 }`.

        Examples
        --------
        Absolute numeric values in a Series.

        >>> s = pd.Series([-1.10, 2, -3.33, 4])
        >>> s.abs()
        0    1.10
        1    2.00
        2    3.33
        3    4.00
        dtype: float64

        Absolute numeric values in a Series with complex numbers.

        >>> s = pd.Series([1.2 + 1j])
        >>> s.abs()
        0    1.56205
        dtype: float64

        Absolute numeric values in a Series with a Timedelta element.

        >>> s = pd.Series([pd.Timedelta('1 days')])
        >>> s.abs()
        0   1 days
        dtype: timedelta64[ns]

        Select rows with data closest to certain value using argsort (from
        `StackOverflow <https://stackoverflow.com/a/17758115>`__).

        >>> df = pd.DataFrame({
        ...     'a': [4, 5, 6, 7],
        ...     'b': [10, 20, 30, 40],
        ...     'c': [100, 50, -30, -50]
        ... })
        >>> df
             a    b    c
        0    4   10  100
        1    5   20   50
        2    6   30  -30
        3    7   40  -50
        >>> df.loc[(df.c - 43).abs().argsort()]
             a    b    c
        1    5   20   50
        0    4   10  100
        2    6   30  -30
        3    7   40  -50
        """
        # error: Incompatible return value type (got "ndarray[Any, dtype[Any]]",
        # expected "FrameOrSeries")
        return np.abs(self)  # type: ignore[return-value]

    @final
    def describe(
        self: FrameOrSeries,
        percentiles=None,
        include=None,
        exclude=None,
        datetime_is_numeric=False,
    ) -> FrameOrSeries:
        """
        Generate descriptive statistics.

        Descriptive statistics include those that summarize the central
        tendency, dispersion and shape of a
        dataset's distribution, excluding ``NaN`` values.

        Analyzes both numeric and object series, as well
        as ``DataFrame`` column sets of mixed data types. The output
        will vary depending on what is provided. Refer to the notes
        below for more detail.

        Parameters
        ----------
        percentiles : list-like of numbers, optional
            The percentiles to include in the output. All should
            fall between 0 and 1. The default is
            ``[.25, .5, .75]``, which returns the 25th, 50th, and
            75th percentiles.
        include : 'all', list-like of dtypes or None (default), optional
            A white list of data types to include in the result. Ignored
            for ``Series``. Here are the options:

            - 'all' : All columns of the input will be included in the output.
            - A list-like of dtypes : Limits the results to the
              provided data types.
              To limit the result to numeric types submit
              ``numpy.number``. To limit it instead to object columns submit
              the ``numpy.object`` data type. Strings
              can also be used in the style of
              ``select_dtypes`` (e.g. ``df.describe(include=['O'])``). To
              select pandas categorical columns, use ``'category'``
            - None (default) : The result will include all numeric columns.
        exclude : list-like of dtypes or None (default), optional,
            A black list of data types to omit from the result. Ignored
            for ``Series``. Here are the options:

            - A list-like of dtypes : Excludes the provided data types
              from the result. To exclude numeric types submit
              ``numpy.number``. To exclude object columns submit the data
              type ``numpy.object``. Strings can also be used in the style of
              ``select_dtypes`` (e.g. ``df.describe(include=['O'])``). To
              exclude pandas categorical columns, use ``'category'``
            - None (default) : The result will exclude nothing.
        datetime_is_numeric : bool, default False
            Whether to treat datetime dtypes as numeric. This affects statistics
            calculated for the column. For DataFrame input, this also
            controls whether datetime columns are included by default.

            .. versionadded:: 1.1.0

        Returns
        -------
        Series or DataFrame
            Summary statistics of the Series or Dataframe provided.

        See Also
        --------
        DataFrame.count: Count number of non-NA/null observations.
        DataFrame.max: Maximum of the values in the object.
        DataFrame.min: Minimum of the values in the object.
        DataFrame.mean: Mean of the values.
        DataFrame.std: Standard deviation of the observations.
        DataFrame.select_dtypes: Subset of a DataFrame including/excluding
            columns based on their dtype.

        Notes
        -----
        For numeric data, the result's index will include ``count``,
        ``mean``, ``std``, ``min``, ``max`` as well as lower, ``50`` and
        upper percentiles. By default the lower percentile is ``25`` and the
        upper percentile is ``75``. The ``50`` percentile is the
        same as the median.

        For object data (e.g. strings or timestamps), the result's index
        will include ``count``, ``unique``, ``top``, and ``freq``. The ``top``
        is the most common value. The ``freq`` is the most common value's
        frequency. Timestamps also include the ``first`` and ``last`` items.

        If multiple object values have the highest count, then the
        ``count`` and ``top`` results will be arbitrarily chosen from
        among those with the highest count.

        For mixed data types provided via a ``DataFrame``, the default is to
        return only an analysis of numeric columns. If the dataframe consists
        only of object and categorical data without any numeric columns, the
        default is to return an analysis of both the object and categorical
        columns. If ``include='all'`` is provided as an option, the result
        will include a union of attributes of each type.

        The `include` and `exclude` parameters can be used to limit
        which columns in a ``DataFrame`` are analyzed for the output.
        The parameters are ignored when analyzing a ``Series``.

        Examples
        --------
        Describing a numeric ``Series``.

        >>> s = pd.Series([1, 2, 3])
        >>> s.describe()
        count    3.0
        mean     2.0
        std      1.0
        min      1.0
        25%      1.5
        50%      2.0
        75%      2.5
        max      3.0
        dtype: float64

        Describing a categorical ``Series``.

        >>> s = pd.Series(['a', 'a', 'b', 'c'])
        >>> s.describe()
        count     4
        unique    3
        top       a
        freq      2
        dtype: object

        Describing a timestamp ``Series``.

        >>> s = pd.Series([
        ...   np.datetime64("2000-01-01"),
        ...   np.datetime64("2010-01-01"),
        ...   np.datetime64("2010-01-01")
        ... ])
        >>> s.describe(datetime_is_numeric=True)
        count                      3
        mean     2006-09-01 08:00:00
        min      2000-01-01 00:00:00
        25%      2004-12-31 12:00:00
        50%      2010-01-01 00:00:00
        75%      2010-01-01 00:00:00
        max      2010-01-01 00:00:00
        dtype: object

        Describing a ``DataFrame``. By default only numeric fields
        are returned.

        >>> df = pd.DataFrame({'categorical': pd.Categorical(['d','e','f']),
        ...                    'numeric': [1, 2, 3],
        ...                    'object': ['a', 'b', 'c']
        ...                   })
        >>> df.describe()
               numeric
        count      3.0
        mean       2.0
        std        1.0
        min        1.0
        25%        1.5
        50%        2.0
        75%        2.5
        max        3.0

        Describing all columns of a ``DataFrame`` regardless of data type.

        >>> df.describe(include='all')  # doctest: +SKIP
               categorical  numeric object
        count            3      3.0      3
        unique           3      NaN      3
        top              f      NaN      a
        freq             1      NaN      1
        mean           NaN      2.0    NaN
        std            NaN      1.0    NaN
        min            NaN      1.0    NaN
        25%            NaN      1.5    NaN
        50%            NaN      2.0    NaN
        75%            NaN      2.5    NaN
        max            NaN      3.0    NaN

        Describing a column from a ``DataFrame`` by accessing it as
        an attribute.

        >>> df.numeric.describe()
        count    3.0
        mean     2.0
        std      1.0
        min      1.0
        25%      1.5
        50%      2.0
        75%      2.5
        max      3.0
        Name: numeric, dtype: float64

        Including only numeric columns in a ``DataFrame`` description.

        >>> df.describe(include=[np.number])
               numeric
        count      3.0
        mean       2.0
        std        1.0
        min        1.0
        25%        1.5
        50%        2.0
        75%        2.5
        max        3.0

        Including only string columns in a ``DataFrame`` description.

        >>> df.describe(include=[object])  # doctest: +SKIP
               object
        count       3
        unique      3
        top         a
        freq        1

        Including only categorical columns from a ``DataFrame`` description.

        >>> df.describe(include=['category'])
               categorical
        count            3
        unique           3
        top              d
        freq             1

        Excluding numeric columns from a ``DataFrame`` description.

        >>> df.describe(exclude=[np.number])  # doctest: +SKIP
               categorical object
        count            3      3
        unique           3      3
        top              f      a
        freq             1      1

        Excluding object columns from a ``DataFrame`` description.

        >>> df.describe(exclude=[object])  # doctest: +SKIP
               categorical  numeric
        count            3      3.0
        unique           3      NaN
        top              f      NaN
        freq             1      NaN
        mean           NaN      2.0
        std            NaN      1.0
        min            NaN      1.0
        25%            NaN      1.5
        50%            NaN      2.0
        75%            NaN      2.5
        max            NaN      3.0
        """
        return describe_ndframe(
            obj=self,
            include=include,
            exclude=exclude,
            datetime_is_numeric=datetime_is_numeric,
            percentiles=percentiles,
        )

    @final
    def pct_change(
        self: FrameOrSeries,
        periods=1,
        fill_method="pad",
        limit=None,
        freq=None,
        **kwargs,
    ) -> FrameOrSeries:
        """
        Percentage change between the current and a prior element.

        Computes the percentage change from the immediately previous row by
        default. This is useful in comparing the percentage of change in a time
        series of elements.

        Parameters
        ----------
        periods : int, default 1
            Periods to shift for forming percent change.
        fill_method : str, default 'pad'
            How to handle NAs before computing percent changes.
        limit : int, default None
            The number of consecutive NAs to fill before stopping.
        freq : DateOffset, timedelta, or str, optional
            Increment to use from time series API (e.g. 'M' or BDay()).
        **kwargs
            Additional keyword arguments are passed into
            `DataFrame.shift` or `Series.shift`.

        Returns
        -------
        chg : Series or DataFrame
            The same type as the calling object.

        See Also
        --------
        Series.diff : Compute the difference of two elements in a Series.
        DataFrame.diff : Compute the difference of two elements in a DataFrame.
        Series.shift : Shift the index by some number of periods.
        DataFrame.shift : Shift the index by some number of periods.

        Examples
        --------
        **Series**

        >>> s = pd.Series([90, 91, 85])
        >>> s
        0    90
        1    91
        2    85
        dtype: int64

        >>> s.pct_change()
        0         NaN
        1    0.011111
        2   -0.065934
        dtype: float64

        >>> s.pct_change(periods=2)
        0         NaN
        1         NaN
        2   -0.055556
        dtype: float64

        See the percentage change in a Series where filling NAs with last
        valid observation forward to next valid.

        >>> s = pd.Series([90, 91, None, 85])
        >>> s
        0    90.0
        1    91.0
        2     NaN
        3    85.0
        dtype: float64

        >>> s.pct_change(fill_method='ffill')
        0         NaN
        1    0.011111
        2    0.000000
        3   -0.065934
        dtype: float64

        **DataFrame**

        Percentage change in French franc, Deutsche Mark, and Italian lira from
        1980-01-01 to 1980-03-01.

        >>> df = pd.DataFrame({
        ...     'FR': [4.0405, 4.0963, 4.3149],
        ...     'GR': [1.7246, 1.7482, 1.8519],
        ...     'IT': [804.74, 810.01, 860.13]},
        ...     index=['1980-01-01', '1980-02-01', '1980-03-01'])
        >>> df
                        FR      GR      IT
        1980-01-01  4.0405  1.7246  804.74
        1980-02-01  4.0963  1.7482  810.01
        1980-03-01  4.3149  1.8519  860.13

        >>> df.pct_change()
                          FR        GR        IT
        1980-01-01       NaN       NaN       NaN
        1980-02-01  0.013810  0.013684  0.006549
        1980-03-01  0.053365  0.059318  0.061876

        Percentage of change in GOOG and APPL stock volume. Shows computing
        the percentage change between columns.

        >>> df = pd.DataFrame({
        ...     '2016': [1769950, 30586265],
        ...     '2015': [1500923, 40912316],
        ...     '2014': [1371819, 41403351]},
        ...     index=['GOOG', 'APPL'])
        >>> df
                  2016      2015      2014
        GOOG   1769950   1500923   1371819
        APPL  30586265  40912316  41403351

        >>> df.pct_change(axis='columns', periods=-1)
                  2016      2015  2014
        GOOG  0.179241  0.094112   NaN
        APPL -0.252395 -0.011860   NaN
        """
        axis = self._get_axis_number(kwargs.pop("axis", self._stat_axis_name))
        if fill_method is None:
            data = self
        else:
            _data = self.fillna(method=fill_method, axis=axis, limit=limit)
            assert _data is not None  # needed for mypy
            data = _data

        shifted = data.shift(periods=periods, freq=freq, axis=axis, **kwargs)
        # Unsupported left operand type for / ("FrameOrSeries")
        rs = data / shifted - 1  # type: ignore[operator]
        if freq is not None:
            # Shift method is implemented differently when freq is not None
            # We want to restore the original index
            rs = rs.loc[~rs.index.duplicated()]
            rs = rs.reindex_like(data)
        return rs

    @final
    def _agg_by_level(self, name, axis=0, level=0, skipna=True, **kwargs):
        if axis is None:
            raise ValueError("Must specify 'axis' when aggregating by level.")
        grouped = self.groupby(level=level, axis=axis, sort=False)
        if hasattr(grouped, name) and skipna:
            return getattr(grouped, name)(**kwargs)
        axis = self._get_axis_number(axis)
        method = getattr(type(self), name)
        applyf = lambda x: method(x, axis=axis, skipna=skipna, **kwargs)
        return grouped.aggregate(applyf)

    @final
    def _logical_func(
        self, name: str, func, axis=0, bool_only=None, skipna=True, level=None, **kwargs
    ):
        nv.validate_logical_func((), kwargs, fname=name)
        if level is not None:
            warnings.warn(
                "Using the level keyword in DataFrame and Series aggregations is "
                "deprecated and will be removed in a future version. Use groupby "
                "instead. df.any(level=1) should use df.groupby(level=1).any()",
                FutureWarning,
                stacklevel=4,
            )
            if bool_only is not None:
                raise NotImplementedError(
                    "Option bool_only is not implemented with option level."
                )
            return self._agg_by_level(name, axis=axis, level=level, skipna=skipna)

        if self.ndim > 1 and axis is None:
            # Reduce along one dimension then the other, to simplify DataFrame._reduce
            res = self._logical_func(
                name, func, axis=0, bool_only=bool_only, skipna=skipna, **kwargs
            )
            return res._logical_func(name, func, skipna=skipna, **kwargs)

        return self._reduce(
            func,
            name=name,
            axis=axis,
            skipna=skipna,
            numeric_only=bool_only,
            filter_type="bool",
        )

    def any(self, axis=0, bool_only=None, skipna=True, level=None, **kwargs):
        return self._logical_func(
            "any", nanops.nanany, axis, bool_only, skipna, level, **kwargs
        )

    def all(self, axis=0, bool_only=None, skipna=True, level=None, **kwargs):
        return self._logical_func(
            "all", nanops.nanall, axis, bool_only, skipna, level, **kwargs
        )

    @final
    def _accum_func(self, name: str, func, axis=None, skipna=True, *args, **kwargs):
        skipna = nv.validate_cum_func_with_skipna(skipna, args, kwargs, name)
        if axis is None:
            axis = self._stat_axis_number
        else:
            axis = self._get_axis_number(axis)

        if axis == 1:
            return self.T._accum_func(
                name, func, axis=0, skipna=skipna, *args, **kwargs
            ).T

        def block_accum_func(blk_values):
            values = blk_values.T if hasattr(blk_values, "T") else blk_values

            result = nanops.na_accum_func(values, func, skipna=skipna)

            result = result.T if hasattr(result, "T") else result
            return result

        result = self._mgr.apply(block_accum_func)

        return self._constructor(result).__finalize__(self, method=name)

    def cummax(self, axis=None, skipna=True, *args, **kwargs):
        return self._accum_func(
            "cummax", np.maximum.accumulate, axis, skipna, *args, **kwargs
        )

    def cummin(self, axis=None, skipna=True, *args, **kwargs):
        return self._accum_func(
            "cummin", np.minimum.accumulate, axis, skipna, *args, **kwargs
        )

    def cumsum(self, axis=None, skipna=True, *args, **kwargs):
        return self._accum_func("cumsum", np.cumsum, axis, skipna, *args, **kwargs)

    def cumprod(self, axis=None, skipna=True, *args, **kwargs):
        return self._accum_func("cumprod", np.cumprod, axis, skipna, *args, **kwargs)

    @final
    def _stat_function_ddof(
        self,
        name: str,
        func,
        axis=None,
        skipna=None,
        level=None,
        ddof=1,
        numeric_only=None,
        **kwargs,
    ):
        nv.validate_stat_ddof_func((), kwargs, fname=name)
        if skipna is None:
            skipna = True
        if axis is None:
            axis = self._stat_axis_number
        if level is not None:
            warnings.warn(
                "Using the level keyword in DataFrame and Series aggregations is "
                "deprecated and will be removed in a future version. Use groupby "
                "instead. df.var(level=1) should use df.groupby(level=1).var().",
                FutureWarning,
                stacklevel=4,
            )
            return self._agg_by_level(
                name, axis=axis, level=level, skipna=skipna, ddof=ddof
            )
        return self._reduce(
            func, name, axis=axis, numeric_only=numeric_only, skipna=skipna, ddof=ddof
        )

    def sem(
        self, axis=None, skipna=None, level=None, ddof=1, numeric_only=None, **kwargs
    ):
        return self._stat_function_ddof(
            "sem", nanops.nansem, axis, skipna, level, ddof, numeric_only, **kwargs
        )

    def var(
        self, axis=None, skipna=None, level=None, ddof=1, numeric_only=None, **kwargs
    ):
        return self._stat_function_ddof(
            "var", nanops.nanvar, axis, skipna, level, ddof, numeric_only, **kwargs
        )

    def std(
        self, axis=None, skipna=None, level=None, ddof=1, numeric_only=None, **kwargs
    ):
        return self._stat_function_ddof(
            "std", nanops.nanstd, axis, skipna, level, ddof, numeric_only, **kwargs
        )

    @final
    def _stat_function(
        self,
        name: str,
        func,
        axis=None,
        skipna=None,
        level=None,
        numeric_only=None,
        **kwargs,
    ):
        if name == "median":
            nv.validate_median((), kwargs)
        else:
            nv.validate_stat_func((), kwargs, fname=name)
        if skipna is None:
            skipna = True
        if axis is None:
            axis = self._stat_axis_number
        if level is not None:
            warnings.warn(
                "Using the level keyword in DataFrame and Series aggregations is "
                "deprecated and will be removed in a future version. Use groupby "
                "instead. df.median(level=1) should use df.groupby(level=1).median().",
                FutureWarning,
                stacklevel=4,
            )
            return self._agg_by_level(
                name, axis=axis, level=level, skipna=skipna, numeric_only=numeric_only
            )
        return self._reduce(
            func, name=name, axis=axis, skipna=skipna, numeric_only=numeric_only
        )

    def min(self, axis=None, skipna=None, level=None, numeric_only=None, **kwargs):
        return self._stat_function(
            "min", nanops.nanmin, axis, skipna, level, numeric_only, **kwargs
        )

    def max(self, axis=None, skipna=None, level=None, numeric_only=None, **kwargs):
        return self._stat_function(
            "max", nanops.nanmax, axis, skipna, level, numeric_only, **kwargs
        )

    def mean(self, axis=None, skipna=None, level=None, numeric_only=None, **kwargs):
        return self._stat_function(
            "mean", nanops.nanmean, axis, skipna, level, numeric_only, **kwargs
        )

    def median(self, axis=None, skipna=None, level=None, numeric_only=None, **kwargs):
        return self._stat_function(
            "median", nanops.nanmedian, axis, skipna, level, numeric_only, **kwargs
        )

    def skew(self, axis=None, skipna=None, level=None, numeric_only=None, **kwargs):
        return self._stat_function(
            "skew", nanops.nanskew, axis, skipna, level, numeric_only, **kwargs
        )

    def kurt(self, axis=None, skipna=None, level=None, numeric_only=None, **kwargs):
        return self._stat_function(
            "kurt", nanops.nankurt, axis, skipna, level, numeric_only, **kwargs
        )

    kurtosis = kurt

    @final
    def _min_count_stat_function(
        self,
        name: str,
        func,
        axis=None,
        skipna=None,
        level=None,
        numeric_only=None,
        min_count=0,
        **kwargs,
    ):
        if name == "sum":
            nv.validate_sum((), kwargs)
        elif name == "prod":
            nv.validate_prod((), kwargs)
        else:
            nv.validate_stat_func((), kwargs, fname=name)
        if skipna is None:
            skipna = True
        if axis is None:
            axis = self._stat_axis_number
        if level is not None:
            warnings.warn(
                "Using the level keyword in DataFrame and Series aggregations is "
                "deprecated and will be removed in a future version. Use groupby "
                "instead. df.sum(level=1) should use df.groupby(level=1).sum().",
                FutureWarning,
                stacklevel=4,
            )
            return self._agg_by_level(
                name,
                axis=axis,
                level=level,
                skipna=skipna,
                min_count=min_count,
                numeric_only=numeric_only,
            )
        return self._reduce(
            func,
            name=name,
            axis=axis,
            skipna=skipna,
            numeric_only=numeric_only,
            min_count=min_count,
        )

    def sum(
        self,
        axis=None,
        skipna=None,
        level=None,
        numeric_only=None,
        min_count=0,
        **kwargs,
    ):
        return self._min_count_stat_function(
            "sum", nanops.nansum, axis, skipna, level, numeric_only, min_count, **kwargs
        )

    def prod(
        self,
        axis=None,
        skipna=None,
        level=None,
        numeric_only=None,
        min_count=0,
        **kwargs,
    ):
        return self._min_count_stat_function(
            "prod",
            nanops.nanprod,
            axis,
            skipna,
            level,
            numeric_only,
            min_count,
            **kwargs,
        )

    product = prod

    def mad(self, axis=None, skipna=None, level=None):
        """
        {desc}

        Parameters
        ----------
        axis : {axis_descr}
            Axis for the function to be applied on.
        skipna : bool, default None
            Exclude NA/null values when computing the result.
        level : int or level name, default None
            If the axis is a MultiIndex (hierarchical), count along a
            particular level, collapsing into a {name1}.

        Returns
        -------
        {name1} or {name2} (if level specified)\
        {see_also}\
        {examples}
        """
        if skipna is None:
            skipna = True
        if axis is None:
            axis = self._stat_axis_number
        if level is not None:
            warnings.warn(
                "Using the level keyword in DataFrame and Series aggregations is "
                "deprecated and will be removed in a future version. Use groupby "
                "instead. df.mad(level=1) should use df.groupby(level=1).mad()",
                FutureWarning,
                stacklevel=3,
            )
            return self._agg_by_level("mad", axis=axis, level=level, skipna=skipna)

        data = self._get_numeric_data()
        if axis == 0:
            demeaned = data - data.mean(axis=0)
        else:
            demeaned = data.sub(data.mean(axis=1), axis=0)
        return np.abs(demeaned).mean(axis=axis, skipna=skipna)

    @classmethod
    def _add_numeric_operations(cls):
        """
        Add the operations to the cls; evaluate the doc strings again
        """
        axis_descr, name1, name2 = _doc_params(cls)

        @doc(
            _bool_doc,
            desc=_any_desc,
            name1=name1,
            name2=name2,
            axis_descr=axis_descr,
            see_also=_any_see_also,
            examples=_any_examples,
            empty_value=False,
        )
        def any(self, axis=0, bool_only=None, skipna=True, level=None, **kwargs):
            return NDFrame.any(self, axis, bool_only, skipna, level, **kwargs)

        setattr(cls, "any", any)

        @doc(
            _bool_doc,
            desc=_all_desc,
            name1=name1,
            name2=name2,
            axis_descr=axis_descr,
            see_also=_all_see_also,
            examples=_all_examples,
            empty_value=True,
        )
        def all(self, axis=0, bool_only=None, skipna=True, level=None, **kwargs):
            return NDFrame.all(self, axis, bool_only, skipna, level, **kwargs)

        setattr(cls, "all", all)

        # error: Argument 1 to "doc" has incompatible type "Optional[str]"; expected
        # "Union[str, Callable[..., Any]]"
        @doc(
            NDFrame.mad.__doc__,  # type: ignore[arg-type]
            desc="Return the mean absolute deviation of the values "
            "over the requested axis.",
            name1=name1,
            name2=name2,
            axis_descr=axis_descr,
            see_also="",
            examples="",
        )
        def mad(self, axis=None, skipna=None, level=None):
            return NDFrame.mad(self, axis, skipna, level)

        setattr(cls, "mad", mad)

        @doc(
            _num_ddof_doc,
            desc="Return unbiased standard error of the mean over requested "
            "axis.\n\nNormalized by N-1 by default. This can be changed "
            "using the ddof argument",
            name1=name1,
            name2=name2,
            axis_descr=axis_descr,
        )
        def sem(
            self,
            axis=None,
            skipna=None,
            level=None,
            ddof=1,
            numeric_only=None,
            **kwargs,
        ):
            return NDFrame.sem(self, axis, skipna, level, ddof, numeric_only, **kwargs)

        setattr(cls, "sem", sem)

        @doc(
            _num_ddof_doc,
            desc="Return unbiased variance over requested axis.\n\nNormalized by "
            "N-1 by default. This can be changed using the ddof argument",
            name1=name1,
            name2=name2,
            axis_descr=axis_descr,
        )
        def var(
            self,
            axis=None,
            skipna=None,
            level=None,
            ddof=1,
            numeric_only=None,
            **kwargs,
        ):
            return NDFrame.var(self, axis, skipna, level, ddof, numeric_only, **kwargs)

        setattr(cls, "var", var)

        @doc(
            _num_ddof_doc,
            desc="Return sample standard deviation over requested axis."
            "\n\nNormalized by N-1 by default. This can be changed using the "
            "ddof argument",
            name1=name1,
            name2=name2,
            axis_descr=axis_descr,
        )
        def std(
            self,
            axis=None,
            skipna=None,
            level=None,
            ddof=1,
            numeric_only=None,
            **kwargs,
        ):
            return NDFrame.std(self, axis, skipna, level, ddof, numeric_only, **kwargs)

        setattr(cls, "std", std)

        @doc(
            _cnum_doc,
            desc="minimum",
            name1=name1,
            name2=name2,
            axis_descr=axis_descr,
            accum_func_name="min",
            examples=_cummin_examples,
        )
        def cummin(self, axis=None, skipna=True, *args, **kwargs):
            return NDFrame.cummin(self, axis, skipna, *args, **kwargs)

        setattr(cls, "cummin", cummin)

        @doc(
            _cnum_doc,
            desc="maximum",
            name1=name1,
            name2=name2,
            axis_descr=axis_descr,
            accum_func_name="max",
            examples=_cummax_examples,
        )
        def cummax(self, axis=None, skipna=True, *args, **kwargs):
            return NDFrame.cummax(self, axis, skipna, *args, **kwargs)

        setattr(cls, "cummax", cummax)

        @doc(
            _cnum_doc,
            desc="sum",
            name1=name1,
            name2=name2,
            axis_descr=axis_descr,
            accum_func_name="sum",
            examples=_cumsum_examples,
        )
        def cumsum(self, axis=None, skipna=True, *args, **kwargs):
            return NDFrame.cumsum(self, axis, skipna, *args, **kwargs)

        setattr(cls, "cumsum", cumsum)

        @doc(
            _cnum_doc,
            desc="product",
            name1=name1,
            name2=name2,
            axis_descr=axis_descr,
            accum_func_name="prod",
            examples=_cumprod_examples,
        )
        def cumprod(self, axis=None, skipna=True, *args, **kwargs):
            return NDFrame.cumprod(self, axis, skipna, *args, **kwargs)

        setattr(cls, "cumprod", cumprod)

        @doc(
            _num_doc,
            desc="Return the sum of the values over the requested axis.\n\n"
            "This is equivalent to the method ``numpy.sum``.",
            name1=name1,
            name2=name2,
            axis_descr=axis_descr,
            min_count=_min_count_stub,
            see_also=_stat_func_see_also,
            examples=_sum_examples,
        )
        def sum(
            self,
            axis=None,
            skipna=None,
            level=None,
            numeric_only=None,
            min_count=0,
            **kwargs,
        ):
            return NDFrame.sum(
                self, axis, skipna, level, numeric_only, min_count, **kwargs
            )

        setattr(cls, "sum", sum)

        @doc(
            _num_doc,
            desc="Return the product of the values over the requested axis.",
            name1=name1,
            name2=name2,
            axis_descr=axis_descr,
            min_count=_min_count_stub,
            see_also=_stat_func_see_also,
            examples=_prod_examples,
        )
        def prod(
            self,
            axis=None,
            skipna=None,
            level=None,
            numeric_only=None,
            min_count=0,
            **kwargs,
        ):
            return NDFrame.prod(
                self, axis, skipna, level, numeric_only, min_count, **kwargs
            )

        setattr(cls, "prod", prod)
        cls.product = prod

        @doc(
            _num_doc,
            desc="Return the mean of the values over the requested axis.",
            name1=name1,
            name2=name2,
            axis_descr=axis_descr,
            min_count="",
            see_also="",
            examples="",
        )
        def mean(self, axis=None, skipna=None, level=None, numeric_only=None, **kwargs):
            return NDFrame.mean(self, axis, skipna, level, numeric_only, **kwargs)

        setattr(cls, "mean", mean)

        @doc(
            _num_doc,
            desc="Return unbiased skew over requested axis.\n\nNormalized by N-1.",
            name1=name1,
            name2=name2,
            axis_descr=axis_descr,
            min_count="",
            see_also="",
            examples="",
        )
        def skew(self, axis=None, skipna=None, level=None, numeric_only=None, **kwargs):
            return NDFrame.skew(self, axis, skipna, level, numeric_only, **kwargs)

        setattr(cls, "skew", skew)

        @doc(
            _num_doc,
            desc="Return unbiased kurtosis over requested axis.\n\n"
            "Kurtosis obtained using Fisher's definition of\n"
            "kurtosis (kurtosis of normal == 0.0). Normalized "
            "by N-1.",
            name1=name1,
            name2=name2,
            axis_descr=axis_descr,
            min_count="",
            see_also="",
            examples="",
        )
        def kurt(self, axis=None, skipna=None, level=None, numeric_only=None, **kwargs):
            return NDFrame.kurt(self, axis, skipna, level, numeric_only, **kwargs)

        setattr(cls, "kurt", kurt)
        cls.kurtosis = kurt

        @doc(
            _num_doc,
            desc="Return the median of the values over the requested axis.",
            name1=name1,
            name2=name2,
            axis_descr=axis_descr,
            min_count="",
            see_also="",
            examples="",
        )
        def median(
            self, axis=None, skipna=None, level=None, numeric_only=None, **kwargs
        ):
            return NDFrame.median(self, axis, skipna, level, numeric_only, **kwargs)

        setattr(cls, "median", median)

        @doc(
            _num_doc,
            desc="Return the maximum of the values over the requested axis.\n\n"
            "If you want the *index* of the maximum, use ``idxmax``. This is "
            "the equivalent of the ``numpy.ndarray`` method ``argmax``.",
            name1=name1,
            name2=name2,
            axis_descr=axis_descr,
            min_count="",
            see_also=_stat_func_see_also,
            examples=_max_examples,
        )
        def max(self, axis=None, skipna=None, level=None, numeric_only=None, **kwargs):
            return NDFrame.max(self, axis, skipna, level, numeric_only, **kwargs)

        setattr(cls, "max", max)

        @doc(
            _num_doc,
            desc="Return the minimum of the values over the requested axis.\n\n"
            "If you want the *index* of the minimum, use ``idxmin``. This is "
            "the equivalent of the ``numpy.ndarray`` method ``argmin``.",
            name1=name1,
            name2=name2,
            axis_descr=axis_descr,
            min_count="",
            see_also=_stat_func_see_also,
            examples=_min_examples,
        )
        def min(self, axis=None, skipna=None, level=None, numeric_only=None, **kwargs):
            return NDFrame.min(self, axis, skipna, level, numeric_only, **kwargs)

        setattr(cls, "min", min)

    @final
    @doc(Rolling)
    def rolling(
        self,
        window: int | timedelta | BaseOffset | BaseIndexer,
        min_periods: int | None = None,
        center: bool_t = False,
        win_type: str | None = None,
        on: str | None = None,
        axis: Axis = 0,
        closed: str | None = None,
        method: str = "single",
    ):
        axis = self._get_axis_number(axis)

        if win_type is not None:
            return Window(
                self,
                window=window,
                min_periods=min_periods,
                center=center,
                win_type=win_type,
                on=on,
                axis=axis,
                closed=closed,
                method=method,
            )

        return Rolling(
            self,
            window=window,
            min_periods=min_periods,
            center=center,
            win_type=win_type,
            on=on,
            axis=axis,
            closed=closed,
            method=method,
        )

    @final
    @doc(Expanding)
    def expanding(
        self,
        min_periods: int = 1,
        center: bool_t | None = None,
        axis: Axis = 0,
        method: str = "single",
    ) -> Expanding:
        axis = self._get_axis_number(axis)
        if center is not None:
            warnings.warn(
                "The `center` argument on `expanding` will be removed in the future",
                FutureWarning,
                stacklevel=2,
            )
        else:
            center = False

        return Expanding(
            self, min_periods=min_periods, center=center, axis=axis, method=method
        )

    @final
    @doc(ExponentialMovingWindow)
    def ewm(
        self,
        com: float | None = None,
        span: float | None = None,
        halflife: float | TimedeltaConvertibleTypes | None = None,
        alpha: float | None = None,
        min_periods: int | None = 0,
        adjust: bool_t = True,
        ignore_na: bool_t = False,
        axis: Axis = 0,
        times: str | np.ndarray | FrameOrSeries | None = None,
    ) -> ExponentialMovingWindow:
        axis = self._get_axis_number(axis)
        # error: Value of type variable "FrameOrSeries" of "ExponentialMovingWindow"
        # cannot be "object"
        return ExponentialMovingWindow(  # type: ignore[type-var]
            self,
            com=com,
            span=span,
            halflife=halflife,
            alpha=alpha,
            min_periods=min_periods,
            adjust=adjust,
            ignore_na=ignore_na,
            axis=axis,
            times=times,
        )

    # ----------------------------------------------------------------------
    # Arithmetic Methods

    @final
    def _inplace_method(self, other, op):
        """
        Wrap arithmetic method to operate inplace.
        """
        result = op(self, other)

        if (
            self.ndim == 1
            and result._indexed_same(self)
            and is_dtype_equal(result.dtype, self.dtype)
        ):
            # GH#36498 this inplace op can _actually_ be inplace.
            self._values[:] = result._values
            return self

        # Delete cacher
        self._reset_cacher()

        # this makes sure that we are aligned like the input
        # we are updating inplace so we want to ignore is_copy
        self._update_inplace(
            result.reindex_like(self, copy=False), verify_is_copy=False
        )
        return self

    def __iadd__(self, other):
        # error: Unsupported left operand type for + ("Type[NDFrame]")
        return self._inplace_method(other, type(self).__add__)  # type: ignore[operator]

    def __isub__(self, other):
        # error: Unsupported left operand type for - ("Type[NDFrame]")
        return self._inplace_method(other, type(self).__sub__)  # type: ignore[operator]

    def __imul__(self, other):
        # error: Unsupported left operand type for * ("Type[NDFrame]")
        return self._inplace_method(other, type(self).__mul__)  # type: ignore[operator]

    def __itruediv__(self, other):
        # error: Unsupported left operand type for / ("Type[NDFrame]")
        return self._inplace_method(
            other, type(self).__truediv__  # type: ignore[operator]
        )

    def __ifloordiv__(self, other):
        # error: Unsupported left operand type for // ("Type[NDFrame]")
        return self._inplace_method(
            other, type(self).__floordiv__  # type: ignore[operator]
        )

    def __imod__(self, other):
        # error: Unsupported left operand type for % ("Type[NDFrame]")
        return self._inplace_method(other, type(self).__mod__)  # type: ignore[operator]

    def __ipow__(self, other):
        # error: Unsupported left operand type for ** ("Type[NDFrame]")
        return self._inplace_method(other, type(self).__pow__)  # type: ignore[operator]

    def __iand__(self, other):
        # error: Unsupported left operand type for & ("Type[NDFrame]")
        return self._inplace_method(other, type(self).__and__)  # type: ignore[operator]

    def __ior__(self, other):
        # error: Unsupported left operand type for | ("Type[NDFrame]")
        return self._inplace_method(other, type(self).__or__)  # type: ignore[operator]

    def __ixor__(self, other):
        # error: Unsupported left operand type for ^ ("Type[NDFrame]")
        return self._inplace_method(other, type(self).__xor__)  # type: ignore[operator]

    # ----------------------------------------------------------------------
    # Misc methods

    @final
    def _find_valid_index(self, *, how: str) -> Hashable | None:
        """
        Retrieves the index of the first valid value.

        Parameters
        ----------
        how : {'first', 'last'}
            Use this parameter to change between the first or last valid index.

        Returns
        -------
        idx_first_valid : type of index
        """
        idxpos = find_valid_index(self._values, how=how)
        if idxpos is None:
            return None
        return self.index[idxpos]

    @final
    @doc(position="first", klass=_shared_doc_kwargs["klass"])
    def first_valid_index(self) -> Hashable | None:
        """
        Return index for {position} non-NA value or None, if no NA value is found.

        Returns
        -------
        scalar : type of index

        Notes
        -----
        If all elements are non-NA/null, returns None.
        Also returns None for empty {klass}.
        """
        return self._find_valid_index(how="first")

    @final
    @doc(first_valid_index, position="last", klass=_shared_doc_kwargs["klass"])
    def last_valid_index(self) -> Hashable | None:
        return self._find_valid_index(how="last")


def _doc_params(cls):
    """Return a tuple of the doc params."""
    axis_descr = (
        f"{{{', '.join(f'{a} ({i})' for i, a in enumerate(cls._AXIS_ORDERS))}}}"
    )
    name = cls._constructor_sliced.__name__ if cls._AXIS_LEN > 1 else "scalar"
    name2 = cls.__name__
    return axis_descr, name, name2


_num_doc = """
{desc}

Parameters
----------
axis : {axis_descr}
    Axis for the function to be applied on.
skipna : bool, default True
    Exclude NA/null values when computing the result.
level : int or level name, default None
    If the axis is a MultiIndex (hierarchical), count along a
    particular level, collapsing into a {name1}.
numeric_only : bool, default None
    Include only float, int, boolean columns. If None, will attempt to use
    everything, then use only numeric data. Not implemented for Series.
{min_count}\
**kwargs
    Additional keyword arguments to be passed to the function.

Returns
-------
{name1} or {name2} (if level specified)\
{see_also}\
{examples}
"""

_num_ddof_doc = """
{desc}

Parameters
----------
axis : {axis_descr}
skipna : bool, default True
    Exclude NA/null values. If an entire row/column is NA, the result
    will be NA.
level : int or level name, default None
    If the axis is a MultiIndex (hierarchical), count along a
    particular level, collapsing into a {name1}.
ddof : int, default 1
    Delta Degrees of Freedom. The divisor used in calculations is N - ddof,
    where N represents the number of elements.
numeric_only : bool, default None
    Include only float, int, boolean columns. If None, will attempt to use
    everything, then use only numeric data. Not implemented for Series.

Returns
-------
{name1} or {name2} (if level specified)

Notes
-----
To have the same behaviour as `numpy.std`, use `ddof=0` (instead of the
default `ddof=1`)\n"""

_bool_doc = """
{desc}

Parameters
----------
axis : {{0 or 'index', 1 or 'columns', None}}, default 0
    Indicate which axis or axes should be reduced.

    * 0 / 'index' : reduce the index, return a Series whose index is the
      original column labels.
    * 1 / 'columns' : reduce the columns, return a Series whose index is the
      original index.
    * None : reduce all axes, return a scalar.

bool_only : bool, default None
    Include only boolean columns. If None, will attempt to use everything,
    then use only boolean data. Not implemented for Series.
skipna : bool, default True
    Exclude NA/null values. If the entire row/column is NA and skipna is
    True, then the result will be {empty_value}, as for an empty row/column.
    If skipna is False, then NA are treated as True, because these are not
    equal to zero.
level : int or level name, default None
    If the axis is a MultiIndex (hierarchical), count along a
    particular level, collapsing into a {name1}.
**kwargs : any, default None
    Additional keywords have no effect but might be accepted for
    compatibility with NumPy.

Returns
-------
{name1} or {name2}
    If level is specified, then, {name2} is returned; otherwise, {name1}
    is returned.

{see_also}
{examples}"""

_all_desc = """\
Return whether all elements are True, potentially over an axis.

Returns True unless there at least one element within a series or
along a Dataframe axis that is False or equivalent (e.g. zero or
empty)."""

_all_examples = """\
Examples
--------
**Series**

>>> pd.Series([True, True]).all()
True
>>> pd.Series([True, False]).all()
False
>>> pd.Series([], dtype="float64").all()
True
>>> pd.Series([np.nan]).all()
True
>>> pd.Series([np.nan]).all(skipna=False)
True

**DataFrames**

Create a dataframe from a dictionary.

>>> df = pd.DataFrame({'col1': [True, True], 'col2': [True, False]})
>>> df
   col1   col2
0  True   True
1  True  False

Default behaviour checks if column-wise values all return True.

>>> df.all()
col1     True
col2    False
dtype: bool

Specify ``axis='columns'`` to check if row-wise values all return True.

>>> df.all(axis='columns')
0     True
1    False
dtype: bool

Or ``axis=None`` for whether every value is True.

>>> df.all(axis=None)
False
"""

_all_see_also = """\
See Also
--------
Series.all : Return True if all elements are True.
DataFrame.any : Return True if one (or more) elements are True.
"""

_cnum_doc = """
Return cumulative {desc} over a DataFrame or Series axis.

Returns a DataFrame or Series of the same size containing the cumulative
{desc}.

Parameters
----------
axis : {{0 or 'index', 1 or 'columns'}}, default 0
    The index or the name of the axis. 0 is equivalent to None or 'index'.
skipna : bool, default True
    Exclude NA/null values. If an entire row/column is NA, the result
    will be NA.
*args, **kwargs
    Additional keywords have no effect but might be accepted for
    compatibility with NumPy.

Returns
-------
{name1} or {name2}
    Return cumulative {desc} of {name1} or {name2}.

See Also
--------
core.window.Expanding.{accum_func_name} : Similar functionality
    but ignores ``NaN`` values.
{name2}.{accum_func_name} : Return the {desc} over
    {name2} axis.
{name2}.cummax : Return cumulative maximum over {name2} axis.
{name2}.cummin : Return cumulative minimum over {name2} axis.
{name2}.cumsum : Return cumulative sum over {name2} axis.
{name2}.cumprod : Return cumulative product over {name2} axis.

{examples}"""

_cummin_examples = """\
Examples
--------
**Series**

>>> s = pd.Series([2, np.nan, 5, -1, 0])
>>> s
0    2.0
1    NaN
2    5.0
3   -1.0
4    0.0
dtype: float64

By default, NA values are ignored.

>>> s.cummin()
0    2.0
1    NaN
2    2.0
3   -1.0
4   -1.0
dtype: float64

To include NA values in the operation, use ``skipna=False``

>>> s.cummin(skipna=False)
0    2.0
1    NaN
2    NaN
3    NaN
4    NaN
dtype: float64

**DataFrame**

>>> df = pd.DataFrame([[2.0, 1.0],
...                    [3.0, np.nan],
...                    [1.0, 0.0]],
...                    columns=list('AB'))
>>> df
     A    B
0  2.0  1.0
1  3.0  NaN
2  1.0  0.0

By default, iterates over rows and finds the minimum
in each column. This is equivalent to ``axis=None`` or ``axis='index'``.

>>> df.cummin()
     A    B
0  2.0  1.0
1  2.0  NaN
2  1.0  0.0

To iterate over columns and find the minimum in each row,
use ``axis=1``

>>> df.cummin(axis=1)
     A    B
0  2.0  1.0
1  3.0  NaN
2  1.0  0.0
"""

_cumsum_examples = """\
Examples
--------
**Series**

>>> s = pd.Series([2, np.nan, 5, -1, 0])
>>> s
0    2.0
1    NaN
2    5.0
3   -1.0
4    0.0
dtype: float64

By default, NA values are ignored.

>>> s.cumsum()
0    2.0
1    NaN
2    7.0
3    6.0
4    6.0
dtype: float64

To include NA values in the operation, use ``skipna=False``

>>> s.cumsum(skipna=False)
0    2.0
1    NaN
2    NaN
3    NaN
4    NaN
dtype: float64

**DataFrame**

>>> df = pd.DataFrame([[2.0, 1.0],
...                    [3.0, np.nan],
...                    [1.0, 0.0]],
...                    columns=list('AB'))
>>> df
     A    B
0  2.0  1.0
1  3.0  NaN
2  1.0  0.0

By default, iterates over rows and finds the sum
in each column. This is equivalent to ``axis=None`` or ``axis='index'``.

>>> df.cumsum()
     A    B
0  2.0  1.0
1  5.0  NaN
2  6.0  1.0

To iterate over columns and find the sum in each row,
use ``axis=1``

>>> df.cumsum(axis=1)
     A    B
0  2.0  3.0
1  3.0  NaN
2  1.0  1.0
"""

_cumprod_examples = """\
Examples
--------
**Series**

>>> s = pd.Series([2, np.nan, 5, -1, 0])
>>> s
0    2.0
1    NaN
2    5.0
3   -1.0
4    0.0
dtype: float64

By default, NA values are ignored.

>>> s.cumprod()
0     2.0
1     NaN
2    10.0
3   -10.0
4    -0.0
dtype: float64

To include NA values in the operation, use ``skipna=False``

>>> s.cumprod(skipna=False)
0    2.0
1    NaN
2    NaN
3    NaN
4    NaN
dtype: float64

**DataFrame**

>>> df = pd.DataFrame([[2.0, 1.0],
...                    [3.0, np.nan],
...                    [1.0, 0.0]],
...                    columns=list('AB'))
>>> df
     A    B
0  2.0  1.0
1  3.0  NaN
2  1.0  0.0

By default, iterates over rows and finds the product
in each column. This is equivalent to ``axis=None`` or ``axis='index'``.

>>> df.cumprod()
     A    B
0  2.0  1.0
1  6.0  NaN
2  6.0  0.0

To iterate over columns and find the product in each row,
use ``axis=1``

>>> df.cumprod(axis=1)
     A    B
0  2.0  2.0
1  3.0  NaN
2  1.0  0.0
"""

_cummax_examples = """\
Examples
--------
**Series**

>>> s = pd.Series([2, np.nan, 5, -1, 0])
>>> s
0    2.0
1    NaN
2    5.0
3   -1.0
4    0.0
dtype: float64

By default, NA values are ignored.

>>> s.cummax()
0    2.0
1    NaN
2    5.0
3    5.0
4    5.0
dtype: float64

To include NA values in the operation, use ``skipna=False``

>>> s.cummax(skipna=False)
0    2.0
1    NaN
2    NaN
3    NaN
4    NaN
dtype: float64

**DataFrame**

>>> df = pd.DataFrame([[2.0, 1.0],
...                    [3.0, np.nan],
...                    [1.0, 0.0]],
...                    columns=list('AB'))
>>> df
     A    B
0  2.0  1.0
1  3.0  NaN
2  1.0  0.0

By default, iterates over rows and finds the maximum
in each column. This is equivalent to ``axis=None`` or ``axis='index'``.

>>> df.cummax()
     A    B
0  2.0  1.0
1  3.0  NaN
2  3.0  1.0

To iterate over columns and find the maximum in each row,
use ``axis=1``

>>> df.cummax(axis=1)
     A    B
0  2.0  2.0
1  3.0  NaN
2  1.0  1.0
"""

_any_see_also = """\
See Also
--------
numpy.any : Numpy version of this method.
Series.any : Return whether any element is True.
Series.all : Return whether all elements are True.
DataFrame.any : Return whether any element is True over requested axis.
DataFrame.all : Return whether all elements are True over requested axis.
"""

_any_desc = """\
Return whether any element is True, potentially over an axis.

Returns False unless there is at least one element within a series or
along a Dataframe axis that is True or equivalent (e.g. non-zero or
non-empty)."""

_any_examples = """\
Examples
--------
**Series**

For Series input, the output is a scalar indicating whether any element
is True.

>>> pd.Series([False, False]).any()
False
>>> pd.Series([True, False]).any()
True
>>> pd.Series([], dtype="float64").any()
False
>>> pd.Series([np.nan]).any()
False
>>> pd.Series([np.nan]).any(skipna=False)
True

**DataFrame**

Whether each column contains at least one True element (the default).

>>> df = pd.DataFrame({"A": [1, 2], "B": [0, 2], "C": [0, 0]})
>>> df
   A  B  C
0  1  0  0
1  2  2  0

>>> df.any()
A     True
B     True
C    False
dtype: bool

Aggregating over the columns.

>>> df = pd.DataFrame({"A": [True, False], "B": [1, 2]})
>>> df
       A  B
0   True  1
1  False  2

>>> df.any(axis='columns')
0    True
1    True
dtype: bool

>>> df = pd.DataFrame({"A": [True, False], "B": [1, 0]})
>>> df
       A  B
0   True  1
1  False  0

>>> df.any(axis='columns')
0    True
1    False
dtype: bool

Aggregating over the entire DataFrame with ``axis=None``.

>>> df.any(axis=None)
True

`any` for an empty DataFrame is an empty Series.

>>> pd.DataFrame([]).any()
Series([], dtype: bool)
"""

_shared_docs[
    "stat_func_example"
] = """

Examples
--------
>>> idx = pd.MultiIndex.from_arrays([
...     ['warm', 'warm', 'cold', 'cold'],
...     ['dog', 'falcon', 'fish', 'spider']],
...     names=['blooded', 'animal'])
>>> s = pd.Series([4, 2, 0, 8], name='legs', index=idx)
>>> s
blooded  animal
warm     dog       4
         falcon    2
cold     fish      0
         spider    8
Name: legs, dtype: int64

>>> s.{stat_func}()
{default_output}"""

_sum_examples = _shared_docs["stat_func_example"].format(
    stat_func="sum", verb="Sum", default_output=14, level_output_0=6, level_output_1=8
)

_sum_examples += """

By default, the sum of an empty or all-NA Series is ``0``.

>>> pd.Series([], dtype="float64").sum()  # min_count=0 is the default
0.0

This can be controlled with the ``min_count`` parameter. For example, if
you'd like the sum of an empty series to be NaN, pass ``min_count=1``.

>>> pd.Series([], dtype="float64").sum(min_count=1)
nan

Thanks to the ``skipna`` parameter, ``min_count`` handles all-NA and
empty series identically.

>>> pd.Series([np.nan]).sum()
0.0

>>> pd.Series([np.nan]).sum(min_count=1)
nan"""

_max_examples = _shared_docs["stat_func_example"].format(
    stat_func="max", verb="Max", default_output=8, level_output_0=4, level_output_1=8
)

_min_examples = _shared_docs["stat_func_example"].format(
    stat_func="min", verb="Min", default_output=0, level_output_0=2, level_output_1=0
)

_stat_func_see_also = """

See Also
--------
Series.sum : Return the sum.
Series.min : Return the minimum.
Series.max : Return the maximum.
Series.idxmin : Return the index of the minimum.
Series.idxmax : Return the index of the maximum.
DataFrame.sum : Return the sum over the requested axis.
DataFrame.min : Return the minimum over the requested axis.
DataFrame.max : Return the maximum over the requested axis.
DataFrame.idxmin : Return the index of the minimum over the requested axis.
DataFrame.idxmax : Return the index of the maximum over the requested axis."""

_prod_examples = """

Examples
--------
By default, the product of an empty or all-NA Series is ``1``

>>> pd.Series([], dtype="float64").prod()
1.0

This can be controlled with the ``min_count`` parameter

>>> pd.Series([], dtype="float64").prod(min_count=1)
nan

Thanks to the ``skipna`` parameter, ``min_count`` handles all-NA and
empty series identically.

>>> pd.Series([np.nan]).prod()
1.0

>>> pd.Series([np.nan]).prod(min_count=1)
nan"""

_min_count_stub = """\
min_count : int, default 0
    The required number of valid values to perform the operation. If fewer than
    ``min_count`` non-NA values are present the result will be NA.
"""


def _align_as_utc(
    left: FrameOrSeries, right: FrameOrSeries, join_index: Index | None
) -> tuple[FrameOrSeries, FrameOrSeries]:
    """
    If we are aligning timezone-aware DatetimeIndexes and the timezones
    do not match, convert both to UTC.
    """
    if is_datetime64tz_dtype(left.index.dtype):
        if left.index.tz != right.index.tz:
            if join_index is not None:
                # GH#33671 ensure we don't change the index on
                #  our original Series (NB: by default deep=False)
                left = left.copy()
                right = right.copy()
                left.index = join_index
                right.index = join_index

    return left, right<|MERGE_RESOLUTION|>--- conflicted
+++ resolved
@@ -5143,7 +5143,7 @@
     @final
     def sample(
         self: FrameOrSeries,
-        n=None,
+        n: int | None = None,
         frac: float | None = None,
         replace: bool_t = False,
         weights=None,
@@ -5280,42 +5280,16 @@
             assert frac is not None
             size = round(frac * obj_len)
 
-<<<<<<< HEAD
         if weights is not None:
             weights = algos.preprocess_weights(self, weights, axis)
+
         sampled_indices = algos.sample(obj_len, size, replace, weights, rs)
-        return self.take(sampled_indices, axis=axis)
-=======
-            weights = weights._values
-
-        # If no frac or n, default to n=1.
-        if n is None and frac is None:
-            n = 1
-        elif frac is not None and frac > 1 and not replace:
-            raise ValueError(
-                "Replace has to be set to `True` when "
-                "upsampling the population `frac` > 1."
-            )
-        elif frac is None and n % 1 != 0:
-            raise ValueError("Only integers accepted as `n` values")
-        elif n is None and frac is not None:
-            n = round(frac * axis_length)
-        elif frac is not None:
-            raise ValueError("Please enter a value for `frac` OR `n`, not both")
-
-        # Check for negative sizes
-        if n < 0:
-            raise ValueError(
-                "A negative number of rows requested. Please provide positive value."
-            )
-
-        locs = rs.choice(axis_length, size=n, replace=replace, p=weights)
-        result = self.take(locs, axis=axis)
+        result = self.take(sampled_indices, axis=axis)
+
         if ignore_index:
             result.index = ibase.default_index(len(result))
 
         return result
->>>>>>> 902be026
 
     @final
     @doc(klass=_shared_doc_kwargs["klass"])
