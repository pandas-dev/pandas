--- conflicted
+++ resolved
@@ -111,19 +111,13 @@
         indexer = np.arange(arr.shape[axis], dtype=np.intp)
         dtype, fill_value = arr.dtype, arr.dtype.type()
     else:
-<<<<<<< HEAD
-        indexer = ensure_int64(indexer, copy=False)
+        indexer = ensure_platform_int(indexer)
 
     if not allow_fill:
         return arr.take(indexer, axis=axis)
 
     dtype, fill_value, mask_info = _take_preprocess_indexer_and_fill_value(
         arr, indexer, fill_value
-=======
-        indexer = ensure_platform_int(indexer)
-    indexer, dtype, fill_value, mask_info = _take_preprocess_indexer_and_fill_value(
-        arr, indexer, out, fill_value, allow_fill
->>>>>>> 38640d11
     )
 
     flip_order = False
@@ -519,7 +513,6 @@
 ):
     mask_info = None
 
-<<<<<<< HEAD
     # check for promotion based on types only (do this first because
     # it's faster than computing a mask)
     dtype, fill_value = maybe_promote(arr.dtype, fill_value)
@@ -534,29 +527,4 @@
             # to crash when trying to cast it to dtype)
             dtype, fill_value = arr.dtype, arr.dtype.type()
 
-    return dtype, fill_value, mask_info
-=======
-    if not allow_fill:
-        dtype, fill_value = arr.dtype, arr.dtype.type()
-        mask_info = None, False
-    else:
-        # check for promotion based on types only (do this first because
-        # it's faster than computing a mask)
-        dtype, fill_value = maybe_promote(arr.dtype, fill_value)
-        if dtype != arr.dtype and (out is None or out.dtype != dtype):
-            # check if promotion is actually required based on indexer
-            mask = indexer == -1
-            needs_masking = mask.any()
-            mask_info = mask, needs_masking
-            if needs_masking:
-                if out is not None and out.dtype != dtype:
-                    raise TypeError("Incompatible type for fill_value")
-            else:
-                # if not, then depromote, set fill_value to dummy
-                # (it won't be used but we don't want the cython code
-                # to crash when trying to cast it to dtype)
-                dtype, fill_value = arr.dtype, arr.dtype.type()
-
-    indexer = ensure_platform_int(indexer)
-    return indexer, dtype, fill_value, mask_info
->>>>>>> 38640d11
+    return dtype, fill_value, mask_info