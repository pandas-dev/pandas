--- conflicted
+++ resolved
@@ -3,11 +3,7 @@
 import functools
 from typing import (
     TYPE_CHECKING,
-<<<<<<< HEAD
-    Optional,
     cast,
-=======
->>>>>>> c7c9c6b5
     overload,
 )
 
