""" implement the TimedeltaIndex """
from datetime import datetime
import warnings

import numpy as np

from pandas._libs import (
    NaT, Timedelta, index as libindex, join as libjoin, lib)
import pandas.compat as compat
from pandas.util._decorators import Appender, Substitution

from pandas.core.dtypes.common import (
    _TD_DTYPE, ensure_int64, is_float, is_integer, is_list_like, is_scalar,
    is_timedelta64_dtype, is_timedelta64_ns_dtype, pandas_dtype)
import pandas.core.dtypes.concat as _concat
from pandas.core.dtypes.missing import isna

from pandas.core.accessor import delegate_names
from pandas.core.arrays import datetimelike as dtl
from pandas.core.arrays.timedeltas import (
    TimedeltaArrayMixin as TimedeltaArray, _is_convertible_to_td, _to_m8)
from pandas.core.base import _shared_docs
import pandas.core.common as com
from pandas.core.indexes.base import Index, _index_shared_docs
from pandas.core.indexes.datetimelike import (
    DatelikeIndexMixin, DatetimeIndexOpsMixin, DatetimelikeDelegateMixin,
    wrap_arithmetic_op)
from pandas.core.indexes.numeric import Int64Index
from pandas.core.ops import get_op_result_name
from pandas.core.tools.timedeltas import _coerce_scalar_to_timedelta_type

from pandas.tseries.frequencies import to_offset


def _make_wrapped_arith_op(opname):

    meth = getattr(TimedeltaArray, opname)

    def method(self, other):
        oth = other
        if isinstance(other, Index):
            oth = other._data

        result = meth(self._values, oth)
        return wrap_arithmetic_op(self, other, result)

    method.__name__ = opname
    return method


class TimedeltaDelegateMixin(DatetimelikeDelegateMixin):
    # Most attrs are dispatched via datetimelike_{ops,methods}
    # Some are "raw" methods, the result is not not re-boxed in an Index
    # We also have a few "extra" attrs, which may or may not be raw,
    # which we we dont' want to expose in the .dt accessor.
    _delegate_class = TimedeltaArray
    _delegated_properties = (TimedeltaArray._datetimelike_ops + [
        'components',
    ])
    _delegated_methods = TimedeltaArray._datetimelike_methods + [
        '_box_values',
    ]
    _raw_properties = {
        'components',
    }
    _raw_methods = {
        'to_pytimedelta',
    }


@delegate_names(TimedeltaArray,
                TimedeltaDelegateMixin._delegated_properties,
                typ="property")
@delegate_names(TimedeltaArray,
                TimedeltaDelegateMixin._delegated_methods,
                typ="method", overwrite=True)
class TimedeltaIndex(DatetimeIndexOpsMixin,
                     DatelikeIndexMixin,
                     Int64Index,
                     TimedeltaDelegateMixin):

    """
    Immutable ndarray of timedelta64 data, represented internally as int64, and
    which can be boxed to timedelta objects

    Parameters
    ----------
    data  : array-like (1-dimensional), optional
        Optional timedelta-like data to construct index with
    unit : unit of the arg (D,h,m,s,ms,us,ns) denote the unit, optional
        which is an integer/float number
    freq : string or pandas offset object, optional
        One of pandas date offset strings or corresponding objects. The string
        'infer' can be passed in order to set the frequency of the index as the
        inferred frequency upon creation
    copy  : bool
        Make a copy of input ndarray
    start : starting value, timedelta-like, optional
        If data is None, start is used as the start point in generating regular
        timedelta data.
    periods  : int, optional, > 0
        Number of periods to generate, if generating index. Takes precedence
        over end argument
    end   : end time, timedelta-like, optional
        If periods is none, generated index will extend to first conforming
        time on or just past end argument
    closed : string or None, default None
        Make the interval closed with respect to the given frequency to
        the 'left', 'right', or both sides (None)
    name : object
        Name to be stored in the index

    Attributes
    ----------
    days
    seconds
    microseconds
    nanoseconds
    components
    inferred_freq

    Methods
    -------
    to_pytimedelta
    to_series
    round
    floor
    ceil
    to_frame

    See Also
    ---------
    Index : The base pandas Index type.
    Timedelta : Represents a duration between two dates or times.
    DatetimeIndex : Index of datetime64 data.
    PeriodIndex : Index of Period data.

    Notes
    -----

    To learn more about the frequency strings, please see `this link
    <http://pandas.pydata.org/pandas-docs/stable/timeseries.html#offset-aliases>`__.
    """

    _typ = 'timedeltaindex'
    _join_precedence = 10

    def _join_i8_wrapper(joinf, **kwargs):
        return DatetimeIndexOpsMixin._join_i8_wrapper(
            joinf, dtype='m8[ns]', **kwargs)

    _inner_indexer = _join_i8_wrapper(libjoin.inner_join_indexer_int64)
    _outer_indexer = _join_i8_wrapper(libjoin.outer_join_indexer_int64)
    _left_indexer = _join_i8_wrapper(libjoin.left_join_indexer_int64)
    _left_indexer_unique = _join_i8_wrapper(
        libjoin.left_join_indexer_unique_int64, with_indexers=False)

    _engine_type = libindex.TimedeltaEngine

    _comparables = ['name', 'freq']
    _attributes = ['name', 'freq']
    _is_numeric_dtype = True
    _infer_as_myclass = True

    _freq = None

    _box_func = TimedeltaArray._box_func
    _bool_ops = TimedeltaArray._bool_ops
    _object_ops = TimedeltaArray._object_ops
    _field_ops = TimedeltaArray._field_ops
    _datetimelike_ops = TimedeltaArray._datetimelike_ops
    _datetimelike_methods = TimedeltaArray._datetimelike_methods
    _other_ops = TimedeltaArray._other_ops

    # -------------------------------------------------------------------
    # Constructors

    def __new__(cls, data=None, unit=None, freq=None, start=None, end=None,
                periods=None, closed=None, dtype=_TD_DTYPE, copy=False,
                name=None, verify_integrity=None):

        if verify_integrity is not None:
            warnings.warn("The 'verify_integrity' argument is deprecated, "
                          "will be removed in a future version.",
                          FutureWarning, stacklevel=2)
        else:
            verify_integrity = True

        if data is None:
            freq, freq_infer = dtl.maybe_infer_freq(freq)
            warnings.warn("Creating a TimedeltaIndex by passing range "
                          "endpoints is deprecated.  Use "
                          "`pandas.timedelta_range` instead.",
                          FutureWarning, stacklevel=2)
<<<<<<< HEAD
            result = TimedeltaArray._generate_range(start, end, periods, freq,
                                                    closed=closed)
            return cls._simple_new(result, name=name)
=======
            tdarr = TimedeltaArray._generate_range(start, end, periods, freq,
                                                   closed=closed)
            return cls(tdarr, name=name)
>>>>>>> fc7bc3f7

        if is_scalar(data):
            raise TypeError('{cls}() must be called with a '
                            'collection of some kind, {data} was passed'
                            .format(cls=cls.__name__, data=repr(data)))

        if isinstance(data, TimedeltaArray):
            if copy:
                data = data.copy()
            return cls._simple_new(data, name=name, freq=freq)

        if (isinstance(data, (TimedeltaArray, TimedeltaIndex)) and
                freq is None and name is None):
            if copy:
                return data.copy()
            else:
                return data._shallow_copy()

        # - Cases checked above all return/raise before reaching here - #
        result = TimedeltaArray._from_sequence(data, freq=freq, unit=unit,
                                               dtype=dtype, copy=copy)
        result = cls._simple_new(result, name=name, freq=freq)
        return result

    @classmethod
    def _simple_new(cls, values, name=None, freq=None, dtype=_TD_DTYPE):
        # `dtype` is passed by _shallow_copy in corner cases, should always
        #  be timedelta64[ns] if present
        if not isinstance(values, TimedeltaArray):
            values = TimedeltaArray._simple_new(values, dtype=dtype,
                                                freq=freq)
        assert isinstance(values, TimedeltaArray), type(values)
        assert dtype == _TD_DTYPE, dtype
        assert values.dtype == 'm8[ns]', values.dtype

        result = super(TimedeltaIndex, cls)._simple_new(values, freq)
        result.name = name
        # For groupby perf. See note in indexes/base about _index_data
        result._index_data = values._data
        result._reset_identity()
        return result

    # -------------------------------------------------------------------

    def __setstate__(self, state):
        """Necessary for making this object picklable"""
        if isinstance(state, dict):
            super(TimedeltaIndex, self).__setstate__(state)
        else:
            raise Exception("invalid pickle state")
    _unpickle_compat = __setstate__

    def _maybe_update_attributes(self, attrs):
        """ Update Index attributes (e.g. freq) depending on op """
        freq = attrs.get('freq', None)
        if freq is not None:
            # no need to infer if freq is None
            attrs['freq'] = 'infer'
        return attrs

    # -------------------------------------------------------------------
    # Rendering Methods

    @property
    def _formatter_func(self):
        from pandas.io.formats.format import _get_format_timedelta64
        return _get_format_timedelta64(self, box=True)

    def _format_native_types(self, na_rep=u'NaT', date_format=None, **kwargs):
        from pandas.io.formats.format import Timedelta64Formatter
        return Timedelta64Formatter(values=self,
                                    nat_rep=na_rep,
                                    justify='all').get_result()

    # -------------------------------------------------------------------
    # Wrapping TimedeltaArray

    __mul__ = _make_wrapped_arith_op("__mul__")
    __rmul__ = _make_wrapped_arith_op("__rmul__")
    __floordiv__ = _make_wrapped_arith_op("__floordiv__")
    __rfloordiv__ = _make_wrapped_arith_op("__rfloordiv__")
    __mod__ = _make_wrapped_arith_op("__mod__")
    __rmod__ = _make_wrapped_arith_op("__rmod__")
    __divmod__ = _make_wrapped_arith_op("__divmod__")
    __rdivmod__ = _make_wrapped_arith_op("__rdivmod__")

    def __truediv__(self, other):
        oth = other
        if isinstance(other, Index):
            # TimedeltaArray defers, so we need to unwrap
            oth = other._values
        result = self._data.__truediv__(oth)
        return wrap_arithmetic_op(self, other, result)

    def __rtruediv__(self, other):
        oth = other
        if isinstance(other, Index):
            # TimedeltaArray defers, so we need to unwrap
            oth = other._values
        result = self._data.__rtruediv__(oth)
        return wrap_arithmetic_op(self, other, result)

    if compat.PY2:
        __div__ = __truediv__
        __rdiv__ = __rtruediv__

    # Compat for frequency inference, see GH#23789
    _is_monotonic_increasing = Index.is_monotonic_increasing
    _is_monotonic_decreasing = Index.is_monotonic_decreasing
    _is_unique = Index.is_unique

    # -------------------------------------------------------------------

    @Appender(_index_shared_docs['astype'])
    def astype(self, dtype, copy=True):
        dtype = pandas_dtype(dtype)
        if is_timedelta64_dtype(dtype) and not is_timedelta64_ns_dtype(dtype):
            # Have to repeat the check for 'timedelta64' (not ns) dtype
            # so that we can return a numeric index, since pandas will return
            # a TimedeltaIndex when dtype='timedelta'
            result = self._data.astype(dtype, copy=copy)
            if self.hasnans:
                return Index(result, name=self.name)
            return Index(result.astype('i8'), name=self.name)
        return super(TimedeltaIndex, self).astype(dtype, copy=copy)

    def union(self, other):
        """
        Specialized union for TimedeltaIndex objects. If combine
        overlapping ranges with the same DateOffset, will be much
        faster than Index.union

        Parameters
        ----------
        other : TimedeltaIndex or array-like

        Returns
        -------
        y : Index or TimedeltaIndex
        """
        self._assert_can_do_setop(other)

        if len(other) == 0 or self.equals(other) or len(self) == 0:
            return super(TimedeltaIndex, self).union(other)

        if not isinstance(other, TimedeltaIndex):
            try:
                other = TimedeltaIndex(other)
            except (TypeError, ValueError):
                pass
        this, other = self, other

        if this._can_fast_union(other):
            return this._fast_union(other)
        else:
            result = Index.union(this, other)
            if isinstance(result, TimedeltaIndex):
                if result.freq is None:
                    result.freq = to_offset(result.inferred_freq)
            return result

    def join(self, other, how='left', level=None, return_indexers=False,
             sort=False):
        """
        See Index.join
        """
        if _is_convertible_to_index(other):
            try:
                other = TimedeltaIndex(other)
            except (TypeError, ValueError):
                pass

        return Index.join(self, other, how=how, level=level,
                          return_indexers=return_indexers,
                          sort=sort)

    def _wrap_joined_index(self, joined, other):
        name = get_op_result_name(self, other)
        if (isinstance(other, TimedeltaIndex) and self.freq == other.freq and
                self._can_fast_union(other)):
            joined = self._shallow_copy(joined, name=name)
            return joined
        else:
            return self._simple_new(joined, name)

    def _can_fast_union(self, other):
        if not isinstance(other, TimedeltaIndex):
            return False

        freq = self.freq

        if freq is None or freq != other.freq:
            return False

        if not self.is_monotonic or not other.is_monotonic:
            return False

        if len(self) == 0 or len(other) == 0:
            return True

        # to make our life easier, "sort" the two ranges
        if self[0] <= other[0]:
            left, right = self, other
        else:
            left, right = other, self

        right_start = right[0]
        left_end = left[-1]

        # Only need to "adjoin", not overlap
        return (right_start == left_end + freq) or right_start in left

    def _fast_union(self, other):
        if len(other) == 0:
            return self.view(type(self))

        if len(self) == 0:
            return other.view(type(self))

        # to make our life easier, "sort" the two ranges
        if self[0] <= other[0]:
            left, right = self, other
        else:
            left, right = other, self

        left_end = left[-1]
        right_end = right[-1]

        # concatenate
        if left_end < right_end:
            loc = right.searchsorted(left_end, side='right')
            right_chunk = right.values[loc:]
            dates = _concat._concat_compat((left.values, right_chunk))
            return self._shallow_copy(dates)
        else:
            return left

    def intersection(self, other):
        """
        Specialized intersection for TimedeltaIndex objects. May be much faster
        than Index.intersection

        Parameters
        ----------
        other : TimedeltaIndex or array-like

        Returns
        -------
        y : Index or TimedeltaIndex
        """
        self._assert_can_do_setop(other)

        if self.equals(other):
            return self._get_reconciled_name_object(other)

        if not isinstance(other, TimedeltaIndex):
            try:
                other = TimedeltaIndex(other)
            except (TypeError, ValueError):
                pass
            result = Index.intersection(self, other)
            return result

        if len(self) == 0:
            return self
        if len(other) == 0:
            return other
        # to make our life easier, "sort" the two ranges
        if self[0] <= other[0]:
            left, right = self, other
        else:
            left, right = other, self

        end = min(left[-1], right[-1])
        start = right[0]

        if end < start:
            return type(self)(data=[])
        else:
            lslice = slice(*left.slice_locs(start, end))
            left_chunk = left.values[lslice]
            return self._shallow_copy(left_chunk)

    def _maybe_promote(self, other):
        if other.inferred_type == 'timedelta':
            other = TimedeltaIndex(other)
        return self, other

    def get_value(self, series, key):
        """
        Fast lookup of value from 1-dimensional ndarray. Only use this if you
        know what you're doing
        """

        if _is_convertible_to_td(key):
            key = Timedelta(key)
            return self.get_value_maybe_box(series, key)

        try:
            return com.maybe_box(self, Index.get_value(self, series, key),
                                 series, key)
        except KeyError:
            try:
                loc = self._get_string_slice(key)
                return series[loc]
            except (TypeError, ValueError, KeyError):
                pass

            try:
                return self.get_value_maybe_box(series, key)
            except (TypeError, ValueError, KeyError):
                raise KeyError(key)

    def get_value_maybe_box(self, series, key):
        if not isinstance(key, Timedelta):
            key = Timedelta(key)
        values = self._engine.get_value(com.values_from_object(series), key)
        return com.maybe_box(self, values, series, key)

    def get_loc(self, key, method=None, tolerance=None):
        """
        Get integer location for requested label

        Returns
        -------
        loc : int
        """
        if is_list_like(key) or (isinstance(key, datetime) and key is not NaT):
            # GH#20464 datetime check here is to ensure we don't allow
            #   datetime objects to be incorrectly treated as timedelta
            #   objects; NaT is a special case because it plays a double role
            #   as Not-A-Timedelta
            raise TypeError

        if isna(key):
            key = NaT

        if tolerance is not None:
            # try converting tolerance now, so errors don't get swallowed by
            # the try/except clauses below
            tolerance = self._convert_tolerance(tolerance, np.asarray(key))

        if _is_convertible_to_td(key):
            key = Timedelta(key)
            return Index.get_loc(self, key, method, tolerance)

        try:
            return Index.get_loc(self, key, method, tolerance)
        except (KeyError, ValueError, TypeError):
            try:
                return self._get_string_slice(key)
            except (TypeError, KeyError, ValueError):
                pass

            try:
                stamp = Timedelta(key)
                return Index.get_loc(self, stamp, method, tolerance)
            except (KeyError, ValueError):
                raise KeyError(key)

    def _maybe_cast_slice_bound(self, label, side, kind):
        """
        If label is a string, cast it to timedelta according to resolution.


        Parameters
        ----------
        label : object
        side : {'left', 'right'}
        kind : {'ix', 'loc', 'getitem'}

        Returns
        -------
        label :  object

        """
        assert kind in ['ix', 'loc', 'getitem', None]

        if isinstance(label, compat.string_types):
            parsed = _coerce_scalar_to_timedelta_type(label, box=True)
            lbound = parsed.round(parsed.resolution)
            if side == 'left':
                return lbound
            else:
                return (lbound + to_offset(parsed.resolution) -
                        Timedelta(1, 'ns'))
        elif ((is_integer(label) or is_float(label)) and
              not is_timedelta64_dtype(label)):
            self._invalid_indexer('slice', label)

        return label

    def _get_string_slice(self, key):
        if is_integer(key) or is_float(key) or key is NaT:
            self._invalid_indexer('slice', key)
        loc = self._partial_td_slice(key)
        return loc

    def _partial_td_slice(self, key):

        # given a key, try to figure out a location for a partial slice
        if not isinstance(key, compat.string_types):
            return key

        raise NotImplementedError

    @Substitution(klass='TimedeltaIndex')
    @Appender(_shared_docs['searchsorted'])
    def searchsorted(self, value, side='left', sorter=None):
        if isinstance(value, (np.ndarray, Index)):
            value = np.array(value, dtype=_TD_DTYPE, copy=False)
        else:
            value = _to_m8(value)

        return self.values.searchsorted(value, side=side, sorter=sorter)

    def is_type_compatible(self, typ):
        return typ == self.inferred_type or typ == 'timedelta'

    @property
    def inferred_type(self):
        return 'timedelta64'

    @property
    def is_all_dates(self):
        return True

    def insert(self, loc, item):
        """
        Make new Index inserting new item at location

        Parameters
        ----------
        loc : int
        item : object
            if not either a Python datetime or a numpy integer-like, returned
            Index dtype will be object rather than datetime.

        Returns
        -------
        new_index : Index
        """
        # try to convert if possible
        if _is_convertible_to_td(item):
            try:
                item = Timedelta(item)
            except Exception:
                pass
        elif is_scalar(item) and isna(item):
            # GH 18295
            item = self._na_value

        freq = None
        if isinstance(item, Timedelta) or (is_scalar(item) and isna(item)):

            # check freq can be preserved on edge cases
            if self.freq is not None:
                if ((loc == 0 or loc == -len(self)) and
                        item + self.freq == self[0]):
                    freq = self.freq
                elif (loc == len(self)) and item - self.freq == self[-1]:
                    freq = self.freq
            item = _to_m8(item)

        try:
            new_tds = np.concatenate((self[:loc].asi8, [item.view(np.int64)],
                                      self[loc:].asi8))
            return self._shallow_copy(new_tds, freq=freq)

        except (AttributeError, TypeError):

            # fall back to object index
            if isinstance(item, compat.string_types):
                return self.astype(object).insert(loc, item)
            raise TypeError(
                "cannot insert TimedeltaIndex with incompatible label")

    def delete(self, loc):
        """
        Make a new TimedeltaIndex with passed location(s) deleted.

        Parameters
        ----------
        loc: int, slice or array of ints
            Indicate which sub-arrays to remove.

        Returns
        -------
        new_index : TimedeltaIndex
        """
        new_tds = np.delete(self.asi8, loc)

        freq = 'infer'
        if is_integer(loc):
            if loc in (0, -len(self), -1, len(self) - 1):
                freq = self.freq
        else:
            if is_list_like(loc):
                loc = lib.maybe_indices_to_slice(
                    ensure_int64(np.array(loc)), len(self))
            if isinstance(loc, slice) and loc.step in (1, None):
                if (loc.start in (0, None) or loc.stop in (len(self), None)):
                    freq = self.freq

        return TimedeltaIndex(new_tds, name=self.name, freq=freq)


TimedeltaIndex._add_comparison_ops()
TimedeltaIndex._add_numeric_methods_unary()
TimedeltaIndex._add_logical_methods_disabled()
TimedeltaIndex._add_datetimelike_methods()


def _is_convertible_to_index(other):
    """
    return a boolean whether I can attempt conversion to a TimedeltaIndex
    """
    if isinstance(other, TimedeltaIndex):
        return True
    elif (len(other) > 0 and
          other.inferred_type not in ('floating', 'mixed-integer', 'integer',
                                      'mixed-integer-float', 'mixed')):
        return True
    return False


def timedelta_range(start=None, end=None, periods=None, freq=None,
                    name=None, closed=None):
    """
    Return a fixed frequency TimedeltaIndex, with day as the default
    frequency

    Parameters
    ----------
    start : string or timedelta-like, default None
        Left bound for generating timedeltas
    end : string or timedelta-like, default None
        Right bound for generating timedeltas
    periods : integer, default None
        Number of periods to generate
    freq : string or DateOffset, default 'D'
        Frequency strings can have multiples, e.g. '5H'
    name : string, default None
        Name of the resulting TimedeltaIndex
    closed : string, default None
        Make the interval closed with respect to the given frequency to
        the 'left', 'right', or both sides (None)

    Returns
    -------
    rng : TimedeltaIndex

    Notes
    -----
    Of the four parameters ``start``, ``end``, ``periods``, and ``freq``,
    exactly three must be specified. If ``freq`` is omitted, the resulting
    ``TimedeltaIndex`` will have ``periods`` linearly spaced elements between
    ``start`` and ``end`` (closed on both sides).

    To learn more about the frequency strings, please see `this link
    <http://pandas.pydata.org/pandas-docs/stable/timeseries.html#offset-aliases>`__.

    Examples
    --------

    >>> pd.timedelta_range(start='1 day', periods=4)
    TimedeltaIndex(['1 days', '2 days', '3 days', '4 days'],
                   dtype='timedelta64[ns]', freq='D')

    The ``closed`` parameter specifies which endpoint is included.  The default
    behavior is to include both endpoints.

    >>> pd.timedelta_range(start='1 day', periods=4, closed='right')
    TimedeltaIndex(['2 days', '3 days', '4 days'],
                   dtype='timedelta64[ns]', freq='D')

    The ``freq`` parameter specifies the frequency of the TimedeltaIndex.
    Only fixed frequencies can be passed, non-fixed frequencies such as
    'M' (month end) will raise.

    >>> pd.timedelta_range(start='1 day', end='2 days', freq='6H')
    TimedeltaIndex(['1 days 00:00:00', '1 days 06:00:00', '1 days 12:00:00',
                    '1 days 18:00:00', '2 days 00:00:00'],
                   dtype='timedelta64[ns]', freq='6H')

    Specify ``start``, ``end``, and ``periods``; the frequency is generated
    automatically (linearly spaced).

    >>> pd.timedelta_range(start='1 day', end='5 days', periods=4)
    TimedeltaIndex(['1 days 00:00:00', '2 days 08:00:00', '3 days 16:00:00',
                '5 days 00:00:00'],
               dtype='timedelta64[ns]', freq=None)
    """
    if freq is None and com._any_none(periods, start, end):
        freq = 'D'

    freq, freq_infer = dtl.maybe_infer_freq(freq)
    tdarr = TimedeltaArray._generate_range(start, end, periods, freq,
                                           closed=closed)
    return TimedeltaIndex(tdarr, name=name)<|MERGE_RESOLUTION|>--- conflicted
+++ resolved
@@ -192,15 +192,9 @@
                           "endpoints is deprecated.  Use "
                           "`pandas.timedelta_range` instead.",
                           FutureWarning, stacklevel=2)
-<<<<<<< HEAD
-            result = TimedeltaArray._generate_range(start, end, periods, freq,
-                                                    closed=closed)
-            return cls._simple_new(result, name=name)
-=======
             tdarr = TimedeltaArray._generate_range(start, end, periods, freq,
                                                    closed=closed)
-            return cls(tdarr, name=name)
->>>>>>> fc7bc3f7
+            return cls._simple_new(tdarr, name=name)
 
         if is_scalar(data):
             raise TypeError('{cls}() must be called with a '
