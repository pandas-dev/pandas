""" implement the TimedeltaIndex """
from datetime import datetime
import warnings

import numpy as np

from pandas._libs import (
    NaT, Timedelta, index as libindex, join as libjoin, lib)
import pandas.compat as compat
from pandas.util._decorators import Appender, Substitution

from pandas.core.dtypes.common import (
    _TD_DTYPE, ensure_int64, is_float, is_integer, is_list_like, is_scalar,
    is_timedelta64_dtype, is_timedelta64_ns_dtype, pandas_dtype)
import pandas.core.dtypes.concat as _concat
from pandas.core.dtypes.missing import isna

from pandas.core.accessor import delegate_names
from pandas.core.arrays import datetimelike as dtl
from pandas.core.arrays.timedeltas import (
    TimedeltaArrayMixin as TimedeltaArray, _is_convertible_to_td, _to_m8)
from pandas.core.base import _shared_docs
import pandas.core.common as com
from pandas.core.indexes.base import Index, _index_shared_docs
from pandas.core.indexes.datetimelike import (
    DatelikeIndexMixin, DatetimeIndexOpsMixin, DatetimelikeDelegateMixin,
    maybe_unwrap_index, wrap_arithmetic_op)
from pandas.core.indexes.numeric import Int64Index
from pandas.core.ops import get_op_result_name
from pandas.core.tools.timedeltas import _coerce_scalar_to_timedelta_type

from pandas.tseries.frequencies import to_offset


def _make_wrapped_arith_op(opname):

    meth = getattr(TimedeltaArray, opname)

    def method(self, other):
        result = meth(self._eadata, maybe_unwrap_index(other))
        return wrap_arithmetic_op(self, other, result)

    method.__name__ = opname
    return method


class TimedeltaDelegateMixin(DatetimelikeDelegateMixin):
    # Most attrs are dispatched via datetimelike_{ops,methods}
    # Some are "raw" methods, the result is not not re-boxed in an Index
    # We also have a few "extra" attrs, which may or may not be raw,
    # which we we dont' want to expose in the .dt accessor.
    _delegate_class = TimedeltaArray
    _delegated_properties = (TimedeltaArray._datetimelike_ops + [
        'components',
    ])
    _delegated_methods = TimedeltaArray._datetimelike_methods + [
        '_box_values',
    ]
    _raw_properties = {
        'components',
    }
    _raw_methods = {
        'to_pytimedelta',
    }


@delegate_names(TimedeltaArray,
                ["to_pytimedelta", "total_seconds"],
                typ="method", overwrite=True)
@delegate_names(TimedeltaArray,
                ["days", "seconds", "microseconds", "nanoseconds"],
                typ="property", overwrite=True)
@delegate_names(TimedeltaArray,
                TimedeltaDelegateMixin._delegated_properties,
                typ="property")
@delegate_names(TimedeltaArray,
                TimedeltaDelegateMixin._delegated_methods,
                typ="method", overwrite=True)
class TimedeltaIndex(DatetimeIndexOpsMixin,
                     DatelikeIndexMixin,
                     Int64Index,
                     TimedeltaDelegateMixin):

    """
    Immutable ndarray of timedelta64 data, represented internally as int64, and
    which can be boxed to timedelta objects

    Parameters
    ----------
    data  : array-like (1-dimensional), optional
        Optional timedelta-like data to construct index with
    unit : unit of the arg (D,h,m,s,ms,us,ns) denote the unit, optional
        which is an integer/float number
    freq : string or pandas offset object, optional
        One of pandas date offset strings or corresponding objects. The string
        'infer' can be passed in order to set the frequency of the index as the
        inferred frequency upon creation
    copy  : bool
        Make a copy of input ndarray
    start : starting value, timedelta-like, optional
        If data is None, start is used as the start point in generating regular
        timedelta data.

        .. deprecated:: 0.24.0

    periods  : int, optional, > 0
        Number of periods to generate, if generating index. Takes precedence
        over end argument

        .. deprecated:: 0.24.0

    end : end time, timedelta-like, optional
        If periods is none, generated index will extend to first conforming
        time on or just past end argument

        .. deprecated:: 0.24. 0

    closed : string or None, default None
        Make the interval closed with respect to the given frequency to
        the 'left', 'right', or both sides (None)

        .. deprecated:: 0.24. 0

    name : object
        Name to be stored in the index

    Attributes
    ----------
    days
    seconds
    microseconds
    nanoseconds
    components
    inferred_freq

    Methods
    -------
    to_pytimedelta
    to_series
    round
    floor
    ceil
    to_frame

    See Also
    ---------
    Index : The base pandas Index type.
    Timedelta : Represents a duration between two dates or times.
    DatetimeIndex : Index of datetime64 data.
    PeriodIndex : Index of Period data.
    timedelta_range : Create a fixed-frequency TimedeltaIndex.

    Notes
    -----
    To learn more about the frequency strings, please see `this link
    <http://pandas.pydata.org/pandas-docs/stable/timeseries.html#offset-aliases>`__.

    Creating a TimedeltaIndex based on `start`, `periods`, and `end` has
    been deprecated in favor of :func:`timedelta_range`.
    """

    _typ = 'timedeltaindex'
    _join_precedence = 10

    def _join_i8_wrapper(joinf, **kwargs):
        return DatetimeIndexOpsMixin._join_i8_wrapper(
            joinf, dtype='m8[ns]', **kwargs)

    _inner_indexer = _join_i8_wrapper(libjoin.inner_join_indexer_int64)
    _outer_indexer = _join_i8_wrapper(libjoin.outer_join_indexer_int64)
    _left_indexer = _join_i8_wrapper(libjoin.left_join_indexer_int64)
    _left_indexer_unique = _join_i8_wrapper(
        libjoin.left_join_indexer_unique_int64, with_indexers=False)

    _engine_type = libindex.TimedeltaEngine

    _comparables = ['name', 'freq']
    _attributes = ['name', 'freq']
    _is_numeric_dtype = True
    _infer_as_myclass = True

    _freq = None

    _box_func = TimedeltaArray._box_func
    _bool_ops = TimedeltaArray._bool_ops
    _object_ops = TimedeltaArray._object_ops
    _field_ops = TimedeltaArray._field_ops
    _datetimelike_ops = TimedeltaArray._datetimelike_ops
    _datetimelike_methods = TimedeltaArray._datetimelike_methods
    _other_ops = TimedeltaArray._other_ops

    # -------------------------------------------------------------------
    # Constructors

    def __new__(cls, data=None, unit=None, freq=None, start=None, end=None,
                periods=None, closed=None, dtype=_TD_DTYPE, copy=False,
                name=None, verify_integrity=None):

        if verify_integrity is not None:
            warnings.warn("The 'verify_integrity' argument is deprecated, "
                          "will be removed in a future version.",
                          FutureWarning, stacklevel=2)
        else:
            verify_integrity = True

        if data is None:
            freq, freq_infer = dtl.maybe_infer_freq(freq)
            warnings.warn("Creating a TimedeltaIndex by passing range "
                          "endpoints is deprecated.  Use "
                          "`pandas.timedelta_range` instead.",
                          FutureWarning, stacklevel=2)
            tdarr = TimedeltaArray._generate_range(start, end, periods, freq,
                                                   closed=closed)
            return cls._simple_new(tdarr, name=name)

        if is_scalar(data):
            raise TypeError('{cls}() must be called with a '
                            'collection of some kind, {data} was passed'
                            .format(cls=cls.__name__, data=repr(data)))

        if isinstance(data, TimedeltaArray):
            if copy:
                data = data.copy()
            return cls._simple_new(data, name=name, freq=freq)

        if (isinstance(data, (TimedeltaArray, TimedeltaIndex)) and
                freq is None and name is None):
            if copy:
                return data.copy()
            else:
                return data._shallow_copy()

        # - Cases checked above all return/raise before reaching here - #
        result = TimedeltaArray._from_sequence(data, freq=freq, unit=unit,
                                               dtype=dtype, copy=copy)
        result = cls._simple_new(result, name=name, freq=freq)
        return result

    @classmethod
    def _simple_new(cls, values, name=None, freq=None, dtype=_TD_DTYPE):
        # `dtype` is passed by _shallow_copy in corner cases, should always
        #  be timedelta64[ns] if present
        if not isinstance(values, TimedeltaArray):
            values = TimedeltaArray._simple_new(values, dtype=dtype,
                                                freq=freq)
        assert isinstance(values, TimedeltaArray), type(values)
        assert dtype == _TD_DTYPE, dtype
        assert values.dtype == 'm8[ns]', values.dtype

        result = super(TimedeltaIndex, cls)._simple_new(values, freq)
        result.name = name
        # For groupby perf. See note in indexes/base about _index_data
        result._index_data = values._data
        result._reset_identity()
        return result

    # -------------------------------------------------------------------

    def __setstate__(self, state):
        """Necessary for making this object picklable"""
        if isinstance(state, dict):
            super(TimedeltaIndex, self).__setstate__(state)
        else:
            raise Exception("invalid pickle state")
    _unpickle_compat = __setstate__

    def _maybe_update_attributes(self, attrs):
        """ Update Index attributes (e.g. freq) depending on op """
        freq = attrs.get('freq', None)
        if freq is not None:
            # no need to infer if freq is None
            attrs['freq'] = 'infer'
        return attrs

    # -------------------------------------------------------------------
    # Rendering Methods

    @property
    def _formatter_func(self):
        from pandas.io.formats.format import _get_format_timedelta64
        return _get_format_timedelta64(self, box=True)

    def _format_native_types(self, na_rep='NaT', date_format=None, **kwargs):
        from pandas.io.formats.format import Timedelta64Formatter
        return Timedelta64Formatter(values=self,
                                    nat_rep=na_rep,
                                    justify='all').get_result()

    # -------------------------------------------------------------------
    # Wrapping TimedeltaArray

    @property
    def _eadata(self):
        return TimedeltaArray._simple_new(self._data, freq=self.freq)

    __mul__ = _make_wrapped_arith_op("__mul__")
    __rmul__ = _make_wrapped_arith_op("__rmul__")
    __floordiv__ = _make_wrapped_arith_op("__floordiv__")
    __rfloordiv__ = _make_wrapped_arith_op("__rfloordiv__")
    __mod__ = _make_wrapped_arith_op("__mod__")
    __rmod__ = _make_wrapped_arith_op("__rmod__")
    __divmod__ = _make_wrapped_arith_op("__divmod__")
    __rdivmod__ = _make_wrapped_arith_op("__rdivmod__")
    __truediv__ = _make_wrapped_arith_op("__truediv__")
    __rtruediv__ = _make_wrapped_arith_op("__rtruediv__")
    if compat.PY2:
        __div__ = __truediv__
        __rdiv__ = __rtruediv__

    # Compat for frequency inference, see GH#23789
    _is_monotonic_increasing = Index.is_monotonic_increasing
    _is_monotonic_decreasing = Index.is_monotonic_decreasing
    _is_unique = Index.is_unique

    # -------------------------------------------------------------------

    @Appender(_index_shared_docs['astype'])
    def astype(self, dtype, copy=True):
        dtype = pandas_dtype(dtype)
        if is_timedelta64_dtype(dtype) and not is_timedelta64_ns_dtype(dtype):
            # Have to repeat the check for 'timedelta64' (not ns) dtype
<<<<<<< HEAD
            # so that we can return a numeric index, since pandas will return
            # a TimedeltaIndex when dtype='timedelta'
            result = self._data.astype(dtype, copy=copy)
=======
            #  so that we can return a numeric index, since pandas will return
            #  a TimedeltaIndex when dtype='timedelta'
            result = self._eadata.astype(dtype, copy=copy)
>>>>>>> c1af4f5e
            if self.hasnans:
                return Index(result, name=self.name)
            return Index(result.astype('i8'), name=self.name)
        return DatetimeIndexOpsMixin.astype(self, dtype, copy=copy)

    def union(self, other):
        """
        Specialized union for TimedeltaIndex objects. If combine
        overlapping ranges with the same DateOffset, will be much
        faster than Index.union

        Parameters
        ----------
        other : TimedeltaIndex or array-like

        Returns
        -------
        y : Index or TimedeltaIndex
        """
        self._assert_can_do_setop(other)

        if len(other) == 0 or self.equals(other) or len(self) == 0:
            return super(TimedeltaIndex, self).union(other)

        if not isinstance(other, TimedeltaIndex):
            try:
                other = TimedeltaIndex(other)
            except (TypeError, ValueError):
                pass
        this, other = self, other

        if this._can_fast_union(other):
            return this._fast_union(other)
        else:
            result = Index.union(this, other)
            if isinstance(result, TimedeltaIndex):
                if result.freq is None:
                    result.freq = to_offset(result.inferred_freq)
            return result

    def join(self, other, how='left', level=None, return_indexers=False,
             sort=False):
        """
        See Index.join
        """
        if _is_convertible_to_index(other):
            try:
                other = TimedeltaIndex(other)
            except (TypeError, ValueError):
                pass

        return Index.join(self, other, how=how, level=level,
                          return_indexers=return_indexers,
                          sort=sort)

    def _wrap_joined_index(self, joined, other):
        name = get_op_result_name(self, other)
        if (isinstance(other, TimedeltaIndex) and self.freq == other.freq and
                self._can_fast_union(other)):
            joined = self._shallow_copy(joined, name=name)
            return joined
        else:
            return self._simple_new(joined, name)

    def _can_fast_union(self, other):
        if not isinstance(other, TimedeltaIndex):
            return False

        freq = self.freq

        if freq is None or freq != other.freq:
            return False

        if not self.is_monotonic or not other.is_monotonic:
            return False

        if len(self) == 0 or len(other) == 0:
            return True

        # to make our life easier, "sort" the two ranges
        if self[0] <= other[0]:
            left, right = self, other
        else:
            left, right = other, self

        right_start = right[0]
        left_end = left[-1]

        # Only need to "adjoin", not overlap
        return (right_start == left_end + freq) or right_start in left

    def _fast_union(self, other):
        if len(other) == 0:
            return self.view(type(self))

        if len(self) == 0:
            return other.view(type(self))

        # to make our life easier, "sort" the two ranges
        if self[0] <= other[0]:
            left, right = self, other
        else:
            left, right = other, self

        left_end = left[-1]
        right_end = right[-1]

        # concatenate
        if left_end < right_end:
            loc = right.searchsorted(left_end, side='right')
            right_chunk = right.values[loc:]
            dates = _concat._concat_compat((left.values, right_chunk))
            return self._shallow_copy(dates)
        else:
            return left

    def intersection(self, other):
        """
        Specialized intersection for TimedeltaIndex objects. May be much faster
        than Index.intersection

        Parameters
        ----------
        other : TimedeltaIndex or array-like

        Returns
        -------
        y : Index or TimedeltaIndex
        """
        self._assert_can_do_setop(other)

        if self.equals(other):
            return self._get_reconciled_name_object(other)

        if not isinstance(other, TimedeltaIndex):
            try:
                other = TimedeltaIndex(other)
            except (TypeError, ValueError):
                pass
            result = Index.intersection(self, other)
            return result

        if len(self) == 0:
            return self
        if len(other) == 0:
            return other
        # to make our life easier, "sort" the two ranges
        if self[0] <= other[0]:
            left, right = self, other
        else:
            left, right = other, self

        end = min(left[-1], right[-1])
        start = right[0]

        if end < start:
            return type(self)(data=[])
        else:
            lslice = slice(*left.slice_locs(start, end))
            left_chunk = left.values[lslice]
            return self._shallow_copy(left_chunk)

    def _maybe_promote(self, other):
        if other.inferred_type == 'timedelta':
            other = TimedeltaIndex(other)
        return self, other

    def get_value(self, series, key):
        """
        Fast lookup of value from 1-dimensional ndarray. Only use this if you
        know what you're doing
        """

        if _is_convertible_to_td(key):
            key = Timedelta(key)
            return self.get_value_maybe_box(series, key)

        try:
            return com.maybe_box(self, Index.get_value(self, series, key),
                                 series, key)
        except KeyError:
            try:
                loc = self._get_string_slice(key)
                return series[loc]
            except (TypeError, ValueError, KeyError):
                pass

            try:
                return self.get_value_maybe_box(series, key)
            except (TypeError, ValueError, KeyError):
                raise KeyError(key)

    def get_value_maybe_box(self, series, key):
        if not isinstance(key, Timedelta):
            key = Timedelta(key)
        values = self._engine.get_value(com.values_from_object(series), key)
        return com.maybe_box(self, values, series, key)

    def get_loc(self, key, method=None, tolerance=None):
        """
        Get integer location for requested label

        Returns
        -------
        loc : int
        """
        if is_list_like(key) or (isinstance(key, datetime) and key is not NaT):
            # GH#20464 datetime check here is to ensure we don't allow
            #   datetime objects to be incorrectly treated as timedelta
            #   objects; NaT is a special case because it plays a double role
            #   as Not-A-Timedelta
            raise TypeError

        if isna(key):
            key = NaT

        if tolerance is not None:
            # try converting tolerance now, so errors don't get swallowed by
            # the try/except clauses below
            tolerance = self._convert_tolerance(tolerance, np.asarray(key))

        if _is_convertible_to_td(key):
            key = Timedelta(key)
            return Index.get_loc(self, key, method, tolerance)

        try:
            return Index.get_loc(self, key, method, tolerance)
        except (KeyError, ValueError, TypeError):
            try:
                return self._get_string_slice(key)
            except (TypeError, KeyError, ValueError):
                pass

            try:
                stamp = Timedelta(key)
                return Index.get_loc(self, stamp, method, tolerance)
            except (KeyError, ValueError):
                raise KeyError(key)

    def _maybe_cast_slice_bound(self, label, side, kind):
        """
        If label is a string, cast it to timedelta according to resolution.


        Parameters
        ----------
        label : object
        side : {'left', 'right'}
        kind : {'ix', 'loc', 'getitem'}

        Returns
        -------
        label :  object

        """
        assert kind in ['ix', 'loc', 'getitem', None]

        if isinstance(label, compat.string_types):
            parsed = _coerce_scalar_to_timedelta_type(label, box=True)
            lbound = parsed.round(parsed.resolution)
            if side == 'left':
                return lbound
            else:
                return (lbound + to_offset(parsed.resolution) -
                        Timedelta(1, 'ns'))
        elif ((is_integer(label) or is_float(label)) and
              not is_timedelta64_dtype(label)):
            self._invalid_indexer('slice', label)

        return label

    def _get_string_slice(self, key):
        if is_integer(key) or is_float(key) or key is NaT:
            self._invalid_indexer('slice', key)
        loc = self._partial_td_slice(key)
        return loc

    def _partial_td_slice(self, key):

        # given a key, try to figure out a location for a partial slice
        if not isinstance(key, compat.string_types):
            return key

        raise NotImplementedError

    @Substitution(klass='TimedeltaIndex')
    @Appender(_shared_docs['searchsorted'])
    def searchsorted(self, value, side='left', sorter=None):
        if isinstance(value, (np.ndarray, Index)):
            value = np.array(value, dtype=_TD_DTYPE, copy=False)
        else:
            value = _to_m8(value)

        return self.values.searchsorted(value, side=side, sorter=sorter)

    def is_type_compatible(self, typ):
        return typ == self.inferred_type or typ == 'timedelta'

    @property
    def inferred_type(self):
        return 'timedelta64'

    @property
    def is_all_dates(self):
        return True

    def insert(self, loc, item):
        """
        Make new Index inserting new item at location

        Parameters
        ----------
        loc : int
        item : object
            if not either a Python datetime or a numpy integer-like, returned
            Index dtype will be object rather than datetime.

        Returns
        -------
        new_index : Index
        """
        # try to convert if possible
        if _is_convertible_to_td(item):
            try:
                item = Timedelta(item)
            except Exception:
                pass
        elif is_scalar(item) and isna(item):
            # GH 18295
            item = self._na_value

        freq = None
        if isinstance(item, Timedelta) or (is_scalar(item) and isna(item)):

            # check freq can be preserved on edge cases
            if self.freq is not None:
                if ((loc == 0 or loc == -len(self)) and
                        item + self.freq == self[0]):
                    freq = self.freq
                elif (loc == len(self)) and item - self.freq == self[-1]:
                    freq = self.freq
            item = _to_m8(item)

        try:
            new_tds = np.concatenate((self[:loc].asi8, [item.view(np.int64)],
                                      self[loc:].asi8))
            return self._shallow_copy(new_tds, freq=freq)

        except (AttributeError, TypeError):

            # fall back to object index
            if isinstance(item, compat.string_types):
                return self.astype(object).insert(loc, item)
            raise TypeError(
                "cannot insert TimedeltaIndex with incompatible label")

    def delete(self, loc):
        """
        Make a new TimedeltaIndex with passed location(s) deleted.

        Parameters
        ----------
        loc: int, slice or array of ints
            Indicate which sub-arrays to remove.

        Returns
        -------
        new_index : TimedeltaIndex
        """
        new_tds = np.delete(self.asi8, loc)

        freq = 'infer'
        if is_integer(loc):
            if loc in (0, -len(self), -1, len(self) - 1):
                freq = self.freq
        else:
            if is_list_like(loc):
                loc = lib.maybe_indices_to_slice(
                    ensure_int64(np.array(loc)), len(self))
            if isinstance(loc, slice) and loc.step in (1, None):
                if (loc.start in (0, None) or loc.stop in (len(self), None)):
                    freq = self.freq

        return TimedeltaIndex(new_tds, name=self.name, freq=freq)


TimedeltaIndex._add_comparison_ops()
TimedeltaIndex._add_numeric_methods_unary()
TimedeltaIndex._add_logical_methods_disabled()
TimedeltaIndex._add_datetimelike_methods()


def _is_convertible_to_index(other):
    """
    return a boolean whether I can attempt conversion to a TimedeltaIndex
    """
    if isinstance(other, TimedeltaIndex):
        return True
    elif (len(other) > 0 and
          other.inferred_type not in ('floating', 'mixed-integer', 'integer',
                                      'mixed-integer-float', 'mixed')):
        return True
    return False


def timedelta_range(start=None, end=None, periods=None, freq=None,
                    name=None, closed=None):
    """
    Return a fixed frequency TimedeltaIndex, with day as the default
    frequency

    Parameters
    ----------
    start : string or timedelta-like, default None
        Left bound for generating timedeltas
    end : string or timedelta-like, default None
        Right bound for generating timedeltas
    periods : integer, default None
        Number of periods to generate
    freq : string or DateOffset, default 'D'
        Frequency strings can have multiples, e.g. '5H'
    name : string, default None
        Name of the resulting TimedeltaIndex
    closed : string, default None
        Make the interval closed with respect to the given frequency to
        the 'left', 'right', or both sides (None)

    Returns
    -------
    rng : TimedeltaIndex

    Notes
    -----
    Of the four parameters ``start``, ``end``, ``periods``, and ``freq``,
    exactly three must be specified. If ``freq`` is omitted, the resulting
    ``TimedeltaIndex`` will have ``periods`` linearly spaced elements between
    ``start`` and ``end`` (closed on both sides).

    To learn more about the frequency strings, please see `this link
    <http://pandas.pydata.org/pandas-docs/stable/timeseries.html#offset-aliases>`__.

    Examples
    --------

    >>> pd.timedelta_range(start='1 day', periods=4)
    TimedeltaIndex(['1 days', '2 days', '3 days', '4 days'],
                   dtype='timedelta64[ns]', freq='D')

    The ``closed`` parameter specifies which endpoint is included.  The default
    behavior is to include both endpoints.

    >>> pd.timedelta_range(start='1 day', periods=4, closed='right')
    TimedeltaIndex(['2 days', '3 days', '4 days'],
                   dtype='timedelta64[ns]', freq='D')

    The ``freq`` parameter specifies the frequency of the TimedeltaIndex.
    Only fixed frequencies can be passed, non-fixed frequencies such as
    'M' (month end) will raise.

    >>> pd.timedelta_range(start='1 day', end='2 days', freq='6H')
    TimedeltaIndex(['1 days 00:00:00', '1 days 06:00:00', '1 days 12:00:00',
                    '1 days 18:00:00', '2 days 00:00:00'],
                   dtype='timedelta64[ns]', freq='6H')

    Specify ``start``, ``end``, and ``periods``; the frequency is generated
    automatically (linearly spaced).

    >>> pd.timedelta_range(start='1 day', end='5 days', periods=4)
    TimedeltaIndex(['1 days 00:00:00', '2 days 08:00:00', '3 days 16:00:00',
                '5 days 00:00:00'],
               dtype='timedelta64[ns]', freq=None)
    """
    if freq is None and com._any_none(periods, start, end):
        freq = 'D'

    freq, freq_infer = dtl.maybe_infer_freq(freq)
    tdarr = TimedeltaArray._generate_range(start, end, periods, freq,
                                           closed=closed)
    return TimedeltaIndex(tdarr, name=name)<|MERGE_RESOLUTION|>--- conflicted
+++ resolved
@@ -319,15 +319,9 @@
         dtype = pandas_dtype(dtype)
         if is_timedelta64_dtype(dtype) and not is_timedelta64_ns_dtype(dtype):
             # Have to repeat the check for 'timedelta64' (not ns) dtype
-<<<<<<< HEAD
             # so that we can return a numeric index, since pandas will return
             # a TimedeltaIndex when dtype='timedelta'
             result = self._data.astype(dtype, copy=copy)
-=======
-            #  so that we can return a numeric index, since pandas will return
-            #  a TimedeltaIndex when dtype='timedelta'
-            result = self._eadata.astype(dtype, copy=copy)
->>>>>>> c1af4f5e
             if self.hasnans:
                 return Index(result, name=self.name)
             return Index(result.astype('i8'), name=self.name)
