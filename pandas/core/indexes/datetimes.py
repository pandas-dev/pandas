--- conflicted
+++ resolved
@@ -661,8 +661,6 @@
             return self.values
 
     @property
-<<<<<<< HEAD
-=======
     def tz(self):
         # GH 18595
         return self._tz
@@ -674,14 +672,6 @@
                              "or tz_convert() as appropriate")
 
     @property
-    def tzinfo(self):
-        """
-        Alias for tz attribute
-        """
-        return self.tz
-
-    @property
->>>>>>> 27944743
     def size(self):
         # TODO: Remove this when we have a DatetimeTZArray
         # Necessary to avoid recursion error since DTI._values is a DTI
