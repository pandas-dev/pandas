# pylint: disable=E1101
from __future__ import division

from datetime import datetime, time, timedelta
import operator
import warnings

import numpy as np

from pandas._libs import (
    Timestamp, index as libindex, join as libjoin, lib, tslib as libts)
from pandas._libs.tslibs import ccalendar, fields, parsing, timezones
import pandas.compat as compat
from pandas.util._decorators import Appender, Substitution, cache_readonly

from pandas.core.dtypes.common import (
    _NS_DTYPE, ensure_int64, is_float, is_integer, is_list_like, is_scalar,
    is_string_like)
import pandas.core.dtypes.concat as _concat
from pandas.core.dtypes.dtypes import DatetimeTZDtype
from pandas.core.dtypes.missing import isna

from pandas.core.accessor import delegate_names
from pandas.core.arrays.datetimes import (
    DatetimeArrayMixin as DatetimeArray, _to_m8)
from pandas.core.base import _shared_docs
import pandas.core.common as com
from pandas.core.indexes.base import Index
from pandas.core.indexes.datetimelike import (
<<<<<<< HEAD
    DatelikeIndexMixin, DatetimeIndexOpsMixin, DatetimelikeDelegateMixin)
=======
    DatetimeIndexOpsMixin, DatetimelikeDelegateMixin)
>>>>>>> ab55d05e
from pandas.core.indexes.numeric import Int64Index
from pandas.core.ops import get_op_result_name
import pandas.core.tools.datetimes as tools

from pandas.tseries import offsets
from pandas.tseries.frequencies import Resolution, to_offset
from pandas.tseries.offsets import CDay, prefix_mapping


def _new_DatetimeIndex(cls, d):
    """ This is called upon unpickling, rather than the default which doesn't
    have arguments and breaks __new__ """

    if "data" in d and not isinstance(d["data"], DatetimeIndex):
        # Avoid need to verify integrity by calling simple_new directly
        data = d.pop("data")
        result = cls._simple_new(data, **d)
    else:
        with warnings.catch_warnings():
            # we ignore warnings from passing verify_integrity=False
            # TODO: If we knew what was going in to **d, we might be able to
            #  go through _simple_new instead
            warnings.simplefilter("ignore")
            result = cls.__new__(cls, verify_integrity=False, **d)

    return result


class DatetimeDelegateMixin(DatetimelikeDelegateMixin):
    # Most attrs are dispatched via datetimelike_{ops,methods}
    # Some are "raw" methods, the result is not not re-boxed in an Index
    # We also have a few "extra" attrs, which may or may not be raw,
    # which we we dont' want to expose in the .dt accessor.
    _extra_methods = [
<<<<<<< HEAD
=======
        'to_period',
>>>>>>> ab55d05e
        'to_perioddelta',
        'to_julian_date',
    ]
    _extra_raw_methods = [
        'to_pydatetime',
        '_local_timestamps',
        '_has_same_tz',
    ]
    _extra_raw_properties = [
        '_box_func',
        'tz', 'tzinfo',
    ]
    _delegated_properties = (
        DatetimeArray._datetimelike_ops + _extra_raw_properties
    )
    _delegated_methods = (
        DatetimeArray._datetimelike_methods + _extra_methods +
        _extra_raw_methods
    )
    _raw_properties = {
        'date',
        'time',
        'timetz',
    } | set(DatetimeArray._bool_ops) | set(_extra_raw_properties)
    _raw_methods = set(_extra_raw_methods)
    _delegate_class = DatetimeArray


<<<<<<< HEAD
=======
@delegate_names(DatetimeArray, ["to_period", "tz_localize", "tz_convert",
                                "day_name", "month_name"],
                typ="method", overwrite=True)
@delegate_names(DatetimeArray,
                DatetimeArray._field_ops, typ="property", overwrite=True)
>>>>>>> ab55d05e
@delegate_names(DatetimeArray,
                DatetimeDelegateMixin._delegated_properties,
                typ="property")
@delegate_names(DatetimeArray,
                DatetimeDelegateMixin._delegated_methods,
                typ="method", overwrite=False)
<<<<<<< HEAD
class DatetimeIndex(DatelikeIndexMixin,
                    DatetimeIndexOpsMixin,
                    Int64Index,
=======
class DatetimeIndex(DatetimeArray, DatetimeIndexOpsMixin, Int64Index,
>>>>>>> ab55d05e
                    DatetimeDelegateMixin):
    """
    Immutable ndarray of datetime64 data, represented internally as int64, and
    which can be boxed to Timestamp objects that are subclasses of datetime and
    carry metadata such as frequency information.

    Parameters
    ----------
    data  : array-like (1-dimensional), optional
        Optional datetime-like data to construct index with
    copy  : bool
        Make a copy of input ndarray
    freq : string or pandas offset object, optional
        One of pandas date offset strings or corresponding objects. The string
        'infer' can be passed in order to set the frequency of the index as the
        inferred frequency upon creation

    start : starting value, datetime-like, optional
        If data is None, start is used as the start point in generating regular
        timestamp data.

        .. deprecated:: 0.24.0

    periods  : int, optional, > 0
        Number of periods to generate, if generating index. Takes precedence
        over end argument

        .. deprecated:: 0.24.0

    end : end time, datetime-like, optional
        If periods is none, generated index will extend to first conforming
        time on or just past end argument

        .. deprecated:: 0.24.0

    closed : string or None, default None
        Make the interval closed with respect to the given frequency to
        the 'left', 'right', or both sides (None)

        .. deprecated:: 0.24. 0

    tz : pytz.timezone or dateutil.tz.tzfile
    ambiguous : 'infer', bool-ndarray, 'NaT', default 'raise'
        When clocks moved backward due to DST, ambiguous times may arise.
        For example in Central European Time (UTC+01), when going from 03:00
        DST to 02:00 non-DST, 02:30:00 local time occurs both at 00:30:00 UTC
        and at 01:30:00 UTC. In such a situation, the `ambiguous` parameter
        dictates how ambiguous times should be handled.

        - 'infer' will attempt to infer fall dst-transition hours based on
          order
        - bool-ndarray where True signifies a DST time, False signifies a
          non-DST time (note that this flag is only applicable for ambiguous
          times)
        - 'NaT' will return NaT where there are ambiguous times
        - 'raise' will raise an AmbiguousTimeError if there are ambiguous times
    name : object
        Name to be stored in the index
    dayfirst : bool, default False
        If True, parse dates in `data` with the day first order
    yearfirst : bool, default False
        If True parse dates in `data` with the year first order

    Attributes
    ----------
    year
    month
    day
    hour
    minute
    second
    microsecond
    nanosecond
    date
    time
    timetz
    dayofyear
    weekofyear
    week
    dayofweek
    weekday
    quarter
    tz
    freq
    freqstr
    is_month_start
    is_month_end
    is_quarter_start
    is_quarter_end
    is_year_start
    is_year_end
    is_leap_year
    inferred_freq

    Methods
    -------
    normalize
    strftime
    snap
    tz_convert
    tz_localize
    round
    floor
    ceil
    to_period
    to_perioddelta
    to_pydatetime
    to_series
    to_frame
    month_name
    day_name

    Notes
    -----
    To learn more about the frequency strings, please see `this link
    <http://pandas.pydata.org/pandas-docs/stable/timeseries.html#offset-aliases>`__.

    Creating a DatetimeIndex based on `start`, `periods`, and `end` has
    been deprecated in favor of :func:`date_range`.

    See Also
    ---------
    Index : The base pandas Index type.
    TimedeltaIndex : Index of timedelta64 data.
    PeriodIndex : Index of Period data.
    to_datetime : Convert argument to datetime.
    date_range : Create a fixed-frequency DatetimeIndex.
    """
    _typ = 'datetimeindex'
    _join_precedence = 10

    def _join_i8_wrapper(joinf, **kwargs):
        return DatetimeIndexOpsMixin._join_i8_wrapper(joinf, dtype='M8[ns]',
                                                      **kwargs)

    _inner_indexer = _join_i8_wrapper(libjoin.inner_join_indexer_int64)
    _outer_indexer = _join_i8_wrapper(libjoin.outer_join_indexer_int64)
    _left_indexer = _join_i8_wrapper(libjoin.left_join_indexer_int64)
    _left_indexer_unique = _join_i8_wrapper(
        libjoin.left_join_indexer_unique_int64, with_indexers=False)

    _engine_type = libindex.DatetimeEngine

    _tz = None
    _freq = None
    _comparables = ['name', 'freqstr', 'tz']
    _attributes = ['name', 'tz', 'freq']

    # dummy attribute so that datetime.__eq__(DatetimeArray) defers
    # by returning NotImplemented
    timetuple = None

    _is_numeric_dtype = False
    _infer_as_myclass = True

    # some things like freq inference make use of these attributes.
    _bool_ops = DatetimeArray._bool_ops
    _object_ops = DatetimeArray._object_ops
    _field_ops = DatetimeArray._field_ops
    _datetimelike_ops = DatetimeArray._datetimelike_ops

    # --------------------------------------------------------------------
    # Constructors

    def __new__(cls, data=None,
                freq=None, start=None, end=None, periods=None, tz=None,
                normalize=False, closed=None, ambiguous='raise',
                dayfirst=False, yearfirst=False, dtype=None,
                copy=False, name=None, verify_integrity=None):

        if verify_integrity is not None:
            warnings.warn("The 'verify_integrity' argument is deprecated, "
                          "will be removed in a future version.",
                          FutureWarning, stacklevel=2)
        else:
            verify_integrity = True

        if data is None:
<<<<<<< HEAD
=======
            dtarr = DatetimeArray._generate_range(
                start, end, periods,
                freq=freq, tz=tz, normalize=normalize,
                closed=closed, ambiguous=ambiguous)
>>>>>>> ab55d05e
            warnings.warn("Creating a DatetimeIndex by passing range "
                          "endpoints is deprecated.  Use "
                          "`pandas.date_range` instead.",
                          FutureWarning, stacklevel=2)
<<<<<<< HEAD
            result = DatetimeArray._generate_range(start, end, periods,
                                                   freq=freq, tz=tz,
                                                   normalize=normalize,
                                                   closed=closed,
                                                   ambiguous=ambiguous)
            return cls._simple_new(result, name=name)
=======

            return cls(dtarr, name=name)
>>>>>>> ab55d05e

        if is_scalar(data):
            raise TypeError("{cls}() must be called with a "
                            "collection of some kind, {data} was passed"
                            .format(cls=cls.__name__, data=repr(data)))

        # - Cases checked above all return/raise before reaching here - #
        if name is None and hasattr(data, 'name'):
            name = data.name

        dtarr = DatetimeArray._from_sequence(
            data, dtype=dtype, copy=copy, tz=tz, freq=freq,
            dayfirst=dayfirst, yearfirst=yearfirst, ambiguous=ambiguous)

        subarr = cls._simple_new(dtarr, name=name,
                                 freq=dtarr.freq, tz=dtarr.tz)
        return subarr

    @classmethod
    def _simple_new(cls, values, name=None, freq=None, tz=None, dtype=None):
        """
        we require the we have a dtype compat for the values
        if we are passed a non-dtype compat, then coerce using the constructor
        """
        # DatetimeArray._simple_new will accept either i8 or M8[ns] dtypes
        values = DatetimeArray._simple_new(values, freq=freq, tz=tz)

        result = super(DatetimeIndex, cls)._simple_new(values, freq, tz)
        result.name = name
        # For groupby perf. See note in indexes/base about _index_data
        result._index_data = values._data
        result._reset_identity()
        return result

    # --------------------------------------------------------------------

    @property
    def size(self):
        # TODO: Remove this when we have a DatetimeTZArray
        # Necessary to avoid recursion error since DTI._values is a DTI
        # for TZ-aware
        return self._ndarray_values.size

    @property
    def shape(self):
        # TODO: Remove this when we have a DatetimeTZArray
        # Necessary to avoid recursion error since DTI._values is a DTI
        # for TZ-aware
        return self._ndarray_values.shape

    @property
    def nbytes(self):
        # TODO: Remove this when we have a DatetimeTZArray
        # Necessary to avoid recursion error since DTI._values is a DTI
        # for TZ-aware
        return self._ndarray_values.nbytes

    def memory_usage(self, deep=False):
        # TODO: Remove this when we have a DatetimeTZArray
        # Necessary to avoid recursion error since DTI._values is a DTI
        # for TZ-aware
        result = self._ndarray_values.nbytes
        # include our engine hashtable
        result += self._engine.sizeof(deep=deep)
        return result

    @cache_readonly
    def _is_dates_only(self):
        """Return a boolean if we are only dates (and don't have a timezone)"""
        from pandas.io.formats.format import _is_dates_only
        return _is_dates_only(self.values) and self.tz is None

    def __reduce__(self):

        # we use a special reudce here because we need
        # to simply set the .tz (and not reinterpret it)

        d = dict(data=self._data)
        d.update(self._get_attributes_dict())
        return _new_DatetimeIndex, (self.__class__, d), None

    def __setstate__(self, state):
        """Necessary for making this object picklable"""
        if isinstance(state, dict):
            super(DatetimeIndex, self).__setstate__(state)

        elif isinstance(state, tuple):

            # < 0.15 compat
            if len(state) == 2:
                nd_state, own_state = state
                data = np.empty(nd_state[1], dtype=nd_state[2])
                np.ndarray.__setstate__(data, nd_state)

                self.name = own_state[0]
                freq = own_state[1]
                tz = timezones.tz_standardize(own_state[2])
                if tz:
                    dtype = DatetimeTZDtype(tz=tz)
                else:
                    dtype = _NS_DTYPE

            else:  # pragma: no cover
                data = np.empty(state)  # TODO: dtype=_NS_DTYPE?
                np.ndarray.__setstate__(data, state)
                dtype = _NS_DTYPE
                freq = None

            self._data = DatetimeArray(data, dtype=dtype, freq=freq)
            self._reset_identity()

        else:
            raise Exception("invalid pickle state")
    _unpickle_compat = __setstate__

    def _convert_for_op(self, value):
        """ Convert value to be insertable to ndarray """
        if self._has_same_tz(value):
            return _to_m8(value)
        raise ValueError('Passed item and index have different timezone')

    def _maybe_update_attributes(self, attrs):
        """ Update Index attributes (e.g. freq) depending on op """
        freq = attrs.get('freq', None)
        if freq is not None:
            # no need to infer if freq is None
            attrs['freq'] = 'infer'
        return attrs

    # --------------------------------------------------------------------
    # Rendering Methods

    def _mpl_repr(self):
        # how to represent ourselves to matplotlib
        return libts.ints_to_pydatetime(self.asi8, self.tz)

    def _format_native_types(self, na_rep='NaT', date_format=None, **kwargs):
        from pandas.io.formats.format import _get_format_datetime64_from_values
        format = _get_format_datetime64_from_values(self, date_format)

        return libts.format_array_from_datetime(self.asi8,
                                                tz=self.tz,
                                                format=format,
                                                na_rep=na_rep)

    @property
    def _formatter_func(self):
        from pandas.io.formats.format import _get_format_datetime64
        formatter = _get_format_datetime64(is_dates_only=self._is_dates_only)
        return lambda x: "'%s'" % formatter(x, tz=self.tz)

    # --------------------------------------------------------------------
    # Set Operation Methods

    def union(self, other):
        """
        Specialized union for DatetimeIndex objects. If combine
        overlapping ranges with the same DateOffset, will be much
        faster than Index.union

        Parameters
        ----------
        other : DatetimeIndex or array-like

        Returns
        -------
        y : Index or DatetimeIndex
        """
        self._assert_can_do_setop(other)

        if len(other) == 0 or self.equals(other) or len(self) == 0:
            return super(DatetimeIndex, self).union(other)

        if not isinstance(other, DatetimeIndex):
            try:
                other = DatetimeIndex(other)
            except TypeError:
                pass

        this, other = self._maybe_utc_convert(other)

        if this._can_fast_union(other):
            return this._fast_union(other)
        else:
            result = Index.union(this, other)
            if isinstance(result, DatetimeIndex):
                result._tz = timezones.tz_standardize(this.tz)
                if (result.freq is None and
                        (this.freq is not None or other.freq is not None)):
                    result.freq = to_offset(result.inferred_freq)
            return result

    def union_many(self, others):
        """
        A bit of a hack to accelerate unioning a collection of indexes
        """
        this = self

        for other in others:
            if not isinstance(this, DatetimeIndex):
                this = Index.union(this, other)
                continue

            if not isinstance(other, DatetimeIndex):
                try:
                    other = DatetimeIndex(other)
                except TypeError:
                    pass

            this, other = this._maybe_utc_convert(other)

            if this._can_fast_union(other):
                this = this._fast_union(other)
            else:
                tz = this.tz
                this = Index.union(this, other)
                if isinstance(this, DatetimeIndex):
                    this._tz = timezones.tz_standardize(tz)

        return this

    def _can_fast_union(self, other):
        if not isinstance(other, DatetimeIndex):
            return False

        freq = self.freq

        if freq is None or freq != other.freq:
            return False

        if not self.is_monotonic or not other.is_monotonic:
            return False

        if len(self) == 0 or len(other) == 0:
            return True

        # to make our life easier, "sort" the two ranges
        if self[0] <= other[0]:
            left, right = self, other
        else:
            left, right = other, self

        right_start = right[0]
        left_end = left[-1]

        # Only need to "adjoin", not overlap
        try:
            return (right_start == left_end + freq) or right_start in left
        except (ValueError):

            # if we are comparing a freq that does not propagate timezones
            # this will raise
            return False

    def _fast_union(self, other):
        if len(other) == 0:
            return self.view(type(self))

        if len(self) == 0:
            return other.view(type(self))

        # to make our life easier, "sort" the two ranges
        if self[0] <= other[0]:
            left, right = self, other
        else:
            left, right = other, self

        left_end = left[-1]
        right_end = right[-1]

        # TODO: consider re-implementing freq._should_cache for fastpath

        # concatenate dates
        if left_end < right_end:
            loc = right.searchsorted(left_end, side='right')
            right_chunk = right.values[loc:]
            dates = _concat._concat_compat((left.values, right_chunk))
            return self._shallow_copy(dates)
        else:
            return left

    def _wrap_setop_result(self, other, result):
        name = get_op_result_name(self, other)
        return self._shallow_copy(result, name=name, freq=None, tz=self.tz)

    def intersection(self, other):
        """
        Specialized intersection for DatetimeIndex objects. May be much faster
        than Index.intersection

        Parameters
        ----------
        other : DatetimeIndex or array-like

        Returns
        -------
        y : Index or DatetimeIndex
        """
        self._assert_can_do_setop(other)

        if self.equals(other):
            return self._get_reconciled_name_object(other)

        if not isinstance(other, DatetimeIndex):
            try:
                other = DatetimeIndex(other)
            except (TypeError, ValueError):
                pass
            result = Index.intersection(self, other)
            if isinstance(result, DatetimeIndex):
                if result.freq is None:
                    result.freq = to_offset(result.inferred_freq)
            return result

        elif (other.freq is None or self.freq is None or
              other.freq != self.freq or
              not other.freq.isAnchored() or
              (not self.is_monotonic or not other.is_monotonic)):
            result = Index.intersection(self, other)
            # Invalidate the freq of `result`, which may not be correct at
            # this point, depending on the values.
            result.freq = None
            result = self._shallow_copy(result._values, name=result.name,
                                        tz=result.tz, freq=None)
            if result.freq is None:
                result.freq = to_offset(result.inferred_freq)
            return result

        if len(self) == 0:
            return self
        if len(other) == 0:
            return other
        # to make our life easier, "sort" the two ranges
        if self[0] <= other[0]:
            left, right = self, other
        else:
            left, right = other, self

        end = min(left[-1], right[-1])
        start = right[0]

        if end < start:
            return type(self)(data=[])
        else:
            lslice = slice(*left.slice_locs(start, end))
            left_chunk = left.values[lslice]
            return self._shallow_copy(left_chunk)

    # --------------------------------------------------------------------

    def _get_time_micros(self):
        values = self.asi8
        if self.tz is not None and not timezones.is_utc(self.tz):
            values = self._local_timestamps()
        return fields.get_time_micros(values)

    def to_series(self, keep_tz=None, index=None, name=None):
        """
        Create a Series with both index and values equal to the index keys
        useful with map for returning an indexer based on an index

        Parameters
        ----------
        keep_tz : optional, defaults False
            Return the data keeping the timezone.

            If keep_tz is True:

              If the timezone is not set, the resulting
              Series will have a datetime64[ns] dtype.

              Otherwise the Series will have an datetime64[ns, tz] dtype; the
              tz will be preserved.

            If keep_tz is False:

              Series will have a datetime64[ns] dtype. TZ aware
              objects will have the tz removed.

            .. versionchanged:: 0.24
                The default value will change to True in a future release.
                You can set ``keep_tz=True`` to already obtain the future
                behaviour and silence the warning.

        index : Index, optional
            index of resulting Series. If None, defaults to original index
        name : string, optional
            name of resulting Series. If None, defaults to name of original
            index

        Returns
        -------
        Series
        """
        from pandas import Series

        if index is None:
            index = self._shallow_copy()
        if name is None:
            name = self.name

        if keep_tz is None and self.tz is not None:
            warnings.warn("The default of the 'keep_tz' keyword will change "
                          "to True in a future release. You can set "
                          "'keep_tz=True' to obtain the future behaviour and "
                          "silence this warning.", FutureWarning, stacklevel=2)
            keep_tz = False
        elif keep_tz is False:
            warnings.warn("Specifying 'keep_tz=False' is deprecated and this "
                          "option will be removed in a future release. If "
                          "you want to remove the timezone information, you "
                          "can do 'idx.tz_convert(None)' before calling "
                          "'to_series'.", FutureWarning, stacklevel=2)

        if keep_tz and self.tz is not None:
            # preserve the tz & copy
            values = self.copy(deep=True)
        else:
            values = self.values.copy()

        return Series(values, index=index, name=name)

    def snap(self, freq='S'):
        """
        Snap time stamps to nearest occurring frequency
        """
        # Superdumb, punting on any optimizing
        freq = to_offset(freq)

        snapped = np.empty(len(self), dtype=_NS_DTYPE)

        for i, v in enumerate(self):
            s = v
            if not freq.onOffset(s):
                t0 = freq.rollback(s)
                t1 = freq.rollforward(s)
                if abs(s - t0) < abs(t1 - s):
                    s = t0
                else:
                    s = t1
            snapped[i] = s

        # we know it conforms; skip check
        return DatetimeIndex._simple_new(snapped, freq=freq)
        # TODO: what about self.name?  tz? if so, use shallow_copy?

    def join(self, other, how='left', level=None, return_indexers=False,
             sort=False):
        """
        See Index.join
        """
        if (not isinstance(other, DatetimeIndex) and len(other) > 0 and
            other.inferred_type not in ('floating', 'integer', 'mixed-integer',
                                        'mixed-integer-float', 'mixed')):
            try:
                other = DatetimeIndex(other)
            except (TypeError, ValueError):
                pass

        this, other = self._maybe_utc_convert(other)
        return Index.join(this, other, how=how, level=level,
                          return_indexers=return_indexers, sort=sort)

    def _maybe_utc_convert(self, other):
        this = self
        if isinstance(other, DatetimeIndex):
            if self.tz is not None:
                if other.tz is None:
                    raise TypeError('Cannot join tz-naive with tz-aware '
                                    'DatetimeIndex')
            elif other.tz is not None:
                raise TypeError('Cannot join tz-naive with tz-aware '
                                'DatetimeIndex')

            if not timezones.tz_compare(self.tz, other.tz):
                this = self.tz_convert('UTC')
                other = other.tz_convert('UTC')
        return this, other

    def _wrap_joined_index(self, joined, other):
        name = get_op_result_name(self, other)
        if (isinstance(other, DatetimeIndex) and
                self.freq == other.freq and
                self._can_fast_union(other)):
            joined = self._shallow_copy(joined)
            joined.name = name
            return joined
        else:
            tz = getattr(other, 'tz', None)
            return self._simple_new(joined, name, tz=tz)

    def _parsed_string_to_bounds(self, reso, parsed):
        """
        Calculate datetime bounds for parsed time string and its resolution.

        Parameters
        ----------
        reso : Resolution
            Resolution provided by parsed string.
        parsed : datetime
            Datetime from parsed string.

        Returns
        -------
        lower, upper: pd.Timestamp

        """
        if reso == 'year':
            return (Timestamp(datetime(parsed.year, 1, 1), tz=self.tz),
                    Timestamp(datetime(parsed.year, 12, 31, 23,
                                       59, 59, 999999), tz=self.tz))
        elif reso == 'month':
            d = ccalendar.get_days_in_month(parsed.year, parsed.month)
            return (Timestamp(datetime(parsed.year, parsed.month, 1),
                              tz=self.tz),
                    Timestamp(datetime(parsed.year, parsed.month, d, 23,
                                       59, 59, 999999), tz=self.tz))
        elif reso == 'quarter':
            qe = (((parsed.month - 1) + 2) % 12) + 1  # two months ahead
            d = ccalendar.get_days_in_month(parsed.year, qe)  # at end of month
            return (Timestamp(datetime(parsed.year, parsed.month, 1),
                              tz=self.tz),
                    Timestamp(datetime(parsed.year, qe, d, 23, 59,
                                       59, 999999), tz=self.tz))
        elif reso == 'day':
            st = datetime(parsed.year, parsed.month, parsed.day)
            return (Timestamp(st, tz=self.tz),
                    Timestamp(Timestamp(st + offsets.Day(),
                                        tz=self.tz).value - 1))
        elif reso == 'hour':
            st = datetime(parsed.year, parsed.month, parsed.day,
                          hour=parsed.hour)
            return (Timestamp(st, tz=self.tz),
                    Timestamp(Timestamp(st + offsets.Hour(),
                                        tz=self.tz).value - 1))
        elif reso == 'minute':
            st = datetime(parsed.year, parsed.month, parsed.day,
                          hour=parsed.hour, minute=parsed.minute)
            return (Timestamp(st, tz=self.tz),
                    Timestamp(Timestamp(st + offsets.Minute(),
                                        tz=self.tz).value - 1))
        elif reso == 'second':
            st = datetime(parsed.year, parsed.month, parsed.day,
                          hour=parsed.hour, minute=parsed.minute,
                          second=parsed.second)
            return (Timestamp(st, tz=self.tz),
                    Timestamp(Timestamp(st + offsets.Second(),
                                        tz=self.tz).value - 1))
        elif reso == 'microsecond':
            st = datetime(parsed.year, parsed.month, parsed.day,
                          parsed.hour, parsed.minute, parsed.second,
                          parsed.microsecond)
            return (Timestamp(st, tz=self.tz), Timestamp(st, tz=self.tz))
        else:
            raise KeyError

    def _partial_date_slice(self, reso, parsed, use_lhs=True, use_rhs=True):
        is_monotonic = self.is_monotonic
        if (is_monotonic and reso in ['day', 'hour', 'minute', 'second'] and
                self._resolution >= Resolution.get_reso(reso)):
            # These resolution/monotonicity validations came from GH3931,
            # GH3452 and GH2369.

            # See also GH14826
            raise KeyError

        if reso == 'microsecond':
            # _partial_date_slice doesn't allow microsecond resolution, but
            # _parsed_string_to_bounds allows it.
            raise KeyError

        t1, t2 = self._parsed_string_to_bounds(reso, parsed)
        stamps = self.asi8

        if is_monotonic:

            # we are out of range
            if (len(stamps) and ((use_lhs and t1.value < stamps[0] and
                                  t2.value < stamps[0]) or
                                 ((use_rhs and t1.value > stamps[-1] and
                                   t2.value > stamps[-1])))):
                raise KeyError

            # a monotonic (sorted) series can be sliced
            left = stamps.searchsorted(
                t1.value, side='left') if use_lhs else None
            right = stamps.searchsorted(
                t2.value, side='right') if use_rhs else None

            return slice(left, right)

        lhs_mask = (stamps >= t1.value) if use_lhs else True
        rhs_mask = (stamps <= t2.value) if use_rhs else True

        # try to find a the dates
        return (lhs_mask & rhs_mask).nonzero()[0]

    def _maybe_promote(self, other):
        if other.inferred_type == 'date':
            other = DatetimeIndex(other)
        return self, other

    def get_value(self, series, key):
        """
        Fast lookup of value from 1-dimensional ndarray. Only use this if you
        know what you're doing
        """

        if isinstance(key, datetime):

            # needed to localize naive datetimes
            if self.tz is not None:
                if key.tzinfo is not None:
                    key = Timestamp(key).tz_convert(self.tz)
                else:
                    key = Timestamp(key).tz_localize(self.tz)

            return self.get_value_maybe_box(series, key)

        if isinstance(key, time):
            locs = self.indexer_at_time(key)
            return series.take(locs)

        try:
            return com.maybe_box(self, Index.get_value(self, series, key),
                                 series, key)
        except KeyError:
            try:
                loc = self._get_string_slice(key)
                return series[loc]
            except (TypeError, ValueError, KeyError):
                pass

            try:
                return self.get_value_maybe_box(series, key)
            except (TypeError, ValueError, KeyError):
                raise KeyError(key)

    def get_value_maybe_box(self, series, key):
        # needed to localize naive datetimes
        if self.tz is not None:
            key = Timestamp(key)
            if key.tzinfo is not None:
                key = key.tz_convert(self.tz)
            else:
                key = key.tz_localize(self.tz)
        elif not isinstance(key, Timestamp):
            key = Timestamp(key)
        values = self._engine.get_value(com.values_from_object(series),
                                        key, tz=self.tz)
        return com.maybe_box(self, values, series, key)

    def get_loc(self, key, method=None, tolerance=None):
        """
        Get integer location for requested label

        Returns
        -------
        loc : int
        """

        if tolerance is not None:
            # try converting tolerance now, so errors don't get swallowed by
            # the try/except clauses below
            tolerance = self._convert_tolerance(tolerance, np.asarray(key))

        if isinstance(key, datetime):
            # needed to localize naive datetimes
            if key.tzinfo is None:
                key = Timestamp(key, tz=self.tz)
            else:
                key = Timestamp(key).tz_convert(self.tz)
            return Index.get_loc(self, key, method, tolerance)

        elif isinstance(key, timedelta):
            # GH#20464
            raise TypeError("Cannot index {cls} with {other}"
                            .format(cls=type(self).__name__,
                                    other=type(key).__name__))

        if isinstance(key, time):
            if method is not None:
                raise NotImplementedError('cannot yet lookup inexact labels '
                                          'when key is a time object')
            return self.indexer_at_time(key)

        try:
            return Index.get_loc(self, key, method, tolerance)
        except (KeyError, ValueError, TypeError):
            try:
                return self._get_string_slice(key)
            except (TypeError, KeyError, ValueError):
                pass

            try:
                stamp = Timestamp(key)
                if stamp.tzinfo is not None and self.tz is not None:
                    stamp = stamp.tz_convert(self.tz)
                else:
                    stamp = stamp.tz_localize(self.tz)
                return Index.get_loc(self, stamp, method, tolerance)
            except KeyError:
                raise KeyError(key)
            except ValueError as e:
                # list-like tolerance size must match target index size
                if 'list-like' in str(e):
                    raise e
                raise KeyError(key)

    def _maybe_cast_slice_bound(self, label, side, kind):
        """
        If label is a string, cast it to datetime according to resolution.

        Parameters
        ----------
        label : object
        side : {'left', 'right'}
        kind : {'ix', 'loc', 'getitem'}

        Returns
        -------
        label :  object

        Notes
        -----
        Value of `side` parameter should be validated in caller.

        """
        assert kind in ['ix', 'loc', 'getitem', None]

        if is_float(label) or isinstance(label, time) or is_integer(label):
            self._invalid_indexer('slice', label)

        if isinstance(label, compat.string_types):
            freq = getattr(self, 'freqstr',
                           getattr(self, 'inferred_freq', None))
            _, parsed, reso = parsing.parse_time_string(label, freq)
            lower, upper = self._parsed_string_to_bounds(reso, parsed)
            # lower, upper form the half-open interval:
            #   [parsed, parsed + 1 freq)
            # because label may be passed to searchsorted
            # the bounds need swapped if index is reverse sorted and has a
            # length > 1 (is_monotonic_decreasing gives True for empty
            # and length 1 index)
            if self._is_strictly_monotonic_decreasing and len(self) > 1:
                return upper if side == 'left' else lower
            return lower if side == 'left' else upper
        else:
            return label

    def _get_string_slice(self, key, use_lhs=True, use_rhs=True):
        freq = getattr(self, 'freqstr',
                       getattr(self, 'inferred_freq', None))
        _, parsed, reso = parsing.parse_time_string(key, freq)
        loc = self._partial_date_slice(reso, parsed, use_lhs=use_lhs,
                                       use_rhs=use_rhs)
        return loc

    def slice_indexer(self, start=None, end=None, step=None, kind=None):
        """
        Return indexer for specified label slice.
        Index.slice_indexer, customized to handle time slicing.

        In addition to functionality provided by Index.slice_indexer, does the
        following:

        - if both `start` and `end` are instances of `datetime.time`, it
          invokes `indexer_between_time`
        - if `start` and `end` are both either string or None perform
          value-based selection in non-monotonic cases.

        """
        # For historical reasons DatetimeIndex supports slices between two
        # instances of datetime.time as if it were applying a slice mask to
        # an array of (self.hour, self.minute, self.seconds, self.microsecond).
        if isinstance(start, time) and isinstance(end, time):
            if step is not None and step != 1:
                raise ValueError('Must have step size of 1 with time slices')
            return self.indexer_between_time(start, end)

        if isinstance(start, time) or isinstance(end, time):
            raise KeyError('Cannot mix time and non-time slice keys')

        try:
            return Index.slice_indexer(self, start, end, step, kind=kind)
        except KeyError:
            # For historical reasons DatetimeIndex by default supports
            # value-based partial (aka string) slices on non-monotonic arrays,
            # let's try that.
            if ((start is None or isinstance(start, compat.string_types)) and
                    (end is None or isinstance(end, compat.string_types))):
                mask = True
                if start is not None:
                    start_casted = self._maybe_cast_slice_bound(
                        start, 'left', kind)
                    mask = start_casted <= self

                if end is not None:
                    end_casted = self._maybe_cast_slice_bound(
                        end, 'right', kind)
                    mask = (self <= end_casted) & mask

                indexer = mask.nonzero()[0][::step]
                if len(indexer) == len(self):
                    return slice(None)
                else:
                    return indexer
            else:
                raise

    # --------------------------------------------------------------------
    # Wrapping DatetimeArray

    @property
    def _eadata(self):
        return DatetimeArray._simple_new(self._data,
                                         tz=self.tz, freq=self.freq)

    # Compat for frequency inference, see GH#23789
    _is_monotonic_increasing = Index.is_monotonic_increasing
    _is_monotonic_decreasing = Index.is_monotonic_decreasing
    _is_unique = Index.is_unique

    _timezone = cache_readonly(DatetimeArray._timezone.fget)
    is_normalized = cache_readonly(DatetimeArray.is_normalized.fget)
    _resolution = cache_readonly(DatetimeArray._resolution.fget)

    # --------------------------------------------------------------------

    @Substitution(klass='DatetimeIndex')
    @Appender(_shared_docs['searchsorted'])
    def searchsorted(self, value, side='left', sorter=None):
        if isinstance(value, (np.ndarray, Index)):
            value = np.array(value, dtype=_NS_DTYPE, copy=False)
        else:
            value = _to_m8(value, tz=self.tz)

        return self.values.searchsorted(value, side=side)

    def is_type_compatible(self, typ):
        return typ == self.inferred_type or typ == 'datetime'

    @property
    def inferred_type(self):
        # b/c datetime is represented as microseconds since the epoch, make
        # sure we can't have ambiguous indexing
        return 'datetime64'

    @property
    def is_all_dates(self):
        return True

    def insert(self, loc, item):
        """
        Make new Index inserting new item at location

        Parameters
        ----------
        loc : int
        item : object
            if not either a Python datetime or a numpy integer-like, returned
            Index dtype will be object rather than datetime.

        Returns
        -------
        new_index : Index
        """
        if is_scalar(item) and isna(item):
            # GH 18295
            item = self._na_value

        freq = None

        if isinstance(item, (datetime, np.datetime64)):
            self._assert_can_do_op(item)
            if not self._has_same_tz(item) and not isna(item):
                raise ValueError(
                    'Passed item and index have different timezone')
            # check freq can be preserved on edge cases
            if self.size and self.freq is not None:
                if ((loc == 0 or loc == -len(self)) and
                        item + self.freq == self[0]):
                    freq = self.freq
                elif (loc == len(self)) and item - self.freq == self[-1]:
                    freq = self.freq
            item = _to_m8(item, tz=self.tz)

        try:
            new_dates = np.concatenate((self[:loc].asi8, [item.view(np.int64)],
                                        self[loc:].asi8))
            return self._shallow_copy(new_dates, freq=freq)
        except (AttributeError, TypeError):

            # fall back to object index
            if isinstance(item, compat.string_types):
                return self.astype(object).insert(loc, item)
            raise TypeError(
                "cannot insert DatetimeIndex with incompatible label")

    def delete(self, loc):
        """
        Make a new DatetimeIndex with passed location(s) deleted.

        Parameters
        ----------
        loc: int, slice or array of ints
            Indicate which sub-arrays to remove.

        Returns
        -------
        new_index : DatetimeIndex
        """
        new_dates = np.delete(self.asi8, loc)

        freq = None
        if is_integer(loc):
            if loc in (0, -len(self), -1, len(self) - 1):
                freq = self.freq
        else:
            if is_list_like(loc):
                loc = lib.maybe_indices_to_slice(
                    ensure_int64(np.array(loc)), len(self))
            if isinstance(loc, slice) and loc.step in (1, None):
                if (loc.start in (0, None) or loc.stop in (len(self), None)):
                    freq = self.freq

        return self._shallow_copy(new_dates, freq=freq)

    def indexer_at_time(self, time, asof=False):
        """
        Returns index locations of index values at particular time of day
        (e.g. 9:30AM).

        Parameters
        ----------
        time : datetime.time or string
            datetime.time or string in appropriate format ("%H:%M", "%H%M",
            "%I:%M%p", "%I%M%p", "%H:%M:%S", "%H%M%S", "%I:%M:%S%p",
            "%I%M%S%p").

        Returns
        -------
        values_at_time : array of integers

        See Also
        --------
        indexer_between_time, DataFrame.at_time
        """
        from dateutil.parser import parse

        if asof:
            raise NotImplementedError("'asof' argument is not supported")

        if isinstance(time, compat.string_types):
            time = parse(time).time()

        if time.tzinfo:
            # TODO
            raise NotImplementedError("argument 'time' with timezone info is "
                                      "not supported")

        time_micros = self._get_time_micros()
        micros = _time_to_micros(time)
        return (micros == time_micros).nonzero()[0]

    def indexer_between_time(self, start_time, end_time, include_start=True,
                             include_end=True):
        """
        Return index locations of values between particular times of day
        (e.g., 9:00-9:30AM).

        Parameters
        ----------
        start_time, end_time : datetime.time, str
            datetime.time or string in appropriate format ("%H:%M", "%H%M",
            "%I:%M%p", "%I%M%p", "%H:%M:%S", "%H%M%S", "%I:%M:%S%p",
            "%I%M%S%p").
        include_start : boolean, default True
        include_end : boolean, default True

        Returns
        -------
        values_between_time : array of integers

        See Also
        --------
        indexer_at_time, DataFrame.between_time
        """
        start_time = tools.to_time(start_time)
        end_time = tools.to_time(end_time)
        time_micros = self._get_time_micros()
        start_micros = _time_to_micros(start_time)
        end_micros = _time_to_micros(end_time)

        if include_start and include_end:
            lop = rop = operator.le
        elif include_start:
            lop = operator.le
            rop = operator.lt
        elif include_end:
            lop = operator.lt
            rop = operator.le
        else:
            lop = rop = operator.lt

        if start_time <= end_time:
            join_op = operator.and_
        else:
            join_op = operator.or_

        mask = join_op(lop(start_micros, time_micros),
                       rop(time_micros, end_micros))

        return mask.nonzero()[0]


DatetimeIndex._add_comparison_ops()
DatetimeIndex._add_numeric_methods_disabled()
DatetimeIndex._add_logical_methods_disabled()
DatetimeIndex._add_datetimelike_methods()


def date_range(start=None, end=None, periods=None, freq=None, tz=None,
               normalize=False, name=None, closed=None, **kwargs):
    """
    Return a fixed frequency DatetimeIndex.

    Parameters
    ----------
    start : str or datetime-like, optional
        Left bound for generating dates.
    end : str or datetime-like, optional
        Right bound for generating dates.
    periods : integer, optional
        Number of periods to generate.
    freq : str or DateOffset, default 'D'
        Frequency strings can have multiples, e.g. '5H'. See
        :ref:`here <timeseries.offset_aliases>` for a list of
        frequency aliases.
    tz : str or tzinfo, optional
        Time zone name for returning localized DatetimeIndex, for example
        'Asia/Hong_Kong'. By default, the resulting DatetimeIndex is
        timezone-naive.
    normalize : bool, default False
        Normalize start/end dates to midnight before generating date range.
    name : str, default None
        Name of the resulting DatetimeIndex.
    closed : {None, 'left', 'right'}, optional
        Make the interval closed with respect to the given frequency to
        the 'left', 'right', or both sides (None, the default).
    **kwargs
        For compatibility. Has no effect on the result.

    Returns
    -------
    rng : DatetimeIndex

    See Also
    --------
    pandas.DatetimeIndex : An immutable container for datetimes.
    pandas.timedelta_range : Return a fixed frequency TimedeltaIndex.
    pandas.period_range : Return a fixed frequency PeriodIndex.
    pandas.interval_range : Return a fixed frequency IntervalIndex.

    Notes
    -----
    Of the four parameters ``start``, ``end``, ``periods``, and ``freq``,
    exactly three must be specified. If ``freq`` is omitted, the resulting
    ``DatetimeIndex`` will have ``periods`` linearly spaced elements between
    ``start`` and ``end`` (closed on both sides).

    To learn more about the frequency strings, please see `this link
    <http://pandas.pydata.org/pandas-docs/stable/timeseries.html#offset-aliases>`__.

    Examples
    --------
    **Specifying the values**

    The next four examples generate the same `DatetimeIndex`, but vary
    the combination of `start`, `end` and `periods`.

    Specify `start` and `end`, with the default daily frequency.

    >>> pd.date_range(start='1/1/2018', end='1/08/2018')
    DatetimeIndex(['2018-01-01', '2018-01-02', '2018-01-03', '2018-01-04',
                   '2018-01-05', '2018-01-06', '2018-01-07', '2018-01-08'],
                  dtype='datetime64[ns]', freq='D')

    Specify `start` and `periods`, the number of periods (days).

    >>> pd.date_range(start='1/1/2018', periods=8)
    DatetimeIndex(['2018-01-01', '2018-01-02', '2018-01-03', '2018-01-04',
                   '2018-01-05', '2018-01-06', '2018-01-07', '2018-01-08'],
                  dtype='datetime64[ns]', freq='D')

    Specify `end` and `periods`, the number of periods (days).

    >>> pd.date_range(end='1/1/2018', periods=8)
    DatetimeIndex(['2017-12-25', '2017-12-26', '2017-12-27', '2017-12-28',
                   '2017-12-29', '2017-12-30', '2017-12-31', '2018-01-01'],
                  dtype='datetime64[ns]', freq='D')

    Specify `start`, `end`, and `periods`; the frequency is generated
    automatically (linearly spaced).

    >>> pd.date_range(start='2018-04-24', end='2018-04-27', periods=3)
    DatetimeIndex(['2018-04-24 00:00:00', '2018-04-25 12:00:00',
                   '2018-04-27 00:00:00'],
                  dtype='datetime64[ns]', freq=None)

    **Other Parameters**

    Changed the `freq` (frequency) to ``'M'`` (month end frequency).

    >>> pd.date_range(start='1/1/2018', periods=5, freq='M')
    DatetimeIndex(['2018-01-31', '2018-02-28', '2018-03-31', '2018-04-30',
                   '2018-05-31'],
                  dtype='datetime64[ns]', freq='M')

    Multiples are allowed

    >>> pd.date_range(start='1/1/2018', periods=5, freq='3M')
    DatetimeIndex(['2018-01-31', '2018-04-30', '2018-07-31', '2018-10-31',
                   '2019-01-31'],
                  dtype='datetime64[ns]', freq='3M')

    `freq` can also be specified as an Offset object.

    >>> pd.date_range(start='1/1/2018', periods=5, freq=pd.offsets.MonthEnd(3))
    DatetimeIndex(['2018-01-31', '2018-04-30', '2018-07-31', '2018-10-31',
                   '2019-01-31'],
                  dtype='datetime64[ns]', freq='3M')

    Specify `tz` to set the timezone.

    >>> pd.date_range(start='1/1/2018', periods=5, tz='Asia/Tokyo')
    DatetimeIndex(['2018-01-01 00:00:00+09:00', '2018-01-02 00:00:00+09:00',
                   '2018-01-03 00:00:00+09:00', '2018-01-04 00:00:00+09:00',
                   '2018-01-05 00:00:00+09:00'],
                  dtype='datetime64[ns, Asia/Tokyo]', freq='D')

    `closed` controls whether to include `start` and `end` that are on the
    boundary. The default includes boundary points on either end.

    >>> pd.date_range(start='2017-01-01', end='2017-01-04', closed=None)
    DatetimeIndex(['2017-01-01', '2017-01-02', '2017-01-03', '2017-01-04'],
                  dtype='datetime64[ns]', freq='D')

    Use ``closed='left'`` to exclude `end` if it falls on the boundary.

    >>> pd.date_range(start='2017-01-01', end='2017-01-04', closed='left')
    DatetimeIndex(['2017-01-01', '2017-01-02', '2017-01-03'],
                  dtype='datetime64[ns]', freq='D')

    Use ``closed='right'`` to exclude `start` if it falls on the boundary.

    >>> pd.date_range(start='2017-01-01', end='2017-01-04', closed='right')
    DatetimeIndex(['2017-01-02', '2017-01-03', '2017-01-04'],
                  dtype='datetime64[ns]', freq='D')
    """

    if freq is None and com._any_none(periods, start, end):
        freq = 'D'

    dtarr = DatetimeArray._generate_range(
        start=start, end=end, periods=periods,
        freq=freq, tz=tz, normalize=normalize,
        closed=closed, **kwargs)
    return DatetimeIndex(dtarr, name=name)


def bdate_range(start=None, end=None, periods=None, freq='B', tz=None,
                normalize=True, name=None, weekmask=None, holidays=None,
                closed=None, **kwargs):
    """
    Return a fixed frequency DatetimeIndex, with business day as the default
    frequency

    Parameters
    ----------
    start : string or datetime-like, default None
        Left bound for generating dates.
    end : string or datetime-like, default None
        Right bound for generating dates.
    periods : integer, default None
        Number of periods to generate.
    freq : string or DateOffset, default 'B' (business daily)
        Frequency strings can have multiples, e.g. '5H'.
    tz : string or None
        Time zone name for returning localized DatetimeIndex, for example
        Asia/Beijing.
    normalize : bool, default False
        Normalize start/end dates to midnight before generating date range.
    name : string, default None
        Name of the resulting DatetimeIndex.
    weekmask : string or None, default None
        Weekmask of valid business days, passed to ``numpy.busdaycalendar``,
        only used when custom frequency strings are passed.  The default
        value None is equivalent to 'Mon Tue Wed Thu Fri'.

        .. versionadded:: 0.21.0

    holidays : list-like or None, default None
        Dates to exclude from the set of valid business days, passed to
        ``numpy.busdaycalendar``, only used when custom frequency strings
        are passed.

        .. versionadded:: 0.21.0

    closed : string, default None
        Make the interval closed with respect to the given frequency to
        the 'left', 'right', or both sides (None).
    **kwargs
        For compatibility. Has no effect on the result.

    Returns
    -------
    DatetimeIndex

    Notes
    -----
    Of the four parameters: ``start``, ``end``, ``periods``, and ``freq``,
    exactly three must be specified.  Specifying ``freq`` is a requirement
    for ``bdate_range``.  Use ``date_range`` if specifying ``freq`` is not
    desired.

    To learn more about the frequency strings, please see `this link
    <http://pandas.pydata.org/pandas-docs/stable/timeseries.html#offset-aliases>`__.

    Examples
    --------
    Note how the two weekend days are skipped in the result.

    >>> pd.bdate_range(start='1/1/2018', end='1/08/2018')
    DatetimeIndex(['2018-01-01', '2018-01-02', '2018-01-03', '2018-01-04',
               '2018-01-05', '2018-01-08'],
              dtype='datetime64[ns]', freq='B')
    """
    if freq is None:
        msg = 'freq must be specified for bdate_range; use date_range instead'
        raise TypeError(msg)

    if is_string_like(freq) and freq.startswith('C'):
        try:
            weekmask = weekmask or 'Mon Tue Wed Thu Fri'
            freq = prefix_mapping[freq](holidays=holidays, weekmask=weekmask)
        except (KeyError, TypeError):
            msg = 'invalid custom frequency string: {freq}'.format(freq=freq)
            raise ValueError(msg)
    elif holidays or weekmask:
        msg = ('a custom frequency string is required when holidays or '
               'weekmask are passed, got frequency {freq}').format(freq=freq)
        raise ValueError(msg)

    return date_range(start=start, end=end, periods=periods,
                      freq=freq, tz=tz, normalize=normalize, name=name,
                      closed=closed, **kwargs)


def cdate_range(start=None, end=None, periods=None, freq='C', tz=None,
                normalize=True, name=None, closed=None, **kwargs):
    """
    Return a fixed frequency DatetimeIndex, with CustomBusinessDay as the
    default frequency

    .. deprecated:: 0.21.0

    Parameters
    ----------
    start : string or datetime-like, default None
        Left bound for generating dates
    end : string or datetime-like, default None
        Right bound for generating dates
    periods : integer, default None
        Number of periods to generate
    freq : string or DateOffset, default 'C' (CustomBusinessDay)
        Frequency strings can have multiples, e.g. '5H'
    tz : string, default None
        Time zone name for returning localized DatetimeIndex, for example
        Asia/Beijing
    normalize : bool, default False
        Normalize start/end dates to midnight before generating date range
    name : string, default None
        Name of the resulting DatetimeIndex
    weekmask : string, Default 'Mon Tue Wed Thu Fri'
        weekmask of valid business days, passed to ``numpy.busdaycalendar``
    holidays : list
        list/array of dates to exclude from the set of valid business days,
        passed to ``numpy.busdaycalendar``
    closed : string, default None
        Make the interval closed with respect to the given frequency to
        the 'left', 'right', or both sides (None)

    Notes
    -----
    Of the three parameters: ``start``, ``end``, and ``periods``, exactly two
    must be specified.

    To learn more about the frequency strings, please see `this link
    <http://pandas.pydata.org/pandas-docs/stable/timeseries.html#offset-aliases>`__.

    Returns
    -------
    rng : DatetimeIndex
    """
    warnings.warn("cdate_range is deprecated and will be removed in a future "
                  "version, instead use pd.bdate_range(..., freq='{freq}')"
                  .format(freq=freq), FutureWarning, stacklevel=2)

    if freq == 'C':
        holidays = kwargs.pop('holidays', [])
        weekmask = kwargs.pop('weekmask', 'Mon Tue Wed Thu Fri')
        freq = CDay(holidays=holidays, weekmask=weekmask)

    return date_range(start=start, end=end, periods=periods, freq=freq,
                      tz=tz, normalize=normalize, name=name,
                      closed=closed, **kwargs)


def _time_to_micros(time):
    seconds = time.hour * 60 * 60 + 60 * time.minute + time.second
    return 1000000 * seconds + time.microsecond<|MERGE_RESOLUTION|>--- conflicted
+++ resolved
@@ -27,11 +27,7 @@
 import pandas.core.common as com
 from pandas.core.indexes.base import Index
 from pandas.core.indexes.datetimelike import (
-<<<<<<< HEAD
     DatelikeIndexMixin, DatetimeIndexOpsMixin, DatetimelikeDelegateMixin)
-=======
-    DatetimeIndexOpsMixin, DatetimelikeDelegateMixin)
->>>>>>> ab55d05e
 from pandas.core.indexes.numeric import Int64Index
 from pandas.core.ops import get_op_result_name
 import pandas.core.tools.datetimes as tools
@@ -66,10 +62,7 @@
     # We also have a few "extra" attrs, which may or may not be raw,
     # which we we dont' want to expose in the .dt accessor.
     _extra_methods = [
-<<<<<<< HEAD
-=======
         'to_period',
->>>>>>> ab55d05e
         'to_perioddelta',
         'to_julian_date',
     ]
@@ -98,27 +91,20 @@
     _delegate_class = DatetimeArray
 
 
-<<<<<<< HEAD
-=======
 @delegate_names(DatetimeArray, ["to_period", "tz_localize", "tz_convert",
                                 "day_name", "month_name"],
                 typ="method", overwrite=True)
 @delegate_names(DatetimeArray,
                 DatetimeArray._field_ops, typ="property", overwrite=True)
->>>>>>> ab55d05e
 @delegate_names(DatetimeArray,
                 DatetimeDelegateMixin._delegated_properties,
                 typ="property")
 @delegate_names(DatetimeArray,
                 DatetimeDelegateMixin._delegated_methods,
                 typ="method", overwrite=False)
-<<<<<<< HEAD
 class DatetimeIndex(DatelikeIndexMixin,
                     DatetimeIndexOpsMixin,
                     Int64Index,
-=======
-class DatetimeIndex(DatetimeArray, DatetimeIndexOpsMixin, Int64Index,
->>>>>>> ab55d05e
                     DatetimeDelegateMixin):
     """
     Immutable ndarray of datetime64 data, represented internally as int64, and
@@ -297,28 +283,16 @@
             verify_integrity = True
 
         if data is None:
-<<<<<<< HEAD
-=======
-            dtarr = DatetimeArray._generate_range(
+            result = DatetimeArray._generate_range(
                 start, end, periods,
                 freq=freq, tz=tz, normalize=normalize,
                 closed=closed, ambiguous=ambiguous)
->>>>>>> ab55d05e
             warnings.warn("Creating a DatetimeIndex by passing range "
                           "endpoints is deprecated.  Use "
                           "`pandas.date_range` instead.",
                           FutureWarning, stacklevel=2)
-<<<<<<< HEAD
-            result = DatetimeArray._generate_range(start, end, periods,
-                                                   freq=freq, tz=tz,
-                                                   normalize=normalize,
-                                                   closed=closed,
-                                                   ambiguous=ambiguous)
-            return cls._simple_new(result, name=name)
-=======
-
-            return cls(dtarr, name=name)
->>>>>>> ab55d05e
+
+            return cls(result, name=name)
 
         if is_scalar(data):
             raise TypeError("{cls}() must be called with a "
