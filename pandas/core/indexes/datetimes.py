# pylint: disable=E1101
from __future__ import division

from datetime import datetime, time, timedelta
import operator
import warnings

import numpy as np

from pandas._libs import (
    Timestamp, index as libindex, join as libjoin, lib, tslib as libts)
from pandas._libs.tslibs import ccalendar, fields, parsing, timezones
import pandas.compat as compat
from pandas.util._decorators import Appender, Substitution, cache_readonly

from pandas.core.dtypes.common import (
    _NS_DTYPE, ensure_int64, is_float, is_integer, is_list_like, is_scalar,
    is_string_like)
import pandas.core.dtypes.concat as _concat
from pandas.core.dtypes.dtypes import DatetimeTZDtype
from pandas.core.dtypes.missing import isna

from pandas.core.accessor import delegate_names
from pandas.core.arrays.datetimes import (
    DatetimeArray, _to_M8, tz_to_dtype, validate_tz_from_dtype)
from pandas.core.base import _shared_docs
import pandas.core.common as com
from pandas.core.indexes.base import Index
from pandas.core.indexes.datetimelike import (
    DatetimeIndexOpsMixin, DatetimelikeDelegateMixin, ea_passthrough)
from pandas.core.indexes.numeric import Int64Index
from pandas.core.ops import get_op_result_name
import pandas.core.tools.datetimes as tools

from pandas.tseries.frequencies import Resolution, to_offset
from pandas.tseries.offsets import CDay, Nano, prefix_mapping


def _new_DatetimeIndex(cls, d):
    """ This is called upon unpickling, rather than the default which doesn't
    have arguments and breaks __new__ """

    if "data" in d and not isinstance(d["data"], DatetimeIndex):
        # Avoid need to verify integrity by calling simple_new directly
        data = d.pop("data")
        result = cls._simple_new(data, **d)
    else:
        with warnings.catch_warnings():
            # we ignore warnings from passing verify_integrity=False
            # TODO: If we knew what was going in to **d, we might be able to
            #  go through _simple_new instead
            warnings.simplefilter("ignore")
            result = cls.__new__(cls, verify_integrity=False, **d)

    return result


class DatetimeDelegateMixin(DatetimelikeDelegateMixin):
    # Most attrs are dispatched via datetimelike_{ops,methods}
    # Some are "raw" methods, the result is not not re-boxed in an Index
    # We also have a few "extra" attrs, which may or may not be raw,
    # which we we dont' want to expose in the .dt accessor.
    _extra_methods = [
        'to_period',
        'to_perioddelta',
        'to_julian_date',
    ]
    _extra_raw_methods = [
        'to_pydatetime',
        '_local_timestamps',
        '_has_same_tz',
    ]
    _extra_raw_properties = [
        '_box_func',
        'tz', 'tzinfo',
    ]
    _delegated_properties = (
        DatetimeArray._datetimelike_ops + _extra_raw_properties
    )
    _delegated_methods = (
        DatetimeArray._datetimelike_methods + _extra_methods +
        _extra_raw_methods
    )
    _raw_properties = {
        'date',
        'time',
        'timetz',
    } | set(DatetimeArray._bool_ops) | set(_extra_raw_properties)
    _raw_methods = set(_extra_raw_methods)
    _delegate_class = DatetimeArray


@delegate_names(DatetimeArray,
                DatetimeDelegateMixin._delegated_properties,
                typ="property")
@delegate_names(DatetimeArray,
                DatetimeDelegateMixin._delegated_methods,
                typ="method", overwrite=False)
class DatetimeIndex(DatetimeIndexOpsMixin, Int64Index, DatetimeDelegateMixin):
    """
    Immutable ndarray of datetime64 data, represented internally as int64, and
    which can be boxed to Timestamp objects that are subclasses of datetime and
    carry metadata such as frequency information.

    Parameters
    ----------
    data  : array-like (1-dimensional), optional
        Optional datetime-like data to construct index with
    copy  : bool
        Make a copy of input ndarray
    freq : string or pandas offset object, optional
        One of pandas date offset strings or corresponding objects. The string
        'infer' can be passed in order to set the frequency of the index as the
        inferred frequency upon creation

    start : starting value, datetime-like, optional
        If data is None, start is used as the start point in generating regular
        timestamp data.

        .. deprecated:: 0.24.0

    periods  : int, optional, > 0
        Number of periods to generate, if generating index. Takes precedence
        over end argument

        .. deprecated:: 0.24.0

    end : end time, datetime-like, optional
        If periods is none, generated index will extend to first conforming
        time on or just past end argument

        .. deprecated:: 0.24.0

    closed : string or None, default None
        Make the interval closed with respect to the given frequency to
        the 'left', 'right', or both sides (None)

        .. deprecated:: 0.24. 0

    tz : pytz.timezone or dateutil.tz.tzfile
    ambiguous : 'infer', bool-ndarray, 'NaT', default 'raise'
        When clocks moved backward due to DST, ambiguous times may arise.
        For example in Central European Time (UTC+01), when going from 03:00
        DST to 02:00 non-DST, 02:30:00 local time occurs both at 00:30:00 UTC
        and at 01:30:00 UTC. In such a situation, the `ambiguous` parameter
        dictates how ambiguous times should be handled.

        - 'infer' will attempt to infer fall dst-transition hours based on
          order
        - bool-ndarray where True signifies a DST time, False signifies a
          non-DST time (note that this flag is only applicable for ambiguous
          times)
        - 'NaT' will return NaT where there are ambiguous times
        - 'raise' will raise an AmbiguousTimeError if there are ambiguous times
    name : object
        Name to be stored in the index
    dayfirst : bool, default False
        If True, parse dates in `data` with the day first order
    yearfirst : bool, default False
        If True parse dates in `data` with the year first order

    Attributes
    ----------
    year
    month
    day
    hour
    minute
    second
    microsecond
    nanosecond
    date
    time
    timetz
    dayofyear
    weekofyear
    week
    dayofweek
    weekday
    quarter
    tz
    freq
    freqstr
    is_month_start
    is_month_end
    is_quarter_start
    is_quarter_end
    is_year_start
    is_year_end
    is_leap_year
    inferred_freq

    Methods
    -------
    normalize
    strftime
    snap
    tz_convert
    tz_localize
    round
    floor
    ceil
    to_period
    to_perioddelta
    to_pydatetime
    to_series
    to_frame
    month_name
    day_name

    Notes
    -----
    To learn more about the frequency strings, please see `this link
    <http://pandas.pydata.org/pandas-docs/stable/timeseries.html#offset-aliases>`__.

    Creating a DatetimeIndex based on `start`, `periods`, and `end` has
    been deprecated in favor of :func:`date_range`.

    See Also
    ---------
    Index : The base pandas Index type.
    TimedeltaIndex : Index of timedelta64 data.
    PeriodIndex : Index of Period data.
    to_datetime : Convert argument to datetime.
    date_range : Create a fixed-frequency DatetimeIndex.
    """
    _typ = 'datetimeindex'
    _join_precedence = 10

    def _join_i8_wrapper(joinf, **kwargs):
        return DatetimeIndexOpsMixin._join_i8_wrapper(joinf, dtype='M8[ns]',
                                                      **kwargs)

    _inner_indexer = _join_i8_wrapper(libjoin.inner_join_indexer_int64)
    _outer_indexer = _join_i8_wrapper(libjoin.outer_join_indexer_int64)
    _left_indexer = _join_i8_wrapper(libjoin.left_join_indexer_int64)
    _left_indexer_unique = _join_i8_wrapper(
        libjoin.left_join_indexer_unique_int64, with_indexers=False)

    _engine_type = libindex.DatetimeEngine

    _tz = None
    _freq = None
    _comparables = ['name', 'freqstr', 'tz']
    _attributes = ['name', 'tz', 'freq']

    # dummy attribute so that datetime.__eq__(DatetimeArray) defers
    # by returning NotImplemented
    timetuple = None

    _is_numeric_dtype = False
    _infer_as_myclass = True

    # some things like freq inference make use of these attributes.
    _bool_ops = DatetimeArray._bool_ops
    _object_ops = DatetimeArray._object_ops
    _field_ops = DatetimeArray._field_ops
    _datetimelike_ops = DatetimeArray._datetimelike_ops
    _datetimelike_methods = DatetimeArray._datetimelike_methods

    # --------------------------------------------------------------------
    # Constructors

    def __new__(cls, data=None,
                freq=None, start=None, end=None, periods=None, tz=None,
                normalize=False, closed=None, ambiguous='raise',
                dayfirst=False, yearfirst=False, dtype=None,
                copy=False, name=None, verify_integrity=None):

        if verify_integrity is not None:
            warnings.warn("The 'verify_integrity' argument is deprecated, "
                          "will be removed in a future version.",
                          FutureWarning, stacklevel=2)
        else:
            verify_integrity = True

        if data is None:
            dtarr = DatetimeArray._generate_range(
                start, end, periods,
                freq=freq, tz=tz, normalize=normalize,
                closed=closed, ambiguous=ambiguous)
            warnings.warn("Creating a DatetimeIndex by passing range "
                          "endpoints is deprecated.  Use "
                          "`pandas.date_range` instead.",
                          FutureWarning, stacklevel=2)
            return cls._simple_new(
                dtarr._data, freq=dtarr.freq, tz=dtarr.tz, name=name)

        if is_scalar(data):
            raise TypeError("{cls}() must be called with a "
                            "collection of some kind, {data} was passed"
                            .format(cls=cls.__name__, data=repr(data)))

        # - Cases checked above all return/raise before reaching here - #

        if name is None and hasattr(data, 'name'):
            name = data.name

        dtarr = DatetimeArray._from_sequence(
            data, dtype=dtype, copy=copy, tz=tz, freq=freq,
            dayfirst=dayfirst, yearfirst=yearfirst, ambiguous=ambiguous,
            int_as_wall_time=True)

        subarr = cls._simple_new(dtarr, name=name,
                                 freq=dtarr.freq, tz=dtarr.tz)
        return subarr

    @classmethod
    def _simple_new(cls, values, name=None, freq=None, tz=None, dtype=None):
        """
        we require the we have a dtype compat for the values
        if we are passed a non-dtype compat, then coerce using the constructor
        """
        if isinstance(values, DatetimeArray):
            if tz:
                tz = validate_tz_from_dtype(dtype, tz)
                dtype = DatetimeTZDtype(tz=tz)
            elif dtype is None:
                dtype = _NS_DTYPE

            values = DatetimeArray(values, freq=freq, dtype=dtype)
            tz = values.tz
            freq = values.freq
            values = values._data

        # DatetimeArray._simple_new will accept either i8 or M8[ns] dtypes
        if isinstance(values, DatetimeIndex):
            values = values._data

        dtype = tz_to_dtype(tz)
        dtarr = DatetimeArray._simple_new(values, freq=freq, dtype=dtype)
        assert isinstance(dtarr, DatetimeArray)

        result = object.__new__(cls)
        result._data = dtarr
        result.name = name
        # For groupby perf. See note in indexes/base about _index_data
        result._index_data = dtarr._data
        result._reset_identity()
        return result

    # --------------------------------------------------------------------

    def __array__(self, dtype=None):
        if (dtype is None and isinstance(self._data, DatetimeArray)
                and getattr(self.dtype, 'tz', None)):
            msg = (
                "Converting timezone-aware DatetimeArray to timezone-naive "
                "ndarray with 'datetime64[ns]' dtype. In the future, this "
                "will return an ndarray with 'object' dtype where each "
                "element is a 'pandas.Timestamp' with the correct 'tz'.\n\t"
                "To accept the future behavior, pass 'dtype=object'.\n\t"
                "To keep the old behavior, pass 'dtype=\"datetime64[ns]\"'."
            )
            warnings.warn(msg, FutureWarning, stacklevel=3)
            dtype = 'M8[ns]'
        return np.asarray(self._data, dtype=dtype)

    @property
    def dtype(self):
        return self._data.dtype

    @property
    def tz(self):
        # GH 18595
        return self._data.tz

    @tz.setter
    def tz(self, value):
        # GH 3746: Prevent localizing or converting the index by setting tz
        raise AttributeError("Cannot directly set timezone. Use tz_localize() "
                             "or tz_convert() as appropriate")

    tzinfo = tz

    @cache_readonly
    def _is_dates_only(self):
        """Return a boolean if we are only dates (and don't have a timezone)"""
        from pandas.io.formats.format import _is_dates_only
        return _is_dates_only(self.values) and self.tz is None

    def __reduce__(self):

        # we use a special reudce here because we need
        # to simply set the .tz (and not reinterpret it)

        d = dict(data=self._data)
        d.update(self._get_attributes_dict())
        return _new_DatetimeIndex, (self.__class__, d), None

    def __setstate__(self, state):
        """Necessary for making this object picklable"""
        if isinstance(state, dict):
            super(DatetimeIndex, self).__setstate__(state)

        elif isinstance(state, tuple):

            # < 0.15 compat
            if len(state) == 2:
                nd_state, own_state = state
                data = np.empty(nd_state[1], dtype=nd_state[2])
                np.ndarray.__setstate__(data, nd_state)

                freq = own_state[1]
                tz = timezones.tz_standardize(own_state[2])
                dtype = tz_to_dtype(tz)
                dtarr = DatetimeArray._simple_new(data, freq=freq, dtype=dtype)

                self.name = own_state[0]

            else:  # pragma: no cover
                data = np.empty(state)
                np.ndarray.__setstate__(data, state)
                dtarr = DatetimeArray(data)

            self._data = dtarr
            self._reset_identity()

        else:
            raise Exception("invalid pickle state")
    _unpickle_compat = __setstate__

    def _convert_for_op(self, value):
        """ Convert value to be insertable to ndarray """
        if self._has_same_tz(value):
            return _to_M8(value)
        raise ValueError('Passed item and index have different timezone')

    def _maybe_update_attributes(self, attrs):
        """ Update Index attributes (e.g. freq) depending on op """
        freq = attrs.get('freq', None)
        if freq is not None:
            # no need to infer if freq is None
            attrs['freq'] = 'infer'
        return attrs

    # --------------------------------------------------------------------
    # Rendering Methods

    def _mpl_repr(self):
        # how to represent ourselves to matplotlib
        return libts.ints_to_pydatetime(self.asi8, self.tz)

    def _format_native_types(self, na_rep='NaT', date_format=None, **kwargs):
        from pandas.io.formats.format import _get_format_datetime64_from_values
        fmt = _get_format_datetime64_from_values(self, date_format)

        return libts.format_array_from_datetime(self.asi8,
                                                tz=self.tz,
                                                format=fmt,
                                                na_rep=na_rep)

    @property
    def _formatter_func(self):
        from pandas.io.formats.format import _get_format_datetime64
        formatter = _get_format_datetime64(is_dates_only=self._is_dates_only)
        return lambda x: "'%s'" % formatter(x, tz=self.tz)

    # --------------------------------------------------------------------
    # Set Operation Methods

<<<<<<< HEAD
    def _union(self, other, sort):
        if not len(other) or self.equals(other) or not len(self):
            return super(DatetimeIndex, self)._union(other, sort=sort)
=======
    def union(self, other, sort=None):
        """
        Specialized union for DatetimeIndex objects. If combine
        overlapping ranges with the same DateOffset, will be much
        faster than Index.union

        Parameters
        ----------
        other : DatetimeIndex or array-like
        sort : bool or None, default None
            Whether to sort the resulting Index.

            * None : Sort the result, except when

              1. `self` and `other` are equal.
              2. `self` or `other` has length 0.
              3. Some values in `self` or `other` cannot be compared.
                 A RuntimeWarning is issued in this case.

            * False : do not sort the result

            .. versionadded:: 0.25.0

        Returns
        -------
        y : Index or DatetimeIndex
        """
        self._validate_sort_keyword(sort)
        self._assert_can_do_setop(other)

        if len(other) == 0 or self.equals(other) or len(self) == 0:
            return super(DatetimeIndex, self).union(other, sort=sort)
>>>>>>> c9863865

        if not isinstance(other, DatetimeIndex):
            try:
                other = DatetimeIndex(other)
            except TypeError:
                pass

        this, other = self._maybe_utc_convert(other)

        if this._can_fast_union(other):
            return this._fast_union(other, sort=sort)
        else:
<<<<<<< HEAD
            result = Index._union(this, other, sort=sort)
=======
            result = Index.union(this, other, sort=sort)
>>>>>>> c9863865
            if isinstance(result, DatetimeIndex):
                # TODO: we shouldn't be setting attributes like this;
                #  in all the tests this equality already holds
                result._data._dtype = this.dtype
                if (result.freq is None and
                        (this.freq is not None or other.freq is not None)):
                    result.freq = to_offset(result.inferred_freq)
            return result

    def union_many(self, others):
        """
        A bit of a hack to accelerate unioning a collection of indexes
        """
        this = self

        for other in others:
            if not isinstance(this, DatetimeIndex):
                this = Index.union(this, other)
                continue

            if not isinstance(other, DatetimeIndex):
                try:
                    other = DatetimeIndex(other)
                except TypeError:
                    pass

            this, other = this._maybe_utc_convert(other)

            if this._can_fast_union(other):
                this = this._fast_union(other)
            else:
                dtype = this.dtype
                this = Index.union(this, other)
                if isinstance(this, DatetimeIndex):
                    # TODO: we shouldn't be setting attributes like this;
                    #  in all the tests this equality already holds
                    this._data._dtype = dtype
        return this

    def _can_fast_union(self, other):
        if not isinstance(other, DatetimeIndex):
            return False

        freq = self.freq

        if freq is None or freq != other.freq:
            return False

        if not self.is_monotonic or not other.is_monotonic:
            return False

        if len(self) == 0 or len(other) == 0:
            return True

        # to make our life easier, "sort" the two ranges
        if self[0] <= other[0]:
            left, right = self, other
        else:
            left, right = other, self

        right_start = right[0]
        left_end = left[-1]

        # Only need to "adjoin", not overlap
        try:
            return (right_start == left_end + freq) or right_start in left
        except (ValueError):

            # if we are comparing a freq that does not propagate timezones
            # this will raise
            return False

    def _fast_union(self, other, sort=None):
        if len(other) == 0:
            return self.view(type(self))

        if len(self) == 0:
            return other.view(type(self))

        # Both DTIs are monotonic. Check if they are already
        # in the "correct" order
        if self[0] <= other[0]:
            left, right = self, other
        # DTIs are not in the "correct" order and we don't want
        # to sort but want to remove overlaps
        elif sort is False:
            left, right = self, other
            left_start = left[0]
            loc = right.searchsorted(left_start, side='left')
            right_chunk = right.values[:loc]
            dates = _concat._concat_compat((left.values, right_chunk))
            return self._shallow_copy(dates)
        # DTIs are not in the "correct" order and we want
        # to sort
        else:
            left, right = other, self

        left_end = left[-1]
        right_end = right[-1]

        # TODO: consider re-implementing freq._should_cache for fastpath

        # concatenate dates
        if left_end < right_end:
            loc = right.searchsorted(left_end, side='right')
            right_chunk = right.values[loc:]
            dates = _concat._concat_compat((left.values, right_chunk))
            return self._shallow_copy(dates)
        else:
            return left

    def _wrap_setop_result(self, other, result):
        name = get_op_result_name(self, other)
        return self._shallow_copy(result, name=name, freq=None, tz=self.tz)

    def intersection(self, other, sort=False):
        """
        Specialized intersection for DatetimeIndex objects. May be much faster
        than Index.intersection

        Parameters
        ----------
        other : DatetimeIndex or array-like
        sort : False or None, default False
            Sort the resulting index if possible.

            .. versionadded:: 0.24.0

            .. versionchanged:: 0.24.1

               Changed the default to ``False`` to match the behaviour
               from before 0.24.0.

        Returns
        -------
        y : Index or DatetimeIndex
        """
        self._validate_sort_keyword(sort)
        self._assert_can_do_setop(other)

        if self.equals(other):
            return self._get_reconciled_name_object(other)

        if not isinstance(other, DatetimeIndex):
            try:
                other = DatetimeIndex(other)
            except (TypeError, ValueError):
                pass
            result = Index.intersection(self, other, sort=sort)
            if isinstance(result, DatetimeIndex):
                if result.freq is None:
                    result.freq = to_offset(result.inferred_freq)
            return result

        elif (other.freq is None or self.freq is None or
              other.freq != self.freq or
              not other.freq.isAnchored() or
              (not self.is_monotonic or not other.is_monotonic)):
            result = Index.intersection(self, other, sort=sort)
            # Invalidate the freq of `result`, which may not be correct at
            # this point, depending on the values.
            result.freq = None
            result = self._shallow_copy(result._values, name=result.name,
                                        tz=result.tz, freq=None)
            if result.freq is None:
                result.freq = to_offset(result.inferred_freq)
            return result

        if len(self) == 0:
            return self
        if len(other) == 0:
            return other
        # to make our life easier, "sort" the two ranges
        if self[0] <= other[0]:
            left, right = self, other
        else:
            left, right = other, self

        end = min(left[-1], right[-1])
        start = right[0]

        if end < start:
            return type(self)(data=[])
        else:
            lslice = slice(*left.slice_locs(start, end))
            left_chunk = left.values[lslice]
            return self._shallow_copy(left_chunk)

    # --------------------------------------------------------------------

    def _get_time_micros(self):
        values = self.asi8
        if self.tz is not None and not timezones.is_utc(self.tz):
            values = self._data._local_timestamps()
        return fields.get_time_micros(values)

    def to_series(self, keep_tz=None, index=None, name=None):
        """
        Create a Series with both index and values equal to the index keys
        useful with map for returning an indexer based on an index

        Parameters
        ----------
        keep_tz : optional, defaults False
            Return the data keeping the timezone.

            If keep_tz is True:

              If the timezone is not set, the resulting
              Series will have a datetime64[ns] dtype.

              Otherwise the Series will have an datetime64[ns, tz] dtype; the
              tz will be preserved.

            If keep_tz is False:

              Series will have a datetime64[ns] dtype. TZ aware
              objects will have the tz removed.

            .. versionchanged:: 0.24
                The default value will change to True in a future release.
                You can set ``keep_tz=True`` to already obtain the future
                behaviour and silence the warning.

        index : Index, optional
            index of resulting Series. If None, defaults to original index
        name : string, optional
            name of resulting Series. If None, defaults to name of original
            index

        Returns
        -------
        Series
        """
        from pandas import Series

        if index is None:
            index = self._shallow_copy()
        if name is None:
            name = self.name

        if keep_tz is None and self.tz is not None:
            warnings.warn("The default of the 'keep_tz' keyword will change "
                          "to True in a future release. You can set "
                          "'keep_tz=True' to obtain the future behaviour and "
                          "silence this warning.", FutureWarning, stacklevel=2)
            keep_tz = False
        elif keep_tz is False:
            warnings.warn("Specifying 'keep_tz=False' is deprecated and this "
                          "option will be removed in a future release. If "
                          "you want to remove the timezone information, you "
                          "can do 'idx.tz_convert(None)' before calling "
                          "'to_series'.", FutureWarning, stacklevel=2)

        if keep_tz and self.tz is not None:
            # preserve the tz & copy
            values = self.copy(deep=True)
        else:
            values = self.values.copy()

        return Series(values, index=index, name=name)

    def snap(self, freq='S'):
        """
        Snap time stamps to nearest occurring frequency
        """
        # Superdumb, punting on any optimizing
        freq = to_offset(freq)

        snapped = np.empty(len(self), dtype=_NS_DTYPE)

        for i, v in enumerate(self):
            s = v
            if not freq.onOffset(s):
                t0 = freq.rollback(s)
                t1 = freq.rollforward(s)
                if abs(s - t0) < abs(t1 - s):
                    s = t0
                else:
                    s = t1
            snapped[i] = s

        # we know it conforms; skip check
        return DatetimeIndex._simple_new(snapped, freq=freq)
        # TODO: what about self.name?  tz? if so, use shallow_copy?

    def join(self, other, how='left', level=None, return_indexers=False,
             sort=False):
        """
        See Index.join
        """
        if (not isinstance(other, DatetimeIndex) and len(other) > 0 and
            other.inferred_type not in ('floating', 'integer', 'mixed-integer',
                                        'mixed-integer-float', 'mixed')):
            try:
                other = DatetimeIndex(other)
            except (TypeError, ValueError):
                pass

        this, other = self._maybe_utc_convert(other)
        return Index.join(this, other, how=how, level=level,
                          return_indexers=return_indexers, sort=sort)

    def _maybe_utc_convert(self, other):
        this = self
        if isinstance(other, DatetimeIndex):
            if self.tz is not None:
                if other.tz is None:
                    raise TypeError('Cannot join tz-naive with tz-aware '
                                    'DatetimeIndex')
            elif other.tz is not None:
                raise TypeError('Cannot join tz-naive with tz-aware '
                                'DatetimeIndex')

            if not timezones.tz_compare(self.tz, other.tz):
                this = self.tz_convert('UTC')
                other = other.tz_convert('UTC')
        return this, other

    def _wrap_joined_index(self, joined, other):
        name = get_op_result_name(self, other)
        if (isinstance(other, DatetimeIndex) and
                self.freq == other.freq and
                self._can_fast_union(other)):
            joined = self._shallow_copy(joined)
            joined.name = name
            return joined
        else:
            tz = getattr(other, 'tz', None)
            return self._simple_new(joined, name, tz=tz)

    def _parsed_string_to_bounds(self, reso, parsed):
        """
        Calculate datetime bounds for parsed time string and its resolution.

        Parameters
        ----------
        reso : Resolution
            Resolution provided by parsed string.
        parsed : datetime
            Datetime from parsed string.

        Returns
        -------
        lower, upper: pd.Timestamp

        """
        valid_resos = {'year', 'month', 'quarter', 'day', 'hour', 'minute',
                       'second', 'minute', 'second', 'microsecond'}
        if reso not in valid_resos:
            raise KeyError
        if reso == 'year':
            start = Timestamp(parsed.year, 1, 1)
            end = Timestamp(parsed.year, 12, 31, 23, 59, 59, 999999)
        elif reso == 'month':
            d = ccalendar.get_days_in_month(parsed.year, parsed.month)
            start = Timestamp(parsed.year, parsed.month, 1)
            end = Timestamp(parsed.year, parsed.month, d, 23, 59, 59, 999999)
        elif reso == 'quarter':
            qe = (((parsed.month - 1) + 2) % 12) + 1  # two months ahead
            d = ccalendar.get_days_in_month(parsed.year, qe)  # at end of month
            start = Timestamp(parsed.year, parsed.month, 1)
            end = Timestamp(parsed.year, qe, d, 23, 59, 59, 999999)
        elif reso == 'day':
            start = Timestamp(parsed.year, parsed.month, parsed.day)
            end = start + timedelta(days=1) - Nano(1)
        elif reso == 'hour':
            start = Timestamp(parsed.year, parsed.month, parsed.day,
                              parsed.hour)
            end = start + timedelta(hours=1) - Nano(1)
        elif reso == 'minute':
            start = Timestamp(parsed.year, parsed.month, parsed.day,
                              parsed.hour, parsed.minute)
            end = start + timedelta(minutes=1) - Nano(1)
        elif reso == 'second':
            start = Timestamp(parsed.year, parsed.month, parsed.day,
                              parsed.hour, parsed.minute, parsed.second)
            end = start + timedelta(seconds=1) - Nano(1)
        elif reso == 'microsecond':
            start = Timestamp(parsed.year, parsed.month, parsed.day,
                              parsed.hour, parsed.minute, parsed.second,
                              parsed.microsecond)
            end = start + timedelta(microseconds=1) - Nano(1)
        # GH 24076
        # If an incoming date string contained a UTC offset, need to localize
        # the parsed date to this offset first before aligning with the index's
        # timezone
        if parsed.tzinfo is not None:
            if self.tz is None:
                raise ValueError("The index must be timezone aware "
                                 "when indexing with a date string with a "
                                 "UTC offset")
            start = start.tz_localize(parsed.tzinfo).tz_convert(self.tz)
            end = end.tz_localize(parsed.tzinfo).tz_convert(self.tz)
        elif self.tz is not None:
            start = start.tz_localize(self.tz)
            end = end.tz_localize(self.tz)
        return start, end

    def _partial_date_slice(self, reso, parsed, use_lhs=True, use_rhs=True):
        is_monotonic = self.is_monotonic
        if (is_monotonic and reso in ['day', 'hour', 'minute', 'second'] and
                self._resolution >= Resolution.get_reso(reso)):
            # These resolution/monotonicity validations came from GH3931,
            # GH3452 and GH2369.

            # See also GH14826
            raise KeyError

        if reso == 'microsecond':
            # _partial_date_slice doesn't allow microsecond resolution, but
            # _parsed_string_to_bounds allows it.
            raise KeyError

        t1, t2 = self._parsed_string_to_bounds(reso, parsed)
        stamps = self.asi8

        if is_monotonic:

            # we are out of range
            if (len(stamps) and ((use_lhs and t1.value < stamps[0] and
                                  t2.value < stamps[0]) or
                                 ((use_rhs and t1.value > stamps[-1] and
                                   t2.value > stamps[-1])))):
                raise KeyError

            # a monotonic (sorted) series can be sliced
            left = stamps.searchsorted(
                t1.value, side='left') if use_lhs else None
            right = stamps.searchsorted(
                t2.value, side='right') if use_rhs else None

            return slice(left, right)

        lhs_mask = (stamps >= t1.value) if use_lhs else True
        rhs_mask = (stamps <= t2.value) if use_rhs else True

        # try to find a the dates
        return (lhs_mask & rhs_mask).nonzero()[0]

    def _maybe_promote(self, other):
        if other.inferred_type == 'date':
            other = DatetimeIndex(other)
        return self, other

    def get_value(self, series, key):
        """
        Fast lookup of value from 1-dimensional ndarray. Only use this if you
        know what you're doing
        """

        if isinstance(key, datetime):

            # needed to localize naive datetimes
            if self.tz is not None:
                if key.tzinfo is not None:
                    key = Timestamp(key).tz_convert(self.tz)
                else:
                    key = Timestamp(key).tz_localize(self.tz)

            return self.get_value_maybe_box(series, key)

        if isinstance(key, time):
            locs = self.indexer_at_time(key)
            return series.take(locs)

        try:
            return com.maybe_box(self, Index.get_value(self, series, key),
                                 series, key)
        except KeyError:
            try:
                loc = self._get_string_slice(key)
                return series[loc]
            except (TypeError, ValueError, KeyError):
                pass

            try:
                return self.get_value_maybe_box(series, key)
            except (TypeError, ValueError, KeyError):
                raise KeyError(key)

    def get_value_maybe_box(self, series, key):
        # needed to localize naive datetimes
        if self.tz is not None:
            key = Timestamp(key)
            if key.tzinfo is not None:
                key = key.tz_convert(self.tz)
            else:
                key = key.tz_localize(self.tz)
        elif not isinstance(key, Timestamp):
            key = Timestamp(key)
        values = self._engine.get_value(com.values_from_object(series),
                                        key, tz=self.tz)
        return com.maybe_box(self, values, series, key)

    def get_loc(self, key, method=None, tolerance=None):
        """
        Get integer location for requested label

        Returns
        -------
        loc : int
        """

        if tolerance is not None:
            # try converting tolerance now, so errors don't get swallowed by
            # the try/except clauses below
            tolerance = self._convert_tolerance(tolerance, np.asarray(key))

        if isinstance(key, datetime):
            # needed to localize naive datetimes
            if key.tzinfo is None:
                key = Timestamp(key, tz=self.tz)
            else:
                key = Timestamp(key).tz_convert(self.tz)
            return Index.get_loc(self, key, method, tolerance)

        elif isinstance(key, timedelta):
            # GH#20464
            raise TypeError("Cannot index {cls} with {other}"
                            .format(cls=type(self).__name__,
                                    other=type(key).__name__))

        if isinstance(key, time):
            if method is not None:
                raise NotImplementedError('cannot yet lookup inexact labels '
                                          'when key is a time object')
            return self.indexer_at_time(key)

        try:
            return Index.get_loc(self, key, method, tolerance)
        except (KeyError, ValueError, TypeError):
            try:
                return self._get_string_slice(key)
            except (TypeError, KeyError, ValueError, OverflowError):
                pass

            try:
                stamp = Timestamp(key)
                if stamp.tzinfo is not None and self.tz is not None:
                    stamp = stamp.tz_convert(self.tz)
                else:
                    stamp = stamp.tz_localize(self.tz)
                return Index.get_loc(self, stamp, method, tolerance)
            except KeyError:
                raise KeyError(key)
            except ValueError as e:
                # list-like tolerance size must match target index size
                if 'list-like' in str(e):
                    raise e
                raise KeyError(key)

    def _maybe_cast_slice_bound(self, label, side, kind):
        """
        If label is a string, cast it to datetime according to resolution.

        Parameters
        ----------
        label : object
        side : {'left', 'right'}
        kind : {'ix', 'loc', 'getitem'}

        Returns
        -------
        label :  object

        Notes
        -----
        Value of `side` parameter should be validated in caller.

        """
        assert kind in ['ix', 'loc', 'getitem', None]

        if is_float(label) or isinstance(label, time) or is_integer(label):
            self._invalid_indexer('slice', label)

        if isinstance(label, compat.string_types):
            freq = getattr(self, 'freqstr',
                           getattr(self, 'inferred_freq', None))
            _, parsed, reso = parsing.parse_time_string(label, freq)
            lower, upper = self._parsed_string_to_bounds(reso, parsed)
            # lower, upper form the half-open interval:
            #   [parsed, parsed + 1 freq)
            # because label may be passed to searchsorted
            # the bounds need swapped if index is reverse sorted and has a
            # length > 1 (is_monotonic_decreasing gives True for empty
            # and length 1 index)
            if self._is_strictly_monotonic_decreasing and len(self) > 1:
                return upper if side == 'left' else lower
            return lower if side == 'left' else upper
        else:
            return label

    def _get_string_slice(self, key, use_lhs=True, use_rhs=True):
        freq = getattr(self, 'freqstr',
                       getattr(self, 'inferred_freq', None))
        _, parsed, reso = parsing.parse_time_string(key, freq)
        loc = self._partial_date_slice(reso, parsed, use_lhs=use_lhs,
                                       use_rhs=use_rhs)
        return loc

    def slice_indexer(self, start=None, end=None, step=None, kind=None):
        """
        Return indexer for specified label slice.
        Index.slice_indexer, customized to handle time slicing.

        In addition to functionality provided by Index.slice_indexer, does the
        following:

        - if both `start` and `end` are instances of `datetime.time`, it
          invokes `indexer_between_time`
        - if `start` and `end` are both either string or None perform
          value-based selection in non-monotonic cases.

        """
        # For historical reasons DatetimeIndex supports slices between two
        # instances of datetime.time as if it were applying a slice mask to
        # an array of (self.hour, self.minute, self.seconds, self.microsecond).
        if isinstance(start, time) and isinstance(end, time):
            if step is not None and step != 1:
                raise ValueError('Must have step size of 1 with time slices')
            return self.indexer_between_time(start, end)

        if isinstance(start, time) or isinstance(end, time):
            raise KeyError('Cannot mix time and non-time slice keys')

        try:
            return Index.slice_indexer(self, start, end, step, kind=kind)
        except KeyError:
            # For historical reasons DatetimeIndex by default supports
            # value-based partial (aka string) slices on non-monotonic arrays,
            # let's try that.
            if ((start is None or isinstance(start, compat.string_types)) and
                    (end is None or isinstance(end, compat.string_types))):
                mask = True
                if start is not None:
                    start_casted = self._maybe_cast_slice_bound(
                        start, 'left', kind)
                    mask = start_casted <= self

                if end is not None:
                    end_casted = self._maybe_cast_slice_bound(
                        end, 'right', kind)
                    mask = (self <= end_casted) & mask

                indexer = mask.nonzero()[0][::step]
                if len(indexer) == len(self):
                    return slice(None)
                else:
                    return indexer
            else:
                raise

    # --------------------------------------------------------------------
    # Wrapping DatetimeArray

    # Compat for frequency inference, see GH#23789
    _is_monotonic_increasing = Index.is_monotonic_increasing
    _is_monotonic_decreasing = Index.is_monotonic_decreasing
    _is_unique = Index.is_unique

    _timezone = cache_readonly(DatetimeArray._timezone.fget)
    is_normalized = cache_readonly(DatetimeArray.is_normalized.fget)
    _resolution = cache_readonly(DatetimeArray._resolution.fget)

    strftime = ea_passthrough(DatetimeArray.strftime)
    _has_same_tz = ea_passthrough(DatetimeArray._has_same_tz)

    @property
    def offset(self):
        """
        get/set the frequency of the instance
        """
        msg = ('{cls}.offset has been deprecated and will be removed '
               'in a future version; use {cls}.freq instead.'
               .format(cls=type(self).__name__))
        warnings.warn(msg, FutureWarning, stacklevel=2)
        return self.freq

    @offset.setter
    def offset(self, value):
        """
        get/set the frequency of the instance
        """
        msg = ('{cls}.offset has been deprecated and will be removed '
               'in a future version; use {cls}.freq instead.'
               .format(cls=type(self).__name__))
        warnings.warn(msg, FutureWarning, stacklevel=2)
        self.freq = value

    def __getitem__(self, key):
        result = self._data.__getitem__(key)
        if is_scalar(result):
            return result
        elif result.ndim > 1:
            # To support MPL which performs slicing with 2 dim
            # even though it only has 1 dim by definition
            assert isinstance(result, np.ndarray), result
            return result
        return type(self)(result, name=self.name)

    @property
    def _box_func(self):
        return lambda x: Timestamp(x, tz=self.tz)

    # --------------------------------------------------------------------

    @Substitution(klass='DatetimeIndex')
    @Appender(_shared_docs['searchsorted'])
    def searchsorted(self, value, side='left', sorter=None):
        if isinstance(value, (np.ndarray, Index)):
            value = np.array(value, dtype=_NS_DTYPE, copy=False)
        else:
            value = _to_M8(value, tz=self.tz)

        return self.values.searchsorted(value, side=side)

    def is_type_compatible(self, typ):
        return typ == self.inferred_type or typ == 'datetime'

    @property
    def inferred_type(self):
        # b/c datetime is represented as microseconds since the epoch, make
        # sure we can't have ambiguous indexing
        return 'datetime64'

    @property
    def is_all_dates(self):
        return True

    def insert(self, loc, item):
        """
        Make new Index inserting new item at location

        Parameters
        ----------
        loc : int
        item : object
            if not either a Python datetime or a numpy integer-like, returned
            Index dtype will be object rather than datetime.

        Returns
        -------
        new_index : Index
        """
        if is_scalar(item) and isna(item):
            # GH 18295
            item = self._na_value

        freq = None

        if isinstance(item, (datetime, np.datetime64)):
            self._assert_can_do_op(item)
            if not self._has_same_tz(item) and not isna(item):
                raise ValueError(
                    'Passed item and index have different timezone')
            # check freq can be preserved on edge cases
            if self.size and self.freq is not None:
                if ((loc == 0 or loc == -len(self)) and
                        item + self.freq == self[0]):
                    freq = self.freq
                elif (loc == len(self)) and item - self.freq == self[-1]:
                    freq = self.freq
            item = _to_M8(item, tz=self.tz)

        try:
            new_dates = np.concatenate((self[:loc].asi8, [item.view(np.int64)],
                                        self[loc:].asi8))
            return self._shallow_copy(new_dates, freq=freq)
        except (AttributeError, TypeError):

            # fall back to object index
            if isinstance(item, compat.string_types):
                return self.astype(object).insert(loc, item)
            raise TypeError(
                "cannot insert DatetimeIndex with incompatible label")

    def delete(self, loc):
        """
        Make a new DatetimeIndex with passed location(s) deleted.

        Parameters
        ----------
        loc: int, slice or array of ints
            Indicate which sub-arrays to remove.

        Returns
        -------
        new_index : DatetimeIndex
        """
        new_dates = np.delete(self.asi8, loc)

        freq = None
        if is_integer(loc):
            if loc in (0, -len(self), -1, len(self) - 1):
                freq = self.freq
        else:
            if is_list_like(loc):
                loc = lib.maybe_indices_to_slice(
                    ensure_int64(np.array(loc)), len(self))
            if isinstance(loc, slice) and loc.step in (1, None):
                if (loc.start in (0, None) or loc.stop in (len(self), None)):
                    freq = self.freq

        return self._shallow_copy(new_dates, freq=freq)

    def indexer_at_time(self, time, asof=False):
        """
        Return index locations of index values at particular time of day
        (e.g. 9:30AM).

        Parameters
        ----------
        time : datetime.time or string
            datetime.time or string in appropriate format ("%H:%M", "%H%M",
            "%I:%M%p", "%I%M%p", "%H:%M:%S", "%H%M%S", "%I:%M:%S%p",
            "%I%M%S%p").

        Returns
        -------
        values_at_time : array of integers

        See Also
        --------
        indexer_between_time, DataFrame.at_time
        """
        if asof:
            raise NotImplementedError("'asof' argument is not supported")

        if isinstance(time, compat.string_types):
            from dateutil.parser import parse
            time = parse(time).time()

        if time.tzinfo:
            if self.tz is None:
                raise ValueError("Index must be timezone aware.")
            time_micros = self.tz_convert(time.tzinfo)._get_time_micros()
        else:
            time_micros = self._get_time_micros()
        micros = _time_to_micros(time)
        return (micros == time_micros).nonzero()[0]

    def indexer_between_time(self, start_time, end_time, include_start=True,
                             include_end=True):
        """
        Return index locations of values between particular times of day
        (e.g., 9:00-9:30AM).

        Parameters
        ----------
        start_time, end_time : datetime.time, str
            datetime.time or string in appropriate format ("%H:%M", "%H%M",
            "%I:%M%p", "%I%M%p", "%H:%M:%S", "%H%M%S", "%I:%M:%S%p",
            "%I%M%S%p").
        include_start : boolean, default True
        include_end : boolean, default True

        Returns
        -------
        values_between_time : array of integers

        See Also
        --------
        indexer_at_time, DataFrame.between_time
        """
        start_time = tools.to_time(start_time)
        end_time = tools.to_time(end_time)
        time_micros = self._get_time_micros()
        start_micros = _time_to_micros(start_time)
        end_micros = _time_to_micros(end_time)

        if include_start and include_end:
            lop = rop = operator.le
        elif include_start:
            lop = operator.le
            rop = operator.lt
        elif include_end:
            lop = operator.lt
            rop = operator.le
        else:
            lop = rop = operator.lt

        if start_time <= end_time:
            join_op = operator.and_
        else:
            join_op = operator.or_

        mask = join_op(lop(start_micros, time_micros),
                       rop(time_micros, end_micros))

        return mask.nonzero()[0]


DatetimeIndex._add_comparison_ops()
DatetimeIndex._add_numeric_methods_disabled()
DatetimeIndex._add_logical_methods_disabled()
DatetimeIndex._add_datetimelike_methods()


def date_range(start=None, end=None, periods=None, freq=None, tz=None,
               normalize=False, name=None, closed=None, **kwargs):
    """
    Return a fixed frequency DatetimeIndex.

    Parameters
    ----------
    start : str or datetime-like, optional
        Left bound for generating dates.
    end : str or datetime-like, optional
        Right bound for generating dates.
    periods : integer, optional
        Number of periods to generate.
    freq : str or DateOffset, default 'D'
        Frequency strings can have multiples, e.g. '5H'. See
        :ref:`here <timeseries.offset_aliases>` for a list of
        frequency aliases.
    tz : str or tzinfo, optional
        Time zone name for returning localized DatetimeIndex, for example
        'Asia/Hong_Kong'. By default, the resulting DatetimeIndex is
        timezone-naive.
    normalize : bool, default False
        Normalize start/end dates to midnight before generating date range.
    name : str, default None
        Name of the resulting DatetimeIndex.
    closed : {None, 'left', 'right'}, optional
        Make the interval closed with respect to the given frequency to
        the 'left', 'right', or both sides (None, the default).
    **kwargs
        For compatibility. Has no effect on the result.

    Returns
    -------
    rng : DatetimeIndex

    See Also
    --------
    DatetimeIndex : An immutable container for datetimes.
    timedelta_range : Return a fixed frequency TimedeltaIndex.
    period_range : Return a fixed frequency PeriodIndex.
    interval_range : Return a fixed frequency IntervalIndex.

    Notes
    -----
    Of the four parameters ``start``, ``end``, ``periods``, and ``freq``,
    exactly three must be specified. If ``freq`` is omitted, the resulting
    ``DatetimeIndex`` will have ``periods`` linearly spaced elements between
    ``start`` and ``end`` (closed on both sides).

    To learn more about the frequency strings, please see `this link
    <http://pandas.pydata.org/pandas-docs/stable/timeseries.html#offset-aliases>`__.

    Examples
    --------
    **Specifying the values**

    The next four examples generate the same `DatetimeIndex`, but vary
    the combination of `start`, `end` and `periods`.

    Specify `start` and `end`, with the default daily frequency.

    >>> pd.date_range(start='1/1/2018', end='1/08/2018')
    DatetimeIndex(['2018-01-01', '2018-01-02', '2018-01-03', '2018-01-04',
                   '2018-01-05', '2018-01-06', '2018-01-07', '2018-01-08'],
                  dtype='datetime64[ns]', freq='D')

    Specify `start` and `periods`, the number of periods (days).

    >>> pd.date_range(start='1/1/2018', periods=8)
    DatetimeIndex(['2018-01-01', '2018-01-02', '2018-01-03', '2018-01-04',
                   '2018-01-05', '2018-01-06', '2018-01-07', '2018-01-08'],
                  dtype='datetime64[ns]', freq='D')

    Specify `end` and `periods`, the number of periods (days).

    >>> pd.date_range(end='1/1/2018', periods=8)
    DatetimeIndex(['2017-12-25', '2017-12-26', '2017-12-27', '2017-12-28',
                   '2017-12-29', '2017-12-30', '2017-12-31', '2018-01-01'],
                  dtype='datetime64[ns]', freq='D')

    Specify `start`, `end`, and `periods`; the frequency is generated
    automatically (linearly spaced).

    >>> pd.date_range(start='2018-04-24', end='2018-04-27', periods=3)
    DatetimeIndex(['2018-04-24 00:00:00', '2018-04-25 12:00:00',
                   '2018-04-27 00:00:00'],
                  dtype='datetime64[ns]', freq=None)

    **Other Parameters**

    Changed the `freq` (frequency) to ``'M'`` (month end frequency).

    >>> pd.date_range(start='1/1/2018', periods=5, freq='M')
    DatetimeIndex(['2018-01-31', '2018-02-28', '2018-03-31', '2018-04-30',
                   '2018-05-31'],
                  dtype='datetime64[ns]', freq='M')

    Multiples are allowed

    >>> pd.date_range(start='1/1/2018', periods=5, freq='3M')
    DatetimeIndex(['2018-01-31', '2018-04-30', '2018-07-31', '2018-10-31',
                   '2019-01-31'],
                  dtype='datetime64[ns]', freq='3M')

    `freq` can also be specified as an Offset object.

    >>> pd.date_range(start='1/1/2018', periods=5, freq=pd.offsets.MonthEnd(3))
    DatetimeIndex(['2018-01-31', '2018-04-30', '2018-07-31', '2018-10-31',
                   '2019-01-31'],
                  dtype='datetime64[ns]', freq='3M')

    Specify `tz` to set the timezone.

    >>> pd.date_range(start='1/1/2018', periods=5, tz='Asia/Tokyo')
    DatetimeIndex(['2018-01-01 00:00:00+09:00', '2018-01-02 00:00:00+09:00',
                   '2018-01-03 00:00:00+09:00', '2018-01-04 00:00:00+09:00',
                   '2018-01-05 00:00:00+09:00'],
                  dtype='datetime64[ns, Asia/Tokyo]', freq='D')

    `closed` controls whether to include `start` and `end` that are on the
    boundary. The default includes boundary points on either end.

    >>> pd.date_range(start='2017-01-01', end='2017-01-04', closed=None)
    DatetimeIndex(['2017-01-01', '2017-01-02', '2017-01-03', '2017-01-04'],
                  dtype='datetime64[ns]', freq='D')

    Use ``closed='left'`` to exclude `end` if it falls on the boundary.

    >>> pd.date_range(start='2017-01-01', end='2017-01-04', closed='left')
    DatetimeIndex(['2017-01-01', '2017-01-02', '2017-01-03'],
                  dtype='datetime64[ns]', freq='D')

    Use ``closed='right'`` to exclude `start` if it falls on the boundary.

    >>> pd.date_range(start='2017-01-01', end='2017-01-04', closed='right')
    DatetimeIndex(['2017-01-02', '2017-01-03', '2017-01-04'],
                  dtype='datetime64[ns]', freq='D')
    """

    if freq is None and com._any_none(periods, start, end):
        freq = 'D'

    dtarr = DatetimeArray._generate_range(
        start=start, end=end, periods=periods,
        freq=freq, tz=tz, normalize=normalize,
        closed=closed, **kwargs)
    return DatetimeIndex._simple_new(
        dtarr, tz=dtarr.tz, freq=dtarr.freq, name=name)


def bdate_range(start=None, end=None, periods=None, freq='B', tz=None,
                normalize=True, name=None, weekmask=None, holidays=None,
                closed=None, **kwargs):
    """
    Return a fixed frequency DatetimeIndex, with business day as the default
    frequency

    Parameters
    ----------
    start : string or datetime-like, default None
        Left bound for generating dates.
    end : string or datetime-like, default None
        Right bound for generating dates.
    periods : integer, default None
        Number of periods to generate.
    freq : string or DateOffset, default 'B' (business daily)
        Frequency strings can have multiples, e.g. '5H'.
    tz : string or None
        Time zone name for returning localized DatetimeIndex, for example
        Asia/Beijing.
    normalize : bool, default False
        Normalize start/end dates to midnight before generating date range.
    name : string, default None
        Name of the resulting DatetimeIndex.
    weekmask : string or None, default None
        Weekmask of valid business days, passed to ``numpy.busdaycalendar``,
        only used when custom frequency strings are passed.  The default
        value None is equivalent to 'Mon Tue Wed Thu Fri'.

        .. versionadded:: 0.21.0

    holidays : list-like or None, default None
        Dates to exclude from the set of valid business days, passed to
        ``numpy.busdaycalendar``, only used when custom frequency strings
        are passed.

        .. versionadded:: 0.21.0

    closed : string, default None
        Make the interval closed with respect to the given frequency to
        the 'left', 'right', or both sides (None).
    **kwargs
        For compatibility. Has no effect on the result.

    Returns
    -------
    DatetimeIndex

    Notes
    -----
    Of the four parameters: ``start``, ``end``, ``periods``, and ``freq``,
    exactly three must be specified.  Specifying ``freq`` is a requirement
    for ``bdate_range``.  Use ``date_range`` if specifying ``freq`` is not
    desired.

    To learn more about the frequency strings, please see `this link
    <http://pandas.pydata.org/pandas-docs/stable/timeseries.html#offset-aliases>`__.

    Examples
    --------
    Note how the two weekend days are skipped in the result.

    >>> pd.bdate_range(start='1/1/2018', end='1/08/2018')
    DatetimeIndex(['2018-01-01', '2018-01-02', '2018-01-03', '2018-01-04',
               '2018-01-05', '2018-01-08'],
              dtype='datetime64[ns]', freq='B')
    """
    if freq is None:
        msg = 'freq must be specified for bdate_range; use date_range instead'
        raise TypeError(msg)

    if is_string_like(freq) and freq.startswith('C'):
        try:
            weekmask = weekmask or 'Mon Tue Wed Thu Fri'
            freq = prefix_mapping[freq](holidays=holidays, weekmask=weekmask)
        except (KeyError, TypeError):
            msg = 'invalid custom frequency string: {freq}'.format(freq=freq)
            raise ValueError(msg)
    elif holidays or weekmask:
        msg = ('a custom frequency string is required when holidays or '
               'weekmask are passed, got frequency {freq}').format(freq=freq)
        raise ValueError(msg)

    return date_range(start=start, end=end, periods=periods,
                      freq=freq, tz=tz, normalize=normalize, name=name,
                      closed=closed, **kwargs)


def cdate_range(start=None, end=None, periods=None, freq='C', tz=None,
                normalize=True, name=None, closed=None, **kwargs):
    """
    Return a fixed frequency DatetimeIndex, with CustomBusinessDay as the
    default frequency

    .. deprecated:: 0.21.0

    Parameters
    ----------
    start : string or datetime-like, default None
        Left bound for generating dates
    end : string or datetime-like, default None
        Right bound for generating dates
    periods : integer, default None
        Number of periods to generate
    freq : string or DateOffset, default 'C' (CustomBusinessDay)
        Frequency strings can have multiples, e.g. '5H'
    tz : string, default None
        Time zone name for returning localized DatetimeIndex, for example
        Asia/Beijing
    normalize : bool, default False
        Normalize start/end dates to midnight before generating date range
    name : string, default None
        Name of the resulting DatetimeIndex
    weekmask : string, Default 'Mon Tue Wed Thu Fri'
        weekmask of valid business days, passed to ``numpy.busdaycalendar``
    holidays : list
        list/array of dates to exclude from the set of valid business days,
        passed to ``numpy.busdaycalendar``
    closed : string, default None
        Make the interval closed with respect to the given frequency to
        the 'left', 'right', or both sides (None)

    Notes
    -----
    Of the three parameters: ``start``, ``end``, and ``periods``, exactly two
    must be specified.

    To learn more about the frequency strings, please see `this link
    <http://pandas.pydata.org/pandas-docs/stable/timeseries.html#offset-aliases>`__.

    Returns
    -------
    rng : DatetimeIndex
    """
    warnings.warn("cdate_range is deprecated and will be removed in a future "
                  "version, instead use pd.bdate_range(..., freq='{freq}')"
                  .format(freq=freq), FutureWarning, stacklevel=2)

    if freq == 'C':
        holidays = kwargs.pop('holidays', [])
        weekmask = kwargs.pop('weekmask', 'Mon Tue Wed Thu Fri')
        freq = CDay(holidays=holidays, weekmask=weekmask)

    return date_range(start=start, end=end, periods=periods, freq=freq,
                      tz=tz, normalize=normalize, name=name,
                      closed=closed, **kwargs)


def _time_to_micros(time):
    seconds = time.hour * 60 * 60 + 60 * time.minute + time.second
    return 1000000 * seconds + time.microsecond<|MERGE_RESOLUTION|>--- conflicted
+++ resolved
@@ -459,44 +459,12 @@
     # --------------------------------------------------------------------
     # Set Operation Methods
 
-<<<<<<< HEAD
     def _union(self, other, sort):
         if not len(other) or self.equals(other) or not len(self):
             return super(DatetimeIndex, self)._union(other, sort=sort)
-=======
-    def union(self, other, sort=None):
-        """
-        Specialized union for DatetimeIndex objects. If combine
-        overlapping ranges with the same DateOffset, will be much
-        faster than Index.union
-
-        Parameters
-        ----------
-        other : DatetimeIndex or array-like
-        sort : bool or None, default None
-            Whether to sort the resulting Index.
-
-            * None : Sort the result, except when
-
-              1. `self` and `other` are equal.
-              2. `self` or `other` has length 0.
-              3. Some values in `self` or `other` cannot be compared.
-                 A RuntimeWarning is issued in this case.
-
-            * False : do not sort the result
-
-            .. versionadded:: 0.25.0
-
-        Returns
-        -------
-        y : Index or DatetimeIndex
-        """
-        self._validate_sort_keyword(sort)
-        self._assert_can_do_setop(other)
 
         if len(other) == 0 or self.equals(other) or len(self) == 0:
             return super(DatetimeIndex, self).union(other, sort=sort)
->>>>>>> c9863865
 
         if not isinstance(other, DatetimeIndex):
             try:
@@ -509,11 +477,7 @@
         if this._can_fast_union(other):
             return this._fast_union(other, sort=sort)
         else:
-<<<<<<< HEAD
             result = Index._union(this, other, sort=sort)
-=======
-            result = Index.union(this, other, sort=sort)
->>>>>>> c9863865
             if isinstance(result, DatetimeIndex):
                 # TODO: we shouldn't be setting attributes like this;
                 #  in all the tests this equality already holds
