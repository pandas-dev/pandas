from datetime import date, datetime, time, timedelta, tzinfo
import operator
from typing import Optional
import warnings

import numpy as np

from pandas._libs import (
    NaT,
    Timedelta,
    Timestamp,
    index as libindex,
    lib,
    tslib as libts,
)
from pandas._libs.tslibs import ccalendar, fields, parsing, timezones
from pandas.util._decorators import cache_readonly

from pandas.core.dtypes.common import _NS_DTYPE, is_float, is_integer, is_scalar
from pandas.core.dtypes.dtypes import DatetimeTZDtype
from pandas.core.dtypes.missing import is_valid_nat_for_dtype

from pandas.core.arrays.datetimes import (
    DatetimeArray,
    tz_to_dtype,
    validate_tz_from_dtype,
)
import pandas.core.common as com
from pandas.core.indexes.base import Index, InvalidIndexError, maybe_extract_name
from pandas.core.indexes.datetimelike import DatetimeTimedeltaMixin
from pandas.core.indexes.extension import inherit_names
from pandas.core.ops import get_op_result_name
import pandas.core.tools.datetimes as tools

from pandas.tseries.frequencies import Resolution, to_offset
from pandas.tseries.offsets import prefix_mapping


def _new_DatetimeIndex(cls, d):
    """
    This is called upon unpickling, rather than the default which doesn't
    have arguments and breaks __new__
    """
    if "data" in d and not isinstance(d["data"], DatetimeIndex):
        # Avoid need to verify integrity by calling simple_new directly
        data = d.pop("data")
        result = cls._simple_new(data, **d)
    else:
        with warnings.catch_warnings():
            # TODO: If we knew what was going in to **d, we might be able to
            #  go through _simple_new instead
            warnings.simplefilter("ignore")
            result = cls.__new__(cls, **d)

    return result


@inherit_names(
    ["to_period", "to_perioddelta", "to_julian_date", "strftime"]
    + DatetimeArray._field_ops
    + DatetimeArray._datetimelike_methods,
    DatetimeArray,
    wrap=True,
)
@inherit_names(["_timezone", "is_normalized", "_resolution"], DatetimeArray, cache=True)
@inherit_names(
    [
        "_bool_ops",
        "_object_ops",
        "_field_ops",
        "_datetimelike_ops",
        "_datetimelike_methods",
        "_box_func",
        "tz",
        "tzinfo",
        "dtype",
        "to_pydatetime",
        "_local_timestamps",
        "_has_same_tz",
        "_format_native_types",
        "date",
        "time",
        "timetz",
    ]
    + DatetimeArray._bool_ops,
    DatetimeArray,
)
class DatetimeIndex(DatetimeTimedeltaMixin):
    """
    Immutable ndarray of datetime64 data, represented internally as int64, and
    which can be boxed to Timestamp objects that are subclasses of datetime and
    carry metadata such as frequency information.

    Parameters
    ----------
    data : array-like (1-dimensional), optional
        Optional datetime-like data to construct index with.
    copy : bool
        Make a copy of input ndarray.
    freq : str or pandas offset object, optional
        One of pandas date offset strings or corresponding objects. The string
        'infer' can be passed in order to set the frequency of the index as the
        inferred frequency upon creation.
    tz : pytz.timezone or dateutil.tz.tzfile
    ambiguous : 'infer', bool-ndarray, 'NaT', default 'raise'
        When clocks moved backward due to DST, ambiguous times may arise.
        For example in Central European Time (UTC+01), when going from 03:00
        DST to 02:00 non-DST, 02:30:00 local time occurs both at 00:30:00 UTC
        and at 01:30:00 UTC. In such a situation, the `ambiguous` parameter
        dictates how ambiguous times should be handled.

        - 'infer' will attempt to infer fall dst-transition hours based on
          order
        - bool-ndarray where True signifies a DST time, False signifies a
          non-DST time (note that this flag is only applicable for ambiguous
          times)
        - 'NaT' will return NaT where there are ambiguous times
        - 'raise' will raise an AmbiguousTimeError if there are ambiguous times.
    name : object
        Name to be stored in the index.
    dayfirst : bool, default False
        If True, parse dates in `data` with the day first order.
    yearfirst : bool, default False
        If True parse dates in `data` with the year first order.

    Attributes
    ----------
    year
    month
    day
    hour
    minute
    second
    microsecond
    nanosecond
    date
    time
    timetz
    dayofyear
    weekofyear
    week
    dayofweek
    weekday
    quarter
    tz
    freq
    freqstr
    is_month_start
    is_month_end
    is_quarter_start
    is_quarter_end
    is_year_start
    is_year_end
    is_leap_year
    inferred_freq

    Methods
    -------
    normalize
    strftime
    snap
    tz_convert
    tz_localize
    round
    floor
    ceil
    to_period
    to_perioddelta
    to_pydatetime
    to_series
    to_frame
    month_name
    day_name
    mean

    See Also
    --------
    Index : The base pandas Index type.
    TimedeltaIndex : Index of timedelta64 data.
    PeriodIndex : Index of Period data.
    to_datetime : Convert argument to datetime.
    date_range : Create a fixed-frequency DatetimeIndex.

    Notes
    -----
    To learn more about the frequency strings, please see `this link
    <https://pandas.pydata.org/pandas-docs/stable/user_guide/timeseries.html#offset-aliases>`__.
    """

    _typ = "datetimeindex"

    _engine_type = libindex.DatetimeEngine
    _supports_partial_string_indexing = True

    _comparables = ["name", "freqstr", "tz"]
    _attributes = ["name", "tz", "freq"]

    _is_numeric_dtype = False
    _infer_as_myclass = True

    _data: DatetimeArray
    tz: Optional[tzinfo]

    # --------------------------------------------------------------------
    # Constructors

    def __new__(
        cls,
        data=None,
        freq=None,
        tz=None,
        normalize=False,
        closed=None,
        ambiguous="raise",
        dayfirst=False,
        yearfirst=False,
        dtype=None,
        copy=False,
        name=None,
    ):

        if is_scalar(data):
            raise TypeError(
                f"{cls.__name__}() must be called with a "
                f"collection of some kind, {repr(data)} was passed"
            )

        # - Cases checked above all return/raise before reaching here - #

        name = maybe_extract_name(name, data, cls)

        dtarr = DatetimeArray._from_sequence(
            data,
            dtype=dtype,
            copy=copy,
            tz=tz,
            freq=freq,
            dayfirst=dayfirst,
            yearfirst=yearfirst,
            ambiguous=ambiguous,
        )

        subarr = cls._simple_new(dtarr, name=name)
        return subarr

    @classmethod
    def _simple_new(cls, values, name=None, freq=None, tz=None, dtype=None):
        """
        We require the we have a dtype compat for the values
        if we are passed a non-dtype compat, then coerce using the constructor
        """
        if isinstance(values, DatetimeArray):
            if tz:
                tz = validate_tz_from_dtype(dtype, tz)
                dtype = DatetimeTZDtype(tz=tz)
            elif dtype is None:
                dtype = _NS_DTYPE

            values = DatetimeArray(values, freq=freq, dtype=dtype)
            tz = values.tz
            freq = values.freq
            values = values._data

        dtype = tz_to_dtype(tz)
        dtarr = DatetimeArray._simple_new(values, freq=freq, dtype=dtype)
        assert isinstance(dtarr, DatetimeArray)

        result = object.__new__(cls)
        result._data = dtarr
        result.name = name
        result._no_setting_name = False
        # For groupby perf. See note in indexes/base about _index_data
        result._index_data = dtarr._data
        result._reset_identity()
        return result

    # --------------------------------------------------------------------

    def __array__(self, dtype=None) -> np.ndarray:
        return np.asarray(self._data, dtype=dtype)

    @cache_readonly
    def _is_dates_only(self) -> bool:
        """
        Return a boolean if we are only dates (and don't have a timezone)

        Returns
        -------
        bool
        """
        from pandas.io.formats.format import _is_dates_only

        return _is_dates_only(self.values) and self.tz is None

    def __reduce__(self):

        # we use a special reduce here because we need
        # to simply set the .tz (and not reinterpret it)

        d = dict(data=self._data)
        d.update(self._get_attributes_dict())
        return _new_DatetimeIndex, (type(self), d), None

    def _convert_for_op(self, value):
        """
        Convert value to be insertable to ndarray.
        """
        if self._has_same_tz(value):
            return Timestamp(value).asm8
        raise ValueError("Passed item and index have different timezone")

    # --------------------------------------------------------------------
    # Rendering Methods

    def _mpl_repr(self):
        # how to represent ourselves to matplotlib
        return libts.ints_to_pydatetime(self.asi8, self.tz)

    @property
    def _formatter_func(self):
        from pandas.io.formats.format import _get_format_datetime64

        formatter = _get_format_datetime64(is_dates_only=self._is_dates_only)
        return lambda x: f"'{formatter(x, tz=self.tz)}'"

    # --------------------------------------------------------------------
    # Set Operation Methods

    def union_many(self, others):
        """
        A bit of a hack to accelerate unioning a collection of indexes.
        """
        this = self

        for other in others:
            if not isinstance(this, DatetimeIndex):
                this = Index.union(this, other)
                continue

            if not isinstance(other, DatetimeIndex):
                try:
                    other = DatetimeIndex(other)
                except TypeError:
                    pass

            this, other = this._maybe_utc_convert(other)

            if this._can_fast_union(other):
                this = this._fast_union(other)
            else:
                dtype = this.dtype
                this = Index.union(this, other)
                if isinstance(this, DatetimeIndex):
                    # TODO: we shouldn't be setting attributes like this;
                    #  in all the tests this equality already holds
                    this._data._dtype = dtype
        return this

    def _wrap_setop_result(self, other, result):
        name = get_op_result_name(self, other)
        return self._shallow_copy(result, name=name, freq=None)

    # --------------------------------------------------------------------

    def _get_time_micros(self):
        values = self.asi8
        if self.tz is not None and not timezones.is_utc(self.tz):
            values = self._data._local_timestamps()
        return fields.get_time_micros(values)

    def to_series(self, keep_tz=lib.no_default, index=None, name=None):
        """
        Create a Series with both index and values equal to the index keys
        useful with map for returning an indexer based on an index.

        Parameters
        ----------
        keep_tz : optional, defaults True
            Return the data keeping the timezone.

            If keep_tz is True:

              If the timezone is not set, the resulting
              Series will have a datetime64[ns] dtype.

              Otherwise the Series will have an datetime64[ns, tz] dtype; the
              tz will be preserved.

            If keep_tz is False:

              Series will have a datetime64[ns] dtype. TZ aware
              objects will have the tz removed.

            .. versionchanged:: 1.0.0
                The default value is now True.  In a future version,
                this keyword will be removed entirely.  Stop passing the
                argument to obtain the future behavior and silence the warning.

        index : Index, optional
            Index of resulting Series. If None, defaults to original index.
        name : str, optional
            Name of resulting Series. If None, defaults to name of original
            index.

        Returns
        -------
        Series
        """
        from pandas import Series

        if index is None:
            index = self._shallow_copy()
        if name is None:
            name = self.name

        if keep_tz is not lib.no_default:
            if keep_tz:
                warnings.warn(
                    "The 'keep_tz' keyword in DatetimeIndex.to_series "
                    "is deprecated and will be removed in a future version.  "
                    "You can stop passing 'keep_tz' to silence this warning.",
                    FutureWarning,
                    stacklevel=2,
                )
            else:
                warnings.warn(
                    "Specifying 'keep_tz=False' is deprecated and this "
                    "option will be removed in a future release. If "
                    "you want to remove the timezone information, you "
                    "can do 'idx.tz_convert(None)' before calling "
                    "'to_series'.",
                    FutureWarning,
                    stacklevel=2,
                )
        else:
            keep_tz = True

        if keep_tz and self.tz is not None:
            # preserve the tz & copy
            values = self.copy(deep=True)
        else:
            values = self.values.copy()

        return Series(values, index=index, name=name)

    def snap(self, freq="S"):
        """
        Snap time stamps to nearest occurring frequency.

        Returns
        -------
        DatetimeIndex
        """
        # Superdumb, punting on any optimizing
        freq = to_offset(freq)

        snapped = np.empty(len(self), dtype=_NS_DTYPE)

        for i, v in enumerate(self):
            s = v
            if not freq.is_on_offset(s):
                t0 = freq.rollback(s)
                t1 = freq.rollforward(s)
                if abs(s - t0) < abs(t1 - s):
                    s = t0
                else:
                    s = t1
            snapped[i] = s

        dta = DatetimeArray(snapped, dtype=self.dtype)
        return DatetimeIndex._simple_new(dta, name=self.name)

    def _parsed_string_to_bounds(self, reso: str, parsed: datetime):
        """
        Calculate datetime bounds for parsed time string and its resolution.

        Parameters
        ----------
        reso : Resolution
            Resolution provided by parsed string.
        parsed : datetime
            Datetime from parsed string.

        Returns
        -------
        lower, upper: pd.Timestamp

        """
        valid_resos = {
            "year",
            "month",
            "quarter",
            "day",
            "hour",
            "minute",
            "second",
            "minute",
            "second",
            "microsecond",
        }
        if reso not in valid_resos:
            raise KeyError
        if reso == "year":
            start = Timestamp(parsed.year, 1, 1)
            end = Timestamp(parsed.year + 1, 1, 1) - Timedelta(nanoseconds=1)
        elif reso == "month":
            d = ccalendar.get_days_in_month(parsed.year, parsed.month)
            start = Timestamp(parsed.year, parsed.month, 1)
            end = start + Timedelta(days=d, nanoseconds=-1)
        elif reso == "quarter":
            qe = (((parsed.month - 1) + 2) % 12) + 1  # two months ahead
            d = ccalendar.get_days_in_month(parsed.year, qe)  # at end of month
            start = Timestamp(parsed.year, parsed.month, 1)
            end = Timestamp(parsed.year, qe, 1) + Timedelta(days=d, nanoseconds=-1)
        elif reso == "day":
            start = Timestamp(parsed.year, parsed.month, parsed.day)
            end = start + Timedelta(days=1, nanoseconds=-1)
        elif reso == "hour":
            start = Timestamp(parsed.year, parsed.month, parsed.day, parsed.hour)
            end = start + Timedelta(hours=1, nanoseconds=-1)
        elif reso == "minute":
            start = Timestamp(
                parsed.year, parsed.month, parsed.day, parsed.hour, parsed.minute
            )
            end = start + Timedelta(minutes=1, nanoseconds=-1)
        elif reso == "second":
            start = Timestamp(
                parsed.year,
                parsed.month,
                parsed.day,
                parsed.hour,
                parsed.minute,
                parsed.second,
            )
            end = start + Timedelta(seconds=1, nanoseconds=-1)
        elif reso == "microsecond":
            start = Timestamp(
                parsed.year,
                parsed.month,
                parsed.day,
                parsed.hour,
                parsed.minute,
                parsed.second,
                parsed.microsecond,
            )
            end = start + Timedelta(microseconds=1, nanoseconds=-1)
        # GH 24076
        # If an incoming date string contained a UTC offset, need to localize
        # the parsed date to this offset first before aligning with the index's
        # timezone
        if parsed.tzinfo is not None:
            if self.tz is None:
                raise ValueError(
                    "The index must be timezone aware when indexing "
                    "with a date string with a UTC offset"
                )
            start = start.tz_localize(parsed.tzinfo).tz_convert(self.tz)
            end = end.tz_localize(parsed.tzinfo).tz_convert(self.tz)
        elif self.tz is not None:
            start = start.tz_localize(self.tz)
            end = end.tz_localize(self.tz)
        return start, end

    def _partial_date_slice(
        self, reso: str, parsed: datetime, use_lhs: bool = True, use_rhs: bool = True
    ):
        """
        Parameters
        ----------
        reso : str
        use_lhs : bool, default True
        use_rhs : bool, default True
        """
        is_monotonic = self.is_monotonic
        if (
            is_monotonic
            and reso in ["day", "hour", "minute", "second"]
            and self._resolution >= Resolution.get_reso(reso)
        ):
            # These resolution/monotonicity validations came from GH3931,
            # GH3452 and GH2369.

            # See also GH14826
            raise KeyError

        if reso == "microsecond":
            # _partial_date_slice doesn't allow microsecond resolution, but
            # _parsed_string_to_bounds allows it.
            raise KeyError

        t1, t2 = self._parsed_string_to_bounds(reso, parsed)
        stamps = self.asi8

        if is_monotonic:

            # we are out of range
            if len(stamps) and (
                (use_lhs and t1.value < stamps[0] and t2.value < stamps[0])
                or ((use_rhs and t1.value > stamps[-1] and t2.value > stamps[-1]))
            ):
                raise KeyError

            # a monotonic (sorted) series can be sliced
            left = stamps.searchsorted(t1.value, side="left") if use_lhs else None
            right = stamps.searchsorted(t2.value, side="right") if use_rhs else None

            return slice(left, right)

        lhs_mask = (stamps >= t1.value) if use_lhs else True
        rhs_mask = (stamps <= t2.value) if use_rhs else True

        # try to find a the dates
        return (lhs_mask & rhs_mask).nonzero()[0]

    def _maybe_promote(self, other):
        if other.inferred_type == "date":
            other = DatetimeIndex(other)
        return self, other

    def get_loc(self, key, method=None, tolerance=None):
        """
        Get integer location for requested label

        Returns
        -------
        loc : int
        """
        if not is_scalar(key):
            raise InvalidIndexError(key)

        orig_key = key
        if is_valid_nat_for_dtype(key, self.dtype):
            key = NaT

<<<<<<< HEAD
        if tolerance is not None:
            # try converting tolerance now, so errors don't get swallowed by
            # the try/except clauses below
            tolerance = self._convert_tolerance(tolerance, np.asarray(key))

        if isinstance(key, self._data._recognized_scalars):
=======
        if isinstance(key, (datetime, np.datetime64)):
>>>>>>> cc1c406b
            # needed to localize naive datetimes
            key = self._maybe_cast_for_get_loc(key)

        elif isinstance(key, str):
            try:
                return self._get_string_slice(key)
            except (TypeError, KeyError, ValueError, OverflowError):
                pass

            try:
                key = self._maybe_cast_for_get_loc(key)
            except ValueError:
                raise KeyError(key)

        elif isinstance(key, timedelta):
            # GH#20464
            raise TypeError(
                f"Cannot index {type(self).__name__} with {type(key).__name__}"
            )

        elif isinstance(key, time):
            if method is not None:
                raise NotImplementedError(
                    "cannot yet lookup inexact labels when key is a time object"
                )
            return self.indexer_at_time(key)

        else:
            # unrecognized type
            raise KeyError(key)

        try:
            return Index.get_loc(self, key, method, tolerance)
        except KeyError:
            raise KeyError(orig_key)

    def _maybe_cast_for_get_loc(self, key) -> Timestamp:
        # needed to localize naive datetimes
        key = Timestamp(key)
        if key.tzinfo is None:
            key = key.tz_localize(self.tz)
        else:
            key = key.tz_convert(self.tz)
        return key

    def _maybe_cast_slice_bound(self, label, side: str, kind):
        """
        If label is a string, cast it to datetime according to resolution.

        Parameters
        ----------
        label : object
        side : {'left', 'right'}
        kind : {'loc', 'getitem'} or None

        Returns
        -------
        label : object

        Notes
        -----
        Value of `side` parameter should be validated in caller.
        """
        assert kind in ["loc", "getitem", None]

        if is_float(label) or isinstance(label, time) or is_integer(label):
            self._invalid_indexer("slice", label)

        if isinstance(label, str):
            freq = getattr(self, "freqstr", getattr(self, "inferred_freq", None))
            parsed, reso = parsing.parse_time_string(label, freq)
            lower, upper = self._parsed_string_to_bounds(reso, parsed)
            # lower, upper form the half-open interval:
            #   [parsed, parsed + 1 freq)
            # because label may be passed to searchsorted
            # the bounds need swapped if index is reverse sorted and has a
            # length > 1 (is_monotonic_decreasing gives True for empty
            # and length 1 index)
            if self._is_strictly_monotonic_decreasing and len(self) > 1:
                return upper if side == "left" else lower
            return lower if side == "left" else upper
        else:
            return label

    def _get_string_slice(self, key: str, use_lhs: bool = True, use_rhs: bool = True):
        freq = getattr(self, "freqstr", getattr(self, "inferred_freq", None))
        parsed, reso = parsing.parse_time_string(key, freq)
        loc = self._partial_date_slice(reso, parsed, use_lhs=use_lhs, use_rhs=use_rhs)
        return loc

    def slice_indexer(self, start=None, end=None, step=None, kind=None):
        """
        Return indexer for specified label slice.
        Index.slice_indexer, customized to handle time slicing.

        In addition to functionality provided by Index.slice_indexer, does the
        following:

        - if both `start` and `end` are instances of `datetime.time`, it
          invokes `indexer_between_time`
        - if `start` and `end` are both either string or None perform
          value-based selection in non-monotonic cases.

        """
        # For historical reasons DatetimeIndex supports slices between two
        # instances of datetime.time as if it were applying a slice mask to
        # an array of (self.hour, self.minute, self.seconds, self.microsecond).
        if isinstance(start, time) and isinstance(end, time):
            if step is not None and step != 1:
                raise ValueError("Must have step size of 1 with time slices")
            return self.indexer_between_time(start, end)

        if isinstance(start, time) or isinstance(end, time):
            raise KeyError("Cannot mix time and non-time slice keys")

        # Pandas supports slicing with dates, treated as datetimes at midnight.
        # https://github.com/pandas-dev/pandas/issues/31501
        if isinstance(start, date) and not isinstance(start, datetime):
            start = datetime.combine(start, time(0, 0))
        if isinstance(end, date) and not isinstance(end, datetime):
            end = datetime.combine(end, time(0, 0))

        try:
            return Index.slice_indexer(self, start, end, step, kind=kind)
        except KeyError:
            # For historical reasons DatetimeIndex by default supports
            # value-based partial (aka string) slices on non-monotonic arrays,
            # let's try that.
            if (start is None or isinstance(start, str)) and (
                end is None or isinstance(end, str)
            ):
                mask = True
                if start is not None:
                    start_casted = self._maybe_cast_slice_bound(start, "left", kind)
                    mask = start_casted <= self

                if end is not None:
                    end_casted = self._maybe_cast_slice_bound(end, "right", kind)
                    mask = (self <= end_casted) & mask

                indexer = mask.nonzero()[0][::step]
                if len(indexer) == len(self):
                    return slice(None)
                else:
                    return indexer
            else:
                raise

    # --------------------------------------------------------------------

    def is_type_compatible(self, typ) -> bool:
        return typ == self.inferred_type or typ == "datetime"

    @property
    def inferred_type(self) -> str:
        # b/c datetime is represented as microseconds since the epoch, make
        # sure we can't have ambiguous indexing
        return "datetime64"

    def indexer_at_time(self, time, asof=False):
        """
        Return index locations of index values at particular time of day
        (e.g. 9:30AM).

        Parameters
        ----------
        time : datetime.time or str
            datetime.time or string in appropriate format ("%H:%M", "%H%M",
            "%I:%M%p", "%I%M%p", "%H:%M:%S", "%H%M%S", "%I:%M:%S%p",
            "%I%M%S%p").

        Returns
        -------
        values_at_time : array of integers

        See Also
        --------
        indexer_between_time, DataFrame.at_time
        """
        if asof:
            raise NotImplementedError("'asof' argument is not supported")

        if isinstance(time, str):
            from dateutil.parser import parse

            time = parse(time).time()

        if time.tzinfo:
            if self.tz is None:
                raise ValueError("Index must be timezone aware.")
            time_micros = self.tz_convert(time.tzinfo)._get_time_micros()
        else:
            time_micros = self._get_time_micros()
        micros = _time_to_micros(time)
        return (micros == time_micros).nonzero()[0]

    def indexer_between_time(
        self, start_time, end_time, include_start=True, include_end=True
    ):
        """
        Return index locations of values between particular times of day
        (e.g., 9:00-9:30AM).

        Parameters
        ----------
        start_time, end_time : datetime.time, str
            datetime.time or string in appropriate format ("%H:%M", "%H%M",
            "%I:%M%p", "%I%M%p", "%H:%M:%S", "%H%M%S", "%I:%M:%S%p",
            "%I%M%S%p").
        include_start : bool, default True
        include_end : bool, default True

        Returns
        -------
        values_between_time : array of integers

        See Also
        --------
        indexer_at_time, DataFrame.between_time
        """
        start_time = tools.to_time(start_time)
        end_time = tools.to_time(end_time)
        time_micros = self._get_time_micros()
        start_micros = _time_to_micros(start_time)
        end_micros = _time_to_micros(end_time)

        if include_start and include_end:
            lop = rop = operator.le
        elif include_start:
            lop = operator.le
            rop = operator.lt
        elif include_end:
            lop = operator.lt
            rop = operator.le
        else:
            lop = rop = operator.lt

        if start_time <= end_time:
            join_op = operator.and_
        else:
            join_op = operator.or_

        mask = join_op(lop(start_micros, time_micros), rop(time_micros, end_micros))

        return mask.nonzero()[0]


DatetimeIndex._add_numeric_methods_disabled()
DatetimeIndex._add_logical_methods_disabled()


def date_range(
    start=None,
    end=None,
    periods=None,
    freq=None,
    tz=None,
    normalize=False,
    name=None,
    closed=None,
    **kwargs,
) -> DatetimeIndex:
    """
    Return a fixed frequency DatetimeIndex.

    Parameters
    ----------
    start : str or datetime-like, optional
        Left bound for generating dates.
    end : str or datetime-like, optional
        Right bound for generating dates.
    periods : int, optional
        Number of periods to generate.
    freq : str or DateOffset, default 'D'
        Frequency strings can have multiples, e.g. '5H'. See
        :ref:`here <timeseries.offset_aliases>` for a list of
        frequency aliases.
    tz : str or tzinfo, optional
        Time zone name for returning localized DatetimeIndex, for example
        'Asia/Hong_Kong'. By default, the resulting DatetimeIndex is
        timezone-naive.
    normalize : bool, default False
        Normalize start/end dates to midnight before generating date range.
    name : str, default None
        Name of the resulting DatetimeIndex.
    closed : {None, 'left', 'right'}, optional
        Make the interval closed with respect to the given frequency to
        the 'left', 'right', or both sides (None, the default).
    **kwargs
        For compatibility. Has no effect on the result.

    Returns
    -------
    rng : DatetimeIndex

    See Also
    --------
    DatetimeIndex : An immutable container for datetimes.
    timedelta_range : Return a fixed frequency TimedeltaIndex.
    period_range : Return a fixed frequency PeriodIndex.
    interval_range : Return a fixed frequency IntervalIndex.

    Notes
    -----
    Of the four parameters ``start``, ``end``, ``periods``, and ``freq``,
    exactly three must be specified. If ``freq`` is omitted, the resulting
    ``DatetimeIndex`` will have ``periods`` linearly spaced elements between
    ``start`` and ``end`` (closed on both sides).

    To learn more about the frequency strings, please see `this link
    <https://pandas.pydata.org/pandas-docs/stable/user_guide/timeseries.html#offset-aliases>`__.

    Examples
    --------
    **Specifying the values**

    The next four examples generate the same `DatetimeIndex`, but vary
    the combination of `start`, `end` and `periods`.

    Specify `start` and `end`, with the default daily frequency.

    >>> pd.date_range(start='1/1/2018', end='1/08/2018')
    DatetimeIndex(['2018-01-01', '2018-01-02', '2018-01-03', '2018-01-04',
                   '2018-01-05', '2018-01-06', '2018-01-07', '2018-01-08'],
                  dtype='datetime64[ns]', freq='D')

    Specify `start` and `periods`, the number of periods (days).

    >>> pd.date_range(start='1/1/2018', periods=8)
    DatetimeIndex(['2018-01-01', '2018-01-02', '2018-01-03', '2018-01-04',
                   '2018-01-05', '2018-01-06', '2018-01-07', '2018-01-08'],
                  dtype='datetime64[ns]', freq='D')

    Specify `end` and `periods`, the number of periods (days).

    >>> pd.date_range(end='1/1/2018', periods=8)
    DatetimeIndex(['2017-12-25', '2017-12-26', '2017-12-27', '2017-12-28',
                   '2017-12-29', '2017-12-30', '2017-12-31', '2018-01-01'],
                  dtype='datetime64[ns]', freq='D')

    Specify `start`, `end`, and `periods`; the frequency is generated
    automatically (linearly spaced).

    >>> pd.date_range(start='2018-04-24', end='2018-04-27', periods=3)
    DatetimeIndex(['2018-04-24 00:00:00', '2018-04-25 12:00:00',
                   '2018-04-27 00:00:00'],
                  dtype='datetime64[ns]', freq=None)

    **Other Parameters**

    Changed the `freq` (frequency) to ``'M'`` (month end frequency).

    >>> pd.date_range(start='1/1/2018', periods=5, freq='M')
    DatetimeIndex(['2018-01-31', '2018-02-28', '2018-03-31', '2018-04-30',
                   '2018-05-31'],
                  dtype='datetime64[ns]', freq='M')

    Multiples are allowed

    >>> pd.date_range(start='1/1/2018', periods=5, freq='3M')
    DatetimeIndex(['2018-01-31', '2018-04-30', '2018-07-31', '2018-10-31',
                   '2019-01-31'],
                  dtype='datetime64[ns]', freq='3M')

    `freq` can also be specified as an Offset object.

    >>> pd.date_range(start='1/1/2018', periods=5, freq=pd.offsets.MonthEnd(3))
    DatetimeIndex(['2018-01-31', '2018-04-30', '2018-07-31', '2018-10-31',
                   '2019-01-31'],
                  dtype='datetime64[ns]', freq='3M')

    Specify `tz` to set the timezone.

    >>> pd.date_range(start='1/1/2018', periods=5, tz='Asia/Tokyo')
    DatetimeIndex(['2018-01-01 00:00:00+09:00', '2018-01-02 00:00:00+09:00',
                   '2018-01-03 00:00:00+09:00', '2018-01-04 00:00:00+09:00',
                   '2018-01-05 00:00:00+09:00'],
                  dtype='datetime64[ns, Asia/Tokyo]', freq='D')

    `closed` controls whether to include `start` and `end` that are on the
    boundary. The default includes boundary points on either end.

    >>> pd.date_range(start='2017-01-01', end='2017-01-04', closed=None)
    DatetimeIndex(['2017-01-01', '2017-01-02', '2017-01-03', '2017-01-04'],
                  dtype='datetime64[ns]', freq='D')

    Use ``closed='left'`` to exclude `end` if it falls on the boundary.

    >>> pd.date_range(start='2017-01-01', end='2017-01-04', closed='left')
    DatetimeIndex(['2017-01-01', '2017-01-02', '2017-01-03'],
                  dtype='datetime64[ns]', freq='D')

    Use ``closed='right'`` to exclude `start` if it falls on the boundary.

    >>> pd.date_range(start='2017-01-01', end='2017-01-04', closed='right')
    DatetimeIndex(['2017-01-02', '2017-01-03', '2017-01-04'],
                  dtype='datetime64[ns]', freq='D')
    """

    if freq is None and com.any_none(periods, start, end):
        freq = "D"

    dtarr = DatetimeArray._generate_range(
        start=start,
        end=end,
        periods=periods,
        freq=freq,
        tz=tz,
        normalize=normalize,
        closed=closed,
        **kwargs,
    )
    return DatetimeIndex._simple_new(dtarr, name=name)


def bdate_range(
    start=None,
    end=None,
    periods=None,
    freq="B",
    tz=None,
    normalize=True,
    name=None,
    weekmask=None,
    holidays=None,
    closed=None,
    **kwargs,
) -> DatetimeIndex:
    """
    Return a fixed frequency DatetimeIndex, with business day as the default
    frequency.

    Parameters
    ----------
    start : str or datetime-like, default None
        Left bound for generating dates.
    end : str or datetime-like, default None
        Right bound for generating dates.
    periods : int, default None
        Number of periods to generate.
    freq : str or DateOffset, default 'B' (business daily)
        Frequency strings can have multiples, e.g. '5H'.
    tz : str or None
        Time zone name for returning localized DatetimeIndex, for example
        Asia/Beijing.
    normalize : bool, default False
        Normalize start/end dates to midnight before generating date range.
    name : str, default None
        Name of the resulting DatetimeIndex.
    weekmask : str or None, default None
        Weekmask of valid business days, passed to ``numpy.busdaycalendar``,
        only used when custom frequency strings are passed.  The default
        value None is equivalent to 'Mon Tue Wed Thu Fri'.

        .. versionadded:: 0.21.0

    holidays : list-like or None, default None
        Dates to exclude from the set of valid business days, passed to
        ``numpy.busdaycalendar``, only used when custom frequency strings
        are passed.

        .. versionadded:: 0.21.0

    closed : str, default None
        Make the interval closed with respect to the given frequency to
        the 'left', 'right', or both sides (None).
    **kwargs
        For compatibility. Has no effect on the result.

    Returns
    -------
    DatetimeIndex

    Notes
    -----
    Of the four parameters: ``start``, ``end``, ``periods``, and ``freq``,
    exactly three must be specified.  Specifying ``freq`` is a requirement
    for ``bdate_range``.  Use ``date_range`` if specifying ``freq`` is not
    desired.

    To learn more about the frequency strings, please see `this link
    <https://pandas.pydata.org/pandas-docs/stable/user_guide/timeseries.html#offset-aliases>`__.

    Examples
    --------
    Note how the two weekend days are skipped in the result.

    >>> pd.bdate_range(start='1/1/2018', end='1/08/2018')
    DatetimeIndex(['2018-01-01', '2018-01-02', '2018-01-03', '2018-01-04',
               '2018-01-05', '2018-01-08'],
              dtype='datetime64[ns]', freq='B')
    """
    if freq is None:
        msg = "freq must be specified for bdate_range; use date_range instead"
        raise TypeError(msg)

    if isinstance(freq, str) and freq.startswith("C"):
        try:
            weekmask = weekmask or "Mon Tue Wed Thu Fri"
            freq = prefix_mapping[freq](holidays=holidays, weekmask=weekmask)
        except (KeyError, TypeError):
            msg = f"invalid custom frequency string: {freq}"
            raise ValueError(msg)
    elif holidays or weekmask:
        msg = (
            "a custom frequency string is required when holidays or "
            f"weekmask are passed, got frequency {freq}"
        )
        raise ValueError(msg)

    return date_range(
        start=start,
        end=end,
        periods=periods,
        freq=freq,
        tz=tz,
        normalize=normalize,
        name=name,
        closed=closed,
        **kwargs,
    )


def _time_to_micros(time):
    seconds = time.hour * 60 * 60 + 60 * time.minute + time.second
    return 1000000 * seconds + time.microsecond<|MERGE_RESOLUTION|>--- conflicted
+++ resolved
@@ -632,16 +632,7 @@
         if is_valid_nat_for_dtype(key, self.dtype):
             key = NaT
 
-<<<<<<< HEAD
-        if tolerance is not None:
-            # try converting tolerance now, so errors don't get swallowed by
-            # the try/except clauses below
-            tolerance = self._convert_tolerance(tolerance, np.asarray(key))
-
         if isinstance(key, self._data._recognized_scalars):
-=======
-        if isinstance(key, (datetime, np.datetime64)):
->>>>>>> cc1c406b
             # needed to localize naive datetimes
             key = self._maybe_cast_for_get_loc(key)
 
