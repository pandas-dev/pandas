--- conflicted
+++ resolved
@@ -698,11 +698,7 @@
             key = key.tz_convert(self.tz)
         return key
 
-<<<<<<< HEAD
     def _maybe_cast_slice_bound(self, label, side: str, kind: Optional[str]):
-=======
-    def _maybe_cast_slice_bound(self, label, side: str, kind):
->>>>>>> d81e226b
         """
         If label is a string, cast it to datetime according to resolution.
 
