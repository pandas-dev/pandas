from datetime import datetime, time, timedelta, tzinfo
import operator
from typing import Optional
import warnings

import numpy as np

from pandas._libs import (
    NaT,
    Timedelta,
    Timestamp,
    index as libindex,
    lib,
    tslib as libts,
)
from pandas._libs.tslibs import ccalendar, fields, parsing, timezones
from pandas.util._decorators import cache_readonly

from pandas.core.dtypes.common import _NS_DTYPE, is_float, is_integer, is_scalar
from pandas.core.dtypes.dtypes import DatetimeTZDtype
from pandas.core.dtypes.missing import is_valid_nat_for_dtype

from pandas.core.arrays.datetimes import (
    DatetimeArray,
    tz_to_dtype,
    validate_tz_from_dtype,
)
import pandas.core.common as com
from pandas.core.indexes.base import Index, InvalidIndexError, maybe_extract_name
from pandas.core.indexes.datetimelike import DatetimeTimedeltaMixin
from pandas.core.indexes.extension import inherit_names
from pandas.core.ops import get_op_result_name
import pandas.core.tools.datetimes as tools

from pandas.tseries.frequencies import Resolution, to_offset
from pandas.tseries.offsets import prefix_mapping


def _new_DatetimeIndex(cls, d):
    """
    This is called upon unpickling, rather than the default which doesn't
    have arguments and breaks __new__
    """
    if "data" in d and not isinstance(d["data"], DatetimeIndex):
        # Avoid need to verify integrity by calling simple_new directly
        data = d.pop("data")
        result = cls._simple_new(data, **d)
    else:
        with warnings.catch_warnings():
            # TODO: If we knew what was going in to **d, we might be able to
            #  go through _simple_new instead
            warnings.simplefilter("ignore")
            result = cls.__new__(cls, **d)

    return result


@inherit_names(
    ["to_period", "to_perioddelta", "to_julian_date", "strftime"]
    + DatetimeArray._field_ops
    + DatetimeArray._datetimelike_methods,
    DatetimeArray,
    wrap=True,
)
@inherit_names(["_timezone", "is_normalized", "_resolution"], DatetimeArray, cache=True)
@inherit_names(
    [
        "_bool_ops",
        "_object_ops",
        "_field_ops",
        "_datetimelike_ops",
        "_datetimelike_methods",
        "_box_func",
        "tz",
        "tzinfo",
        "dtype",
        "to_pydatetime",
        "_local_timestamps",
        "_has_same_tz",
        "_format_native_types",
        "date",
        "time",
        "timetz",
    ]
    + DatetimeArray._bool_ops,
    DatetimeArray,
)
class DatetimeIndex(DatetimeTimedeltaMixin):
    """
    Immutable ndarray of datetime64 data, represented internally as int64, and
    which can be boxed to Timestamp objects that are subclasses of datetime and
    carry metadata such as frequency information.

    Parameters
    ----------
    data : array-like (1-dimensional), optional
        Optional datetime-like data to construct index with.
    copy : bool
        Make a copy of input ndarray.
    freq : str or pandas offset object, optional
        One of pandas date offset strings or corresponding objects. The string
        'infer' can be passed in order to set the frequency of the index as the
        inferred frequency upon creation.
    tz : pytz.timezone or dateutil.tz.tzfile
    ambiguous : 'infer', bool-ndarray, 'NaT', default 'raise'
        When clocks moved backward due to DST, ambiguous times may arise.
        For example in Central European Time (UTC+01), when going from 03:00
        DST to 02:00 non-DST, 02:30:00 local time occurs both at 00:30:00 UTC
        and at 01:30:00 UTC. In such a situation, the `ambiguous` parameter
        dictates how ambiguous times should be handled.

        - 'infer' will attempt to infer fall dst-transition hours based on
          order
        - bool-ndarray where True signifies a DST time, False signifies a
          non-DST time (note that this flag is only applicable for ambiguous
          times)
        - 'NaT' will return NaT where there are ambiguous times
        - 'raise' will raise an AmbiguousTimeError if there are ambiguous times.
    name : object
        Name to be stored in the index.
    dayfirst : bool, default False
        If True, parse dates in `data` with the day first order.
    yearfirst : bool, default False
        If True parse dates in `data` with the year first order.

    Attributes
    ----------
    year
    month
    day
    hour
    minute
    second
    microsecond
    nanosecond
    date
    time
    timetz
    dayofyear
    weekofyear
    week
    dayofweek
    weekday
    quarter
    tz
    freq
    freqstr
    is_month_start
    is_month_end
    is_quarter_start
    is_quarter_end
    is_year_start
    is_year_end
    is_leap_year
    inferred_freq

    Methods
    -------
    normalize
    strftime
    snap
    tz_convert
    tz_localize
    round
    floor
    ceil
    to_period
    to_perioddelta
    to_pydatetime
    to_series
    to_frame
    month_name
    day_name
    mean

    See Also
    --------
    Index : The base pandas Index type.
    TimedeltaIndex : Index of timedelta64 data.
    PeriodIndex : Index of Period data.
    to_datetime : Convert argument to datetime.
    date_range : Create a fixed-frequency DatetimeIndex.

    Notes
    -----
    To learn more about the frequency strings, please see `this link
    <https://pandas.pydata.org/pandas-docs/stable/user_guide/timeseries.html#offset-aliases>`__.
    """

    _typ = "datetimeindex"

    _engine_type = libindex.DatetimeEngine
    _supports_partial_string_indexing = True

    _comparables = ["name", "freqstr", "tz"]
    _attributes = ["name", "tz", "freq"]

    _is_numeric_dtype = False
    _infer_as_myclass = True

    _data: DatetimeArray
    tz: Optional[tzinfo]
    _data: DatetimeArray

    # --------------------------------------------------------------------
    # Constructors

    def __new__(
        cls,
        data=None,
        freq=None,
        tz=None,
        normalize=False,
        closed=None,
        ambiguous="raise",
        dayfirst=False,
        yearfirst=False,
        dtype=None,
        copy=False,
        name=None,
    ):

        if is_scalar(data):
            raise TypeError(
                f"{cls.__name__}() must be called with a "
                f"collection of some kind, {repr(data)} was passed"
            )

        # - Cases checked above all return/raise before reaching here - #

        name = maybe_extract_name(name, data, cls)

        dtarr = DatetimeArray._from_sequence(
            data,
            dtype=dtype,
            copy=copy,
            tz=tz,
            freq=freq,
            dayfirst=dayfirst,
            yearfirst=yearfirst,
            ambiguous=ambiguous,
        )

        subarr = cls._simple_new(dtarr, name=name)
        return subarr

    @classmethod
    def _simple_new(cls, values, name=None, freq=None, tz=None, dtype=None):
        """
        We require the we have a dtype compat for the values
        if we are passed a non-dtype compat, then coerce using the constructor
        """
        if isinstance(values, DatetimeArray):
            if tz:
                tz = validate_tz_from_dtype(dtype, tz)
                dtype = DatetimeTZDtype(tz=tz)
            elif dtype is None:
                dtype = _NS_DTYPE

            values = DatetimeArray(values, freq=freq, dtype=dtype)
            tz = values.tz
            freq = values.freq
            values = values._data

        dtype = tz_to_dtype(tz)
        dtarr = DatetimeArray._simple_new(values, freq=freq, dtype=dtype)
        assert isinstance(dtarr, DatetimeArray)

        result = object.__new__(cls)
        result._data = dtarr
        result.name = name
        result._no_setting_name = False
        # For groupby perf. See note in indexes/base about _index_data
        result._index_data = dtarr._data
        result._reset_identity()
        return result

    # --------------------------------------------------------------------

    def __array__(self, dtype=None) -> np.ndarray:
        return np.asarray(self._data, dtype=dtype)

    @cache_readonly
    def _is_dates_only(self) -> bool:
        """
        Return a boolean if we are only dates (and don't have a timezone)

        Returns
        -------
        bool
        """
        from pandas.io.formats.format import _is_dates_only

        return _is_dates_only(self.values) and self.tz is None

    def __reduce__(self):

        # we use a special reduce here because we need
        # to simply set the .tz (and not reinterpret it)

        d = dict(data=self._data)
        d.update(self._get_attributes_dict())
        return _new_DatetimeIndex, (type(self), d), None

    def _convert_for_op(self, value):
        """
        Convert value to be insertable to ndarray.
        """
        if self._has_same_tz(value):
            return Timestamp(value).asm8
        raise ValueError("Passed item and index have different timezone")

    # --------------------------------------------------------------------
    # Rendering Methods

    def _mpl_repr(self):
        # how to represent ourselves to matplotlib
        return libts.ints_to_pydatetime(self.asi8, self.tz)

    @property
    def _formatter_func(self):
        from pandas.io.formats.format import _get_format_datetime64

        formatter = _get_format_datetime64(is_dates_only=self._is_dates_only)
        return lambda x: f"'{formatter(x, tz=self.tz)}'"

    # --------------------------------------------------------------------
    # Set Operation Methods

    def union_many(self, others):
        """
        A bit of a hack to accelerate unioning a collection of indexes.
        """
        this = self

        for other in others:
            if not isinstance(this, DatetimeIndex):
                this = Index.union(this, other)
                continue

            if not isinstance(other, DatetimeIndex):
                try:
                    other = DatetimeIndex(other)
                except TypeError:
                    pass

            this, other = this._maybe_utc_convert(other)

            if this._can_fast_union(other):
                this = this._fast_union(other)
            else:
                dtype = this.dtype
                this = Index.union(this, other)
                if isinstance(this, DatetimeIndex):
                    # TODO: we shouldn't be setting attributes like this;
                    #  in all the tests this equality already holds
                    this._data._dtype = dtype
        return this

    def _wrap_setop_result(self, other, result):
        name = get_op_result_name(self, other)
        return self._shallow_copy(result, name=name, freq=None)

    # --------------------------------------------------------------------

    def _get_time_micros(self):
        values = self.asi8
        if self.tz is not None and not timezones.is_utc(self.tz):
            values = self._data._local_timestamps()
        return fields.get_time_micros(values)

    def to_series(self, keep_tz=lib.no_default, index=None, name=None):
        """
        Create a Series with both index and values equal to the index keys
        useful with map for returning an indexer based on an index.

        Parameters
        ----------
        keep_tz : optional, defaults True
            Return the data keeping the timezone.

            If keep_tz is True:

              If the timezone is not set, the resulting
              Series will have a datetime64[ns] dtype.

              Otherwise the Series will have an datetime64[ns, tz] dtype; the
              tz will be preserved.

            If keep_tz is False:

              Series will have a datetime64[ns] dtype. TZ aware
              objects will have the tz removed.

            .. versionchanged:: 1.0.0
                The default value is now True.  In a future version,
                this keyword will be removed entirely.  Stop passing the
                argument to obtain the future behavior and silence the warning.

        index : Index, optional
            Index of resulting Series. If None, defaults to original index.
        name : str, optional
            Name of resulting Series. If None, defaults to name of original
            index.

        Returns
        -------
        Series
        """
        from pandas import Series

        if index is None:
            index = self._shallow_copy()
        if name is None:
            name = self.name

        if keep_tz is not lib.no_default:
            if keep_tz:
                warnings.warn(
                    "The 'keep_tz' keyword in DatetimeIndex.to_series "
                    "is deprecated and will be removed in a future version.  "
                    "You can stop passing 'keep_tz' to silence this warning.",
                    FutureWarning,
                    stacklevel=2,
                )
            else:
                warnings.warn(
                    "Specifying 'keep_tz=False' is deprecated and this "
                    "option will be removed in a future release. If "
                    "you want to remove the timezone information, you "
                    "can do 'idx.tz_convert(None)' before calling "
                    "'to_series'.",
                    FutureWarning,
                    stacklevel=2,
                )
        else:
            keep_tz = True

        if keep_tz and self.tz is not None:
            # preserve the tz & copy
            values = self.copy(deep=True)
        else:
            values = self.values.copy()

        return Series(values, index=index, name=name)

    def snap(self, freq="S"):
        """
        Snap time stamps to nearest occurring frequency.

        Returns
        -------
        DatetimeIndex
        """
        # Superdumb, punting on any optimizing
        freq = to_offset(freq)

        snapped = np.empty(len(self), dtype=_NS_DTYPE)

        for i, v in enumerate(self):
            s = v
            if not freq.is_on_offset(s):
                t0 = freq.rollback(s)
                t1 = freq.rollforward(s)
                if abs(s - t0) < abs(t1 - s):
                    s = t0
                else:
                    s = t1
            snapped[i] = s

        dta = DatetimeArray(snapped, dtype=self.dtype)
        return DatetimeIndex._simple_new(dta, name=self.name)

    def _parsed_string_to_bounds(self, reso: str, parsed: datetime):
        """
        Calculate datetime bounds for parsed time string and its resolution.

        Parameters
        ----------
        reso : Resolution
            Resolution provided by parsed string.
        parsed : datetime
            Datetime from parsed string.

        Returns
        -------
        lower, upper: pd.Timestamp

        """
        valid_resos = {
            "year",
            "month",
            "quarter",
            "day",
            "hour",
            "minute",
            "second",
            "minute",
            "second",
            "microsecond",
        }
        if reso not in valid_resos:
            raise KeyError
        if reso == "year":
            start = Timestamp(parsed.year, 1, 1)
            end = Timestamp(parsed.year + 1, 1, 1) - Timedelta(nanoseconds=1)
        elif reso == "month":
            d = ccalendar.get_days_in_month(parsed.year, parsed.month)
            start = Timestamp(parsed.year, parsed.month, 1)
            end = start + Timedelta(days=d, nanoseconds=-1)
        elif reso == "quarter":
            qe = (((parsed.month - 1) + 2) % 12) + 1  # two months ahead
            d = ccalendar.get_days_in_month(parsed.year, qe)  # at end of month
            start = Timestamp(parsed.year, parsed.month, 1)
            end = Timestamp(parsed.year, qe, 1) + Timedelta(days=d, nanoseconds=-1)
        elif reso == "day":
            start = Timestamp(parsed.year, parsed.month, parsed.day)
            end = start + Timedelta(days=1, nanoseconds=-1)
        elif reso == "hour":
            start = Timestamp(parsed.year, parsed.month, parsed.day, parsed.hour)
            end = start + Timedelta(hours=1, nanoseconds=-1)
        elif reso == "minute":
            start = Timestamp(
                parsed.year, parsed.month, parsed.day, parsed.hour, parsed.minute
            )
            end = start + Timedelta(minutes=1, nanoseconds=-1)
        elif reso == "second":
            start = Timestamp(
                parsed.year,
                parsed.month,
                parsed.day,
                parsed.hour,
                parsed.minute,
                parsed.second,
            )
            end = start + Timedelta(seconds=1, nanoseconds=-1)
        elif reso == "microsecond":
            start = Timestamp(
                parsed.year,
                parsed.month,
                parsed.day,
                parsed.hour,
                parsed.minute,
                parsed.second,
                parsed.microsecond,
            )
            end = start + Timedelta(microseconds=1, nanoseconds=-1)
        # GH 24076
        # If an incoming date string contained a UTC offset, need to localize
        # the parsed date to this offset first before aligning with the index's
        # timezone
        if parsed.tzinfo is not None:
            if self.tz is None:
                raise ValueError(
                    "The index must be timezone aware when indexing "
                    "with a date string with a UTC offset"
                )
            start = start.tz_localize(parsed.tzinfo).tz_convert(self.tz)
            end = end.tz_localize(parsed.tzinfo).tz_convert(self.tz)
        elif self.tz is not None:
            start = start.tz_localize(self.tz)
            end = end.tz_localize(self.tz)
        return start, end

<<<<<<< HEAD
    def _validate_partial_date_slice(self, reso: str):
=======
    def _partial_date_slice(
        self, reso: str, parsed: datetime, use_lhs: bool = True, use_rhs: bool = True
    ):
        """
        Parameters
        ----------
        reso : str
        use_lhs : bool, default True
        use_rhs : bool, default True
        """
        is_monotonic = self.is_monotonic
>>>>>>> ce8af219
        if (
            self.is_monotonic
            and reso in ["day", "hour", "minute", "second"]
            and self._resolution >= Resolution.get_reso(reso)
        ):
            # These resolution/monotonicity validations came from GH3931,
            # GH3452 and GH2369.

            # See also GH14826
            raise KeyError

        if reso == "microsecond":
            # _partial_date_slice doesn't allow microsecond resolution, but
            # _parsed_string_to_bounds allows it.
            raise KeyError

    def _maybe_promote(self, other):
        if other.inferred_type == "date":
            other = DatetimeIndex(other)
        return self, other

    def get_value(self, series, key):
        """
        Fast lookup of value from 1-dimensional ndarray. Only use this if you
        know what you're doing
        """
        if is_integer(key):
            loc = key
        else:
            loc = self.get_loc(key)
        return self._get_values_for_loc(series, loc)

    def get_loc(self, key, method=None, tolerance=None):
        """
        Get integer location for requested label

        Returns
        -------
        loc : int
        """
        if not is_scalar(key):
            raise InvalidIndexError(key)

        if is_valid_nat_for_dtype(key, self.dtype):
            key = NaT

        if tolerance is not None:
            # try converting tolerance now, so errors don't get swallowed by
            # the try/except clauses below
            tolerance = self._convert_tolerance(tolerance, np.asarray(key))

        if isinstance(key, (datetime, np.datetime64)):
            # needed to localize naive datetimes
            key = self._maybe_cast_for_get_loc(key)
            return Index.get_loc(self, key, method, tolerance)

        elif isinstance(key, str):
            try:
                return self._get_string_slice(key)
            except (TypeError, KeyError, ValueError, OverflowError):
                pass

            try:
                stamp = self._maybe_cast_for_get_loc(key)
                return Index.get_loc(self, stamp, method, tolerance)
            except (KeyError, ValueError):
                raise KeyError(key)

        elif isinstance(key, timedelta):
            # GH#20464
            raise TypeError(
                f"Cannot index {type(self).__name__} with {type(key).__name__}"
            )

        if isinstance(key, time):
            if method is not None:
                raise NotImplementedError(
                    "cannot yet lookup inexact labels when key is a time object"
                )
            return self.indexer_at_time(key)

        return Index.get_loc(self, key, method, tolerance)

    def _maybe_cast_for_get_loc(self, key) -> Timestamp:
        # needed to localize naive datetimes
        key = Timestamp(key)
        if key.tzinfo is None:
            key = key.tz_localize(self.tz)
        else:
            key = key.tz_convert(self.tz)
        return key

    def _maybe_cast_slice_bound(self, label, side: str, kind):
        """
        If label is a string, cast it to datetime according to resolution.

        Parameters
        ----------
        label : object
        side : {'left', 'right'}
        kind : {'loc', 'getitem'} or None

        Returns
        -------
        label : object

        Notes
        -----
        Value of `side` parameter should be validated in caller.
        """
        assert kind in ["loc", "getitem", None]

        if is_float(label) or isinstance(label, time) or is_integer(label):
            self._invalid_indexer("slice", label)

        if isinstance(label, str):
            freq = getattr(self, "freqstr", getattr(self, "inferred_freq", None))
            parsed, reso = parsing.parse_time_string(label, freq)
            lower, upper = self._parsed_string_to_bounds(reso, parsed)
            # lower, upper form the half-open interval:
            #   [parsed, parsed + 1 freq)
            # because label may be passed to searchsorted
            # the bounds need swapped if index is reverse sorted and has a
            # length > 1 (is_monotonic_decreasing gives True for empty
            # and length 1 index)
            if self._is_strictly_monotonic_decreasing and len(self) > 1:
                return upper if side == "left" else lower
            return lower if side == "left" else upper
        else:
            return label

    def _get_string_slice(self, key: str, use_lhs: bool = True, use_rhs: bool = True):
        freq = getattr(self, "freqstr", getattr(self, "inferred_freq", None))
        parsed, reso = parsing.parse_time_string(key, freq)
        loc = self._partial_date_slice(reso, parsed, use_lhs=use_lhs, use_rhs=use_rhs)
        return loc

    def slice_indexer(self, start=None, end=None, step=None, kind=None):
        """
        Return indexer for specified label slice.
        Index.slice_indexer, customized to handle time slicing.

        In addition to functionality provided by Index.slice_indexer, does the
        following:

        - if both `start` and `end` are instances of `datetime.time`, it
          invokes `indexer_between_time`
        - if `start` and `end` are both either string or None perform
          value-based selection in non-monotonic cases.

        """
        # For historical reasons DatetimeIndex supports slices between two
        # instances of datetime.time as if it were applying a slice mask to
        # an array of (self.hour, self.minute, self.seconds, self.microsecond).
        if isinstance(start, time) and isinstance(end, time):
            if step is not None and step != 1:
                raise ValueError("Must have step size of 1 with time slices")
            return self.indexer_between_time(start, end)

        if isinstance(start, time) or isinstance(end, time):
            raise KeyError("Cannot mix time and non-time slice keys")

        try:
            return Index.slice_indexer(self, start, end, step, kind=kind)
        except KeyError:
            # For historical reasons DatetimeIndex by default supports
            # value-based partial (aka string) slices on non-monotonic arrays,
            # let's try that.
            if (start is None or isinstance(start, str)) and (
                end is None or isinstance(end, str)
            ):
                mask = True
                if start is not None:
                    start_casted = self._maybe_cast_slice_bound(start, "left", kind)
                    mask = start_casted <= self

                if end is not None:
                    end_casted = self._maybe_cast_slice_bound(end, "right", kind)
                    mask = (self <= end_casted) & mask

                indexer = mask.nonzero()[0][::step]
                if len(indexer) == len(self):
                    return slice(None)
                else:
                    return indexer
            else:
                raise

    # --------------------------------------------------------------------

    def is_type_compatible(self, typ) -> bool:
        return typ == self.inferred_type or typ == "datetime"

    @property
    def inferred_type(self) -> str:
        # b/c datetime is represented as microseconds since the epoch, make
        # sure we can't have ambiguous indexing
        return "datetime64"

    def indexer_at_time(self, time, asof=False):
        """
        Return index locations of index values at particular time of day
        (e.g. 9:30AM).

        Parameters
        ----------
        time : datetime.time or str
            datetime.time or string in appropriate format ("%H:%M", "%H%M",
            "%I:%M%p", "%I%M%p", "%H:%M:%S", "%H%M%S", "%I:%M:%S%p",
            "%I%M%S%p").

        Returns
        -------
        values_at_time : array of integers

        See Also
        --------
        indexer_between_time, DataFrame.at_time
        """
        if asof:
            raise NotImplementedError("'asof' argument is not supported")

        if isinstance(time, str):
            from dateutil.parser import parse

            time = parse(time).time()

        if time.tzinfo:
            if self.tz is None:
                raise ValueError("Index must be timezone aware.")
            time_micros = self.tz_convert(time.tzinfo)._get_time_micros()
        else:
            time_micros = self._get_time_micros()
        micros = _time_to_micros(time)
        return (micros == time_micros).nonzero()[0]

    def indexer_between_time(
        self, start_time, end_time, include_start=True, include_end=True
    ):
        """
        Return index locations of values between particular times of day
        (e.g., 9:00-9:30AM).

        Parameters
        ----------
        start_time, end_time : datetime.time, str
            datetime.time or string in appropriate format ("%H:%M", "%H%M",
            "%I:%M%p", "%I%M%p", "%H:%M:%S", "%H%M%S", "%I:%M:%S%p",
            "%I%M%S%p").
        include_start : bool, default True
        include_end : bool, default True

        Returns
        -------
        values_between_time : array of integers

        See Also
        --------
        indexer_at_time, DataFrame.between_time
        """
        start_time = tools.to_time(start_time)
        end_time = tools.to_time(end_time)
        time_micros = self._get_time_micros()
        start_micros = _time_to_micros(start_time)
        end_micros = _time_to_micros(end_time)

        if include_start and include_end:
            lop = rop = operator.le
        elif include_start:
            lop = operator.le
            rop = operator.lt
        elif include_end:
            lop = operator.lt
            rop = operator.le
        else:
            lop = rop = operator.lt

        if start_time <= end_time:
            join_op = operator.and_
        else:
            join_op = operator.or_

        mask = join_op(lop(start_micros, time_micros), rop(time_micros, end_micros))

        return mask.nonzero()[0]


DatetimeIndex._add_numeric_methods_disabled()
DatetimeIndex._add_logical_methods_disabled()


def date_range(
    start=None,
    end=None,
    periods=None,
    freq=None,
    tz=None,
    normalize=False,
    name=None,
    closed=None,
    **kwargs,
) -> DatetimeIndex:
    """
    Return a fixed frequency DatetimeIndex.

    Parameters
    ----------
    start : str or datetime-like, optional
        Left bound for generating dates.
    end : str or datetime-like, optional
        Right bound for generating dates.
    periods : int, optional
        Number of periods to generate.
    freq : str or DateOffset, default 'D'
        Frequency strings can have multiples, e.g. '5H'. See
        :ref:`here <timeseries.offset_aliases>` for a list of
        frequency aliases.
    tz : str or tzinfo, optional
        Time zone name for returning localized DatetimeIndex, for example
        'Asia/Hong_Kong'. By default, the resulting DatetimeIndex is
        timezone-naive.
    normalize : bool, default False
        Normalize start/end dates to midnight before generating date range.
    name : str, default None
        Name of the resulting DatetimeIndex.
    closed : {None, 'left', 'right'}, optional
        Make the interval closed with respect to the given frequency to
        the 'left', 'right', or both sides (None, the default).
    **kwargs
        For compatibility. Has no effect on the result.

    Returns
    -------
    rng : DatetimeIndex

    See Also
    --------
    DatetimeIndex : An immutable container for datetimes.
    timedelta_range : Return a fixed frequency TimedeltaIndex.
    period_range : Return a fixed frequency PeriodIndex.
    interval_range : Return a fixed frequency IntervalIndex.

    Notes
    -----
    Of the four parameters ``start``, ``end``, ``periods``, and ``freq``,
    exactly three must be specified. If ``freq`` is omitted, the resulting
    ``DatetimeIndex`` will have ``periods`` linearly spaced elements between
    ``start`` and ``end`` (closed on both sides).

    To learn more about the frequency strings, please see `this link
    <https://pandas.pydata.org/pandas-docs/stable/user_guide/timeseries.html#offset-aliases>`__.

    Examples
    --------
    **Specifying the values**

    The next four examples generate the same `DatetimeIndex`, but vary
    the combination of `start`, `end` and `periods`.

    Specify `start` and `end`, with the default daily frequency.

    >>> pd.date_range(start='1/1/2018', end='1/08/2018')
    DatetimeIndex(['2018-01-01', '2018-01-02', '2018-01-03', '2018-01-04',
                   '2018-01-05', '2018-01-06', '2018-01-07', '2018-01-08'],
                  dtype='datetime64[ns]', freq='D')

    Specify `start` and `periods`, the number of periods (days).

    >>> pd.date_range(start='1/1/2018', periods=8)
    DatetimeIndex(['2018-01-01', '2018-01-02', '2018-01-03', '2018-01-04',
                   '2018-01-05', '2018-01-06', '2018-01-07', '2018-01-08'],
                  dtype='datetime64[ns]', freq='D')

    Specify `end` and `periods`, the number of periods (days).

    >>> pd.date_range(end='1/1/2018', periods=8)
    DatetimeIndex(['2017-12-25', '2017-12-26', '2017-12-27', '2017-12-28',
                   '2017-12-29', '2017-12-30', '2017-12-31', '2018-01-01'],
                  dtype='datetime64[ns]', freq='D')

    Specify `start`, `end`, and `periods`; the frequency is generated
    automatically (linearly spaced).

    >>> pd.date_range(start='2018-04-24', end='2018-04-27', periods=3)
    DatetimeIndex(['2018-04-24 00:00:00', '2018-04-25 12:00:00',
                   '2018-04-27 00:00:00'],
                  dtype='datetime64[ns]', freq=None)

    **Other Parameters**

    Changed the `freq` (frequency) to ``'M'`` (month end frequency).

    >>> pd.date_range(start='1/1/2018', periods=5, freq='M')
    DatetimeIndex(['2018-01-31', '2018-02-28', '2018-03-31', '2018-04-30',
                   '2018-05-31'],
                  dtype='datetime64[ns]', freq='M')

    Multiples are allowed

    >>> pd.date_range(start='1/1/2018', periods=5, freq='3M')
    DatetimeIndex(['2018-01-31', '2018-04-30', '2018-07-31', '2018-10-31',
                   '2019-01-31'],
                  dtype='datetime64[ns]', freq='3M')

    `freq` can also be specified as an Offset object.

    >>> pd.date_range(start='1/1/2018', periods=5, freq=pd.offsets.MonthEnd(3))
    DatetimeIndex(['2018-01-31', '2018-04-30', '2018-07-31', '2018-10-31',
                   '2019-01-31'],
                  dtype='datetime64[ns]', freq='3M')

    Specify `tz` to set the timezone.

    >>> pd.date_range(start='1/1/2018', periods=5, tz='Asia/Tokyo')
    DatetimeIndex(['2018-01-01 00:00:00+09:00', '2018-01-02 00:00:00+09:00',
                   '2018-01-03 00:00:00+09:00', '2018-01-04 00:00:00+09:00',
                   '2018-01-05 00:00:00+09:00'],
                  dtype='datetime64[ns, Asia/Tokyo]', freq='D')

    `closed` controls whether to include `start` and `end` that are on the
    boundary. The default includes boundary points on either end.

    >>> pd.date_range(start='2017-01-01', end='2017-01-04', closed=None)
    DatetimeIndex(['2017-01-01', '2017-01-02', '2017-01-03', '2017-01-04'],
                  dtype='datetime64[ns]', freq='D')

    Use ``closed='left'`` to exclude `end` if it falls on the boundary.

    >>> pd.date_range(start='2017-01-01', end='2017-01-04', closed='left')
    DatetimeIndex(['2017-01-01', '2017-01-02', '2017-01-03'],
                  dtype='datetime64[ns]', freq='D')

    Use ``closed='right'`` to exclude `start` if it falls on the boundary.

    >>> pd.date_range(start='2017-01-01', end='2017-01-04', closed='right')
    DatetimeIndex(['2017-01-02', '2017-01-03', '2017-01-04'],
                  dtype='datetime64[ns]', freq='D')
    """

    if freq is None and com.any_none(periods, start, end):
        freq = "D"

    dtarr = DatetimeArray._generate_range(
        start=start,
        end=end,
        periods=periods,
        freq=freq,
        tz=tz,
        normalize=normalize,
        closed=closed,
        **kwargs,
    )
    return DatetimeIndex._simple_new(dtarr, name=name)


def bdate_range(
    start=None,
    end=None,
    periods=None,
    freq="B",
    tz=None,
    normalize=True,
    name=None,
    weekmask=None,
    holidays=None,
    closed=None,
    **kwargs,
) -> DatetimeIndex:
    """
    Return a fixed frequency DatetimeIndex, with business day as the default
    frequency.

    Parameters
    ----------
    start : str or datetime-like, default None
        Left bound for generating dates.
    end : str or datetime-like, default None
        Right bound for generating dates.
    periods : int, default None
        Number of periods to generate.
    freq : str or DateOffset, default 'B' (business daily)
        Frequency strings can have multiples, e.g. '5H'.
    tz : str or None
        Time zone name for returning localized DatetimeIndex, for example
        Asia/Beijing.
    normalize : bool, default False
        Normalize start/end dates to midnight before generating date range.
    name : str, default None
        Name of the resulting DatetimeIndex.
    weekmask : str or None, default None
        Weekmask of valid business days, passed to ``numpy.busdaycalendar``,
        only used when custom frequency strings are passed.  The default
        value None is equivalent to 'Mon Tue Wed Thu Fri'.

        .. versionadded:: 0.21.0

    holidays : list-like or None, default None
        Dates to exclude from the set of valid business days, passed to
        ``numpy.busdaycalendar``, only used when custom frequency strings
        are passed.

        .. versionadded:: 0.21.0

    closed : str, default None
        Make the interval closed with respect to the given frequency to
        the 'left', 'right', or both sides (None).
    **kwargs
        For compatibility. Has no effect on the result.

    Returns
    -------
    DatetimeIndex

    Notes
    -----
    Of the four parameters: ``start``, ``end``, ``periods``, and ``freq``,
    exactly three must be specified.  Specifying ``freq`` is a requirement
    for ``bdate_range``.  Use ``date_range`` if specifying ``freq`` is not
    desired.

    To learn more about the frequency strings, please see `this link
    <https://pandas.pydata.org/pandas-docs/stable/user_guide/timeseries.html#offset-aliases>`__.

    Examples
    --------
    Note how the two weekend days are skipped in the result.

    >>> pd.bdate_range(start='1/1/2018', end='1/08/2018')
    DatetimeIndex(['2018-01-01', '2018-01-02', '2018-01-03', '2018-01-04',
               '2018-01-05', '2018-01-08'],
              dtype='datetime64[ns]', freq='B')
    """
    if freq is None:
        msg = "freq must be specified for bdate_range; use date_range instead"
        raise TypeError(msg)

    if isinstance(freq, str) and freq.startswith("C"):
        try:
            weekmask = weekmask or "Mon Tue Wed Thu Fri"
            freq = prefix_mapping[freq](holidays=holidays, weekmask=weekmask)
        except (KeyError, TypeError):
            msg = f"invalid custom frequency string: {freq}"
            raise ValueError(msg)
    elif holidays or weekmask:
        msg = (
            "a custom frequency string is required when holidays or "
            f"weekmask are passed, got frequency {freq}"
        )
        raise ValueError(msg)

    return date_range(
        start=start,
        end=end,
        periods=periods,
        freq=freq,
        tz=tz,
        normalize=normalize,
        name=name,
        closed=closed,
        **kwargs,
    )


def _time_to_micros(time):
    seconds = time.hour * 60 * 60 + 60 * time.minute + time.second
    return 1000000 * seconds + time.microsecond<|MERGE_RESOLUTION|>--- conflicted
+++ resolved
@@ -198,7 +198,6 @@
     _is_numeric_dtype = False
     _infer_as_myclass = True
 
-    _data: DatetimeArray
     tz: Optional[tzinfo]
     _data: DatetimeArray
 
@@ -562,21 +561,7 @@
             end = end.tz_localize(self.tz)
         return start, end
 
-<<<<<<< HEAD
     def _validate_partial_date_slice(self, reso: str):
-=======
-    def _partial_date_slice(
-        self, reso: str, parsed: datetime, use_lhs: bool = True, use_rhs: bool = True
-    ):
-        """
-        Parameters
-        ----------
-        reso : str
-        use_lhs : bool, default True
-        use_rhs : bool, default True
-        """
-        is_monotonic = self.is_monotonic
->>>>>>> ce8af219
         if (
             self.is_monotonic
             and reso in ["day", "hour", "minute", "second"]
