# pylint: disable=E1101
from __future__ import division
import operator
import warnings
from datetime import time, datetime, timedelta

import numpy as np
from pytz import utc

from pandas.core.base import _shared_docs

from pandas.core.dtypes.common import (
    _INT64_DTYPE,
    _NS_DTYPE,
    is_object_dtype,
    is_datetime64_dtype,
    is_datetimetz,
    is_dtype_equal,
    is_timedelta64_dtype,
    is_integer,
    is_float,
    is_integer_dtype,
    is_datetime64_ns_dtype, is_datetimelike,
    is_period_dtype,
    is_bool_dtype,
    is_string_like,
    is_list_like,
    is_scalar,
    pandas_dtype,
    _ensure_int64)
from pandas.core.dtypes.generic import ABCSeries
from pandas.core.dtypes.dtypes import DatetimeTZDtype
from pandas.core.dtypes.missing import isna

import pandas.core.dtypes.concat as _concat
from pandas.errors import PerformanceWarning
from pandas.core.algorithms import checked_add_with_arr
from pandas.core.arrays.datetimes import DatetimeArray

from pandas.core.indexes.base import Index, _index_shared_docs
from pandas.core.indexes.numeric import Int64Index, Float64Index
import pandas.compat as compat
from pandas.tseries.frequencies import to_offset, get_period_alias, Resolution
from pandas.core.indexes.datetimelike import (
    DatelikeOps, TimelikeOps, DatetimeIndexOpsMixin)
from pandas.tseries.offsets import (
    DateOffset, generate_range, Tick, CDay, prefix_mapping)

from pandas.core.tools.timedeltas import to_timedelta
from pandas.util._decorators import (
    Appender, cache_readonly, deprecate_kwarg, Substitution)
import pandas.core.common as com
import pandas.tseries.offsets as offsets
import pandas.core.tools.datetimes as tools

from pandas._libs import (lib, index as libindex, tslib as libts,
                          join as libjoin, Timestamp)
from pandas._libs.tslibs import (timezones, conversion, fields, parsing,
                                 resolution as libresolution)

# -------- some conversion wrapper functions


def _field_accessor(name, field, docstring=None):
    def f(self):
        values = self.asi8
        if self.tz is not None:
            if self.tz is not utc:
                values = self._local_timestamps()

        if field in self._bool_ops:
            if field in ['is_month_start', 'is_month_end',
                         'is_quarter_start', 'is_quarter_end',
                         'is_year_start', 'is_year_end']:
                freq = self.freq
                month_kw = 12
                if freq:
                    kwds = freq.kwds
                    month_kw = kwds.get('startingMonth', kwds.get('month', 12))

                result = fields.get_start_end_field(values, field,
                                                    self.freqstr, month_kw)
            else:
                result = fields.get_date_field(values, field)

            # these return a boolean by-definition
            return result

        if field in self._object_ops:
            result = fields.get_date_name_field(values, field)
            result = self._maybe_mask_results(result)

        else:
            result = fields.get_date_field(values, field)
            result = self._maybe_mask_results(result, convert='float64')

        return Index(result, name=self.name)

    f.__name__ = name
    f.__doc__ = docstring
    return property(f)


def _dt_index_cmp(opname, cls):
    """
    Wrap comparison operations to convert datetime-like to datetime64
    """
    nat_result = True if opname == '__ne__' else False

    def wrapper(self, other):
        func = getattr(super(DatetimeIndex, self), opname)

        if isinstance(other, (datetime, compat.string_types)):
            if isinstance(other, datetime):
                # GH#18435 strings get a pass from tzawareness compat
                self._assert_tzawareness_compat(other)

            other = _to_m8(other, tz=self.tz)
            result = func(other)
            if isna(other):
                result.fill(nat_result)
        else:
            if isinstance(other, list):
                other = DatetimeIndex(other)
            elif not isinstance(other, (np.datetime64, np.ndarray,
                                        Index, ABCSeries)):
                # Following Timestamp convention, __eq__ is all-False
                # and __ne__ is all True, others raise TypeError.
                if opname == '__eq__':
                    return np.zeros(shape=self.shape, dtype=bool)
                elif opname == '__ne__':
                    return np.ones(shape=self.shape, dtype=bool)
                raise TypeError('%s type object %s' %
                                (type(other), str(other)))

            if is_datetimelike(other):
                self._assert_tzawareness_compat(other)

            result = func(np.asarray(other))
            result = com._values_from_object(result)

            if isinstance(other, Index):
                o_mask = other.values.view('i8') == libts.iNaT
            else:
                o_mask = other.view('i8') == libts.iNaT

            if o_mask.any():
                result[o_mask] = nat_result

        if self.hasnans:
            result[self._isnan] = nat_result

        # support of bool dtype indexers
        if is_bool_dtype(result):
            return result
        return Index(result)

    return compat.set_function_name(wrapper, opname, cls)


_midnight = time(0, 0)


def _new_DatetimeIndex(cls, d):
    """ This is called upon unpickling, rather than the default which doesn't
    have arguments and breaks __new__ """

    # data are already in UTC
    # so need to localize
    tz = d.pop('tz', None)

    result = cls.__new__(cls, verify_integrity=False, **d)
    if tz is not None:
        result = result.tz_localize('UTC').tz_convert(tz)
    return result


class DatetimeIndex(DatetimeArray, DatelikeOps, TimelikeOps,
                    DatetimeIndexOpsMixin, Int64Index):
    """
    Immutable ndarray of datetime64 data, represented internally as int64, and
    which can be boxed to Timestamp objects that are subclasses of datetime and
    carry metadata such as frequency information.

    Parameters
    ----------
    data  : array-like (1-dimensional), optional
        Optional datetime-like data to construct index with
    copy  : bool
        Make a copy of input ndarray
    freq : string or pandas offset object, optional
        One of pandas date offset strings or corresponding objects
    start : starting value, datetime-like, optional
        If data is None, start is used as the start point in generating regular
        timestamp data.
    periods  : int, optional, > 0
        Number of periods to generate, if generating index. Takes precedence
        over end argument
    end   : end time, datetime-like, optional
        If periods is none, generated index will extend to first conforming
        time on or just past end argument
    closed : string or None, default None
        Make the interval closed with respect to the given frequency to
        the 'left', 'right', or both sides (None)
    tz : pytz.timezone or dateutil.tz.tzfile
    ambiguous : 'infer', bool-ndarray, 'NaT', default 'raise'
        - 'infer' will attempt to infer fall dst-transition hours based on
          order
        - bool-ndarray where True signifies a DST time, False signifies a
          non-DST time (note that this flag is only applicable for ambiguous
          times)
        - 'NaT' will return NaT where there are ambiguous times
        - 'raise' will raise an AmbiguousTimeError if there are ambiguous times
    infer_dst : boolean, default False
        .. deprecated:: 0.15.0
           Attempt to infer fall dst-transition hours based on order
    name : object
        Name to be stored in the index

    Attributes
    ----------
    year
    month
    day
    hour
    minute
    second
    microsecond
    nanosecond
    date
    time
    dayofyear
    weekofyear
    week
    dayofweek
    weekday
    weekday_name
    quarter
    tz
    freq
    freqstr
    is_month_start
    is_month_end
    is_quarter_start
    is_quarter_end
    is_year_start
    is_year_end
    is_leap_year
    inferred_freq

    Methods
    -------
    normalize
    strftime
    snap
    tz_convert
    tz_localize
    round
    floor
    ceil
    to_period
    to_perioddelta
    to_pydatetime
    to_series
    to_frame

    Notes
    -----
    To learn more about the frequency strings, please see `this link
    <http://pandas.pydata.org/pandas-docs/stable/timeseries.html#offset-aliases>`__.

    See Also
    ---------
    Index : The base pandas Index type
    TimedeltaIndex : Index of timedelta64 data
    PeriodIndex : Index of Period data
    """

    _typ = 'datetimeindex'
    _join_precedence = 10

    def _join_i8_wrapper(joinf, **kwargs):
        return DatetimeIndexOpsMixin._join_i8_wrapper(joinf, dtype='M8[ns]',
                                                      **kwargs)

    _inner_indexer = _join_i8_wrapper(libjoin.inner_join_indexer_int64)
    _outer_indexer = _join_i8_wrapper(libjoin.outer_join_indexer_int64)
    _left_indexer = _join_i8_wrapper(libjoin.left_join_indexer_int64)
    _left_indexer_unique = _join_i8_wrapper(
        libjoin.left_join_indexer_unique_int64, with_indexers=False)

    @classmethod
    def _add_comparison_methods(cls):
        """ add in comparison methods """
        cls.__eq__ = _dt_index_cmp('__eq__', cls)
        cls.__ne__ = _dt_index_cmp('__ne__', cls)
        cls.__lt__ = _dt_index_cmp('__lt__', cls)
        cls.__gt__ = _dt_index_cmp('__gt__', cls)
        cls.__le__ = _dt_index_cmp('__le__', cls)
        cls.__ge__ = _dt_index_cmp('__ge__', cls)

    _engine_type = libindex.DatetimeEngine

    tz = None
    offset = None
    _comparables = ['name', 'freqstr', 'tz']
    _attributes = ['name', 'freq', 'tz']

    # define my properties & methods for delegation
    _bool_ops = ['is_month_start', 'is_month_end',
                 'is_quarter_start', 'is_quarter_end', 'is_year_start',
                 'is_year_end', 'is_leap_year']
    _object_ops = ['weekday_name', 'freq', 'tz']
    _field_ops = ['year', 'month', 'day', 'hour', 'minute', 'second',
                  'weekofyear', 'week', 'weekday', 'dayofweek',
                  'dayofyear', 'quarter', 'days_in_month',
                  'daysinmonth', 'microsecond',
                  'nanosecond']
    _other_ops = ['date', 'time']
    _datetimelike_ops = _field_ops + _object_ops + _bool_ops + _other_ops
    _datetimelike_methods = ['to_period', 'tz_localize',
                             'tz_convert',
                             'normalize', 'strftime', 'round', 'floor',
                             'ceil']

    _is_numeric_dtype = False
    _infer_as_myclass = True
    _timezone = cache_readonly(DatetimeArray._timezone.fget)

    @deprecate_kwarg(old_arg_name='infer_dst', new_arg_name='ambiguous',
                     mapping={True: 'infer', False: 'raise'})
    def __new__(cls, data=None,
                freq=None, start=None, end=None, periods=None,
                copy=False, name=None, tz=None,
                verify_integrity=True, normalize=False,
                closed=None, ambiguous='raise', dtype=None, **kwargs):

        # This allows to later ensure that the 'copy' parameter is honored:
        if isinstance(data, Index):
            ref_to_data = data._data
        else:
            ref_to_data = data

        if name is None and hasattr(data, 'name'):
            name = data.name

        dayfirst = kwargs.pop('dayfirst', None)
        yearfirst = kwargs.pop('yearfirst', None)

        freq_infer = False
        if not isinstance(freq, DateOffset):

            # if a passed freq is None, don't infer automatically
            if freq != 'infer':
                freq = to_offset(freq)
            else:
                freq_infer = True
                freq = None

        if periods is not None:
            if is_float(periods):
                periods = int(periods)
            elif not is_integer(periods):
                msg = 'periods must be a number, got {periods}'
                raise TypeError(msg.format(periods=periods))

        if data is None and freq is None:
            raise ValueError("Must provide freq argument if no data is "
                             "supplied")

        # if dtype has an embedded tz, capture it
        if dtype is not None:
            try:
                dtype = DatetimeTZDtype.construct_from_string(dtype)
                dtz = getattr(dtype, 'tz', None)
                if dtz is not None:
                    if tz is not None and str(tz) != str(dtz):
                        raise ValueError("cannot supply both a tz and a dtype"
                                         " with a tz")
                    tz = dtz
            except TypeError:
                pass

        if data is None:
            return cls._generate(start, end, periods, name, freq,
                                 tz=tz, normalize=normalize, closed=closed,
                                 ambiguous=ambiguous)

        if not isinstance(data, (np.ndarray, Index, ABCSeries)):
            if is_scalar(data):
                raise ValueError('DatetimeIndex() must be called with a '
                                 'collection of some kind, %s was passed'
                                 % repr(data))
            # other iterable of some kind
            if not isinstance(data, (list, tuple)):
                data = list(data)
            data = np.asarray(data, dtype='O')
        elif isinstance(data, ABCSeries):
            data = data._values

        # data must be Index or np.ndarray here
        if not (is_datetime64_dtype(data) or is_datetimetz(data) or
                is_integer_dtype(data)):
            data = tools.to_datetime(data, dayfirst=dayfirst,
                                     yearfirst=yearfirst)

        if issubclass(data.dtype.type, np.datetime64) or is_datetimetz(data):

            if isinstance(data, DatetimeIndex):
                if tz is None:
                    tz = data.tz
                elif data.tz is None:
                    data = data.tz_localize(tz, ambiguous=ambiguous)
                else:
                    # the tz's must match
                    if str(tz) != str(data.tz):
                        msg = ('data is already tz-aware {0}, unable to '
                               'set specified tz: {1}')
                        raise TypeError(msg.format(data.tz, tz))

                subarr = data.values

                if freq is None:
                    freq = data.offset
                    verify_integrity = False
            else:
                if data.dtype != _NS_DTYPE:
                    subarr = conversion.ensure_datetime64ns(data)
                else:
                    subarr = data
        else:
            # must be integer dtype otherwise
            if isinstance(data, Int64Index):
                raise TypeError('cannot convert Int64Index->DatetimeIndex')
            if data.dtype != _INT64_DTYPE:
                data = data.astype(np.int64)
            subarr = data.view(_NS_DTYPE)

        if isinstance(subarr, DatetimeIndex):
            if tz is None:
                tz = subarr.tz
        else:
            if tz is not None:
                tz = timezones.maybe_get_tz(tz)

                if (not isinstance(data, DatetimeIndex) or
                        getattr(data, 'tz', None) is None):
                    # Convert tz-naive to UTC
                    ints = subarr.view('i8')
                    subarr = conversion.tz_localize_to_utc(ints, tz,
                                                           ambiguous=ambiguous)
                subarr = subarr.view(_NS_DTYPE)

        subarr = cls._simple_new(subarr, name=name, freq=freq, tz=tz)
        if dtype is not None:
            if not is_dtype_equal(subarr.dtype, dtype):
                # dtype must be coerced to DatetimeTZDtype above
                if subarr.tz is not None:
                    raise ValueError("cannot localize from non-UTC data")

        if verify_integrity and len(subarr) > 0:
            if freq is not None and not freq_infer:
                inferred = subarr.inferred_freq
                if inferred != freq.freqstr:
                    on_freq = cls._generate(subarr[0], None, len(subarr), None,
                                            freq, tz=tz, ambiguous=ambiguous)
                    if not np.array_equal(subarr.asi8, on_freq.asi8):
                        raise ValueError('Inferred frequency {0} from passed '
                                         'dates does not conform to passed '
                                         'frequency {1}'
                                         .format(inferred, freq.freqstr))

        if freq_infer:
            inferred = subarr.inferred_freq
            if inferred:
                subarr.offset = to_offset(inferred)

        return subarr._deepcopy_if_needed(ref_to_data, copy)

    @classmethod
    def _generate(cls, start, end, periods, name, offset,
                  tz=None, normalize=False, ambiguous='raise', closed=None):
        if com._count_not_none(start, end, periods) != 2:
            raise ValueError('Of the three parameters: start, end, and '
                             'periods, exactly two must be specified')

        _normalized = True

        if start is not None:
            start = Timestamp(start)

        if end is not None:
            end = Timestamp(end)

        left_closed = False
        right_closed = False

        if start is None and end is None:
            if closed is not None:
                raise ValueError("Closed has to be None if not both of start"
                                 "and end are defined")

        if closed is None:
            left_closed = True
            right_closed = True
        elif closed == "left":
            left_closed = True
        elif closed == "right":
            right_closed = True
        else:
            raise ValueError("Closed has to be either 'left', 'right' or None")

        try:
            inferred_tz = timezones.infer_tzinfo(start, end)
        except Exception:
            raise TypeError('Start and end cannot both be tz-aware with '
                            'different timezones')

        inferred_tz = timezones.maybe_get_tz(inferred_tz)

        # these may need to be localized
        tz = timezones.maybe_get_tz(tz)
        if tz is not None:
            date = start or end
            if date.tzinfo is not None and hasattr(tz, 'localize'):
                tz = tz.localize(date.replace(tzinfo=None)).tzinfo

        if tz is not None and inferred_tz is not None:
            if not timezones.tz_compare(inferred_tz, tz):
                raise AssertionError("Inferred time zone not equal to passed "
                                     "time zone")

        elif inferred_tz is not None:
            tz = inferred_tz

        if start is not None:
            if normalize:
                start = libts.normalize_date(start)
                _normalized = True
            else:
                _normalized = _normalized and start.time() == _midnight

        if end is not None:
            if normalize:
                end = libts.normalize_date(end)
                _normalized = True
            else:
                _normalized = _normalized and end.time() == _midnight

        if hasattr(offset, 'delta') and offset != offsets.Day():
            if inferred_tz is None and tz is not None:
                # naive dates
                if start is not None and start.tz is None:
                    start = start.tz_localize(tz, ambiguous=False)

                if end is not None and end.tz is None:
                    end = end.tz_localize(tz, ambiguous=False)

            if start and end:
                if start.tz is None and end.tz is not None:
                    start = start.tz_localize(end.tz, ambiguous=False)

                if end.tz is None and start.tz is not None:
                    end = end.tz_localize(start.tz, ambiguous=False)

            if _use_cached_range(offset, _normalized, start, end):
                index = cls._cached_range(start, end, periods=periods,
                                          offset=offset, name=name)
            else:
                index = _generate_regular_range(start, end, periods, offset)

        else:

            if tz is not None:
                # naive dates
                if start is not None and start.tz is not None:
                    start = start.replace(tzinfo=None)

                if end is not None and end.tz is not None:
                    end = end.replace(tzinfo=None)

            if start and end:
                if start.tz is None and end.tz is not None:
                    end = end.replace(tzinfo=None)

                if end.tz is None and start.tz is not None:
                    start = start.replace(tzinfo=None)

            if _use_cached_range(offset, _normalized, start, end):
                index = cls._cached_range(start, end, periods=periods,
                                          offset=offset, name=name)
            else:
                index = _generate_regular_range(start, end, periods, offset)

            if tz is not None and getattr(index, 'tz', None) is None:
                index = conversion.tz_localize_to_utc(_ensure_int64(index), tz,
                                                      ambiguous=ambiguous)
                index = index.view(_NS_DTYPE)

                # index is localized datetime64 array -> have to convert
                # start/end as well to compare
                if start is not None:
                    start = start.tz_localize(tz).asm8
                if end is not None:
                    end = end.tz_localize(tz).asm8

        if not left_closed and len(index) and index[0] == start:
            index = index[1:]
        if not right_closed and len(index) and index[-1] == end:
            index = index[:-1]
        index = cls._simple_new(index, name=name, freq=offset, tz=tz)
        return index

    def _convert_for_op(self, value):
        """ Convert value to be insertable to ndarray """
        if self._has_same_tz(value):
            return _to_m8(value)
        raise ValueError('Passed item and index have different timezone')

    def _local_timestamps(self):
        if self.is_monotonic:
            return conversion.tz_convert(self.asi8, utc, self.tz)
        else:
            values = self.asi8
            indexer = values.argsort()
            result = conversion.tz_convert(values.take(indexer), utc, self.tz)

            n = len(indexer)
            reverse = np.empty(n, dtype=np.int_)
            reverse.put(indexer, np.arange(n))
            return result.take(reverse)

    @classmethod
    def _simple_new(cls, values, name=None, freq=None, tz=None,
                    dtype=None, **kwargs):
        """
        we require the we have a dtype compat for the values
        if we are passed a non-dtype compat, then coerce using the constructor
        """

        if getattr(values, 'dtype', None) is None:
            # empty, but with dtype compat
            if values is None:
                values = np.empty(0, dtype=_NS_DTYPE)
                return cls(values, name=name, freq=freq, tz=tz,
                           dtype=dtype, **kwargs)
            values = np.array(values, copy=False)

        if is_object_dtype(values):
            return cls(values, name=name, freq=freq, tz=tz,
                       dtype=dtype, **kwargs).values
        elif not is_datetime64_dtype(values):
            values = _ensure_int64(values).view(_NS_DTYPE)

        result = object.__new__(cls)
        result._data = values
        result.name = name
        result.offset = freq
        result.tz = timezones.maybe_get_tz(tz)
        result._reset_identity()
        return result

    @property
    def _values(self):
        # tz-naive -> ndarray
        # tz-aware -> DatetimeIndex
        if self.tz is not None:
            return self
        else:
            return self.values

    @property
    def size(self):
        # TODO: Remove this when we have a DatetimeTZArray
        # Necessary to avoid recursion error since DTI._values is a DTI
        # for TZ-aware
        return self._ndarray_values.size

    @property
    def shape(self):
        # TODO: Remove this when we have a DatetimeTZArray
        # Necessary to avoid recursion error since DTI._values is a DTI
        # for TZ-aware
        return self._ndarray_values.shape

    @property
    def nbytes(self):
        # TODO: Remove this when we have a DatetimeTZArray
        # Necessary to avoid recursion error since DTI._values is a DTI
        # for TZ-aware
        return self._ndarray_values.nbytes

    @classmethod
    def _cached_range(cls, start=None, end=None, periods=None, offset=None,
                      name=None):
        if start is None and end is None:
            # I somewhat believe this should never be raised externally
            raise TypeError('Must specify either start or end.')
        if start is not None:
            start = Timestamp(start)
        if end is not None:
            end = Timestamp(end)
        if (start is None or end is None) and periods is None:
            raise TypeError(
                'Must either specify period or provide both start and end.')

        if offset is None:
            # This can't happen with external-facing code
            raise TypeError('Must provide offset.')

        drc = _daterange_cache
        if offset not in _daterange_cache:
            xdr = generate_range(offset=offset, start=_CACHE_START,
                                 end=_CACHE_END)

            arr = tools.to_datetime(list(xdr), box=False)

            cachedRange = DatetimeIndex._simple_new(arr)
            cachedRange.offset = offset
            cachedRange.tz = None
            cachedRange.name = None
            drc[offset] = cachedRange
        else:
            cachedRange = drc[offset]

        if start is None:
            if not isinstance(end, Timestamp):
                raise AssertionError('end must be an instance of Timestamp')

            end = offset.rollback(end)

            endLoc = cachedRange.get_loc(end) + 1
            startLoc = endLoc - periods
        elif end is None:
            if not isinstance(start, Timestamp):
                raise AssertionError('start must be an instance of Timestamp')

            start = offset.rollforward(start)

            startLoc = cachedRange.get_loc(start)
            endLoc = startLoc + periods
        else:
            if not offset.onOffset(start):
                start = offset.rollforward(start)

            if not offset.onOffset(end):
                end = offset.rollback(end)

            startLoc = cachedRange.get_loc(start)
            endLoc = cachedRange.get_loc(end) + 1

        indexSlice = cachedRange[startLoc:endLoc]
        indexSlice.name = name
        indexSlice.offset = offset

        return indexSlice

    def _mpl_repr(self):
        # how to represent ourselves to matplotlib
        return libts.ints_to_pydatetime(self.asi8, self.tz)

    @cache_readonly
    def _is_dates_only(self):
        from pandas.io.formats.format import _is_dates_only
        return _is_dates_only(self.values)

    @property
    def _formatter_func(self):
        from pandas.io.formats.format import _get_format_datetime64
        formatter = _get_format_datetime64(is_dates_only=self._is_dates_only)
        return lambda x: "'%s'" % formatter(x, tz=self.tz)

    def __reduce__(self):

        # we use a special reudce here because we need
        # to simply set the .tz (and not reinterpret it)

        d = dict(data=self._data)
        d.update(self._get_attributes_dict())
        return _new_DatetimeIndex, (self.__class__, d), None

    def __setstate__(self, state):
        """Necessary for making this object picklable"""
        if isinstance(state, dict):
            super(DatetimeIndex, self).__setstate__(state)

        elif isinstance(state, tuple):

            # < 0.15 compat
            if len(state) == 2:
                nd_state, own_state = state
                data = np.empty(nd_state[1], dtype=nd_state[2])
                np.ndarray.__setstate__(data, nd_state)

                self.name = own_state[0]
                self.offset = own_state[1]
                self.tz = own_state[2]

                # provide numpy < 1.7 compat
                if nd_state[2] == 'M8[us]':
                    new_state = np.ndarray.__reduce__(data.astype('M8[ns]'))
                    np.ndarray.__setstate__(data, new_state[2])

            else:  # pragma: no cover
                data = np.empty(state)
                np.ndarray.__setstate__(data, state)

            self._data = data
            self._reset_identity()

        else:
            raise Exception("invalid pickle state")
    _unpickle_compat = __setstate__

    def _sub_datelike(self, other):
        # subtract a datetime from myself, yielding a ndarray[timedelta64[ns]]
        if isinstance(other, (DatetimeIndex, np.ndarray)):
            # if other is an ndarray, we assume it is datetime64-dtype
            other = DatetimeIndex(other)
            # require tz compat
            if not self._has_same_tz(other):
                raise TypeError("{cls} subtraction must have the same "
                                "timezones or no timezones"
                                .format(cls=type(self).__name__))
            result = self._sub_datelike_dti(other)
        elif isinstance(other, (datetime, np.datetime64)):
            assert other is not libts.NaT
            other = Timestamp(other)
            if other is libts.NaT:
                return self - libts.NaT
            # require tz compat
            elif not self._has_same_tz(other):
                raise TypeError("Timestamp subtraction must have the same "
                                "timezones or no timezones")
            else:
                i8 = self.asi8
                result = checked_add_with_arr(i8, -other.value,
                                              arr_mask=self._isnan)
                result = self._maybe_mask_results(result,
                                                  fill_value=libts.iNaT)
        else:
            raise TypeError("cannot subtract {cls} and {typ}"
                            .format(cls=type(self).__name__,
                                    typ=type(other).__name__))
        return result.view('timedelta64[ns]')

<<<<<<< HEAD
=======
    def _sub_datelike_dti(self, other):
        """subtraction of two DatetimeIndexes"""
        if not len(self) == len(other):
            raise ValueError("cannot add indices of unequal length")

        self_i8 = self.asi8
        other_i8 = other.asi8
        new_values = self_i8 - other_i8
        if self.hasnans or other.hasnans:
            mask = (self._isnan) | (other._isnan)
            new_values[mask] = libts.iNaT
        return new_values.view('timedelta64[ns]')

>>>>>>> f4c9d966
    def _maybe_update_attributes(self, attrs):
        """ Update Index attributes (e.g. freq) depending on op """
        freq = attrs.get('freq', None)
        if freq is not None:
            # no need to infer if freq is None
            attrs['freq'] = 'infer'
        return attrs

    def _add_delta(self, delta):
        """
        Add a timedelta-like, DateOffset, or TimedeltaIndex-like object
        to self.

        Parameters
        ----------
        delta : {timedelta, np.timedelta64, DateOffset,
                 TimedelaIndex, ndarray[timedelta64]}

        Returns
        -------
        result : DatetimeIndex

        Notes
        -----
        The result's name is set outside of _add_delta by the calling
        method (__add__ or __sub__)
        """
        from pandas import TimedeltaIndex

        if isinstance(delta, (Tick, timedelta, np.timedelta64)):
            new_values = self._add_delta_td(delta)
        elif is_timedelta64_dtype(delta):
            if not isinstance(delta, TimedeltaIndex):
                delta = TimedeltaIndex(delta)
            new_values = self._add_delta_tdi(delta)
        elif isinstance(delta, DateOffset):
            new_values = self._add_offset(delta).asi8
        else:
            new_values = self.astype('O') + delta

        tz = 'UTC' if self.tz is not None else None
        result = DatetimeIndex(new_values, tz=tz, freq='infer')
        if self.tz is not None and self.tz is not utc:
            result = result.tz_convert(self.tz)
        return result

    def _add_offset(self, offset):
        try:
            if self.tz is not None:
                values = self.tz_localize(None)
            else:
                values = self
            result = offset.apply_index(values)
            if self.tz is not None:
                result = result.tz_localize(self.tz)
            return result

        except NotImplementedError:
            warnings.warn("Non-vectorized DateOffset being applied to Series "
                          "or DatetimeIndex", PerformanceWarning)
            return self.astype('O') + offset

    def _format_native_types(self, na_rep='NaT', date_format=None, **kwargs):
        from pandas.io.formats.format import _get_format_datetime64_from_values
        format = _get_format_datetime64_from_values(self, date_format)

        return libts.format_array_from_datetime(self.asi8,
                                                tz=self.tz,
                                                format=format,
                                                na_rep=na_rep)

    @Appender(_index_shared_docs['astype'])
    def astype(self, dtype, copy=True):
        dtype = pandas_dtype(dtype)
        if (is_datetime64_ns_dtype(dtype) and
                not is_dtype_equal(dtype, self.dtype)):
            # GH 18951: datetime64_ns dtype but not equal means different tz
            new_tz = getattr(dtype, 'tz', None)
            if getattr(self.dtype, 'tz', None) is None:
                return self.tz_localize(new_tz)
            return self.tz_convert(new_tz)
        elif is_period_dtype(dtype):
            return self.to_period(freq=dtype.freq)
        return super(DatetimeIndex, self).astype(dtype, copy=copy)

    def _get_time_micros(self):
        values = self.asi8
        if self.tz is not None and self.tz is not utc:
            values = self._local_timestamps()
        return fields.get_time_micros(values)

    def to_series(self, keep_tz=False, index=None, name=None):
        """
        Create a Series with both index and values equal to the index keys
        useful with map for returning an indexer based on an index

        Parameters
        ----------
        keep_tz : optional, defaults False.
            return the data keeping the timezone.

            If keep_tz is True:

              If the timezone is not set, the resulting
              Series will have a datetime64[ns] dtype.

              Otherwise the Series will have an datetime64[ns, tz] dtype; the
              tz will be preserved.

            If keep_tz is False:

              Series will have a datetime64[ns] dtype. TZ aware
              objects will have the tz removed.
        index : Index, optional
            index of resulting Series. If None, defaults to original index
        name : string, optional
            name of resulting Series. If None, defaults to name of original
            index

        Returns
        -------
        Series
        """
        from pandas import Series

        if index is None:
            index = self._shallow_copy()
        if name is None:
            name = self.name

        return Series(self._to_embed(keep_tz), index=index, name=name)

    def _to_embed(self, keep_tz=False, dtype=None):
        """
        return an array repr of this object, potentially casting to object

        This is for internal compat
        """
        if dtype is not None:
            return self.astype(dtype)._to_embed(keep_tz=keep_tz)

        if keep_tz and self.tz is not None:

            # preserve the tz & copy
            return self.copy(deep=True)

        return self.values.copy()

    def to_pydatetime(self):
        """
        Return DatetimeIndex as object ndarray of datetime.datetime objects

        Returns
        -------
        datetimes : ndarray
        """
        return libts.ints_to_pydatetime(self.asi8, tz=self.tz)

    def to_period(self, freq=None):
        """
        Cast to PeriodIndex at a particular frequency
        """
        from pandas.core.indexes.period import PeriodIndex

        if freq is None:
            freq = self.freqstr or self.inferred_freq

            if freq is None:
                msg = ("You must pass a freq argument as "
                       "current index has none.")
                raise ValueError(msg)

            freq = get_period_alias(freq)

        return PeriodIndex(self.values, name=self.name, freq=freq, tz=self.tz)

    def snap(self, freq='S'):
        """
        Snap time stamps to nearest occurring frequency

        """
        # Superdumb, punting on any optimizing
        freq = to_offset(freq)

        snapped = np.empty(len(self), dtype=_NS_DTYPE)

        for i, v in enumerate(self):
            s = v
            if not freq.onOffset(s):
                t0 = freq.rollback(s)
                t1 = freq.rollforward(s)
                if abs(s - t0) < abs(t1 - s):
                    s = t0
                else:
                    s = t1
            snapped[i] = s

        # we know it conforms; skip check
        return DatetimeIndex(snapped, freq=freq, verify_integrity=False)

    def unique(self, level=None):
        # Override here since IndexOpsMixin.unique uses self._values.unique
        # For DatetimeIndex with TZ, that's a DatetimeIndex -> recursion error
        # So we extract the tz-naive DatetimeIndex, unique that, and wrap the
        # result with out TZ.
        if self.tz is not None:
            naive = type(self)(self._ndarray_values, copy=False)
        else:
            naive = self
        result = super(DatetimeIndex, naive).unique(level=level)
        return self._simple_new(result, name=self.name, tz=self.tz,
                                freq=self.freq)

    def union(self, other):
        """
        Specialized union for DatetimeIndex objects. If combine
        overlapping ranges with the same DateOffset, will be much
        faster than Index.union

        Parameters
        ----------
        other : DatetimeIndex or array-like

        Returns
        -------
        y : Index or DatetimeIndex
        """
        self._assert_can_do_setop(other)
        if not isinstance(other, DatetimeIndex):
            try:
                other = DatetimeIndex(other)
            except TypeError:
                pass

        this, other = self._maybe_utc_convert(other)

        if this._can_fast_union(other):
            return this._fast_union(other)
        else:
            result = Index.union(this, other)
            if isinstance(result, DatetimeIndex):
                result.tz = this.tz
                if (result.freq is None and
                        (this.freq is not None or other.freq is not None)):
                    result.offset = to_offset(result.inferred_freq)
            return result

    def to_perioddelta(self, freq):
        """
        Calculates TimedeltaIndex of difference between index
        values and index converted to PeriodIndex at specified
        freq.  Used for vectorized offsets

        Parameters
        ----------
        freq : Period frequency

        Returns
        -------
        y : TimedeltaIndex
        """
        return to_timedelta(self.asi8 - self.to_period(freq)
                            .to_timestamp().asi8)

    def union_many(self, others):
        """
        A bit of a hack to accelerate unioning a collection of indexes
        """
        this = self

        for other in others:
            if not isinstance(this, DatetimeIndex):
                this = Index.union(this, other)
                continue

            if not isinstance(other, DatetimeIndex):
                try:
                    other = DatetimeIndex(other)
                except TypeError:
                    pass

            this, other = this._maybe_utc_convert(other)

            if this._can_fast_union(other):
                this = this._fast_union(other)
            else:
                tz = this.tz
                this = Index.union(this, other)
                if isinstance(this, DatetimeIndex):
                    this.tz = tz

        if this.freq is None:
            this.offset = to_offset(this.inferred_freq)
        return this

    def join(self, other, how='left', level=None, return_indexers=False,
             sort=False):
        """
        See Index.join
        """
        if (not isinstance(other, DatetimeIndex) and len(other) > 0 and
            other.inferred_type not in ('floating', 'mixed-integer',
                                        'mixed-integer-float', 'mixed')):
            try:
                other = DatetimeIndex(other)
            except (TypeError, ValueError):
                pass

        this, other = self._maybe_utc_convert(other)
        return Index.join(this, other, how=how, level=level,
                          return_indexers=return_indexers, sort=sort)

    def _maybe_utc_convert(self, other):
        this = self
        if isinstance(other, DatetimeIndex):
            if self.tz is not None:
                if other.tz is None:
                    raise TypeError('Cannot join tz-naive with tz-aware '
                                    'DatetimeIndex')
            elif other.tz is not None:
                raise TypeError('Cannot join tz-naive with tz-aware '
                                'DatetimeIndex')

            if not timezones.tz_compare(self.tz, other.tz):
                this = self.tz_convert('UTC')
                other = other.tz_convert('UTC')
        return this, other

    def _wrap_joined_index(self, joined, other):
        name = self.name if self.name == other.name else None
        if (isinstance(other, DatetimeIndex) and
                self.offset == other.offset and
                self._can_fast_union(other)):
            joined = self._shallow_copy(joined)
            joined.name = name
            return joined
        else:
            tz = getattr(other, 'tz', None)
            return self._simple_new(joined, name, tz=tz)

    def _can_fast_union(self, other):
        if not isinstance(other, DatetimeIndex):
            return False

        offset = self.offset

        if offset is None or offset != other.offset:
            return False

        if not self.is_monotonic or not other.is_monotonic:
            return False

        if len(self) == 0 or len(other) == 0:
            return True

        # to make our life easier, "sort" the two ranges
        if self[0] <= other[0]:
            left, right = self, other
        else:
            left, right = other, self

        right_start = right[0]
        left_end = left[-1]

        # Only need to "adjoin", not overlap
        try:
            return (right_start == left_end + offset) or right_start in left
        except (ValueError):

            # if we are comparing an offset that does not propagate timezones
            # this will raise
            return False

    def _fast_union(self, other):
        if len(other) == 0:
            return self.view(type(self))

        if len(self) == 0:
            return other.view(type(self))

        # to make our life easier, "sort" the two ranges
        if self[0] <= other[0]:
            left, right = self, other
        else:
            left, right = other, self

        left_start, left_end = left[0], left[-1]
        right_end = right[-1]

        if not self.offset._should_cache():
            # concatenate dates
            if left_end < right_end:
                loc = right.searchsorted(left_end, side='right')
                right_chunk = right.values[loc:]
                dates = _concat._concat_compat((left.values, right_chunk))
                return self._shallow_copy(dates)
            else:
                return left
        else:
            return type(self)(start=left_start,
                              end=max(left_end, right_end),
                              freq=left.offset)

    def __iter__(self):
        """
        Return an iterator over the boxed values

        Returns
        -------
        Timestamps : ndarray
        """

        # convert in chunks of 10k for efficiency
        data = self.asi8
        length = len(self)
        chunksize = 10000
        chunks = int(length / chunksize) + 1
        for i in range(chunks):
            start_i = i * chunksize
            end_i = min((i + 1) * chunksize, length)
            converted = libts.ints_to_pydatetime(data[start_i:end_i],
                                                 tz=self.tz, freq=self.freq,
                                                 box="timestamp")
            return iter(converted)

    def _wrap_union_result(self, other, result):
        name = self.name if self.name == other.name else None
        if not timezones.tz_compare(self.tz, other.tz):
            raise ValueError('Passed item and index have different timezone')
        return self._simple_new(result, name=name, freq=None, tz=self.tz)

    def intersection(self, other):
        """
        Specialized intersection for DatetimeIndex objects. May be much faster
        than Index.intersection

        Parameters
        ----------
        other : DatetimeIndex or array-like

        Returns
        -------
        y : Index or DatetimeIndex
        """
        self._assert_can_do_setop(other)
        if not isinstance(other, DatetimeIndex):
            try:
                other = DatetimeIndex(other)
            except (TypeError, ValueError):
                pass
            result = Index.intersection(self, other)
            if isinstance(result, DatetimeIndex):
                if result.freq is None:
                    result.offset = to_offset(result.inferred_freq)
            return result

        elif (other.offset is None or self.offset is None or
              other.offset != self.offset or
              not other.offset.isAnchored() or
              (not self.is_monotonic or not other.is_monotonic)):
            result = Index.intersection(self, other)
            result = self._shallow_copy(result._values, name=result.name,
                                        tz=result.tz, freq=None)
            if result.freq is None:
                result.offset = to_offset(result.inferred_freq)
            return result

        if len(self) == 0:
            return self
        if len(other) == 0:
            return other
        # to make our life easier, "sort" the two ranges
        if self[0] <= other[0]:
            left, right = self, other
        else:
            left, right = other, self

        end = min(left[-1], right[-1])
        start = right[0]

        if end < start:
            return type(self)(data=[])
        else:
            lslice = slice(*left.slice_locs(start, end))
            left_chunk = left.values[lslice]
            return self._shallow_copy(left_chunk)

    def _parsed_string_to_bounds(self, reso, parsed):
        """
        Calculate datetime bounds for parsed time string and its resolution.

        Parameters
        ----------
        reso : Resolution
            Resolution provided by parsed string.
        parsed : datetime
            Datetime from parsed string.

        Returns
        -------
        lower, upper: pd.Timestamp

        """
        if reso == 'year':
            return (Timestamp(datetime(parsed.year, 1, 1), tz=self.tz),
                    Timestamp(datetime(parsed.year, 12, 31, 23,
                                       59, 59, 999999), tz=self.tz))
        elif reso == 'month':
            d = libts.monthrange(parsed.year, parsed.month)[1]
            return (Timestamp(datetime(parsed.year, parsed.month, 1),
                              tz=self.tz),
                    Timestamp(datetime(parsed.year, parsed.month, d, 23,
                                       59, 59, 999999), tz=self.tz))
        elif reso == 'quarter':
            qe = (((parsed.month - 1) + 2) % 12) + 1  # two months ahead
            d = libts.monthrange(parsed.year, qe)[1]   # at end of month
            return (Timestamp(datetime(parsed.year, parsed.month, 1),
                              tz=self.tz),
                    Timestamp(datetime(parsed.year, qe, d, 23, 59,
                                       59, 999999), tz=self.tz))
        elif reso == 'day':
            st = datetime(parsed.year, parsed.month, parsed.day)
            return (Timestamp(st, tz=self.tz),
                    Timestamp(Timestamp(st + offsets.Day(),
                                        tz=self.tz).value - 1))
        elif reso == 'hour':
            st = datetime(parsed.year, parsed.month, parsed.day,
                          hour=parsed.hour)
            return (Timestamp(st, tz=self.tz),
                    Timestamp(Timestamp(st + offsets.Hour(),
                                        tz=self.tz).value - 1))
        elif reso == 'minute':
            st = datetime(parsed.year, parsed.month, parsed.day,
                          hour=parsed.hour, minute=parsed.minute)
            return (Timestamp(st, tz=self.tz),
                    Timestamp(Timestamp(st + offsets.Minute(),
                                        tz=self.tz).value - 1))
        elif reso == 'second':
            st = datetime(parsed.year, parsed.month, parsed.day,
                          hour=parsed.hour, minute=parsed.minute,
                          second=parsed.second)
            return (Timestamp(st, tz=self.tz),
                    Timestamp(Timestamp(st + offsets.Second(),
                                        tz=self.tz).value - 1))
        elif reso == 'microsecond':
            st = datetime(parsed.year, parsed.month, parsed.day,
                          parsed.hour, parsed.minute, parsed.second,
                          parsed.microsecond)
            return (Timestamp(st, tz=self.tz), Timestamp(st, tz=self.tz))
        else:
            raise KeyError

    def _partial_date_slice(self, reso, parsed, use_lhs=True, use_rhs=True):
        is_monotonic = self.is_monotonic
        if (is_monotonic and reso in ['day', 'hour', 'minute', 'second'] and
                self._resolution >= Resolution.get_reso(reso)):
            # These resolution/monotonicity validations came from GH3931,
            # GH3452 and GH2369.

            # See also GH14826
            raise KeyError

        if reso == 'microsecond':
            # _partial_date_slice doesn't allow microsecond resolution, but
            # _parsed_string_to_bounds allows it.
            raise KeyError

        t1, t2 = self._parsed_string_to_bounds(reso, parsed)
        stamps = self.asi8

        if is_monotonic:

            # we are out of range
            if (len(stamps) and ((use_lhs and t1.value < stamps[0] and
                                  t2.value < stamps[0]) or
                                 ((use_rhs and t1.value > stamps[-1] and
                                   t2.value > stamps[-1])))):
                raise KeyError

            # a monotonic (sorted) series can be sliced
            left = stamps.searchsorted(
                t1.value, side='left') if use_lhs else None
            right = stamps.searchsorted(
                t2.value, side='right') if use_rhs else None

            return slice(left, right)

        lhs_mask = (stamps >= t1.value) if use_lhs else True
        rhs_mask = (stamps <= t2.value) if use_rhs else True

        # try to find a the dates
        return (lhs_mask & rhs_mask).nonzero()[0]

    def _maybe_promote(self, other):
        if other.inferred_type == 'date':
            other = DatetimeIndex(other)
        return self, other

    def get_value(self, series, key):
        """
        Fast lookup of value from 1-dimensional ndarray. Only use this if you
        know what you're doing
        """

        if isinstance(key, datetime):

            # needed to localize naive datetimes
            if self.tz is not None:
                key = Timestamp(key, tz=self.tz)

            return self.get_value_maybe_box(series, key)

        if isinstance(key, time):
            locs = self.indexer_at_time(key)
            return series.take(locs)

        try:
            return com._maybe_box(self, Index.get_value(self, series, key),
                                  series, key)
        except KeyError:
            try:
                loc = self._get_string_slice(key)
                return series[loc]
            except (TypeError, ValueError, KeyError):
                pass

            try:
                return self.get_value_maybe_box(series, key)
            except (TypeError, ValueError, KeyError):
                raise KeyError(key)

    def get_value_maybe_box(self, series, key):
        # needed to localize naive datetimes
        if self.tz is not None:
            key = Timestamp(key, tz=self.tz)
        elif not isinstance(key, Timestamp):
            key = Timestamp(key)
        values = self._engine.get_value(com._values_from_object(series),
                                        key, tz=self.tz)
        return com._maybe_box(self, values, series, key)

    def get_loc(self, key, method=None, tolerance=None):
        """
        Get integer location for requested label

        Returns
        -------
        loc : int
        """

        if tolerance is not None:
            # try converting tolerance now, so errors don't get swallowed by
            # the try/except clauses below
            tolerance = self._convert_tolerance(tolerance, np.asarray(key))

        if isinstance(key, datetime):
            # needed to localize naive datetimes
            key = Timestamp(key, tz=self.tz)
            return Index.get_loc(self, key, method, tolerance)

        if isinstance(key, time):
            if method is not None:
                raise NotImplementedError('cannot yet lookup inexact labels '
                                          'when key is a time object')
            return self.indexer_at_time(key)

        try:
            return Index.get_loc(self, key, method, tolerance)
        except (KeyError, ValueError, TypeError):
            try:
                return self._get_string_slice(key)
            except (TypeError, KeyError, ValueError):
                pass

            try:
                stamp = Timestamp(key, tz=self.tz)
                return Index.get_loc(self, stamp, method, tolerance)
            except KeyError:
                raise KeyError(key)
            except ValueError as e:
                # list-like tolerance size must match target index size
                if 'list-like' in str(e):
                    raise e
                raise KeyError(key)

    def _maybe_cast_slice_bound(self, label, side, kind):
        """
        If label is a string, cast it to datetime according to resolution.

        Parameters
        ----------
        label : object
        side : {'left', 'right'}
        kind : {'ix', 'loc', 'getitem'}

        Returns
        -------
        label :  object

        Notes
        -----
        Value of `side` parameter should be validated in caller.

        """
        assert kind in ['ix', 'loc', 'getitem', None]

        if is_float(label) or isinstance(label, time) or is_integer(label):
            self._invalid_indexer('slice', label)

        if isinstance(label, compat.string_types):
            freq = getattr(self, 'freqstr',
                           getattr(self, 'inferred_freq', None))
            _, parsed, reso = parsing.parse_time_string(label, freq)
            lower, upper = self._parsed_string_to_bounds(reso, parsed)
            # lower, upper form the half-open interval:
            #   [parsed, parsed + 1 freq)
            # because label may be passed to searchsorted
            # the bounds need swapped if index is reverse sorted and has a
            # length > 1 (is_monotonic_decreasing gives True for empty
            # and length 1 index)
            if self._is_strictly_monotonic_decreasing and len(self) > 1:
                return upper if side == 'left' else lower
            return lower if side == 'left' else upper
        else:
            return label

    def _get_string_slice(self, key, use_lhs=True, use_rhs=True):
        freq = getattr(self, 'freqstr',
                       getattr(self, 'inferred_freq', None))
        _, parsed, reso = parsing.parse_time_string(key, freq)
        loc = self._partial_date_slice(reso, parsed, use_lhs=use_lhs,
                                       use_rhs=use_rhs)
        return loc

    def slice_indexer(self, start=None, end=None, step=None, kind=None):
        """
        Return indexer for specified label slice.
        Index.slice_indexer, customized to handle time slicing.

        In addition to functionality provided by Index.slice_indexer, does the
        following:

        - if both `start` and `end` are instances of `datetime.time`, it
          invokes `indexer_between_time`
        - if `start` and `end` are both either string or None perform
          value-based selection in non-monotonic cases.

        """
        # For historical reasons DatetimeIndex supports slices between two
        # instances of datetime.time as if it were applying a slice mask to
        # an array of (self.hour, self.minute, self.seconds, self.microsecond).
        if isinstance(start, time) and isinstance(end, time):
            if step is not None and step != 1:
                raise ValueError('Must have step size of 1 with time slices')
            return self.indexer_between_time(start, end)

        if isinstance(start, time) or isinstance(end, time):
            raise KeyError('Cannot mix time and non-time slice keys')

        try:
            return Index.slice_indexer(self, start, end, step, kind=kind)
        except KeyError:
            # For historical reasons DatetimeIndex by default supports
            # value-based partial (aka string) slices on non-monotonic arrays,
            # let's try that.
            if ((start is None or isinstance(start, compat.string_types)) and
                    (end is None or isinstance(end, compat.string_types))):
                mask = True
                if start is not None:
                    start_casted = self._maybe_cast_slice_bound(
                        start, 'left', kind)
                    mask = start_casted <= self

                if end is not None:
                    end_casted = self._maybe_cast_slice_bound(
                        end, 'right', kind)
                    mask = (self <= end_casted) & mask

                indexer = mask.nonzero()[0][::step]
                if len(indexer) == len(self):
                    return slice(None)
                else:
                    return indexer
            else:
                raise

    year = _field_accessor('year', 'Y', "The year of the datetime")
    month = _field_accessor('month', 'M',
                            "The month as January=1, December=12")
    day = _field_accessor('day', 'D', "The days of the datetime")
    hour = _field_accessor('hour', 'h', "The hours of the datetime")
    minute = _field_accessor('minute', 'm', "The minutes of the datetime")
    second = _field_accessor('second', 's', "The seconds of the datetime")
    microsecond = _field_accessor('microsecond', 'us',
                                  "The microseconds of the datetime")
    nanosecond = _field_accessor('nanosecond', 'ns',
                                 "The nanoseconds of the datetime")
    weekofyear = _field_accessor('weekofyear', 'woy',
                                 "The week ordinal of the year")
    week = weekofyear
    dayofweek = _field_accessor('dayofweek', 'dow',
                                "The day of the week with Monday=0, Sunday=6")
    weekday = dayofweek

    weekday_name = _field_accessor(
        'weekday_name',
        'weekday_name',
        "The name of day in a week (ex: Friday)\n\n.. versionadded:: 0.18.1")

    dayofyear = _field_accessor('dayofyear', 'doy',
                                "The ordinal day of the year")
    quarter = _field_accessor('quarter', 'q', "The quarter of the date")
    days_in_month = _field_accessor(
        'days_in_month',
        'dim',
        "The number of days in the month")
    daysinmonth = days_in_month
    is_month_start = _field_accessor(
        'is_month_start',
        'is_month_start',
        "Logical indicating if first day of month (defined by frequency)")
    is_month_end = _field_accessor(
        'is_month_end',
        'is_month_end',
        "Logical indicating if last day of month (defined by frequency)")
    is_quarter_start = _field_accessor(
        'is_quarter_start',
        'is_quarter_start',
        "Logical indicating if first day of quarter (defined by frequency)")
    is_quarter_end = _field_accessor(
        'is_quarter_end',
        'is_quarter_end',
        "Logical indicating if last day of quarter (defined by frequency)")
    is_year_start = _field_accessor(
        'is_year_start',
        'is_year_start',
        "Logical indicating if first day of year (defined by frequency)")
    is_year_end = _field_accessor(
        'is_year_end',
        'is_year_end',
        "Logical indicating if last day of year (defined by frequency)")
    is_leap_year = _field_accessor(
        'is_leap_year',
        'is_leap_year',
        "Logical indicating if the date belongs to a leap year")

    @property
    def time(self):
        """
        Returns numpy array of datetime.time. The time part of the Timestamps.
        """
        return libts.ints_to_pydatetime(self.asi8, self.tz, box="time")

    @property
    def date(self):
        """
        Returns numpy array of python datetime.date objects (namely, the date
        part of Timestamps without timezone information).
        """
        return libts.ints_to_pydatetime(self.normalize().asi8, box="date")

    def normalize(self):
        """
        Return DatetimeIndex with times to midnight. Length is unaltered

        Returns
        -------
        normalized : DatetimeIndex
        """
        new_values = conversion.date_normalize(self.asi8, self.tz)
        return DatetimeIndex(new_values, freq='infer', name=self.name,
                             tz=self.tz)

    @Substitution(klass='DatetimeIndex')
    @Appender(_shared_docs['searchsorted'])
    @deprecate_kwarg(old_arg_name='key', new_arg_name='value')
    def searchsorted(self, value, side='left', sorter=None):
        if isinstance(value, (np.ndarray, Index)):
            value = np.array(value, dtype=_NS_DTYPE, copy=False)
        else:
            value = _to_m8(value, tz=self.tz)

        return self.values.searchsorted(value, side=side)

    def is_type_compatible(self, typ):
        return typ == self.inferred_type or typ == 'datetime'

    @property
    def inferred_type(self):
        # b/c datetime is represented as microseconds since the epoch, make
        # sure we can't have ambiguous indexing
        return 'datetime64'

    @property
    def is_all_dates(self):
        return True

    @cache_readonly
    def is_normalized(self):
        """
        Returns True if all of the dates are at midnight ("no time")
        """
        return conversion.is_date_array_normalized(self.asi8, self.tz)

    @cache_readonly
    def _resolution(self):
        return libresolution.resolution(self.asi8, self.tz)

    def insert(self, loc, item):
        """
        Make new Index inserting new item at location

        Parameters
        ----------
        loc : int
        item : object
            if not either a Python datetime or a numpy integer-like, returned
            Index dtype will be object rather than datetime.

        Returns
        -------
        new_index : Index
        """
        if is_scalar(item) and isna(item):
            # GH 18295
            item = self._na_value

        freq = None

        if isinstance(item, (datetime, np.datetime64)):
            self._assert_can_do_op(item)
            if not self._has_same_tz(item) and not isna(item):
                raise ValueError(
                    'Passed item and index have different timezone')
            # check freq can be preserved on edge cases
            if self.size and self.freq is not None:
                if ((loc == 0 or loc == -len(self)) and
                        item + self.freq == self[0]):
                    freq = self.freq
                elif (loc == len(self)) and item - self.freq == self[-1]:
                    freq = self.freq
            item = _to_m8(item, tz=self.tz)

        try:
            new_dates = np.concatenate((self[:loc].asi8, [item.view(np.int64)],
                                        self[loc:].asi8))
            if self.tz is not None:
                new_dates = conversion.tz_convert(new_dates, 'UTC', self.tz)
            return DatetimeIndex(new_dates, name=self.name, freq=freq,
                                 tz=self.tz)
        except (AttributeError, TypeError):

            # fall back to object index
            if isinstance(item, compat.string_types):
                return self.astype(object).insert(loc, item)
            raise TypeError(
                "cannot insert DatetimeIndex with incompatible label")

    def delete(self, loc):
        """
        Make a new DatetimeIndex with passed location(s) deleted.

        Parameters
        ----------
        loc: int, slice or array of ints
            Indicate which sub-arrays to remove.

        Returns
        -------
        new_index : DatetimeIndex
        """
        new_dates = np.delete(self.asi8, loc)

        freq = None
        if is_integer(loc):
            if loc in (0, -len(self), -1, len(self) - 1):
                freq = self.freq
        else:
            if is_list_like(loc):
                loc = lib.maybe_indices_to_slice(
                    _ensure_int64(np.array(loc)), len(self))
            if isinstance(loc, slice) and loc.step in (1, None):
                if (loc.start in (0, None) or loc.stop in (len(self), None)):
                    freq = self.freq

        if self.tz is not None:
            new_dates = conversion.tz_convert(new_dates, 'UTC', self.tz)
        return DatetimeIndex(new_dates, name=self.name, freq=freq, tz=self.tz)

    def tz_convert(self, tz):
        """
        Convert tz-aware DatetimeIndex from one time zone to another (using
        pytz/dateutil)

        Parameters
        ----------
        tz : string, pytz.timezone, dateutil.tz.tzfile or None
            Time zone for time. Corresponding timestamps would be converted to
            time zone of the TimeSeries.
            None will remove timezone holding UTC time.

        Returns
        -------
        normalized : DatetimeIndex

        Raises
        ------
        TypeError
            If DatetimeIndex is tz-naive.
        """
        tz = timezones.maybe_get_tz(tz)

        if self.tz is None:
            # tz naive, use tz_localize
            raise TypeError('Cannot convert tz-naive timestamps, use '
                            'tz_localize to localize')

        # No conversion since timestamps are all UTC to begin with
        return self._shallow_copy(tz=tz)

    @deprecate_kwarg(old_arg_name='infer_dst', new_arg_name='ambiguous',
                     mapping={True: 'infer', False: 'raise'})
    def tz_localize(self, tz, ambiguous='raise', errors='raise'):
        """
        Localize tz-naive DatetimeIndex to given time zone (using
        pytz/dateutil), or remove timezone from tz-aware DatetimeIndex

        Parameters
        ----------
        tz : string, pytz.timezone, dateutil.tz.tzfile or None
            Time zone for time. Corresponding timestamps would be converted to
            time zone of the TimeSeries.
            None will remove timezone holding local time.
        ambiguous : 'infer', bool-ndarray, 'NaT', default 'raise'
            - 'infer' will attempt to infer fall dst-transition hours based on
              order
            - bool-ndarray where True signifies a DST time, False signifies a
              non-DST time (note that this flag is only applicable for
              ambiguous times)
            - 'NaT' will return NaT where there are ambiguous times
            - 'raise' will raise an AmbiguousTimeError if there are ambiguous
              times
        errors : 'raise', 'coerce', default 'raise'
            - 'raise' will raise a NonExistentTimeError if a timestamp is not
               valid in the specified timezone (e.g. due to a transition from
               or to DST time)
            - 'coerce' will return NaT if the timestamp can not be converted
              into the specified timezone

            .. versionadded:: 0.19.0

        infer_dst : boolean, default False
            .. deprecated:: 0.15.0
               Attempt to infer fall dst-transition hours based on order

        Returns
        -------
        localized : DatetimeIndex

        Raises
        ------
        TypeError
            If the DatetimeIndex is tz-aware and tz is not None.
        """
        if self.tz is not None:
            if tz is None:
                new_dates = conversion.tz_convert(self.asi8, 'UTC', self.tz)
            else:
                raise TypeError("Already tz-aware, use tz_convert to convert.")
        else:
            tz = timezones.maybe_get_tz(tz)
            # Convert to UTC

            new_dates = conversion.tz_localize_to_utc(self.asi8, tz,
                                                      ambiguous=ambiguous,
                                                      errors=errors)
        new_dates = new_dates.view(_NS_DTYPE)
        return self._shallow_copy(new_dates, tz=tz)

    def indexer_at_time(self, time, asof=False):
        """
        Select values at particular time of day (e.g. 9:30AM)

        Parameters
        ----------
        time : datetime.time or string

        Returns
        -------
        values_at_time : TimeSeries
        """
        from dateutil.parser import parse

        if asof:
            raise NotImplementedError("'asof' argument is not supported")

        if isinstance(time, compat.string_types):
            time = parse(time).time()

        if time.tzinfo:
            # TODO
            raise NotImplementedError("argument 'time' with timezone info is "
                                      "not supported")

        time_micros = self._get_time_micros()
        micros = _time_to_micros(time)
        return (micros == time_micros).nonzero()[0]

    def indexer_between_time(self, start_time, end_time, include_start=True,
                             include_end=True):
        """
        Select values between particular times of day (e.g., 9:00-9:30AM).

        Return values of the index between two times.  If start_time or
        end_time are strings then tseries.tools.to_time is used to convert to
        a time object.

        Parameters
        ----------
        start_time, end_time : datetime.time, str
            datetime.time or string in appropriate format ("%H:%M", "%H%M",
            "%I:%M%p", "%I%M%p", "%H:%M:%S", "%H%M%S", "%I:%M:%S%p",
            "%I%M%S%p")
        include_start : boolean, default True
        include_end : boolean, default True

        Returns
        -------
        values_between_time : TimeSeries
        """
        start_time = tools.to_time(start_time)
        end_time = tools.to_time(end_time)
        time_micros = self._get_time_micros()
        start_micros = _time_to_micros(start_time)
        end_micros = _time_to_micros(end_time)

        if include_start and include_end:
            lop = rop = operator.le
        elif include_start:
            lop = operator.le
            rop = operator.lt
        elif include_end:
            lop = operator.lt
            rop = operator.le
        else:
            lop = rop = operator.lt

        if start_time <= end_time:
            join_op = operator.and_
        else:
            join_op = operator.or_

        mask = join_op(lop(start_micros, time_micros),
                       rop(time_micros, end_micros))

        return mask.nonzero()[0]

    def to_julian_date(self):
        """
        Convert DatetimeIndex to Float64Index of Julian Dates.
        0 Julian date is noon January 1, 4713 BC.
        http://en.wikipedia.org/wiki/Julian_day
        """

        # http://mysite.verizon.net/aesir_research/date/jdalg2.htm
        year = np.asarray(self.year)
        month = np.asarray(self.month)
        day = np.asarray(self.day)
        testarr = month < 3
        year[testarr] -= 1
        month[testarr] += 12
        return Float64Index(day +
                            np.fix((153 * month - 457) / 5) +
                            365 * year +
                            np.floor(year / 4) -
                            np.floor(year / 100) +
                            np.floor(year / 400) +
                            1721118.5 +
                            (self.hour +
                             self.minute / 60.0 +
                             self.second / 3600.0 +
                             self.microsecond / 3600.0 / 1e+6 +
                             self.nanosecond / 3600.0 / 1e+9
                             ) / 24.0)


DatetimeIndex._add_comparison_methods()
DatetimeIndex._add_numeric_methods_disabled()
DatetimeIndex._add_logical_methods_disabled()
DatetimeIndex._add_datetimelike_methods()


def _generate_regular_range(start, end, periods, offset):
    if isinstance(offset, Tick):
        stride = offset.nanos
        if periods is None:
            b = Timestamp(start).value
            # cannot just use e = Timestamp(end) + 1 because arange breaks when
            # stride is too large, see GH10887
            e = (b + (Timestamp(end).value - b) // stride * stride +
                 stride // 2 + 1)
            # end.tz == start.tz by this point due to _generate implementation
            tz = start.tz
        elif start is not None:
            b = Timestamp(start).value
            e = b + np.int64(periods) * stride
            tz = start.tz
        elif end is not None:
            e = Timestamp(end).value + stride
            b = e - np.int64(periods) * stride
            tz = end.tz
        else:
            raise ValueError("at least 'start' or 'end' should be specified "
                             "if a 'period' is given.")

        data = np.arange(b, e, stride, dtype=np.int64)
        data = DatetimeIndex._simple_new(data, None, tz=tz)
    else:
        if isinstance(start, Timestamp):
            start = start.to_pydatetime()

        if isinstance(end, Timestamp):
            end = end.to_pydatetime()

        xdr = generate_range(start=start, end=end,
                             periods=periods, offset=offset)

        dates = list(xdr)
        # utc = len(dates) > 0 and dates[0].tzinfo is not None
        data = tools.to_datetime(dates)

    return data


def date_range(start=None, end=None, periods=None, freq='D', tz=None,
               normalize=False, name=None, closed=None, **kwargs):
    """
    Return a fixed frequency DatetimeIndex, with day (calendar) as the default
    frequency

    Parameters
    ----------
    start : string or datetime-like, default None
        Left bound for generating dates
    end : string or datetime-like, default None
        Right bound for generating dates
    periods : integer, default None
        Number of periods to generate
    freq : string or DateOffset, default 'D' (calendar daily)
        Frequency strings can have multiples, e.g. '5H'
    tz : string, default None
        Time zone name for returning localized DatetimeIndex, for example
        Asia/Hong_Kong
    normalize : bool, default False
        Normalize start/end dates to midnight before generating date range
    name : string, default None
        Name of the resulting DatetimeIndex
    closed : string, default None
        Make the interval closed with respect to the given frequency to
        the 'left', 'right', or both sides (None)

    Notes
    -----
    Of the three parameters: ``start``, ``end``, and ``periods``, exactly two
    must be specified.

    To learn more about the frequency strings, please see `this link
    <http://pandas.pydata.org/pandas-docs/stable/timeseries.html#offset-aliases>`__.

    Returns
    -------
    rng : DatetimeIndex
    """
    return DatetimeIndex(start=start, end=end, periods=periods,
                         freq=freq, tz=tz, normalize=normalize, name=name,
                         closed=closed, **kwargs)


def bdate_range(start=None, end=None, periods=None, freq='B', tz=None,
                normalize=True, name=None, weekmask=None, holidays=None,
                closed=None, **kwargs):
    """
    Return a fixed frequency DatetimeIndex, with business day as the default
    frequency

    Parameters
    ----------
    start : string or datetime-like, default None
        Left bound for generating dates
    end : string or datetime-like, default None
        Right bound for generating dates
    periods : integer, default None
        Number of periods to generate
    freq : string or DateOffset, default 'B' (business daily)
        Frequency strings can have multiples, e.g. '5H'
    tz : string or None
        Time zone name for returning localized DatetimeIndex, for example
        Asia/Beijing
    normalize : bool, default False
        Normalize start/end dates to midnight before generating date range
    name : string, default None
        Name of the resulting DatetimeIndex
    weekmask : string or None, default None
        Weekmask of valid business days, passed to ``numpy.busdaycalendar``,
        only used when custom frequency strings are passed.  The default
        value None is equivalent to 'Mon Tue Wed Thu Fri'

        .. versionadded:: 0.21.0

    holidays : list-like or None, default None
        Dates to exclude from the set of valid business days, passed to
        ``numpy.busdaycalendar``, only used when custom frequency strings
        are passed

        .. versionadded:: 0.21.0

    closed : string, default None
        Make the interval closed with respect to the given frequency to
        the 'left', 'right', or both sides (None)

    Notes
    -----
    Of the three parameters: ``start``, ``end``, and ``periods``, exactly two
    must be specified.

    To learn more about the frequency strings, please see `this link
    <http://pandas.pydata.org/pandas-docs/stable/timeseries.html#offset-aliases>`__.

    Returns
    -------
    rng : DatetimeIndex
    """

    if is_string_like(freq) and freq.startswith('C'):
        try:
            weekmask = weekmask or 'Mon Tue Wed Thu Fri'
            freq = prefix_mapping[freq](holidays=holidays, weekmask=weekmask)
        except (KeyError, TypeError):
            msg = 'invalid custom frequency string: {freq}'.format(freq=freq)
            raise ValueError(msg)
    elif holidays or weekmask:
        msg = ('a custom frequency string is required when holidays or '
               'weekmask are passed, got frequency {freq}').format(freq=freq)
        raise ValueError(msg)

    return DatetimeIndex(start=start, end=end, periods=periods,
                         freq=freq, tz=tz, normalize=normalize, name=name,
                         closed=closed, **kwargs)


def cdate_range(start=None, end=None, periods=None, freq='C', tz=None,
                normalize=True, name=None, closed=None, **kwargs):
    """
    Return a fixed frequency DatetimeIndex, with CustomBusinessDay as the
    default frequency

    .. deprecated:: 0.21.0

    Parameters
    ----------
    start : string or datetime-like, default None
        Left bound for generating dates
    end : string or datetime-like, default None
        Right bound for generating dates
    periods : integer, default None
        Number of periods to generate
    freq : string or DateOffset, default 'C' (CustomBusinessDay)
        Frequency strings can have multiples, e.g. '5H'
    tz : string, default None
        Time zone name for returning localized DatetimeIndex, for example
        Asia/Beijing
    normalize : bool, default False
        Normalize start/end dates to midnight before generating date range
    name : string, default None
        Name of the resulting DatetimeIndex
    weekmask : string, Default 'Mon Tue Wed Thu Fri'
        weekmask of valid business days, passed to ``numpy.busdaycalendar``
    holidays : list
        list/array of dates to exclude from the set of valid business days,
        passed to ``numpy.busdaycalendar``
    closed : string, default None
        Make the interval closed with respect to the given frequency to
        the 'left', 'right', or both sides (None)

    Notes
    -----
    Of the three parameters: ``start``, ``end``, and ``periods``, exactly two
    must be specified.

    To learn more about the frequency strings, please see `this link
    <http://pandas.pydata.org/pandas-docs/stable/timeseries.html#offset-aliases>`__.

    Returns
    -------
    rng : DatetimeIndex
    """
    warnings.warn("cdate_range is deprecated and will be removed in a future "
                  "version, instead use pd.bdate_range(..., freq='{freq}')"
                  .format(freq=freq), FutureWarning, stacklevel=2)

    if freq == 'C':
        holidays = kwargs.pop('holidays', [])
        weekmask = kwargs.pop('weekmask', 'Mon Tue Wed Thu Fri')
        freq = CDay(holidays=holidays, weekmask=weekmask)
    return DatetimeIndex(start=start, end=end, periods=periods, freq=freq,
                         tz=tz, normalize=normalize, name=name,
                         closed=closed, **kwargs)


def _to_m8(key, tz=None):
    """
    Timestamp-like => dt64
    """
    if not isinstance(key, Timestamp):
        # this also converts strings
        key = Timestamp(key, tz=tz)

    return np.int64(conversion.pydt_to_i8(key)).view(_NS_DTYPE)


_CACHE_START = Timestamp(datetime(1950, 1, 1))
_CACHE_END = Timestamp(datetime(2030, 1, 1))

_daterange_cache = {}


def _naive_in_cache_range(start, end):
    if start is None or end is None:
        return False
    else:
        if start.tzinfo is not None or end.tzinfo is not None:
            return False
        return _in_range(start, end, _CACHE_START, _CACHE_END)


def _in_range(start, end, rng_start, rng_end):
    return start > rng_start and end < rng_end


def _use_cached_range(offset, _normalized, start, end):
    return (offset._should_cache() and
            not (offset._normalize_cache and not _normalized) and
            _naive_in_cache_range(start, end))


def _time_to_micros(time):
    seconds = time.hour * 60 * 60 + 60 * time.minute + time.second
    return 1000000 * seconds + time.microsecond<|MERGE_RESOLUTION|>--- conflicted
+++ resolved
@@ -844,22 +844,6 @@
                                     typ=type(other).__name__))
         return result.view('timedelta64[ns]')
 
-<<<<<<< HEAD
-=======
-    def _sub_datelike_dti(self, other):
-        """subtraction of two DatetimeIndexes"""
-        if not len(self) == len(other):
-            raise ValueError("cannot add indices of unequal length")
-
-        self_i8 = self.asi8
-        other_i8 = other.asi8
-        new_values = self_i8 - other_i8
-        if self.hasnans or other.hasnans:
-            mask = (self._isnan) | (other._isnan)
-            new_values[mask] = libts.iNaT
-        return new_values.view('timedelta64[ns]')
-
->>>>>>> f4c9d966
     def _maybe_update_attributes(self, attrs):
         """ Update Index attributes (e.g. freq) depending on op """
         freq = attrs.get('freq', None)
