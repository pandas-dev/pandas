--- conflicted
+++ resolved
@@ -395,13 +395,7 @@
             result = Index._union(this, other, sort=sort)
             if isinstance(result, DatetimeIndex):
                 assert result._data.dtype == this.dtype
-<<<<<<< HEAD
                 if result.freq is None:
-=======
-                if result.freq is None and (
-                    this.freq is not None or other.freq is not None
-                ):
->>>>>>> f9e524cf
                     result._set_freq("infer")
             return result
 
