# pylint: disable=E1101
from __future__ import division

from datetime import datetime, time, timedelta
import operator
import warnings

import numpy as np

from pandas._libs import (
    Timestamp, index as libindex, join as libjoin, lib, tslib as libts)
from pandas._libs.tslibs import ccalendar, fields, parsing, timezones
import pandas.compat as compat
from pandas.util._decorators import Appender, Substitution, cache_readonly

from pandas.core.dtypes.common import (
    _NS_DTYPE, ensure_int64, is_datetime64_ns_dtype, is_dtype_equal, is_float,
    is_integer, is_list_like, is_period_dtype, is_scalar, is_string_like,
    pandas_dtype)
import pandas.core.dtypes.concat as _concat
from pandas.core.dtypes.missing import isna

from pandas.core.arrays.datetimes import (
    DatetimeArrayMixin as DatetimeArray, _to_m8)
from pandas.core.base import _shared_docs
import pandas.core.common as com
from pandas.core.indexes.base import Index, _index_shared_docs
from pandas.core.indexes.datetimelike import (
    DatetimeIndexOpsMixin, wrap_array_method, wrap_field_accessor)
from pandas.core.indexes.numeric import Int64Index
from pandas.core.ops import get_op_result_name
import pandas.core.tools.datetimes as tools

from pandas.tseries import offsets
from pandas.tseries.frequencies import Resolution, to_offset
from pandas.tseries.offsets import CDay, prefix_mapping


def _new_DatetimeIndex(cls, d):
    """ This is called upon unpickling, rather than the default which doesn't
    have arguments and breaks __new__ """

    # data are already in UTC
    # so need to localize
    tz = d.pop('tz', None)

    if "data" in d and not isinstance(d["data"], DatetimeIndex):
        # Avoid need to verify integrity by calling simple_new directly
        data = d.pop("data")
        result = cls._simple_new(data, **d)
    else:
        with warnings.catch_warnings():
            # we ignore warnings from passing verify_integrity=False
            # TODO: If we knew what was going in to **d, we might be able to
            #  go through _simple_new instead
            warnings.simplefilter("ignore")
            result = cls.__new__(cls, verify_integrity=False, **d)

    if tz is not None:
        result = result.tz_localize('UTC').tz_convert(tz)
    return result


class DatetimeIndex(DatetimeArray, DatetimeIndexOpsMixin, Int64Index):
    """
    Immutable ndarray of datetime64 data, represented internally as int64, and
    which can be boxed to Timestamp objects that are subclasses of datetime and
    carry metadata such as frequency information.

    Parameters
    ----------
    data  : array-like (1-dimensional), optional
        Optional datetime-like data to construct index with
    copy  : bool
        Make a copy of input ndarray
    freq : string or pandas offset object, optional
        One of pandas date offset strings or corresponding objects. The string
        'infer' can be passed in order to set the frequency of the index as the
        inferred frequency upon creation

    start : starting value, datetime-like, optional
        If data is None, start is used as the start point in generating regular
        timestamp data.

        .. deprecated:: 0.24.0

    periods  : int, optional, > 0
        Number of periods to generate, if generating index. Takes precedence
        over end argument

        .. deprecated:: 0.24.0

    end : end time, datetime-like, optional
        If periods is none, generated index will extend to first conforming
        time on or just past end argument

        .. deprecated:: 0.24.0

    closed : string or None, default None
        Make the interval closed with respect to the given frequency to
        the 'left', 'right', or both sides (None)

        .. deprecated:: 0.24. 0

    tz : pytz.timezone or dateutil.tz.tzfile
    ambiguous : 'infer', bool-ndarray, 'NaT', default 'raise'
        When clocks moved backward due to DST, ambiguous times may arise.
        For example in Central European Time (UTC+01), when going from 03:00
        DST to 02:00 non-DST, 02:30:00 local time occurs both at 00:30:00 UTC
        and at 01:30:00 UTC. In such a situation, the `ambiguous` parameter
        dictates how ambiguous times should be handled.

        - 'infer' will attempt to infer fall dst-transition hours based on
          order
        - bool-ndarray where True signifies a DST time, False signifies a
          non-DST time (note that this flag is only applicable for ambiguous
          times)
        - 'NaT' will return NaT where there are ambiguous times
        - 'raise' will raise an AmbiguousTimeError if there are ambiguous times
    name : object
        Name to be stored in the index
    dayfirst : bool, default False
        If True, parse dates in `data` with the day first order
    yearfirst : bool, default False
        If True parse dates in `data` with the year first order

    Attributes
    ----------
    year
    month
    day
    hour
    minute
    second
    microsecond
    nanosecond
    date
    time
    timetz
    dayofyear
    weekofyear
    week
    dayofweek
    weekday
    quarter
    tz
    freq
    freqstr
    is_month_start
    is_month_end
    is_quarter_start
    is_quarter_end
    is_year_start
    is_year_end
    is_leap_year
    inferred_freq

    Methods
    -------
    normalize
    strftime
    snap
    tz_convert
    tz_localize
    round
    floor
    ceil
    to_period
    to_perioddelta
    to_pydatetime
    to_series
    to_frame
    month_name
    day_name

    Notes
    -----
    To learn more about the frequency strings, please see `this link
    <http://pandas.pydata.org/pandas-docs/stable/timeseries.html#offset-aliases>`__.

    Creating a DatetimeIndex based on `start`, `periods`, and `end` has
    been deprecated in favor of :func:`date_range`.

    See Also
    ---------
    Index : The base pandas Index type.
    TimedeltaIndex : Index of timedelta64 data.
    PeriodIndex : Index of Period data.
    to_datetime : Convert argument to datetime.
    date_range : Create a fixed-frequency DatetimeIndex.
    """
    _typ = 'datetimeindex'
    _join_precedence = 10

    def _join_i8_wrapper(joinf, **kwargs):
        return DatetimeIndexOpsMixin._join_i8_wrapper(joinf, dtype='M8[ns]',
                                                      **kwargs)

    _inner_indexer = _join_i8_wrapper(libjoin.inner_join_indexer_int64)
    _outer_indexer = _join_i8_wrapper(libjoin.outer_join_indexer_int64)
    _left_indexer = _join_i8_wrapper(libjoin.left_join_indexer_int64)
    _left_indexer_unique = _join_i8_wrapper(
        libjoin.left_join_indexer_unique_int64, with_indexers=False)

    _engine_type = libindex.DatetimeEngine

    _tz = None
    _freq = None
    _comparables = ['name', 'freqstr', 'tz']
    _attributes = ['name', 'tz', 'freq']

    # dummy attribute so that datetime.__eq__(DatetimeArray) defers
    # by returning NotImplemented
    timetuple = None

    _is_numeric_dtype = False
    _infer_as_myclass = True

    # some things like freq inference make use of these attributes.
    _bool_ops = DatetimeArray._bool_ops
    _object_ops = DatetimeArray._object_ops
    _field_ops = DatetimeArray._field_ops
    _datetimelike_ops = DatetimeArray._datetimelike_ops

    # --------------------------------------------------------------------
    # Constructors

    def __new__(cls, data=None,
                freq=None, start=None, end=None, periods=None, tz=None,
                normalize=False, closed=None, ambiguous='raise',
                dayfirst=False, yearfirst=False, dtype=None,
                copy=False, name=None, verify_integrity=None):

        if verify_integrity is not None:
            warnings.warn("The 'verify_integrity' argument is deprecated, "
                          "will be removed in a future version.",
                          FutureWarning, stacklevel=2)
        else:
            verify_integrity = True

        if data is None:
            result = cls._generate_range(start, end, periods,
                                         freq=freq, tz=tz, normalize=normalize,
                                         closed=closed, ambiguous=ambiguous)
            warnings.warn("Creating a DatetimeIndex by passing range "
                          "endpoints is deprecated.  Use "
                          "`pandas.date_range` instead.",
                          FutureWarning, stacklevel=2)
<<<<<<< HEAD
            result.name = name
            return result
=======
            dtarr = DatetimeArray._generate_range(
                start, end, periods,
                freq=freq, tz=tz, normalize=normalize,
                closed=closed, ambiguous=ambiguous)
            return cls(dtarr, name=name)
>>>>>>> ef1bd69f

        if is_scalar(data):
            raise TypeError("{cls}() must be called with a "
                            "collection of some kind, {data} was passed"
                            .format(cls=cls.__name__, data=repr(data)))

        # - Cases checked above all return/raise before reaching here - #

        # This allows to later ensure that the 'copy' parameter is honored:
        if isinstance(data, Index):
            ref_to_data = data._data
        else:
            ref_to_data = data

        if name is None and hasattr(data, 'name'):
            name = data.name

        dtarr = DatetimeArray._from_sequence(
            data, dtype=dtype, copy=copy, tz=tz, freq=freq,
            dayfirst=dayfirst, yearfirst=yearfirst, ambiguous=ambiguous)

        subarr = cls._simple_new(dtarr._data, name=name,
                                 freq=dtarr.freq, tz=dtarr.tz)

        return subarr._deepcopy_if_needed(ref_to_data, copy)

    @classmethod
    def _simple_new(cls, values, name=None, freq=None, tz=None, dtype=None):
        """
        we require the we have a dtype compat for the values
        if we are passed a non-dtype compat, then coerce using the constructor
        """
        # DatetimeArray._simple_new will accept either i8 or M8[ns] dtypes
        assert isinstance(values, np.ndarray), type(values)

        result = super(DatetimeIndex, cls)._simple_new(values, freq, tz)
        result.name = name
        # For groupby perf. See note in indexes/base about _index_data
        result._index_data = result._data
        result._reset_identity()
        return result

    # --------------------------------------------------------------------

    @property
    def _values(self):
        # tz-naive -> ndarray
        # tz-aware -> DatetimeIndex
        if self.tz is not None:
            return self
        else:
            return self.values

    @property
    def tz(self):
        # GH 18595
        return self._tz

    @tz.setter
    def tz(self, value):
        # GH 3746: Prevent localizing or converting the index by setting tz
        raise AttributeError("Cannot directly set timezone. Use tz_localize() "
                             "or tz_convert() as appropriate")

    @property
    def size(self):
        # TODO: Remove this when we have a DatetimeTZArray
        # Necessary to avoid recursion error since DTI._values is a DTI
        # for TZ-aware
        return self._ndarray_values.size

    @property
    def shape(self):
        # TODO: Remove this when we have a DatetimeTZArray
        # Necessary to avoid recursion error since DTI._values is a DTI
        # for TZ-aware
        return self._ndarray_values.shape

    @property
    def nbytes(self):
        # TODO: Remove this when we have a DatetimeTZArray
        # Necessary to avoid recursion error since DTI._values is a DTI
        # for TZ-aware
        return self._ndarray_values.nbytes

    def memory_usage(self, deep=False):
        # TODO: Remove this when we have a DatetimeTZArray
        # Necessary to avoid recursion error since DTI._values is a DTI
        # for TZ-aware
        result = self._ndarray_values.nbytes
        # include our engine hashtable
        result += self._engine.sizeof(deep=deep)
        return result

    @cache_readonly
    def _is_dates_only(self):
        """Return a boolean if we are only dates (and don't have a timezone)"""
        from pandas.io.formats.format import _is_dates_only
        return _is_dates_only(self.values) and self.tz is None

    def __reduce__(self):

        # we use a special reudce here because we need
        # to simply set the .tz (and not reinterpret it)

        d = dict(data=self._data)
        d.update(self._get_attributes_dict())
        return _new_DatetimeIndex, (self.__class__, d), None

    def __setstate__(self, state):
        """Necessary for making this object picklable"""
        if isinstance(state, dict):
            super(DatetimeIndex, self).__setstate__(state)

        elif isinstance(state, tuple):

            # < 0.15 compat
            if len(state) == 2:
                nd_state, own_state = state
                data = np.empty(nd_state[1], dtype=nd_state[2])
                np.ndarray.__setstate__(data, nd_state)

                self.name = own_state[0]
                self._freq = own_state[1]
                self._tz = timezones.tz_standardize(own_state[2])

            else:  # pragma: no cover
                data = np.empty(state)
                np.ndarray.__setstate__(data, state)

            self._data = data
            self._reset_identity()

        else:
            raise Exception("invalid pickle state")
    _unpickle_compat = __setstate__

    def _convert_for_op(self, value):
        """ Convert value to be insertable to ndarray """
        if self._has_same_tz(value):
            return _to_m8(value)
        raise ValueError('Passed item and index have different timezone')

    def _maybe_update_attributes(self, attrs):
        """ Update Index attributes (e.g. freq) depending on op """
        freq = attrs.get('freq', None)
        if freq is not None:
            # no need to infer if freq is None
            attrs['freq'] = 'infer'
        return attrs

    # --------------------------------------------------------------------
    # Rendering Methods

    def _mpl_repr(self):
        # how to represent ourselves to matplotlib
        return libts.ints_to_pydatetime(self.asi8, self.tz)

    def _format_native_types(self, na_rep='NaT', date_format=None, **kwargs):
        from pandas.io.formats.format import _get_format_datetime64_from_values
        format = _get_format_datetime64_from_values(self, date_format)

        return libts.format_array_from_datetime(self.asi8,
                                                tz=self.tz,
                                                format=format,
                                                na_rep=na_rep)

    @property
    def _formatter_func(self):
        from pandas.io.formats.format import _get_format_datetime64
        formatter = _get_format_datetime64(is_dates_only=self._is_dates_only)
        return lambda x: "'%s'" % formatter(x, tz=self.tz)

    # --------------------------------------------------------------------
    # Set Operation Methods

    def union(self, other):
        """
        Specialized union for DatetimeIndex objects. If combine
        overlapping ranges with the same DateOffset, will be much
        faster than Index.union

        Parameters
        ----------
        other : DatetimeIndex or array-like

        Returns
        -------
        y : Index or DatetimeIndex
        """
        self._assert_can_do_setop(other)

        if len(other) == 0 or self.equals(other) or len(self) == 0:
            return super(DatetimeIndex, self).union(other)

        if not isinstance(other, DatetimeIndex):
            try:
                other = DatetimeIndex(other)
            except TypeError:
                pass

        this, other = self._maybe_utc_convert(other)

        if this._can_fast_union(other):
            return this._fast_union(other)
        else:
            result = Index.union(this, other)
            if isinstance(result, DatetimeIndex):
                result._tz = timezones.tz_standardize(this.tz)
                if (result.freq is None and
                        (this.freq is not None or other.freq is not None)):
                    result.freq = to_offset(result.inferred_freq)
            return result

    def union_many(self, others):
        """
        A bit of a hack to accelerate unioning a collection of indexes
        """
        this = self

        for other in others:
            if not isinstance(this, DatetimeIndex):
                this = Index.union(this, other)
                continue

            if not isinstance(other, DatetimeIndex):
                try:
                    other = DatetimeIndex(other)
                except TypeError:
                    pass

            this, other = this._maybe_utc_convert(other)

            if this._can_fast_union(other):
                this = this._fast_union(other)
            else:
                tz = this.tz
                this = Index.union(this, other)
                if isinstance(this, DatetimeIndex):
                    this._tz = timezones.tz_standardize(tz)

        return this

    def _can_fast_union(self, other):
        if not isinstance(other, DatetimeIndex):
            return False

        freq = self.freq

        if freq is None or freq != other.freq:
            return False

        if not self.is_monotonic or not other.is_monotonic:
            return False

        if len(self) == 0 or len(other) == 0:
            return True

        # to make our life easier, "sort" the two ranges
        if self[0] <= other[0]:
            left, right = self, other
        else:
            left, right = other, self

        right_start = right[0]
        left_end = left[-1]

        # Only need to "adjoin", not overlap
        try:
            return (right_start == left_end + freq) or right_start in left
        except (ValueError):

            # if we are comparing a freq that does not propagate timezones
            # this will raise
            return False

    def _fast_union(self, other):
        if len(other) == 0:
            return self.view(type(self))

        if len(self) == 0:
            return other.view(type(self))

        # to make our life easier, "sort" the two ranges
        if self[0] <= other[0]:
            left, right = self, other
        else:
            left, right = other, self

        left_end = left[-1]
        right_end = right[-1]

        # TODO: consider re-implementing freq._should_cache for fastpath

        # concatenate dates
        if left_end < right_end:
            loc = right.searchsorted(left_end, side='right')
            right_chunk = right.values[loc:]
            dates = _concat._concat_compat((left.values, right_chunk))
            return self._shallow_copy(dates)
        else:
            return left

    def _wrap_setop_result(self, other, result):
        name = get_op_result_name(self, other)
        if not timezones.tz_compare(self.tz, other.tz):
            raise ValueError('Passed item and index have different timezone')
        return self._shallow_copy(result, name=name, freq=None, tz=self.tz)

    def intersection(self, other):
        """
        Specialized intersection for DatetimeIndex objects. May be much faster
        than Index.intersection

        Parameters
        ----------
        other : DatetimeIndex or array-like

        Returns
        -------
        y : Index or DatetimeIndex
        """
        self._assert_can_do_setop(other)

        if self.equals(other):
            return self._get_reconciled_name_object(other)

        if not isinstance(other, DatetimeIndex):
            try:
                other = DatetimeIndex(other)
            except (TypeError, ValueError):
                pass
            result = Index.intersection(self, other)
            if isinstance(result, DatetimeIndex):
                if result.freq is None:
                    result.freq = to_offset(result.inferred_freq)
            return result

        elif (other.freq is None or self.freq is None or
              other.freq != self.freq or
              not other.freq.isAnchored() or
              (not self.is_monotonic or not other.is_monotonic)):
            result = Index.intersection(self, other)
            result = self._shallow_copy(result._values, name=result.name,
                                        tz=result.tz, freq=None)
            if result.freq is None:
                result.freq = to_offset(result.inferred_freq)
            return result

        if len(self) == 0:
            return self
        if len(other) == 0:
            return other
        # to make our life easier, "sort" the two ranges
        if self[0] <= other[0]:
            left, right = self, other
        else:
            left, right = other, self

        end = min(left[-1], right[-1])
        start = right[0]

        if end < start:
            return type(self)(data=[])
        else:
            lslice = slice(*left.slice_locs(start, end))
            left_chunk = left.values[lslice]
            return self._shallow_copy(left_chunk)

    # --------------------------------------------------------------------

    @Appender(_index_shared_docs['astype'])
    def astype(self, dtype, copy=True):
        dtype = pandas_dtype(dtype)
        if (is_datetime64_ns_dtype(dtype) and
                not is_dtype_equal(dtype, self.dtype)):
            # GH 18951: datetime64_ns dtype but not equal means different tz
            new_tz = getattr(dtype, 'tz', None)
            if getattr(self.dtype, 'tz', None) is None:
                return self.tz_localize(new_tz)
            return self.tz_convert(new_tz)
        elif is_period_dtype(dtype):
            return self.to_period(freq=dtype.freq)
        return super(DatetimeIndex, self).astype(dtype, copy=copy)

    def _get_time_micros(self):
        values = self.asi8
        if self.tz is not None and not timezones.is_utc(self.tz):
            values = self._local_timestamps()
        return fields.get_time_micros(values)

    def to_series(self, keep_tz=None, index=None, name=None):
        """
        Create a Series with both index and values equal to the index keys
        useful with map for returning an indexer based on an index

        Parameters
        ----------
        keep_tz : optional, defaults False
            Return the data keeping the timezone.

            If keep_tz is True:

              If the timezone is not set, the resulting
              Series will have a datetime64[ns] dtype.

              Otherwise the Series will have an datetime64[ns, tz] dtype; the
              tz will be preserved.

            If keep_tz is False:

              Series will have a datetime64[ns] dtype. TZ aware
              objects will have the tz removed.

            .. versionchanged:: 0.24
                The default value will change to True in a future release.
                You can set ``keep_tz=True`` to already obtain the future
                behaviour and silence the warning.

        index : Index, optional
            index of resulting Series. If None, defaults to original index
        name : string, optional
            name of resulting Series. If None, defaults to name of original
            index

        Returns
        -------
        Series
        """
        from pandas import Series

        if index is None:
            index = self._shallow_copy()
        if name is None:
            name = self.name

        if keep_tz is None and self.tz is not None:
            warnings.warn("The default of the 'keep_tz' keyword will change "
                          "to True in a future release. You can set "
                          "'keep_tz=True' to obtain the future behaviour and "
                          "silence this warning.", FutureWarning, stacklevel=2)
            keep_tz = False
        elif keep_tz is False:
            warnings.warn("Specifying 'keep_tz=False' is deprecated and this "
                          "option will be removed in a future release. If "
                          "you want to remove the timezone information, you "
                          "can do 'idx.tz_convert(None)' before calling "
                          "'to_series'.", FutureWarning, stacklevel=2)

        if keep_tz and self.tz is not None:
            # preserve the tz & copy
            values = self.copy(deep=True)
        else:
            values = self.values.copy()

        return Series(values, index=index, name=name)

    def snap(self, freq='S'):
        """
        Snap time stamps to nearest occurring frequency
        """
        # Superdumb, punting on any optimizing
        freq = to_offset(freq)

        snapped = np.empty(len(self), dtype=_NS_DTYPE)

        for i, v in enumerate(self):
            s = v
            if not freq.onOffset(s):
                t0 = freq.rollback(s)
                t1 = freq.rollforward(s)
                if abs(s - t0) < abs(t1 - s):
                    s = t0
                else:
                    s = t1
            snapped[i] = s

        # we know it conforms; skip check
        return DatetimeIndex._simple_new(snapped, freq=freq)
        # TODO: what about self.name?  tz? if so, use shallow_copy?

    def unique(self, level=None):
        if level is not None:
            self._validate_index_level(level)

        # TODO(DatetimeArray): change dispatch once inheritance is removed
        # call DatetimeArray method
        result = DatetimeArray.unique(self)
        return self._shallow_copy(result._data)

    def join(self, other, how='left', level=None, return_indexers=False,
             sort=False):
        """
        See Index.join
        """
        if (not isinstance(other, DatetimeIndex) and len(other) > 0 and
            other.inferred_type not in ('floating', 'integer', 'mixed-integer',
                                        'mixed-integer-float', 'mixed')):
            try:
                other = DatetimeIndex(other)
            except (TypeError, ValueError):
                pass

        this, other = self._maybe_utc_convert(other)
        return Index.join(this, other, how=how, level=level,
                          return_indexers=return_indexers, sort=sort)

    def _maybe_utc_convert(self, other):
        this = self
        if isinstance(other, DatetimeIndex):
            if self.tz is not None:
                if other.tz is None:
                    raise TypeError('Cannot join tz-naive with tz-aware '
                                    'DatetimeIndex')
            elif other.tz is not None:
                raise TypeError('Cannot join tz-naive with tz-aware '
                                'DatetimeIndex')

            if not timezones.tz_compare(self.tz, other.tz):
                this = self.tz_convert('UTC')
                other = other.tz_convert('UTC')
        return this, other

    def _wrap_joined_index(self, joined, other):
        name = get_op_result_name(self, other)
        if (isinstance(other, DatetimeIndex) and
                self.freq == other.freq and
                self._can_fast_union(other)):
            joined = self._shallow_copy(joined)
            joined.name = name
            return joined
        else:
            tz = getattr(other, 'tz', None)
            return self._simple_new(joined, name, tz=tz)

    def _parsed_string_to_bounds(self, reso, parsed):
        """
        Calculate datetime bounds for parsed time string and its resolution.

        Parameters
        ----------
        reso : Resolution
            Resolution provided by parsed string.
        parsed : datetime
            Datetime from parsed string.

        Returns
        -------
        lower, upper: pd.Timestamp

        """
        if reso == 'year':
            return (Timestamp(datetime(parsed.year, 1, 1), tz=self.tz),
                    Timestamp(datetime(parsed.year, 12, 31, 23,
                                       59, 59, 999999), tz=self.tz))
        elif reso == 'month':
            d = ccalendar.get_days_in_month(parsed.year, parsed.month)
            return (Timestamp(datetime(parsed.year, parsed.month, 1),
                              tz=self.tz),
                    Timestamp(datetime(parsed.year, parsed.month, d, 23,
                                       59, 59, 999999), tz=self.tz))
        elif reso == 'quarter':
            qe = (((parsed.month - 1) + 2) % 12) + 1  # two months ahead
            d = ccalendar.get_days_in_month(parsed.year, qe)  # at end of month
            return (Timestamp(datetime(parsed.year, parsed.month, 1),
                              tz=self.tz),
                    Timestamp(datetime(parsed.year, qe, d, 23, 59,
                                       59, 999999), tz=self.tz))
        elif reso == 'day':
            st = datetime(parsed.year, parsed.month, parsed.day)
            return (Timestamp(st, tz=self.tz),
                    Timestamp(Timestamp(st + offsets.Day(),
                                        tz=self.tz).value - 1))
        elif reso == 'hour':
            st = datetime(parsed.year, parsed.month, parsed.day,
                          hour=parsed.hour)
            return (Timestamp(st, tz=self.tz),
                    Timestamp(Timestamp(st + offsets.Hour(),
                                        tz=self.tz).value - 1))
        elif reso == 'minute':
            st = datetime(parsed.year, parsed.month, parsed.day,
                          hour=parsed.hour, minute=parsed.minute)
            return (Timestamp(st, tz=self.tz),
                    Timestamp(Timestamp(st + offsets.Minute(),
                                        tz=self.tz).value - 1))
        elif reso == 'second':
            st = datetime(parsed.year, parsed.month, parsed.day,
                          hour=parsed.hour, minute=parsed.minute,
                          second=parsed.second)
            return (Timestamp(st, tz=self.tz),
                    Timestamp(Timestamp(st + offsets.Second(),
                                        tz=self.tz).value - 1))
        elif reso == 'microsecond':
            st = datetime(parsed.year, parsed.month, parsed.day,
                          parsed.hour, parsed.minute, parsed.second,
                          parsed.microsecond)
            return (Timestamp(st, tz=self.tz), Timestamp(st, tz=self.tz))
        else:
            raise KeyError

    def _partial_date_slice(self, reso, parsed, use_lhs=True, use_rhs=True):
        is_monotonic = self.is_monotonic
        if (is_monotonic and reso in ['day', 'hour', 'minute', 'second'] and
                self._resolution >= Resolution.get_reso(reso)):
            # These resolution/monotonicity validations came from GH3931,
            # GH3452 and GH2369.

            # See also GH14826
            raise KeyError

        if reso == 'microsecond':
            # _partial_date_slice doesn't allow microsecond resolution, but
            # _parsed_string_to_bounds allows it.
            raise KeyError

        t1, t2 = self._parsed_string_to_bounds(reso, parsed)
        stamps = self.asi8

        if is_monotonic:

            # we are out of range
            if (len(stamps) and ((use_lhs and t1.value < stamps[0] and
                                  t2.value < stamps[0]) or
                                 ((use_rhs and t1.value > stamps[-1] and
                                   t2.value > stamps[-1])))):
                raise KeyError

            # a monotonic (sorted) series can be sliced
            left = stamps.searchsorted(
                t1.value, side='left') if use_lhs else None
            right = stamps.searchsorted(
                t2.value, side='right') if use_rhs else None

            return slice(left, right)

        lhs_mask = (stamps >= t1.value) if use_lhs else True
        rhs_mask = (stamps <= t2.value) if use_rhs else True

        # try to find a the dates
        return (lhs_mask & rhs_mask).nonzero()[0]

    def _maybe_promote(self, other):
        if other.inferred_type == 'date':
            other = DatetimeIndex(other)
        return self, other

    def get_value(self, series, key):
        """
        Fast lookup of value from 1-dimensional ndarray. Only use this if you
        know what you're doing
        """

        if isinstance(key, datetime):

            # needed to localize naive datetimes
            if self.tz is not None:
                if key.tzinfo is not None:
                    key = Timestamp(key).tz_convert(self.tz)
                else:
                    key = Timestamp(key).tz_localize(self.tz)

            return self.get_value_maybe_box(series, key)

        if isinstance(key, time):
            locs = self.indexer_at_time(key)
            return series.take(locs)

        try:
            return com.maybe_box(self, Index.get_value(self, series, key),
                                 series, key)
        except KeyError:
            try:
                loc = self._get_string_slice(key)
                return series[loc]
            except (TypeError, ValueError, KeyError):
                pass

            try:
                return self.get_value_maybe_box(series, key)
            except (TypeError, ValueError, KeyError):
                raise KeyError(key)

    def get_value_maybe_box(self, series, key):
        # needed to localize naive datetimes
        if self.tz is not None:
            key = Timestamp(key)
            if key.tzinfo is not None:
                key = key.tz_convert(self.tz)
            else:
                key = key.tz_localize(self.tz)
        elif not isinstance(key, Timestamp):
            key = Timestamp(key)
        values = self._engine.get_value(com.values_from_object(series),
                                        key, tz=self.tz)
        return com.maybe_box(self, values, series, key)

    def get_loc(self, key, method=None, tolerance=None):
        """
        Get integer location for requested label

        Returns
        -------
        loc : int
        """

        if tolerance is not None:
            # try converting tolerance now, so errors don't get swallowed by
            # the try/except clauses below
            tolerance = self._convert_tolerance(tolerance, np.asarray(key))

        if isinstance(key, datetime):
            # needed to localize naive datetimes
            if key.tzinfo is None:
                key = Timestamp(key, tz=self.tz)
            else:
                key = Timestamp(key).tz_convert(self.tz)
            return Index.get_loc(self, key, method, tolerance)

        elif isinstance(key, timedelta):
            # GH#20464
            raise TypeError("Cannot index {cls} with {other}"
                            .format(cls=type(self).__name__,
                                    other=type(key).__name__))

        if isinstance(key, time):
            if method is not None:
                raise NotImplementedError('cannot yet lookup inexact labels '
                                          'when key is a time object')
            return self.indexer_at_time(key)

        try:
            return Index.get_loc(self, key, method, tolerance)
        except (KeyError, ValueError, TypeError):
            try:
                return self._get_string_slice(key)
            except (TypeError, KeyError, ValueError):
                pass

            try:
                stamp = Timestamp(key)
                if stamp.tzinfo is not None and self.tz is not None:
                    stamp = stamp.tz_convert(self.tz)
                else:
                    stamp = stamp.tz_localize(self.tz)
                return Index.get_loc(self, stamp, method, tolerance)
            except KeyError:
                raise KeyError(key)
            except ValueError as e:
                # list-like tolerance size must match target index size
                if 'list-like' in str(e):
                    raise e
                raise KeyError(key)

    def _maybe_cast_slice_bound(self, label, side, kind):
        """
        If label is a string, cast it to datetime according to resolution.

        Parameters
        ----------
        label : object
        side : {'left', 'right'}
        kind : {'ix', 'loc', 'getitem'}

        Returns
        -------
        label :  object

        Notes
        -----
        Value of `side` parameter should be validated in caller.

        """
        assert kind in ['ix', 'loc', 'getitem', None]

        if is_float(label) or isinstance(label, time) or is_integer(label):
            self._invalid_indexer('slice', label)

        if isinstance(label, compat.string_types):
            freq = getattr(self, 'freqstr',
                           getattr(self, 'inferred_freq', None))
            _, parsed, reso = parsing.parse_time_string(label, freq)
            lower, upper = self._parsed_string_to_bounds(reso, parsed)
            # lower, upper form the half-open interval:
            #   [parsed, parsed + 1 freq)
            # because label may be passed to searchsorted
            # the bounds need swapped if index is reverse sorted and has a
            # length > 1 (is_monotonic_decreasing gives True for empty
            # and length 1 index)
            if self._is_strictly_monotonic_decreasing and len(self) > 1:
                return upper if side == 'left' else lower
            return lower if side == 'left' else upper
        else:
            return label

    def _get_string_slice(self, key, use_lhs=True, use_rhs=True):
        freq = getattr(self, 'freqstr',
                       getattr(self, 'inferred_freq', None))
        _, parsed, reso = parsing.parse_time_string(key, freq)
        loc = self._partial_date_slice(reso, parsed, use_lhs=use_lhs,
                                       use_rhs=use_rhs)
        return loc

    def slice_indexer(self, start=None, end=None, step=None, kind=None):
        """
        Return indexer for specified label slice.
        Index.slice_indexer, customized to handle time slicing.

        In addition to functionality provided by Index.slice_indexer, does the
        following:

        - if both `start` and `end` are instances of `datetime.time`, it
          invokes `indexer_between_time`
        - if `start` and `end` are both either string or None perform
          value-based selection in non-monotonic cases.

        """
        # For historical reasons DatetimeIndex supports slices between two
        # instances of datetime.time as if it were applying a slice mask to
        # an array of (self.hour, self.minute, self.seconds, self.microsecond).
        if isinstance(start, time) and isinstance(end, time):
            if step is not None and step != 1:
                raise ValueError('Must have step size of 1 with time slices')
            return self.indexer_between_time(start, end)

        if isinstance(start, time) or isinstance(end, time):
            raise KeyError('Cannot mix time and non-time slice keys')

        try:
            return Index.slice_indexer(self, start, end, step, kind=kind)
        except KeyError:
            # For historical reasons DatetimeIndex by default supports
            # value-based partial (aka string) slices on non-monotonic arrays,
            # let's try that.
            if ((start is None or isinstance(start, compat.string_types)) and
                    (end is None or isinstance(end, compat.string_types))):
                mask = True
                if start is not None:
                    start_casted = self._maybe_cast_slice_bound(
                        start, 'left', kind)
                    mask = start_casted <= self

                if end is not None:
                    end_casted = self._maybe_cast_slice_bound(
                        end, 'right', kind)
                    mask = (self <= end_casted) & mask

                indexer = mask.nonzero()[0][::step]
                if len(indexer) == len(self):
                    return slice(None)
                else:
                    return indexer
            else:
                raise

    # --------------------------------------------------------------------
    # Wrapping DatetimeArray

    # Compat for frequency inference, see GH#23789
    _is_monotonic_increasing = Index.is_monotonic_increasing
    _is_monotonic_decreasing = Index.is_monotonic_decreasing
    _is_unique = Index.is_unique

    _timezone = cache_readonly(DatetimeArray._timezone.fget)
    is_normalized = cache_readonly(DatetimeArray.is_normalized.fget)
    _resolution = cache_readonly(DatetimeArray._resolution.fget)

    year = wrap_field_accessor(DatetimeArray.year)
    month = wrap_field_accessor(DatetimeArray.month)
    day = wrap_field_accessor(DatetimeArray.day)
    hour = wrap_field_accessor(DatetimeArray.hour)
    minute = wrap_field_accessor(DatetimeArray.minute)
    second = wrap_field_accessor(DatetimeArray.second)
    microsecond = wrap_field_accessor(DatetimeArray.microsecond)
    nanosecond = wrap_field_accessor(DatetimeArray.nanosecond)
    weekofyear = wrap_field_accessor(DatetimeArray.weekofyear)
    week = weekofyear
    dayofweek = wrap_field_accessor(DatetimeArray.dayofweek)
    weekday = dayofweek

    weekday_name = wrap_field_accessor(DatetimeArray.weekday_name)

    dayofyear = wrap_field_accessor(DatetimeArray.dayofyear)
    quarter = wrap_field_accessor(DatetimeArray.quarter)
    days_in_month = wrap_field_accessor(DatetimeArray.days_in_month)
    daysinmonth = days_in_month
    is_month_start = wrap_field_accessor(DatetimeArray.is_month_start)
    is_month_end = wrap_field_accessor(DatetimeArray.is_month_end)
    is_quarter_start = wrap_field_accessor(DatetimeArray.is_quarter_start)
    is_quarter_end = wrap_field_accessor(DatetimeArray.is_quarter_end)
    is_year_start = wrap_field_accessor(DatetimeArray.is_year_start)
    is_year_end = wrap_field_accessor(DatetimeArray.is_year_end)
    is_leap_year = wrap_field_accessor(DatetimeArray.is_leap_year)

    tz_localize = wrap_array_method(DatetimeArray.tz_localize, True)
    tz_convert = wrap_array_method(DatetimeArray.tz_convert, True)
    to_perioddelta = wrap_array_method(DatetimeArray.to_perioddelta,
                                       False)
    to_period = wrap_array_method(DatetimeArray.to_period, True)
    normalize = wrap_array_method(DatetimeArray.normalize, True)
    to_julian_date = wrap_array_method(DatetimeArray.to_julian_date,
                                       False)
    month_name = wrap_array_method(DatetimeArray.month_name, True)
    day_name = wrap_array_method(DatetimeArray.day_name, True)

    # --------------------------------------------------------------------

    @Substitution(klass='DatetimeIndex')
    @Appender(_shared_docs['searchsorted'])
    def searchsorted(self, value, side='left', sorter=None):
        if isinstance(value, (np.ndarray, Index)):
            value = np.array(value, dtype=_NS_DTYPE, copy=False)
        else:
            value = _to_m8(value, tz=self.tz)

        return self.values.searchsorted(value, side=side)

    def is_type_compatible(self, typ):
        return typ == self.inferred_type or typ == 'datetime'

    @property
    def inferred_type(self):
        # b/c datetime is represented as microseconds since the epoch, make
        # sure we can't have ambiguous indexing
        return 'datetime64'

    @property
    def is_all_dates(self):
        return True

    def insert(self, loc, item):
        """
        Make new Index inserting new item at location

        Parameters
        ----------
        loc : int
        item : object
            if not either a Python datetime or a numpy integer-like, returned
            Index dtype will be object rather than datetime.

        Returns
        -------
        new_index : Index
        """
        if is_scalar(item) and isna(item):
            # GH 18295
            item = self._na_value

        freq = None

        if isinstance(item, (datetime, np.datetime64)):
            self._assert_can_do_op(item)
            if not self._has_same_tz(item) and not isna(item):
                raise ValueError(
                    'Passed item and index have different timezone')
            # check freq can be preserved on edge cases
            if self.size and self.freq is not None:
                if ((loc == 0 or loc == -len(self)) and
                        item + self.freq == self[0]):
                    freq = self.freq
                elif (loc == len(self)) and item - self.freq == self[-1]:
                    freq = self.freq
            item = _to_m8(item, tz=self.tz)

        try:
            new_dates = np.concatenate((self[:loc].asi8, [item.view(np.int64)],
                                        self[loc:].asi8))
            return self._shallow_copy(new_dates, freq=freq)
        except (AttributeError, TypeError):

            # fall back to object index
            if isinstance(item, compat.string_types):
                return self.astype(object).insert(loc, item)
            raise TypeError(
                "cannot insert DatetimeIndex with incompatible label")

    def delete(self, loc):
        """
        Make a new DatetimeIndex with passed location(s) deleted.

        Parameters
        ----------
        loc: int, slice or array of ints
            Indicate which sub-arrays to remove.

        Returns
        -------
        new_index : DatetimeIndex
        """
        new_dates = np.delete(self.asi8, loc)

        freq = None
        if is_integer(loc):
            if loc in (0, -len(self), -1, len(self) - 1):
                freq = self.freq
        else:
            if is_list_like(loc):
                loc = lib.maybe_indices_to_slice(
                    ensure_int64(np.array(loc)), len(self))
            if isinstance(loc, slice) and loc.step in (1, None):
                if (loc.start in (0, None) or loc.stop in (len(self), None)):
                    freq = self.freq

        return self._shallow_copy(new_dates, freq=freq)

    def indexer_at_time(self, time, asof=False):
        """
        Returns index locations of index values at particular time of day
        (e.g. 9:30AM).

        Parameters
        ----------
        time : datetime.time or string
            datetime.time or string in appropriate format ("%H:%M", "%H%M",
            "%I:%M%p", "%I%M%p", "%H:%M:%S", "%H%M%S", "%I:%M:%S%p",
            "%I%M%S%p").

        Returns
        -------
        values_at_time : array of integers

        See Also
        --------
        indexer_between_time, DataFrame.at_time
        """
        from dateutil.parser import parse

        if asof:
            raise NotImplementedError("'asof' argument is not supported")

        if isinstance(time, compat.string_types):
            time = parse(time).time()

        if time.tzinfo:
            # TODO
            raise NotImplementedError("argument 'time' with timezone info is "
                                      "not supported")

        time_micros = self._get_time_micros()
        micros = _time_to_micros(time)
        return (micros == time_micros).nonzero()[0]

    def indexer_between_time(self, start_time, end_time, include_start=True,
                             include_end=True):
        """
        Return index locations of values between particular times of day
        (e.g., 9:00-9:30AM).

        Parameters
        ----------
        start_time, end_time : datetime.time, str
            datetime.time or string in appropriate format ("%H:%M", "%H%M",
            "%I:%M%p", "%I%M%p", "%H:%M:%S", "%H%M%S", "%I:%M:%S%p",
            "%I%M%S%p").
        include_start : boolean, default True
        include_end : boolean, default True

        Returns
        -------
        values_between_time : array of integers

        See Also
        --------
        indexer_at_time, DataFrame.between_time
        """
        start_time = tools.to_time(start_time)
        end_time = tools.to_time(end_time)
        time_micros = self._get_time_micros()
        start_micros = _time_to_micros(start_time)
        end_micros = _time_to_micros(end_time)

        if include_start and include_end:
            lop = rop = operator.le
        elif include_start:
            lop = operator.le
            rop = operator.lt
        elif include_end:
            lop = operator.lt
            rop = operator.le
        else:
            lop = rop = operator.lt

        if start_time <= end_time:
            join_op = operator.and_
        else:
            join_op = operator.or_

        mask = join_op(lop(start_micros, time_micros),
                       rop(time_micros, end_micros))

        return mask.nonzero()[0]


DatetimeIndex._add_comparison_ops()
DatetimeIndex._add_numeric_methods_disabled()
DatetimeIndex._add_logical_methods_disabled()
DatetimeIndex._add_datetimelike_methods()


def date_range(start=None, end=None, periods=None, freq=None, tz=None,
               normalize=False, name=None, closed=None, **kwargs):
    """
    Return a fixed frequency DatetimeIndex.

    Parameters
    ----------
    start : str or datetime-like, optional
        Left bound for generating dates.
    end : str or datetime-like, optional
        Right bound for generating dates.
    periods : integer, optional
        Number of periods to generate.
    freq : str or DateOffset, default 'D'
        Frequency strings can have multiples, e.g. '5H'. See
        :ref:`here <timeseries.offset_aliases>` for a list of
        frequency aliases.
    tz : str or tzinfo, optional
        Time zone name for returning localized DatetimeIndex, for example
        'Asia/Hong_Kong'. By default, the resulting DatetimeIndex is
        timezone-naive.
    normalize : bool, default False
        Normalize start/end dates to midnight before generating date range.
    name : str, default None
        Name of the resulting DatetimeIndex.
    closed : {None, 'left', 'right'}, optional
        Make the interval closed with respect to the given frequency to
        the 'left', 'right', or both sides (None, the default).
    **kwargs
        For compatibility. Has no effect on the result.

    Returns
    -------
    rng : DatetimeIndex

    See Also
    --------
    pandas.DatetimeIndex : An immutable container for datetimes.
    pandas.timedelta_range : Return a fixed frequency TimedeltaIndex.
    pandas.period_range : Return a fixed frequency PeriodIndex.
    pandas.interval_range : Return a fixed frequency IntervalIndex.

    Notes
    -----
    Of the four parameters ``start``, ``end``, ``periods``, and ``freq``,
    exactly three must be specified. If ``freq`` is omitted, the resulting
    ``DatetimeIndex`` will have ``periods`` linearly spaced elements between
    ``start`` and ``end`` (closed on both sides).

    To learn more about the frequency strings, please see `this link
    <http://pandas.pydata.org/pandas-docs/stable/timeseries.html#offset-aliases>`__.

    Examples
    --------
    **Specifying the values**

    The next four examples generate the same `DatetimeIndex`, but vary
    the combination of `start`, `end` and `periods`.

    Specify `start` and `end`, with the default daily frequency.

    >>> pd.date_range(start='1/1/2018', end='1/08/2018')
    DatetimeIndex(['2018-01-01', '2018-01-02', '2018-01-03', '2018-01-04',
                   '2018-01-05', '2018-01-06', '2018-01-07', '2018-01-08'],
                  dtype='datetime64[ns]', freq='D')

    Specify `start` and `periods`, the number of periods (days).

    >>> pd.date_range(start='1/1/2018', periods=8)
    DatetimeIndex(['2018-01-01', '2018-01-02', '2018-01-03', '2018-01-04',
                   '2018-01-05', '2018-01-06', '2018-01-07', '2018-01-08'],
                  dtype='datetime64[ns]', freq='D')

    Specify `end` and `periods`, the number of periods (days).

    >>> pd.date_range(end='1/1/2018', periods=8)
    DatetimeIndex(['2017-12-25', '2017-12-26', '2017-12-27', '2017-12-28',
                   '2017-12-29', '2017-12-30', '2017-12-31', '2018-01-01'],
                  dtype='datetime64[ns]', freq='D')

    Specify `start`, `end`, and `periods`; the frequency is generated
    automatically (linearly spaced).

    >>> pd.date_range(start='2018-04-24', end='2018-04-27', periods=3)
    DatetimeIndex(['2018-04-24 00:00:00', '2018-04-25 12:00:00',
                   '2018-04-27 00:00:00'],
                  dtype='datetime64[ns]', freq=None)

    **Other Parameters**

    Changed the `freq` (frequency) to ``'M'`` (month end frequency).

    >>> pd.date_range(start='1/1/2018', periods=5, freq='M')
    DatetimeIndex(['2018-01-31', '2018-02-28', '2018-03-31', '2018-04-30',
                   '2018-05-31'],
                  dtype='datetime64[ns]', freq='M')

    Multiples are allowed

    >>> pd.date_range(start='1/1/2018', periods=5, freq='3M')
    DatetimeIndex(['2018-01-31', '2018-04-30', '2018-07-31', '2018-10-31',
                   '2019-01-31'],
                  dtype='datetime64[ns]', freq='3M')

    `freq` can also be specified as an Offset object.

    >>> pd.date_range(start='1/1/2018', periods=5, freq=pd.offsets.MonthEnd(3))
    DatetimeIndex(['2018-01-31', '2018-04-30', '2018-07-31', '2018-10-31',
                   '2019-01-31'],
                  dtype='datetime64[ns]', freq='3M')

    Specify `tz` to set the timezone.

    >>> pd.date_range(start='1/1/2018', periods=5, tz='Asia/Tokyo')
    DatetimeIndex(['2018-01-01 00:00:00+09:00', '2018-01-02 00:00:00+09:00',
                   '2018-01-03 00:00:00+09:00', '2018-01-04 00:00:00+09:00',
                   '2018-01-05 00:00:00+09:00'],
                  dtype='datetime64[ns, Asia/Tokyo]', freq='D')

    `closed` controls whether to include `start` and `end` that are on the
    boundary. The default includes boundary points on either end.

    >>> pd.date_range(start='2017-01-01', end='2017-01-04', closed=None)
    DatetimeIndex(['2017-01-01', '2017-01-02', '2017-01-03', '2017-01-04'],
                  dtype='datetime64[ns]', freq='D')

    Use ``closed='left'`` to exclude `end` if it falls on the boundary.

    >>> pd.date_range(start='2017-01-01', end='2017-01-04', closed='left')
    DatetimeIndex(['2017-01-01', '2017-01-02', '2017-01-03'],
                  dtype='datetime64[ns]', freq='D')

    Use ``closed='right'`` to exclude `start` if it falls on the boundary.

    >>> pd.date_range(start='2017-01-01', end='2017-01-04', closed='right')
    DatetimeIndex(['2017-01-02', '2017-01-03', '2017-01-04'],
                  dtype='datetime64[ns]', freq='D')
    """

    if freq is None and com._any_none(periods, start, end):
        freq = 'D'

    dtarr = DatetimeArray._generate_range(
        start=start, end=end, periods=periods,
        freq=freq, tz=tz, normalize=normalize,
        closed=closed, **kwargs)

    result = DatetimeIndex(dtarr, name=name)
    return result


def bdate_range(start=None, end=None, periods=None, freq='B', tz=None,
                normalize=True, name=None, weekmask=None, holidays=None,
                closed=None, **kwargs):
    """
    Return a fixed frequency DatetimeIndex, with business day as the default
    frequency

    Parameters
    ----------
    start : string or datetime-like, default None
        Left bound for generating dates.
    end : string or datetime-like, default None
        Right bound for generating dates.
    periods : integer, default None
        Number of periods to generate.
    freq : string or DateOffset, default 'B' (business daily)
        Frequency strings can have multiples, e.g. '5H'.
    tz : string or None
        Time zone name for returning localized DatetimeIndex, for example
        Asia/Beijing.
    normalize : bool, default False
        Normalize start/end dates to midnight before generating date range.
    name : string, default None
        Name of the resulting DatetimeIndex.
    weekmask : string or None, default None
        Weekmask of valid business days, passed to ``numpy.busdaycalendar``,
        only used when custom frequency strings are passed.  The default
        value None is equivalent to 'Mon Tue Wed Thu Fri'.

        .. versionadded:: 0.21.0

    holidays : list-like or None, default None
        Dates to exclude from the set of valid business days, passed to
        ``numpy.busdaycalendar``, only used when custom frequency strings
        are passed.

        .. versionadded:: 0.21.0

    closed : string, default None
        Make the interval closed with respect to the given frequency to
        the 'left', 'right', or both sides (None).
    **kwargs
        For compatibility. Has no effect on the result.

    Returns
    -------
    DatetimeIndex

    Notes
    -----
    Of the four parameters: ``start``, ``end``, ``periods``, and ``freq``,
    exactly three must be specified.  Specifying ``freq`` is a requirement
    for ``bdate_range``.  Use ``date_range`` if specifying ``freq`` is not
    desired.

    To learn more about the frequency strings, please see `this link
    <http://pandas.pydata.org/pandas-docs/stable/timeseries.html#offset-aliases>`__.

    Examples
    --------
    Note how the two weekend days are skipped in the result.

    >>> pd.bdate_range(start='1/1/2018', end='1/08/2018')
    DatetimeIndex(['2018-01-01', '2018-01-02', '2018-01-03', '2018-01-04',
               '2018-01-05', '2018-01-08'],
              dtype='datetime64[ns]', freq='B')
    """
    if freq is None:
        msg = 'freq must be specified for bdate_range; use date_range instead'
        raise TypeError(msg)

    if is_string_like(freq) and freq.startswith('C'):
        try:
            weekmask = weekmask or 'Mon Tue Wed Thu Fri'
            freq = prefix_mapping[freq](holidays=holidays, weekmask=weekmask)
        except (KeyError, TypeError):
            msg = 'invalid custom frequency string: {freq}'.format(freq=freq)
            raise ValueError(msg)
    elif holidays or weekmask:
        msg = ('a custom frequency string is required when holidays or '
               'weekmask are passed, got frequency {freq}').format(freq=freq)
        raise ValueError(msg)

    return date_range(start=start, end=end, periods=periods,
                      freq=freq, tz=tz, normalize=normalize, name=name,
                      closed=closed, **kwargs)


def cdate_range(start=None, end=None, periods=None, freq='C', tz=None,
                normalize=True, name=None, closed=None, **kwargs):
    """
    Return a fixed frequency DatetimeIndex, with CustomBusinessDay as the
    default frequency

    .. deprecated:: 0.21.0

    Parameters
    ----------
    start : string or datetime-like, default None
        Left bound for generating dates
    end : string or datetime-like, default None
        Right bound for generating dates
    periods : integer, default None
        Number of periods to generate
    freq : string or DateOffset, default 'C' (CustomBusinessDay)
        Frequency strings can have multiples, e.g. '5H'
    tz : string, default None
        Time zone name for returning localized DatetimeIndex, for example
        Asia/Beijing
    normalize : bool, default False
        Normalize start/end dates to midnight before generating date range
    name : string, default None
        Name of the resulting DatetimeIndex
    weekmask : string, Default 'Mon Tue Wed Thu Fri'
        weekmask of valid business days, passed to ``numpy.busdaycalendar``
    holidays : list
        list/array of dates to exclude from the set of valid business days,
        passed to ``numpy.busdaycalendar``
    closed : string, default None
        Make the interval closed with respect to the given frequency to
        the 'left', 'right', or both sides (None)

    Notes
    -----
    Of the three parameters: ``start``, ``end``, and ``periods``, exactly two
    must be specified.

    To learn more about the frequency strings, please see `this link
    <http://pandas.pydata.org/pandas-docs/stable/timeseries.html#offset-aliases>`__.

    Returns
    -------
    rng : DatetimeIndex
    """
    warnings.warn("cdate_range is deprecated and will be removed in a future "
                  "version, instead use pd.bdate_range(..., freq='{freq}')"
                  .format(freq=freq), FutureWarning, stacklevel=2)

    if freq == 'C':
        holidays = kwargs.pop('holidays', [])
        weekmask = kwargs.pop('weekmask', 'Mon Tue Wed Thu Fri')
        freq = CDay(holidays=holidays, weekmask=weekmask)

    return date_range(start=start, end=end, periods=periods, freq=freq,
                      tz=tz, normalize=normalize, name=name,
                      closed=closed, **kwargs)


def _time_to_micros(time):
    seconds = time.hour * 60 * 60 + 60 * time.minute + time.second
    return 1000000 * seconds + time.microsecond<|MERGE_RESOLUTION|>--- conflicted
+++ resolved
@@ -239,23 +239,16 @@
             verify_integrity = True
 
         if data is None:
-            result = cls._generate_range(start, end, periods,
-                                         freq=freq, tz=tz, normalize=normalize,
-                                         closed=closed, ambiguous=ambiguous)
+            dtarr = DatetimeArray._generate_range(
+                start, end, periods,
+                freq=freq, tz=tz, normalize=normalize,
+                closed=closed, ambiguous=ambiguous)
             warnings.warn("Creating a DatetimeIndex by passing range "
                           "endpoints is deprecated.  Use "
                           "`pandas.date_range` instead.",
                           FutureWarning, stacklevel=2)
-<<<<<<< HEAD
-            result.name = name
-            return result
-=======
-            dtarr = DatetimeArray._generate_range(
-                start, end, periods,
-                freq=freq, tz=tz, normalize=normalize,
-                closed=closed, ambiguous=ambiguous)
+
             return cls(dtarr, name=name)
->>>>>>> ef1bd69f
 
         if is_scalar(data):
             raise TypeError("{cls}() must be called with a "
