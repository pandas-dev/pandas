--- conflicted
+++ resolved
@@ -293,11 +293,7 @@
     @freq.setter
     def freq(self, value):
         value = Period._maybe_convert_freq(value)
-<<<<<<< HEAD
-        # Note: When this deprecation is enforced, PeriodIndex.freq can
-=======
         # TODO: When this deprecation is enforced, PeriodIndex.freq can
->>>>>>> 3ad0cfca
         # be removed entirely, and we'll just inherit.
         msg = ('Setting {cls}.freq has been deprecated and will be '
                'removed in a future version; use {cls}.asfreq instead. '
