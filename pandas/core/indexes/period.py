--- conflicted
+++ resolved
@@ -17,13 +17,8 @@
 from pandas.core.accessor import PandasDelegate, delegate_names
 from pandas.core.indexes.datetimes import DatetimeIndex, Int64Index, Index
 from pandas.core.indexes.datetimelike import (
-<<<<<<< HEAD
     DatelikeOps, DatetimeIndexOpsMixin, wrap_arithmetic_op
 )
-=======
-    DatelikeOps, DatetimeIndexOpsMixin,
-    wrap_array_method, wrap_field_accessor)
->>>>>>> 12a0dc49
 from pandas.core.tools.datetimes import parse_time_string
 
 from pandas._libs import tslib, index as libindex
@@ -32,13 +27,9 @@
 
 from pandas._libs.tslibs import resolution, period
 
-<<<<<<< HEAD
-from pandas.core.arrays.period import PeriodArray
-=======
 from pandas.core.algorithms import unique1d
 from pandas.core.arrays import datetimelike as dtl
-from pandas.core.arrays.period import PeriodArrayMixin, dt64arr_to_periodarr
->>>>>>> 12a0dc49
+from pandas.core.arrays.period import PeriodArray, dt64arr_to_periodarr
 from pandas.core.base import _shared_docs
 from pandas.core.indexes.base import _index_shared_docs, ensure_index
 
@@ -52,7 +43,6 @@
 _index_doc_kwargs.update(
     dict(target_klass='PeriodIndex or list of Periods'))
 
-<<<<<<< HEAD
 
 def _wrap_field_accessor(name):
     fget = getattr(PeriodArray, name).fget
@@ -65,8 +55,6 @@
     f.__doc__ = fget.__doc__
     return property(f)
 
-=======
->>>>>>> 12a0dc49
 # --- Period index sketch
 
 
@@ -543,37 +531,6 @@
         values = self.asi8
         return ((values[1:] - values[:-1]) < 2).all()
 
-<<<<<<< HEAD
-=======
-    year = wrap_field_accessor(PeriodArrayMixin.year)
-    month = wrap_field_accessor(PeriodArrayMixin.month)
-    day = wrap_field_accessor(PeriodArrayMixin.day)
-    hour = wrap_field_accessor(PeriodArrayMixin.hour)
-    minute = wrap_field_accessor(PeriodArrayMixin.minute)
-    second = wrap_field_accessor(PeriodArrayMixin.second)
-    weekofyear = wrap_field_accessor(PeriodArrayMixin.week)
-    week = weekofyear
-    dayofweek = wrap_field_accessor(PeriodArrayMixin.dayofweek)
-    weekday = dayofweek
-    dayofyear = day_of_year = wrap_field_accessor(PeriodArrayMixin.dayofyear)
-    quarter = wrap_field_accessor(PeriodArrayMixin.quarter)
-    qyear = wrap_field_accessor(PeriodArrayMixin.qyear)
-    days_in_month = wrap_field_accessor(PeriodArrayMixin.days_in_month)
-    daysinmonth = days_in_month
-
-    to_timestamp = wrap_array_method(PeriodArrayMixin.to_timestamp, True)
-
-    @property
-    @Appender(PeriodArrayMixin.start_time.__doc__)
-    def start_time(self):
-        return PeriodArrayMixin.start_time.fget(self)
-
-    @property
-    @Appender(PeriodArrayMixin.end_time.__doc__)
-    def end_time(self):
-        return PeriodArrayMixin.end_time.fget(self)
-
->>>>>>> 12a0dc49
     def _mpl_repr(self):
         # how to represent ourselves to matplotlib
         return self.astype(object).values
