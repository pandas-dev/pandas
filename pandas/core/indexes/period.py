from datetime import datetime, timedelta
from typing import Any
import warnings

import numpy as np

from pandas._libs import index as libindex, lib
from pandas._libs.tslibs import BaseOffset, Period, Resolution, Tick
from pandas._libs.tslibs.parsing import DateParseError, parse_time_string
from pandas._typing import DtypeObj
from pandas.errors import InvalidIndexError
from pandas.util._decorators import cache_readonly, doc

from pandas.core.dtypes.cast import find_common_type
from pandas.core.dtypes.common import (
    is_bool_dtype,
    is_datetime64_any_dtype,
    is_dtype_equal,
    is_float,
    is_integer,
    is_object_dtype,
    is_scalar,
    pandas_dtype,
)
from pandas.core.dtypes.dtypes import PeriodDtype

from pandas.core.arrays.period import (
    PeriodArray,
    period_array,
    raise_on_incompatible,
    validate_dtype_freq,
)
import pandas.core.common as com
import pandas.core.indexes.base as ibase
from pandas.core.indexes.base import ensure_index, maybe_extract_name
from pandas.core.indexes.datetimelike import DatetimeIndexOpsMixin
from pandas.core.indexes.datetimes import DatetimeIndex, Index
from pandas.core.indexes.extension import inherit_names
from pandas.core.indexes.numeric import Int64Index
from pandas.core.ops import get_op_result_name

_index_doc_kwargs = dict(ibase._index_doc_kwargs)
_index_doc_kwargs.update({"target_klass": "PeriodIndex or list of Periods"})
_shared_doc_kwargs = {
    "klass": "PeriodArray",
}

# --- Period index sketch


def _new_PeriodIndex(cls, **d):
    # GH13277 for unpickling
    values = d.pop("data")
    if values.dtype == "int64":
        freq = d.pop("freq", None)
        values = PeriodArray(values, freq=freq)
        return cls._simple_new(values, **d)
    else:
        return cls(values, **d)


@inherit_names(
    ["strftime", "start_time", "end_time"] + PeriodArray._field_ops,
    PeriodArray,
    wrap=True,
)
@inherit_names(["is_leap_year", "_format_native_types"], PeriodArray)
class PeriodIndex(DatetimeIndexOpsMixin):
    """
    Immutable ndarray holding ordinal values indicating regular periods in time.

    Index keys are boxed to Period objects which carries the metadata (eg,
    frequency information).

    Parameters
    ----------
    data : array-like (1d int np.ndarray or PeriodArray), optional
        Optional period-like data to construct index with.
    copy : bool
        Make a copy of input ndarray.
    freq : str or period object, optional
        One of pandas period strings or corresponding objects.
    year : int, array, or Series, default None
    month : int, array, or Series, default None
    quarter : int, array, or Series, default None
    day : int, array, or Series, default None
    hour : int, array, or Series, default None
    minute : int, array, or Series, default None
    second : int, array, or Series, default None
    dtype : str or PeriodDtype, default None

    Attributes
    ----------
    day
    dayofweek
    day_of_week
    dayofyear
    day_of_year
    days_in_month
    daysinmonth
    end_time
    freq
    freqstr
    hour
    is_leap_year
    minute
    month
    quarter
    qyear
    second
    start_time
    week
    weekday
    weekofyear
    year

    Methods
    -------
    asfreq
    strftime
    to_timestamp

    See Also
    --------
    Index : The base pandas Index type.
    Period : Represents a period of time.
    DatetimeIndex : Index with datetime64 data.
    TimedeltaIndex : Index of timedelta64 data.
    period_range : Create a fixed-frequency PeriodIndex.

    Examples
    --------
    >>> idx = pd.PeriodIndex(year=[2000, 2002], quarter=[1, 3])
    >>> idx
    PeriodIndex(['2000Q1', '2002Q3'], dtype='period[Q-DEC]', freq='Q-DEC')
    """

    _typ = "periodindex"
    _attributes = ["name", "freq"]

    # define my properties & methods for delegation
    _is_numeric_dtype = False

    _data: PeriodArray
    freq: BaseOffset

    _data_cls = PeriodArray
    _engine_type = libindex.PeriodEngine
    _supports_partial_string_indexing = True

    # --------------------------------------------------------------------
    # methods that dispatch to array and wrap result in Index
    # These are defined here instead of via inherit_names for mypy

    @doc(
        PeriodArray.asfreq,
        other="pandas.arrays.PeriodArray",
        other_name="PeriodArray",
        **_shared_doc_kwargs,
    )
    def asfreq(self, freq=None, how: str = "E") -> "PeriodIndex":
        arr = self._data.asfreq(freq, how)
        return type(self)._simple_new(arr, name=self.name)

    @doc(PeriodArray.to_timestamp)
    def to_timestamp(self, freq=None, how="start") -> DatetimeIndex:
        arr = self._data.to_timestamp(freq, how)
        return DatetimeIndex._simple_new(arr, name=self.name)

    # error: Decorated property not supported  [misc]
    @property  # type:ignore[misc]
    @doc(PeriodArray.hour.fget)
    def hour(self) -> Int64Index:
        return Int64Index(self._data.hour, name=self.name)

    # error: Decorated property not supported  [misc]
    @property  # type:ignore[misc]
    @doc(PeriodArray.minute.fget)
    def minute(self) -> Int64Index:
        return Int64Index(self._data.minute, name=self.name)

    # error: Decorated property not supported  [misc]
    @property  # type:ignore[misc]
    @doc(PeriodArray.second.fget)
    def second(self) -> Int64Index:
        return Int64Index(self._data.second, name=self.name)

    # ------------------------------------------------------------------------
    # Index Constructors

    def __new__(
        cls,
        data=None,
        ordinal=None,
        freq=None,
        dtype=None,
        copy=False,
        name=None,
        **fields,
    ):

        valid_field_set = {
            "year",
            "month",
            "day",
            "quarter",
            "hour",
            "minute",
            "second",
        }

        if not set(fields).issubset(valid_field_set):
            argument = list(set(fields) - valid_field_set)[0]
            raise TypeError(f"__new__() got an unexpected keyword argument {argument}")

        name = maybe_extract_name(name, data, cls)

        if data is None and ordinal is None:
            # range-based.
            data, freq2 = PeriodArray._generate_range(None, None, None, freq, fields)
            # PeriodArray._generate range does validation that fields is
            # empty when really using the range-based constructor.
            freq = freq2

            data = PeriodArray(data, freq=freq)
        else:
            freq = validate_dtype_freq(dtype, freq)

            # PeriodIndex allow PeriodIndex(period_index, freq=different)
            # Let's not encourage that kind of behavior in PeriodArray.

            if freq and isinstance(data, cls) and data.freq != freq:
                # TODO: We can do some of these with no-copy / coercion?
                # e.g. D -> 2D seems to be OK
                data = data.asfreq(freq)

            if data is None and ordinal is not None:
                # we strangely ignore `ordinal` if data is passed.
                ordinal = np.asarray(ordinal, dtype=np.int64)
                data = PeriodArray(ordinal, freq=freq)
            else:
                # don't pass copy here, since we copy later.
                data = period_array(data=data, freq=freq)

        if copy:
            data = data.copy()

        return cls._simple_new(data, name=name)

    # ------------------------------------------------------------------------
    # Data

    @property
    def values(self) -> np.ndarray:
        return np.asarray(self, dtype=object)

    def _maybe_convert_timedelta(self, other):
        """
        Convert timedelta-like input to an integer multiple of self.freq

        Parameters
        ----------
        other : timedelta, np.timedelta64, DateOffset, int, np.ndarray

        Returns
        -------
        converted : int, np.ndarray[int64]

        Raises
        ------
        IncompatibleFrequency : if the input cannot be written as a multiple
            of self.freq.  Note IncompatibleFrequency subclasses ValueError.
        """
        if isinstance(other, (timedelta, np.timedelta64, Tick, np.ndarray)):
            if isinstance(self.freq, Tick):
                # _check_timedeltalike_freq_compat will raise if incompatible
                delta = self._data._check_timedeltalike_freq_compat(other)
                return delta
        elif isinstance(other, BaseOffset):
            if other.base == self.freq.base:
                return other.n

            raise raise_on_incompatible(self, other)
        elif is_integer(other):
            # integer is passed to .shift via
            # _add_datetimelike_methods basically
            # but ufunc may pass integer to _add_delta
            return other

        # raise when input doesn't have freq
        raise raise_on_incompatible(self, None)

    def _is_comparable_dtype(self, dtype: DtypeObj) -> bool:
        """
        Can we compare values of the given dtype to our own?
        """
        if not isinstance(dtype, PeriodDtype):
            return False
        return dtype.freq == self.freq

    # ------------------------------------------------------------------------
    # Rendering Methods

    def _mpl_repr(self):
        # how to represent ourselves to matplotlib
        return self.astype(object)._values

    # ------------------------------------------------------------------------
    # Indexing

    @doc(Index.__contains__)
    def __contains__(self, key: Any) -> bool:
        if isinstance(key, Period):
            if key.freq != self.freq:
                return False
            else:
                return key.ordinal in self._engine
        else:
            hash(key)
            try:
                self.get_loc(key)
                return True
            except KeyError:
                return False

    @cache_readonly
    def _int64index(self) -> Int64Index:
        return Int64Index._simple_new(self.asi8, name=self.name)

    # ------------------------------------------------------------------------
    # Index Methods

    def __array_wrap__(self, result, context=None):
        """
        Gets called after a ufunc and other functions.

        Needs additional handling as PeriodIndex stores internal data as int
        dtype

        Replace this to __numpy_ufunc__ in future version and implement
        __array_function__ for Indexes
        """
        if isinstance(context, tuple) and len(context) > 0:
            func = context[0]
            if func is np.add:
                pass
            elif func is np.subtract:
                name = self.name
                left = context[1][0]
                right = context[1][1]
                if isinstance(left, PeriodIndex) and isinstance(right, PeriodIndex):
                    name = left.name if left.name == right.name else None
                    return Index(result, name=name)
                elif isinstance(left, Period) or isinstance(right, Period):
                    return Index(result, name=name)
            elif isinstance(func, np.ufunc):
                if "M->M" not in func.types:
                    msg = f"ufunc '{func.__name__}' not supported for the PeriodIndex"
                    # This should be TypeError, but TypeError cannot be raised
                    # from here because numpy catches.
                    raise ValueError(msg)

        if is_bool_dtype(result):
            return result
        # the result is object dtype array of Period
        # cannot pass _simple_new as it is
        return type(self)(result, freq=self.freq, name=self.name)

    def asof_locs(self, where: Index, mask: np.ndarray) -> np.ndarray:
        """
        where : array of timestamps
        mask : array of booleans where data is not NA
        """
        if isinstance(where, DatetimeIndex):
            where = PeriodIndex(where._values, freq=self.freq)
        elif not isinstance(where, PeriodIndex):
            raise TypeError("asof_locs `where` must be DatetimeIndex or PeriodIndex")

        return super().asof_locs(where, mask)

    @doc(Index.astype)
    def astype(self, dtype, copy: bool = True, how=lib.no_default):
        dtype = pandas_dtype(dtype)

        if how is not lib.no_default:
            # GH#37982
            warnings.warn(
                "The 'how' keyword in PeriodIndex.astype is deprecated and "
                "will be removed in a future version. "
                "Use index.to_timestamp(how=how) instead",
                FutureWarning,
                stacklevel=2,
            )
        else:
            how = "start"

        if is_datetime64_any_dtype(dtype):
            # 'how' is index-specific, isn't part of the EA interface.
            tz = getattr(dtype, "tz", None)
            return self.to_timestamp(how=how).tz_localize(tz)

        return super().astype(dtype, copy=copy)

    @property
    def is_full(self) -> bool:
        """
        Returns True if this PeriodIndex is range-like in that all Periods
        between start and end are present, in order.
        """
        if len(self) == 0:
            return True
        if not self.is_monotonic_increasing:
            raise ValueError("Index is not monotonic")
        values = self.asi8
        return ((values[1:] - values[:-1]) < 2).all()

    @property
    def inferred_type(self) -> str:
        # b/c data is represented as ints make sure we can't have ambiguous
        # indexing
        return "period"

    def insert(self, loc: int, item):
        if not isinstance(item, Period) or self.freq != item.freq:
            return self.astype(object).insert(loc, item)

        return DatetimeIndexOpsMixin.insert(self, loc, item)

    def join(self, other, how="left", level=None, return_indexers=False, sort=False):
        """
        See Index.join
        """
        self._assert_can_do_setop(other)

        if not isinstance(other, PeriodIndex):
            return self.astype(object).join(
                other, how=how, level=level, return_indexers=return_indexers, sort=sort
            )

        # _assert_can_do_setop ensures we have matching dtype
        result = super().join(
            other,
            how=how,
            level=level,
            return_indexers=return_indexers,
            sort=sort,
        )
        return result

    # ------------------------------------------------------------------------
    # Indexing Methods

    def _get_indexer(self, target: Index, method=None, limit=None, tolerance=None):

        if not self._should_compare(target):
            return self._get_indexer_non_comparable(target, method, unique=True)

        if isinstance(target, PeriodIndex):
            target = target._int64index  # i.e. target.asi8
            self_index = self._int64index
        else:
            self_index = self

        if tolerance is not None:
            tolerance = self._convert_tolerance(tolerance, target)
            if self_index is not self:
                # convert tolerance to i8
                tolerance = self._maybe_convert_timedelta(tolerance)

        return Index._get_indexer(self_index, target, method, limit, tolerance)

    def get_loc(self, key, method=None, tolerance=None):
        """
        Get integer location for requested label.

        Parameters
        ----------
        key : Period, NaT, str, or datetime
            String or datetime key must be parsable as Period.

        Returns
        -------
        loc : int or ndarray[int64]

        Raises
        ------
        KeyError
            Key is not present in the index.
        TypeError
            If key is listlike or otherwise not hashable.
        """
        orig_key = key

        if not is_scalar(key):
            raise InvalidIndexError(key)

        if isinstance(key, str):

            try:
                loc = self._get_string_slice(key)
                return loc
            except (TypeError, ValueError):
                pass

            try:
                asdt, reso = parse_time_string(key, self.freq)
            except (ValueError, DateParseError) as err:
                # A string with invalid format
                raise KeyError(f"Cannot interpret '{key}' as period") from err

            reso = Resolution.from_attrname(reso)
            grp = reso.freq_group
            freqn = self.dtype.freq_group

            # _get_string_slice will handle cases where grp < freqn
            assert grp >= freqn

            # BusinessDay is a bit strange. It has a *lower* code, but we never parse
            # a string as "BusinessDay" resolution, just Day.
            if grp == freqn or (
                reso == Resolution.RESO_DAY and self.dtype.freq.name == "B"
            ):
                key = Period(asdt, freq=self.freq)
                loc = self.get_loc(key, method=method, tolerance=tolerance)
                return loc
            elif method is None:
                raise KeyError(key)
            else:
                key = asdt

        elif is_integer(key):
            # Period constructor will cast to string, which we dont want
            raise KeyError(key)

        try:
            key = Period(key, freq=self.freq)
        except ValueError as err:
            # we cannot construct the Period
            raise KeyError(orig_key) from err

        try:
            return Index.get_loc(self, key, method, tolerance)
        except KeyError as err:
            raise KeyError(orig_key) from err

    def _maybe_cast_slice_bound(self, label, side: str, kind: str):
        """
        If label is a string or a datetime, cast it to Period.ordinal according
        to resolution.

        Parameters
        ----------
        label : object
        side : {'left', 'right'}
        kind : {'loc', 'getitem'}

        Returns
        -------
        bound : Period or object

        Notes
        -----
        Value of `side` parameter should be validated in caller.

        """
        assert kind in ["loc", "getitem"]

        if isinstance(label, datetime):
            return Period(label, freq=self.freq)
        elif isinstance(label, str):
            try:
                parsed, reso = parse_time_string(label, self.freq)
                reso = Resolution.from_attrname(reso)
                bounds = self._parsed_string_to_bounds(reso, parsed)
                return bounds[0 if side == "left" else 1]
            except ValueError as err:
                # string cannot be parsed as datetime-like
                raise self._invalid_indexer("slice", label) from err
        elif is_integer(label) or is_float(label):
            raise self._invalid_indexer("slice", label)

        return label

    def _parsed_string_to_bounds(self, reso: Resolution, parsed: datetime):
        grp = reso.freq_group
        iv = Period(parsed, freq=grp)
        return (iv.asfreq(self.freq, how="start"), iv.asfreq(self.freq, how="end"))

    def _validate_partial_date_slice(self, reso: Resolution):
        assert isinstance(reso, Resolution), (type(reso), reso)
        grp = reso.freq_group
        freqn = self.dtype.freq_group

        if not grp < freqn:
            # TODO: we used to also check for
            #  reso in ["day", "hour", "minute", "second"]
            #  why is that check not needed?
            raise ValueError

    def _get_string_slice(self, key: str):
        parsed, reso = parse_time_string(key, self.freq)
        reso = Resolution.from_attrname(reso)
        try:
            return self._partial_date_slice(reso, parsed)
        except KeyError as err:
            raise KeyError(key) from err

    # ------------------------------------------------------------------------
    # Set Operation Methods

    def _assert_can_do_setop(self, other):
        super()._assert_can_do_setop(other)

        # *Can't* use PeriodIndexes of different freqs
        # *Can* use PeriodIndex/DatetimeIndex
        if isinstance(other, PeriodIndex) and self.freq != other.freq:
            raise raise_on_incompatible(self, other)

    def _setop(self, other, sort, opname: str):
        """
        Perform a set operation by dispatching to the Int64Index implementation.
        """
        self._validate_sort_keyword(sort)
        self._assert_can_do_setop(other)
        res_name = get_op_result_name(self, other)
        other = ensure_index(other)

        i8self = Int64Index._simple_new(self.asi8)
        i8other = Int64Index._simple_new(other.asi8)
        i8result = getattr(i8self, opname)(i8other, sort=sort)

        parr = type(self._data)(np.asarray(i8result, dtype=np.int64), dtype=self.dtype)
        result = type(self)._simple_new(parr, name=res_name)
        return result

    def intersection(self, other, sort=False):
        self._validate_sort_keyword(sort)
        self._assert_can_do_setop(other)
        other, result_name = self._convert_can_do_setop(other)

        if self.equals(other):
            if self.has_duplicates:
                return self.unique()._get_reconciled_name_object(other)
            return self._get_reconciled_name_object(other)

        elif not self._should_compare(other):
            # We can infer that the intersection is empty.
<<<<<<< HEAD
            # assert_can_do_setop ensures that this is not just a mismatched freq
            return Index([], name=result_name)

        elif not is_dtype_equal(self.dtype, other.dtype):
            # we can get here with Categorical or object
            dtype = find_common_type([self.dtype, other.dtype])
            this = self.astype(dtype, copy=False)
            other = other.astype(dtype, copy=False)
            return this.intersection(other, sort=sort)

        return self._intersection(other, sort=sort)

    def _intersection(self, other, sort=False):
        other, result_name = self._convert_can_do_setop(other)

=======
            return Index([], name=result_name)

        elif not is_dtype_equal(self.dtype, other.dtype):
            # i.e. object dtype
            return super().intersection(other, sort=sort)

        return self._intersection(other, sort=sort)

    def _intersection(self, other, sort=False):
>>>>>>> 2733a109
        return self._setop(other, sort, opname="intersection")

    def difference(self, other, sort=None):
        self._validate_sort_keyword(sort)
        self._assert_can_do_setop(other)
        other, result_name = self._convert_can_do_setop(other)

        if self.equals(other):
            return self[:0].rename(result_name)

        return self._difference(other, sort=sort)

    def _difference(self, other, sort):

        if is_object_dtype(other):
            return self.astype(object).difference(other).astype(self.dtype)

        elif not is_dtype_equal(self.dtype, other.dtype):
            return self

        return self._setop(other, sort, opname="difference")

    def _union(self, other, sort):
        if not len(other) or self.equals(other) or not len(self):
            return super()._union(other, sort=sort)

        # We are called by `union`, which is responsible for this validation
        assert isinstance(other, type(self))

        if not is_dtype_equal(self.dtype, other.dtype):
            this = self.astype("O")
            other = other.astype("O")
            return this._union(other, sort=sort)

        return self._setop(other, sort, opname="_union")

    # ------------------------------------------------------------------------

    def memory_usage(self, deep: bool = False) -> int:
        result = super().memory_usage(deep=deep)
        if hasattr(self, "_cache") and "_int64index" in self._cache:
            result += self._int64index.memory_usage(deep=deep)
        return result


def period_range(
    start=None, end=None, periods=None, freq=None, name=None
) -> PeriodIndex:
    """
    Return a fixed frequency PeriodIndex.

    The day (calendar) is the default frequency.

    Parameters
    ----------
    start : str or period-like, default None
        Left bound for generating periods.
    end : str or period-like, default None
        Right bound for generating periods.
    periods : int, default None
        Number of periods to generate.
    freq : str or DateOffset, optional
        Frequency alias. By default the freq is taken from `start` or `end`
        if those are Period objects. Otherwise, the default is ``"D"`` for
        daily frequency.
    name : str, default None
        Name of the resulting PeriodIndex.

    Returns
    -------
    PeriodIndex

    Notes
    -----
    Of the three parameters: ``start``, ``end``, and ``periods``, exactly two
    must be specified.

    To learn more about the frequency strings, please see `this link
    <https://pandas.pydata.org/pandas-docs/stable/user_guide/timeseries.html#offset-aliases>`__.

    Examples
    --------
    >>> pd.period_range(start='2017-01-01', end='2018-01-01', freq='M')
    PeriodIndex(['2017-01', '2017-02', '2017-03', '2017-04', '2017-05', '2017-06',
             '2017-07', '2017-08', '2017-09', '2017-10', '2017-11', '2017-12',
             '2018-01'],
            dtype='period[M]', freq='M')

    If ``start`` or ``end`` are ``Period`` objects, they will be used as anchor
    endpoints for a ``PeriodIndex`` with frequency matching that of the
    ``period_range`` constructor.

    >>> pd.period_range(start=pd.Period('2017Q1', freq='Q'),
    ...                 end=pd.Period('2017Q2', freq='Q'), freq='M')
    PeriodIndex(['2017-03', '2017-04', '2017-05', '2017-06'],
                dtype='period[M]', freq='M')
    """
    if com.count_not_none(start, end, periods) != 2:
        raise ValueError(
            "Of the three parameters: start, end, and periods, "
            "exactly two must be specified"
        )
    if freq is None and (not isinstance(start, Period) and not isinstance(end, Period)):
        freq = "D"

    data, freq = PeriodArray._generate_range(start, end, periods, freq, fields={})
    data = PeriodArray(data, freq=freq)
    return PeriodIndex(data, name=name)<|MERGE_RESOLUTION|>--- conflicted
+++ resolved
@@ -645,7 +645,6 @@
 
         elif not self._should_compare(other):
             # We can infer that the intersection is empty.
-<<<<<<< HEAD
             # assert_can_do_setop ensures that this is not just a mismatched freq
             return Index([], name=result_name)
 
@@ -659,19 +658,6 @@
         return self._intersection(other, sort=sort)
 
     def _intersection(self, other, sort=False):
-        other, result_name = self._convert_can_do_setop(other)
-
-=======
-            return Index([], name=result_name)
-
-        elif not is_dtype_equal(self.dtype, other.dtype):
-            # i.e. object dtype
-            return super().intersection(other, sort=sort)
-
-        return self._intersection(other, sort=sort)
-
-    def _intersection(self, other, sort=False):
->>>>>>> 2733a109
         return self._setop(other, sort, opname="intersection")
 
     def difference(self, other, sort=None):
