from datetime import datetime, timedelta
from typing import Any

import numpy as np

from pandas._libs import index as libindex
from pandas._libs.lib import no_default
<<<<<<< HEAD
from pandas._libs.tslibs import Period
from pandas._libs.tslibs.frequencies import get_freq_group
=======
from pandas._libs.tslibs import Period, Resolution
>>>>>>> 16dfb614
from pandas._libs.tslibs.parsing import DateParseError, parse_time_string
from pandas._typing import DtypeObj, Label
from pandas.errors import InvalidIndexError
from pandas.util._decorators import Appender, cache_readonly, doc

from pandas.core.dtypes.common import (
    ensure_platform_int,
    is_bool_dtype,
    is_datetime64_any_dtype,
    is_dtype_equal,
    is_float,
    is_integer,
    is_object_dtype,
    is_scalar,
    pandas_dtype,
)
from pandas.core.dtypes.dtypes import PeriodDtype

from pandas.core.arrays.period import (
    PeriodArray,
    period_array,
    raise_on_incompatible,
    validate_dtype_freq,
)
import pandas.core.common as com
import pandas.core.indexes.base as ibase
from pandas.core.indexes.base import (
    _index_shared_docs,
    ensure_index,
    maybe_extract_name,
)
from pandas.core.indexes.datetimelike import DatetimeIndexOpsMixin
from pandas.core.indexes.datetimes import DatetimeIndex, Index
from pandas.core.indexes.extension import inherit_names
from pandas.core.indexes.numeric import Int64Index
from pandas.core.ops import get_op_result_name

from pandas.tseries.offsets import DateOffset, Tick

_index_doc_kwargs = dict(ibase._index_doc_kwargs)
_index_doc_kwargs.update(dict(target_klass="PeriodIndex or list of Periods"))

# --- Period index sketch


def _new_PeriodIndex(cls, **d):
    # GH13277 for unpickling
    values = d.pop("data")
    if values.dtype == "int64":
        freq = d.pop("freq", None)
        values = PeriodArray(values, freq=freq)
        return cls._simple_new(values, **d)
    else:
        return cls(values, **d)


@inherit_names(
    ["strftime", "to_timestamp", "start_time", "end_time"] + PeriodArray._field_ops,
    PeriodArray,
    wrap=True,
)
@inherit_names(["is_leap_year", "_format_native_types"], PeriodArray)
class PeriodIndex(DatetimeIndexOpsMixin, Int64Index):
    """
    Immutable ndarray holding ordinal values indicating regular periods in time.

    Index keys are boxed to Period objects which carries the metadata (eg,
    frequency information).

    Parameters
    ----------
    data : array-like (1d int np.ndarray or PeriodArray), optional
        Optional period-like data to construct index with.
    copy : bool
        Make a copy of input ndarray.
    freq : str or period object, optional
        One of pandas period strings or corresponding objects.
    year : int, array, or Series, default None
    month : int, array, or Series, default None
    quarter : int, array, or Series, default None
    day : int, array, or Series, default None
    hour : int, array, or Series, default None
    minute : int, array, or Series, default None
    second : int, array, or Series, default None
    tz : object, default None
        Timezone for converting datetime64 data to Periods.
    dtype : str or PeriodDtype, default None

    Attributes
    ----------
    day
    dayofweek
    dayofyear
    days_in_month
    daysinmonth
    end_time
    freq
    freqstr
    hour
    is_leap_year
    minute
    month
    quarter
    qyear
    second
    start_time
    week
    weekday
    weekofyear
    year

    Methods
    -------
    asfreq
    strftime
    to_timestamp

    See Also
    --------
    Index : The base pandas Index type.
    Period : Represents a period of time.
    DatetimeIndex : Index with datetime64 data.
    TimedeltaIndex : Index of timedelta64 data.
    period_range : Create a fixed-frequency PeriodIndex.

    Examples
    --------
    >>> idx = pd.PeriodIndex(year=[2000, 2002], quarter=[1, 3])
    >>> idx
    PeriodIndex(['2000Q1', '2002Q3'], dtype='period[Q-DEC]', freq='Q-DEC')
    """

    _typ = "periodindex"
    _attributes = ["name", "freq"]

    # define my properties & methods for delegation
    _is_numeric_dtype = False

    _data: PeriodArray
    freq: DateOffset

    _engine_type = libindex.PeriodEngine
    _supports_partial_string_indexing = True

    # --------------------------------------------------------------------
    # methods that dispatch to array and wrap result in PeriodIndex

    @doc(PeriodArray.asfreq)
    def asfreq(self, freq=None, how: str = "E") -> "PeriodIndex":
        arr = self._data.asfreq(freq, how)
        return type(self)._simple_new(arr, name=self.name)

    # ------------------------------------------------------------------------
    # Index Constructors

    def __new__(
        cls,
        data=None,
        ordinal=None,
        freq=None,
        tz=None,
        dtype=None,
        copy=False,
        name=None,
        **fields,
    ):

        valid_field_set = {
            "year",
            "month",
            "day",
            "quarter",
            "hour",
            "minute",
            "second",
        }

        if not set(fields).issubset(valid_field_set):
            argument = list(set(fields) - valid_field_set)[0]
            raise TypeError(f"__new__() got an unexpected keyword argument {argument}")

        name = maybe_extract_name(name, data, cls)

        if data is None and ordinal is None:
            # range-based.
            data, freq2 = PeriodArray._generate_range(None, None, None, freq, fields)
            # PeriodArray._generate range does validation that fields is
            # empty when really using the range-based constructor.
            freq = freq2

            data = PeriodArray(data, freq=freq)
        else:
            freq = validate_dtype_freq(dtype, freq)

            # PeriodIndex allow PeriodIndex(period_index, freq=different)
            # Let's not encourage that kind of behavior in PeriodArray.

            if freq and isinstance(data, cls) and data.freq != freq:
                # TODO: We can do some of these with no-copy / coercion?
                # e.g. D -> 2D seems to be OK
                data = data.asfreq(freq)

            if data is None and ordinal is not None:
                # we strangely ignore `ordinal` if data is passed.
                ordinal = np.asarray(ordinal, dtype=np.int64)
                data = PeriodArray(ordinal, freq)
            else:
                # don't pass copy here, since we copy later.
                data = period_array(data=data, freq=freq)

        if copy:
            data = data.copy()

        return cls._simple_new(data, name=name)

    @classmethod
    def _simple_new(cls, values: PeriodArray, name: Label = None):
        """
        Create a new PeriodIndex.

        Parameters
        ----------
        values : PeriodArray
            Values that can be converted to a PeriodArray without inference
            or coercion.
        """
        assert isinstance(values, PeriodArray), type(values)

        result = object.__new__(cls)
        result._data = values
        # For groupby perf. See note in indexes/base about _index_data
        result._index_data = values._data
        result.name = name
        result._cache = {}
        result._reset_identity()
        return result

    # ------------------------------------------------------------------------
    # Data

    @property
    def values(self):
        return np.asarray(self)

    @property
    def _has_complex_internals(self):
        # used to avoid libreduction code paths, which raise or require conversion
        return True

    def _shallow_copy(self, values=None, name: Label = no_default):
        name = name if name is not no_default else self.name
        cache = self._cache.copy() if values is None else {}
        if values is None:
            values = self._data

        result = self._simple_new(values, name=name)
        result._cache = cache
        return result

    def _maybe_convert_timedelta(self, other):
        """
        Convert timedelta-like input to an integer multiple of self.freq

        Parameters
        ----------
        other : timedelta, np.timedelta64, DateOffset, int, np.ndarray

        Returns
        -------
        converted : int, np.ndarray[int64]

        Raises
        ------
        IncompatibleFrequency : if the input cannot be written as a multiple
            of self.freq.  Note IncompatibleFrequency subclasses ValueError.
        """
        if isinstance(other, (timedelta, np.timedelta64, Tick, np.ndarray)):
            if isinstance(self.freq, Tick):
                # _check_timedeltalike_freq_compat will raise if incompatible
                delta = self._data._check_timedeltalike_freq_compat(other)
                return delta
        elif isinstance(other, DateOffset):
            if other.base == self.freq.base:
                return other.n

            raise raise_on_incompatible(self, other)
        elif is_integer(other):
            # integer is passed to .shift via
            # _add_datetimelike_methods basically
            # but ufunc may pass integer to _add_delta
            return other

        # raise when input doesn't have freq
        raise raise_on_incompatible(self, None)

    def _is_comparable_dtype(self, dtype: DtypeObj) -> bool:
        """
        Can we compare values of the given dtype to our own?
        """
        if not isinstance(dtype, PeriodDtype):
            return False
        return dtype.freq == self.freq

    # ------------------------------------------------------------------------
    # Rendering Methods

    def _mpl_repr(self):
        # how to represent ourselves to matplotlib
        return self.astype(object)._values

    @property
    def _formatter_func(self):
        return self.array._formatter(boxed=False)

    # ------------------------------------------------------------------------
    # Indexing

    @doc(Index.__contains__)
    def __contains__(self, key: Any) -> bool:
        if isinstance(key, Period):
            if key.freq != self.freq:
                return False
            else:
                return key.ordinal in self._engine
        else:
            hash(key)
            try:
                self.get_loc(key)
                return True
            except KeyError:
                return False

    @cache_readonly
    def _int64index(self) -> Int64Index:
        return Int64Index._simple_new(self.asi8, name=self.name)

    # ------------------------------------------------------------------------
    # Index Methods

    def __array_wrap__(self, result, context=None):
        """
        Gets called after a ufunc. Needs additional handling as
        PeriodIndex stores internal data as int dtype

        Replace this to __numpy_ufunc__ in future version
        """
        if isinstance(context, tuple) and len(context) > 0:
            func = context[0]
            if func is np.add:
                pass
            elif func is np.subtract:
                name = self.name
                left = context[1][0]
                right = context[1][1]
                if isinstance(left, PeriodIndex) and isinstance(right, PeriodIndex):
                    name = left.name if left.name == right.name else None
                    return Index(result, name=name)
                elif isinstance(left, Period) or isinstance(right, Period):
                    return Index(result, name=name)
            elif isinstance(func, np.ufunc):
                if "M->M" not in func.types:
                    msg = f"ufunc '{func.__name__}' not supported for the PeriodIndex"
                    # This should be TypeError, but TypeError cannot be raised
                    # from here because numpy catches.
                    raise ValueError(msg)

        if is_bool_dtype(result):
            return result
        # the result is object dtype array of Period
        # cannot pass _simple_new as it is
        return type(self)(result, freq=self.freq, name=self.name)

    def asof_locs(self, where, mask: np.ndarray) -> np.ndarray:
        """
        where : array of timestamps
        mask : array of booleans where data is not NA
        """
        where_idx = where
        if isinstance(where_idx, DatetimeIndex):
            where_idx = PeriodIndex(where_idx._values, freq=self.freq)
        elif not isinstance(where_idx, PeriodIndex):
            raise TypeError("asof_locs `where` must be DatetimeIndex or PeriodIndex")
        elif where_idx.freq != self.freq:
            raise raise_on_incompatible(self, where_idx)

        locs = self.asi8[mask].searchsorted(where_idx.asi8, side="right")

        locs = np.where(locs > 0, locs - 1, 0)
        result = np.arange(len(self))[mask].take(locs)

        first = mask.argmax()
        result[(locs == 0) & (where_idx.asi8 < self.asi8[first])] = -1

        return result

    @doc(Index.astype)
    def astype(self, dtype, copy=True, how="start"):
        dtype = pandas_dtype(dtype)

        if is_datetime64_any_dtype(dtype):
            # 'how' is index-specific, isn't part of the EA interface.
            tz = getattr(dtype, "tz", None)
            return self.to_timestamp(how=how).tz_localize(tz)

        # TODO: should probably raise on `how` here, so we don't ignore it.
        return super().astype(dtype, copy=copy)

    @property
    def is_full(self) -> bool:
        """
        Returns True if this PeriodIndex is range-like in that all Periods
        between start and end are present, in order.
        """
        if len(self) == 0:
            return True
        if not self.is_monotonic:
            raise ValueError("Index is not monotonic")
        values = self.asi8
        return ((values[1:] - values[:-1]) < 2).all()

    @property
    def inferred_type(self) -> str:
        # b/c data is represented as ints make sure we can't have ambiguous
        # indexing
        return "period"

    @Appender(_index_shared_docs["get_indexer"] % _index_doc_kwargs)
    def get_indexer(self, target, method=None, limit=None, tolerance=None):
        target = ensure_index(target)

        if isinstance(target, PeriodIndex):
            if target.freq != self.freq:
                # No matches
                no_matches = -1 * np.ones(self.shape, dtype=np.intp)
                return no_matches

            target = target.asi8
            self_index = self._int64index
        else:
            self_index = self

        if tolerance is not None:
            tolerance = self._convert_tolerance(tolerance, target)
            if self_index is not self:
                # convert tolerance to i8
                tolerance = self._maybe_convert_timedelta(tolerance)

        return Index.get_indexer(self_index, target, method, limit, tolerance)

    @Appender(_index_shared_docs["get_indexer_non_unique"] % _index_doc_kwargs)
    def get_indexer_non_unique(self, target):
        target = ensure_index(target)

        if not self._is_comparable_dtype(target.dtype):
            no_matches = -1 * np.ones(self.shape, dtype=np.intp)
            return no_matches, no_matches

        target = target.asi8

        indexer, missing = self._int64index.get_indexer_non_unique(target)
        return ensure_platform_int(indexer), missing

    def get_loc(self, key, method=None, tolerance=None):
        """
        Get integer location for requested label.

        Parameters
        ----------
        key : Period, NaT, str, or datetime
            String or datetime key must be parsable as Period.

        Returns
        -------
        loc : int or ndarray[int64]

        Raises
        ------
        KeyError
            Key is not present in the index.
        TypeError
            If key is listlike or otherwise not hashable.
        """
        orig_key = key

        if not is_scalar(key):
            raise InvalidIndexError(key)

        if isinstance(key, str):

            try:
                loc = self._get_string_slice(key)
                return loc
            except (TypeError, ValueError):
                pass

            try:
                asdt, reso = parse_time_string(key, self.freq)
            except DateParseError as err:
                # A string with invalid format
                raise KeyError(f"Cannot interpret '{key}' as period") from err

<<<<<<< HEAD
            grp = get_freq_group(reso)
            freqn = get_freq_group(self.freq)
=======
            reso = Resolution.from_attrname(reso)
            grp = reso.freq_group
            freqn = self.dtype.freq_group
>>>>>>> 16dfb614

            # _get_string_slice will handle cases where grp < freqn
            assert grp >= freqn

            # BusinessDay is a bit strange. It has a *lower* code, but we never parse
            # a string as "BusinessDay" resolution, just Day.
            if grp == freqn or (
                reso == Resolution.RESO_DAY and self.dtype.freq.name == "B"
            ):
                key = Period(asdt, freq=self.freq)
                loc = self.get_loc(key, method=method, tolerance=tolerance)
                return loc
            elif method is None:
                raise KeyError(key)
            else:
                key = asdt

        elif is_integer(key):
            # Period constructor will cast to string, which we dont want
            raise KeyError(key)

        try:
            key = Period(key, freq=self.freq)
        except ValueError as err:
            # we cannot construct the Period
            raise KeyError(orig_key) from err

        try:
            return Index.get_loc(self, key, method, tolerance)
        except KeyError as err:
            raise KeyError(orig_key) from err

    def _maybe_cast_slice_bound(self, label, side: str, kind: str):
        """
        If label is a string or a datetime, cast it to Period.ordinal according
        to resolution.

        Parameters
        ----------
        label : object
        side : {'left', 'right'}
        kind : {'loc', 'getitem'}

        Returns
        -------
        bound : Period or object

        Notes
        -----
        Value of `side` parameter should be validated in caller.

        """
        assert kind in ["loc", "getitem"]

        if isinstance(label, datetime):
            return Period(label, freq=self.freq)
        elif isinstance(label, str):
            try:
                parsed, reso = parse_time_string(label, self.freq)
                reso = Resolution.from_attrname(reso)
                bounds = self._parsed_string_to_bounds(reso, parsed)
                return bounds[0 if side == "left" else 1]
            except ValueError as err:
                # string cannot be parsed as datetime-like
                # TODO: we need tests for this case
                raise KeyError(label) from err
        elif is_integer(label) or is_float(label):
            self._invalid_indexer("slice", label)

        return label

<<<<<<< HEAD
    def _parsed_string_to_bounds(self, reso: str, parsed: datetime):
        if reso not in ["year", "month", "quarter", "day", "hour", "minute", "second"]:
            raise KeyError(reso)

        grp = get_freq_group(reso)
        iv = Period(parsed, freq=(grp, 1))
        return (iv.asfreq(self.freq, how="start"), iv.asfreq(self.freq, how="end"))

    def _validate_partial_date_slice(self, reso: str):
        grp = get_freq_group(reso)
        freqn = get_freq_group(self.freq)
=======
    def _parsed_string_to_bounds(self, reso: Resolution, parsed: datetime):
        grp = reso.freq_group
        iv = Period(parsed, freq=grp)
        return (iv.asfreq(self.freq, how="start"), iv.asfreq(self.freq, how="end"))

    def _validate_partial_date_slice(self, reso: Resolution):
        assert isinstance(reso, Resolution), (type(reso), reso)
        grp = reso.freq_group
        freqn = self.dtype.freq_group
>>>>>>> 16dfb614

        if not grp < freqn:
            # TODO: we used to also check for
            #  reso in ["day", "hour", "minute", "second"]
            #  why is that check not needed?
            raise ValueError

    def _get_string_slice(self, key: str, use_lhs: bool = True, use_rhs: bool = True):
        # TODO: Check for non-True use_lhs/use_rhs
        parsed, reso = parse_time_string(key, self.freq)
        reso = Resolution.from_attrname(reso)
        try:
            return self._partial_date_slice(reso, parsed, use_lhs, use_rhs)
        except KeyError as err:
            raise KeyError(key) from err

    def insert(self, loc, item):
        if not isinstance(item, Period) or self.freq != item.freq:
            return self.astype(object).insert(loc, item)

        i8result = np.concatenate(
            (self[:loc].asi8, np.array([item.ordinal]), self[loc:].asi8)
        )
        arr = type(self._data)._simple_new(i8result, dtype=self.dtype)
        return type(self)._simple_new(arr, name=self.name)

    def join(self, other, how="left", level=None, return_indexers=False, sort=False):
        """
        See Index.join
        """
        self._assert_can_do_setop(other)

        if not isinstance(other, PeriodIndex):
            return self.astype(object).join(
                other, how=how, level=level, return_indexers=return_indexers, sort=sort
            )

        # _assert_can_do_setop ensures we have matching dtype
        result = Int64Index.join(
            self,
            other,
            how=how,
            level=level,
            return_indexers=return_indexers,
            sort=sort,
        )
        return result

    # ------------------------------------------------------------------------
    # Set Operation Methods

    def _assert_can_do_setop(self, other):
        super()._assert_can_do_setop(other)

        # *Can't* use PeriodIndexes of different freqs
        # *Can* use PeriodIndex/DatetimeIndex
        if isinstance(other, PeriodIndex) and self.freq != other.freq:
            raise raise_on_incompatible(self, other)

    def _setop(self, other, sort, opname: str):
        """
        Perform a set operation by dispatching to the Int64Index implementation.
        """
        self._validate_sort_keyword(sort)
        self._assert_can_do_setop(other)
        res_name = get_op_result_name(self, other)
        other = ensure_index(other)

        i8self = Int64Index._simple_new(self.asi8)
        i8other = Int64Index._simple_new(other.asi8)
        i8result = getattr(i8self, opname)(i8other, sort=sort)

        parr = type(self._data)(np.asarray(i8result, dtype=np.int64), dtype=self.dtype)
        result = type(self)._simple_new(parr, name=res_name)
        return result

    def intersection(self, other, sort=False):
        self._validate_sort_keyword(sort)
        self._assert_can_do_setop(other)
        other = ensure_index(other)

        if self.equals(other):
            return self._get_reconciled_name_object(other)

        elif is_object_dtype(other.dtype):
            return self.astype("O").intersection(other, sort=sort)

        elif not is_dtype_equal(self.dtype, other.dtype):
            # We can infer that the intersection is empty.
            # assert_can_do_setop ensures that this is not just a mismatched freq
            this = self[:0].astype("O")
            other = other[:0].astype("O")
            return this.intersection(other, sort=sort)

        return self._setop(other, sort, opname="intersection")

    def difference(self, other, sort=None):
        self._validate_sort_keyword(sort)
        self._assert_can_do_setop(other)
        other = ensure_index(other)

        if self.equals(other):
            # pass an empty PeriodArray with the appropriate dtype
            return type(self)._simple_new(self._data[:0], name=self.name)

        if is_object_dtype(other):
            return self.astype(object).difference(other).astype(self.dtype)

        elif not is_dtype_equal(self.dtype, other.dtype):
            return self

        return self._setop(other, sort, opname="difference")

    def _union(self, other, sort):
        if not len(other) or self.equals(other) or not len(self):
            return super()._union(other, sort=sort)

        # We are called by `union`, which is responsible for this validation
        assert isinstance(other, type(self))

        if not is_dtype_equal(self.dtype, other.dtype):
            this = self.astype("O")
            other = other.astype("O")
            return this._union(other, sort=sort)

        return self._setop(other, sort, opname="_union")

    # ------------------------------------------------------------------------

    def memory_usage(self, deep=False):
        result = super().memory_usage(deep=deep)
        if hasattr(self, "_cache") and "_int64index" in self._cache:
            result += self._int64index.memory_usage(deep=deep)
        return result


PeriodIndex._add_numeric_methods_disabled()
PeriodIndex._add_logical_methods_disabled()


def period_range(
    start=None, end=None, periods=None, freq=None, name=None
) -> PeriodIndex:
    """
    Return a fixed frequency PeriodIndex.

    The day (calendar) is the default frequency.

    Parameters
    ----------
    start : str or period-like, default None
        Left bound for generating periods.
    end : str or period-like, default None
        Right bound for generating periods.
    periods : int, default None
        Number of periods to generate.
    freq : str or DateOffset, optional
        Frequency alias. By default the freq is taken from `start` or `end`
        if those are Period objects. Otherwise, the default is ``"D"`` for
        daily frequency.
    name : str, default None
        Name of the resulting PeriodIndex.

    Returns
    -------
    PeriodIndex

    Notes
    -----
    Of the three parameters: ``start``, ``end``, and ``periods``, exactly two
    must be specified.

    To learn more about the frequency strings, please see `this link
    <https://pandas.pydata.org/pandas-docs/stable/user_guide/timeseries.html#offset-aliases>`__.

    Examples
    --------
    >>> pd.period_range(start='2017-01-01', end='2018-01-01', freq='M')
    PeriodIndex(['2017-01', '2017-02', '2017-03', '2017-04', '2017-05', '2017-06',
             '2017-07', '2017-08', '2017-09', '2017-10', '2017-11', '2017-12',
             '2018-01'],
            dtype='period[M]', freq='M')

    If ``start`` or ``end`` are ``Period`` objects, they will be used as anchor
    endpoints for a ``PeriodIndex`` with frequency matching that of the
    ``period_range`` constructor.

    >>> pd.period_range(start=pd.Period('2017Q1', freq='Q'),
    ...                 end=pd.Period('2017Q2', freq='Q'), freq='M')
    PeriodIndex(['2017-03', '2017-04', '2017-05', '2017-06'],
                dtype='period[M]', freq='M')
    """
    if com.count_not_none(start, end, periods) != 2:
        raise ValueError(
            "Of the three parameters: start, end, and periods, "
            "exactly two must be specified"
        )
    if freq is None and (not isinstance(start, Period) and not isinstance(end, Period)):
        freq = "D"

    data, freq = PeriodArray._generate_range(start, end, periods, freq, fields={})
    data = PeriodArray(data, freq=freq)
    return PeriodIndex(data, name=name)<|MERGE_RESOLUTION|>--- conflicted
+++ resolved
@@ -5,12 +5,7 @@
 
 from pandas._libs import index as libindex
 from pandas._libs.lib import no_default
-<<<<<<< HEAD
-from pandas._libs.tslibs import Period
-from pandas._libs.tslibs.frequencies import get_freq_group
-=======
 from pandas._libs.tslibs import Period, Resolution
->>>>>>> 16dfb614
 from pandas._libs.tslibs.parsing import DateParseError, parse_time_string
 from pandas._typing import DtypeObj, Label
 from pandas.errors import InvalidIndexError
@@ -512,14 +507,9 @@
                 # A string with invalid format
                 raise KeyError(f"Cannot interpret '{key}' as period") from err
 
-<<<<<<< HEAD
-            grp = get_freq_group(reso)
-            freqn = get_freq_group(self.freq)
-=======
             reso = Resolution.from_attrname(reso)
             grp = reso.freq_group
             freqn = self.dtype.freq_group
->>>>>>> 16dfb614
 
             # _get_string_slice will handle cases where grp < freqn
             assert grp >= freqn
@@ -591,19 +581,6 @@
 
         return label
 
-<<<<<<< HEAD
-    def _parsed_string_to_bounds(self, reso: str, parsed: datetime):
-        if reso not in ["year", "month", "quarter", "day", "hour", "minute", "second"]:
-            raise KeyError(reso)
-
-        grp = get_freq_group(reso)
-        iv = Period(parsed, freq=(grp, 1))
-        return (iv.asfreq(self.freq, how="start"), iv.asfreq(self.freq, how="end"))
-
-    def _validate_partial_date_slice(self, reso: str):
-        grp = get_freq_group(reso)
-        freqn = get_freq_group(self.freq)
-=======
     def _parsed_string_to_bounds(self, reso: Resolution, parsed: datetime):
         grp = reso.freq_group
         iv = Period(parsed, freq=grp)
@@ -613,7 +590,6 @@
         assert isinstance(reso, Resolution), (type(reso), reso)
         grp = reso.freq_group
         freqn = self.dtype.freq_group
->>>>>>> 16dfb614
 
         if not grp < freqn:
             # TODO: we used to also check for
