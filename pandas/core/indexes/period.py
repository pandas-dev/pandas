--- conflicted
+++ resolved
@@ -588,18 +588,6 @@
         indexer, missing = self._int64index.get_indexer_non_unique(target)
         return ensure_platform_int(indexer), missing
 
-<<<<<<< HEAD
-=======
-    def _get_unique_index(self, dropna=False):
-        if self.is_unique and not dropna:
-            return self
-
-        result = self._data.unique()
-        if dropna and self.hasnans:
-            result = result[~result.isna()]
-        return self._shallow_copy(result)
-
->>>>>>> ea73e0b1
     def get_loc(self, key, method=None, tolerance=None):
         """
         Get integer location for requested label
