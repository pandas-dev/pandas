--- conflicted
+++ resolved
@@ -569,7 +569,6 @@
         if isinstance(key, str):
 
             try:
-<<<<<<< HEAD
                 loc = self._get_string_slice(key)
                 return loc
             except (TypeError, ValueError):
@@ -594,18 +593,6 @@
                     raise KeyError(key)
                 else:
                     key = asdt
-=======
-                return self._get_string_slice(key)
-            except (TypeError, KeyError, ValueError, OverflowError):
-                pass
-
-            try:
-                asdt, reso = parse_time_string(key, self.freq)
-                key = asdt
-            except DateParseError:
-                # A string with invalid format
-                raise KeyError(f"Cannot interpret '{key}' as period")
->>>>>>> 4050e4c8
 
         elif is_integer(key):
             # Period constructor will cast to string, which we dont want
