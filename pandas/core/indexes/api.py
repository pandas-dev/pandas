from __future__ import annotations

import textwrap
from typing import cast

import numpy as np

from pandas._libs import (
    NaT,
    lib,
)
from pandas.errors import InvalidIndexError

from pandas.core.dtypes.common import is_dtype_equal

from pandas.core.algorithms import safe_sort
from pandas.core.indexes.base import (
    Index,
    _new_Index,
    ensure_index,
    ensure_index_from_sequences,
    get_unanimous_names,
)
from pandas.core.indexes.category import CategoricalIndex
from pandas.core.indexes.datetimes import DatetimeIndex
from pandas.core.indexes.interval import IntervalIndex
from pandas.core.indexes.multi import MultiIndex
from pandas.core.indexes.numeric import (
    Float64Index,
    Int64Index,
    NumericIndex,
    UInt64Index,
)
from pandas.core.indexes.period import PeriodIndex
from pandas.core.indexes.range import RangeIndex
from pandas.core.indexes.timedeltas import TimedeltaIndex

_sort_msg = textwrap.dedent(
    """\
Sorting because non-concatenation axis is not aligned. A future version
of pandas will change to not sort by default.

To accept the future behavior, pass 'sort=False'.

To retain the current behavior and silence the warning, pass 'sort=True'.
"""
)


__all__ = [
    "Index",
    "MultiIndex",
    "NumericIndex",
    "Float64Index",
    "Int64Index",
    "CategoricalIndex",
    "IntervalIndex",
    "RangeIndex",
    "UInt64Index",
    "InvalidIndexError",
    "TimedeltaIndex",
    "PeriodIndex",
    "DatetimeIndex",
    "_new_Index",
    "NaT",
    "ensure_index",
    "ensure_index_from_sequences",
    "get_objs_combined_axis",
    "union_indexes",
    "get_unanimous_names",
    "all_indexes_same",
    "default_index",
]


def get_objs_combined_axis(
    objs, intersect: bool = False, axis=0, sort: bool = True, copy: bool = False
) -> Index:
    """
    Extract combined index: return intersection or union (depending on the
    value of "intersect") of indexes on given axis, or None if all objects
    lack indexes (e.g. they are numpy arrays).

    Parameters
    ----------
    objs : list
        Series or DataFrame objects, may be mix of the two.
    intersect : bool, default False
        If True, calculate the intersection between indexes. Otherwise,
        calculate the union.
    axis : {0 or 'index', 1 or 'outer'}, default 0
        The axis to extract indexes from.
    sort : bool, default True
        Whether the result index should come out sorted or not.
    copy : bool, default False
        If True, return a copy of the combined index.

    Returns
    -------
    Index
    """
    obs_idxes = [obj._get_axis(axis) for obj in objs]
    return _get_combined_index(obs_idxes, intersect=intersect, sort=sort, copy=copy)


def _get_distinct_objs(objs: list[Index]) -> list[Index]:
    """
    Return a list with distinct elements of "objs" (different ids).
    Preserves order.
    """
    ids: set[int] = set()
    res = []
    for obj in objs:
        if id(obj) not in ids:
            ids.add(id(obj))
            res.append(obj)
    return res


def _get_combined_index(
    indexes: list[Index],
    intersect: bool = False,
    sort: bool = False,
    copy: bool = False,
) -> Index:
    """
    Return the union or intersection of indexes.

    Parameters
    ----------
    indexes : list of Index or list objects
        When intersect=True, do not accept list of lists.
    intersect : bool, default False
        If True, calculate the intersection between indexes. Otherwise,
        calculate the union.
    sort : bool, default False
        Whether the result index should come out sorted or not.
    copy : bool, default False
        If True, return a copy of the combined index.

    Returns
    -------
    Index
    """
    # TODO: handle index names!
    indexes = _get_distinct_objs(indexes)
    if len(indexes) == 0:
        index = Index([])
    elif len(indexes) == 1:
        index = indexes[0]
    elif intersect:
        index = indexes[0]
        for other in indexes[1:]:
            index = index.intersection(other)
    else:
        index = union_indexes(indexes, sort=False)
        index = ensure_index(index)

    if sort:
        try:
<<<<<<< HEAD
            index_sorted = safe_sort(index)
            if isinstance(index, MultiIndex):
                index = MultiIndex.from_tuples(index_sorted, names=index.names)
            else:
                index = Index(index_sorted, name=index.name)
=======
            array_sorted = safe_sort(index)
            array_sorted = cast(np.ndarray, array_sorted)
            if isinstance(index, MultiIndex):
                index = MultiIndex.from_tuples(array_sorted, names=index.names)
            else:
                index = Index(array_sorted, name=index.name)
>>>>>>> 5465f54f
        except TypeError:
            pass

    # GH 29879
    if copy:
        index = index.copy()

    return index


def union_indexes(indexes, sort: bool | None = True) -> Index:
    """
    Return the union of indexes.

    The behavior of sort and names is not consistent.

    Parameters
    ----------
    indexes : list of Index or list objects
    sort : bool, default True
        Whether the result index should come out sorted or not.

    Returns
    -------
    Index
    """
    if len(indexes) == 0:
        raise AssertionError("Must have at least 1 Index to union")
    if len(indexes) == 1:
        result = indexes[0]
        if isinstance(result, list):
            result = Index(sorted(result))
        return result

    indexes, kind = _sanitize_and_check(indexes)

    def _unique_indices(inds) -> Index:
        """
        Convert indexes to lists and concatenate them, removing duplicates.

        The final dtype is inferred.

        Parameters
        ----------
        inds : list of Index or list objects

        Returns
        -------
        Index
        """

        def conv(i):
            if isinstance(i, Index):
                i = i.tolist()
            return i

        return Index(lib.fast_unique_multiple_list([conv(i) for i in inds], sort=sort))

    if kind == "special":
        result = indexes[0]
        first = result

        dtis = [x for x in indexes if isinstance(x, DatetimeIndex)]
        dti_tzs = [x for x in dtis if x.tz is not None]
        if len(dti_tzs) not in [0, len(dtis)]:
            # TODO: this behavior is not tested (so may not be desired),
            #  but is kept in order to keep behavior the same when
            #  deprecating union_many
            # test_frame_from_dict_with_mixed_indexes
            raise TypeError("Cannot join tz-naive with tz-aware DatetimeIndex")

        if len(dtis) == len(indexes):
            sort = True
            if not all(is_dtype_equal(x.dtype, first.dtype) for x in indexes):
                # i.e. timezones mismatch
                # TODO(2.0): once deprecation is enforced, this union will
                #  cast to UTC automatically.
                indexes = [x.tz_convert("UTC") for x in indexes]

            result = indexes[0]

        elif len(dtis) > 1:
            # If we have mixed timezones, our casting behavior may depend on
            #  the order of indexes, which we don't want.
            sort = False

            # TODO: what about Categorical[dt64]?
            # test_frame_from_dict_with_mixed_indexes
            indexes = [x.astype(object, copy=False) for x in indexes]
            result = indexes[0]

        for other in indexes[1:]:
            result = result.union(other, sort=None if sort else False)
        return result

    elif kind == "array":
        index = indexes[0]
        if not all(index.equals(other) for other in indexes[1:]):
            index = _unique_indices(indexes)

        name = get_unanimous_names(*indexes)[0]
        if name != index.name:
            index = index.rename(name)
        return index
    else:  # kind='list'
        return _unique_indices(indexes)


def _sanitize_and_check(indexes):
    """
    Verify the type of indexes and convert lists to Index.

    Cases:

    - [list, list, ...]: Return ([list, list, ...], 'list')
    - [list, Index, ...]: Return _sanitize_and_check([Index, Index, ...])
        Lists are sorted and converted to Index.
    - [Index, Index, ...]: Return ([Index, Index, ...], TYPE)
        TYPE = 'special' if at least one special type, 'array' otherwise.

    Parameters
    ----------
    indexes : list of Index or list objects

    Returns
    -------
    sanitized_indexes : list of Index or list objects
    type : {'list', 'array', 'special'}
    """
    kinds = list({type(index) for index in indexes})

    if list in kinds:
        if len(kinds) > 1:
            indexes = [
                Index(list(x)) if not isinstance(x, Index) else x for x in indexes
            ]
            kinds.remove(list)
        else:
            return indexes, "list"

    if len(kinds) > 1 or Index not in kinds:
        return indexes, "special"
    else:
        return indexes, "array"


def all_indexes_same(indexes) -> bool:
    """
    Determine if all indexes contain the same elements.

    Parameters
    ----------
    indexes : iterable of Index objects

    Returns
    -------
    bool
        True if all indexes contain the same elements, False otherwise.
    """
    itr = iter(indexes)
    first = next(itr)
    return all(first.equals(index) for index in itr)


def default_index(n: int) -> RangeIndex:
    rng = range(0, n)
    return RangeIndex._simple_new(rng, name=None)<|MERGE_RESOLUTION|>--- conflicted
+++ resolved
@@ -158,20 +158,12 @@
 
     if sort:
         try:
-<<<<<<< HEAD
-            index_sorted = safe_sort(index)
-            if isinstance(index, MultiIndex):
-                index = MultiIndex.from_tuples(index_sorted, names=index.names)
-            else:
-                index = Index(index_sorted, name=index.name)
-=======
             array_sorted = safe_sort(index)
             array_sorted = cast(np.ndarray, array_sorted)
             if isinstance(index, MultiIndex):
                 index = MultiIndex.from_tuples(array_sorted, names=index.names)
             else:
                 index = Index(array_sorted, name=index.name)
->>>>>>> 5465f54f
         except TypeError:
             pass
 
