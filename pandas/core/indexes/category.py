--- conflicted
+++ resolved
@@ -722,30 +722,13 @@
     def _convert_index_indexer(self, keyarr):
         return self._shallow_copy(keyarr)
 
-<<<<<<< HEAD
     def take_nd(self, *args, **kwargs):
         """Alias for `take`"""
-=======
-    @Appender(_index_shared_docs["take"] % _index_doc_kwargs)
-    def take(self, indices, axis=0, allow_fill=True, fill_value=None, **kwargs):
-        nv.validate_take(tuple(), kwargs)
-        indices = ensure_platform_int(indices)
-        taken = self._assert_take_fillable(
-            self._data,
-            indices,
-            allow_fill=allow_fill,
-            fill_value=fill_value,
-            na_value=self._data.dtype.na_value,
-        )
-        return self._shallow_copy(taken)
-
-    def take_nd(self, *args, **kwargs):
         warnings.warn(
             "CategoricalIndex.take_nd is deprecated, use CategoricalIndex.take instead",
             FutureWarning,
             stacklevel=2,
         )
->>>>>>> ea73e0b1
         return self.take(*args, **kwargs)
 
     @Appender(_index_shared_docs["_maybe_cast_slice_bound"])
