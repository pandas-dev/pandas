--- conflicted
+++ resolved
@@ -245,16 +245,11 @@
 
     @doc(Index._shallow_copy)
     def _shallow_copy(self, values=None, name: Label = no_default):
-<<<<<<< HEAD
+        name = self.name if name is no_default else name
+
         if values is not None:
             values = Categorical(values, dtype=self.dtype)
-=======
-        name = self.name if name is no_default else name
-
-        if values is not None:
-            values = Categorical(values, dtype=self.dtype)
-
->>>>>>> 06f4c902
+
         return super()._shallow_copy(values=values, name=name)
 
     def _is_dtype_compat(self, other) -> bool:
@@ -370,11 +365,7 @@
         hash(key)
         return contains(self, key, container=self._engine)
 
-<<<<<<< HEAD
-    @Appender(Index.astype.__doc__)
-=======
     @doc(Index.astype)
->>>>>>> 06f4c902
     def astype(self, dtype, copy=True):
         if is_interval_dtype(dtype):
             from pandas import IntervalIndex
@@ -551,11 +542,7 @@
                 # we have the same codes
                 codes = target.codes
             else:
-<<<<<<< HEAD
-                codes = _recode_for_categories(
-=======
                 codes = recode_for_categories(
->>>>>>> 06f4c902
                     target.codes, target.categories, self._values.categories
                 )
         else:
