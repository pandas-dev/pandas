from typing import Any, List, Optional
import warnings

import numpy as np

from pandas._config import get_option

from pandas._libs import index as libindex
from pandas._libs.lib import no_default
from pandas._typing import ArrayLike, Label
from pandas.util._decorators import Appender, doc

from pandas.core.dtypes.common import (
    ensure_platform_int,
    is_categorical_dtype,
    is_scalar,
)
from pandas.core.dtypes.missing import is_valid_nat_for_dtype, isna, notna

from pandas.core import accessor
from pandas.core.arrays.categorical import Categorical, contains
from pandas.core.construction import extract_array
import pandas.core.indexes.base as ibase
from pandas.core.indexes.base import Index, _index_shared_docs, maybe_extract_name
from pandas.core.indexes.extension import NDArrayBackedExtensionIndex, inherit_names

_index_doc_kwargs = dict(ibase._index_doc_kwargs)
_index_doc_kwargs.update({"target_klass": "CategoricalIndex"})


@inherit_names(
    [
        "argsort",
        "_internal_get_values",
        "tolist",
        "codes",
        "categories",
        "ordered",
        "_reverse_indexer",
        "searchsorted",
        "is_dtype_equal",
        "min",
        "max",
    ],
    Categorical,
)
@accessor.delegate_names(
    delegate=Categorical,
    accessors=[
        "rename_categories",
        "reorder_categories",
        "add_categories",
        "remove_categories",
        "remove_unused_categories",
        "set_categories",
        "as_ordered",
        "as_unordered",
    ],
    typ="method",
    overwrite=True,
)
class CategoricalIndex(NDArrayBackedExtensionIndex, accessor.PandasDelegate):
    """
    Index based on an underlying :class:`Categorical`.

    CategoricalIndex, like Categorical, can only take on a limited,
    and usually fixed, number of possible values (`categories`). Also,
    like Categorical, it might have an order, but numerical operations
    (additions, divisions, ...) are not possible.

    Parameters
    ----------
    data : array-like (1-dimensional)
        The values of the categorical. If `categories` are given, values not in
        `categories` will be replaced with NaN.
    categories : index-like, optional
        The categories for the categorical. Items need to be unique.
        If the categories are not given here (and also not in `dtype`), they
        will be inferred from the `data`.
    ordered : bool, optional
        Whether or not this categorical is treated as an ordered
        categorical. If not given here or in `dtype`, the resulting
        categorical will be unordered.
    dtype : CategoricalDtype or "category", optional
        If :class:`CategoricalDtype`, cannot be used together with
        `categories` or `ordered`.
    copy : bool, default False
        Make a copy of input ndarray.
    name : object, optional
        Name to be stored in the index.

    Attributes
    ----------
    codes
    categories
    ordered

    Methods
    -------
    rename_categories
    reorder_categories
    add_categories
    remove_categories
    remove_unused_categories
    set_categories
    as_ordered
    as_unordered
    map

    Raises
    ------
    ValueError
        If the categories do not validate.
    TypeError
        If an explicit ``ordered=True`` is given but no `categories` and the
        `values` are not sortable.

    See Also
    --------
    Index : The base pandas Index type.
    Categorical : A categorical array.
    CategoricalDtype : Type for categorical data.

    Notes
    -----
    See the `user guide
    <https://pandas.pydata.org/pandas-docs/stable/user_guide/advanced.html#categoricalindex>`_
    for more.

    Examples
    --------
    >>> pd.CategoricalIndex(["a", "b", "c", "a", "b", "c"])
    CategoricalIndex(['a', 'b', 'c', 'a', 'b', 'c'],
                     categories=['a', 'b', 'c'], ordered=False, dtype='category')

    ``CategoricalIndex`` can also be instantiated from a ``Categorical``:

    >>> c = pd.Categorical(["a", "b", "c", "a", "b", "c"])
    >>> pd.CategoricalIndex(c)
    CategoricalIndex(['a', 'b', 'c', 'a', 'b', 'c'],
                     categories=['a', 'b', 'c'], ordered=False, dtype='category')

    Ordered ``CategoricalIndex`` can have a min and max value.

    >>> ci = pd.CategoricalIndex(
    ...     ["a", "b", "c", "a", "b", "c"], ordered=True, categories=["c", "b", "a"]
    ... )
    >>> ci
    CategoricalIndex(['a', 'b', 'c', 'a', 'b', 'c'],
                     categories=['c', 'b', 'a'], ordered=True, dtype='category')
    >>> ci.min()
    'c'
    """

    _typ = "categoricalindex"

    @property
    def _can_hold_strings(self):
        return self.categories._can_hold_strings

    codes: np.ndarray
    categories: Index
    _data: Categorical
    _values: Categorical

    @property
    def _engine_type(self):
        # self.codes can have dtype int8, int16, int32 or int64, so we need
        # to return the corresponding engine type (libindex.Int8Engine, etc.).
        return {
            np.int8: libindex.Int8Engine,
            np.int16: libindex.Int16Engine,
            np.int32: libindex.Int32Engine,
            np.int64: libindex.Int64Engine,
        }[self.codes.dtype.type]

    _attributes = ["name"]

    # --------------------------------------------------------------------
    # Constructors

    def __new__(
        cls, data=None, categories=None, ordered=None, dtype=None, copy=False, name=None
    ):

        name = maybe_extract_name(name, data, cls)

        if is_scalar(data):
            # don't allow scalars
            # if data is None, then categories must be provided
<<<<<<< HEAD
            if is_scalar(data):
                if data is not None or categories is None:
                    raise cls._scalar_data_error(data)
                data = []

        assert isinstance(dtype, CategoricalDtype), dtype
        data = extract_array(data, extract_numpy=True)

        if not isinstance(data, Categorical):
            data = Categorical(data, dtype=dtype)
        elif (
            isinstance(dtype, CategoricalDtype)
            and dtype != data.dtype
            and dtype.categories is not None
        ):
            # we want to silently ignore dtype='category'
            # TODO: what if dtype.ordered is not None but dtype.categories is?
            data = data._set_dtype(dtype)
=======
            if data is not None or categories is None:
                raise cls._scalar_data_error(data)
            data = []
>>>>>>> 12c58e17

        data = Categorical(
            data, categories=categories, ordered=ordered, dtype=dtype, copy=copy
        )

        return cls._simple_new(data, name=name)

    @classmethod
    def _simple_new(cls, values: Categorical, name: Label = None):
        assert isinstance(values, Categorical), type(values)
        result = object.__new__(cls)

        result._data = values
        result.name = name
        result._cache = {}

        result._reset_identity()
        return result

    # --------------------------------------------------------------------

    # error: Argument 1 of "_shallow_copy" is incompatible with supertype
    #  "ExtensionIndex"; supertype defines the argument type as
    #  "Optional[ExtensionArray]"  [override]
    @doc(Index._shallow_copy)
    def _shallow_copy(  # type:ignore[override]
        self,
        values: Optional[Categorical] = None,
        name: Label = no_default,
    ):
        name = self.name if name is no_default else name

        if values is not None:
            # In tests we only get here with Categorical objects that
            #  have matching .ordered, and values.categories a subset of
            #  our own.  However we do _not_ have a dtype match in general.
            values = Categorical(values, dtype=self.dtype)

        return super()._shallow_copy(values=values, name=name)

    def _is_dtype_compat(self, other) -> Categorical:
        """
        *this is an internal non-public method*

        provide a comparison between the dtype of self and other (coercing if
        needed)

        Parameters
        ----------
        other : Index

        Returns
        -------
        Categorical

        Raises
        ------
        TypeError if the dtypes are not compatible
        """
        if is_categorical_dtype(other):
            other = extract_array(other)
            if not other._categories_match_up_to_permutation(self):
                raise TypeError(
                    "categories must match existing categories when appending"
                )
        else:
            values = other

            cat = Categorical(other, dtype=self.dtype)
            other = CategoricalIndex(cat)
            if not other.isin(values).all():
                raise TypeError(
                    "cannot append a non-category item to a CategoricalIndex"
                )
            other = other._values

            if not ((other == values) | (isna(other) & isna(values))).all():
                # GH#37667 see test_equals_non_category
                raise TypeError(
                    "categories must match existing categories when appending"
                )

        return other

    def equals(self, other: object) -> bool:
        """
        Determine if two CategoricalIndex objects contain the same elements.

        Returns
        -------
        bool
            If two CategoricalIndex objects have equal elements True,
            otherwise False.
        """
        if self.is_(other):
            return True

        if not isinstance(other, Index):
            return False

        try:
            other = self._is_dtype_compat(other)
        except (TypeError, ValueError):
            return False

        return self._data.equals(other)

    # --------------------------------------------------------------------
    # Rendering Methods

    @property
    def _formatter_func(self):
        return self.categories._formatter_func

    def _format_attrs(self):
        """
        Return a list of tuples of the (attr,formatted_value)
        """
        max_categories = (
            10
            if get_option("display.max_categories") == 0
            else get_option("display.max_categories")
        )
        attrs = [
            (
                "categories",
                ibase.default_pprint(self.categories, max_seq_items=max_categories),
            ),
            # pandas\core\indexes\category.py:315: error: "CategoricalIndex"
            # has no attribute "ordered"  [attr-defined]
            ("ordered", self.ordered),  # type: ignore[attr-defined]
        ]
        if self.name is not None:
            attrs.append(("name", ibase.default_pprint(self.name)))
        attrs.append(("dtype", f"'{self.dtype.name}'"))
        max_seq_items = get_option("display.max_seq_items") or len(self)
        if len(self) > max_seq_items:
            attrs.append(("length", len(self)))
        return attrs

    def _format_with_header(self, header: List[str], na_rep: str = "NaN") -> List[str]:
        from pandas.io.formats.printing import pprint_thing

        result = [
            pprint_thing(x, escape_chars=("\t", "\r", "\n")) if notna(x) else na_rep
            for x in self._values
        ]
        return header + result

    # --------------------------------------------------------------------

    @property
    def inferred_type(self) -> str:
        return "categorical"

    @doc(Index.__contains__)
    def __contains__(self, key: Any) -> bool:
        # if key is a NaN, check if any NaN is in self.
        if is_valid_nat_for_dtype(key, self.categories.dtype):
            return self.hasnans

        return contains(self, key, container=self._engine)

    @doc(Index.fillna)
    def fillna(self, value, downcast=None):
        value = self._require_scalar(value)
        cat = self._data.fillna(value)
        return type(self)._simple_new(cat, name=self.name)

    @doc(Index.unique)
    def unique(self, level=None):
        if level is not None:
            self._validate_index_level(level)
        result = self._values.unique()
        # Use _simple_new instead of _shallow_copy to ensure we keep dtype
        #  of result, not self.
        return type(self)._simple_new(result, name=self.name)

    def reindex(self, target, method=None, level=None, limit=None, tolerance=None):
        """
        Create index with target's values (move/add/delete values as necessary)

        Returns
        -------
        new_index : pd.Index
            Resulting index
        indexer : np.ndarray or None
            Indices of output values in original index

        """
        if method is not None:
            raise NotImplementedError(
                "argument method is not implemented for CategoricalIndex.reindex"
            )
        if level is not None:
            raise NotImplementedError(
                "argument level is not implemented for CategoricalIndex.reindex"
            )
        if limit is not None:
            raise NotImplementedError(
                "argument limit is not implemented for CategoricalIndex.reindex"
            )

        target = ibase.ensure_index(target)

        missing: List[int]
        if self.equals(target):
            indexer = None
            missing = []
        else:
            indexer, missing = self.get_indexer_non_unique(np.array(target))

        if len(self.codes) and indexer is not None:
            new_target = self.take(indexer)
        else:
            new_target = target

        # filling in missing if needed
        if len(missing):
            cats = self.categories.get_indexer(target)

            if not isinstance(cats, CategoricalIndex) or (cats == -1).any():
                # coerce to a regular index here!
                result = Index(np.array(self), name=self.name)
                new_target, indexer, _ = result._reindex_non_unique(np.array(target))
            else:

                codes = new_target.codes.copy()
                codes[indexer == -1] = cats[missing]
                cat = self._data._from_backing_data(codes)
                new_target = type(self)._simple_new(cat, name=self.name)

        # we always want to return an Index type here
        # to be consistent with .reindex for other index types (e.g. they don't
        # coerce based on the actual values, only on the dtype)
        # unless we had an initial Categorical to begin with
        # in which case we are going to conform to the passed Categorical
        new_target = np.asarray(new_target)
        if is_categorical_dtype(target):
            new_target = Categorical(new_target, dtype=target.dtype)
            new_target = type(self)._simple_new(new_target, name=self.name)
        else:
            new_target = Index(new_target, name=self.name)

        return new_target, indexer

    def _reindex_non_unique(self, target):
        """
        reindex from a non-unique; which CategoricalIndex's are almost
        always
        """
        new_target, indexer = self.reindex(target)
        new_indexer = None

        check = indexer == -1
        if check.any():
            new_indexer = np.arange(len(self.take(indexer)))
            new_indexer[check] = -1

        cats = self.categories.get_indexer(target)
        if not (cats == -1).any():
            # .reindex returns normal Index. Revert to CategoricalIndex if
            # all targets are included in my categories
            new_target = Categorical(new_target, dtype=self.dtype)
            new_target = type(self)._simple_new(new_target, name=self.name)

        return new_target, indexer, new_indexer

    # --------------------------------------------------------------------
    # Indexing Methods

    def _maybe_cast_indexer(self, key) -> int:
        return self._data._unbox_scalar(key)

    def _get_indexer(
        self, target: "Index", method=None, limit=None, tolerance=None
    ) -> np.ndarray:

        if self.equals(target):
            return np.arange(len(self), dtype="intp")

        return self._get_indexer_non_unique(target._values)[0]

    @Appender(_index_shared_docs["get_indexer_non_unique"] % _index_doc_kwargs)
    def get_indexer_non_unique(self, target):
        target = ibase.ensure_index(target)
        return self._get_indexer_non_unique(target._values)

    def _get_indexer_non_unique(self, values: ArrayLike):
        """
        get_indexer_non_unique but after unrapping the target Index object.
        """
        # Note: we use engine.get_indexer_non_unique for get_indexer in addition
        #  to get_indexer_non_unique because, even if `target` is unique, any
        #  non-category entries in it will be encoded as -1  so `codes` may
        #  not be unique.

        if isinstance(values, Categorical):
            # Indexing on codes is more efficient if categories are the same,
            #  so we can apply some optimizations based on the degree of
            #  dtype-matching.
            cat = self._data._encode_with_my_categories(values)
            codes = cat._codes
        else:
            codes = self.categories.get_indexer(values)

        indexer, missing = self._engine.get_indexer_non_unique(codes)
        return ensure_platform_int(indexer), missing

    @doc(Index._convert_list_indexer)
    def _convert_list_indexer(self, keyarr):
        # Return our indexer or raise if all of the values are not included in
        # the categories

        if self.categories._defer_to_indexing:
            # See tests.indexing.interval.test_interval:test_loc_getitem_frame
            indexer = self.categories._convert_list_indexer(keyarr)
            return Index(self.codes).get_indexer_for(indexer)

        return self.get_indexer_for(keyarr)

    @doc(Index._maybe_cast_slice_bound)
    def _maybe_cast_slice_bound(self, label, side: str, kind):
        if kind == "loc":
            return label

        return super()._maybe_cast_slice_bound(label, side, kind)

    # --------------------------------------------------------------------

    def _is_comparable_dtype(self, dtype):
        return self.categories._is_comparable_dtype(dtype)

    def take_nd(self, *args, **kwargs):
        """Alias for `take`"""
        warnings.warn(
            "CategoricalIndex.take_nd is deprecated, use CategoricalIndex.take instead",
            FutureWarning,
            stacklevel=2,
        )
        return self.take(*args, **kwargs)

    def map(self, mapper):
        """
        Map values using input correspondence (a dict, Series, or function).

        Maps the values (their categories, not the codes) of the index to new
        categories. If the mapping correspondence is one-to-one the result is a
        :class:`~pandas.CategoricalIndex` which has the same order property as
        the original, otherwise an :class:`~pandas.Index` is returned.

        If a `dict` or :class:`~pandas.Series` is used any unmapped category is
        mapped to `NaN`. Note that if this happens an :class:`~pandas.Index`
        will be returned.

        Parameters
        ----------
        mapper : function, dict, or Series
            Mapping correspondence.

        Returns
        -------
        pandas.CategoricalIndex or pandas.Index
            Mapped index.

        See Also
        --------
        Index.map : Apply a mapping correspondence on an
            :class:`~pandas.Index`.
        Series.map : Apply a mapping correspondence on a
            :class:`~pandas.Series`.
        Series.apply : Apply more complex functions on a
            :class:`~pandas.Series`.

        Examples
        --------
        >>> idx = pd.CategoricalIndex(['a', 'b', 'c'])
        >>> idx
        CategoricalIndex(['a', 'b', 'c'], categories=['a', 'b', 'c'],
                          ordered=False, dtype='category')
        >>> idx.map(lambda x: x.upper())
        CategoricalIndex(['A', 'B', 'C'], categories=['A', 'B', 'C'],
                         ordered=False, dtype='category')
        >>> idx.map({'a': 'first', 'b': 'second', 'c': 'third'})
        CategoricalIndex(['first', 'second', 'third'], categories=['first',
                         'second', 'third'], ordered=False, dtype='category')

        If the mapping is one-to-one the ordering of the categories is
        preserved:

        >>> idx = pd.CategoricalIndex(['a', 'b', 'c'], ordered=True)
        >>> idx
        CategoricalIndex(['a', 'b', 'c'], categories=['a', 'b', 'c'],
                         ordered=True, dtype='category')
        >>> idx.map({'a': 3, 'b': 2, 'c': 1})
        CategoricalIndex([3, 2, 1], categories=[3, 2, 1], ordered=True,
                         dtype='category')

        If the mapping is not one-to-one an :class:`~pandas.Index` is returned:

        >>> idx.map({'a': 'first', 'b': 'second', 'c': 'first'})
        Index(['first', 'second', 'first'], dtype='object')

        If a `dict` is used, all unmapped categories are mapped to `NaN` and
        the result is an :class:`~pandas.Index`:

        >>> idx.map({'a': 'first', 'b': 'second'})
        Index(['first', 'second', nan], dtype='object')
        """
        mapped = self._values.map(mapper)
        return Index(mapped, name=self.name)

    def _concat(self, to_concat: List["Index"], name: Label) -> Index:
        # if calling index is category, don't check dtype of others
        try:
            codes = np.concatenate([self._is_dtype_compat(c).codes for c in to_concat])
        except TypeError:
            # not all to_concat elements are among our categories (or NA)
            from pandas.core.dtypes.concat import concat_compat

            res = concat_compat(to_concat)
            return Index(res, name=name)
        else:
            cat = self._data._from_backing_data(codes)
            return type(self)._simple_new(cat, name=name)

    def _delegate_method(self, name: str, *args, **kwargs):
        """ method delegation to the ._values """
        method = getattr(self._values, name)
        if "inplace" in kwargs:
            raise ValueError("cannot use inplace with CategoricalIndex")
        res = method(*args, **kwargs)
        if is_scalar(res):
            return res
        return CategoricalIndex(res, name=self.name)<|MERGE_RESOLUTION|>--- conflicted
+++ resolved
@@ -188,30 +188,9 @@
         if is_scalar(data):
             # don't allow scalars
             # if data is None, then categories must be provided
-<<<<<<< HEAD
-            if is_scalar(data):
-                if data is not None or categories is None:
-                    raise cls._scalar_data_error(data)
-                data = []
-
-        assert isinstance(dtype, CategoricalDtype), dtype
-        data = extract_array(data, extract_numpy=True)
-
-        if not isinstance(data, Categorical):
-            data = Categorical(data, dtype=dtype)
-        elif (
-            isinstance(dtype, CategoricalDtype)
-            and dtype != data.dtype
-            and dtype.categories is not None
-        ):
-            # we want to silently ignore dtype='category'
-            # TODO: what if dtype.ordered is not None but dtype.categories is?
-            data = data._set_dtype(dtype)
-=======
             if data is not None or categories is None:
                 raise cls._scalar_data_error(data)
             data = []
->>>>>>> 12c58e17
 
         data = Categorical(
             data, categories=categories, ordered=ordered, dtype=dtype, copy=copy
