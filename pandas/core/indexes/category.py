from typing import Any, List, Optional
import warnings

import numpy as np

from pandas._config import get_option

from pandas._libs import index as libindex
from pandas._libs.lib import no_default
from pandas._typing import ArrayLike, Label
from pandas.util._decorators import Appender, doc

from pandas.core.dtypes.common import (
    ensure_platform_int,
    is_categorical_dtype,
    is_scalar,
)
from pandas.core.dtypes.missing import is_valid_nat_for_dtype, isna, notna

from pandas.core import accessor
from pandas.core.arrays.categorical import Categorical, contains
from pandas.core.construction import extract_array
import pandas.core.indexes.base as ibase
from pandas.core.indexes.base import Index, _index_shared_docs, maybe_extract_name
from pandas.core.indexes.extension import NDArrayBackedExtensionIndex, inherit_names

_index_doc_kwargs = dict(ibase._index_doc_kwargs)
_index_doc_kwargs.update({"target_klass": "CategoricalIndex"})


@inherit_names(
    [
        "argsort",
        "_internal_get_values",
        "tolist",
        "codes",
        "categories",
        "ordered",
        "_reverse_indexer",
        "searchsorted",
        "is_dtype_equal",
        "min",
        "max",
    ],
    Categorical,
)
@accessor.delegate_names(
    delegate=Categorical,
    accessors=[
        "rename_categories",
        "reorder_categories",
        "add_categories",
        "remove_categories",
        "remove_unused_categories",
        "set_categories",
        "as_ordered",
        "as_unordered",
    ],
    typ="method",
    overwrite=True,
)
class CategoricalIndex(NDArrayBackedExtensionIndex, accessor.PandasDelegate):
    """
    Index based on an underlying :class:`Categorical`.

    CategoricalIndex, like Categorical, can only take on a limited,
    and usually fixed, number of possible values (`categories`). Also,
    like Categorical, it might have an order, but numerical operations
    (additions, divisions, ...) are not possible.

    Parameters
    ----------
    data : array-like (1-dimensional)
        The values of the categorical. If `categories` are given, values not in
        `categories` will be replaced with NaN.
    categories : index-like, optional
        The categories for the categorical. Items need to be unique.
        If the categories are not given here (and also not in `dtype`), they
        will be inferred from the `data`.
    ordered : bool, optional
        Whether or not this categorical is treated as an ordered
        categorical. If not given here or in `dtype`, the resulting
        categorical will be unordered.
    dtype : CategoricalDtype or "category", optional
        If :class:`CategoricalDtype`, cannot be used together with
        `categories` or `ordered`.
    copy : bool, default False
        Make a copy of input ndarray.
    name : object, optional
        Name to be stored in the index.

    Attributes
    ----------
    codes
    categories
    ordered

    Methods
    -------
    rename_categories
    reorder_categories
    add_categories
    remove_categories
    remove_unused_categories
    set_categories
    as_ordered
    as_unordered
    map

    Raises
    ------
    ValueError
        If the categories do not validate.
    TypeError
        If an explicit ``ordered=True`` is given but no `categories` and the
        `values` are not sortable.

    See Also
    --------
    Index : The base pandas Index type.
    Categorical : A categorical array.
    CategoricalDtype : Type for categorical data.

    Notes
    -----
    See the `user guide
    <https://pandas.pydata.org/pandas-docs/stable/user_guide/advanced.html#categoricalindex>`_
    for more.

    Examples
    --------
    >>> pd.CategoricalIndex(["a", "b", "c", "a", "b", "c"])
    CategoricalIndex(['a', 'b', 'c', 'a', 'b', 'c'],
                     categories=['a', 'b', 'c'], ordered=False, dtype='category')

    ``CategoricalIndex`` can also be instantiated from a ``Categorical``:

    >>> c = pd.Categorical(["a", "b", "c", "a", "b", "c"])
    >>> pd.CategoricalIndex(c)
    CategoricalIndex(['a', 'b', 'c', 'a', 'b', 'c'],
                     categories=['a', 'b', 'c'], ordered=False, dtype='category')

    Ordered ``CategoricalIndex`` can have a min and max value.

    >>> ci = pd.CategoricalIndex(
    ...     ["a", "b", "c", "a", "b", "c"], ordered=True, categories=["c", "b", "a"]
    ... )
    >>> ci
    CategoricalIndex(['a', 'b', 'c', 'a', 'b', 'c'],
                     categories=['c', 'b', 'a'], ordered=True, dtype='category')
    >>> ci.min()
    'c'
    """

    _typ = "categoricalindex"

    @property
    def _can_hold_strings(self):
        return self.categories._can_hold_strings

    codes: np.ndarray
    categories: Index
    _data: Categorical
    _values: Categorical

    @property
    def _engine_type(self):
        # self.codes can have dtype int8, int16, int32 or int64, so we need
        # to return the corresponding engine type (libindex.Int8Engine, etc.).
        return {
            np.int8: libindex.Int8Engine,
            np.int16: libindex.Int16Engine,
            np.int32: libindex.Int32Engine,
            np.int64: libindex.Int64Engine,
        }[self.codes.dtype.type]

    _attributes = ["name"]

    # --------------------------------------------------------------------
    # Constructors

    def __new__(
        cls, data=None, categories=None, ordered=None, dtype=None, copy=False, name=None
    ):

        name = maybe_extract_name(name, data, cls)

        if is_scalar(data):
<<<<<<< HEAD
            raise cls._scalar_data_error(data)

        assert isinstance(dtype, CategoricalDtype), dtype
        data = extract_array(data, extract_numpy=True)
=======
            # don't allow scalars
            # if data is None, then categories must be provided
            if data is not None or categories is None:
                raise cls._scalar_data_error(data)
            data = []
>>>>>>> 12c58e17

        data = Categorical(
            data, categories=categories, ordered=ordered, dtype=dtype, copy=copy
        )

        return cls._simple_new(data, name=name)

    @classmethod
    def _simple_new(cls, values: Categorical, name: Label = None):
        assert isinstance(values, Categorical), type(values)
        result = object.__new__(cls)

        result._data = values
        result.name = name
        result._cache = {}

        result._reset_identity()
        return result

    # --------------------------------------------------------------------

    # error: Argument 1 of "_shallow_copy" is incompatible with supertype
    #  "ExtensionIndex"; supertype defines the argument type as
    #  "Optional[ExtensionArray]"  [override]
    @doc(Index._shallow_copy)
    def _shallow_copy(  # type:ignore[override]
        self,
        values: Optional[Categorical] = None,
        name: Label = no_default,
    ):
        name = self.name if name is no_default else name

        if values is not None:
            # In tests we only get here with Categorical objects that
            #  have matching .ordered, and values.categories a subset of
            #  our own.  However we do _not_ have a dtype match in general.
            values = Categorical(values, dtype=self.dtype)

        return super()._shallow_copy(values=values, name=name)

    def _is_dtype_compat(self, other) -> Categorical:
        """
        *this is an internal non-public method*

        provide a comparison between the dtype of self and other (coercing if
        needed)

        Parameters
        ----------
        other : Index

        Returns
        -------
        Categorical

        Raises
        ------
        TypeError if the dtypes are not compatible
        """
        if is_categorical_dtype(other):
            other = extract_array(other)
            if not other._categories_match_up_to_permutation(self):
                raise TypeError(
                    "categories must match existing categories when appending"
                )
        else:
            values = other

            cat = Categorical(other, dtype=self.dtype)
            other = CategoricalIndex(cat)
            if not other.isin(values).all():
                raise TypeError(
                    "cannot append a non-category item to a CategoricalIndex"
                )
            other = other._values

            if not ((other == values) | (isna(other) & isna(values))).all():
                # GH#37667 see test_equals_non_category
                raise TypeError(
                    "categories must match existing categories when appending"
                )

        return other

    def equals(self, other: object) -> bool:
        """
        Determine if two CategoricalIndex objects contain the same elements.

        Returns
        -------
        bool
            If two CategoricalIndex objects have equal elements True,
            otherwise False.
        """
        if self.is_(other):
            return True

        if not isinstance(other, Index):
            return False

        try:
            other = self._is_dtype_compat(other)
        except (TypeError, ValueError):
            return False

        return self._data.equals(other)

    # --------------------------------------------------------------------
    # Rendering Methods

    @property
    def _formatter_func(self):
        return self.categories._formatter_func

    def _format_attrs(self):
        """
        Return a list of tuples of the (attr,formatted_value)
        """
        max_categories = (
            10
            if get_option("display.max_categories") == 0
            else get_option("display.max_categories")
        )
        attrs = [
            (
                "categories",
                ibase.default_pprint(self.categories, max_seq_items=max_categories),
            ),
            # pandas\core\indexes\category.py:315: error: "CategoricalIndex"
            # has no attribute "ordered"  [attr-defined]
            ("ordered", self.ordered),  # type: ignore[attr-defined]
        ]
        if self.name is not None:
            attrs.append(("name", ibase.default_pprint(self.name)))
        attrs.append(("dtype", f"'{self.dtype.name}'"))
        max_seq_items = get_option("display.max_seq_items") or len(self)
        if len(self) > max_seq_items:
            attrs.append(("length", len(self)))
        return attrs

    def _format_with_header(self, header: List[str], na_rep: str = "NaN") -> List[str]:
        from pandas.io.formats.printing import pprint_thing

        result = [
            pprint_thing(x, escape_chars=("\t", "\r", "\n")) if notna(x) else na_rep
            for x in self._values
        ]
        return header + result

    # --------------------------------------------------------------------

    @property
    def inferred_type(self) -> str:
        return "categorical"

    @doc(Index.__contains__)
    def __contains__(self, key: Any) -> bool:
        # if key is a NaN, check if any NaN is in self.
        if is_valid_nat_for_dtype(key, self.categories.dtype):
            return self.hasnans

        return contains(self, key, container=self._engine)

    @doc(Index.astype)
    def astype(self, dtype, copy=True):
        res_data = self._data.astype(dtype, copy=copy)
        return Index(res_data, name=self.name)

    @doc(Index.fillna)
    def fillna(self, value, downcast=None):
        value = self._require_scalar(value)
        cat = self._data.fillna(value)
        return type(self)._simple_new(cat, name=self.name)

    @doc(Index.unique)
    def unique(self, level=None):
        if level is not None:
            self._validate_index_level(level)
        result = self._values.unique()
        # Use _simple_new instead of _shallow_copy to ensure we keep dtype
        #  of result, not self.
        return type(self)._simple_new(result, name=self.name)

    def reindex(self, target, method=None, level=None, limit=None, tolerance=None):
        """
        Create index with target's values (move/add/delete values as necessary)

        Returns
        -------
        new_index : pd.Index
            Resulting index
        indexer : np.ndarray or None
            Indices of output values in original index

        """
        if method is not None:
            raise NotImplementedError(
                "argument method is not implemented for CategoricalIndex.reindex"
            )
        if level is not None:
            raise NotImplementedError(
                "argument level is not implemented for CategoricalIndex.reindex"
            )
        if limit is not None:
            raise NotImplementedError(
                "argument limit is not implemented for CategoricalIndex.reindex"
            )

        target = ibase.ensure_index(target)

        missing: List[int]
        if self.equals(target):
            indexer = None
            missing = []
        else:
            indexer, missing = self.get_indexer_non_unique(np.array(target))

        if len(self.codes) and indexer is not None:
            new_target = self.take(indexer)
        else:
            new_target = target

        # filling in missing if needed
        if len(missing):
            cats = self.categories.get_indexer(target)

            if not isinstance(cats, CategoricalIndex) or (cats == -1).any():
                # coerce to a regular index here!
                result = Index(np.array(self), name=self.name)
                new_target, indexer, _ = result._reindex_non_unique(np.array(target))
            else:

                codes = new_target.codes.copy()
                codes[indexer == -1] = cats[missing]
                cat = self._data._from_backing_data(codes)
                new_target = type(self)._simple_new(cat, name=self.name)

        # we always want to return an Index type here
        # to be consistent with .reindex for other index types (e.g. they don't
        # coerce based on the actual values, only on the dtype)
        # unless we had an initial Categorical to begin with
        # in which case we are going to conform to the passed Categorical
        new_target = np.asarray(new_target)
        if is_categorical_dtype(target):
            new_target = Categorical(new_target, dtype=target.dtype)
            new_target = type(self)._simple_new(new_target, name=self.name)
        else:
            new_target = Index(new_target, name=self.name)

        return new_target, indexer

    def _reindex_non_unique(self, target):
        """
        reindex from a non-unique; which CategoricalIndex's are almost
        always
        """
        new_target, indexer = self.reindex(target)
        new_indexer = None

        check = indexer == -1
        if check.any():
            new_indexer = np.arange(len(self.take(indexer)))
            new_indexer[check] = -1

        cats = self.categories.get_indexer(target)
        if not (cats == -1).any():
            # .reindex returns normal Index. Revert to CategoricalIndex if
            # all targets are included in my categories
            new_target = Categorical(new_target, dtype=self.dtype)
            new_target = type(self)._simple_new(new_target, name=self.name)

        return new_target, indexer, new_indexer

    # --------------------------------------------------------------------
    # Indexing Methods

    def _maybe_cast_indexer(self, key) -> int:
        return self._data._unbox_scalar(key)

    def _get_indexer(
        self, target: "Index", method=None, limit=None, tolerance=None
    ) -> np.ndarray:

        if self.equals(target):
            return np.arange(len(self), dtype="intp")

        return self._get_indexer_non_unique(target._values)[0]

    @Appender(_index_shared_docs["get_indexer_non_unique"] % _index_doc_kwargs)
    def get_indexer_non_unique(self, target):
        target = ibase.ensure_index(target)
        return self._get_indexer_non_unique(target._values)

    def _get_indexer_non_unique(self, values: ArrayLike):
        """
        get_indexer_non_unique but after unrapping the target Index object.
        """
        # Note: we use engine.get_indexer_non_unique for get_indexer in addition
        #  to get_indexer_non_unique because, even if `target` is unique, any
        #  non-category entries in it will be encoded as -1  so `codes` may
        #  not be unique.

        if isinstance(values, Categorical):
            # Indexing on codes is more efficient if categories are the same,
            #  so we can apply some optimizations based on the degree of
            #  dtype-matching.
            cat = self._data._encode_with_my_categories(values)
            codes = cat._codes
        else:
            codes = self.categories.get_indexer(values)

        indexer, missing = self._engine.get_indexer_non_unique(codes)
        return ensure_platform_int(indexer), missing

    @doc(Index._convert_list_indexer)
    def _convert_list_indexer(self, keyarr):
        # Return our indexer or raise if all of the values are not included in
        # the categories

        if self.categories._defer_to_indexing:
            # See tests.indexing.interval.test_interval:test_loc_getitem_frame
            indexer = self.categories._convert_list_indexer(keyarr)
            return Index(self.codes).get_indexer_for(indexer)

        return self.get_indexer_for(keyarr)

    @doc(Index._maybe_cast_slice_bound)
    def _maybe_cast_slice_bound(self, label, side: str, kind):
        if kind == "loc":
            return label

        return super()._maybe_cast_slice_bound(label, side, kind)

    # --------------------------------------------------------------------

    def _is_comparable_dtype(self, dtype):
        return self.categories._is_comparable_dtype(dtype)

    def take_nd(self, *args, **kwargs):
        """Alias for `take`"""
        warnings.warn(
            "CategoricalIndex.take_nd is deprecated, use CategoricalIndex.take instead",
            FutureWarning,
            stacklevel=2,
        )
        return self.take(*args, **kwargs)

    def map(self, mapper):
        """
        Map values using input correspondence (a dict, Series, or function).

        Maps the values (their categories, not the codes) of the index to new
        categories. If the mapping correspondence is one-to-one the result is a
        :class:`~pandas.CategoricalIndex` which has the same order property as
        the original, otherwise an :class:`~pandas.Index` is returned.

        If a `dict` or :class:`~pandas.Series` is used any unmapped category is
        mapped to `NaN`. Note that if this happens an :class:`~pandas.Index`
        will be returned.

        Parameters
        ----------
        mapper : function, dict, or Series
            Mapping correspondence.

        Returns
        -------
        pandas.CategoricalIndex or pandas.Index
            Mapped index.

        See Also
        --------
        Index.map : Apply a mapping correspondence on an
            :class:`~pandas.Index`.
        Series.map : Apply a mapping correspondence on a
            :class:`~pandas.Series`.
        Series.apply : Apply more complex functions on a
            :class:`~pandas.Series`.

        Examples
        --------
        >>> idx = pd.CategoricalIndex(['a', 'b', 'c'])
        >>> idx
        CategoricalIndex(['a', 'b', 'c'], categories=['a', 'b', 'c'],
                          ordered=False, dtype='category')
        >>> idx.map(lambda x: x.upper())
        CategoricalIndex(['A', 'B', 'C'], categories=['A', 'B', 'C'],
                         ordered=False, dtype='category')
        >>> idx.map({'a': 'first', 'b': 'second', 'c': 'third'})
        CategoricalIndex(['first', 'second', 'third'], categories=['first',
                         'second', 'third'], ordered=False, dtype='category')

        If the mapping is one-to-one the ordering of the categories is
        preserved:

        >>> idx = pd.CategoricalIndex(['a', 'b', 'c'], ordered=True)
        >>> idx
        CategoricalIndex(['a', 'b', 'c'], categories=['a', 'b', 'c'],
                         ordered=True, dtype='category')
        >>> idx.map({'a': 3, 'b': 2, 'c': 1})
        CategoricalIndex([3, 2, 1], categories=[3, 2, 1], ordered=True,
                         dtype='category')

        If the mapping is not one-to-one an :class:`~pandas.Index` is returned:

        >>> idx.map({'a': 'first', 'b': 'second', 'c': 'first'})
        Index(['first', 'second', 'first'], dtype='object')

        If a `dict` is used, all unmapped categories are mapped to `NaN` and
        the result is an :class:`~pandas.Index`:

        >>> idx.map({'a': 'first', 'b': 'second'})
        Index(['first', 'second', nan], dtype='object')
        """
        mapped = self._values.map(mapper)
        return Index(mapped, name=self.name)

    def _concat(self, to_concat: List["Index"], name: Label) -> Index:
        # if calling index is category, don't check dtype of others
        try:
            codes = np.concatenate([self._is_dtype_compat(c).codes for c in to_concat])
        except TypeError:
            # not all to_concat elements are among our categories (or NA)
            from pandas.core.dtypes.concat import concat_compat

            res = concat_compat(to_concat)
            return Index(res, name=name)
        else:
            cat = self._data._from_backing_data(codes)
            return type(self)._simple_new(cat, name=name)

    def _delegate_method(self, name: str, *args, **kwargs):
        """ method delegation to the ._values """
        method = getattr(self._values, name)
        if "inplace" in kwargs:
            raise ValueError("cannot use inplace with CategoricalIndex")
        res = method(*args, **kwargs)
        if is_scalar(res):
            return res
        return CategoricalIndex(res, name=self.name)<|MERGE_RESOLUTION|>--- conflicted
+++ resolved
@@ -186,18 +186,7 @@
         name = maybe_extract_name(name, data, cls)
 
         if is_scalar(data):
-<<<<<<< HEAD
             raise cls._scalar_data_error(data)
-
-        assert isinstance(dtype, CategoricalDtype), dtype
-        data = extract_array(data, extract_numpy=True)
-=======
-            # don't allow scalars
-            # if data is None, then categories must be provided
-            if data is not None or categories is None:
-                raise cls._scalar_data_error(data)
-            data = []
->>>>>>> 12c58e17
 
         data = Categorical(
             data, categories=categories, ordered=ordered, dtype=dtype, copy=copy
