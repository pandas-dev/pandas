--- conflicted
+++ resolved
@@ -3267,9 +3267,7 @@
                             x, level=i, indexer=indexer  # type: ignore[arg-type]
                         )
                     except KeyError:
-<<<<<<< HEAD
-
-                        # ignore not founds
+                        # ignore not founds; see discussion in GH#39424
                         warnings.warn(
                             "The behavior of indexing on a MultiIndex with a nested "
                             "sequence of labels is deprecated and will change in a "
@@ -3282,9 +3280,6 @@
                             FutureWarning,
                             stacklevel=7,
                         )
-=======
-                        # ignore not founds; see discussion in GH#39424
->>>>>>> 3c10f1f7
                         continue
                     else:
                         idxrs = _convert_to_indexer(item_lvl_indexer)
