from __future__ import annotations

from functools import wraps
from sys import getsizeof
from typing import (
    TYPE_CHECKING,
    Any,
    Callable,
    Collection,
    Hashable,
    Iterable,
    List,
    Sequence,
    Tuple,
    cast,
)
import warnings

import numpy as np

from pandas._config import get_option

from pandas._libs import (
    algos as libalgos,
    index as libindex,
    lib,
)
from pandas._libs.hashtable import duplicated
from pandas._typing import (
    AnyArrayLike,
    DtypeObj,
    Scalar,
    Shape,
)
from pandas.compat.numpy import function as nv
from pandas.errors import (
    InvalidIndexError,
    PerformanceWarning,
    UnsortedIndexError,
)
from pandas.util._decorators import (
    Appender,
    cache_readonly,
    deprecate_nonkeyword_arguments,
    doc,
)

from pandas.core.dtypes.cast import coerce_indexer_dtype
from pandas.core.dtypes.common import (
    ensure_int64,
    ensure_platform_int,
    is_categorical_dtype,
    is_hashable,
    is_integer,
    is_iterator,
    is_list_like,
    is_object_dtype,
    is_scalar,
    pandas_dtype,
)
from pandas.core.dtypes.dtypes import ExtensionDtype
from pandas.core.dtypes.generic import (
    ABCDataFrame,
    ABCDatetimeIndex,
    ABCTimedeltaIndex,
)
from pandas.core.dtypes.missing import (
    array_equivalent,
    isna,
)

import pandas.core.algorithms as algos
from pandas.core.arrays import Categorical
from pandas.core.arrays.categorical import factorize_from_iterables
import pandas.core.common as com
from pandas.core.indexers import is_empty_indexer
import pandas.core.indexes.base as ibase
from pandas.core.indexes.base import (
    Index,
    _index_shared_docs,
    ensure_index,
    get_unanimous_names,
)
from pandas.core.indexes.frozen import FrozenList
from pandas.core.indexes.numeric import Int64Index
from pandas.core.ops.invalid import make_invalid_op
from pandas.core.sorting import (
    get_group_index,
    indexer_from_factorized,
    lexsort_indexer,
)

from pandas.io.formats.printing import pprint_thing

if TYPE_CHECKING:
    from pandas import (
        CategoricalIndex,
        DataFrame,
        Series,
    )

_index_doc_kwargs = dict(ibase._index_doc_kwargs)
_index_doc_kwargs.update(
    {"klass": "MultiIndex", "target_klass": "MultiIndex or list of tuples"}
)


class MultiIndexUIntEngine(libindex.BaseMultiIndexCodesEngine, libindex.UInt64Engine):
    """
    This class manages a MultiIndex by mapping label combinations to positive
    integers.
    """

    _base = libindex.UInt64Engine

    def _codes_to_ints(self, codes):
        """
        Transform combination(s) of uint64 in one uint64 (each), in a strictly
        monotonic way (i.e. respecting the lexicographic order of integer
        combinations): see BaseMultiIndexCodesEngine documentation.

        Parameters
        ----------
        codes : 1- or 2-dimensional array of dtype uint64
            Combinations of integers (one per row)

        Returns
        -------
        scalar or 1-dimensional array, of dtype uint64
            Integer(s) representing one combination (each).
        """
        # Shift the representation of each level by the pre-calculated number
        # of bits:
        codes <<= self.offsets

        # Now sum and OR are in fact interchangeable. This is a simple
        # composition of the (disjunct) significant bits of each level (i.e.
        # each column in "codes") in a single positive integer:
        if codes.ndim == 1:
            # Single key
            return np.bitwise_or.reduce(codes)

        # Multiple keys
        return np.bitwise_or.reduce(codes, axis=1)


class MultiIndexPyIntEngine(libindex.BaseMultiIndexCodesEngine, libindex.ObjectEngine):
    """
    This class manages those (extreme) cases in which the number of possible
    label combinations overflows the 64 bits integers, and uses an ObjectEngine
    containing Python integers.
    """

    _base = libindex.ObjectEngine

    def _codes_to_ints(self, codes):
        """
        Transform combination(s) of uint64 in one Python integer (each), in a
        strictly monotonic way (i.e. respecting the lexicographic order of
        integer combinations): see BaseMultiIndexCodesEngine documentation.

        Parameters
        ----------
        codes : 1- or 2-dimensional array of dtype uint64
            Combinations of integers (one per row)

        Returns
        -------
        int, or 1-dimensional array of dtype object
            Integer(s) representing one combination (each).
        """
        # Shift the representation of each level by the pre-calculated number
        # of bits. Since this can overflow uint64, first make sure we are
        # working with Python integers:
        codes = codes.astype("object") << self.offsets

        # Now sum and OR are in fact interchangeable. This is a simple
        # composition of the (disjunct) significant bits of each level (i.e.
        # each column in "codes") in a single positive integer (per row):
        if codes.ndim == 1:
            # Single key
            return np.bitwise_or.reduce(codes)

        # Multiple keys
        return np.bitwise_or.reduce(codes, axis=1)


def names_compat(meth):
    """
    A decorator to allow either `name` or `names` keyword but not both.

    This makes it easier to share code with base class.
    """

    @wraps(meth)
    def new_meth(self_or_cls, *args, **kwargs):
        if "name" in kwargs and "names" in kwargs:
            raise TypeError("Can only provide one of `names` and `name`")
        elif "name" in kwargs:
            kwargs["names"] = kwargs.pop("name")

        return meth(self_or_cls, *args, **kwargs)

    return new_meth


class MultiIndex(Index):
    """
    A multi-level, or hierarchical, index object for pandas objects.

    Parameters
    ----------
    levels : sequence of arrays
        The unique labels for each level.
    codes : sequence of arrays
        Integers for each level designating which label at each location.
    sortorder : optional int
        Level of sortedness (must be lexicographically sorted by that
        level).
    names : optional sequence of objects
        Names for each of the index levels. (name is accepted for compat).
    copy : bool, default False
        Copy the meta-data.
    verify_integrity : bool, default True
        Check that the levels/codes are consistent and valid.

    Attributes
    ----------
    names
    levels
    codes
    nlevels
    levshape

    Methods
    -------
    from_arrays
    from_tuples
    from_product
    from_frame
    set_levels
    set_codes
    to_frame
    to_flat_index
    sortlevel
    droplevel
    swaplevel
    reorder_levels
    remove_unused_levels
    get_locs

    See Also
    --------
    MultiIndex.from_arrays  : Convert list of arrays to MultiIndex.
    MultiIndex.from_product : Create a MultiIndex from the cartesian product
                              of iterables.
    MultiIndex.from_tuples  : Convert list of tuples to a MultiIndex.
    MultiIndex.from_frame   : Make a MultiIndex from a DataFrame.
    Index : The base pandas Index type.

    Notes
    -----
    See the `user guide
    <https://pandas.pydata.org/pandas-docs/stable/user_guide/advanced.html>`__
    for more.

    Examples
    --------
    A new ``MultiIndex`` is typically constructed using one of the helper
    methods :meth:`MultiIndex.from_arrays`, :meth:`MultiIndex.from_product`
    and :meth:`MultiIndex.from_tuples`. For example (using ``.from_arrays``):

    >>> arrays = [[1, 1, 2, 2], ['red', 'blue', 'red', 'blue']]
    >>> pd.MultiIndex.from_arrays(arrays, names=('number', 'color'))
    MultiIndex([(1,  'red'),
                (1, 'blue'),
                (2,  'red'),
                (2, 'blue')],
               names=['number', 'color'])

    See further examples for how to construct a MultiIndex in the doc strings
    of the mentioned helper methods.
    """

    _hidden_attrs = Index._hidden_attrs | frozenset()

    # initialize to zero-length tuples to make everything work
    _typ = "multiindex"
    _names = FrozenList()
    _levels = FrozenList()
    _codes = FrozenList()
    _comparables = ["names"]

    sortorder: int | None

    # --------------------------------------------------------------------
    # Constructors

    def __new__(
        cls,
        levels=None,
        codes=None,
        sortorder=None,
        names=None,
        dtype=None,
        copy=False,
        name=None,
        verify_integrity: bool = True,
    ):

        # compat with Index
        if name is not None:
            names = name
        if levels is None or codes is None:
            raise TypeError("Must pass both levels and codes")
        if len(levels) != len(codes):
            raise ValueError("Length of levels and codes must be the same.")
        if len(levels) == 0:
            raise ValueError("Must pass non-zero number of levels/codes")

        result = object.__new__(cls)
        result._cache = {}

        # we've already validated levels and codes, so shortcut here
        result._set_levels(levels, copy=copy, validate=False)
        result._set_codes(codes, copy=copy, validate=False)

        result._names = [None] * len(levels)
        if names is not None:
            # handles name validation
            result._set_names(names)

        if sortorder is not None:
            result.sortorder = int(sortorder)
        else:
            result.sortorder = sortorder

        if verify_integrity:
            new_codes = result._verify_integrity()
            result._codes = new_codes

        result._reset_identity()

        return result

    def _validate_codes(self, level: list, code: list):
        """
        Reassign code values as -1 if their corresponding levels are NaN.

        Parameters
        ----------
        code : list
            Code to reassign.
        level : list
            Level to check for missing values (NaN, NaT, None).

        Returns
        -------
        new code where code value = -1 if it corresponds
        to a level with missing values (NaN, NaT, None).
        """
        null_mask = isna(level)
        if np.any(null_mask):
            code = np.where(null_mask[code], -1, code)
        return code

    def _verify_integrity(self, codes: list | None = None, levels: list | None = None):
        """
        Parameters
        ----------
        codes : optional list
            Codes to check for validity. Defaults to current codes.
        levels : optional list
            Levels to check for validity. Defaults to current levels.

        Raises
        ------
        ValueError
            If length of levels and codes don't match, if the codes for any
            level would exceed level bounds, or there are any duplicate levels.

        Returns
        -------
        new codes where code value = -1 if it corresponds to a
        NaN level.
        """
        # NOTE: Currently does not check, among other things, that cached
        # nlevels matches nor that sortorder matches actually sortorder.
        codes = codes or self.codes
        levels = levels or self.levels

        if len(levels) != len(codes):
            raise ValueError(
                "Length of levels and codes must match. NOTE: "
                "this index is in an inconsistent state."
            )
        codes_length = len(codes[0])
        for i, (level, level_codes) in enumerate(zip(levels, codes)):
            if len(level_codes) != codes_length:
                raise ValueError(
                    f"Unequal code lengths: {[len(code_) for code_ in codes]}"
                )
            if len(level_codes) and level_codes.max() >= len(level):
                raise ValueError(
                    f"On level {i}, code max ({level_codes.max()}) >= length of "
                    f"level ({len(level)}). NOTE: this index is in an "
                    "inconsistent state"
                )
            if len(level_codes) and level_codes.min() < -1:
                raise ValueError(f"On level {i}, code value ({level_codes.min()}) < -1")
            if not level.is_unique:
                raise ValueError(
                    f"Level values must be unique: {list(level)} on level {i}"
                )
        if self.sortorder is not None:
            if self.sortorder > _lexsort_depth(self.codes, self.nlevels):
                raise ValueError(
                    "Value for sortorder must be inferior or equal to actual "
                    f"lexsort_depth: sortorder {self.sortorder} "
                    f"with lexsort_depth {_lexsort_depth(self.codes, self.nlevels)}"
                )

        codes = [
            self._validate_codes(level, code) for level, code in zip(levels, codes)
        ]
        new_codes = FrozenList(codes)
        return new_codes

    @classmethod
    def from_arrays(cls, arrays, sortorder=None, names=lib.no_default) -> MultiIndex:
        """
        Convert arrays to MultiIndex.

        Parameters
        ----------
        arrays : list / sequence of array-likes
            Each array-like gives one level's value for each data point.
            len(arrays) is the number of levels.
        sortorder : int or None
            Level of sortedness (must be lexicographically sorted by that
            level).
        names : list / sequence of str, optional
            Names for the levels in the index.

        Returns
        -------
        MultiIndex

        See Also
        --------
        MultiIndex.from_tuples : Convert list of tuples to MultiIndex.
        MultiIndex.from_product : Make a MultiIndex from cartesian product
                                  of iterables.
        MultiIndex.from_frame : Make a MultiIndex from a DataFrame.

        Examples
        --------
        >>> arrays = [[1, 1, 2, 2], ['red', 'blue', 'red', 'blue']]
        >>> pd.MultiIndex.from_arrays(arrays, names=('number', 'color'))
        MultiIndex([(1,  'red'),
                    (1, 'blue'),
                    (2,  'red'),
                    (2, 'blue')],
                   names=['number', 'color'])
        """
        error_msg = "Input must be a list / sequence of array-likes."
        if not is_list_like(arrays):
            raise TypeError(error_msg)
        elif is_iterator(arrays):
            arrays = list(arrays)

        # Check if elements of array are list-like
        for array in arrays:
            if not is_list_like(array):
                raise TypeError(error_msg)

        # Check if lengths of all arrays are equal or not,
        # raise ValueError, if not
        for i in range(1, len(arrays)):
            if len(arrays[i]) != len(arrays[i - 1]):
                raise ValueError("all arrays must be same length")

        codes, levels = factorize_from_iterables(arrays)
        if names is lib.no_default:
            names = [getattr(arr, "name", None) for arr in arrays]

        return cls(
            levels=levels,
            codes=codes,
            sortorder=sortorder,
            names=names,
            verify_integrity=False,
        )

    @classmethod
    @names_compat
    def from_tuples(
        cls,
        tuples: Iterable[tuple[Hashable, ...]],
        sortorder: int | None = None,
        names: Sequence[Hashable] | None = None,
    ) -> MultiIndex:
        """
        Convert list of tuples to MultiIndex.

        Parameters
        ----------
        tuples : list / sequence of tuple-likes
            Each tuple is the index of one row/column.
        sortorder : int or None
            Level of sortedness (must be lexicographically sorted by that
            level).
        names : list / sequence of str, optional
            Names for the levels in the index.

        Returns
        -------
        MultiIndex

        See Also
        --------
        MultiIndex.from_arrays : Convert list of arrays to MultiIndex.
        MultiIndex.from_product : Make a MultiIndex from cartesian product
                                  of iterables.
        MultiIndex.from_frame : Make a MultiIndex from a DataFrame.

        Examples
        --------
        >>> tuples = [(1, 'red'), (1, 'blue'),
        ...           (2, 'red'), (2, 'blue')]
        >>> pd.MultiIndex.from_tuples(tuples, names=('number', 'color'))
        MultiIndex([(1,  'red'),
                    (1, 'blue'),
                    (2,  'red'),
                    (2, 'blue')],
                   names=['number', 'color'])
        """
        if not is_list_like(tuples):
            raise TypeError("Input must be a list / sequence of tuple-likes.")
        elif is_iterator(tuples):
            tuples = list(tuples)
        tuples = cast(Collection[Tuple[Hashable, ...]], tuples)

        arrays: list[Sequence[Hashable]]
        if len(tuples) == 0:
            if names is None:
                raise TypeError("Cannot infer number of levels from empty list")
            arrays = [[]] * len(names)
        elif isinstance(tuples, (np.ndarray, Index)):
            if isinstance(tuples, Index):
                tuples = np.asarray(tuples._values)

            arrays = list(lib.tuples_to_object_array(tuples).T)
        elif isinstance(tuples, list):
            arrays = list(lib.to_object_array_tuples(tuples).T)
        else:
            arrs = zip(*tuples)
            arrays = cast(List[Sequence[Hashable]], arrs)

        return cls.from_arrays(arrays, sortorder=sortorder, names=names)

    @classmethod
    def from_product(
        cls, iterables, sortorder=None, names=lib.no_default
    ) -> MultiIndex:
        """
        Make a MultiIndex from the cartesian product of multiple iterables.

        Parameters
        ----------
        iterables : list / sequence of iterables
            Each iterable has unique labels for each level of the index.
        sortorder : int or None
            Level of sortedness (must be lexicographically sorted by that
            level).
        names : list / sequence of str, optional
            Names for the levels in the index.

            .. versionchanged:: 1.0.0

               If not explicitly provided, names will be inferred from the
               elements of iterables if an element has a name attribute

        Returns
        -------
        MultiIndex

        See Also
        --------
        MultiIndex.from_arrays : Convert list of arrays to MultiIndex.
        MultiIndex.from_tuples : Convert list of tuples to MultiIndex.
        MultiIndex.from_frame : Make a MultiIndex from a DataFrame.

        Examples
        --------
        >>> numbers = [0, 1, 2]
        >>> colors = ['green', 'purple']
        >>> pd.MultiIndex.from_product([numbers, colors],
        ...                            names=['number', 'color'])
        MultiIndex([(0,  'green'),
                    (0, 'purple'),
                    (1,  'green'),
                    (1, 'purple'),
                    (2,  'green'),
                    (2, 'purple')],
                   names=['number', 'color'])
        """
        from pandas.core.reshape.util import cartesian_product

        if not is_list_like(iterables):
            raise TypeError("Input must be a list / sequence of iterables.")
        elif is_iterator(iterables):
            iterables = list(iterables)

        codes, levels = factorize_from_iterables(iterables)
        if names is lib.no_default:
            names = [getattr(it, "name", None) for it in iterables]

        # codes are all ndarrays, so cartesian_product is lossless
        codes = cartesian_product(codes)
        return cls(levels, codes, sortorder=sortorder, names=names)

    @classmethod
    def from_frame(cls, df: DataFrame, sortorder=None, names=None) -> MultiIndex:
        """
        Make a MultiIndex from a DataFrame.

        Parameters
        ----------
        df : DataFrame
            DataFrame to be converted to MultiIndex.
        sortorder : int, optional
            Level of sortedness (must be lexicographically sorted by that
            level).
        names : list-like, optional
            If no names are provided, use the column names, or tuple of column
            names if the columns is a MultiIndex. If a sequence, overwrite
            names with the given sequence.

        Returns
        -------
        MultiIndex
            The MultiIndex representation of the given DataFrame.

        See Also
        --------
        MultiIndex.from_arrays : Convert list of arrays to MultiIndex.
        MultiIndex.from_tuples : Convert list of tuples to MultiIndex.
        MultiIndex.from_product : Make a MultiIndex from cartesian product
                                  of iterables.

        Examples
        --------
        >>> df = pd.DataFrame([['HI', 'Temp'], ['HI', 'Precip'],
        ...                    ['NJ', 'Temp'], ['NJ', 'Precip']],
        ...                   columns=['a', 'b'])
        >>> df
              a       b
        0    HI    Temp
        1    HI  Precip
        2    NJ    Temp
        3    NJ  Precip

        >>> pd.MultiIndex.from_frame(df)
        MultiIndex([('HI',   'Temp'),
                    ('HI', 'Precip'),
                    ('NJ',   'Temp'),
                    ('NJ', 'Precip')],
                   names=['a', 'b'])

        Using explicit names, instead of the column names

        >>> pd.MultiIndex.from_frame(df, names=['state', 'observation'])
        MultiIndex([('HI',   'Temp'),
                    ('HI', 'Precip'),
                    ('NJ',   'Temp'),
                    ('NJ', 'Precip')],
                   names=['state', 'observation'])
        """
        if not isinstance(df, ABCDataFrame):
            raise TypeError("Input must be a DataFrame")

        column_names, columns = zip(*df.items())
        names = column_names if names is None else names
        return cls.from_arrays(columns, sortorder=sortorder, names=names)

    # --------------------------------------------------------------------

    @cache_readonly
    def _values(self) -> np.ndarray:
        # We override here, since our parent uses _data, which we don't use.
        values = []

        for i in range(self.nlevels):
            vals = self._get_level_values(i)
            if is_categorical_dtype(vals.dtype):
                vals = cast("CategoricalIndex", vals)
                vals = vals._data._internal_get_values()
            if isinstance(vals.dtype, ExtensionDtype) or isinstance(
                vals, (ABCDatetimeIndex, ABCTimedeltaIndex)
            ):
                vals = vals.astype(object)
            # error: Incompatible types in assignment (expression has type "ndarray",
            # variable has type "Index")
            vals = np.array(vals, copy=False)  # type: ignore[assignment]
            values.append(vals)

        arr = lib.fast_zip(values)
        return arr

    @property
    def values(self) -> np.ndarray:
        return self._values

    @property
    def array(self):
        """
        Raises a ValueError for `MultiIndex` because there's no single
        array backing a MultiIndex.

        Raises
        ------
        ValueError
        """
        raise ValueError(
            "MultiIndex has no single backing array. Use "
            "'MultiIndex.to_numpy()' to get a NumPy array of tuples."
        )

    @cache_readonly
    def dtypes(self) -> Series:
        """
        Return the dtypes as a Series for the underlying MultiIndex
        """
        from pandas import Series

        return Series(
            {
                f"level_{idx}" if level.name is None else level.name: level.dtype
                for idx, level in enumerate(self.levels)
            }
        )

    def __len__(self) -> int:
        return len(self.codes[0])

    # --------------------------------------------------------------------
    # Levels Methods

    @cache_readonly
    def levels(self) -> FrozenList:
        # Use cache_readonly to ensure that self.get_locs doesn't repeatedly
        # create new IndexEngine
        # https://github.com/pandas-dev/pandas/issues/31648
        result = [x._rename(name=name) for x, name in zip(self._levels, self._names)]
        for level in result:
            # disallow midx.levels[0].name = "foo"
            level._no_setting_name = True
        return FrozenList(result)

    def _set_levels(
        self,
        levels,
        level=None,
        copy: bool = False,
        validate: bool = True,
        verify_integrity: bool = False,
    ) -> None:
        # This is NOT part of the levels property because it should be
        # externally not allowed to set levels. User beware if you change
        # _levels directly
        if validate:
            if len(levels) == 0:
                raise ValueError("Must set non-zero number of levels.")
            if level is None and len(levels) != self.nlevels:
                raise ValueError("Length of levels must match number of levels.")
            if level is not None and len(levels) != len(level):
                raise ValueError("Length of levels must match length of level.")

        if level is None:
            new_levels = FrozenList(
                ensure_index(lev, copy=copy)._view() for lev in levels
            )
        else:
            level_numbers = [self._get_level_number(lev) for lev in level]
            new_levels_list = list(self._levels)
            for lev_num, lev in zip(level_numbers, levels):
                new_levels_list[lev_num] = ensure_index(lev, copy=copy)._view()
            new_levels = FrozenList(new_levels_list)

        if verify_integrity:
            new_codes = self._verify_integrity(levels=new_levels)
            self._codes = new_codes

        names = self.names
        self._levels = new_levels
        if any(names):
            self._set_names(names)

        self._reset_cache()

    @deprecate_nonkeyword_arguments(version=None, allowed_args=["self", "levels"])
    def set_levels(
        self, levels, level=None, inplace=None, verify_integrity: bool = True
    ):
        """
        Set new levels on MultiIndex. Defaults to returning new index.

        Parameters
        ----------
        levels : sequence or list of sequence
            New level(s) to apply.
        level : int, level name, or sequence of int/level names (default None)
            Level(s) to set (None for all levels).
        inplace : bool
            If True, mutates in place.

            .. deprecated:: 1.2.0
        verify_integrity : bool, default True
            If True, checks that levels and codes are compatible.

        Returns
        -------
        new index (of same type and class...etc) or None
            The same type as the caller or None if ``inplace=True``.

        Examples
        --------
        >>> idx = pd.MultiIndex.from_tuples(
        ...     [
        ...         (1, "one"),
        ...         (1, "two"),
        ...         (2, "one"),
        ...         (2, "two"),
        ...         (3, "one"),
        ...         (3, "two")
        ...     ],
        ...     names=["foo", "bar"]
        ... )
        >>> idx
        MultiIndex([(1, 'one'),
            (1, 'two'),
            (2, 'one'),
            (2, 'two'),
            (3, 'one'),
            (3, 'two')],
           names=['foo', 'bar'])

        >>> idx.set_levels([['a', 'b', 'c'], [1, 2]])
        MultiIndex([('a', 1),
                    ('a', 2),
                    ('b', 1),
                    ('b', 2),
                    ('c', 1),
                    ('c', 2)],
                   names=['foo', 'bar'])
        >>> idx.set_levels(['a', 'b', 'c'], level=0)
        MultiIndex([('a', 'one'),
                    ('a', 'two'),
                    ('b', 'one'),
                    ('b', 'two'),
                    ('c', 'one'),
                    ('c', 'two')],
                   names=['foo', 'bar'])
        >>> idx.set_levels(['a', 'b'], level='bar')
        MultiIndex([(1, 'a'),
                    (1, 'b'),
                    (2, 'a'),
                    (2, 'b'),
                    (3, 'a'),
                    (3, 'b')],
                   names=['foo', 'bar'])

        If any of the levels passed to ``set_levels()`` exceeds the
        existing length, all of the values from that argument will
        be stored in the MultiIndex levels, though the values will
        be truncated in the MultiIndex output.

        >>> idx.set_levels([['a', 'b', 'c'], [1, 2, 3, 4]], level=[0, 1])
        MultiIndex([('a', 1),
            ('a', 2),
            ('b', 1),
            ('b', 2),
            ('c', 1),
            ('c', 2)],
           names=['foo', 'bar'])
        >>> idx.set_levels([['a', 'b', 'c'], [1, 2, 3, 4]], level=[0, 1]).levels
        FrozenList([['a', 'b', 'c'], [1, 2, 3, 4]])
        """
        if inplace is not None:
            warnings.warn(
                "inplace is deprecated and will be removed in a future version.",
                FutureWarning,
                stacklevel=3,
            )
        else:
            inplace = False

        if is_list_like(levels) and not isinstance(levels, Index):
            levels = list(levels)

        level, levels = _require_listlike(level, levels, "Levels")

        if inplace:
            idx = self
        else:
            idx = self._view()
        idx._reset_identity()
        idx._set_levels(
            levels, level=level, validate=True, verify_integrity=verify_integrity
        )
        if not inplace:
            return idx

    @property
    def nlevels(self) -> int:
        """
        Integer number of levels in this MultiIndex.

        Examples
        --------
        >>> mi = pd.MultiIndex.from_arrays([['a'], ['b'], ['c']])
        >>> mi
        MultiIndex([('a', 'b', 'c')],
                   )
        >>> mi.nlevels
        3
        """
        return len(self._levels)

    @property
    def levshape(self) -> Shape:
        """
        A tuple with the length of each level.

        Examples
        --------
        >>> mi = pd.MultiIndex.from_arrays([['a'], ['b'], ['c']])
        >>> mi
        MultiIndex([('a', 'b', 'c')],
                   )
        >>> mi.levshape
        (1, 1, 1)
        """
        return tuple(len(x) for x in self.levels)

    # --------------------------------------------------------------------
    # Codes Methods

    @property
    def codes(self):
        return self._codes

    def _set_codes(
        self,
        codes,
        level=None,
        copy: bool = False,
        validate: bool = True,
        verify_integrity: bool = False,
    ) -> None:
        if validate:
            if level is None and len(codes) != self.nlevels:
                raise ValueError("Length of codes must match number of levels")
            if level is not None and len(codes) != len(level):
                raise ValueError("Length of codes must match length of levels.")

        if level is None:
            new_codes = FrozenList(
                _coerce_indexer_frozen(level_codes, lev, copy=copy).view()
                for lev, level_codes in zip(self._levels, codes)
            )
        else:
            level_numbers = [self._get_level_number(lev) for lev in level]
            new_codes_list = list(self._codes)
            for lev_num, level_codes in zip(level_numbers, codes):
                lev = self.levels[lev_num]
                new_codes_list[lev_num] = _coerce_indexer_frozen(
                    level_codes, lev, copy=copy
                )
            new_codes = FrozenList(new_codes_list)

        if verify_integrity:
            new_codes = self._verify_integrity(codes=new_codes)

        self._codes = new_codes

        self._reset_cache()

    @deprecate_nonkeyword_arguments(version=None, allowed_args=["self", "codes"])
    def set_codes(self, codes, level=None, inplace=None, verify_integrity: bool = True):
        """
        Set new codes on MultiIndex. Defaults to returning new index.

        Parameters
        ----------
        codes : sequence or list of sequence
            New codes to apply.
        level : int, level name, or sequence of int/level names (default None)
            Level(s) to set (None for all levels).
        inplace : bool
            If True, mutates in place.

            .. deprecated:: 1.2.0
        verify_integrity : bool, default True
            If True, checks that levels and codes are compatible.

        Returns
        -------
        new index (of same type and class...etc) or None
            The same type as the caller or None if ``inplace=True``.

        Examples
        --------
        >>> idx = pd.MultiIndex.from_tuples(
        ...     [(1, "one"), (1, "two"), (2, "one"), (2, "two")], names=["foo", "bar"]
        ... )
        >>> idx
        MultiIndex([(1, 'one'),
            (1, 'two'),
            (2, 'one'),
            (2, 'two')],
           names=['foo', 'bar'])

        >>> idx.set_codes([[1, 0, 1, 0], [0, 0, 1, 1]])
        MultiIndex([(2, 'one'),
                    (1, 'one'),
                    (2, 'two'),
                    (1, 'two')],
                   names=['foo', 'bar'])
        >>> idx.set_codes([1, 0, 1, 0], level=0)
        MultiIndex([(2, 'one'),
                    (1, 'two'),
                    (2, 'one'),
                    (1, 'two')],
                   names=['foo', 'bar'])
        >>> idx.set_codes([0, 0, 1, 1], level='bar')
        MultiIndex([(1, 'one'),
                    (1, 'one'),
                    (2, 'two'),
                    (2, 'two')],
                   names=['foo', 'bar'])
        >>> idx.set_codes([[1, 0, 1, 0], [0, 0, 1, 1]], level=[0, 1])
        MultiIndex([(2, 'one'),
                    (1, 'one'),
                    (2, 'two'),
                    (1, 'two')],
                   names=['foo', 'bar'])
        """
        if inplace is not None:
            warnings.warn(
                "inplace is deprecated and will be removed in a future version.",
                FutureWarning,
                stacklevel=3,
            )
        else:
            inplace = False

        level, codes = _require_listlike(level, codes, "Codes")

        if inplace:
            idx = self
        else:
            idx = self._view()
        idx._reset_identity()
        idx._set_codes(codes, level=level, verify_integrity=verify_integrity)
        if not inplace:
            return idx

    # --------------------------------------------------------------------
    # Index Internals

    @cache_readonly
    def _engine(self):
        # Calculate the number of bits needed to represent labels in each
        # level, as log2 of their sizes (including -1 for NaN):
        sizes = np.ceil(np.log2([len(level) + 1 for level in self.levels]))

        # Sum bit counts, starting from the _right_....
        lev_bits = np.cumsum(sizes[::-1])[::-1]

        # ... in order to obtain offsets such that sorting the combination of
        # shifted codes (one for each level, resulting in a unique integer) is
        # equivalent to sorting lexicographically the codes themselves. Notice
        # that each level needs to be shifted by the number of bits needed to
        # represent the _previous_ ones:
        offsets = np.concatenate([lev_bits[1:], [0]]).astype("uint64")

        # Check the total number of bits needed for our representation:
        if lev_bits[0] > 64:
            # The levels would overflow a 64 bit uint - use Python integers:
            return MultiIndexPyIntEngine(self.levels, self.codes, offsets)
        return MultiIndexUIntEngine(self.levels, self.codes, offsets)

    @property
    def _constructor(self) -> Callable[..., MultiIndex]:
        return type(self).from_tuples

    @doc(Index._shallow_copy)
    def _shallow_copy(self, values: np.ndarray, name=lib.no_default) -> MultiIndex:
        names = name if name is not lib.no_default else self.names

        return type(self).from_tuples(values, sortorder=None, names=names)

    def _view(self) -> MultiIndex:
        result = type(self)(
            levels=self.levels,
            codes=self.codes,
            sortorder=self.sortorder,
            names=self.names,
            verify_integrity=False,
        )
        result._cache = self._cache.copy()
        result._cache.pop("levels", None)  # GH32669
        return result

    # --------------------------------------------------------------------

    def copy(
        self,
        names=None,
        dtype=None,
        levels=None,
        codes=None,
        deep=False,
        name=None,
    ):
        """
        Make a copy of this object. Names, dtype, levels and codes can be
        passed and will be set on new copy.

        Parameters
        ----------
        names : sequence, optional
        dtype : numpy dtype or pandas type, optional

            .. deprecated:: 1.2.0
        levels : sequence, optional

            .. deprecated:: 1.2.0
        codes : sequence, optional

            .. deprecated:: 1.2.0
        deep : bool, default False
        name : Label
            Kept for compatibility with 1-dimensional Index. Should not be used.

        Returns
        -------
        MultiIndex

        Notes
        -----
        In most cases, there should be no functional difference from using
        ``deep``, but if ``deep`` is passed it will attempt to deepcopy.
        This could be potentially expensive on large MultiIndex objects.
        """
        names = self._validate_names(name=name, names=names, deep=deep)
        if levels is not None:
            warnings.warn(
                "parameter levels is deprecated and will be removed in a future "
                "version. Use the set_levels method instead.",
                FutureWarning,
                stacklevel=2,
            )
        if codes is not None:
            warnings.warn(
                "parameter codes is deprecated and will be removed in a future "
                "version. Use the set_codes method instead.",
                FutureWarning,
                stacklevel=2,
            )

        if deep:
            from copy import deepcopy

            if levels is None:
                levels = deepcopy(self.levels)
            if codes is None:
                codes = deepcopy(self.codes)

        levels = levels if levels is not None else self.levels
        codes = codes if codes is not None else self.codes

        new_index = type(self)(
            levels=levels,
            codes=codes,
            sortorder=self.sortorder,
            names=names,
            verify_integrity=False,
        )
        new_index._cache = self._cache.copy()
        new_index._cache.pop("levels", None)  # GH32669

        if dtype:
            warnings.warn(
                "parameter dtype is deprecated and will be removed in a future "
                "version. Use the astype method instead.",
                FutureWarning,
                stacklevel=2,
            )
            new_index = new_index.astype(dtype)
        return new_index

    def __array__(self, dtype=None) -> np.ndarray:
        """the array interface, return my values"""
        return self.values

    def view(self, cls=None):
        """this is defined as a copy with the same identity"""
        result = self.copy()
        result._id = self._id
        return result

    @doc(Index.__contains__)
    def __contains__(self, key: Any) -> bool:
        hash(key)
        try:
            self.get_loc(key)
            return True
        except (LookupError, TypeError, ValueError):
            return False

    @cache_readonly
    def dtype(self) -> np.dtype:
        return np.dtype("O")

    def _is_memory_usage_qualified(self) -> bool:
        """return a boolean if we need a qualified .info display"""

        def f(level):
            return "mixed" in level or "string" in level or "unicode" in level

        return any(f(level) for level in self._inferred_type_levels)

    @doc(Index.memory_usage)
    def memory_usage(self, deep: bool = False) -> int:
        # we are overwriting our base class to avoid
        # computing .values here which could materialize
        # a tuple representation unnecessarily
        return self._nbytes(deep)

    @cache_readonly
    def nbytes(self) -> int:
        """return the number of bytes in the underlying data"""
        return self._nbytes(False)

    def _nbytes(self, deep: bool = False) -> int:
        """
        return the number of bytes in the underlying data
        deeply introspect the level data if deep=True

        include the engine hashtable

        *this is in internal routine*

        """
        # for implementations with no useful getsizeof (PyPy)
        objsize = 24

        level_nbytes = sum(i.memory_usage(deep=deep) for i in self.levels)
        label_nbytes = sum(i.nbytes for i in self.codes)
        names_nbytes = sum(getsizeof(i, objsize) for i in self.names)
        result = level_nbytes + label_nbytes + names_nbytes

        # include our engine hashtable
        result += self._engine.sizeof(deep=deep)
        return result

    # --------------------------------------------------------------------
    # Rendering Methods

    def _formatter_func(self, tup):
        """
        Formats each item in tup according to its level's formatter function.
        """
        formatter_funcs = [level._formatter_func for level in self.levels]
        return tuple(func(val) for func, val in zip(formatter_funcs, tup))

    def _format_native_types(self, na_rep="nan", **kwargs):
        new_levels = []
        new_codes = []

        # go through the levels and format them
        for level, level_codes in zip(self.levels, self.codes):
            level_strs = level._format_native_types(na_rep=na_rep, **kwargs)
            # add nan values, if there are any
            mask = level_codes == -1
            if mask.any():
                nan_index = len(level_strs)
                # numpy 1.21 deprecated implicit string casting
                level_strs = level_strs.astype(str)
                level_strs = np.append(level_strs, na_rep)
                assert not level_codes.flags.writeable  # i.e. copy is needed
                level_codes = level_codes.copy()  # make writeable
                level_codes[mask] = nan_index
            new_levels.append(level_strs)
            new_codes.append(level_codes)

        if len(new_levels) == 1:
            # a single-level multi-index
            return Index(new_levels[0].take(new_codes[0]))._format_native_types()
        else:
            # reconstruct the multi-index
            mi = MultiIndex(
                levels=new_levels,
                codes=new_codes,
                names=self.names,
                sortorder=self.sortorder,
                verify_integrity=False,
            )
            return mi._values

    def format(
        self,
        name: bool | None = None,
        formatter: Callable | None = None,
        na_rep: str | None = None,
        names: bool = False,
        space: int = 2,
        sparsify=None,
        adjoin: bool = True,
    ) -> list:
        if name is not None:
            names = name

        if len(self) == 0:
            return []

        stringified_levels = []
        for lev, level_codes in zip(self.levels, self.codes):
            na = na_rep if na_rep is not None else _get_na_rep(lev.dtype.type)

            if len(lev) > 0:

                formatted = lev.take(level_codes).format(formatter=formatter)

                # we have some NA
                mask = level_codes == -1
                if mask.any():
                    formatted = np.array(formatted, dtype=object)
                    formatted[mask] = na
                    formatted = formatted.tolist()

            else:
                # weird all NA case
                formatted = [
                    pprint_thing(na if isna(x) else x, escape_chars=("\t", "\r", "\n"))
                    for x in algos.take_nd(lev._values, level_codes)
                ]
            stringified_levels.append(formatted)

        result_levels = []
        for lev, lev_name in zip(stringified_levels, self.names):
            level = []

            if names:
                level.append(
                    pprint_thing(lev_name, escape_chars=("\t", "\r", "\n"))
                    if lev_name is not None
                    else ""
                )

            level.extend(np.array(lev, dtype=object))
            result_levels.append(level)

        if sparsify is None:
            sparsify = get_option("display.multi_sparse")

        if sparsify:
            sentinel = ""
            # GH3547 use value of sparsify as sentinel if it's "Falsey"
            assert isinstance(sparsify, bool) or sparsify is lib.no_default
            if sparsify in [False, lib.no_default]:
                sentinel = sparsify
            # little bit of a kludge job for #1217
            result_levels = sparsify_labels(
                result_levels, start=int(names), sentinel=sentinel
            )

        if adjoin:
            from pandas.io.formats.format import get_adjustment

            adj = get_adjustment()
            return adj.adjoin(space, *result_levels).split("\n")
        else:
            return result_levels

    # --------------------------------------------------------------------
    # Names Methods

    def _get_names(self) -> FrozenList:
        return FrozenList(self._names)

    def _set_names(self, names, level=None, validate: bool = True):
        """
        Set new names on index. Each name has to be a hashable type.

        Parameters
        ----------
        values : str or sequence
            name(s) to set
        level : int, level name, or sequence of int/level names (default None)
            If the index is a MultiIndex (hierarchical), level(s) to set (None
            for all levels).  Otherwise level must be None
        validate : bool, default True
            validate that the names match level lengths

        Raises
        ------
        TypeError if each name is not hashable.

        Notes
        -----
        sets names on levels. WARNING: mutates!

        Note that you generally want to set this *after* changing levels, so
        that it only acts on copies
        """
        # GH 15110
        # Don't allow a single string for names in a MultiIndex
        if names is not None and not is_list_like(names):
            raise ValueError("Names should be list-like for a MultiIndex")
        names = list(names)

        if validate:
            if level is not None and len(names) != len(level):
                raise ValueError("Length of names must match length of level.")
            if level is None and len(names) != self.nlevels:
                raise ValueError(
                    "Length of names must match number of levels in MultiIndex."
                )

        if level is None:
            level = range(self.nlevels)
        else:
            level = [self._get_level_number(lev) for lev in level]

        # set the name
        for lev, name in zip(level, names):
            if name is not None:
                # GH 20527
                # All items in 'names' need to be hashable:
                if not is_hashable(name):
                    raise TypeError(
                        f"{type(self).__name__}.name must be a hashable type"
                    )
            # error: Cannot determine type of '__setitem__'
            self._names[lev] = name  # type: ignore[has-type]

        # If .levels has been accessed, the names in our cache will be stale.
        self._reset_cache()

    names = property(
        fset=_set_names,
        fget=_get_names,
        doc="""
        Names of levels in MultiIndex.

        Examples
        --------
        >>> mi = pd.MultiIndex.from_arrays(
        ... [[1, 2], [3, 4], [5, 6]], names=['x', 'y', 'z'])
        >>> mi
        MultiIndex([(1, 3, 5),
                    (2, 4, 6)],
                   names=['x', 'y', 'z'])
        >>> mi.names
        FrozenList(['x', 'y', 'z'])
        """,
    )

    # --------------------------------------------------------------------

    @doc(Index._get_grouper_for_level)
    def _get_grouper_for_level(self, mapper, level):
        indexer = self.codes[level]
        level_index = self.levels[level]

        if mapper is not None:
            # Handle group mapping function and return
            level_values = self.levels[level].take(indexer)
            grouper = level_values.map(mapper)
            return grouper, None, None

        codes, uniques = algos.factorize(indexer, sort=True)

        if len(uniques) > 0 and uniques[0] == -1:
            # Handle NAs
            mask = indexer != -1
            ok_codes, uniques = algos.factorize(indexer[mask], sort=True)

            codes = np.empty(len(indexer), dtype=indexer.dtype)
            codes[mask] = ok_codes
            codes[~mask] = -1

        if len(uniques) < len(level_index):
            # Remove unobserved levels from level_index
            level_index = level_index.take(uniques)
        else:
            # break references back to us so that setting the name
            # on the output of a groupby doesn't reflect back here.
            level_index = level_index.copy()

        if level_index._can_hold_na:
            grouper = level_index.take(codes, fill_value=True)
        else:
            grouper = level_index.take(codes)

        return grouper, codes, level_index

    @cache_readonly
    def inferred_type(self) -> str:
        return "mixed"

    def _get_level_number(self, level) -> int:
        count = self.names.count(level)
        if (count > 1) and not is_integer(level):
            raise ValueError(
                f"The name {level} occurs multiple times, use a level number"
            )
        try:
            level = self.names.index(level)
        except ValueError as err:
            if not is_integer(level):
                raise KeyError(f"Level {level} not found") from err
            elif level < 0:
                level += self.nlevels
                if level < 0:
                    orig_level = level - self.nlevels
                    raise IndexError(
                        f"Too many levels: Index has only {self.nlevels} levels, "
                        f"{orig_level} is not a valid level number"
                    ) from err
            # Note: levels are zero-based
            elif level >= self.nlevels:
                raise IndexError(
                    f"Too many levels: Index has only {self.nlevels} levels, "
                    f"not {level + 1}"
                ) from err
        return level

    @property
    def _has_complex_internals(self) -> bool:
        # used to avoid libreduction code paths, which raise or require conversion
        return True

    @cache_readonly
    def is_monotonic_increasing(self) -> bool:
        """
        return if the index is monotonic increasing (only equal or
        increasing) values.
        """
        if any(-1 in code for code in self.codes):
            return False

        if all(level.is_monotonic for level in self.levels):
            # If each level is sorted, we can operate on the codes directly. GH27495
            return libalgos.is_lexsorted(
                [x.astype("int64", copy=False) for x in self.codes]
            )

        # reversed() because lexsort() wants the most significant key last.
        values = [
            self._get_level_values(i)._values for i in reversed(range(len(self.levels)))
        ]
        try:
            sort_order = np.lexsort(values)
            return Index(sort_order).is_monotonic
        except TypeError:

            # we have mixed types and np.lexsort is not happy
            return Index(self._values).is_monotonic

    @cache_readonly
    def is_monotonic_decreasing(self) -> bool:
        """
        return if the index is monotonic decreasing (only equal or
        decreasing) values.
        """
        # monotonic decreasing if and only if reverse is monotonic increasing
        return self[::-1].is_monotonic_increasing

    @cache_readonly
    def _inferred_type_levels(self) -> list[str]:
        """return a list of the inferred types, one for each level"""
        return [i.inferred_type for i in self.levels]

    @doc(Index.duplicated)
    def duplicated(self, keep="first") -> np.ndarray:
        shape = tuple(len(lev) for lev in self.levels)
        ids = get_group_index(self.codes, shape, sort=False, xnull=False)

        return duplicated(ids, keep)

    # error: Cannot override final attribute "_duplicated"
    # (previously declared in base class "IndexOpsMixin")
    _duplicated = duplicated  # type: ignore[misc]

    def fillna(self, value=None, downcast=None):
        """
        fillna is not implemented for MultiIndex
        """
        raise NotImplementedError("isna is not defined for MultiIndex")

    @doc(Index.dropna)
    def dropna(self, how: str = "any") -> MultiIndex:
        nans = [level_codes == -1 for level_codes in self.codes]
        if how == "any":
            indexer = np.any(nans, axis=0)
        elif how == "all":
            indexer = np.all(nans, axis=0)
        else:
            raise ValueError(f"invalid how option: {how}")

        new_codes = [level_codes[~indexer] for level_codes in self.codes]
        return self.set_codes(codes=new_codes)

    def _get_level_values(self, level: int, unique: bool = False) -> Index:
        """
        Return vector of label values for requested level,
        equal to the length of the index

        **this is an internal method**

        Parameters
        ----------
        level : int
        unique : bool, default False
            if True, drop duplicated values

        Returns
        -------
        Index
        """
        lev = self.levels[level]
        level_codes = self.codes[level]
        name = self._names[level]
        if unique:
            level_codes = algos.unique(level_codes)
        filled = algos.take_nd(lev._values, level_codes, fill_value=lev._na_value)
        return lev._shallow_copy(filled, name=name)

    def get_level_values(self, level):
        """
        Return vector of label values for requested level.

        Length of returned vector is equal to the length of the index.

        Parameters
        ----------
        level : int or str
            ``level`` is either the integer position of the level in the
            MultiIndex, or the name of the level.

        Returns
        -------
        values : Index
            Values is a level of this MultiIndex converted to
            a single :class:`Index` (or subclass thereof).

        Examples
        --------
        Create a MultiIndex:

        >>> mi = pd.MultiIndex.from_arrays((list('abc'), list('def')))
        >>> mi.names = ['level_1', 'level_2']

        Get level values by supplying level as either integer or name:

        >>> mi.get_level_values(0)
        Index(['a', 'b', 'c'], dtype='object', name='level_1')
        >>> mi.get_level_values('level_2')
        Index(['d', 'e', 'f'], dtype='object', name='level_2')
        """
        level = self._get_level_number(level)
        values = self._get_level_values(level)
        return values

    @doc(Index.unique)
    def unique(self, level=None):

        if level is None:
            return super().unique()
        else:
            level = self._get_level_number(level)
            return self._get_level_values(level=level, unique=True)

    def to_frame(self, index: bool = True, name=None) -> DataFrame:
        """
        Create a DataFrame with the levels of the MultiIndex as columns.

        Column ordering is determined by the DataFrame constructor with data as
        a dict.

        Parameters
        ----------
        index : bool, default True
            Set the index of the returned DataFrame as the original MultiIndex.

        name : list / sequence of str, optional
            The passed names should substitute index level names.

        Returns
        -------
        DataFrame : a DataFrame containing the original MultiIndex data.

        See Also
        --------
        DataFrame : Two-dimensional, size-mutable, potentially heterogeneous
            tabular data.

        Examples
        --------
        >>> mi = pd.MultiIndex.from_arrays([['a', 'b'], ['c', 'd']])
        >>> mi
        MultiIndex([('a', 'c'),
                    ('b', 'd')],
                   )

        >>> df = mi.to_frame()
        >>> df
             0  1
        a c  a  c
        b d  b  d

        >>> df = mi.to_frame(index=False)
        >>> df
           0  1
        0  a  c
        1  b  d

        >>> df = mi.to_frame(name=['x', 'y'])
        >>> df
             x  y
        a c  a  c
        b d  b  d
        """
        from pandas import DataFrame

        if name is not None:
            if not is_list_like(name):
                raise TypeError("'name' must be a list / sequence of column names.")

            if len(name) != len(self.levels):
                raise ValueError(
                    "'name' should have same length as number of levels on index."
                )
            idx_names = name
        else:
            idx_names = self.names

        # Guarantee resulting column order - PY36+ dict maintains insertion order
        result = DataFrame(
            {
                (level if lvlname is None else lvlname): self._get_level_values(level)
                for lvlname, level in zip(idx_names, range(len(self.levels)))
            },
            copy=False,
        )

        if index:
            result.index = self
        return result

    def to_flat_index(self) -> Index:
        """
        Convert a MultiIndex to an Index of Tuples containing the level values.

        Returns
        -------
        pd.Index
            Index with the MultiIndex data represented in Tuples.

        See Also
        --------
        MultiIndex.from_tuples : Convert flat index back to MultiIndex.

        Notes
        -----
        This method will simply return the caller if called by anything other
        than a MultiIndex.

        Examples
        --------
        >>> index = pd.MultiIndex.from_product(
        ...     [['foo', 'bar'], ['baz', 'qux']],
        ...     names=['a', 'b'])
        >>> index.to_flat_index()
        Index([('foo', 'baz'), ('foo', 'qux'),
               ('bar', 'baz'), ('bar', 'qux')],
              dtype='object')
        """
        return Index(self._values, tupleize_cols=False)

    @property
    def _is_all_dates(self) -> bool:
        return False

    def is_lexsorted(self) -> bool:
        warnings.warn(
            "MultiIndex.is_lexsorted is deprecated as a public function, "
            "users should use MultiIndex.is_monotonic_increasing instead.",
            FutureWarning,
            stacklevel=2,
        )
        return self._is_lexsorted()

    def _is_lexsorted(self) -> bool:
        """
        Return True if the codes are lexicographically sorted.

        Returns
        -------
        bool

        Examples
        --------
        In the below examples, the first level of the MultiIndex is sorted because
        a<b<c, so there is no need to look at the next level.

        >>> pd.MultiIndex.from_arrays([['a', 'b', 'c'], ['d', 'e', 'f']]).is_lexsorted()
        True
        >>> pd.MultiIndex.from_arrays([['a', 'b', 'c'], ['d', 'f', 'e']]).is_lexsorted()
        True

        In case there is a tie, the lexicographical sorting looks
        at the next level of the MultiIndex.

        >>> pd.MultiIndex.from_arrays([[0, 1, 1], ['a', 'b', 'c']]).is_lexsorted()
        True
        >>> pd.MultiIndex.from_arrays([[0, 1, 1], ['a', 'c', 'b']]).is_lexsorted()
        False
        >>> pd.MultiIndex.from_arrays([['a', 'a', 'b', 'b'],
        ...                            ['aa', 'bb', 'aa', 'bb']]).is_lexsorted()
        True
        >>> pd.MultiIndex.from_arrays([['a', 'a', 'b', 'b'],
        ...                            ['bb', 'aa', 'aa', 'bb']]).is_lexsorted()
        False
        """
        return self._lexsort_depth == self.nlevels

    @property
    def lexsort_depth(self):
        warnings.warn(
            "MultiIndex.is_lexsorted is deprecated as a public function, "
            "users should use MultiIndex.is_monotonic_increasing instead.",
            FutureWarning,
            stacklevel=2,
        )
        return self._lexsort_depth

    @cache_readonly
    def _lexsort_depth(self) -> int:
        """
        Compute and return the lexsort_depth, the number of levels of the
        MultiIndex that are sorted lexically

        Returns
        -------
        int
        """
        if self.sortorder is not None:
            return self.sortorder
        return _lexsort_depth(self.codes, self.nlevels)

    def _sort_levels_monotonic(self) -> MultiIndex:
        """
        This is an *internal* function.

        Create a new MultiIndex from the current to monotonically sorted
        items IN the levels. This does not actually make the entire MultiIndex
        monotonic, JUST the levels.

        The resulting MultiIndex will have the same outward
        appearance, meaning the same .values and ordering. It will also
        be .equals() to the original.

        Returns
        -------
        MultiIndex

        Examples
        --------
        >>> mi = pd.MultiIndex(levels=[['a', 'b'], ['bb', 'aa']],
        ...                    codes=[[0, 0, 1, 1], [0, 1, 0, 1]])
        >>> mi
        MultiIndex([('a', 'bb'),
                    ('a', 'aa'),
                    ('b', 'bb'),
                    ('b', 'aa')],
                   )

        >>> mi.sort_values()
        MultiIndex([('a', 'aa'),
                    ('a', 'bb'),
                    ('b', 'aa'),
                    ('b', 'bb')],
                   )
        """
        if self._is_lexsorted() and self.is_monotonic:
            return self

        new_levels = []
        new_codes = []

        for lev, level_codes in zip(self.levels, self.codes):

            if not lev.is_monotonic:
                try:
                    # indexer to reorder the levels
                    indexer = lev.argsort()
                except TypeError:
                    pass
                else:
                    lev = lev.take(indexer)

                    # indexer to reorder the level codes
                    indexer = ensure_platform_int(indexer)
                    ri = lib.get_reverse_indexer(indexer, len(indexer))
                    level_codes = algos.take_nd(ri, level_codes)

            new_levels.append(lev)
            new_codes.append(level_codes)

        return MultiIndex(
            new_levels,
            new_codes,
            names=self.names,
            sortorder=self.sortorder,
            verify_integrity=False,
        )

    def remove_unused_levels(self) -> MultiIndex:
        """
        Create new MultiIndex from current that removes unused levels.

        Unused level(s) means levels that are not expressed in the
        labels. The resulting MultiIndex will have the same outward
        appearance, meaning the same .values and ordering. It will
        also be .equals() to the original.

        Returns
        -------
        MultiIndex

        Examples
        --------
        >>> mi = pd.MultiIndex.from_product([range(2), list('ab')])
        >>> mi
        MultiIndex([(0, 'a'),
                    (0, 'b'),
                    (1, 'a'),
                    (1, 'b')],
                   )

        >>> mi[2:]
        MultiIndex([(1, 'a'),
                    (1, 'b')],
                   )

        The 0 from the first level is not represented
        and can be removed

        >>> mi2 = mi[2:].remove_unused_levels()
        >>> mi2.levels
        FrozenList([[1], ['a', 'b']])
        """
        new_levels = []
        new_codes = []

        changed = False
        for lev, level_codes in zip(self.levels, self.codes):

            # Since few levels are typically unused, bincount() is more
            # efficient than unique() - however it only accepts positive values
            # (and drops order):
            uniques = np.where(np.bincount(level_codes + 1) > 0)[0] - 1
            has_na = int(len(uniques) and (uniques[0] == -1))

            if len(uniques) != len(lev) + has_na:

                if lev.isna().any() and len(uniques) == len(lev):
                    break
                # We have unused levels
                changed = True

                # Recalculate uniques, now preserving order.
                # Can easily be cythonized by exploiting the already existing
                # "uniques" and stop parsing "level_codes" when all items
                # are found:
                uniques = algos.unique(level_codes)
                if has_na:
                    na_idx = np.where(uniques == -1)[0]
                    # Just ensure that -1 is in first position:
                    uniques[[0, na_idx[0]]] = uniques[[na_idx[0], 0]]

                # codes get mapped from uniques to 0:len(uniques)
                # -1 (if present) is mapped to last position
                code_mapping = np.zeros(len(lev) + has_na)
                # ... and reassigned value -1:
                code_mapping[uniques] = np.arange(len(uniques)) - has_na

                level_codes = code_mapping[level_codes]

                # new levels are simple
                lev = lev.take(uniques[has_na:])

            new_levels.append(lev)
            new_codes.append(level_codes)

        result = self.view()

        if changed:
            result._reset_identity()
            result._set_levels(new_levels, validate=False)
            result._set_codes(new_codes, validate=False)

        return result

    # --------------------------------------------------------------------
    # Pickling Methods

    def __reduce__(self):
        """Necessary for making this object picklable"""
        d = {
            "levels": list(self.levels),
            "codes": list(self.codes),
            "sortorder": self.sortorder,
            "names": list(self.names),
        }
        return ibase._new_Index, (type(self), d), None

    # --------------------------------------------------------------------

    def __getitem__(self, key):
        if is_scalar(key):
            key = com.cast_scalar_indexer(key, warn_float=True)

            retval = []
            for lev, level_codes in zip(self.levels, self.codes):
                if level_codes[key] == -1:
                    retval.append(np.nan)
                else:
                    retval.append(lev[level_codes[key]])

            return tuple(retval)
        else:
            # in general cannot be sure whether the result will be sorted
            sortorder = None
            if com.is_bool_indexer(key):
                key = np.asarray(key, dtype=bool)
                sortorder = self.sortorder
            elif isinstance(key, slice):
                if key.step is None or key.step > 0:
                    sortorder = self.sortorder
            elif isinstance(key, Index):
                key = np.asarray(key)

            new_codes = [level_codes[key] for level_codes in self.codes]

            return MultiIndex(
                levels=self.levels,
                codes=new_codes,
                names=self.names,
                sortorder=sortorder,
                verify_integrity=False,
            )

    def _getitem_slice(self: MultiIndex, slobj: slice) -> MultiIndex:
        """
        Fastpath for __getitem__ when we know we have a slice.
        """
        sortorder = None
        if slobj.step is None or slobj.step > 0:
            sortorder = self.sortorder

        new_codes = [level_codes[slobj] for level_codes in self.codes]

        return type(self)(
            levels=self.levels,
            codes=new_codes,
            names=self._names,
            sortorder=sortorder,
            verify_integrity=False,
        )

    @Appender(_index_shared_docs["take"] % _index_doc_kwargs)
    def take(
        self: MultiIndex,
        indices,
        axis: int = 0,
        allow_fill: bool = True,
        fill_value=None,
        **kwargs,
    ) -> MultiIndex:
        nv.validate_take((), kwargs)
        indices = ensure_platform_int(indices)

        # only fill if we are passing a non-None fill_value
        allow_fill = self._maybe_disallow_fill(allow_fill, fill_value, indices)

        na_value = -1

        taken = [lab.take(indices) for lab in self.codes]
        if allow_fill:
            mask = indices == -1
            if mask.any():
                masked = []
                for new_label in taken:
                    label_values = new_label
                    label_values[mask] = na_value
                    masked.append(np.asarray(label_values))
                taken = masked

        return MultiIndex(
            levels=self.levels, codes=taken, names=self.names, verify_integrity=False
        )

    def append(self, other):
        """
        Append a collection of Index options together

        Parameters
        ----------
        other : Index or list/tuple of indices

        Returns
        -------
        appended : Index
        """
        if not isinstance(other, (list, tuple)):
            other = [other]

        if all(
            (isinstance(o, MultiIndex) and o.nlevels >= self.nlevels) for o in other
        ):
            arrays = []
            for i in range(self.nlevels):
                label = self._get_level_values(i)
                appended = [o._get_level_values(i) for o in other]
                arrays.append(label.append(appended))
            return MultiIndex.from_arrays(arrays, names=self.names)

        to_concat = (self._values,) + tuple(k._values for k in other)
        new_tuples = np.concatenate(to_concat)

        # if all(isinstance(x, MultiIndex) for x in other):
        try:
            return MultiIndex.from_tuples(new_tuples, names=self.names)
        except (TypeError, IndexError):
            return Index(new_tuples)

    def argsort(self, *args, **kwargs) -> np.ndarray:
        return self._values.argsort(*args, **kwargs)

    @Appender(_index_shared_docs["repeat"] % _index_doc_kwargs)
    def repeat(self, repeats: int, axis=None) -> MultiIndex:
        nv.validate_repeat((), {"axis": axis})
        # error: Incompatible types in assignment (expression has type "ndarray",
        # variable has type "int")
        repeats = ensure_platform_int(repeats)  # type: ignore[assignment]
        return MultiIndex(
            levels=self.levels,
            codes=[
                level_codes.view(np.ndarray).astype(np.intp).repeat(repeats)
                for level_codes in self.codes
            ],
            names=self.names,
            sortorder=self.sortorder,
            verify_integrity=False,
        )

    def drop(self, codes, level=None, errors="raise"):
        """
        Make new MultiIndex with passed list of codes deleted

        Parameters
        ----------
        codes : array-like
            Must be a list of tuples when level is not specified
        level : int or level name, default None
        errors : str, default 'raise'

        Returns
        -------
        dropped : MultiIndex
        """
        if level is not None:
            return self._drop_from_level(codes, level, errors)

        if not isinstance(codes, (np.ndarray, Index)):
            try:
                codes = com.index_labels_to_array(codes, dtype=np.dtype("object"))
            except ValueError:
                pass

        inds = []
        for level_codes in codes:
            try:
                loc = self.get_loc(level_codes)
                # get_loc returns either an integer, a slice, or a boolean
                # mask
                if isinstance(loc, int):
                    inds.append(loc)
                elif isinstance(loc, slice):
                    step = loc.step if loc.step is not None else 1
                    inds.extend(range(loc.start, loc.stop, step))
                elif com.is_bool_indexer(loc):
                    if self._lexsort_depth == 0:
                        warnings.warn(
                            "dropping on a non-lexsorted multi-index "
                            "without a level parameter may impact performance.",
                            PerformanceWarning,
                            stacklevel=3,
                        )
                    loc = loc.nonzero()[0]
                    inds.extend(loc)
                else:
                    msg = f"unsupported indexer of type {type(loc)}"
                    raise AssertionError(msg)
            except KeyError:
                if errors != "ignore":
                    raise

        return self.delete(inds)

    def _drop_from_level(self, codes, level, errors="raise") -> MultiIndex:
        codes = com.index_labels_to_array(codes)
        i = self._get_level_number(level)
        index = self.levels[i]
        values = index.get_indexer(codes)
        # If nan should be dropped it will equal -1 here. We have to check which values
        # are not nan and equal -1, this means they are missing in the index
        nan_codes = isna(codes)
        values[(np.equal(nan_codes, False)) & (values == -1)] = -2
        if index.shape[0] == self.shape[0]:
            values[np.equal(nan_codes, True)] = -2

        not_found = codes[values == -2]
        if len(not_found) != 0 and errors != "ignore":
            raise KeyError(f"labels {not_found} not found in level")
        mask = ~algos.isin(self.codes[i], values)

        return self[mask]

    def swaplevel(self, i=-2, j=-1) -> MultiIndex:
        """
        Swap level i with level j.

        Calling this method does not change the ordering of the values.

        Parameters
        ----------
        i : int, str, default -2
            First level of index to be swapped. Can pass level name as string.
            Type of parameters can be mixed.
        j : int, str, default -1
            Second level of index to be swapped. Can pass level name as string.
            Type of parameters can be mixed.

        Returns
        -------
        MultiIndex
            A new MultiIndex.

        See Also
        --------
        Series.swaplevel : Swap levels i and j in a MultiIndex.
        Dataframe.swaplevel : Swap levels i and j in a MultiIndex on a
            particular axis.

        Examples
        --------
        >>> mi = pd.MultiIndex(levels=[['a', 'b'], ['bb', 'aa']],
        ...                    codes=[[0, 0, 1, 1], [0, 1, 0, 1]])
        >>> mi
        MultiIndex([('a', 'bb'),
                    ('a', 'aa'),
                    ('b', 'bb'),
                    ('b', 'aa')],
                   )
        >>> mi.swaplevel(0, 1)
        MultiIndex([('bb', 'a'),
                    ('aa', 'a'),
                    ('bb', 'b'),
                    ('aa', 'b')],
                   )
        """
        new_levels = list(self.levels)
        new_codes = list(self.codes)
        new_names = list(self.names)

        i = self._get_level_number(i)
        j = self._get_level_number(j)

        new_levels[i], new_levels[j] = new_levels[j], new_levels[i]
        new_codes[i], new_codes[j] = new_codes[j], new_codes[i]
        new_names[i], new_names[j] = new_names[j], new_names[i]

        return MultiIndex(
            levels=new_levels, codes=new_codes, names=new_names, verify_integrity=False
        )

    def reorder_levels(self, order) -> MultiIndex:
        """
        Rearrange levels using input order. May not drop or duplicate levels.

        Parameters
        ----------
        order : list of int or list of str
            List representing new level order. Reference level by number
            (position) or by key (label).

        Returns
        -------
        MultiIndex

        Examples
        --------
        >>> mi = pd.MultiIndex.from_arrays([[1, 2], [3, 4]], names=['x', 'y'])
        >>> mi
        MultiIndex([(1, 3),
                    (2, 4)],
                   names=['x', 'y'])

        >>> mi.reorder_levels(order=[1, 0])
        MultiIndex([(3, 1),
                    (4, 2)],
                   names=['y', 'x'])

        >>> mi.reorder_levels(order=['y', 'x'])
        MultiIndex([(3, 1),
                    (4, 2)],
                   names=['y', 'x'])
        """
        order = [self._get_level_number(i) for i in order]
        if len(order) != self.nlevels:
            raise AssertionError(
                f"Length of order must be same as number of levels ({self.nlevels}), "
                f"got {len(order)}"
            )
        new_levels = [self.levels[i] for i in order]
        new_codes = [self.codes[i] for i in order]
        new_names = [self.names[i] for i in order]

        return MultiIndex(
            levels=new_levels, codes=new_codes, names=new_names, verify_integrity=False
        )

    def _get_codes_for_sorting(self) -> list[Categorical]:
        """
        we are categorizing our codes by using the
        available categories (all, not just observed)
        excluding any missing ones (-1); this is in preparation
        for sorting, where we need to disambiguate that -1 is not
        a valid valid
        """

        def cats(level_codes):
            return np.arange(
                np.array(level_codes).max() + 1 if len(level_codes) else 0,
                dtype=level_codes.dtype,
            )

        return [
            Categorical.from_codes(level_codes, cats(level_codes), ordered=True)
            for level_codes in self.codes
        ]

    def sortlevel(
        self, level=0, ascending: bool = True, sort_remaining: bool = True
    ) -> tuple[MultiIndex, np.ndarray]:
        """
        Sort MultiIndex at the requested level.

        The result will respect the original ordering of the associated
        factor at that level.

        Parameters
        ----------
        level : list-like, int or str, default 0
            If a string is given, must be a name of the level.
            If list-like must be names or ints of levels.
        ascending : bool, default True
            False to sort in descending order.
            Can also be a list to specify a directed ordering.
        sort_remaining : sort by the remaining levels after level

        Returns
        -------
        sorted_index : pd.MultiIndex
            Resulting index.
        indexer : np.ndarray
            Indices of output values in original index.

        Examples
        --------
        >>> mi = pd.MultiIndex.from_arrays([[0, 0], [2, 1]])
        >>> mi
        MultiIndex([(0, 2),
                    (0, 1)],
                   )

        >>> mi.sortlevel()
        (MultiIndex([(0, 1),
                    (0, 2)],
                   ), array([1, 0]))

        >>> mi.sortlevel(sort_remaining=False)
        (MultiIndex([(0, 2),
                    (0, 1)],
                   ), array([0, 1]))

        >>> mi.sortlevel(1)
        (MultiIndex([(0, 1),
                    (0, 2)],
                   ), array([1, 0]))

        >>> mi.sortlevel(1, ascending=False)
        (MultiIndex([(0, 2),
                    (0, 1)],
                   ), array([0, 1]))
        """
        if isinstance(level, (str, int)):
            level = [level]
        level = [self._get_level_number(lev) for lev in level]
        sortorder = None

        # we have a directed ordering via ascending
        if isinstance(ascending, list):
            if not len(level) == len(ascending):
                raise ValueError("level must have same length as ascending")

            indexer = lexsort_indexer(
                [self.codes[lev] for lev in level], orders=ascending
            )

        # level ordering
        else:

            codes = list(self.codes)
            shape = list(self.levshape)

            # partition codes and shape
            primary = tuple(codes[lev] for lev in level)
            primshp = tuple(shape[lev] for lev in level)

            # Reverse sorted to retain the order of
            # smaller indices that needs to be removed
            for lev in sorted(level, reverse=True):
                codes.pop(lev)
                shape.pop(lev)

            if sort_remaining:
                primary += primary + tuple(codes)
                primshp += primshp + tuple(shape)
            else:
                sortorder = level[0]

            indexer = indexer_from_factorized(primary, primshp, compress=False)

            if not ascending:
                indexer = indexer[::-1]

        indexer = ensure_platform_int(indexer)
        new_codes = [level_codes.take(indexer) for level_codes in self.codes]

        new_index = MultiIndex(
            codes=new_codes,
            levels=self.levels,
            names=self.names,
            sortorder=sortorder,
            verify_integrity=False,
        )

        return new_index, indexer

    def _wrap_reindex_result(self, target, indexer, preserve_names: bool):
        if not isinstance(target, MultiIndex):
            if indexer is None:
                target = self
            elif (indexer >= 0).all():
                target = self.take(indexer)
            else:
                try:
                    target = MultiIndex.from_tuples(target)
                except TypeError:
                    # not all tuples, see test_constructor_dict_multiindex_reindex_flat
                    return target

        target = self._maybe_preserve_names(target, preserve_names)
        return target

    def _maybe_preserve_names(self, target: Index, preserve_names: bool):
        if (
            preserve_names
            and target.nlevels == self.nlevels
            and target.names != self.names
        ):
            target = target.copy(deep=False)
            target.names = self.names
        return target

    # --------------------------------------------------------------------
    # Indexing Methods

    def _check_indexing_error(self, key):
        if not is_hashable(key) or is_iterator(key):
            # We allow tuples if they are hashable, whereas other Index
            #  subclasses require scalar.
            # We have to explicitly exclude generators, as these are hashable.
            raise InvalidIndexError(key)

    @cache_readonly
    def _should_fallback_to_positional(self) -> bool:
        """
        Should integer key(s) be treated as positional?
        """
        # GH#33355
        return self.levels[0]._should_fallback_to_positional

    def _get_values_for_loc(self, series: Series, loc, key):
        """
        Do a positional lookup on the given Series, returning either a scalar
        or a Series.

        Assumes that `series.index is self`
        """
        new_values = series._values[loc]
        if is_scalar(loc):
            return new_values

        if len(new_values) == 1 and not self.nlevels > 1:
            # If more than one level left, we can not return a scalar
            return new_values[0]

        new_index = self[loc]
        new_index = maybe_droplevels(new_index, key)
        new_ser = series._constructor(new_values, index=new_index, name=series.name)
        return new_ser.__finalize__(series)

    def _convert_listlike_indexer(self, keyarr) -> np.ndarray | None:
        """
        Analogous to get_indexer when we are partial-indexing on our first level.

        Parameters
        ----------
        keyarr : Index, np.ndarray, or ExtensionArray
            Indexer to convert.

        Returns
        -------
        np.ndarray[intp] or None
        """
        indexer = None

        # are we indexing a specific level
        if len(keyarr) and not isinstance(keyarr[0], tuple):
            _, indexer = self.reindex(keyarr, level=0)

            # take all
            if indexer is None:
                indexer = np.arange(len(self), dtype=np.intp)
                return indexer

            check = self.levels[0].get_indexer(keyarr)
            mask = check == -1
            if mask.any():
                raise KeyError(f"{keyarr[mask]} not in index")
            elif is_empty_indexer(indexer, keyarr):
                # We get here when levels still contain values which are not
                # actually in Index anymore
                raise KeyError(f"{keyarr} not in index")

        return indexer

    def _get_partial_string_timestamp_match_key(self, key):
        """
        Translate any partial string timestamp matches in key, returning the
        new key.

        Only relevant for MultiIndex.
        """
        # GH#10331
        if isinstance(key, str) and self.levels[0]._supports_partial_string_indexing:
            # Convert key '2016-01-01' to
            # ('2016-01-01'[, slice(None, None, None)]+)
            key = (key,) + (slice(None),) * (len(self.levels) - 1)

        if isinstance(key, tuple):
            # Convert (..., '2016-01-01', ...) in tuple to
            # (..., slice('2016-01-01', '2016-01-01', None), ...)
            new_key = []
            for i, component in enumerate(key):
                if (
                    isinstance(component, str)
                    and self.levels[i]._supports_partial_string_indexing
                ):
                    new_key.append(slice(component, component, None))
                else:
                    new_key.append(component)
            key = tuple(new_key)

        return key

    def get_slice_bound(
        self, label: Hashable | Sequence[Hashable], side: str, kind: str | None = None
    ) -> int:
        """
        For an ordered MultiIndex, compute slice bound
        that corresponds to given label.

        Returns leftmost (one-past-the-rightmost if `side=='right') position
        of given label.

        Parameters
        ----------
        label : object or tuple of objects
        side : {'left', 'right'}
        kind : {'loc', 'getitem', None}

        Returns
        -------
        int
            Index of label.

        Notes
        -----
        This method only works if level 0 index of the MultiIndex is lexsorted.

        Examples
        --------
        >>> mi = pd.MultiIndex.from_arrays([list('abbc'), list('gefd')])

        Get the locations from the leftmost 'b' in the first level
        until the end of the multiindex:

        >>> mi.get_slice_bound('b', side="left")
        1

        Like above, but if you get the locations from the rightmost
        'b' in the first level and 'f' in the second level:

        >>> mi.get_slice_bound(('b','f'), side="right")
        3

        See Also
        --------
        MultiIndex.get_loc : Get location for a label or a tuple of labels.
        MultiIndex.get_locs : Get location for a label/slice/list/mask or a
                              sequence of such.
        """
        if not isinstance(label, tuple):
            label = (label,)
        return self._partial_tup_index(label, side=side)

    def slice_locs(self, start=None, end=None, step=None, kind=None):
        """
        For an ordered MultiIndex, compute the slice locations for input
        labels.

        The input labels can be tuples representing partial levels, e.g. for a
        MultiIndex with 3 levels, you can pass a single value (corresponding to
        the first level), or a 1-, 2-, or 3-tuple.

        Parameters
        ----------
        start : label or tuple, default None
            If None, defaults to the beginning
        end : label or tuple
            If None, defaults to the end
        step : int or None
            Slice step
        kind : string, optional, defaults None

        Returns
        -------
        (start, end) : (int, int)

        Notes
        -----
        This method only works if the MultiIndex is properly lexsorted. So,
        if only the first 2 levels of a 3-level MultiIndex are lexsorted,
        you can only pass two levels to ``.slice_locs``.

        Examples
        --------
        >>> mi = pd.MultiIndex.from_arrays([list('abbd'), list('deff')],
        ...                                names=['A', 'B'])

        Get the slice locations from the beginning of 'b' in the first level
        until the end of the multiindex:

        >>> mi.slice_locs(start='b')
        (1, 4)

        Like above, but stop at the end of 'b' in the first level and 'f' in
        the second level:

        >>> mi.slice_locs(start='b', end=('b', 'f'))
        (1, 3)

        See Also
        --------
        MultiIndex.get_loc : Get location for a label or a tuple of labels.
        MultiIndex.get_locs : Get location for a label/slice/list/mask or a
                              sequence of such.
        """
        # This function adds nothing to its parent implementation (the magic
        # happens in get_slice_bound method), but it adds meaningful doc.
        return super().slice_locs(start, end, step)

    def _partial_tup_index(self, tup: tuple, side="left"):
        if len(tup) > self._lexsort_depth:
            raise UnsortedIndexError(
                f"Key length ({len(tup)}) was greater than MultiIndex lexsort depth "
                f"({self._lexsort_depth})"
            )

        n = len(tup)
        start, end = 0, len(self)
        zipped = zip(tup, self.levels, self.codes)
        for k, (lab, lev, level_codes) in enumerate(zipped):
            section = level_codes[start:end]

            if lab not in lev and not isna(lab):
                # short circuit
                try:
                    loc = lev.searchsorted(lab, side=side)
                except TypeError as err:
                    # non-comparable e.g. test_slice_locs_with_type_mismatch
                    raise TypeError(f"Level type mismatch: {lab}") from err
                if not is_integer(loc):
                    # non-comparable level, e.g. test_groupby_example
                    raise TypeError(f"Level type mismatch: {lab}")
                if side == "right" and loc >= 0:
                    loc -= 1
                return start + section.searchsorted(loc, side=side)

            idx = self._get_loc_single_level_index(lev, lab)
            if isinstance(idx, slice) and k < n - 1:
                # Get start and end value from slice, necessary when a non-integer
                # interval is given as input GH#37707
                start = idx.start
                end = idx.stop
            elif k < n - 1:
                end = start + section.searchsorted(idx, side="right")
                start = start + section.searchsorted(idx, side="left")
            elif isinstance(idx, slice):
                idx = idx.start
                return start + section.searchsorted(idx, side=side)
            else:
                return start + section.searchsorted(idx, side=side)

    def _get_loc_single_level_index(self, level_index: Index, key: Hashable) -> int:
        """
        If key is NA value, location of index unify as -1.

        Parameters
        ----------
        level_index: Index
        key : label

        Returns
        -------
        loc : int
            If key is NA value, loc is -1
            Else, location of key in index.

        See Also
        --------
        Index.get_loc : The get_loc method for (single-level) index.
        """
        if is_scalar(key) and isna(key):
            return -1
        else:
            return level_index.get_loc(key)

    def get_loc(self, key, method=None):
        """
        Get location for a label or a tuple of labels.

        The location is returned as an integer/slice or boolean
        mask.

        Parameters
        ----------
        key : label or tuple of labels (one for each level)
        method : None

        Returns
        -------
        loc : int, slice object or boolean mask
            If the key is past the lexsort depth, the return may be a
            boolean mask array, otherwise it is always a slice or int.

        See Also
        --------
        Index.get_loc : The get_loc method for (single-level) index.
        MultiIndex.slice_locs : Get slice location given start label(s) and
                                end label(s).
        MultiIndex.get_locs : Get location for a label/slice/list/mask or a
                              sequence of such.

        Notes
        -----
        The key cannot be a slice, list of same-level labels, a boolean mask,
        or a sequence of such. If you want to use those, use
        :meth:`MultiIndex.get_locs` instead.

        Examples
        --------
        >>> mi = pd.MultiIndex.from_arrays([list('abb'), list('def')])

        >>> mi.get_loc('b')
        slice(1, 3, None)

        >>> mi.get_loc(('b', 'e'))
        1
        """
        if method is not None:
            raise NotImplementedError(
                "only the default get_loc method is "
                "currently supported for MultiIndex"
            )

        hash(key)

        def _maybe_to_slice(loc):
            """convert integer indexer to boolean mask or slice if possible"""
            if not isinstance(loc, np.ndarray) or loc.dtype != np.intp:
                return loc

            loc = lib.maybe_indices_to_slice(loc, len(self))
            if isinstance(loc, slice):
                return loc

            mask = np.empty(len(self), dtype="bool")
            mask.fill(False)
            mask[loc] = True
            return mask

        if not isinstance(key, tuple):
            loc = self._get_level_indexer(key, level=0)
            return _maybe_to_slice(loc)

        keylen = len(key)
        if self.nlevels < keylen:
            raise KeyError(
                f"Key length ({keylen}) exceeds index depth ({self.nlevels})"
            )

        if keylen == self.nlevels and self.is_unique:
            return self._engine.get_loc(key)

        # -- partial selection or non-unique index
        # break the key into 2 parts based on the lexsort_depth of the index;
        # the first part returns a continuous slice of the index; the 2nd part
        # needs linear search within the slice
        i = self._lexsort_depth
        lead_key, follow_key = key[:i], key[i:]
        start, stop = (
            self.slice_locs(lead_key, lead_key) if lead_key else (0, len(self))
        )

        if start == stop:
            raise KeyError(key)

        if not follow_key:
            return slice(start, stop)

        warnings.warn(
            "indexing past lexsort depth may impact performance.",
            PerformanceWarning,
            stacklevel=10,
        )

        loc = np.arange(start, stop, dtype=np.intp)

        for i, k in enumerate(follow_key, len(lead_key)):
            mask = self.codes[i][loc] == self._get_loc_single_level_index(
                self.levels[i], k
            )
            if not mask.all():
                loc = loc[mask]
            if not len(loc):
                raise KeyError(key)

        return _maybe_to_slice(loc) if len(loc) != stop - start else slice(start, stop)

    def get_loc_level(self, key, level=0, drop_level: bool = True):
        """
        Get location and sliced index for requested label(s)/level(s).

        Parameters
        ----------
        key : label or sequence of labels
        level : int/level name or list thereof, optional
        drop_level : bool, default True
            If ``False``, the resulting index will not drop any level.

        Returns
        -------
        loc : A 2-tuple where the elements are:
              Element 0: int, slice object or boolean array
              Element 1: The resulting sliced multiindex/index. If the key
              contains all levels, this will be ``None``.

        See Also
        --------
        MultiIndex.get_loc  : Get location for a label or a tuple of labels.
        MultiIndex.get_locs : Get location for a label/slice/list/mask or a
                              sequence of such.

        Examples
        --------
        >>> mi = pd.MultiIndex.from_arrays([list('abb'), list('def')],
        ...                                names=['A', 'B'])

        >>> mi.get_loc_level('b')
        (slice(1, 3, None), Index(['e', 'f'], dtype='object', name='B'))

        >>> mi.get_loc_level('e', level='B')
        (array([False,  True, False]), Index(['b'], dtype='object', name='A'))

        >>> mi.get_loc_level(['b', 'e'])
        (1, None)
        """
        if not isinstance(level, (list, tuple)):
            level = self._get_level_number(level)
        else:
            level = [self._get_level_number(lev) for lev in level]

        loc, mi = self._get_loc_level(key, level=level)
        if not drop_level:
            if lib.is_integer(loc):
                mi = self[loc : loc + 1]
            else:
                mi = self[loc]
        return loc, mi

    def _get_loc_level(self, key, level: int | list[int] = 0):
        """
        get_loc_level but with `level` known to be positional, not name-based.
        """

        # different name to distinguish from maybe_droplevels
        def maybe_mi_droplevels(indexer, levels):
            # kludge around
            orig_index = new_index = self[indexer]

            for i in sorted(levels, reverse=True):
                try:
                    new_index = new_index._drop_level_numbers([i])
                except ValueError:

                    # no dropping here
                    return orig_index
            return new_index

        if isinstance(level, (tuple, list)):
            if len(key) != len(level):
                raise AssertionError(
                    "Key for location must have same length as number of levels"
                )
            result = None
            for lev, k in zip(level, key):
                loc, new_index = self._get_loc_level(k, level=lev)
                if isinstance(loc, slice):
                    mask = np.zeros(len(self), dtype=bool)
                    mask[loc] = True
                    loc = mask

                result = loc if result is None else result & loc

            return result, maybe_mi_droplevels(result, level)

        # kludge for #1796
        if isinstance(key, list):
            key = tuple(key)

        if isinstance(key, tuple) and level == 0:

            try:
                if key in self.levels[0]:
                    indexer = self._get_level_indexer(key, level=level)
                    new_index = maybe_mi_droplevels(indexer, [0])
                    return indexer, new_index
            except (TypeError, InvalidIndexError):
                pass

            if not any(isinstance(k, slice) for k in key):

                # partial selection
                # optionally get indexer to avoid re-calculation
                def partial_selection(key, indexer=None):
                    if indexer is None:
                        indexer = self.get_loc(key)
                    ilevels = [
                        i for i in range(len(key)) if key[i] != slice(None, None)
                    ]
                    return indexer, maybe_mi_droplevels(indexer, ilevels)

                if len(key) == self.nlevels and self.is_unique:
                    # Complete key in unique index -> standard get_loc
                    try:
                        return (self._engine.get_loc(key), None)
                    except KeyError as e:
                        raise KeyError(key) from e
                else:
                    return partial_selection(key)
            else:
                indexer = None
                for i, k in enumerate(key):
                    if not isinstance(k, slice):
                        k = self._get_level_indexer(k, level=i)
                        if isinstance(k, slice):
                            # everything
                            if k.start == 0 and k.stop == len(self):
                                k = slice(None, None)
                        else:
                            k_index = k

                    if isinstance(k, slice):
                        if k == slice(None, None):
                            continue
                        else:
                            raise TypeError(key)

                    if indexer is None:
                        indexer = k_index
                    else:  # pragma: no cover
                        indexer &= k_index
                if indexer is None:
                    indexer = slice(None, None)
                ilevels = [i for i in range(len(key)) if key[i] != slice(None, None)]
                return indexer, maybe_mi_droplevels(indexer, ilevels)
        else:
            indexer = self._get_level_indexer(key, level=level)
            return indexer, maybe_mi_droplevels(indexer, [level])

    def _get_level_indexer(
        self, key, level: int = 0, indexer: Int64Index | None = None
    ):
        # `level` kwarg is _always_ positional, never name
        # return an indexer, boolean array or a slice showing where the key is
        # in the totality of values
        # if the indexer is provided, then use this

        level_index = self.levels[level]
        level_codes = self.codes[level]

        def convert_indexer(start, stop, step, indexer=indexer, codes=level_codes):
            # given the inputs and the codes/indexer, compute an indexer set
            # if we have a provided indexer, then this need not consider
            # the entire labels set
            if step is not None and step < 0:
                # Switch elements for negative step size
                start, stop = stop - 1, start - 1
            r = np.arange(start, stop, step)

            if indexer is not None and len(indexer) != len(codes):

                # we have an indexer which maps the locations in the labels
                # that we have already selected (and is not an indexer for the
                # entire set) otherwise this is wasteful so we only need to
                # examine locations that are in this set the only magic here is
                # that the result are the mappings to the set that we have
                # selected
                from pandas import Series

                mapper = Series(indexer)
                indexer = codes.take(ensure_platform_int(indexer))
                result = Series(Index(indexer).isin(r).nonzero()[0])
                m = result.map(mapper)
                # error: Incompatible types in assignment (expression has type
                # "ndarray", variable has type "Series")
                m = np.asarray(m)  # type: ignore[assignment]

            else:
                # error: Incompatible types in assignment (expression has type
                # "ndarray", variable has type "Series")
                m = np.zeros(len(codes), dtype=bool)  # type: ignore[assignment]
                m[np.in1d(codes, r, assume_unique=Index(codes).is_unique)] = True

            return m

        if isinstance(key, slice):
            # handle a slice, returning a slice if we can
            # otherwise a boolean indexer

            try:
                if key.start is not None:
                    start = level_index.get_loc(key.start)
                else:
                    start = 0
                if key.stop is not None:
                    stop = level_index.get_loc(key.stop)
                elif isinstance(start, slice):
                    stop = len(level_index)
                else:
                    stop = len(level_index) - 1
                step = key.step
            except KeyError:

                # we have a partial slice (like looking up a partial date
                # string)
                start = stop = level_index.slice_indexer(key.start, key.stop, key.step)
                step = start.step

            if isinstance(start, slice) or isinstance(stop, slice):
                # we have a slice for start and/or stop
                # a partial date slicer on a DatetimeIndex generates a slice
                # note that the stop ALREADY includes the stopped point (if
                # it was a string sliced)
                start = getattr(start, "start", start)
                stop = getattr(stop, "stop", stop)
                return convert_indexer(start, stop, step)

            elif level > 0 or self._lexsort_depth == 0 or step is not None:
                # need to have like semantics here to right
                # searching as when we are using a slice
                # so include the stop+1 (so we include stop)
                return convert_indexer(start, stop + 1, step)
            else:
                # sorted, so can return slice object -> view
                i = level_codes.searchsorted(start, side="left")
                j = level_codes.searchsorted(stop, side="right")
                return slice(i, j, step)

        else:

            idx = self._get_loc_single_level_index(level_index, key)

            if level > 0 or self._lexsort_depth == 0:
                # Desired level is not sorted
                locs = np.array(level_codes == idx, dtype=bool, copy=False)
                if not locs.any():
                    # The label is present in self.levels[level] but unused:
                    raise KeyError(key)
                return locs

            if isinstance(idx, slice):
                start = idx.start
                end = idx.stop
            else:
                start = level_codes.searchsorted(idx, side="left")
                end = level_codes.searchsorted(idx, side="right")

            if start == end:
                # The label is present in self.levels[level] but unused:
                raise KeyError(key)
            return slice(start, end)

    def get_locs(self, seq):
        """
        Get location for a sequence of labels.

        Parameters
        ----------
        seq : label, slice, list, mask or a sequence of such
           You should use one of the above for each level.
           If a level should not be used, set it to ``slice(None)``.

        Returns
        -------
        numpy.ndarray
            NumPy array of integers suitable for passing to iloc.

        See Also
        --------
        MultiIndex.get_loc : Get location for a label or a tuple of labels.
        MultiIndex.slice_locs : Get slice location given start label(s) and
                                end label(s).

        Examples
        --------
        >>> mi = pd.MultiIndex.from_arrays([list('abb'), list('def')])

        >>> mi.get_locs('b')  # doctest: +SKIP
        array([1, 2], dtype=int64)

        >>> mi.get_locs([slice(None), ['e', 'f']])  # doctest: +SKIP
        array([1, 2], dtype=int64)

        >>> mi.get_locs([[True, False, True], slice('e', 'f')])  # doctest: +SKIP
        array([2], dtype=int64)
        """

        # must be lexsorted to at least as many levels
        true_slices = [i for (i, s) in enumerate(com.is_true_slices(seq)) if s]
        if true_slices and true_slices[-1] >= self._lexsort_depth:
            raise UnsortedIndexError(
                "MultiIndex slicing requires the index to be lexsorted: slicing "
                f"on levels {true_slices}, lexsort depth {self._lexsort_depth}"
            )

        n = len(self)
        # indexer is the list of all positions that we want to take; we
        #  start with it being everything and narrow it down as we look at each
        #  entry in `seq`
        indexer = Index(np.arange(n))

        def _convert_to_indexer(r) -> Int64Index:
            # return an indexer
            if isinstance(r, slice):
                m = np.zeros(n, dtype=bool)
                m[r] = True
                r = m.nonzero()[0]
            elif com.is_bool_indexer(r):
                if len(r) != n:
                    raise ValueError(
                        "cannot index with a boolean indexer "
                        "that is not the same length as the "
                        "index"
                    )
                r = r.nonzero()[0]
            return Int64Index(r)

        def _update_indexer(idxr: Index, indexer: Index) -> Index:
            indexer_intersection = indexer.intersection(idxr)
            if indexer_intersection.empty and not idxr.empty and not indexer.empty:
                raise KeyError(seq)
            return indexer_intersection

        for i, k in enumerate(seq):

            if com.is_bool_indexer(k):
                # a boolean indexer, must be the same length!
                k = np.asarray(k)
                lvl_indexer = _convert_to_indexer(k)
                indexer = _update_indexer(lvl_indexer, indexer=indexer)

            elif is_list_like(k):
                # a collection of labels to include from this level (these
                # are or'd)

                indexers: Int64Index | None = None
                for x in k:
                    try:
                        # Argument "indexer" to "_get_level_indexer" of "MultiIndex"
                        # has incompatible type "Index"; expected "Optional[Int64Index]"
                        item_lvl_indexer = self._get_level_indexer(
                            x, level=i, indexer=indexer  # type: ignore[arg-type]
                        )
                    except KeyError:
                        # ignore not founds; see discussion in GH#39424
                        continue
                    else:
                        idxrs = _convert_to_indexer(item_lvl_indexer)

                        if indexers is None:
                            indexers = idxrs
                        else:
                            indexers = indexers.union(idxrs, sort=False)

                if indexers is not None:
                    indexer = _update_indexer(indexers, indexer=indexer)
                else:
                    # no matches we are done
                    # test_loc_getitem_duplicates_multiindex_empty_indexer
                    return np.array([], dtype=np.intp)

            elif com.is_null_slice(k):
                # empty slice
                pass

            elif isinstance(k, slice):

                # a slice, include BOTH of the labels
                # Argument "indexer" to "_get_level_indexer" of "MultiIndex" has
                # incompatible type "Index"; expected "Optional[Int64Index]"
                lvl_indexer = self._get_level_indexer(
                    k,
                    level=i,
                    indexer=indexer,  # type: ignore[arg-type]
                )
                indexer = _update_indexer(
                    _convert_to_indexer(lvl_indexer),
                    indexer=indexer,
                )
            else:
                # a single label
                lvl_indexer = self.get_loc_level(k, level=i, drop_level=False)[0]
                indexer = _update_indexer(
<<<<<<< HEAD
                    _convert_to_indexer(lvl_indexer),
=======
                    _convert_to_indexer(self._get_loc_level(k, level=i)[0]),
>>>>>>> 4dc67852
                    indexer=indexer,
                )

        # empty indexer
        if indexer is None:
            return np.array([], dtype=np.intp)

        assert isinstance(indexer, Int64Index), type(indexer)
        indexer = self._reorder_indexer(seq, indexer)

        return indexer._values.astype(np.intp, copy=False)

    # --------------------------------------------------------------------

    def _reorder_indexer(
        self,
        seq: tuple[Scalar | Iterable | AnyArrayLike, ...],
        indexer: Int64Index,
    ) -> Int64Index:
        """
        Reorder an indexer of a MultiIndex (self) so that the label are in the
        same order as given in seq

        Parameters
        ----------
        seq : label/slice/list/mask or a sequence of such
        indexer: an Int64Index indexer of self

        Returns
        -------
        indexer : a sorted Int64Index indexer of self ordered as seq
        """
        # If the index is lexsorted and the list_like label in seq are sorted
        # then we do not need to sort
        if self._is_lexsorted():
            need_sort = False
            for i, k in enumerate(seq):
                if is_list_like(k):
                    if not need_sort:
                        k_codes = self.levels[i].get_indexer(k)
                        k_codes = k_codes[k_codes >= 0]  # Filter absent keys
                        # True if the given codes are not ordered
                        need_sort = (k_codes[:-1] > k_codes[1:]).any()
                elif isinstance(k, slice) and k.step is not None and k.step < 0:
                    need_sort = True
            # Bail out if both index and seq are sorted
            if not need_sort:
                return indexer

        n = len(self)
        keys: tuple[np.ndarray, ...] = ()
        # For each level of the sequence in seq, map the level codes with the
        # order they appears in a list-like sequence
        # This mapping is then use to reorder the indexer
        for i, k in enumerate(seq):
            if is_scalar(k):
                # GH#34603 we want to treat a scalar the same as an all equal list
                k = [k]
            if com.is_bool_indexer(k):
                new_order = np.arange(n)[indexer]
            elif is_list_like(k):
                # Generate a map with all level codes as sorted initially
                k = algos.unique(k)
                key_order_map = np.ones(len(self.levels[i]), dtype=np.uint64) * len(
                    self.levels[i]
                )
                # Set order as given in the indexer list
                level_indexer = self.levels[i].get_indexer(k)
                level_indexer = level_indexer[level_indexer >= 0]  # Filter absent keys
                key_order_map[level_indexer] = np.arange(len(level_indexer))

                new_order = key_order_map[self.codes[i][indexer]]
            elif isinstance(k, slice) and k.step is not None and k.step < 0:
                new_order = np.arange(n)[k][indexer]
            elif isinstance(k, slice) and k.start is None and k.stop is None:
                # slice(None) should not determine order GH#31330
                new_order = np.ones((n,))[indexer]
            else:
                # For all other case, use the same order as the level
                new_order = np.arange(n)[indexer]
            keys = (new_order,) + keys

        # Find the reordering using lexsort on the keys mapping
        ind = np.lexsort(keys)
        return indexer[ind]

    def truncate(self, before=None, after=None) -> MultiIndex:
        """
        Slice index between two labels / tuples, return new MultiIndex

        Parameters
        ----------
        before : label or tuple, can be partial. Default None
            None defaults to start
        after : label or tuple, can be partial. Default None
            None defaults to end

        Returns
        -------
        truncated : MultiIndex
        """
        if after and before and after < before:
            raise ValueError("after < before")

        i, j = self.levels[0].slice_locs(before, after)
        left, right = self.slice_locs(before, after)

        new_levels = list(self.levels)
        new_levels[0] = new_levels[0][i:j]

        new_codes = [level_codes[left:right] for level_codes in self.codes]
        new_codes[0] = new_codes[0] - i

        return MultiIndex(
            levels=new_levels,
            codes=new_codes,
            names=self._names,
            verify_integrity=False,
        )

    def equals(self, other: object) -> bool:
        """
        Determines if two MultiIndex objects have the same labeling information
        (the levels themselves do not necessarily have to be the same)

        See Also
        --------
        equal_levels
        """
        if self.is_(other):
            return True

        if not isinstance(other, Index):
            return False

        if len(self) != len(other):
            return False

        if not isinstance(other, MultiIndex):
            # d-level MultiIndex can equal d-tuple Index
            if not self._should_compare(other):
                # object Index or Categorical[object] may contain tuples
                return False
            return array_equivalent(self._values, other._values)

        if self.nlevels != other.nlevels:
            return False

        for i in range(self.nlevels):
            self_codes = self.codes[i]
            other_codes = other.codes[i]
            self_mask = self_codes == -1
            other_mask = other_codes == -1
            if not np.array_equal(self_mask, other_mask):
                return False
            self_codes = self_codes[~self_mask]
            self_values = self.levels[i]._values.take(self_codes)

            other_codes = other_codes[~other_mask]
            other_values = other.levels[i]._values.take(other_codes)

            # since we use NaT both datetime64 and timedelta64 we can have a
            # situation where a level is typed say timedelta64 in self (IOW it
            # has other values than NaT) but types datetime64 in other (where
            # its all NaT) but these are equivalent
            if len(self_values) == 0 and len(other_values) == 0:
                continue

            if not array_equivalent(self_values, other_values):
                return False

        return True

    def equal_levels(self, other: MultiIndex) -> bool:
        """
        Return True if the levels of both MultiIndex objects are the same

        """
        if self.nlevels != other.nlevels:
            return False

        for i in range(self.nlevels):
            if not self.levels[i].equals(other.levels[i]):
                return False
        return True

    # --------------------------------------------------------------------
    # Set Methods

    def _union(self, other, sort) -> MultiIndex:
        other, result_names = self._convert_can_do_setop(other)
        if (
            any(-1 in code for code in self.codes)
            and any(-1 in code for code in self.codes)
            or self.has_duplicates
            or other.has_duplicates
        ):
            # This is only necessary if both sides have nans or one has dups,
            # fast_unique_multiple is faster
            result = super()._union(other, sort)
        else:
            rvals = other._values.astype(object, copy=False)
            result = lib.fast_unique_multiple([self._values, rvals], sort=sort)

        return MultiIndex.from_arrays(zip(*result), sortorder=0, names=result_names)

    def _is_comparable_dtype(self, dtype: DtypeObj) -> bool:
        return is_object_dtype(dtype)

    def _get_reconciled_name_object(self, other) -> MultiIndex:
        """
        If the result of a set operation will be self,
        return self, unless the names change, in which
        case make a shallow copy of self.
        """
        names = self._maybe_match_names(other)
        if self.names != names:
            # Incompatible return value type (got "Optional[MultiIndex]", expected
            # "MultiIndex")
            return self.rename(names)  # type: ignore[return-value]
        return self

    def _maybe_match_names(self, other):
        """
        Try to find common names to attach to the result of an operation between
        a and b. Return a consensus list of names if they match at least partly
        or list of None if they have completely different names.
        """
        if len(self.names) != len(other.names):
            return [None] * len(self.names)
        names = []
        for a_name, b_name in zip(self.names, other.names):
            if a_name == b_name:
                names.append(a_name)
            else:
                # TODO: what if they both have np.nan for their names?
                names.append(None)
        return names

    def _wrap_intersection_result(self, other, result):
        _, result_names = self._convert_can_do_setop(other)

        if len(result) == 0:
            return MultiIndex(
                levels=self.levels,
                codes=[[]] * self.nlevels,
                names=result_names,
                verify_integrity=False,
            )
        else:
            return MultiIndex.from_arrays(zip(*result), sortorder=0, names=result_names)

    def _wrap_difference_result(self, other, result):
        _, result_names = self._convert_can_do_setop(other)

        if len(result) == 0:
            return MultiIndex(
                levels=[[]] * self.nlevels,
                codes=[[]] * self.nlevels,
                names=result_names,
                verify_integrity=False,
            )
        else:
            return MultiIndex.from_tuples(result, sortorder=0, names=result_names)

    def _convert_can_do_setop(self, other):
        result_names = self.names

        if not isinstance(other, Index):

            if len(other) == 0:
                return self[:0], self.names
            else:
                msg = "other must be a MultiIndex or a list of tuples"
                try:
                    other = MultiIndex.from_tuples(other, names=self.names)
                except (ValueError, TypeError) as err:
                    # ValueError raised by tuples_to_object_array if we
                    #  have non-object dtype
                    raise TypeError(msg) from err
        else:
            result_names = get_unanimous_names(self, other)

        return other, result_names

    # --------------------------------------------------------------------

    @doc(Index.astype)
    def astype(self, dtype, copy: bool = True):
        dtype = pandas_dtype(dtype)
        if is_categorical_dtype(dtype):
            msg = "> 1 ndim Categorical are not supported at this time"
            raise NotImplementedError(msg)
        elif not is_object_dtype(dtype):
            raise TypeError(
                "Setting a MultiIndex dtype to anything other than object "
                "is not supported"
            )
        elif copy is True:
            return self._view()
        return self

    def _validate_fill_value(self, item):
        if not isinstance(item, tuple):
            # Pad the key with empty strings if lower levels of the key
            # aren't specified:
            item = (item,) + ("",) * (self.nlevels - 1)
        elif len(item) != self.nlevels:
            raise ValueError("Item must have length equal to number of levels.")
        return item

    def insert(self, loc: int, item) -> MultiIndex:
        """
        Make new MultiIndex inserting new item at location

        Parameters
        ----------
        loc : int
        item : tuple
            Must be same length as number of levels in the MultiIndex

        Returns
        -------
        new_index : Index
        """
        item = self._validate_fill_value(item)

        new_levels = []
        new_codes = []
        for k, level, level_codes in zip(item, self.levels, self.codes):
            if k not in level:
                # have to insert into level
                # must insert at end otherwise you have to recompute all the
                # other codes
                lev_loc = len(level)
                level = level.insert(lev_loc, k)
            else:
                lev_loc = level.get_loc(k)

            new_levels.append(level)
            new_codes.append(np.insert(ensure_int64(level_codes), loc, lev_loc))

        return MultiIndex(
            levels=new_levels, codes=new_codes, names=self.names, verify_integrity=False
        )

    def delete(self, loc) -> MultiIndex:
        """
        Make new index with passed location deleted

        Returns
        -------
        new_index : MultiIndex
        """
        new_codes = [np.delete(level_codes, loc) for level_codes in self.codes]
        return MultiIndex(
            levels=self.levels,
            codes=new_codes,
            names=self.names,
            verify_integrity=False,
        )

    @doc(Index.isin)
    def isin(self, values, level=None) -> np.ndarray:
        if level is None:
            values = MultiIndex.from_tuples(values, names=self.names)._values
            return algos.isin(self._values, values)
        else:
            num = self._get_level_number(level)
            levs = self.get_level_values(num)

            if levs.size == 0:
                return np.zeros(len(levs), dtype=np.bool_)
            return levs.isin(values)

    @deprecate_nonkeyword_arguments(version=None, allowed_args=["self", "names"])
    def set_names(self, names, level=None, inplace: bool = False) -> MultiIndex | None:
        return super().set_names(names=names, level=level, inplace=inplace)

    rename = set_names

    @deprecate_nonkeyword_arguments(version=None, allowed_args=["self"])
    def drop_duplicates(self, keep: str | bool = "first") -> MultiIndex:
        return super().drop_duplicates(keep=keep)

    # ---------------------------------------------------------------
    # Arithmetic/Numeric Methods - Disabled

    __add__ = make_invalid_op("__add__")
    __radd__ = make_invalid_op("__radd__")
    __iadd__ = make_invalid_op("__iadd__")
    __sub__ = make_invalid_op("__sub__")
    __rsub__ = make_invalid_op("__rsub__")
    __isub__ = make_invalid_op("__isub__")
    __pow__ = make_invalid_op("__pow__")
    __rpow__ = make_invalid_op("__rpow__")
    __mul__ = make_invalid_op("__mul__")
    __rmul__ = make_invalid_op("__rmul__")
    __floordiv__ = make_invalid_op("__floordiv__")
    __rfloordiv__ = make_invalid_op("__rfloordiv__")
    __truediv__ = make_invalid_op("__truediv__")
    __rtruediv__ = make_invalid_op("__rtruediv__")
    __mod__ = make_invalid_op("__mod__")
    __rmod__ = make_invalid_op("__rmod__")
    __divmod__ = make_invalid_op("__divmod__")
    __rdivmod__ = make_invalid_op("__rdivmod__")
    # Unary methods disabled
    __neg__ = make_invalid_op("__neg__")
    __pos__ = make_invalid_op("__pos__")
    __abs__ = make_invalid_op("__abs__")
    __inv__ = make_invalid_op("__inv__")


def _lexsort_depth(codes: list[np.ndarray], nlevels: int) -> int:
    """Count depth (up to a maximum of `nlevels`) with which codes are lexsorted."""
    int64_codes = [ensure_int64(level_codes) for level_codes in codes]
    for k in range(nlevels, 0, -1):
        if libalgos.is_lexsorted(int64_codes[:k]):
            return k
    return 0


def sparsify_labels(label_list, start: int = 0, sentinel=""):
    pivoted = list(zip(*label_list))
    k = len(label_list)

    result = pivoted[: start + 1]
    prev = pivoted[start]

    for cur in pivoted[start + 1 :]:
        sparse_cur = []

        for i, (p, t) in enumerate(zip(prev, cur)):
            if i == k - 1:
                sparse_cur.append(t)
                result.append(sparse_cur)
                break

            if p == t:
                sparse_cur.append(sentinel)
            else:
                sparse_cur.extend(cur[i:])
                result.append(sparse_cur)
                break

        prev = cur

    return list(zip(*result))


def _get_na_rep(dtype) -> str:
    return {np.datetime64: "NaT", np.timedelta64: "NaT"}.get(dtype, "NaN")


def maybe_droplevels(index: Index, key) -> Index:
    """
    Attempt to drop level or levels from the given index.

    Parameters
    ----------
    index: Index
    key : scalar or tuple

    Returns
    -------
    Index
    """
    # drop levels
    original_index = index
    if isinstance(key, tuple):
        for _ in key:
            try:
                index = index._drop_level_numbers([0])
            except ValueError:
                # we have dropped too much, so back out
                return original_index
    else:
        try:
            index = index._drop_level_numbers([0])
        except ValueError:
            pass

    return index


def _coerce_indexer_frozen(array_like, categories, copy: bool = False) -> np.ndarray:
    """
    Coerce the array-like indexer to the smallest integer dtype that can encode all
    of the given categories.

    Parameters
    ----------
    array_like : array-like
    categories : array-like
    copy : bool

    Returns
    -------
    np.ndarray
        Non-writeable.
    """
    array_like = coerce_indexer_dtype(array_like, categories)
    if copy:
        array_like = array_like.copy()
    array_like.flags.writeable = False
    return array_like


def _require_listlike(level, arr, arrname: str):
    """
    Ensure that level is either None or listlike, and arr is list-of-listlike.
    """
    if level is not None and not is_list_like(level):
        if not is_list_like(arr):
            raise TypeError(f"{arrname} must be list-like")
        if is_list_like(arr[0]):
            raise TypeError(f"{arrname} must be list-like")
        level = [level]
        arr = [arr]
    elif level is None or is_list_like(level):
        if not is_list_like(arr) or not is_list_like(arr[0]):
            raise TypeError(f"{arrname} must be list of lists-like")
    return level, arr<|MERGE_RESOLUTION|>--- conflicted
+++ resolved
@@ -3282,13 +3282,9 @@
                 )
             else:
                 # a single label
-                lvl_indexer = self.get_loc_level(k, level=i, drop_level=False)[0]
+                lvl_indexer = self._get_loc_level(k, level=i)[0]
                 indexer = _update_indexer(
-<<<<<<< HEAD
                     _convert_to_indexer(lvl_indexer),
-=======
-                    _convert_to_indexer(self._get_loc_level(k, level=i)[0]),
->>>>>>> 4dc67852
                     indexer=indexer,
                 )
 
