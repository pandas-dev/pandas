from __future__ import annotations

from functools import wraps
import inspect
from sys import getsizeof
from typing import (
    TYPE_CHECKING,
    Any,
    Callable,
    Collection,
    Hashable,
    Iterable,
    List,
    Literal,
    Sequence,
    Tuple,
    cast,
    overload,
)
import warnings

import numpy as np

from pandas._config import get_option

from pandas._libs import (
    algos as libalgos,
    index as libindex,
    lib,
)
from pandas._libs.hashtable import duplicated
from pandas._typing import (
    AnyAll,
    AnyArrayLike,
    DropKeep,
    DtypeObj,
    F,
    IgnoreRaise,
    Scalar,
    Shape,
    npt,
)
from pandas.compat.numpy import function as nv
from pandas.errors import (
    InvalidIndexError,
    PerformanceWarning,
    UnsortedIndexError,
)
from pandas.util._decorators import (
    Appender,
    cache_readonly,
    deprecate_nonkeyword_arguments,
    doc,
)
from pandas.util._exceptions import find_stack_level

from pandas.core.dtypes.cast import coerce_indexer_dtype
from pandas.core.dtypes.common import (
    ensure_int64,
    ensure_platform_int,
    is_categorical_dtype,
    is_extension_array_dtype,
    is_hashable,
    is_integer,
    is_iterator,
    is_list_like,
    is_object_dtype,
    is_scalar,
    pandas_dtype,
)
from pandas.core.dtypes.dtypes import ExtensionDtype
from pandas.core.dtypes.generic import (
    ABCDataFrame,
    ABCDatetimeIndex,
    ABCTimedeltaIndex,
)
from pandas.core.dtypes.missing import (
    array_equivalent,
    isna,
)

import pandas.core.algorithms as algos
from pandas.core.arrays import Categorical
from pandas.core.arrays.categorical import factorize_from_iterables
import pandas.core.common as com
import pandas.core.indexes.base as ibase
from pandas.core.indexes.base import (
    Index,
    _index_shared_docs,
    ensure_index,
    get_unanimous_names,
)
from pandas.core.indexes.frozen import FrozenList
from pandas.core.ops.invalid import make_invalid_op
from pandas.core.sorting import (
    get_group_index,
    indexer_from_factorized,
    lexsort_indexer,
)

from pandas.io.formats.printing import pprint_thing

if TYPE_CHECKING:
    from pandas import (
        CategoricalIndex,
        DataFrame,
        Series,
    )

_index_doc_kwargs = dict(ibase._index_doc_kwargs)
_index_doc_kwargs.update(
    {"klass": "MultiIndex", "target_klass": "MultiIndex or list of tuples"}
)


class MultiIndexUIntEngine(libindex.BaseMultiIndexCodesEngine, libindex.UInt64Engine):
    """
    This class manages a MultiIndex by mapping label combinations to positive
    integers.
    """

    _base = libindex.UInt64Engine

    def _codes_to_ints(self, codes):
        """
        Transform combination(s) of uint64 in one uint64 (each), in a strictly
        monotonic way (i.e. respecting the lexicographic order of integer
        combinations): see BaseMultiIndexCodesEngine documentation.

        Parameters
        ----------
        codes : 1- or 2-dimensional array of dtype uint64
            Combinations of integers (one per row)

        Returns
        -------
        scalar or 1-dimensional array, of dtype uint64
            Integer(s) representing one combination (each).
        """
        # Shift the representation of each level by the pre-calculated number
        # of bits:
        codes <<= self.offsets

        # Now sum and OR are in fact interchangeable. This is a simple
        # composition of the (disjunct) significant bits of each level (i.e.
        # each column in "codes") in a single positive integer:
        if codes.ndim == 1:
            # Single key
            return np.bitwise_or.reduce(codes)

        # Multiple keys
        return np.bitwise_or.reduce(codes, axis=1)


class MultiIndexPyIntEngine(libindex.BaseMultiIndexCodesEngine, libindex.ObjectEngine):
    """
    This class manages those (extreme) cases in which the number of possible
    label combinations overflows the 64 bits integers, and uses an ObjectEngine
    containing Python integers.
    """

    _base = libindex.ObjectEngine

    def _codes_to_ints(self, codes):
        """
        Transform combination(s) of uint64 in one Python integer (each), in a
        strictly monotonic way (i.e. respecting the lexicographic order of
        integer combinations): see BaseMultiIndexCodesEngine documentation.

        Parameters
        ----------
        codes : 1- or 2-dimensional array of dtype uint64
            Combinations of integers (one per row)

        Returns
        -------
        int, or 1-dimensional array of dtype object
            Integer(s) representing one combination (each).
        """
        # Shift the representation of each level by the pre-calculated number
        # of bits. Since this can overflow uint64, first make sure we are
        # working with Python integers:
        codes = codes.astype("object") << self.offsets

        # Now sum and OR are in fact interchangeable. This is a simple
        # composition of the (disjunct) significant bits of each level (i.e.
        # each column in "codes") in a single positive integer (per row):
        if codes.ndim == 1:
            # Single key
            return np.bitwise_or.reduce(codes)

        # Multiple keys
        return np.bitwise_or.reduce(codes, axis=1)


def names_compat(meth: F) -> F:
    """
    A decorator to allow either `name` or `names` keyword but not both.

    This makes it easier to share code with base class.
    """

    @wraps(meth)
    def new_meth(self_or_cls, *args, **kwargs):
        if "name" in kwargs and "names" in kwargs:
            raise TypeError("Can only provide one of `names` and `name`")
        elif "name" in kwargs:
            kwargs["names"] = kwargs.pop("name")

        return meth(self_or_cls, *args, **kwargs)

    return cast(F, new_meth)


class MultiIndex(Index):
    """
    A multi-level, or hierarchical, index object for pandas objects.

    Parameters
    ----------
    levels : sequence of arrays
        The unique labels for each level.
    codes : sequence of arrays
        Integers for each level designating which label at each location.
    sortorder : optional int
        Level of sortedness (must be lexicographically sorted by that
        level).
    names : optional sequence of objects
        Names for each of the index levels. (name is accepted for compat).
    copy : bool, default False
        Copy the meta-data.
    verify_integrity : bool, default True
        Check that the levels/codes are consistent and valid.

    Attributes
    ----------
    names
    levels
    codes
    nlevels
    levshape

    Methods
    -------
    from_arrays
    from_tuples
    from_product
    from_frame
    set_levels
    set_codes
    to_frame
    to_flat_index
    sortlevel
    droplevel
    swaplevel
    reorder_levels
    remove_unused_levels
    get_locs

    See Also
    --------
    MultiIndex.from_arrays  : Convert list of arrays to MultiIndex.
    MultiIndex.from_product : Create a MultiIndex from the cartesian product
                              of iterables.
    MultiIndex.from_tuples  : Convert list of tuples to a MultiIndex.
    MultiIndex.from_frame   : Make a MultiIndex from a DataFrame.
    Index : The base pandas Index type.

    Notes
    -----
    See the `user guide
    <https://pandas.pydata.org/pandas-docs/stable/user_guide/advanced.html>`__
    for more.

    Examples
    --------
    A new ``MultiIndex`` is typically constructed using one of the helper
    methods :meth:`MultiIndex.from_arrays`, :meth:`MultiIndex.from_product`
    and :meth:`MultiIndex.from_tuples`. For example (using ``.from_arrays``):

    >>> arrays = [[1, 1, 2, 2], ['red', 'blue', 'red', 'blue']]
    >>> pd.MultiIndex.from_arrays(arrays, names=('number', 'color'))
    MultiIndex([(1,  'red'),
                (1, 'blue'),
                (2,  'red'),
                (2, 'blue')],
               names=['number', 'color'])

    See further examples for how to construct a MultiIndex in the doc strings
    of the mentioned helper methods.
    """

    _hidden_attrs = Index._hidden_attrs | frozenset()

    # initialize to zero-length tuples to make everything work
    _typ = "multiindex"
    _names: list[Hashable | None] = []
    _levels = FrozenList()
    _codes = FrozenList()
    _comparables = ["names"]

    sortorder: int | None

    # --------------------------------------------------------------------
    # Constructors

    def __new__(
        cls,
        levels=None,
        codes=None,
        sortorder=None,
        names=None,
        dtype=None,
        copy: bool = False,
        name=None,
        verify_integrity: bool = True,
    ) -> MultiIndex:

        # compat with Index
        if name is not None:
            names = name
        if levels is None or codes is None:
            raise TypeError("Must pass both levels and codes")
        if len(levels) != len(codes):
            raise ValueError("Length of levels and codes must be the same.")
        if len(levels) == 0:
            raise ValueError("Must pass non-zero number of levels/codes")

        result = object.__new__(cls)
        result._cache = {}

        # we've already validated levels and codes, so shortcut here
        result._set_levels(levels, copy=copy, validate=False)
        result._set_codes(codes, copy=copy, validate=False)

        result._names = [None] * len(levels)
        if names is not None:
            # handles name validation
            result._set_names(names)

        if sortorder is not None:
            result.sortorder = int(sortorder)
        else:
            result.sortorder = sortorder

        if verify_integrity:
            new_codes = result._verify_integrity()
            result._codes = new_codes

        result._reset_identity()

        return result

    def _validate_codes(self, level: list, code: list):
        """
        Reassign code values as -1 if their corresponding levels are NaN.

        Parameters
        ----------
        code : list
            Code to reassign.
        level : list
            Level to check for missing values (NaN, NaT, None).

        Returns
        -------
        new code where code value = -1 if it corresponds
        to a level with missing values (NaN, NaT, None).
        """
        null_mask = isna(level)
        if np.any(null_mask):
            # error: Incompatible types in assignment
            # (expression has type "ndarray[Any, dtype[Any]]",
            # variable has type "List[Any]")
            code = np.where(null_mask[code], -1, code)  # type: ignore[assignment]
        return code

    def _verify_integrity(self, codes: list | None = None, levels: list | None = None):
        """
        Parameters
        ----------
        codes : optional list
            Codes to check for validity. Defaults to current codes.
        levels : optional list
            Levels to check for validity. Defaults to current levels.

        Raises
        ------
        ValueError
            If length of levels and codes don't match, if the codes for any
            level would exceed level bounds, or there are any duplicate levels.

        Returns
        -------
        new codes where code value = -1 if it corresponds to a
        NaN level.
        """
        # NOTE: Currently does not check, among other things, that cached
        # nlevels matches nor that sortorder matches actually sortorder.
        codes = codes or self.codes
        levels = levels or self.levels

        if len(levels) != len(codes):
            raise ValueError(
                "Length of levels and codes must match. NOTE: "
                "this index is in an inconsistent state."
            )
        codes_length = len(codes[0])
        for i, (level, level_codes) in enumerate(zip(levels, codes)):
            if len(level_codes) != codes_length:
                raise ValueError(
                    f"Unequal code lengths: {[len(code_) for code_ in codes]}"
                )
            if len(level_codes) and level_codes.max() >= len(level):
                raise ValueError(
                    f"On level {i}, code max ({level_codes.max()}) >= length of "
                    f"level ({len(level)}). NOTE: this index is in an "
                    "inconsistent state"
                )
            if len(level_codes) and level_codes.min() < -1:
                raise ValueError(f"On level {i}, code value ({level_codes.min()}) < -1")
            if not level.is_unique:
                raise ValueError(
                    f"Level values must be unique: {list(level)} on level {i}"
                )
        if self.sortorder is not None:
            if self.sortorder > _lexsort_depth(self.codes, self.nlevels):
                raise ValueError(
                    "Value for sortorder must be inferior or equal to actual "
                    f"lexsort_depth: sortorder {self.sortorder} "
                    f"with lexsort_depth {_lexsort_depth(self.codes, self.nlevels)}"
                )

        codes = [
            self._validate_codes(level, code) for level, code in zip(levels, codes)
        ]
        new_codes = FrozenList(codes)
        return new_codes

    @classmethod
    def from_arrays(
        cls,
        arrays,
        sortorder=None,
        names: Sequence[Hashable] | Hashable | lib.NoDefault = lib.no_default,
    ) -> MultiIndex:
        """
        Convert arrays to MultiIndex.

        Parameters
        ----------
        arrays : list / sequence of array-likes
            Each array-like gives one level's value for each data point.
            len(arrays) is the number of levels.
        sortorder : int or None
            Level of sortedness (must be lexicographically sorted by that
            level).
        names : list / sequence of str, optional
            Names for the levels in the index.

        Returns
        -------
        MultiIndex

        See Also
        --------
        MultiIndex.from_tuples : Convert list of tuples to MultiIndex.
        MultiIndex.from_product : Make a MultiIndex from cartesian product
                                  of iterables.
        MultiIndex.from_frame : Make a MultiIndex from a DataFrame.

        Examples
        --------
        >>> arrays = [[1, 1, 2, 2], ['red', 'blue', 'red', 'blue']]
        >>> pd.MultiIndex.from_arrays(arrays, names=('number', 'color'))
        MultiIndex([(1,  'red'),
                    (1, 'blue'),
                    (2,  'red'),
                    (2, 'blue')],
                   names=['number', 'color'])
        """
        error_msg = "Input must be a list / sequence of array-likes."
        if not is_list_like(arrays):
            raise TypeError(error_msg)
        elif is_iterator(arrays):
            arrays = list(arrays)

        # Check if elements of array are list-like
        for array in arrays:
            if not is_list_like(array):
                raise TypeError(error_msg)

        # Check if lengths of all arrays are equal or not,
        # raise ValueError, if not
        for i in range(1, len(arrays)):
            if len(arrays[i]) != len(arrays[i - 1]):
                raise ValueError("all arrays must be same length")

        codes, levels = factorize_from_iterables(arrays)
        if names is lib.no_default:
            names = [getattr(arr, "name", None) for arr in arrays]

        return cls(
            levels=levels,
            codes=codes,
            sortorder=sortorder,
            names=names,
            verify_integrity=False,
        )

    @classmethod
    @names_compat
    def from_tuples(
        cls,
        tuples: Iterable[tuple[Hashable, ...]],
        sortorder: int | None = None,
        names: Sequence[Hashable] | Hashable = None,
    ) -> MultiIndex:
        """
        Convert list of tuples to MultiIndex.

        Parameters
        ----------
        tuples : list / sequence of tuple-likes
            Each tuple is the index of one row/column.
        sortorder : int or None
            Level of sortedness (must be lexicographically sorted by that
            level).
        names : list / sequence of str, optional
            Names for the levels in the index.

        Returns
        -------
        MultiIndex

        See Also
        --------
        MultiIndex.from_arrays : Convert list of arrays to MultiIndex.
        MultiIndex.from_product : Make a MultiIndex from cartesian product
                                  of iterables.
        MultiIndex.from_frame : Make a MultiIndex from a DataFrame.

        Examples
        --------
        >>> tuples = [(1, 'red'), (1, 'blue'),
        ...           (2, 'red'), (2, 'blue')]
        >>> pd.MultiIndex.from_tuples(tuples, names=('number', 'color'))
        MultiIndex([(1,  'red'),
                    (1, 'blue'),
                    (2,  'red'),
                    (2, 'blue')],
                   names=['number', 'color'])
        """
        if not is_list_like(tuples):
            raise TypeError("Input must be a list / sequence of tuple-likes.")
        elif is_iterator(tuples):
            tuples = list(tuples)
        tuples = cast(Collection[Tuple[Hashable, ...]], tuples)

        # handling the empty tuple cases
        if len(tuples) and all(isinstance(e, tuple) and not e for e in tuples):
            codes = [np.zeros(len(tuples))]
            levels = [Index(com.asarray_tuplesafe(tuples, dtype=np.dtype("object")))]
            return cls(
                levels=levels,
                codes=codes,
                sortorder=sortorder,
                names=names,
                verify_integrity=False,
            )

        arrays: list[Sequence[Hashable]]
        if len(tuples) == 0:
            if names is None:
                raise TypeError("Cannot infer number of levels from empty list")
            # error: Argument 1 to "len" has incompatible type "Hashable";
            # expected "Sized"
            arrays = [[]] * len(names)  # type: ignore[arg-type]
        elif isinstance(tuples, (np.ndarray, Index)):
            if isinstance(tuples, Index):
                tuples = np.asarray(tuples._values)

            arrays = list(lib.tuples_to_object_array(tuples).T)
        elif isinstance(tuples, list):
            arrays = list(lib.to_object_array_tuples(tuples).T)
        else:
            arrs = zip(*tuples)
            arrays = cast(List[Sequence[Hashable]], arrs)

        return cls.from_arrays(arrays, sortorder=sortorder, names=names)

    @classmethod
    def from_product(
        cls,
        iterables: Sequence[Iterable[Hashable]],
        sortorder: int | None = None,
        names: Sequence[Hashable] | Hashable | lib.NoDefault = lib.no_default,
    ) -> MultiIndex:
        """
        Make a MultiIndex from the cartesian product of multiple iterables.

        Parameters
        ----------
        iterables : list / sequence of iterables
            Each iterable has unique labels for each level of the index.
        sortorder : int or None
            Level of sortedness (must be lexicographically sorted by that
            level).
        names : list / sequence of str, optional
            Names for the levels in the index.

            .. versionchanged:: 1.0.0

               If not explicitly provided, names will be inferred from the
               elements of iterables if an element has a name attribute

        Returns
        -------
        MultiIndex

        See Also
        --------
        MultiIndex.from_arrays : Convert list of arrays to MultiIndex.
        MultiIndex.from_tuples : Convert list of tuples to MultiIndex.
        MultiIndex.from_frame : Make a MultiIndex from a DataFrame.

        Examples
        --------
        >>> numbers = [0, 1, 2]
        >>> colors = ['green', 'purple']
        >>> pd.MultiIndex.from_product([numbers, colors],
        ...                            names=['number', 'color'])
        MultiIndex([(0,  'green'),
                    (0, 'purple'),
                    (1,  'green'),
                    (1, 'purple'),
                    (2,  'green'),
                    (2, 'purple')],
                   names=['number', 'color'])
        """
        from pandas.core.reshape.util import cartesian_product

        if not is_list_like(iterables):
            raise TypeError("Input must be a list / sequence of iterables.")
        elif is_iterator(iterables):
            iterables = list(iterables)

        codes, levels = factorize_from_iterables(iterables)
        if names is lib.no_default:
            names = [getattr(it, "name", None) for it in iterables]

        # codes are all ndarrays, so cartesian_product is lossless
        codes = cartesian_product(codes)
        return cls(levels, codes, sortorder=sortorder, names=names)

    @classmethod
    def from_frame(cls, df: DataFrame, sortorder=None, names=None) -> MultiIndex:
        """
        Make a MultiIndex from a DataFrame.

        Parameters
        ----------
        df : DataFrame
            DataFrame to be converted to MultiIndex.
        sortorder : int, optional
            Level of sortedness (must be lexicographically sorted by that
            level).
        names : list-like, optional
            If no names are provided, use the column names, or tuple of column
            names if the columns is a MultiIndex. If a sequence, overwrite
            names with the given sequence.

        Returns
        -------
        MultiIndex
            The MultiIndex representation of the given DataFrame.

        See Also
        --------
        MultiIndex.from_arrays : Convert list of arrays to MultiIndex.
        MultiIndex.from_tuples : Convert list of tuples to MultiIndex.
        MultiIndex.from_product : Make a MultiIndex from cartesian product
                                  of iterables.

        Examples
        --------
        >>> df = pd.DataFrame([['HI', 'Temp'], ['HI', 'Precip'],
        ...                    ['NJ', 'Temp'], ['NJ', 'Precip']],
        ...                   columns=['a', 'b'])
        >>> df
              a       b
        0    HI    Temp
        1    HI  Precip
        2    NJ    Temp
        3    NJ  Precip

        >>> pd.MultiIndex.from_frame(df)
        MultiIndex([('HI',   'Temp'),
                    ('HI', 'Precip'),
                    ('NJ',   'Temp'),
                    ('NJ', 'Precip')],
                   names=['a', 'b'])

        Using explicit names, instead of the column names

        >>> pd.MultiIndex.from_frame(df, names=['state', 'observation'])
        MultiIndex([('HI',   'Temp'),
                    ('HI', 'Precip'),
                    ('NJ',   'Temp'),
                    ('NJ', 'Precip')],
                   names=['state', 'observation'])
        """
        if not isinstance(df, ABCDataFrame):
            raise TypeError("Input must be a DataFrame")

        column_names, columns = zip(*df.items())
        names = column_names if names is None else names
        return cls.from_arrays(columns, sortorder=sortorder, names=names)

    # --------------------------------------------------------------------

    @cache_readonly
    def _values(self) -> np.ndarray:
        # We override here, since our parent uses _data, which we don't use.
        values = []

        for i in range(self.nlevels):
            index = self.levels[i]
            codes = self.codes[i]

            vals = index
            if is_categorical_dtype(vals.dtype):
                vals = cast("CategoricalIndex", vals)
                vals = vals._data._internal_get_values()

            if isinstance(vals, ABCDatetimeIndex):
                # TODO: this can be removed after Timestamp.freq is removed
                # The astype(object) below does not remove the freq from
                # the underlying Timestamps so we remove it here to match
                # the behavior of self._get_level_values
                vals = vals.copy()
                vals.freq = None

            if isinstance(vals.dtype, ExtensionDtype) or isinstance(
                vals, (ABCDatetimeIndex, ABCTimedeltaIndex)
            ):
                vals = vals.astype(object)

            vals = np.array(vals, copy=False)
            vals = algos.take_nd(vals, codes, fill_value=index._na_value)
            values.append(vals)

        arr = lib.fast_zip(values)
        return arr

    @property
    def values(self) -> np.ndarray:
        return self._values

    @property
    def array(self):
        """
        Raises a ValueError for `MultiIndex` because there's no single
        array backing a MultiIndex.

        Raises
        ------
        ValueError
        """
        raise ValueError(
            "MultiIndex has no single backing array. Use "
            "'MultiIndex.to_numpy()' to get a NumPy array of tuples."
        )

    @cache_readonly
    def dtypes(self) -> Series:
        """
        Return the dtypes as a Series for the underlying MultiIndex.
        """
        from pandas import Series

        names = com.fill_missing_names([level.name for level in self.levels])
        return Series([level.dtype for level in self.levels], index=Index(names))

    def __len__(self) -> int:
        return len(self.codes[0])

    # --------------------------------------------------------------------
    # Levels Methods

    @cache_readonly
    def levels(self) -> FrozenList:
        # Use cache_readonly to ensure that self.get_locs doesn't repeatedly
        # create new IndexEngine
        # https://github.com/pandas-dev/pandas/issues/31648
        result = [x._rename(name=name) for x, name in zip(self._levels, self._names)]
        for level in result:
            # disallow midx.levels[0].name = "foo"
            level._no_setting_name = True
        return FrozenList(result)

    def _set_levels(
        self,
        levels,
        *,
        level=None,
        copy: bool = False,
        validate: bool = True,
        verify_integrity: bool = False,
    ) -> None:
        # This is NOT part of the levels property because it should be
        # externally not allowed to set levels. User beware if you change
        # _levels directly
        if validate:
            if len(levels) == 0:
                raise ValueError("Must set non-zero number of levels.")
            if level is None and len(levels) != self.nlevels:
                raise ValueError("Length of levels must match number of levels.")
            if level is not None and len(levels) != len(level):
                raise ValueError("Length of levels must match length of level.")

        if level is None:
            new_levels = FrozenList(
                ensure_index(lev, copy=copy)._view() for lev in levels
            )
        else:
            level_numbers = [self._get_level_number(lev) for lev in level]
            new_levels_list = list(self._levels)
            for lev_num, lev in zip(level_numbers, levels):
                new_levels_list[lev_num] = ensure_index(lev, copy=copy)._view()
            new_levels = FrozenList(new_levels_list)

        if verify_integrity:
            new_codes = self._verify_integrity(levels=new_levels)
            self._codes = new_codes

        names = self.names
        self._levels = new_levels
        if any(names):
            self._set_names(names)

        self._reset_cache()

    @deprecate_nonkeyword_arguments(version=None, allowed_args=["self", "levels"])
    def set_levels(
        self, levels, level=None, inplace=None, verify_integrity: bool = True
    ):
        """
        Set new levels on MultiIndex. Defaults to returning new index.

        Parameters
        ----------
        levels : sequence or list of sequence
            New level(s) to apply.
        level : int, level name, or sequence of int/level names (default None)
            Level(s) to set (None for all levels).
        inplace : bool
            If True, mutates in place.

            .. deprecated:: 1.2.0
        verify_integrity : bool, default True
            If True, checks that levels and codes are compatible.

        Returns
        -------
        new index (of same type and class...etc) or None
            The same type as the caller or None if ``inplace=True``.

        Examples
        --------
        >>> idx = pd.MultiIndex.from_tuples(
        ...     [
        ...         (1, "one"),
        ...         (1, "two"),
        ...         (2, "one"),
        ...         (2, "two"),
        ...         (3, "one"),
        ...         (3, "two")
        ...     ],
        ...     names=["foo", "bar"]
        ... )
        >>> idx
        MultiIndex([(1, 'one'),
            (1, 'two'),
            (2, 'one'),
            (2, 'two'),
            (3, 'one'),
            (3, 'two')],
           names=['foo', 'bar'])

        >>> idx.set_levels([['a', 'b', 'c'], [1, 2]])
        MultiIndex([('a', 1),
                    ('a', 2),
                    ('b', 1),
                    ('b', 2),
                    ('c', 1),
                    ('c', 2)],
                   names=['foo', 'bar'])
        >>> idx.set_levels(['a', 'b', 'c'], level=0)
        MultiIndex([('a', 'one'),
                    ('a', 'two'),
                    ('b', 'one'),
                    ('b', 'two'),
                    ('c', 'one'),
                    ('c', 'two')],
                   names=['foo', 'bar'])
        >>> idx.set_levels(['a', 'b'], level='bar')
        MultiIndex([(1, 'a'),
                    (1, 'b'),
                    (2, 'a'),
                    (2, 'b'),
                    (3, 'a'),
                    (3, 'b')],
                   names=['foo', 'bar'])

        If any of the levels passed to ``set_levels()`` exceeds the
        existing length, all of the values from that argument will
        be stored in the MultiIndex levels, though the values will
        be truncated in the MultiIndex output.

        >>> idx.set_levels([['a', 'b', 'c'], [1, 2, 3, 4]], level=[0, 1])
        MultiIndex([('a', 1),
            ('a', 2),
            ('b', 1),
            ('b', 2),
            ('c', 1),
            ('c', 2)],
           names=['foo', 'bar'])
        >>> idx.set_levels([['a', 'b', 'c'], [1, 2, 3, 4]], level=[0, 1]).levels
        FrozenList([['a', 'b', 'c'], [1, 2, 3, 4]])
        """
        if inplace is not None:
            warnings.warn(
                "inplace is deprecated and will be removed in a future version.",
                FutureWarning,
                stacklevel=find_stack_level(inspect.currentframe()),
            )
        else:
            inplace = False

        if is_list_like(levels) and not isinstance(levels, Index):
            levels = list(levels)

        level, levels = _require_listlike(level, levels, "Levels")

        if inplace:
            idx = self
        else:
            idx = self._view()
        idx._reset_identity()
        idx._set_levels(
            levels, level=level, validate=True, verify_integrity=verify_integrity
        )
        if not inplace:
            return idx

    @property
    def nlevels(self) -> int:
        """
        Integer number of levels in this MultiIndex.

        Examples
        --------
        >>> mi = pd.MultiIndex.from_arrays([['a'], ['b'], ['c']])
        >>> mi
        MultiIndex([('a', 'b', 'c')],
                   )
        >>> mi.nlevels
        3
        """
        return len(self._levels)

    @property
    def levshape(self) -> Shape:
        """
        A tuple with the length of each level.

        Examples
        --------
        >>> mi = pd.MultiIndex.from_arrays([['a'], ['b'], ['c']])
        >>> mi
        MultiIndex([('a', 'b', 'c')],
                   )
        >>> mi.levshape
        (1, 1, 1)
        """
        return tuple(len(x) for x in self.levels)

    # --------------------------------------------------------------------
    # Codes Methods

    @property
    def codes(self):
        return self._codes

    def _set_codes(
        self,
        codes,
        *,
        level=None,
        copy: bool = False,
        validate: bool = True,
        verify_integrity: bool = False,
    ) -> None:
        if validate:
            if level is None and len(codes) != self.nlevels:
                raise ValueError("Length of codes must match number of levels")
            if level is not None and len(codes) != len(level):
                raise ValueError("Length of codes must match length of levels.")

        if level is None:
            new_codes = FrozenList(
                _coerce_indexer_frozen(level_codes, lev, copy=copy).view()
                for lev, level_codes in zip(self._levels, codes)
            )
        else:
            level_numbers = [self._get_level_number(lev) for lev in level]
            new_codes_list = list(self._codes)
            for lev_num, level_codes in zip(level_numbers, codes):
                lev = self.levels[lev_num]
                new_codes_list[lev_num] = _coerce_indexer_frozen(
                    level_codes, lev, copy=copy
                )
            new_codes = FrozenList(new_codes_list)

        if verify_integrity:
            new_codes = self._verify_integrity(codes=new_codes)

        self._codes = new_codes

        self._reset_cache()

    @deprecate_nonkeyword_arguments(version=None, allowed_args=["self", "codes"])
    def set_codes(self, codes, level=None, inplace=None, verify_integrity: bool = True):
        """
        Set new codes on MultiIndex. Defaults to returning new index.

        Parameters
        ----------
        codes : sequence or list of sequence
            New codes to apply.
        level : int, level name, or sequence of int/level names (default None)
            Level(s) to set (None for all levels).
        inplace : bool
            If True, mutates in place.

            .. deprecated:: 1.2.0
        verify_integrity : bool, default True
            If True, checks that levels and codes are compatible.

        Returns
        -------
        new index (of same type and class...etc) or None
            The same type as the caller or None if ``inplace=True``.

        Examples
        --------
        >>> idx = pd.MultiIndex.from_tuples(
        ...     [(1, "one"), (1, "two"), (2, "one"), (2, "two")], names=["foo", "bar"]
        ... )
        >>> idx
        MultiIndex([(1, 'one'),
            (1, 'two'),
            (2, 'one'),
            (2, 'two')],
           names=['foo', 'bar'])

        >>> idx.set_codes([[1, 0, 1, 0], [0, 0, 1, 1]])
        MultiIndex([(2, 'one'),
                    (1, 'one'),
                    (2, 'two'),
                    (1, 'two')],
                   names=['foo', 'bar'])
        >>> idx.set_codes([1, 0, 1, 0], level=0)
        MultiIndex([(2, 'one'),
                    (1, 'two'),
                    (2, 'one'),
                    (1, 'two')],
                   names=['foo', 'bar'])
        >>> idx.set_codes([0, 0, 1, 1], level='bar')
        MultiIndex([(1, 'one'),
                    (1, 'one'),
                    (2, 'two'),
                    (2, 'two')],
                   names=['foo', 'bar'])
        >>> idx.set_codes([[1, 0, 1, 0], [0, 0, 1, 1]], level=[0, 1])
        MultiIndex([(2, 'one'),
                    (1, 'one'),
                    (2, 'two'),
                    (1, 'two')],
                   names=['foo', 'bar'])
        """
        if inplace is not None:
            warnings.warn(
                "inplace is deprecated and will be removed in a future version.",
                FutureWarning,
                stacklevel=find_stack_level(inspect.currentframe()),
            )
        else:
            inplace = False

        level, codes = _require_listlike(level, codes, "Codes")

        if inplace:
            idx = self
        else:
            idx = self._view()
        idx._reset_identity()
        idx._set_codes(codes, level=level, verify_integrity=verify_integrity)
        if not inplace:
            return idx

    # --------------------------------------------------------------------
    # Index Internals

    @cache_readonly
    def _engine(self):
        # Calculate the number of bits needed to represent labels in each
        # level, as log2 of their sizes (including -1 for NaN):
        sizes = np.ceil(np.log2([len(level) + 1 for level in self.levels]))

        # Sum bit counts, starting from the _right_....
        lev_bits = np.cumsum(sizes[::-1])[::-1]

        # ... in order to obtain offsets such that sorting the combination of
        # shifted codes (one for each level, resulting in a unique integer) is
        # equivalent to sorting lexicographically the codes themselves. Notice
        # that each level needs to be shifted by the number of bits needed to
        # represent the _previous_ ones:
        offsets = np.concatenate([lev_bits[1:], [0]]).astype("uint64")

        # Check the total number of bits needed for our representation:
        if lev_bits[0] > 64:
            # The levels would overflow a 64 bit uint - use Python integers:
            return MultiIndexPyIntEngine(self.levels, self.codes, offsets)
        return MultiIndexUIntEngine(self.levels, self.codes, offsets)

    # Return type "Callable[..., MultiIndex]" of "_constructor" incompatible with return
    # type "Type[MultiIndex]" in supertype "Index"
    @property
    def _constructor(self) -> Callable[..., MultiIndex]:  # type: ignore[override]
        return type(self).from_tuples

    @doc(Index._shallow_copy)
    def _shallow_copy(self, values: np.ndarray, name=lib.no_default) -> MultiIndex:
        names = name if name is not lib.no_default else self.names

        return type(self).from_tuples(values, sortorder=None, names=names)

    def _view(self) -> MultiIndex:
        result = type(self)(
            levels=self.levels,
            codes=self.codes,
            sortorder=self.sortorder,
            names=self.names,
            verify_integrity=False,
        )
        result._cache = self._cache.copy()
        result._cache.pop("levels", None)  # GH32669
        return result

    # --------------------------------------------------------------------

    # error: Signature of "copy" incompatible with supertype "Index"
    def copy(  # type: ignore[override]
        self,
        names=None,
        dtype=None,
        levels=None,
        codes=None,
        deep: bool = False,
        name=None,
    ):
        """
        Make a copy of this object. Names, dtype, levels and codes can be
        passed and will be set on new copy.

        Parameters
        ----------
        names : sequence, optional
        dtype : numpy dtype or pandas type, optional

            .. deprecated:: 1.2.0
        levels : sequence, optional

            .. deprecated:: 1.2.0
        codes : sequence, optional

            .. deprecated:: 1.2.0
        deep : bool, default False
        name : Label
            Kept for compatibility with 1-dimensional Index. Should not be used.

        Returns
        -------
        MultiIndex

        Notes
        -----
        In most cases, there should be no functional difference from using
        ``deep``, but if ``deep`` is passed it will attempt to deepcopy.
        This could be potentially expensive on large MultiIndex objects.
        """
        names = self._validate_names(name=name, names=names, deep=deep)
        keep_id = not deep
        if levels is not None:
            warnings.warn(
                "parameter levels is deprecated and will be removed in a future "
                "version. Use the set_levels method instead.",
                FutureWarning,
                stacklevel=find_stack_level(inspect.currentframe()),
            )
            keep_id = False
        if codes is not None:
            warnings.warn(
                "parameter codes is deprecated and will be removed in a future "
                "version. Use the set_codes method instead.",
                FutureWarning,
                stacklevel=find_stack_level(inspect.currentframe()),
            )
            keep_id = False

        if deep:
            from copy import deepcopy

            if levels is None:
                levels = deepcopy(self.levels)
            if codes is None:
                codes = deepcopy(self.codes)

        levels = levels if levels is not None else self.levels
        codes = codes if codes is not None else self.codes

        new_index = type(self)(
            levels=levels,
            codes=codes,
            sortorder=self.sortorder,
            names=names,
            verify_integrity=False,
        )
        new_index._cache = self._cache.copy()
        new_index._cache.pop("levels", None)  # GH32669
        if keep_id:
            new_index._id = self._id

        if dtype:
            warnings.warn(
                "parameter dtype is deprecated and will be removed in a future "
                "version. Use the astype method instead.",
                FutureWarning,
                stacklevel=find_stack_level(inspect.currentframe()),
            )
            new_index = new_index.astype(dtype)
        return new_index

    def __array__(self, dtype=None) -> np.ndarray:
        """the array interface, return my values"""
        return self.values

    def view(self, cls=None):
        """this is defined as a copy with the same identity"""
        result = self.copy()
        result._id = self._id
        return result

    @doc(Index.__contains__)
    def __contains__(self, key: Any) -> bool:
        hash(key)
        try:
            self.get_loc(key)
            return True
        except (LookupError, TypeError, ValueError):
            return False

    @cache_readonly
    def dtype(self) -> np.dtype:
        return np.dtype("O")

    def _is_memory_usage_qualified(self) -> bool:
        """return a boolean if we need a qualified .info display"""

        def f(level) -> bool:
            return "mixed" in level or "string" in level or "unicode" in level

        return any(f(level) for level in self._inferred_type_levels)

    @doc(Index.memory_usage)
    def memory_usage(self, deep: bool = False) -> int:
        # we are overwriting our base class to avoid
        # computing .values here which could materialize
        # a tuple representation unnecessarily
        return self._nbytes(deep)

    @cache_readonly
    def nbytes(self) -> int:
        """return the number of bytes in the underlying data"""
        return self._nbytes(False)

    def _nbytes(self, deep: bool = False) -> int:
        """
        return the number of bytes in the underlying data
        deeply introspect the level data if deep=True

        include the engine hashtable

        *this is in internal routine*

        """
        # for implementations with no useful getsizeof (PyPy)
        objsize = 24

        level_nbytes = sum(i.memory_usage(deep=deep) for i in self.levels)
        label_nbytes = sum(i.nbytes for i in self.codes)
        names_nbytes = sum(getsizeof(i, objsize) for i in self.names)
        result = level_nbytes + label_nbytes + names_nbytes

        # include our engine hashtable
        result += self._engine.sizeof(deep=deep)
        return result

    # --------------------------------------------------------------------
    # Rendering Methods

    def _formatter_func(self, tup):
        """
        Formats each item in tup according to its level's formatter function.
        """
        formatter_funcs = [level._formatter_func for level in self.levels]
        return tuple(func(val) for func, val in zip(formatter_funcs, tup))

    def _format_native_types(
        self, *, na_rep: str = "nan", **kwargs
    ) -> npt.NDArray[np.object_]:
        new_levels = []
        new_codes = []

        # go through the levels and format them
        for level, level_codes in zip(self.levels, self.codes):
            level_strs = level._format_native_types(na_rep=na_rep, **kwargs)
            # add nan values, if there are any
            mask = level_codes == -1
            if mask.any():
                nan_index = len(level_strs)
                # numpy 1.21 deprecated implicit string casting
                level_strs = level_strs.astype(str)
                level_strs = np.append(level_strs, na_rep)
                assert not level_codes.flags.writeable  # i.e. copy is needed
                level_codes = level_codes.copy()  # make writeable
                level_codes[mask] = nan_index
            new_levels.append(level_strs)
            new_codes.append(level_codes)

        if len(new_levels) == 1:
            # a single-level multi-index
            return Index(new_levels[0].take(new_codes[0]))._format_native_types()
        else:
            # reconstruct the multi-index
            mi = MultiIndex(
                levels=new_levels,
                codes=new_codes,
                names=self.names,
                sortorder=self.sortorder,
                verify_integrity=False,
            )
            return mi._values

    def format(
        self,
        name: bool | None = None,
        formatter: Callable | None = None,
        na_rep: str | None = None,
        names: bool = False,
        space: int = 2,
        sparsify=None,
        adjoin: bool = True,
    ) -> list:
        if name is not None:
            names = name

        if len(self) == 0:
            return []

        stringified_levels = []
        for lev, level_codes in zip(self.levels, self.codes):
            na = na_rep if na_rep is not None else _get_na_rep(lev.dtype)

            if len(lev) > 0:

                formatted = lev.take(level_codes).format(formatter=formatter)

                # we have some NA
                mask = level_codes == -1
                if mask.any():
                    formatted = np.array(formatted, dtype=object)
                    formatted[mask] = na
                    formatted = formatted.tolist()

            else:
                # weird all NA case
                formatted = [
                    pprint_thing(na if isna(x) else x, escape_chars=("\t", "\r", "\n"))
                    for x in algos.take_nd(lev._values, level_codes)
                ]
            stringified_levels.append(formatted)

        result_levels = []
        for lev, lev_name in zip(stringified_levels, self.names):
            level = []

            if names:
                level.append(
                    pprint_thing(lev_name, escape_chars=("\t", "\r", "\n"))
                    if lev_name is not None
                    else ""
                )

            level.extend(np.array(lev, dtype=object))
            result_levels.append(level)

        if sparsify is None:
            sparsify = get_option("display.multi_sparse")

        if sparsify:
            sentinel: Literal[""] | bool | lib.NoDefault = ""
            # GH3547 use value of sparsify as sentinel if it's "Falsey"
            assert isinstance(sparsify, bool) or sparsify is lib.no_default
            if sparsify in [False, lib.no_default]:
                sentinel = sparsify
            # little bit of a kludge job for #1217
            result_levels = sparsify_labels(
                result_levels, start=int(names), sentinel=sentinel
            )

        if adjoin:
            from pandas.io.formats.format import get_adjustment

            adj = get_adjustment()
            return adj.adjoin(space, *result_levels).split("\n")
        else:
            return result_levels

    # --------------------------------------------------------------------
    # Names Methods

    def _get_names(self) -> FrozenList:
        return FrozenList(self._names)

    def _set_names(self, names, *, level=None, validate: bool = True):
        """
        Set new names on index. Each name has to be a hashable type.

        Parameters
        ----------
        values : str or sequence
            name(s) to set
        level : int, level name, or sequence of int/level names (default None)
            If the index is a MultiIndex (hierarchical), level(s) to set (None
            for all levels).  Otherwise level must be None
        validate : bool, default True
            validate that the names match level lengths

        Raises
        ------
        TypeError if each name is not hashable.

        Notes
        -----
        sets names on levels. WARNING: mutates!

        Note that you generally want to set this *after* changing levels, so
        that it only acts on copies
        """
        # GH 15110
        # Don't allow a single string for names in a MultiIndex
        if names is not None and not is_list_like(names):
            raise ValueError("Names should be list-like for a MultiIndex")
        names = list(names)

        if validate:
            if level is not None and len(names) != len(level):
                raise ValueError("Length of names must match length of level.")
            if level is None and len(names) != self.nlevels:
                raise ValueError(
                    "Length of names must match number of levels in MultiIndex."
                )

        if level is None:
            level = range(self.nlevels)
        else:
            level = [self._get_level_number(lev) for lev in level]

        # set the name
        for lev, name in zip(level, names):
            if name is not None:
                # GH 20527
                # All items in 'names' need to be hashable:
                if not is_hashable(name):
                    raise TypeError(
                        f"{type(self).__name__}.name must be a hashable type"
                    )
            self._names[lev] = name

        # If .levels has been accessed, the names in our cache will be stale.
        self._reset_cache()

    names = property(
        fset=_set_names,
        fget=_get_names,
        doc="""
        Names of levels in MultiIndex.

        Examples
        --------
        >>> mi = pd.MultiIndex.from_arrays(
        ... [[1, 2], [3, 4], [5, 6]], names=['x', 'y', 'z'])
        >>> mi
        MultiIndex([(1, 3, 5),
                    (2, 4, 6)],
                   names=['x', 'y', 'z'])
        >>> mi.names
        FrozenList(['x', 'y', 'z'])
        """,
    )

    # --------------------------------------------------------------------

    @doc(Index._get_grouper_for_level)
    def _get_grouper_for_level(
        self,
        mapper,
        *,
        level=None,
        dropna: bool = True,
    ) -> tuple[Index, npt.NDArray[np.signedinteger] | None, Index | None]:
        if mapper is not None:
            indexer = self.codes[level]
            # Handle group mapping function and return
            level_values = self.levels[level].take(indexer)
            grouper = level_values.map(mapper)
            return grouper, None, None

        values = self.get_level_values(level)
        codes, uniques = algos.factorize(values, sort=True, use_na_sentinel=dropna)
        assert isinstance(uniques, Index)

        if self.levels[level]._can_hold_na:
            grouper = uniques.take(codes, fill_value=True)
        else:
            grouper = uniques.take(codes)

        return grouper, codes, uniques

    @cache_readonly
    def inferred_type(self) -> str:
        return "mixed"

    def _get_level_number(self, level) -> int:
        count = self.names.count(level)
        if (count > 1) and not is_integer(level):
            raise ValueError(
                f"The name {level} occurs multiple times, use a level number"
            )
        try:
            level = self.names.index(level)
        except ValueError as err:
            if not is_integer(level):
                raise KeyError(f"Level {level} not found") from err
            elif level < 0:
                level += self.nlevels
                if level < 0:
                    orig_level = level - self.nlevels
                    raise IndexError(
                        f"Too many levels: Index has only {self.nlevels} levels, "
                        f"{orig_level} is not a valid level number"
                    ) from err
            # Note: levels are zero-based
            elif level >= self.nlevels:
                raise IndexError(
                    f"Too many levels: Index has only {self.nlevels} levels, "
                    f"not {level + 1}"
                ) from err
        return level

    @cache_readonly
    def is_monotonic_increasing(self) -> bool:
        """
        Return a boolean if the values are equal or increasing.
        """
        if any(-1 in code for code in self.codes):
            return False

        if all(level.is_monotonic_increasing for level in self.levels):
            # If each level is sorted, we can operate on the codes directly. GH27495
            return libalgos.is_lexsorted(
                [x.astype("int64", copy=False) for x in self.codes]
            )

        # reversed() because lexsort() wants the most significant key last.
        values = [
            self._get_level_values(i)._values for i in reversed(range(len(self.levels)))
        ]
        try:
            # error: Argument 1 to "lexsort" has incompatible type
            # "List[Union[ExtensionArray, ndarray[Any, Any]]]";
            # expected "Union[_SupportsArray[dtype[Any]],
            # _NestedSequence[_SupportsArray[dtype[Any]]], bool,
            # int, float, complex, str, bytes, _NestedSequence[Union
            # [bool, int, float, complex, str, bytes]]]"
            sort_order = np.lexsort(values)  # type: ignore[arg-type]
            return Index(sort_order).is_monotonic_increasing
        except TypeError:

            # we have mixed types and np.lexsort is not happy
            return Index(self._values).is_monotonic_increasing

    @cache_readonly
    def is_monotonic_decreasing(self) -> bool:
        """
        Return a boolean if the values are equal or decreasing.
        """
        # monotonic decreasing if and only if reverse is monotonic increasing
        return self[::-1].is_monotonic_increasing

    @cache_readonly
    def _inferred_type_levels(self) -> list[str]:
        """return a list of the inferred types, one for each level"""
        return [i.inferred_type for i in self.levels]

    @doc(Index.duplicated)
    def duplicated(self, keep: DropKeep = "first") -> npt.NDArray[np.bool_]:
        shape = tuple(len(lev) for lev in self.levels)
        ids = get_group_index(self.codes, shape, sort=False, xnull=False)

        return duplicated(ids, keep)

    # error: Cannot override final attribute "_duplicated"
    # (previously declared in base class "IndexOpsMixin")
    _duplicated = duplicated  # type: ignore[misc]

    def fillna(self, value=None, downcast=None):
        """
        fillna is not implemented for MultiIndex
        """
        raise NotImplementedError("isna is not defined for MultiIndex")

    @doc(Index.dropna)
    def dropna(self, how: AnyAll = "any") -> MultiIndex:
        nans = [level_codes == -1 for level_codes in self.codes]
        if how == "any":
            indexer = np.any(nans, axis=0)
        elif how == "all":
            indexer = np.all(nans, axis=0)
        else:
            raise ValueError(f"invalid how option: {how}")

        new_codes = [level_codes[~indexer] for level_codes in self.codes]
        return self.set_codes(codes=new_codes)

    def _get_level_values(self, level: int, unique: bool = False) -> Index:
        """
        Return vector of label values for requested level,
        equal to the length of the index

        **this is an internal method**

        Parameters
        ----------
        level : int
        unique : bool, default False
            if True, drop duplicated values

        Returns
        -------
        Index
        """
        lev = self.levels[level]
        level_codes = self.codes[level]
        name = self._names[level]
        if unique:
            level_codes = algos.unique(level_codes)
        filled = algos.take_nd(lev._values, level_codes, fill_value=lev._na_value)
        return lev._shallow_copy(filled, name=name)

    def get_level_values(self, level):
        """
        Return vector of label values for requested level.

        Length of returned vector is equal to the length of the index.

        Parameters
        ----------
        level : int or str
            ``level`` is either the integer position of the level in the
            MultiIndex, or the name of the level.

        Returns
        -------
        values : Index
            Values is a level of this MultiIndex converted to
            a single :class:`Index` (or subclass thereof).

        Notes
        -----
        If the level contains missing values, the result may be casted to
        ``float`` with missing values specified as ``NaN``. This is because
        the level is converted to a regular ``Index``.

        Examples
        --------
        Create a MultiIndex:

        >>> mi = pd.MultiIndex.from_arrays((list('abc'), list('def')))
        >>> mi.names = ['level_1', 'level_2']

        Get level values by supplying level as either integer or name:

        >>> mi.get_level_values(0)
        Index(['a', 'b', 'c'], dtype='object', name='level_1')
        >>> mi.get_level_values('level_2')
        Index(['d', 'e', 'f'], dtype='object', name='level_2')

        If a level contains missing values, the return type of the level
        maybe casted to ``float``.

        >>> pd.MultiIndex.from_arrays([[1, None, 2], [3, 4, 5]]).dtypes
        level_0    int64
        level_1    int64
        dtype: object
        >>> pd.MultiIndex.from_arrays([[1, None, 2], [3, 4, 5]]).get_level_values(0)
        Float64Index([1.0, nan, 2.0], dtype='float64')
        """
        level = self._get_level_number(level)
        values = self._get_level_values(level)
        return values

    @doc(Index.unique)
    def unique(self, level=None):

        if level is None:
            return self.drop_duplicates()
        else:
            level = self._get_level_number(level)
            return self._get_level_values(level=level, unique=True)

    def to_frame(
        self,
        index: bool = True,
        name=lib.no_default,
        allow_duplicates: bool = False,
    ) -> DataFrame:
        """
        Create a DataFrame with the levels of the MultiIndex as columns.

        Column ordering is determined by the DataFrame constructor with data as
        a dict.

        Parameters
        ----------
        index : bool, default True
            Set the index of the returned DataFrame as the original MultiIndex.

        name : list / sequence of str, optional
            The passed names should substitute index level names.

        allow_duplicates : bool, optional default False
            Allow duplicate column labels to be created.

            .. versionadded:: 1.5.0

        Returns
        -------
        DataFrame : a DataFrame containing the original MultiIndex data.

        See Also
        --------
        DataFrame : Two-dimensional, size-mutable, potentially heterogeneous
            tabular data.

        Examples
        --------
        >>> mi = pd.MultiIndex.from_arrays([['a', 'b'], ['c', 'd']])
        >>> mi
        MultiIndex([('a', 'c'),
                    ('b', 'd')],
                   )

        >>> df = mi.to_frame()
        >>> df
             0  1
        a c  a  c
        b d  b  d

        >>> df = mi.to_frame(index=False)
        >>> df
           0  1
        0  a  c
        1  b  d

        >>> df = mi.to_frame(name=['x', 'y'])
        >>> df
             x  y
        a c  a  c
        b d  b  d
        """
        from pandas import DataFrame

        if name is None:
            warnings.warn(
                "Explicitly passing `name=None` currently preserves the Index's name "
                "or uses a default name of 0. This behaviour is deprecated, and in "
                "the future `None` will be used as the name of the resulting "
                "DataFrame column.",
                FutureWarning,
                stacklevel=find_stack_level(inspect.currentframe()),
            )
            name = lib.no_default

        if name is not lib.no_default:
            if not is_list_like(name):
                raise TypeError("'name' must be a list / sequence of column names.")

            if len(name) != len(self.levels):
                raise ValueError(
                    "'name' should have same length as number of levels on index."
                )
            idx_names = name
        else:
            idx_names = self._get_level_names()

        if not allow_duplicates and len(set(idx_names)) != len(idx_names):
            raise ValueError(
                "Cannot create duplicate column labels if allow_duplicates is False"
            )

        # Guarantee resulting column order - PY36+ dict maintains insertion order
        result = DataFrame(
            {level: self._get_level_values(level) for level in range(len(self.levels))},
            copy=False,
        )
        result.columns = idx_names

        if index:
            result.index = self
        return result

    # error: Return type "Index" of "to_flat_index" incompatible with return type
    # "MultiIndex" in supertype "Index"
    def to_flat_index(self) -> Index:  # type: ignore[override]
        """
        Convert a MultiIndex to an Index of Tuples containing the level values.

        Returns
        -------
        pd.Index
            Index with the MultiIndex data represented in Tuples.

        See Also
        --------
        MultiIndex.from_tuples : Convert flat index back to MultiIndex.

        Notes
        -----
        This method will simply return the caller if called by anything other
        than a MultiIndex.

        Examples
        --------
        >>> index = pd.MultiIndex.from_product(
        ...     [['foo', 'bar'], ['baz', 'qux']],
        ...     names=['a', 'b'])
        >>> index.to_flat_index()
        Index([('foo', 'baz'), ('foo', 'qux'),
               ('bar', 'baz'), ('bar', 'qux')],
              dtype='object')
        """
        return Index(self._values, tupleize_cols=False)

    def is_lexsorted(self) -> bool:
        warnings.warn(
            "MultiIndex.is_lexsorted is deprecated as a public function, "
            "users should use MultiIndex.is_monotonic_increasing instead.",
            FutureWarning,
            stacklevel=find_stack_level(inspect.currentframe()),
        )
        return self._is_lexsorted()

    def _is_lexsorted(self) -> bool:
        """
        Return True if the codes are lexicographically sorted.

        Returns
        -------
        bool

        Examples
        --------
        In the below examples, the first level of the MultiIndex is sorted because
        a<b<c, so there is no need to look at the next level.

        >>> pd.MultiIndex.from_arrays([['a', 'b', 'c'], ['d', 'e', 'f']]).is_lexsorted()
        True
        >>> pd.MultiIndex.from_arrays([['a', 'b', 'c'], ['d', 'f', 'e']]).is_lexsorted()
        True

        In case there is a tie, the lexicographical sorting looks
        at the next level of the MultiIndex.

        >>> pd.MultiIndex.from_arrays([[0, 1, 1], ['a', 'b', 'c']]).is_lexsorted()
        True
        >>> pd.MultiIndex.from_arrays([[0, 1, 1], ['a', 'c', 'b']]).is_lexsorted()
        False
        >>> pd.MultiIndex.from_arrays([['a', 'a', 'b', 'b'],
        ...                            ['aa', 'bb', 'aa', 'bb']]).is_lexsorted()
        True
        >>> pd.MultiIndex.from_arrays([['a', 'a', 'b', 'b'],
        ...                            ['bb', 'aa', 'aa', 'bb']]).is_lexsorted()
        False
        """
        return self._lexsort_depth == self.nlevels

    @property
    def lexsort_depth(self) -> int:
        warnings.warn(
            "MultiIndex.lexsort_depth is deprecated as a public function, "
            "users should use MultiIndex.is_monotonic_increasing instead.",
            FutureWarning,
            stacklevel=find_stack_level(inspect.currentframe()),
        )
        return self._lexsort_depth

    @cache_readonly
    def _lexsort_depth(self) -> int:
        """
        Compute and return the lexsort_depth, the number of levels of the
        MultiIndex that are sorted lexically

        Returns
        -------
        int
        """
        if self.sortorder is not None:
            return self.sortorder
        return _lexsort_depth(self.codes, self.nlevels)

    def _sort_levels_monotonic(self) -> MultiIndex:
        """
        This is an *internal* function.

        Create a new MultiIndex from the current to monotonically sorted
        items IN the levels. This does not actually make the entire MultiIndex
        monotonic, JUST the levels.

        The resulting MultiIndex will have the same outward
        appearance, meaning the same .values and ordering. It will also
        be .equals() to the original.

        Returns
        -------
        MultiIndex

        Examples
        --------
        >>> mi = pd.MultiIndex(levels=[['a', 'b'], ['bb', 'aa']],
        ...                    codes=[[0, 0, 1, 1], [0, 1, 0, 1]])
        >>> mi
        MultiIndex([('a', 'bb'),
                    ('a', 'aa'),
                    ('b', 'bb'),
                    ('b', 'aa')],
                   )

        >>> mi.sort_values()
        MultiIndex([('a', 'aa'),
                    ('a', 'bb'),
                    ('b', 'aa'),
                    ('b', 'bb')],
                   )
        """
        if self._is_lexsorted() and self.is_monotonic_increasing:
            return self

        new_levels = []
        new_codes = []

        for lev, level_codes in zip(self.levels, self.codes):

            if not lev.is_monotonic_increasing:
                try:
                    # indexer to reorder the levels
                    indexer = lev.argsort()
                except TypeError:
                    pass
                else:
                    lev = lev.take(indexer)

                    # indexer to reorder the level codes
                    indexer = ensure_platform_int(indexer)
                    ri = lib.get_reverse_indexer(indexer, len(indexer))
                    level_codes = algos.take_nd(ri, level_codes)

            new_levels.append(lev)
            new_codes.append(level_codes)

        return MultiIndex(
            new_levels,
            new_codes,
            names=self.names,
            sortorder=self.sortorder,
            verify_integrity=False,
        )

    def remove_unused_levels(self) -> MultiIndex:
        """
        Create new MultiIndex from current that removes unused levels.

        Unused level(s) means levels that are not expressed in the
        labels. The resulting MultiIndex will have the same outward
        appearance, meaning the same .values and ordering. It will
        also be .equals() to the original.

        Returns
        -------
        MultiIndex

        Examples
        --------
        >>> mi = pd.MultiIndex.from_product([range(2), list('ab')])
        >>> mi
        MultiIndex([(0, 'a'),
                    (0, 'b'),
                    (1, 'a'),
                    (1, 'b')],
                   )

        >>> mi[2:]
        MultiIndex([(1, 'a'),
                    (1, 'b')],
                   )

        The 0 from the first level is not represented
        and can be removed

        >>> mi2 = mi[2:].remove_unused_levels()
        >>> mi2.levels
        FrozenList([[1], ['a', 'b']])
        """
        new_levels = []
        new_codes = []

        changed = False
        for lev, level_codes in zip(self.levels, self.codes):

            # Since few levels are typically unused, bincount() is more
            # efficient than unique() - however it only accepts positive values
            # (and drops order):
            uniques = np.where(np.bincount(level_codes + 1) > 0)[0] - 1
            has_na = int(len(uniques) and (uniques[0] == -1))

            if len(uniques) != len(lev) + has_na:

                if lev.isna().any() and len(uniques) == len(lev):
                    break
                # We have unused levels
                changed = True

                # Recalculate uniques, now preserving order.
                # Can easily be cythonized by exploiting the already existing
                # "uniques" and stop parsing "level_codes" when all items
                # are found:
                uniques = algos.unique(level_codes)
                if has_na:
                    na_idx = np.where(uniques == -1)[0]
                    # Just ensure that -1 is in first position:
                    uniques[[0, na_idx[0]]] = uniques[[na_idx[0], 0]]

                # codes get mapped from uniques to 0:len(uniques)
                # -1 (if present) is mapped to last position
                code_mapping = np.zeros(len(lev) + has_na)
                # ... and reassigned value -1:
                code_mapping[uniques] = np.arange(len(uniques)) - has_na

                level_codes = code_mapping[level_codes]

                # new levels are simple
                lev = lev.take(uniques[has_na:])

            new_levels.append(lev)
            new_codes.append(level_codes)

        result = self.view()

        if changed:
            result._reset_identity()
            result._set_levels(new_levels, validate=False)
            result._set_codes(new_codes, validate=False)

        return result

    # --------------------------------------------------------------------
    # Pickling Methods

    def __reduce__(self):
        """Necessary for making this object picklable"""
        d = {
            "levels": list(self.levels),
            "codes": list(self.codes),
            "sortorder": self.sortorder,
            "names": list(self.names),
        }
        return ibase._new_Index, (type(self), d), None

    # --------------------------------------------------------------------

    def __getitem__(self, key):
        if is_scalar(key):
            key = com.cast_scalar_indexer(key, warn_float=True)

            retval = []
            for lev, level_codes in zip(self.levels, self.codes):
                if level_codes[key] == -1:
                    retval.append(np.nan)
                else:
                    retval.append(lev[level_codes[key]])

            return tuple(retval)
        else:
            # in general cannot be sure whether the result will be sorted
            sortorder = None
            if com.is_bool_indexer(key):
                key = np.asarray(key, dtype=bool)
                sortorder = self.sortorder
            elif isinstance(key, slice):
                if key.step is None or key.step > 0:
                    sortorder = self.sortorder
            elif isinstance(key, Index):
                key = np.asarray(key)

            new_codes = [level_codes[key] for level_codes in self.codes]

            return MultiIndex(
                levels=self.levels,
                codes=new_codes,
                names=self.names,
                sortorder=sortorder,
                verify_integrity=False,
            )

    def _getitem_slice(self: MultiIndex, slobj: slice) -> MultiIndex:
        """
        Fastpath for __getitem__ when we know we have a slice.
        """
        sortorder = None
        if slobj.step is None or slobj.step > 0:
            sortorder = self.sortorder

        new_codes = [level_codes[slobj] for level_codes in self.codes]

        return type(self)(
            levels=self.levels,
            codes=new_codes,
            names=self._names,
            sortorder=sortorder,
            verify_integrity=False,
        )

    @Appender(_index_shared_docs["take"] % _index_doc_kwargs)
    def take(
        self: MultiIndex,
        indices,
        axis: int = 0,
        allow_fill: bool = True,
        fill_value=None,
        **kwargs,
    ) -> MultiIndex:
        nv.validate_take((), kwargs)
        indices = ensure_platform_int(indices)

        # only fill if we are passing a non-None fill_value
        allow_fill = self._maybe_disallow_fill(allow_fill, fill_value, indices)

        na_value = -1

        taken = [lab.take(indices) for lab in self.codes]
        if allow_fill:
            mask = indices == -1
            if mask.any():
                masked = []
                for new_label in taken:
                    label_values = new_label
                    label_values[mask] = na_value
                    masked.append(np.asarray(label_values))
                taken = masked

        return MultiIndex(
            levels=self.levels, codes=taken, names=self.names, verify_integrity=False
        )

    def append(self, other):
        """
        Append a collection of Index options together

        Parameters
        ----------
        other : Index or list/tuple of indices

        Returns
        -------
        appended : Index
        """
        if not isinstance(other, (list, tuple)):
            other = [other]

        if all(
            (isinstance(o, MultiIndex) and o.nlevels >= self.nlevels) for o in other
        ):
            arrays, names = [], []
            for i in range(self.nlevels):
                label = self._get_level_values(i)
                appended = [o._get_level_values(i) for o in other]
                arrays.append(label.append(appended))
                single_label_name = all(label.name == x.name for x in appended)
                names.append(label.name if single_label_name else None)
            return MultiIndex.from_arrays(arrays, names=names)

        to_concat = (self._values,) + tuple(k._values for k in other)
        new_tuples = np.concatenate(to_concat)

        # if all(isinstance(x, MultiIndex) for x in other):
        try:
            # We only get here if other contains at least one index with tuples,
            # setting names to None automatically
            return MultiIndex.from_tuples(new_tuples)
        except (TypeError, IndexError):
            return Index._with_infer(new_tuples)

    def argsort(self, *args, **kwargs) -> npt.NDArray[np.intp]:
        if len(args) == 0 and len(kwargs) == 0:
            # np.lexsort is significantly faster than self._values.argsort()
            values = [self._get_level_values(i) for i in reversed(range(self.nlevels))]
            return np.lexsort(values)
        return self._values.argsort(*args, **kwargs)

    @Appender(_index_shared_docs["repeat"] % _index_doc_kwargs)
    def repeat(self, repeats: int, axis=None) -> MultiIndex:
        nv.validate_repeat((), {"axis": axis})
        # error: Incompatible types in assignment (expression has type "ndarray",
        # variable has type "int")
        repeats = ensure_platform_int(repeats)  # type: ignore[assignment]
        return MultiIndex(
            levels=self.levels,
            codes=[
                level_codes.view(np.ndarray).astype(np.intp, copy=False).repeat(repeats)
                for level_codes in self.codes
            ],
            names=self.names,
            sortorder=self.sortorder,
            verify_integrity=False,
        )

    # error: Signature of "drop" incompatible with supertype "Index"
    def drop(  # type: ignore[override]
        self,
        codes,
        level: Index | np.ndarray | Iterable[Hashable] | None = None,
        errors: IgnoreRaise = "raise",
    ) -> MultiIndex:
        """
        Make new MultiIndex with passed list of codes deleted

        Parameters
        ----------
        codes : array-like
            Must be a list of tuples when level is not specified
        level : int or level name, default None
        errors : str, default 'raise'

        Returns
        -------
        dropped : MultiIndex
        """
        if level is not None:
            return self._drop_from_level(codes, level, errors)

        if not isinstance(codes, (np.ndarray, Index)):
            try:
                codes = com.index_labels_to_array(codes, dtype=np.dtype("object"))
            except ValueError:
                pass

        inds = []
        for level_codes in codes:
            try:
                loc = self.get_loc(level_codes)
                # get_loc returns either an integer, a slice, or a boolean
                # mask
                if isinstance(loc, int):
                    inds.append(loc)
                elif isinstance(loc, slice):
                    step = loc.step if loc.step is not None else 1
                    inds.extend(range(loc.start, loc.stop, step))
                elif com.is_bool_indexer(loc):
                    if self._lexsort_depth == 0:
                        warnings.warn(
                            "dropping on a non-lexsorted multi-index "
                            "without a level parameter may impact performance.",
                            PerformanceWarning,
                            stacklevel=find_stack_level(inspect.currentframe()),
                        )
                    loc = loc.nonzero()[0]
                    inds.extend(loc)
                else:
                    msg = f"unsupported indexer of type {type(loc)}"
                    raise AssertionError(msg)
            except KeyError:
                if errors != "ignore":
                    raise

        return self.delete(inds)

    def _drop_from_level(
        self, codes, level, errors: IgnoreRaise = "raise"
    ) -> MultiIndex:
        codes = com.index_labels_to_array(codes)
        i = self._get_level_number(level)
        index = self.levels[i]
        values = index.get_indexer(codes)
        # If nan should be dropped it will equal -1 here. We have to check which values
        # are not nan and equal -1, this means they are missing in the index
        nan_codes = isna(codes)
        values[(np.equal(nan_codes, False)) & (values == -1)] = -2
        if index.shape[0] == self.shape[0]:
            values[np.equal(nan_codes, True)] = -2

        not_found = codes[values == -2]
        if len(not_found) != 0 and errors != "ignore":
            raise KeyError(f"labels {not_found} not found in level")
        mask = ~algos.isin(self.codes[i], values)

        return self[mask]

    def swaplevel(self, i=-2, j=-1) -> MultiIndex:
        """
        Swap level i with level j.

        Calling this method does not change the ordering of the values.

        Parameters
        ----------
        i : int, str, default -2
            First level of index to be swapped. Can pass level name as string.
            Type of parameters can be mixed.
        j : int, str, default -1
            Second level of index to be swapped. Can pass level name as string.
            Type of parameters can be mixed.

        Returns
        -------
        MultiIndex
            A new MultiIndex.

        See Also
        --------
        Series.swaplevel : Swap levels i and j in a MultiIndex.
        DataFrame.swaplevel : Swap levels i and j in a MultiIndex on a
            particular axis.

        Examples
        --------
        >>> mi = pd.MultiIndex(levels=[['a', 'b'], ['bb', 'aa']],
        ...                    codes=[[0, 0, 1, 1], [0, 1, 0, 1]])
        >>> mi
        MultiIndex([('a', 'bb'),
                    ('a', 'aa'),
                    ('b', 'bb'),
                    ('b', 'aa')],
                   )
        >>> mi.swaplevel(0, 1)
        MultiIndex([('bb', 'a'),
                    ('aa', 'a'),
                    ('bb', 'b'),
                    ('aa', 'b')],
                   )
        """
        new_levels = list(self.levels)
        new_codes = list(self.codes)
        new_names = list(self.names)

        i = self._get_level_number(i)
        j = self._get_level_number(j)

        new_levels[i], new_levels[j] = new_levels[j], new_levels[i]
        new_codes[i], new_codes[j] = new_codes[j], new_codes[i]
        new_names[i], new_names[j] = new_names[j], new_names[i]

        return MultiIndex(
            levels=new_levels, codes=new_codes, names=new_names, verify_integrity=False
        )

    def reorder_levels(self, order) -> MultiIndex:
        """
        Rearrange levels using input order. May not drop or duplicate levels.

        Parameters
        ----------
        order : list of int or list of str
            List representing new level order. Reference level by number
            (position) or by key (label).

        Returns
        -------
        MultiIndex

        Examples
        --------
        >>> mi = pd.MultiIndex.from_arrays([[1, 2], [3, 4]], names=['x', 'y'])
        >>> mi
        MultiIndex([(1, 3),
                    (2, 4)],
                   names=['x', 'y'])

        >>> mi.reorder_levels(order=[1, 0])
        MultiIndex([(3, 1),
                    (4, 2)],
                   names=['y', 'x'])

        >>> mi.reorder_levels(order=['y', 'x'])
        MultiIndex([(3, 1),
                    (4, 2)],
                   names=['y', 'x'])
        """
        order = [self._get_level_number(i) for i in order]
        if len(order) != self.nlevels:
            raise AssertionError(
                f"Length of order must be same as number of levels ({self.nlevels}), "
                f"got {len(order)}"
            )
        new_levels = [self.levels[i] for i in order]
        new_codes = [self.codes[i] for i in order]
        new_names = [self.names[i] for i in order]

        return MultiIndex(
            levels=new_levels, codes=new_codes, names=new_names, verify_integrity=False
        )

    def _get_codes_for_sorting(self) -> list[Categorical]:
        """
        we are categorizing our codes by using the
        available categories (all, not just observed)
        excluding any missing ones (-1); this is in preparation
        for sorting, where we need to disambiguate that -1 is not
        a valid valid
        """

        def cats(level_codes):
            return np.arange(
                np.array(level_codes).max() + 1 if len(level_codes) else 0,
                dtype=level_codes.dtype,
            )

        return [
            Categorical.from_codes(level_codes, cats(level_codes), ordered=True)
            for level_codes in self.codes
        ]

    def sortlevel(
        self, level=0, ascending: bool | list[bool] = True, sort_remaining: bool = True
    ) -> tuple[MultiIndex, npt.NDArray[np.intp]]:
        """
        Sort MultiIndex at the requested level.

        The result will respect the original ordering of the associated
        factor at that level.

        Parameters
        ----------
        level : list-like, int or str, default 0
            If a string is given, must be a name of the level.
            If list-like must be names or ints of levels.
        ascending : bool, default True
            False to sort in descending order.
            Can also be a list to specify a directed ordering.
        sort_remaining : sort by the remaining levels after level

        Returns
        -------
        sorted_index : pd.MultiIndex
            Resulting index.
        indexer : np.ndarray[np.intp]
            Indices of output values in original index.

        Examples
        --------
        >>> mi = pd.MultiIndex.from_arrays([[0, 0], [2, 1]])
        >>> mi
        MultiIndex([(0, 2),
                    (0, 1)],
                   )

        >>> mi.sortlevel()
        (MultiIndex([(0, 1),
                    (0, 2)],
                   ), array([1, 0]))

        >>> mi.sortlevel(sort_remaining=False)
        (MultiIndex([(0, 2),
                    (0, 1)],
                   ), array([0, 1]))

        >>> mi.sortlevel(1)
        (MultiIndex([(0, 1),
                    (0, 2)],
                   ), array([1, 0]))

        >>> mi.sortlevel(1, ascending=False)
        (MultiIndex([(0, 2),
                    (0, 1)],
                   ), array([0, 1]))
        """
        if isinstance(level, (str, int)):
            level = [level]
        level = [self._get_level_number(lev) for lev in level]
        sortorder = None

        # we have a directed ordering via ascending
        if isinstance(ascending, list):
            if not len(level) == len(ascending):
                raise ValueError("level must have same length as ascending")

            indexer = lexsort_indexer(
                [self.codes[lev] for lev in level], orders=ascending
            )

        # level ordering
        else:

            codes = list(self.codes)
            shape = list(self.levshape)

            # partition codes and shape
            primary = tuple(codes[lev] for lev in level)
            primshp = tuple(shape[lev] for lev in level)

            # Reverse sorted to retain the order of
            # smaller indices that needs to be removed
            for lev in sorted(level, reverse=True):
                codes.pop(lev)
                shape.pop(lev)

            if sort_remaining:
                primary += primary + tuple(codes)
                primshp += primshp + tuple(shape)
            else:
                sortorder = level[0]

            indexer = indexer_from_factorized(primary, primshp, compress=False)

            if not ascending:
                indexer = indexer[::-1]

        indexer = ensure_platform_int(indexer)
        new_codes = [level_codes.take(indexer) for level_codes in self.codes]

        new_index = MultiIndex(
            codes=new_codes,
            levels=self.levels,
            names=self.names,
            sortorder=sortorder,
            verify_integrity=False,
        )

        return new_index, indexer

    def _wrap_reindex_result(self, target, indexer, preserve_names: bool):
        if not isinstance(target, MultiIndex):
            if indexer is None:
                target = self
            elif (indexer >= 0).all():
                target = self.take(indexer)
            else:
                try:
                    target = MultiIndex.from_tuples(target)
                except TypeError:
                    # not all tuples, see test_constructor_dict_multiindex_reindex_flat
                    return target

        target = self._maybe_preserve_names(target, preserve_names)
        return target

    def _maybe_preserve_names(self, target: Index, preserve_names: bool) -> Index:
        if (
            preserve_names
            and target.nlevels == self.nlevels
            and target.names != self.names
        ):
            target = target.copy(deep=False)
            target.names = self.names
        return target

    # --------------------------------------------------------------------
    # Indexing Methods

    def _check_indexing_error(self, key) -> None:
        if not is_hashable(key) or is_iterator(key):
            # We allow tuples if they are hashable, whereas other Index
            #  subclasses require scalar.
            # We have to explicitly exclude generators, as these are hashable.
            raise InvalidIndexError(key)

    @cache_readonly
    def _should_fallback_to_positional(self) -> bool:
        """
        Should integer key(s) be treated as positional?
        """
        # GH#33355
        return self.levels[0]._should_fallback_to_positional

    def _get_values_for_loc(self, series: Series, loc, key):
        """
        Do a positional lookup on the given Series, returning either a scalar
        or a Series.

        Assumes that `series.index is self`
        """
        new_values = series._values[loc]
        if is_scalar(loc):
            return new_values

        if len(new_values) == 1 and not self.nlevels > 1:
            # If more than one level left, we can not return a scalar
            return new_values[0]

        new_index = self[loc]
        new_index = maybe_droplevels(new_index, key)
        new_ser = series._constructor(new_values, index=new_index, name=series.name)
        return new_ser.__finalize__(series)

    def _get_indexer_strict(
        self, key, axis_name: str
    ) -> tuple[Index, npt.NDArray[np.intp]]:

        keyarr = key
        if not isinstance(keyarr, Index):
            keyarr = com.asarray_tuplesafe(keyarr)

        if len(keyarr) and not isinstance(keyarr[0], tuple):
            indexer = self._get_indexer_level_0(keyarr)

            self._raise_if_missing(key, indexer, axis_name)
            return self[indexer], indexer

        return super()._get_indexer_strict(key, axis_name)

    def _raise_if_missing(self, key, indexer, axis_name: str) -> None:
        keyarr = key
        if not isinstance(key, Index):
            keyarr = com.asarray_tuplesafe(key)

        if len(keyarr) and not isinstance(keyarr[0], tuple):
            # i.e. same condition for special case in MultiIndex._get_indexer_strict

            mask = indexer == -1
            if mask.any():
                check = self.levels[0].get_indexer(keyarr)
                cmask = check == -1
                if cmask.any():
                    raise KeyError(f"{keyarr[cmask]} not in index")
                # We get here when levels still contain values which are not
                # actually in Index anymore
                raise KeyError(f"{keyarr} not in index")
        else:
            return super()._raise_if_missing(key, indexer, axis_name)

    def _get_indexer_level_0(self, target) -> npt.NDArray[np.intp]:
        """
        Optimized equivalent to `self.get_level_values(0).get_indexer_for(target)`.
        """
        lev = self.levels[0]
        codes = self._codes[0]
        cat = Categorical.from_codes(codes=codes, categories=lev)
        ci = Index(cat)
        return ci.get_indexer_for(target)

    def get_slice_bound(
        self,
        label: Hashable | Sequence[Hashable],
        side: Literal["left", "right"],
        kind=lib.no_default,
    ) -> int:
        """
        For an ordered MultiIndex, compute slice bound
        that corresponds to given label.

        Returns leftmost (one-past-the-rightmost if `side=='right') position
        of given label.

        Parameters
        ----------
        label : object or tuple of objects
        side : {'left', 'right'}
        kind : {'loc', 'getitem', None}

            .. deprecated:: 1.4.0

        Returns
        -------
        int
            Index of label.

        Notes
        -----
        This method only works if level 0 index of the MultiIndex is lexsorted.

        Examples
        --------
        >>> mi = pd.MultiIndex.from_arrays([list('abbc'), list('gefd')])

        Get the locations from the leftmost 'b' in the first level
        until the end of the multiindex:

        >>> mi.get_slice_bound('b', side="left")
        1

        Like above, but if you get the locations from the rightmost
        'b' in the first level and 'f' in the second level:

        >>> mi.get_slice_bound(('b','f'), side="right")
        3

        See Also
        --------
        MultiIndex.get_loc : Get location for a label or a tuple of labels.
        MultiIndex.get_locs : Get location for a label/slice/list/mask or a
                              sequence of such.
        """
        self._deprecated_arg(kind, "kind", "get_slice_bound")

        if not isinstance(label, tuple):
            label = (label,)
        return self._partial_tup_index(label, side=side)

    def slice_locs(
        self, start=None, end=None, step=None, kind=lib.no_default
    ) -> tuple[int, int]:
        """
        For an ordered MultiIndex, compute the slice locations for input
        labels.

        The input labels can be tuples representing partial levels, e.g. for a
        MultiIndex with 3 levels, you can pass a single value (corresponding to
        the first level), or a 1-, 2-, or 3-tuple.

        Parameters
        ----------
        start : label or tuple, default None
            If None, defaults to the beginning
        end : label or tuple
            If None, defaults to the end
        step : int or None
            Slice step
        kind : string, optional, defaults None

            .. deprecated:: 1.4.0

        Returns
        -------
        (start, end) : (int, int)

        Notes
        -----
        This method only works if the MultiIndex is properly lexsorted. So,
        if only the first 2 levels of a 3-level MultiIndex are lexsorted,
        you can only pass two levels to ``.slice_locs``.

        Examples
        --------
        >>> mi = pd.MultiIndex.from_arrays([list('abbd'), list('deff')],
        ...                                names=['A', 'B'])

        Get the slice locations from the beginning of 'b' in the first level
        until the end of the multiindex:

        >>> mi.slice_locs(start='b')
        (1, 4)

        Like above, but stop at the end of 'b' in the first level and 'f' in
        the second level:

        >>> mi.slice_locs(start='b', end=('b', 'f'))
        (1, 3)

        See Also
        --------
        MultiIndex.get_loc : Get location for a label or a tuple of labels.
        MultiIndex.get_locs : Get location for a label/slice/list/mask or a
                              sequence of such.
        """
        self._deprecated_arg(kind, "kind", "slice_locs")
        # This function adds nothing to its parent implementation (the magic
        # happens in get_slice_bound method), but it adds meaningful doc.
        return super().slice_locs(start, end, step)

    def _partial_tup_index(self, tup: tuple, side: Literal["left", "right"] = "left"):
        if len(tup) > self._lexsort_depth:
            raise UnsortedIndexError(
                f"Key length ({len(tup)}) was greater than MultiIndex lexsort depth "
                f"({self._lexsort_depth})"
            )

        n = len(tup)
        start, end = 0, len(self)
        zipped = zip(tup, self.levels, self.codes)
        for k, (lab, lev, level_codes) in enumerate(zipped):
            section = level_codes[start:end]

            if lab not in lev and not isna(lab):
                # short circuit
                try:
                    loc = algos.searchsorted(lev, lab, side=side)
                except TypeError as err:
                    # non-comparable e.g. test_slice_locs_with_type_mismatch
                    raise TypeError(f"Level type mismatch: {lab}") from err
                if not is_integer(loc):
                    # non-comparable level, e.g. test_groupby_example
                    raise TypeError(f"Level type mismatch: {lab}")
                if side == "right" and loc >= 0:
                    loc -= 1
                return start + algos.searchsorted(section, loc, side=side)

            idx = self._get_loc_single_level_index(lev, lab)
            if isinstance(idx, slice) and k < n - 1:
                # Get start and end value from slice, necessary when a non-integer
                # interval is given as input GH#37707
                start = idx.start
                end = idx.stop
            elif k < n - 1:
                # error: Incompatible types in assignment (expression has type
                # "Union[ndarray[Any, dtype[signedinteger[Any]]]
                end = start + algos.searchsorted(  # type: ignore[assignment]
                    section, idx, side="right"
                )
                # error: Incompatible types in assignment (expression has type
                # "Union[ndarray[Any, dtype[signedinteger[Any]]]
                start = start + algos.searchsorted(  # type: ignore[assignment]
                    section, idx, side="left"
                )
            elif isinstance(idx, slice):
                idx = idx.start
                return start + algos.searchsorted(section, idx, side=side)
            else:
                return start + algos.searchsorted(section, idx, side=side)

    def _get_loc_single_level_index(self, level_index: Index, key: Hashable) -> int:
        """
        If key is NA value, location of index unify as -1.

        Parameters
        ----------
        level_index: Index
        key : label

        Returns
        -------
        loc : int
            If key is NA value, loc is -1
            Else, location of key in index.

        See Also
        --------
        Index.get_loc : The get_loc method for (single-level) index.
        """
        if is_scalar(key) and isna(key):
            return -1
        else:
            return level_index.get_loc(key)

    def get_loc(self, key, method=None):
        """
        Get location for a label or a tuple of labels.

        The location is returned as an integer/slice or boolean
        mask.

        Parameters
        ----------
        key : label or tuple of labels (one for each level)
        method : None

        Returns
        -------
        loc : int, slice object or boolean mask
            If the key is past the lexsort depth, the return may be a
            boolean mask array, otherwise it is always a slice or int.

        See Also
        --------
        Index.get_loc : The get_loc method for (single-level) index.
        MultiIndex.slice_locs : Get slice location given start label(s) and
                                end label(s).
        MultiIndex.get_locs : Get location for a label/slice/list/mask or a
                              sequence of such.

        Notes
        -----
        The key cannot be a slice, list of same-level labels, a boolean mask,
        or a sequence of such. If you want to use those, use
        :meth:`MultiIndex.get_locs` instead.

        Examples
        --------
        >>> mi = pd.MultiIndex.from_arrays([list('abb'), list('def')])

        >>> mi.get_loc('b')
        slice(1, 3, None)

        >>> mi.get_loc(('b', 'e'))
        1
        """
        if method is not None:
            raise NotImplementedError(
                "only the default get_loc method is "
                "currently supported for MultiIndex"
            )

        self._check_indexing_error(key)

        def _maybe_to_slice(loc):
            """convert integer indexer to boolean mask or slice if possible"""
            if not isinstance(loc, np.ndarray) or loc.dtype != np.intp:
                return loc

            loc = lib.maybe_indices_to_slice(loc, len(self))
            if isinstance(loc, slice):
                return loc

            mask = np.empty(len(self), dtype="bool")
            mask.fill(False)
            mask[loc] = True
            return mask

        if not isinstance(key, tuple):
            loc = self._get_level_indexer(key, level=0)
            return _maybe_to_slice(loc)

        keylen = len(key)
        if self.nlevels < keylen:
            raise KeyError(
                f"Key length ({keylen}) exceeds index depth ({self.nlevels})"
            )

        if keylen == self.nlevels and self.is_unique:
            try:
                return self._engine.get_loc(key)
            except TypeError:
                # e.g. test_partial_slicing_with_multiindex partial string slicing
                loc, _ = self.get_loc_level(key, list(range(self.nlevels)))
                return loc

        # -- partial selection or non-unique index
        # break the key into 2 parts based on the lexsort_depth of the index;
        # the first part returns a continuous slice of the index; the 2nd part
        # needs linear search within the slice
        i = self._lexsort_depth
        lead_key, follow_key = key[:i], key[i:]

        if not lead_key:
            start = 0
            stop = len(self)
        else:
            try:
                start, stop = self.slice_locs(lead_key, lead_key)
            except TypeError as err:
                # e.g. test_groupby_example key = ((0, 0, 1, 2), "new_col")
                #  when self has 5 integer levels
                raise KeyError(key) from err

        if start == stop:
            raise KeyError(key)

        if not follow_key:
            return slice(start, stop)

        warnings.warn(
            "indexing past lexsort depth may impact performance.",
            PerformanceWarning,
            stacklevel=find_stack_level(inspect.currentframe()),
        )

        loc = np.arange(start, stop, dtype=np.intp)

        for i, k in enumerate(follow_key, len(lead_key)):
            mask = self.codes[i][loc] == self._get_loc_single_level_index(
                self.levels[i], k
            )
            if not mask.all():
                loc = loc[mask]
            if not len(loc):
                raise KeyError(key)

        return _maybe_to_slice(loc) if len(loc) != stop - start else slice(start, stop)

    def get_loc_level(self, key, level=0, drop_level: bool = True):
        """
        Get location and sliced index for requested label(s)/level(s).

        Parameters
        ----------
        key : label or sequence of labels
        level : int/level name or list thereof, optional
        drop_level : bool, default True
            If ``False``, the resulting index will not drop any level.

        Returns
        -------
        loc : A 2-tuple where the elements are:
              Element 0: int, slice object or boolean array
              Element 1: The resulting sliced multiindex/index. If the key
              contains all levels, this will be ``None``.

        See Also
        --------
        MultiIndex.get_loc  : Get location for a label or a tuple of labels.
        MultiIndex.get_locs : Get location for a label/slice/list/mask or a
                              sequence of such.

        Examples
        --------
        >>> mi = pd.MultiIndex.from_arrays([list('abb'), list('def')],
        ...                                names=['A', 'B'])

        >>> mi.get_loc_level('b')
        (slice(1, 3, None), Index(['e', 'f'], dtype='object', name='B'))

        >>> mi.get_loc_level('e', level='B')
        (array([False,  True, False]), Index(['b'], dtype='object', name='A'))

        >>> mi.get_loc_level(['b', 'e'])
        (1, None)
        """
        if not isinstance(level, (list, tuple)):
            level = self._get_level_number(level)
        else:
            level = [self._get_level_number(lev) for lev in level]

        loc, mi = self._get_loc_level(key, level=level)
        if not drop_level:
            if lib.is_integer(loc):
                mi = self[loc : loc + 1]
            else:
                mi = self[loc]
        return loc, mi

    def _get_loc_level(self, key, level: int | list[int] = 0):
        """
        get_loc_level but with `level` known to be positional, not name-based.
        """

        # different name to distinguish from maybe_droplevels
        def maybe_mi_droplevels(indexer, levels):
            """
            If level does not exist or all levels were dropped, the exception
            has to be handled outside.
            """
            new_index = self[indexer]

            for i in sorted(levels, reverse=True):
                new_index = new_index._drop_level_numbers([i])

            return new_index

        if isinstance(level, (tuple, list)):
            if len(key) != len(level):
                raise AssertionError(
                    "Key for location must have same length as number of levels"
                )
            result = None
            for lev, k in zip(level, key):
                loc, new_index = self._get_loc_level(k, level=lev)
                if isinstance(loc, slice):
                    mask = np.zeros(len(self), dtype=bool)
                    mask[loc] = True
                    loc = mask
                result = loc if result is None else result & loc

            try:
                # FIXME: we should be only dropping levels on which we are
                #  scalar-indexing
                mi = maybe_mi_droplevels(result, level)
            except ValueError:
                # droplevel failed because we tried to drop all levels,
                #  i.e. len(level) == self.nlevels
                mi = self[result]

            return result, mi

        # kludge for #1796
        if isinstance(key, list):
            key = tuple(key)

        if isinstance(key, tuple) and level == 0:

            try:
                # Check if this tuple is a single key in our first level
                if key in self.levels[0]:
                    indexer = self._get_level_indexer(key, level=level)
                    new_index = maybe_mi_droplevels(indexer, [0])
                    return indexer, new_index
            except (TypeError, InvalidIndexError):
                pass

            if not any(isinstance(k, slice) for k in key):

                if len(key) == self.nlevels and self.is_unique:
                    # Complete key in unique index -> standard get_loc
                    try:
                        return (self._engine.get_loc(key), None)
                    except KeyError as err:
                        raise KeyError(key) from err
                    except TypeError:
                        # e.g. partial string indexing
                        #  test_partial_string_timestamp_multiindex
                        pass

                # partial selection
                indexer = self.get_loc(key)
                ilevels = [i for i in range(len(key)) if key[i] != slice(None, None)]
                if len(ilevels) == self.nlevels:
                    if is_integer(indexer):
                        # we are dropping all levels
                        return indexer, None

                    # TODO: in some cases we still need to drop some levels,
                    #  e.g. test_multiindex_perf_warn
                    # test_partial_string_timestamp_multiindex
                    ilevels = [
                        i
                        for i in range(len(key))
                        if (
                            not isinstance(key[i], str)
                            or not self.levels[i]._supports_partial_string_indexing
                        )
                        and key[i] != slice(None, None)
                    ]
                    if len(ilevels) == self.nlevels:
                        # TODO: why?
                        ilevels = []
                return indexer, maybe_mi_droplevels(indexer, ilevels)

            else:
                indexer = None
                for i, k in enumerate(key):
                    if not isinstance(k, slice):
                        loc_level = self._get_level_indexer(k, level=i)
                        if isinstance(loc_level, slice):
                            if com.is_null_slice(loc_level) or com.is_full_slice(
                                loc_level, len(self)
                            ):
                                # everything
                                continue
                            else:
                                # e.g. test_xs_IndexSlice_argument_not_implemented
                                k_index = np.zeros(len(self), dtype=bool)
                                k_index[loc_level] = True

                        else:
                            k_index = loc_level

                    elif com.is_null_slice(k):
                        # taking everything, does not affect `indexer` below
                        continue

                    else:
                        # FIXME: this message can be inaccurate, e.g.
                        #  test_series_varied_multiindex_alignment
                        raise TypeError(f"Expected label or tuple of labels, got {key}")

                    if indexer is None:
                        indexer = k_index
                    else:
                        indexer &= k_index
                if indexer is None:
                    indexer = slice(None, None)
                ilevels = [i for i in range(len(key)) if key[i] != slice(None, None)]
                return indexer, maybe_mi_droplevels(indexer, ilevels)
        else:
            indexer = self._get_level_indexer(key, level=level)
            if (
                isinstance(key, str)
                and self.levels[level]._supports_partial_string_indexing
            ):
                # check to see if we did an exact lookup vs sliced
                check = self.levels[level].get_loc(key)
                if not is_integer(check):
                    # e.g. test_partial_string_timestamp_multiindex
                    return indexer, self[indexer]

            try:
                result_index = maybe_mi_droplevels(indexer, [level])
            except ValueError:
                result_index = self[indexer]

            return indexer, result_index

    def _get_level_indexer(
        self, key, level: int = 0, indexer: npt.NDArray[np.bool_] | None = None
    ):
        # `level` kwarg is _always_ positional, never name
        # return a boolean array or slice showing where the key is
        # in the totality of values
        # if the indexer is provided, then use this

        level_index = self.levels[level]
        level_codes = self.codes[level]

        def convert_indexer(start, stop, step, indexer=indexer, codes=level_codes):
            # Compute a bool indexer to identify the positions to take.
            # If we have an existing indexer, we only need to examine the
            # subset of positions where the existing indexer is True.
            if indexer is not None:
                # we only need to look at the subset of codes where the
                # existing indexer equals True
                codes = codes[indexer]

            if step is None or step == 1:
                new_indexer = (codes >= start) & (codes < stop)
            else:
                r = np.arange(start, stop, step, dtype=codes.dtype)
                new_indexer = algos.isin(codes, r)

            if indexer is None:
                return new_indexer

            indexer = indexer.copy()
            indexer[indexer] = new_indexer
            return indexer

        if isinstance(key, slice):
            # handle a slice, returning a slice if we can
            # otherwise a boolean indexer
            step = key.step
            is_negative_step = step is not None and step < 0

            try:
                if key.start is not None:
                    start = level_index.get_loc(key.start)
                elif is_negative_step:
                    start = len(level_index) - 1
                else:
                    start = 0

                if key.stop is not None:
                    stop = level_index.get_loc(key.stop)
                elif is_negative_step:
                    stop = 0
                elif isinstance(start, slice):
                    stop = len(level_index)
                else:
                    stop = len(level_index) - 1
            except KeyError:

                # we have a partial slice (like looking up a partial date
                # string)
                start = stop = level_index.slice_indexer(key.start, key.stop, key.step)
                step = start.step

            if isinstance(start, slice) or isinstance(stop, slice):
                # we have a slice for start and/or stop
                # a partial date slicer on a DatetimeIndex generates a slice
                # note that the stop ALREADY includes the stopped point (if
                # it was a string sliced)
                start = getattr(start, "start", start)
                stop = getattr(stop, "stop", stop)
                return convert_indexer(start, stop, step)

            elif level > 0 or self._lexsort_depth == 0 or step is not None:
                # need to have like semantics here to right
                # searching as when we are using a slice
                # so adjust the stop by 1 (so we include stop)
                stop = (stop - 1) if is_negative_step else (stop + 1)
                return convert_indexer(start, stop, step)
            else:
                # sorted, so can return slice object -> view
                i = algos.searchsorted(level_codes, start, side="left")
                j = algos.searchsorted(level_codes, stop, side="right")
                return slice(i, j, step)

        else:

            idx = self._get_loc_single_level_index(level_index, key)

            if level > 0 or self._lexsort_depth == 0:
                # Desired level is not sorted
                if isinstance(idx, slice):
                    # test_get_loc_partial_timestamp_multiindex
                    locs = (level_codes >= idx.start) & (level_codes < idx.stop)
                    return locs

                locs = np.array(level_codes == idx, dtype=bool, copy=False)

                if not locs.any():
                    # The label is present in self.levels[level] but unused:
                    raise KeyError(key)
                return locs

            if isinstance(idx, slice):
                # e.g. test_partial_string_timestamp_multiindex
                start = algos.searchsorted(level_codes, idx.start, side="left")
                # NB: "left" here bc of slice semantics
                end = algos.searchsorted(level_codes, idx.stop, side="left")
            else:
                start = algos.searchsorted(level_codes, idx, side="left")
                end = algos.searchsorted(level_codes, idx, side="right")

            if start == end:
                # The label is present in self.levels[level] but unused:
                raise KeyError(key)
            return slice(start, end)

    def get_locs(self, seq):
        """
        Get location for a sequence of labels.

        Parameters
        ----------
        seq : label, slice, list, mask or a sequence of such
           You should use one of the above for each level.
           If a level should not be used, set it to ``slice(None)``.

        Returns
        -------
        numpy.ndarray
            NumPy array of integers suitable for passing to iloc.

        See Also
        --------
        MultiIndex.get_loc : Get location for a label or a tuple of labels.
        MultiIndex.slice_locs : Get slice location given start label(s) and
                                end label(s).

        Examples
        --------
        >>> mi = pd.MultiIndex.from_arrays([list('abb'), list('def')])

        >>> mi.get_locs('b')  # doctest: +SKIP
        array([1, 2], dtype=int64)

        >>> mi.get_locs([slice(None), ['e', 'f']])  # doctest: +SKIP
        array([1, 2], dtype=int64)

        >>> mi.get_locs([[True, False, True], slice('e', 'f')])  # doctest: +SKIP
        array([2], dtype=int64)
        """

        # must be lexsorted to at least as many levels
        true_slices = [i for (i, s) in enumerate(com.is_true_slices(seq)) if s]
        if true_slices and true_slices[-1] >= self._lexsort_depth:
            raise UnsortedIndexError(
                "MultiIndex slicing requires the index to be lexsorted: slicing "
                f"on levels {true_slices}, lexsort depth {self._lexsort_depth}"
            )

        if any(x is Ellipsis for x in seq):
            raise NotImplementedError(
                "MultiIndex does not support indexing with Ellipsis"
            )

        n = len(self)

        def _to_bool_indexer(indexer) -> npt.NDArray[np.bool_]:
            if isinstance(indexer, slice):
                new_indexer = np.zeros(n, dtype=np.bool_)
                new_indexer[indexer] = True
                return new_indexer
            return indexer

        # a bool indexer for the positions we want to take
        indexer: npt.NDArray[np.bool_] | None = None

        for i, k in enumerate(seq):

            lvl_indexer: npt.NDArray[np.bool_] | slice | None = None

            if com.is_bool_indexer(k):
                if len(k) != n:
                    raise ValueError(
                        "cannot index with a boolean indexer that "
                        "is not the same length as the index"
                    )
                lvl_indexer = np.asarray(k)

            elif is_list_like(k):
                # a collection of labels to include from this level (these are or'd)

                # GH#27591 check if this is a single tuple key in the level
                try:
                    lvl_indexer = self._get_level_indexer(k, level=i, indexer=indexer)
                except (InvalidIndexError, TypeError, KeyError) as err:
                    # InvalidIndexError e.g. non-hashable, fall back to treating
                    #  this as a sequence of labels
                    # KeyError it can be ambiguous if this is a label or sequence
                    #  of labels
                    #  github.com/pandas-dev/pandas/issues/39424#issuecomment-871626708
                    for x in k:
                        if not is_hashable(x):
                            # e.g. slice
                            raise err
                        try:
                            item_indexer = self._get_level_indexer(
                                x, level=i, indexer=indexer
                            )
                        except KeyError:
                            # ignore not founds; see discussion in GH#39424
                            warnings.warn(
                                "The behavior of indexing on a MultiIndex with a "
                                "nested sequence of labels is deprecated and will "
                                "change in a future version. "
                                "`series.loc[label, sequence]` will raise if any "
                                "members of 'sequence' or not present in "
                                "the index's second level. To retain the old "
                                "behavior, use `series.index.isin(sequence, level=1)`",
                                # TODO: how to opt in to the future behavior?
                                # TODO: how to handle IntervalIndex level?
                                #  (no test cases)
                                FutureWarning,
                                stacklevel=find_stack_level(inspect.currentframe()),
                            )
                            continue
                        else:
                            if lvl_indexer is None:
                                lvl_indexer = _to_bool_indexer(item_indexer)
                            elif isinstance(item_indexer, slice):
                                lvl_indexer[item_indexer] = True  # type: ignore[index]
                            else:
                                lvl_indexer |= item_indexer

                if lvl_indexer is None:
                    # no matches we are done
                    # test_loc_getitem_duplicates_multiindex_empty_indexer
                    return np.array([], dtype=np.intp)

            elif com.is_null_slice(k):
                # empty slice
                if indexer is None and i == len(seq) - 1:
                    return np.arange(n, dtype=np.intp)
                continue

            else:
                # a slice or a single label
                lvl_indexer = self._get_level_indexer(k, level=i, indexer=indexer)

            # update indexer
            lvl_indexer = _to_bool_indexer(lvl_indexer)
            if indexer is None:
                indexer = lvl_indexer
            else:
                indexer &= lvl_indexer
                if not np.any(indexer) and np.any(lvl_indexer):
                    raise KeyError(seq)

        # empty indexer
        if indexer is None:
            return np.array([], dtype=np.intp)

        pos_indexer = indexer.nonzero()[0]
        return self._reorder_indexer(seq, pos_indexer)

    # --------------------------------------------------------------------

    def _reorder_indexer(
        self,
        seq: tuple[Scalar | Iterable | AnyArrayLike, ...],
        indexer: npt.NDArray[np.intp],
    ) -> npt.NDArray[np.intp]:
        """
        Reorder an indexer of a MultiIndex (self) so that the labels are in the
        same order as given in seq

        Parameters
        ----------
        seq : label/slice/list/mask or a sequence of such
        indexer: a position indexer of self

        Returns
        -------
        indexer : a sorted position indexer of self ordered as seq
        """

        # check if sorting is necessary
        need_sort = False
        for i, k in enumerate(seq):
            if com.is_null_slice(k) or com.is_bool_indexer(k) or is_scalar(k):
                pass
            elif is_list_like(k):
                if len(k) <= 1:  # type: ignore[arg-type]
                    pass
                elif self._is_lexsorted():
                    # If the index is lexsorted and the list_like label
                    # in seq are sorted then we do not need to sort
                    k_codes = self.levels[i].get_indexer(k)
                    k_codes = k_codes[k_codes >= 0]  # Filter absent keys
                    # True if the given codes are not ordered
                    need_sort = (k_codes[:-1] > k_codes[1:]).any()
                else:
                    need_sort = True
            elif isinstance(k, slice):
                if self._is_lexsorted():
                    need_sort = k.step is not None and k.step < 0
                else:
                    need_sort = True
            else:
                need_sort = True
            if need_sort:
                break
        if not need_sort:
            return indexer

        n = len(self)
        keys: tuple[np.ndarray, ...] = ()
        # For each level of the sequence in seq, map the level codes with the
        # order they appears in a list-like sequence
        # This mapping is then use to reorder the indexer
        for i, k in enumerate(seq):
            if is_scalar(k):
                # GH#34603 we want to treat a scalar the same as an all equal list
                k = [k]
            if com.is_bool_indexer(k):
                new_order = np.arange(n)[indexer]
            elif is_list_like(k):
                # Generate a map with all level codes as sorted initially
                k = algos.unique(k)
                key_order_map = np.ones(len(self.levels[i]), dtype=np.uint64) * len(
                    self.levels[i]
                )
                # Set order as given in the indexer list
                level_indexer = self.levels[i].get_indexer(k)
                level_indexer = level_indexer[level_indexer >= 0]  # Filter absent keys
                key_order_map[level_indexer] = np.arange(len(level_indexer))

                new_order = key_order_map[self.codes[i][indexer]]
            elif isinstance(k, slice) and k.step is not None and k.step < 0:
                # flip order for negative step
                new_order = np.arange(n)[::-1][indexer]
            elif isinstance(k, slice) and k.start is None and k.stop is None:
                # slice(None) should not determine order GH#31330
                new_order = np.ones((n,))[indexer]
            else:
                # For all other case, use the same order as the level
                new_order = np.arange(n)[indexer]
            keys = (new_order,) + keys

        # Find the reordering using lexsort on the keys mapping
        ind = np.lexsort(keys)
        return indexer[ind]

    def truncate(self, before=None, after=None) -> MultiIndex:
        """
        Slice index between two labels / tuples, return new MultiIndex

        Parameters
        ----------
        before : label or tuple, can be partial. Default None
            None defaults to start
        after : label or tuple, can be partial. Default None
            None defaults to end

        Returns
        -------
        truncated : MultiIndex
        """
        if after and before and after < before:
            raise ValueError("after < before")

        i, j = self.levels[0].slice_locs(before, after)
        left, right = self.slice_locs(before, after)

        new_levels = list(self.levels)
        new_levels[0] = new_levels[0][i:j]

        new_codes = [level_codes[left:right] for level_codes in self.codes]
        new_codes[0] = new_codes[0] - i

        return MultiIndex(
            levels=new_levels,
            codes=new_codes,
            names=self._names,
            verify_integrity=False,
        )

    def equals(self, other: object) -> bool:
        """
        Determines if two MultiIndex objects have the same labeling information
        (the levels themselves do not necessarily have to be the same)

        See Also
        --------
        equal_levels
        """
        if self.is_(other):
            return True

        if not isinstance(other, Index):
            return False

        if len(self) != len(other):
            return False

        if not isinstance(other, MultiIndex):
            # d-level MultiIndex can equal d-tuple Index
            if not self._should_compare(other):
                # object Index or Categorical[object] may contain tuples
                return False
            return array_equivalent(self._values, other._values)

        if self.nlevels != other.nlevels:
            return False

        for i in range(self.nlevels):
            self_codes = self.codes[i]
            other_codes = other.codes[i]
            self_mask = self_codes == -1
            other_mask = other_codes == -1
            if not np.array_equal(self_mask, other_mask):
                return False
            self_codes = self_codes[~self_mask]
            self_values = self.levels[i]._values.take(self_codes)

            other_codes = other_codes[~other_mask]
            other_values = other.levels[i]._values.take(other_codes)

            # since we use NaT both datetime64 and timedelta64 we can have a
            # situation where a level is typed say timedelta64 in self (IOW it
            # has other values than NaT) but types datetime64 in other (where
            # its all NaT) but these are equivalent
            if len(self_values) == 0 and len(other_values) == 0:
                continue

            if not isinstance(self_values, np.ndarray):
                # i.e. ExtensionArray
                if not self_values.equals(other_values):
                    return False
            elif not isinstance(other_values, np.ndarray):
                # i.e. other is ExtensionArray
                if not other_values.equals(self_values):
                    return False
            else:
                if not array_equivalent(self_values, other_values):
                    return False

        return True

    def equal_levels(self, other: MultiIndex) -> bool:
        """
        Return True if the levels of both MultiIndex objects are the same

        """
        if self.nlevels != other.nlevels:
            return False

        for i in range(self.nlevels):
            if not self.levels[i].equals(other.levels[i]):
                return False
        return True

    # --------------------------------------------------------------------
    # Set Methods

    def _union(self, other, sort) -> MultiIndex:
        other, result_names = self._convert_can_do_setop(other)
        if (
            any(-1 in code for code in self.codes)
            and any(-1 in code for code in other.codes)
            or other.has_duplicates
        ):
            # This is only necessary if both sides have nans or other has dups,
            # fast_unique_multiple is faster
            result = super()._union(other, sort)

            if isinstance(result, MultiIndex):
                return result
            return MultiIndex.from_arrays(
                zip(*result), sortorder=None, names=result_names
            )

        else:
            rvals = other._values.astype(object, copy=False)
            right_missing = lib.fast_unique_multiple(self._values, rvals)
            if right_missing:
                result = self.append(other.take(right_missing))
            else:
                result = self._get_reconciled_name_object(other)

            if sort is None:
                try:
                    result = result.sort_values()
                except TypeError:
                    warnings.warn(
                        "The values in the array are unorderable. "
                        "Pass `sort=False` to suppress this warning.",
                        RuntimeWarning,
                        stacklevel=find_stack_level(inspect.currentframe()),
                    )
                    pass
            return result

    def _is_comparable_dtype(self, dtype: DtypeObj) -> bool:
        return is_object_dtype(dtype)

    def _get_reconciled_name_object(self, other) -> MultiIndex:
        """
        If the result of a set operation will be self,
        return self, unless the names change, in which
        case make a shallow copy of self.
        """
        names = self._maybe_match_names(other)
        if self.names != names:
            # error: Cannot determine type of "rename"
            return self.rename(names)  # type: ignore[has-type]
        return self

    def _maybe_match_names(self, other):
        """
        Try to find common names to attach to the result of an operation between
        a and b. Return a consensus list of names if they match at least partly
        or list of None if they have completely different names.
        """
        if len(self.names) != len(other.names):
            return [None] * len(self.names)
        names = []
        for a_name, b_name in zip(self.names, other.names):
            if a_name == b_name:
                names.append(a_name)
            else:
                # TODO: what if they both have np.nan for their names?
                names.append(None)
        return names

    def _wrap_intersection_result(self, other, result) -> MultiIndex:
        _, result_names = self._convert_can_do_setop(other)
        return result.set_names(result_names)

    def _wrap_difference_result(self, other, result) -> MultiIndex:
        _, result_names = self._convert_can_do_setop(other)

        if len(result) == 0:
            return MultiIndex(
                levels=[[]] * self.nlevels,
                codes=[[]] * self.nlevels,
                names=result_names,
                verify_integrity=False,
            )
        else:
            return MultiIndex.from_tuples(result, sortorder=0, names=result_names)

    def _convert_can_do_setop(self, other):
        result_names = self.names

        if not isinstance(other, Index):

            if len(other) == 0:
                return self[:0], self.names
            else:
                msg = "other must be a MultiIndex or a list of tuples"
                try:
                    other = MultiIndex.from_tuples(other, names=self.names)
                except (ValueError, TypeError) as err:
                    # ValueError raised by tuples_to_object_array if we
                    #  have non-object dtype
                    raise TypeError(msg) from err
        else:
            result_names = get_unanimous_names(self, other)

        return other, result_names

    # --------------------------------------------------------------------

    @doc(Index.astype)
    def astype(self, dtype, copy: bool = True):
        dtype = pandas_dtype(dtype)
        if is_categorical_dtype(dtype):
            msg = "> 1 ndim Categorical are not supported at this time"
            raise NotImplementedError(msg)
        elif not is_object_dtype(dtype):
            raise TypeError(
                "Setting a MultiIndex dtype to anything other than object "
                "is not supported"
            )
        elif copy is True:
            return self._view()
        return self

    def _validate_fill_value(self, item):
        if isinstance(item, MultiIndex):
            # GH#43212
            if item.nlevels != self.nlevels:
                raise ValueError("Item must have length equal to number of levels.")
            return item._values
        elif not isinstance(item, tuple):
            # Pad the key with empty strings if lower levels of the key
            # aren't specified:
            item = (item,) + ("",) * (self.nlevels - 1)
        elif len(item) != self.nlevels:
            raise ValueError("Item must have length equal to number of levels.")
        return item

    def insert(self, loc: int, item) -> MultiIndex:
        """
        Make new MultiIndex inserting new item at location

        Parameters
        ----------
        loc : int
        item : tuple
            Must be same length as number of levels in the MultiIndex

        Returns
        -------
        new_index : Index
        """
        item = self._validate_fill_value(item)

        new_levels = []
        new_codes = []
        for k, level, level_codes in zip(item, self.levels, self.codes):
            if k not in level:
                # have to insert into level
                # must insert at end otherwise you have to recompute all the
                # other codes
                lev_loc = len(level)
                level = level.insert(lev_loc, k)
            else:
                lev_loc = level.get_loc(k)

            new_levels.append(level)
            new_codes.append(np.insert(ensure_int64(level_codes), loc, lev_loc))

        return MultiIndex(
            levels=new_levels, codes=new_codes, names=self.names, verify_integrity=False
        )

    def delete(self, loc) -> MultiIndex:
        """
        Make new index with passed location deleted

        Returns
        -------
        new_index : MultiIndex
        """
        new_codes = [np.delete(level_codes, loc) for level_codes in self.codes]
        return MultiIndex(
            levels=self.levels,
            codes=new_codes,
            names=self.names,
            verify_integrity=False,
        )

    @doc(Index.isin)
    def isin(self, values, level=None) -> npt.NDArray[np.bool_]:
        if level is None:
            return MultiIndex.from_tuples(algos.unique(values)).get_indexer(self) != -1
        else:
            num = self._get_level_number(level)
            levs = self.get_level_values(num)

            if levs.size == 0:
                return np.zeros(len(levs), dtype=np.bool_)
            return levs.isin(values)

    @overload
    def set_names(
        self, names, *, level=..., inplace: Literal[False] = ...
    ) -> MultiIndex:
        ...

    @overload
    def set_names(self, names, *, level=..., inplace: Literal[True]) -> None:
        ...

    @overload
    def set_names(self, names, *, level=..., inplace: bool = ...) -> MultiIndex | None:
        ...

    # error: Signature of "set_names" incompatible with supertype "Index"
    @deprecate_nonkeyword_arguments(version=None, allowed_args=["self", "names"])
    def set_names(  # type: ignore[override]
        self, names, level=None, inplace: bool = False
    ) -> MultiIndex | None:
        return super().set_names(names=names, level=level, inplace=inplace)

<<<<<<< HEAD
    rename = set_names

    @deprecate_nonkeyword_arguments(version=None, allowed_args=["self"])
    def drop_duplicates(self, keep: DropKeep = "first") -> MultiIndex:
        return super().drop_duplicates(keep=keep)
=======
    # error: Incompatible types in assignment (expression has type overloaded function,
    # base class "Index" defined the type as "Callable[[Index, Any, bool], Any]")
    rename = set_names  # type: ignore[assignment]
>>>>>>> 5de24481

    # ---------------------------------------------------------------
    # Arithmetic/Numeric Methods - Disabled

    __add__ = make_invalid_op("__add__")
    __radd__ = make_invalid_op("__radd__")
    __iadd__ = make_invalid_op("__iadd__")
    __sub__ = make_invalid_op("__sub__")
    __rsub__ = make_invalid_op("__rsub__")
    __isub__ = make_invalid_op("__isub__")
    __pow__ = make_invalid_op("__pow__")
    __rpow__ = make_invalid_op("__rpow__")
    __mul__ = make_invalid_op("__mul__")
    __rmul__ = make_invalid_op("__rmul__")
    __floordiv__ = make_invalid_op("__floordiv__")
    __rfloordiv__ = make_invalid_op("__rfloordiv__")
    __truediv__ = make_invalid_op("__truediv__")
    __rtruediv__ = make_invalid_op("__rtruediv__")
    __mod__ = make_invalid_op("__mod__")
    __rmod__ = make_invalid_op("__rmod__")
    __divmod__ = make_invalid_op("__divmod__")
    __rdivmod__ = make_invalid_op("__rdivmod__")
    # Unary methods disabled
    __neg__ = make_invalid_op("__neg__")
    __pos__ = make_invalid_op("__pos__")
    __abs__ = make_invalid_op("__abs__")
    __invert__ = make_invalid_op("__invert__")


def _lexsort_depth(codes: list[np.ndarray], nlevels: int) -> int:
    """Count depth (up to a maximum of `nlevels`) with which codes are lexsorted."""
    int64_codes = [ensure_int64(level_codes) for level_codes in codes]
    for k in range(nlevels, 0, -1):
        if libalgos.is_lexsorted(int64_codes[:k]):
            return k
    return 0


def sparsify_labels(label_list, start: int = 0, sentinel: object = ""):
    pivoted = list(zip(*label_list))
    k = len(label_list)

    result = pivoted[: start + 1]
    prev = pivoted[start]

    for cur in pivoted[start + 1 :]:
        sparse_cur = []

        for i, (p, t) in enumerate(zip(prev, cur)):
            if i == k - 1:
                sparse_cur.append(t)
                result.append(sparse_cur)
                break

            if p == t:
                sparse_cur.append(sentinel)
            else:
                sparse_cur.extend(cur[i:])
                result.append(sparse_cur)
                break

        prev = cur

    return list(zip(*result))


def _get_na_rep(dtype) -> str:
    if is_extension_array_dtype(dtype):
        return f"{dtype.na_value}"
    else:
        dtype = dtype.type

    return {np.datetime64: "NaT", np.timedelta64: "NaT"}.get(dtype, "NaN")


def maybe_droplevels(index: Index, key) -> Index:
    """
    Attempt to drop level or levels from the given index.

    Parameters
    ----------
    index: Index
    key : scalar or tuple

    Returns
    -------
    Index
    """
    # drop levels
    original_index = index
    if isinstance(key, tuple):
        for _ in key:
            try:
                index = index._drop_level_numbers([0])
            except ValueError:
                # we have dropped too much, so back out
                return original_index
    else:
        try:
            index = index._drop_level_numbers([0])
        except ValueError:
            pass

    return index


def _coerce_indexer_frozen(array_like, categories, copy: bool = False) -> np.ndarray:
    """
    Coerce the array-like indexer to the smallest integer dtype that can encode all
    of the given categories.

    Parameters
    ----------
    array_like : array-like
    categories : array-like
    copy : bool

    Returns
    -------
    np.ndarray
        Non-writeable.
    """
    array_like = coerce_indexer_dtype(array_like, categories)
    if copy:
        array_like = array_like.copy()
    array_like.flags.writeable = False
    return array_like


def _require_listlike(level, arr, arrname: str):
    """
    Ensure that level is either None or listlike, and arr is list-of-listlike.
    """
    if level is not None and not is_list_like(level):
        if not is_list_like(arr):
            raise TypeError(f"{arrname} must be list-like")
        if len(arr) > 0 and is_list_like(arr[0]):
            raise TypeError(f"{arrname} must be list-like")
        level = [level]
        arr = [arr]
    elif level is None or is_list_like(level):
        if not is_list_like(arr) or not is_list_like(arr[0]):
            raise TypeError(f"{arrname} must be list of lists-like")
    return level, arr<|MERGE_RESOLUTION|>--- conflicted
+++ resolved
@@ -3885,17 +3885,9 @@
     ) -> MultiIndex | None:
         return super().set_names(names=names, level=level, inplace=inplace)
 
-<<<<<<< HEAD
-    rename = set_names
-
-    @deprecate_nonkeyword_arguments(version=None, allowed_args=["self"])
-    def drop_duplicates(self, keep: DropKeep = "first") -> MultiIndex:
-        return super().drop_duplicates(keep=keep)
-=======
     # error: Incompatible types in assignment (expression has type overloaded function,
     # base class "Index" defined the type as "Callable[[Index, Any, bool], Any]")
     rename = set_names  # type: ignore[assignment]
->>>>>>> 5de24481
 
     # ---------------------------------------------------------------
     # Arithmetic/Numeric Methods - Disabled
