from copy import copy as copy_func
from datetime import datetime
from itertools import zip_longest
import operator
from typing import (
    TYPE_CHECKING,
    Any,
    Callable,
    FrozenSet,
    Hashable,
    List,
    NewType,
    Optional,
    Sequence,
    Set,
    Tuple,
    TypeVar,
    Union,
    cast,
)
import warnings

import numpy as np

from pandas._libs import algos as libalgos, index as libindex, lib
import pandas._libs.join as libjoin
from pandas._libs.lib import is_datetime_array, no_default
from pandas._libs.tslibs import IncompatibleFrequency, OutOfBoundsDatetime, Timestamp
from pandas._libs.tslibs.timezones import tz_compare
from pandas._typing import AnyArrayLike, Dtype, DtypeObj, Label, Shape, final
from pandas.compat.numpy import function as nv
from pandas.errors import DuplicateLabelError, InvalidIndexError
from pandas.util._decorators import Appender, cache_readonly, doc

from pandas.core.dtypes.cast import (
    maybe_cast_to_integer_array,
    validate_numeric_casting,
)
from pandas.core.dtypes.common import (
    ensure_int64,
    ensure_object,
    ensure_platform_int,
    is_bool_dtype,
    is_categorical_dtype,
    is_datetime64_any_dtype,
    is_dtype_equal,
    is_extension_array_dtype,
    is_float,
    is_float_dtype,
    is_hashable,
    is_integer,
    is_integer_dtype,
    is_interval_dtype,
    is_iterator,
    is_list_like,
    is_object_dtype,
    is_period_dtype,
    is_scalar,
    is_signed_integer_dtype,
    is_timedelta64_dtype,
    is_unsigned_integer_dtype,
    needs_i8_conversion,
    pandas_dtype,
    validate_all_hashable,
)
from pandas.core.dtypes.concat import concat_compat
from pandas.core.dtypes.generic import (
    ABCDatetimeIndex,
    ABCMultiIndex,
    ABCPandasArray,
    ABCPeriodIndex,
    ABCRangeIndex,
    ABCSeries,
    ABCTimedeltaIndex,
)
from pandas.core.dtypes.missing import array_equivalent, isna

from pandas.core import missing, ops
from pandas.core.accessor import CachedAccessor
import pandas.core.algorithms as algos
from pandas.core.arrays import Categorical, ExtensionArray
from pandas.core.arrays.datetimes import tz_to_dtype, validate_tz_from_dtype
from pandas.core.base import IndexOpsMixin, PandasObject
import pandas.core.common as com
from pandas.core.construction import extract_array
from pandas.core.indexers import deprecate_ndim_indexing
from pandas.core.indexes.frozen import FrozenList
from pandas.core.ops import get_op_result_name
from pandas.core.ops.invalid import make_invalid_op
from pandas.core.sorting import ensure_key_mapped, nargsort
from pandas.core.strings import StringMethods

from pandas.io.formats.printing import (
    PrettyDict,
    default_pprint,
    format_object_attrs,
    format_object_summary,
    pprint_thing,
)

if TYPE_CHECKING:
    from pandas import MultiIndex, RangeIndex, Series


__all__ = ["Index"]

_unsortable_types = frozenset(("mixed", "mixed-integer"))

_index_doc_kwargs = dict(
    klass="Index",
    inplace="",
    target_klass="Index",
    raises_section="",
    unique="Index",
    duplicated="np.ndarray",
)
_index_shared_docs = {}
str_t = str


_o_dtype = np.dtype(object)


_Identity = NewType("_Identity", object)


def _new_Index(cls, d):
    """
    This is called upon unpickling, rather than the default which doesn't
    have arguments and breaks __new__.
    """
    # required for backward compat, because PI can't be instantiated with
    # ordinals through __new__ GH #13277
    if issubclass(cls, ABCPeriodIndex):
        from pandas.core.indexes.period import _new_PeriodIndex

        return _new_PeriodIndex(cls, **d)

    if issubclass(cls, ABCMultiIndex):
        if "labels" in d and "codes" not in d:
            # GH#23752 "labels" kwarg has been replaced with "codes"
            d["codes"] = d.pop("labels")

    return cls.__new__(cls, **d)


_IndexT = TypeVar("_IndexT", bound="Index")


class Index(IndexOpsMixin, PandasObject):
    """
    Immutable sequence used for indexing and alignment. The basic object
    storing axis labels for all pandas objects.

    Parameters
    ----------
    data : array-like (1-dimensional)
    dtype : NumPy dtype (default: object)
        If dtype is None, we find the dtype that best fits the data.
        If an actual dtype is provided, we coerce to that dtype if it's safe.
        Otherwise, an error will be raised.
    copy : bool
        Make a copy of input ndarray.
    name : object
        Name to be stored in the index.
    tupleize_cols : bool (default: True)
        When True, attempt to create a MultiIndex if possible.

    See Also
    --------
    RangeIndex : Index implementing a monotonic integer range.
    CategoricalIndex : Index of :class:`Categorical` s.
    MultiIndex : A multi-level, or hierarchical Index.
    IntervalIndex : An Index of :class:`Interval` s.
    DatetimeIndex : Index of datetime64 data.
    TimedeltaIndex : Index of timedelta64 data.
    PeriodIndex : Index of Period data.
    Int64Index : A special case of :class:`Index` with purely integer labels.
    UInt64Index : A special case of :class:`Index` with purely unsigned integer labels.
    Float64Index : A special case of :class:`Index` with purely float labels.

    Notes
    -----
    An Index instance can **only** contain hashable objects

    Examples
    --------
    >>> pd.Index([1, 2, 3])
    Int64Index([1, 2, 3], dtype='int64')

    >>> pd.Index(list('abc'))
    Index(['a', 'b', 'c'], dtype='object')
    """

    # tolist is not actually deprecated, just suppressed in the __dir__
    _hidden_attrs: FrozenSet[str] = (
        PandasObject._hidden_attrs
        | IndexOpsMixin._hidden_attrs
        | frozenset(["contains", "set_value"])
    )

    # To hand over control to subclasses
    _join_precedence = 1

    # Cython methods; see github.com/cython/cython/issues/2647
    #  for why we need to wrap these instead of making them class attributes
    # Moreover, cython will choose the appropriate-dtyped sub-function
    #  given the dtypes of the passed arguments
    def _left_indexer_unique(self, left, right):
        return libjoin.left_join_indexer_unique(left, right)

    def _left_indexer(self, left, right):
        return libjoin.left_join_indexer(left, right)

    def _inner_indexer(self, left, right):
        return libjoin.inner_join_indexer(left, right)

    def _outer_indexer(self, left, right):
        return libjoin.outer_join_indexer(left, right)

    _typ = "index"
    _data: Union[ExtensionArray, np.ndarray]
    _id: Optional[_Identity] = None
    _name: Label = None
    # MultiIndex.levels previously allowed setting the index name. We
    # don't allow this anymore, and raise if it happens rather than
    # failing silently.
    _no_setting_name: bool = False
    _comparables = ["name"]
    _attributes = ["name"]
    _is_numeric_dtype = False
    _can_hold_na = True
    _can_hold_strings = True

    # would we like our indexing holder to defer to us
    _defer_to_indexing = False

    _engine_type = libindex.ObjectEngine
    # whether we support partial string indexing. Overridden
    # in DatetimeIndex and PeriodIndex
    _supports_partial_string_indexing = False

    _accessors = {"str"}

    str = CachedAccessor("str", StringMethods)

    # --------------------------------------------------------------------
    # Constructors

    def __new__(
        cls, data=None, dtype=None, copy=False, name=None, tupleize_cols=True, **kwargs
    ) -> "Index":

        from pandas.core.indexes.range import RangeIndex

        name = maybe_extract_name(name, data, cls)

        if dtype is not None:
            dtype = pandas_dtype(dtype)
        if "tz" in kwargs:
            tz = kwargs.pop("tz")
            validate_tz_from_dtype(dtype, tz)
            dtype = tz_to_dtype(tz)

        if isinstance(data, ABCPandasArray):
            # ensure users don't accidentally put a PandasArray in an index.
            data = data.to_numpy()

        data_dtype = getattr(data, "dtype", None)

        # range
        if isinstance(data, RangeIndex):
            return RangeIndex(start=data, copy=copy, dtype=dtype, name=name)
        elif isinstance(data, range):
            return RangeIndex.from_range(data, dtype=dtype, name=name)

        # categorical
        elif is_categorical_dtype(data_dtype) or is_categorical_dtype(dtype):
            # Delay import for perf. https://github.com/pandas-dev/pandas/pull/31423
            from pandas.core.indexes.category import CategoricalIndex

            return _maybe_asobject(dtype, CategoricalIndex, data, copy, name, **kwargs)

        # interval
        elif is_interval_dtype(data_dtype) or is_interval_dtype(dtype):
            # Delay import for perf. https://github.com/pandas-dev/pandas/pull/31423
            from pandas.core.indexes.interval import IntervalIndex

            return _maybe_asobject(dtype, IntervalIndex, data, copy, name, **kwargs)

        elif is_datetime64_any_dtype(data_dtype) or is_datetime64_any_dtype(dtype):
            # Delay import for perf. https://github.com/pandas-dev/pandas/pull/31423
            from pandas import DatetimeIndex

            return _maybe_asobject(dtype, DatetimeIndex, data, copy, name, **kwargs)

        elif is_timedelta64_dtype(data_dtype) or is_timedelta64_dtype(dtype):
            # Delay import for perf. https://github.com/pandas-dev/pandas/pull/31423
            from pandas import TimedeltaIndex

            return _maybe_asobject(dtype, TimedeltaIndex, data, copy, name, **kwargs)

        elif is_period_dtype(data_dtype) or is_period_dtype(dtype):
            # Delay import for perf. https://github.com/pandas-dev/pandas/pull/31423
            from pandas import PeriodIndex

            return _maybe_asobject(dtype, PeriodIndex, data, copy, name, **kwargs)

        # extension dtype
        elif is_extension_array_dtype(data_dtype) or is_extension_array_dtype(dtype):
            if not (dtype is None or is_object_dtype(dtype)):
                # coerce to the provided dtype
                ea_cls = dtype.construct_array_type()
                data = ea_cls._from_sequence(data, dtype=dtype, copy=False)
            else:
                data = np.asarray(data, dtype=object)

            # coerce to the object dtype
            data = data.astype(object)
            return Index(data, dtype=object, copy=copy, name=name, **kwargs)

        # index-like
        elif isinstance(data, (np.ndarray, Index, ABCSeries)):
            # Delay import for perf. https://github.com/pandas-dev/pandas/pull/31423
            from pandas.core.indexes.numeric import (
                Float64Index,
                Int64Index,
                UInt64Index,
            )

            if dtype is not None:
                # we need to avoid having numpy coerce
                # things that look like ints/floats to ints unless
                # they are actually ints, e.g. '0' and 0.0
                # should not be coerced
                # GH 11836
                data = _maybe_cast_with_dtype(data, dtype, copy)
                dtype = data.dtype  # TODO: maybe not for object?

            # maybe coerce to a sub-class
            if is_signed_integer_dtype(data.dtype):
                return Int64Index(data, copy=copy, dtype=dtype, name=name)
            elif is_unsigned_integer_dtype(data.dtype):
                return UInt64Index(data, copy=copy, dtype=dtype, name=name)
            elif is_float_dtype(data.dtype):
                return Float64Index(data, copy=copy, dtype=dtype, name=name)
            elif issubclass(data.dtype.type, bool) or is_bool_dtype(data):
                subarr = data.astype("object")
            else:
                subarr = com.asarray_tuplesafe(data, dtype=object)

            # asarray_tuplesafe does not always copy underlying data,
            # so need to make sure that this happens
            if copy:
                subarr = subarr.copy()

            if dtype is None:
                new_data, new_dtype = _maybe_cast_data_without_dtype(subarr)
                if new_dtype is not None:
                    return cls(
                        new_data, dtype=new_dtype, copy=False, name=name, **kwargs
                    )

            if kwargs:
                raise TypeError(f"Unexpected keyword arguments {repr(set(kwargs))}")
            if subarr.ndim > 1:
                # GH#13601, GH#20285, GH#27125
                raise ValueError("Index data must be 1-dimensional")
            return cls._simple_new(subarr, name)

        elif data is None or is_scalar(data):
            raise cls._scalar_data_error(data)
        elif hasattr(data, "__array__"):
            return Index(np.asarray(data), dtype=dtype, copy=copy, name=name, **kwargs)
        else:
            if tupleize_cols and is_list_like(data):
                # GH21470: convert iterable to list before determining if empty
                if is_iterator(data):
                    data = list(data)

                if data and all(isinstance(e, tuple) for e in data):
                    # we must be all tuples, otherwise don't construct
                    # 10697
                    from pandas.core.indexes.multi import MultiIndex

                    return MultiIndex.from_tuples(
                        data, names=name or kwargs.get("names")
                    )
            # other iterable of some kind
            subarr = com.asarray_tuplesafe(data, dtype=object)
            return Index(subarr, dtype=dtype, copy=copy, name=name, **kwargs)

    """
    NOTE for new Index creation:

    - _simple_new: It returns new Index with the same type as the caller.
      All metadata (such as name) must be provided by caller's responsibility.
      Using _shallow_copy is recommended because it fills these metadata
      otherwise specified.

    - _shallow_copy: It returns new Index with the same type (using
      _simple_new), but fills caller's metadata otherwise specified. Passed
      kwargs will overwrite corresponding metadata.

    See each method's docstring.
    """

    @property
    def asi8(self):
        """
        Integer representation of the values.

        Returns
        -------
        ndarray
            An ndarray with int64 dtype.
        """
        warnings.warn(
            "Index.asi8 is deprecated and will be removed in a future version",
            FutureWarning,
            stacklevel=2,
        )
        return None

    @classmethod
    def _simple_new(cls, values, name: Label = None):
        """
        We require that we have a dtype compat for the values. If we are passed
        a non-dtype compat, then coerce using the constructor.

        Must be careful not to recurse.
        """
        assert isinstance(values, np.ndarray), type(values)

        result = object.__new__(cls)
        result._data = values
        # _index_data is a (temporary?) fix to ensure that the direct data
        # manipulation we do in `_libs/reduction.pyx` continues to work.
        # We need access to the actual ndarray, since we're messing with
        # data buffers and strides.
        result._index_data = values
        result._name = name
        result._cache = {}
        result._reset_identity()

        return result

    @cache_readonly
    def _constructor(self):
        return type(self)

    @final
    def _maybe_check_unique(self):
        """
        Check that an Index has no duplicates.

        This is typically only called via
        `NDFrame.flags.allows_duplicate_labels.setter` when it's set to
        True (duplicates aren't allowed).

        Raises
        ------
        DuplicateLabelError
            When the index is not unique.
        """
        if not self.is_unique:
            msg = """Index has duplicates."""
            duplicates = self._format_duplicate_message()
            msg += f"\n{duplicates}"

            raise DuplicateLabelError(msg)

    @final
    def _format_duplicate_message(self):
        """
        Construct the DataFrame for a DuplicateLabelError.

        This returns a DataFrame indicating the labels and positions
        of duplicates in an index. This should only be called when it's
        already known that duplicates are present.

        Examples
        --------
        >>> idx = pd.Index(['a', 'b', 'a'])
        >>> idx._format_duplicate_message()
            positions
        label
        a        [0, 2]
        """
        from pandas import Series

        duplicates = self[self.duplicated(keep="first")].unique()
        assert len(duplicates)

        out = Series(np.arange(len(self))).groupby(self).agg(list)[duplicates]
        if self.nlevels == 1:
            out = out.rename_axis("label")
        return out.to_frame(name="positions")

    # --------------------------------------------------------------------
    # Index Internals Methods

    @final
    def _get_attributes_dict(self):
        """
        Return an attributes dict for my class.
        """
        return {k: getattr(self, k, None) for k in self._attributes}

    def _shallow_copy(self, values=None, name: Label = no_default):
        """
        Create a new Index with the same class as the caller, don't copy the
        data, use the same object attributes with passed in attributes taking
        precedence.

        *this is an internal non-public method*

        Parameters
        ----------
        values : the values to create the new Index, optional
        name : Label, defaults to self.name
        """
        name = self.name if name is no_default else name

        if values is not None:
            return self._simple_new(values, name=name)

        result = self._simple_new(self._values, name=name)
        result._cache = self._cache
        return result

    @final
    def is_(self, other) -> bool:
        """
        More flexible, faster check like ``is`` but that works through views.

        Note: this is *not* the same as ``Index.identical()``, which checks
        that metadata is also the same.

        Parameters
        ----------
        other : object
            Other object to compare against.

        Returns
        -------
        bool
            True if both have same underlying data, False otherwise.

        See Also
        --------
        Index.identical : Works like ``Index.is_`` but also checks metadata.
        """
        if self is other:
            return True
        elif not hasattr(other, "_id"):
            return False
        elif self._id is None or other._id is None:
            return False
        else:
            return self._id is other._id

    @final
    def _reset_identity(self) -> None:
        """
        Initializes or resets ``_id`` attribute with new object.
        """
        self._id = _Identity(object())

    @final
    def _cleanup(self):
        self._engine.clear_mapping()

    @cache_readonly
    def _engine(self):
        # property, for now, slow to look up

        # to avoid a reference cycle, bind `target_values` to a local variable, so
        # `self` is not passed into the lambda.
        target_values = self._get_engine_target()
        return self._engine_type(lambda: target_values, len(self))

    @cache_readonly
    def _dir_additions_for_owner(self) -> Set[str_t]:
        """
        Add the string-like labels to the owner dataframe/series dir output.

        If this is a MultiIndex, it's first level values are used.
        """
        return {
            c
            for c in self.unique(level=0)[:100]
            if isinstance(c, str) and c.isidentifier()
        }

    # --------------------------------------------------------------------
    # Array-Like Methods

    # ndarray compat
    def __len__(self) -> int:
        """
        Return the length of the Index.
        """
        return len(self._data)

    def __array__(self, dtype=None) -> np.ndarray:
        """
        The array interface, return my values.
        """
        return np.asarray(self._data, dtype=dtype)

    def __array_wrap__(self, result, context=None):
        """
        Gets called after a ufunc and other functions.
        """
        result = lib.item_from_zerodim(result)
        if is_bool_dtype(result) or lib.is_scalar(result) or np.ndim(result) > 1:
            return result

        attrs = self._get_attributes_dict()
        return Index(result, **attrs)

    @cache_readonly
    def dtype(self):
        """
        Return the dtype object of the underlying data.
        """
        return self._data.dtype

    @final
    def ravel(self, order="C"):
        """
        Return an ndarray of the flattened values of the underlying data.

        Returns
        -------
        numpy.ndarray
            Flattened array.

        See Also
        --------
        numpy.ndarray.ravel : Return a flattened array.
        """
        warnings.warn(
            "Index.ravel returning ndarray is deprecated; in a future version "
            "this will return a view on self.",
            FutureWarning,
            stacklevel=2,
        )
        values = self._get_engine_target()
        return values.ravel(order=order)

    def view(self, cls=None):

        # we need to see if we are subclassing an
        # index type here
        if cls is not None and not hasattr(cls, "_typ"):
            result = self._data.view(cls)
        else:
            result = self._shallow_copy()
        if isinstance(result, Index):
            result._id = self._id
        return result

    def astype(self, dtype, copy=True):
        """
        Create an Index with values cast to dtypes.

        The class of a new Index is determined by dtype. When conversion is
        impossible, a TypeError exception is raised.

        Parameters
        ----------
        dtype : numpy dtype or pandas type
            Note that any signed integer `dtype` is treated as ``'int64'``,
            and any unsigned integer `dtype` is treated as ``'uint64'``,
            regardless of the size.
        copy : bool, default True
            By default, astype always returns a newly allocated object.
            If copy is set to False and internal requirements on dtype are
            satisfied, the original data is used to create a new Index
            or the original Index is returned.

        Returns
        -------
        Index
            Index with values cast to specified dtype.
        """
        if dtype is not None:
            dtype = pandas_dtype(dtype)

        if is_dtype_equal(self.dtype, dtype):
            return self.copy() if copy else self

        elif is_categorical_dtype(dtype):
            from pandas.core.indexes.category import CategoricalIndex

            return CategoricalIndex(
                self._values, name=self.name, dtype=dtype, copy=copy
            )

        elif is_extension_array_dtype(dtype):
            return Index(np.asarray(self), name=self.name, dtype=dtype, copy=copy)

        try:
            casted = self._values.astype(dtype, copy=copy)
        except (TypeError, ValueError) as err:
            raise TypeError(
                f"Cannot cast {type(self).__name__} to dtype {dtype}"
            ) from err
        return Index(casted, name=self.name, dtype=dtype)

    _index_shared_docs[
        "take"
    ] = """
        Return a new %(klass)s of the values selected by the indices.

        For internal compatibility with numpy arrays.

        Parameters
        ----------
        indices : list
            Indices to be taken.
        axis : int, optional
            The axis over which to select values, always 0.
        allow_fill : bool, default True
        fill_value : bool, default None
            If allow_fill=True and fill_value is not None, indices specified by
            -1 is regarded as NA. If Index doesn't hold NA, raise ValueError.

        Returns
        -------
        numpy.ndarray
            Elements of given indices.

        See Also
        --------
        numpy.ndarray.take: Return an array formed from the
            elements of a at the given indices.
        """

    @Appender(_index_shared_docs["take"] % _index_doc_kwargs)
    def take(self, indices, axis=0, allow_fill=True, fill_value=None, **kwargs):
        if kwargs:
            nv.validate_take(tuple(), kwargs)
        indices = ensure_platform_int(indices)
        allow_fill = self._maybe_disallow_fill(allow_fill, fill_value, indices)

        # Note: we discard fill_value and use self._na_value, only relevant
        #  in the case where allow_fill is True and fill_value is not None
        taken = algos.take(
            self._values, indices, allow_fill=allow_fill, fill_value=self._na_value
        )
        return self._shallow_copy(taken)

    def _maybe_disallow_fill(self, allow_fill: bool, fill_value, indices) -> bool:
        """
        We only use pandas-style take when allow_fill is True _and_
        fill_value is not None.
        """
        if allow_fill and fill_value is not None:
            # only fill if we are passing a non-None fill_value
            if self._can_hold_na:
                if (indices < -1).any():
                    raise ValueError(
                        "When allow_fill=True and fill_value is not None, "
                        "all indices must be >= -1"
                    )
            else:
                cls_name = type(self).__name__
                raise ValueError(
                    f"Unable to fill values because {cls_name} cannot contain NA"
                )
        else:
            allow_fill = False
        return allow_fill

    _index_shared_docs[
        "repeat"
    ] = """
        Repeat elements of a %(klass)s.

        Returns a new %(klass)s where each element of the current %(klass)s
        is repeated consecutively a given number of times.

        Parameters
        ----------
        repeats : int or array of ints
            The number of repetitions for each element. This should be a
            non-negative integer. Repeating 0 times will return an empty
            %(klass)s.
        axis : None
            Must be ``None``. Has no effect but is accepted for compatibility
            with numpy.

        Returns
        -------
        repeated_index : %(klass)s
            Newly created %(klass)s with repeated elements.

        See Also
        --------
        Series.repeat : Equivalent function for Series.
        numpy.repeat : Similar method for :class:`numpy.ndarray`.

        Examples
        --------
        >>> idx = pd.Index(['a', 'b', 'c'])
        >>> idx
        Index(['a', 'b', 'c'], dtype='object')
        >>> idx.repeat(2)
        Index(['a', 'a', 'b', 'b', 'c', 'c'], dtype='object')
        >>> idx.repeat([1, 2, 3])
        Index(['a', 'b', 'b', 'c', 'c', 'c'], dtype='object')
        """

    @Appender(_index_shared_docs["repeat"] % _index_doc_kwargs)
    def repeat(self, repeats, axis=None):
        repeats = ensure_platform_int(repeats)
        nv.validate_repeat(tuple(), dict(axis=axis))
        return self._shallow_copy(self._values.repeat(repeats))

    # --------------------------------------------------------------------
    # Copying Methods

    def copy(
        self: _IndexT,
        name: Optional[Label] = None,
        deep: bool = False,
        dtype: Optional[Dtype] = None,
        names: Optional[Sequence[Label]] = None,
    ) -> _IndexT:
        """
        Make a copy of this object.

        Name and dtype sets those attributes on the new object.

        Parameters
        ----------
        name : Label, optional
            Set name for new object.
        deep : bool, default False
        dtype : numpy dtype or pandas type, optional
            Set dtype for new object.

            .. deprecated:: 1.2.0
                use ``astype`` method instead.
        names : list-like, optional
            Kept for compatibility with MultiIndex. Should not be used.

        Returns
        -------
        Index
            Index refer to new object which is a copy of this object.

        Notes
        -----
        In most cases, there should be no functional difference from using
        ``deep``, but if ``deep`` is passed it will attempt to deepcopy.
        """
        name = self._validate_names(name=name, names=names, deep=deep)[0]
        if deep:
            new_index = self._shallow_copy(self._data.copy(), name=name)
        else:
            new_index = self._shallow_copy(name=name)

        if dtype:
            warnings.warn(
                "parameter dtype is deprecated and will be removed in a future "
                "version. Use the astype method instead.",
                FutureWarning,
                stacklevel=2,
            )
            new_index = new_index.astype(dtype)
        return new_index

    @final
    def __copy__(self, **kwargs):
        return self.copy(**kwargs)

    @final
    def __deepcopy__(self, memo=None):
        """
        Parameters
        ----------
        memo, default None
            Standard signature. Unused
        """
        return self.copy(deep=True)

    # --------------------------------------------------------------------
    # Rendering Methods

    def __repr__(self) -> str_t:
        """
        Return a string representation for this object.
        """
        klass_name = type(self).__name__
        data = self._format_data()
        attrs = self._format_attrs()
        space = self._format_space()
        attrs_str = [f"{k}={v}" for k, v in attrs]
        prepr = f",{space}".join(attrs_str)

        # no data provided, just attributes
        if data is None:
            data = ""

        return f"{klass_name}({data}{prepr})"

    def _format_space(self) -> str_t:

        # using space here controls if the attributes
        # are line separated or not (the default)

        # max_seq_items = get_option('display.max_seq_items')
        # if len(self) > max_seq_items:
        #    space = "\n%s" % (' ' * (len(klass) + 1))
        return " "

    @property
    def _formatter_func(self):
        """
        Return the formatter function.
        """
        return default_pprint

    def _format_data(self, name=None) -> str_t:
        """
        Return the formatted data as a unicode string.
        """
        # do we want to justify (only do so for non-objects)
        is_justify = True

        if self.inferred_type == "string":
            is_justify = False
        elif self.inferred_type == "categorical":
            # error: "Index" has no attribute "categories"
            if is_object_dtype(self.categories):  # type: ignore[attr-defined]
                is_justify = False

        return format_object_summary(
            self, self._formatter_func, is_justify=is_justify, name=name
        )

    def _format_attrs(self):
        """
        Return a list of tuples of the (attr,formatted_value).
        """
        return format_object_attrs(self)

    def _mpl_repr(self):
        # how to represent ourselves to matplotlib
        return self.values

    def format(
        self,
        name: bool = False,
        formatter: Optional[Callable] = None,
        na_rep: str_t = "NaN",
    ) -> List[str_t]:
        """
        Render a string representation of the Index.
        """
        header = []
        if name:
            header.append(
                pprint_thing(self.name, escape_chars=("\t", "\r", "\n"))
                if self.name is not None
                else ""
            )

        if formatter is not None:
            return header + list(self.map(formatter))

        return self._format_with_header(header, na_rep=na_rep)

    def _format_with_header(
        self, header: List[str_t], na_rep: str_t = "NaN"
    ) -> List[str_t]:
        from pandas.io.formats.format import format_array

        values = self._values

        if is_object_dtype(values.dtype):
            values = lib.maybe_convert_objects(values, safe=1)

            result = [pprint_thing(x, escape_chars=("\t", "\r", "\n")) for x in values]

            # could have nans
            mask = isna(values)
            if mask.any():
                result_arr = np.array(result)
                result_arr[mask] = na_rep
                result = result_arr.tolist()
        else:
            result = trim_front(format_array(values, None, justify="left"))
        return header + result

    def to_native_types(self, slicer=None, **kwargs):
        """
        Format specified values of `self` and return them.

        .. deprecated:: 1.2.0

        Parameters
        ----------
        slicer : int, array-like
            An indexer into `self` that specifies which values
            are used in the formatting process.
        kwargs : dict
            Options for specifying how the values should be formatted.
            These options include the following:

            1) na_rep : str
                The value that serves as a placeholder for NULL values
            2) quoting : bool or None
                Whether or not there are quoted values in `self`
            3) date_format : str
                The format used to represent date-like values.

        Returns
        -------
        numpy.ndarray
            Formatted values.
        """
        warnings.warn(
            "The 'to_native_types' method is deprecated and will be removed in "
            "a future version. Use 'astype(str)' instead.",
            FutureWarning,
            stacklevel=2,
        )
        values = self
        if slicer is not None:
            values = values[slicer]
        return values._format_native_types(**kwargs)

    def _format_native_types(self, na_rep="", quoting=None, **kwargs):
        """
        Actually format specific types of the index.
        """
        mask = isna(self)
        if not self.is_object() and not quoting:
            values = np.asarray(self).astype(str)
        else:
            values = np.array(self, dtype=object, copy=True)

        values[mask] = na_rep
        return values

    def _summary(self, name=None) -> str_t:
        """
        Return a summarized representation.

        Parameters
        ----------
        name : str
            name to use in the summary representation

        Returns
        -------
        String with a summarized representation of the index
        """
        if len(self) > 0:
            head = self[0]
            if hasattr(head, "format") and not isinstance(head, str):
                head = head.format()
            tail = self[-1]
            if hasattr(tail, "format") and not isinstance(tail, str):
                tail = tail.format()
            index_summary = f", {head} to {tail}"
        else:
            index_summary = ""

        if name is None:
            name = type(self).__name__
        return f"{name}: {len(self)} entries{index_summary}"

    # --------------------------------------------------------------------
    # Conversion Methods

    def to_flat_index(self):
        """
        Identity method.

        .. versionadded:: 0.24.0

        This is implemented for compatibility with subclass implementations
        when chaining.

        Returns
        -------
        pd.Index
            Caller.

        See Also
        --------
        MultiIndex.to_flat_index : Subclass implementation.
        """
        return self

    def to_series(self, index=None, name=None):
        """
        Create a Series with both index and values equal to the index keys.

        Useful with map for returning an indexer based on an index.

        Parameters
        ----------
        index : Index, optional
            Index of resulting Series. If None, defaults to original index.
        name : str, optional
            Name of resulting Series. If None, defaults to name of original
            index.

        Returns
        -------
        Series
            The dtype will be based on the type of the Index values.

        See Also
        --------
        Index.to_frame : Convert an Index to a DataFrame.
        Series.to_frame : Convert Series to DataFrame.

        Examples
        --------
        >>> idx = pd.Index(['Ant', 'Bear', 'Cow'], name='animal')

        By default, the original Index and original name is reused.

        >>> idx.to_series()
        animal
        Ant      Ant
        Bear    Bear
        Cow      Cow
        Name: animal, dtype: object

        To enforce a new Index, specify new labels to ``index``:

        >>> idx.to_series(index=[0, 1, 2])
        0     Ant
        1    Bear
        2     Cow
        Name: animal, dtype: object

        To override the name of the resulting column, specify `name`:

        >>> idx.to_series(name='zoo')
        animal
        Ant      Ant
        Bear    Bear
        Cow      Cow
        Name: zoo, dtype: object
        """
        from pandas import Series

        if index is None:
            index = self._shallow_copy()
        if name is None:
            name = self.name

        return Series(self.values.copy(), index=index, name=name)

    def to_frame(self, index: bool = True, name=None):
        """
        Create a DataFrame with a column containing the Index.

        .. versionadded:: 0.24.0

        Parameters
        ----------
        index : bool, default True
            Set the index of the returned DataFrame as the original Index.

        name : object, default None
            The passed name should substitute for the index name (if it has
            one).

        Returns
        -------
        DataFrame
            DataFrame containing the original Index data.

        See Also
        --------
        Index.to_series : Convert an Index to a Series.
        Series.to_frame : Convert Series to DataFrame.

        Examples
        --------
        >>> idx = pd.Index(['Ant', 'Bear', 'Cow'], name='animal')
        >>> idx.to_frame()
               animal
        animal
        Ant       Ant
        Bear     Bear
        Cow       Cow

        By default, the original Index is reused. To enforce a new Index:

        >>> idx.to_frame(index=False)
            animal
        0   Ant
        1  Bear
        2   Cow

        To override the name of the resulting column, specify `name`:

        >>> idx.to_frame(index=False, name='zoo')
            zoo
        0   Ant
        1  Bear
        2   Cow
        """
        from pandas import DataFrame

        if name is None:
            name = self.name or 0
        result = DataFrame({name: self._values.copy()})

        if index:
            result.index = self
        return result

    # --------------------------------------------------------------------
    # Name-Centric Methods

    @property
    def name(self):
        """
        Return Index or MultiIndex name.
        """
        return self._name

    @name.setter
    def name(self, value):
        if self._no_setting_name:
            # Used in MultiIndex.levels to avoid silently ignoring name updates.
            raise RuntimeError(
                "Cannot set name on a level of a MultiIndex. Use "
                "'MultiIndex.set_names' instead."
            )
        maybe_extract_name(value, None, type(self))
        self._name = value

    @final
    def _validate_names(self, name=None, names=None, deep: bool = False) -> List[Label]:
        """
        Handles the quirks of having a singular 'name' parameter for general
        Index and plural 'names' parameter for MultiIndex.
        """
        from copy import deepcopy

        if names is not None and name is not None:
            raise TypeError("Can only provide one of `names` and `name`")
        elif names is None and name is None:
            new_names = deepcopy(self.names) if deep else self.names
        elif names is not None:
            if not is_list_like(names):
                raise TypeError("Must pass list-like as `names`.")
            new_names = names
        elif not is_list_like(name):
            new_names = [name]
        else:
            new_names = name

        if len(new_names) != len(self.names):
            raise ValueError(
                f"Length of new names must be {len(self.names)}, got {len(new_names)}"
            )

        # All items in 'new_names' need to be hashable
        validate_all_hashable(*new_names, error_name=f"{type(self).__name__}.name")

        return new_names

    def _get_names(self):
        return FrozenList((self.name,))

    def _set_names(self, values, level=None):
        """
        Set new names on index. Each name has to be a hashable type.

        Parameters
        ----------
        values : str or sequence
            name(s) to set
        level : int, level name, or sequence of int/level names (default None)
            If the index is a MultiIndex (hierarchical), level(s) to set (None
            for all levels).  Otherwise level must be None

        Raises
        ------
        TypeError if each name is not hashable.
        """
        if not is_list_like(values):
            raise ValueError("Names must be a list-like")
        if len(values) != 1:
            raise ValueError(f"Length of new names must be 1, got {len(values)}")

        # GH 20527
        # All items in 'name' need to be hashable:
        validate_all_hashable(*values, error_name=f"{type(self).__name__}.name")

        self._name = values[0]

    names = property(fset=_set_names, fget=_get_names)

    @final
    def set_names(self, names, level=None, inplace: bool = False):
        """
        Set Index or MultiIndex name.

        Able to set new names partially and by level.

        Parameters
        ----------
        names : label or list of label
            Name(s) to set.
        level : int, label or list of int or label, optional
            If the index is a MultiIndex, level(s) to set (None for all
            levels). Otherwise level must be None.
        inplace : bool, default False
            Modifies the object directly, instead of creating a new Index or
            MultiIndex.

        Returns
        -------
        Index or None
            The same type as the caller or None if ``inplace=True``.

        See Also
        --------
        Index.rename : Able to set new names without level.

        Examples
        --------
        >>> idx = pd.Index([1, 2, 3, 4])
        >>> idx
        Int64Index([1, 2, 3, 4], dtype='int64')
        >>> idx.set_names('quarter')
        Int64Index([1, 2, 3, 4], dtype='int64', name='quarter')

        >>> idx = pd.MultiIndex.from_product([['python', 'cobra'],
        ...                                   [2018, 2019]])
        >>> idx
        MultiIndex([('python', 2018),
                    ('python', 2019),
                    ( 'cobra', 2018),
                    ( 'cobra', 2019)],
                   )
        >>> idx.set_names(['kind', 'year'], inplace=True)
        >>> idx
        MultiIndex([('python', 2018),
                    ('python', 2019),
                    ( 'cobra', 2018),
                    ( 'cobra', 2019)],
                   names=['kind', 'year'])
        >>> idx.set_names('species', level=0)
        MultiIndex([('python', 2018),
                    ('python', 2019),
                    ( 'cobra', 2018),
                    ( 'cobra', 2019)],
                   names=['species', 'year'])
        """
        if level is not None and not isinstance(self, ABCMultiIndex):
            raise ValueError("Level must be None for non-MultiIndex")

        if level is not None and not is_list_like(level) and is_list_like(names):
            raise TypeError("Names must be a string when a single level is provided.")

        if not is_list_like(names) and level is None and self.nlevels > 1:
            raise TypeError("Must pass list-like as `names`.")

        if not is_list_like(names):
            names = [names]
        if level is not None and not is_list_like(level):
            level = [level]

        if inplace:
            idx = self
        else:
            idx = self._shallow_copy()
        idx._set_names(names, level=level)
        if not inplace:
            return idx

    def rename(self, name, inplace=False):
        """
        Alter Index or MultiIndex name.

        Able to set new names without level. Defaults to returning new index.
        Length of names must match number of levels in MultiIndex.

        Parameters
        ----------
        name : label or list of labels
            Name(s) to set.
        inplace : bool, default False
            Modifies the object directly, instead of creating a new Index or
            MultiIndex.

        Returns
        -------
        Index or None
            The same type as the caller or None if ``inplace=True``.

        See Also
        --------
        Index.set_names : Able to set new names partially and by level.

        Examples
        --------
        >>> idx = pd.Index(['A', 'C', 'A', 'B'], name='score')
        >>> idx.rename('grade')
        Index(['A', 'C', 'A', 'B'], dtype='object', name='grade')

        >>> idx = pd.MultiIndex.from_product([['python', 'cobra'],
        ...                                   [2018, 2019]],
        ...                                   names=['kind', 'year'])
        >>> idx
        MultiIndex([('python', 2018),
                    ('python', 2019),
                    ( 'cobra', 2018),
                    ( 'cobra', 2019)],
                   names=['kind', 'year'])
        >>> idx.rename(['species', 'year'])
        MultiIndex([('python', 2018),
                    ('python', 2019),
                    ( 'cobra', 2018),
                    ( 'cobra', 2019)],
                   names=['species', 'year'])
        >>> idx.rename('species')
        Traceback (most recent call last):
        TypeError: Must pass list-like as `names`.
        """
        return self.set_names([name], inplace=inplace)

    # --------------------------------------------------------------------
    # Level-Centric Methods

    @property
    def nlevels(self) -> int:
        """
        Number of levels.
        """
        return 1

    def _sort_levels_monotonic(self):
        """
        Compat with MultiIndex.
        """
        return self

    @final
    def _validate_index_level(self, level):
        """
        Validate index level.

        For single-level Index getting level number is a no-op, but some
        verification must be done like in MultiIndex.

        """
        if isinstance(level, int):
            if level < 0 and level != -1:
                raise IndexError(
                    "Too many levels: Index has only 1 level, "
                    f"{level} is not a valid level number"
                )
            elif level > 0:
                raise IndexError(
                    f"Too many levels: Index has only 1 level, not {level + 1}"
                )
        elif level != self.name:
            raise KeyError(
                f"Requested level ({level}) does not match index name ({self.name})"
            )

    def _get_level_number(self, level) -> int:
        self._validate_index_level(level)
        return 0

    def sortlevel(self, level=None, ascending=True, sort_remaining=None):
        """
        For internal compatibility with with the Index API.

        Sort the Index. This is for compat with MultiIndex

        Parameters
        ----------
        ascending : bool, default True
            False to sort in descending order

        level, sort_remaining are compat parameters

        Returns
        -------
        Index
        """
        if not isinstance(ascending, (list, bool)):
            raise TypeError(
                "ascending must be a single bool value or"
                "a list of bool values of length 1"
            )

        if isinstance(ascending, list):
            if len(ascending) != 1:
                raise TypeError("ascending must be a list of bool values of length 1")
            ascending = ascending[0]

        if not isinstance(ascending, bool):
            raise TypeError("ascending must be a bool value")

        return self.sort_values(return_indexer=True, ascending=ascending)

    def _get_level_values(self, level):
        """
        Return an Index of values for requested level.

        This is primarily useful to get an individual level of values from a
        MultiIndex, but is provided on Index as well for compatibility.

        Parameters
        ----------
        level : int or str
            It is either the integer position or the name of the level.

        Returns
        -------
        Index
            Calling object, as there is only one level in the Index.

        See Also
        --------
        MultiIndex.get_level_values : Get values for a level of a MultiIndex.

        Notes
        -----
        For Index, level should be 0, since there are no multiple levels.

        Examples
        --------
        >>> idx = pd.Index(list('abc'))
        >>> idx
        Index(['a', 'b', 'c'], dtype='object')

        Get level values by supplying `level` as integer:

        >>> idx.get_level_values(0)
        Index(['a', 'b', 'c'], dtype='object')
        """
        self._validate_index_level(level)
        return self

    get_level_values = _get_level_values

    @final
    def droplevel(self, level=0):
        """
        Return index with requested level(s) removed.

        If resulting index has only 1 level left, the result will be
        of Index type, not MultiIndex.

        Parameters
        ----------
        level : int, str, or list-like, default 0
            If a string is given, must be the name of a level
            If list-like, elements must be names or indexes of levels.

        Returns
        -------
        Index or MultiIndex

        Examples
        --------
        >>> mi = pd.MultiIndex.from_arrays(
        ... [[1, 2], [3, 4], [5, 6]], names=['x', 'y', 'z'])
        >>> mi
        MultiIndex([(1, 3, 5),
                    (2, 4, 6)],
                   names=['x', 'y', 'z'])

        >>> mi.droplevel()
        MultiIndex([(3, 5),
                    (4, 6)],
                   names=['y', 'z'])

        >>> mi.droplevel(2)
        MultiIndex([(1, 3),
                    (2, 4)],
                   names=['x', 'y'])

        >>> mi.droplevel('z')
        MultiIndex([(1, 3),
                    (2, 4)],
                   names=['x', 'y'])

        >>> mi.droplevel(['x', 'y'])
        Int64Index([5, 6], dtype='int64', name='z')
        """
        if not isinstance(level, (tuple, list)):
            level = [level]

        levnums = sorted(self._get_level_number(lev) for lev in level)[::-1]

        return self._drop_level_numbers(levnums)

    def _drop_level_numbers(self, levnums: List[int]):
        """
        Drop MultiIndex levels by level _number_, not name.
        """

        if not levnums:
            return self
        if len(levnums) >= self.nlevels:
            raise ValueError(
                f"Cannot remove {len(levnums)} levels from an index with "
                f"{self.nlevels} levels: at least one level must be left."
            )
        # The two checks above guarantee that here self is a MultiIndex
        self = cast("MultiIndex", self)

        new_levels = list(self.levels)
        new_codes = list(self.codes)
        new_names = list(self.names)

        for i in levnums:
            new_levels.pop(i)
            new_codes.pop(i)
            new_names.pop(i)

        if len(new_levels) == 1:

            # set nan if needed
            mask = new_codes[0] == -1
            result = new_levels[0].take(new_codes[0])
            if mask.any():
                result = result.putmask(mask, np.nan)

            result._name = new_names[0]
            return result
        else:
            from pandas.core.indexes.multi import MultiIndex

            return MultiIndex(
                levels=new_levels,
                codes=new_codes,
                names=new_names,
                verify_integrity=False,
            )

    def _get_grouper_for_level(self, mapper, level=None):
        """
        Get index grouper corresponding to an index level

        Parameters
        ----------
        mapper: Group mapping function or None
            Function mapping index values to groups
        level : int or None
            Index level

        Returns
        -------
        grouper : Index
            Index of values to group on.
        labels : ndarray of int or None
            Array of locations in level_index.
        uniques : Index or None
            Index of unique values for level.
        """
        assert level is None or level == 0
        if mapper is None:
            grouper = self
        else:
            grouper = self.map(mapper)

        return grouper, None, None

    # --------------------------------------------------------------------
    # Introspection Methods

    @final
    @property
    def is_monotonic(self) -> bool:
        """
        Alias for is_monotonic_increasing.
        """
        return self.is_monotonic_increasing

    @property
    def is_monotonic_increasing(self) -> bool:
        """
        Return if the index is monotonic increasing (only equal or
        increasing) values.

        Examples
        --------
        >>> Index([1, 2, 3]).is_monotonic_increasing
        True
        >>> Index([1, 2, 2]).is_monotonic_increasing
        True
        >>> Index([1, 3, 2]).is_monotonic_increasing
        False
        """
        return self._engine.is_monotonic_increasing

    @property
    def is_monotonic_decreasing(self) -> bool:
        """
        Return if the index is monotonic decreasing (only equal or
        decreasing) values.

        Examples
        --------
        >>> Index([3, 2, 1]).is_monotonic_decreasing
        True
        >>> Index([3, 2, 2]).is_monotonic_decreasing
        True
        >>> Index([3, 1, 2]).is_monotonic_decreasing
        False
        """
        return self._engine.is_monotonic_decreasing

    @property
    def _is_strictly_monotonic_increasing(self) -> bool:
        """
        Return if the index is strictly monotonic increasing
        (only increasing) values.

        Examples
        --------
        >>> Index([1, 2, 3])._is_strictly_monotonic_increasing
        True
        >>> Index([1, 2, 2])._is_strictly_monotonic_increasing
        False
        >>> Index([1, 3, 2])._is_strictly_monotonic_increasing
        False
        """
        return self.is_unique and self.is_monotonic_increasing

    @property
    def _is_strictly_monotonic_decreasing(self) -> bool:
        """
        Return if the index is strictly monotonic decreasing
        (only decreasing) values.

        Examples
        --------
        >>> Index([3, 2, 1])._is_strictly_monotonic_decreasing
        True
        >>> Index([3, 2, 2])._is_strictly_monotonic_decreasing
        False
        >>> Index([3, 1, 2])._is_strictly_monotonic_decreasing
        False
        """
        return self.is_unique and self.is_monotonic_decreasing

    @cache_readonly
    def is_unique(self) -> bool:
        """
        Return if the index has unique values.
        """
        return self._engine.is_unique

    @property
    def has_duplicates(self) -> bool:
        """
        Check if the Index has duplicate values.

        Returns
        -------
        bool
            Whether or not the Index has duplicate values.

        Examples
        --------
        >>> idx = pd.Index([1, 5, 7, 7])
        >>> idx.has_duplicates
        True

        >>> idx = pd.Index([1, 5, 7])
        >>> idx.has_duplicates
        False

        >>> idx = pd.Index(["Watermelon", "Orange", "Apple",
        ...                 "Watermelon"]).astype("category")
        >>> idx.has_duplicates
        True

        >>> idx = pd.Index(["Orange", "Apple",
        ...                 "Watermelon"]).astype("category")
        >>> idx.has_duplicates
        False
        """
        return not self.is_unique

    @final
    def is_boolean(self) -> bool:
        """
        Check if the Index only consists of booleans.

        Returns
        -------
        bool
            Whether or not the Index only consists of booleans.

        See Also
        --------
        is_integer : Check if the Index only consists of integers.
        is_floating : Check if the Index is a floating type.
        is_numeric : Check if the Index only consists of numeric data.
        is_object : Check if the Index is of the object dtype.
        is_categorical : Check if the Index holds categorical data.
        is_interval : Check if the Index holds Interval objects.
        is_mixed : Check if the Index holds data with mixed data types.

        Examples
        --------
        >>> idx = pd.Index([True, False, True])
        >>> idx.is_boolean()
        True

        >>> idx = pd.Index(["True", "False", "True"])
        >>> idx.is_boolean()
        False

        >>> idx = pd.Index([True, False, "True"])
        >>> idx.is_boolean()
        False
        """
        return self.inferred_type in ["boolean"]

    @final
    def is_integer(self) -> bool:
        """
        Check if the Index only consists of integers.

        Returns
        -------
        bool
            Whether or not the Index only consists of integers.

        See Also
        --------
        is_boolean : Check if the Index only consists of booleans.
        is_floating : Check if the Index is a floating type.
        is_numeric : Check if the Index only consists of numeric data.
        is_object : Check if the Index is of the object dtype.
        is_categorical : Check if the Index holds categorical data.
        is_interval : Check if the Index holds Interval objects.
        is_mixed : Check if the Index holds data with mixed data types.

        Examples
        --------
        >>> idx = pd.Index([1, 2, 3, 4])
        >>> idx.is_integer()
        True

        >>> idx = pd.Index([1.0, 2.0, 3.0, 4.0])
        >>> idx.is_integer()
        False

        >>> idx = pd.Index(["Apple", "Mango", "Watermelon"])
        >>> idx.is_integer()
        False
        """
        return self.inferred_type in ["integer"]

    @final
    def is_floating(self) -> bool:
        """
        Check if the Index is a floating type.

        The Index may consist of only floats, NaNs, or a mix of floats,
        integers, or NaNs.

        Returns
        -------
        bool
            Whether or not the Index only consists of only consists of floats, NaNs, or
            a mix of floats, integers, or NaNs.

        See Also
        --------
        is_boolean : Check if the Index only consists of booleans.
        is_integer : Check if the Index only consists of integers.
        is_numeric : Check if the Index only consists of numeric data.
        is_object : Check if the Index is of the object dtype.
        is_categorical : Check if the Index holds categorical data.
        is_interval : Check if the Index holds Interval objects.
        is_mixed : Check if the Index holds data with mixed data types.

        Examples
        --------
        >>> idx = pd.Index([1.0, 2.0, 3.0, 4.0])
        >>> idx.is_floating()
        True

        >>> idx = pd.Index([1.0, 2.0, np.nan, 4.0])
        >>> idx.is_floating()
        True

        >>> idx = pd.Index([1, 2, 3, 4, np.nan])
        >>> idx.is_floating()
        True

        >>> idx = pd.Index([1, 2, 3, 4])
        >>> idx.is_floating()
        False
        """
        return self.inferred_type in ["floating", "mixed-integer-float", "integer-na"]

    @final
    def is_numeric(self) -> bool:
        """
        Check if the Index only consists of numeric data.

        Returns
        -------
        bool
            Whether or not the Index only consists of numeric data.

        See Also
        --------
        is_boolean : Check if the Index only consists of booleans.
        is_integer : Check if the Index only consists of integers.
        is_floating : Check if the Index is a floating type.
        is_object : Check if the Index is of the object dtype.
        is_categorical : Check if the Index holds categorical data.
        is_interval : Check if the Index holds Interval objects.
        is_mixed : Check if the Index holds data with mixed data types.

        Examples
        --------
        >>> idx = pd.Index([1.0, 2.0, 3.0, 4.0])
        >>> idx.is_numeric()
        True

        >>> idx = pd.Index([1, 2, 3, 4.0])
        >>> idx.is_numeric()
        True

        >>> idx = pd.Index([1, 2, 3, 4])
        >>> idx.is_numeric()
        True

        >>> idx = pd.Index([1, 2, 3, 4.0, np.nan])
        >>> idx.is_numeric()
        True

        >>> idx = pd.Index([1, 2, 3, 4.0, np.nan, "Apple"])
        >>> idx.is_numeric()
        False
        """
        return self.inferred_type in ["integer", "floating"]

    @final
    def is_object(self) -> bool:
        """
        Check if the Index is of the object dtype.

        Returns
        -------
        bool
            Whether or not the Index is of the object dtype.

        See Also
        --------
        is_boolean : Check if the Index only consists of booleans.
        is_integer : Check if the Index only consists of integers.
        is_floating : Check if the Index is a floating type.
        is_numeric : Check if the Index only consists of numeric data.
        is_categorical : Check if the Index holds categorical data.
        is_interval : Check if the Index holds Interval objects.
        is_mixed : Check if the Index holds data with mixed data types.

        Examples
        --------
        >>> idx = pd.Index(["Apple", "Mango", "Watermelon"])
        >>> idx.is_object()
        True

        >>> idx = pd.Index(["Apple", "Mango", 2.0])
        >>> idx.is_object()
        True

        >>> idx = pd.Index(["Watermelon", "Orange", "Apple",
        ...                 "Watermelon"]).astype("category")
        >>> idx.is_object()
        False

        >>> idx = pd.Index([1.0, 2.0, 3.0, 4.0])
        >>> idx.is_object()
        False
        """
        return is_object_dtype(self.dtype)

    @final
    def is_categorical(self) -> bool:
        """
        Check if the Index holds categorical data.

        Returns
        -------
        bool
            True if the Index is categorical.

        See Also
        --------
        CategoricalIndex : Index for categorical data.
        is_boolean : Check if the Index only consists of booleans.
        is_integer : Check if the Index only consists of integers.
        is_floating : Check if the Index is a floating type.
        is_numeric : Check if the Index only consists of numeric data.
        is_object : Check if the Index is of the object dtype.
        is_interval : Check if the Index holds Interval objects.
        is_mixed : Check if the Index holds data with mixed data types.

        Examples
        --------
        >>> idx = pd.Index(["Watermelon", "Orange", "Apple",
        ...                 "Watermelon"]).astype("category")
        >>> idx.is_categorical()
        True

        >>> idx = pd.Index([1, 3, 5, 7])
        >>> idx.is_categorical()
        False

        >>> s = pd.Series(["Peter", "Victor", "Elisabeth", "Mar"])
        >>> s
        0        Peter
        1       Victor
        2    Elisabeth
        3          Mar
        dtype: object
        >>> s.index.is_categorical()
        False
        """
        return self.inferred_type in ["categorical"]

    @final
    def is_interval(self) -> bool:
        """
        Check if the Index holds Interval objects.

        Returns
        -------
        bool
            Whether or not the Index holds Interval objects.

        See Also
        --------
        IntervalIndex : Index for Interval objects.
        is_boolean : Check if the Index only consists of booleans.
        is_integer : Check if the Index only consists of integers.
        is_floating : Check if the Index is a floating type.
        is_numeric : Check if the Index only consists of numeric data.
        is_object : Check if the Index is of the object dtype.
        is_categorical : Check if the Index holds categorical data.
        is_mixed : Check if the Index holds data with mixed data types.

        Examples
        --------
        >>> idx = pd.Index([pd.Interval(left=0, right=5),
        ...                 pd.Interval(left=5, right=10)])
        >>> idx.is_interval()
        True

        >>> idx = pd.Index([1, 3, 5, 7])
        >>> idx.is_interval()
        False
        """
        return self.inferred_type in ["interval"]

    @final
    def is_mixed(self) -> bool:
        """
        Check if the Index holds data with mixed data types.

        Returns
        -------
        bool
            Whether or not the Index holds data with mixed data types.

        See Also
        --------
        is_boolean : Check if the Index only consists of booleans.
        is_integer : Check if the Index only consists of integers.
        is_floating : Check if the Index is a floating type.
        is_numeric : Check if the Index only consists of numeric data.
        is_object : Check if the Index is of the object dtype.
        is_categorical : Check if the Index holds categorical data.
        is_interval : Check if the Index holds Interval objects.

        Examples
        --------
        >>> idx = pd.Index(['a', np.nan, 'b'])
        >>> idx.is_mixed()
        True

        >>> idx = pd.Index([1.0, 2.0, 3.0, 5.0])
        >>> idx.is_mixed()
        False
        """
        warnings.warn(
            "Index.is_mixed is deprecated and will be removed in a future version. "
            "Check index.inferred_type directly instead.",
            FutureWarning,
            stacklevel=2,
        )
        return self.inferred_type in ["mixed"]

    @final
    def holds_integer(self) -> bool:
        """
        Whether the type is an integer type.
        """
        return self.inferred_type in ["integer", "mixed-integer"]

    @cache_readonly
    def inferred_type(self) -> str_t:
        """
        Return a string of the type inferred from the values.
        """
        return lib.infer_dtype(self._values, skipna=False)

    @cache_readonly
    def _is_all_dates(self) -> bool:
        """
        Whether or not the index values only consist of dates.
        """
        return is_datetime_array(ensure_object(self._values))

    @cache_readonly
    def is_all_dates(self):
        """
        Whether or not the index values only consist of dates.
        """
        warnings.warn(
            "Index.is_all_dates is deprecated, will be removed in a future version.  "
            "check index.inferred_type instead",
            FutureWarning,
            stacklevel=2,
        )
        return self._is_all_dates

    # --------------------------------------------------------------------
    # Pickle Methods

    def __reduce__(self):
        d = dict(data=self._data)
        d.update(self._get_attributes_dict())
        return _new_Index, (type(self), d), None

    # --------------------------------------------------------------------
    # Null Handling Methods

    _na_value = np.nan
    """The expected NA value to use with this index."""

    @cache_readonly
    def _isnan(self):
        """
        Return if each value is NaN.
        """
        if self._can_hold_na:
            return isna(self)
        else:
            # shouldn't reach to this condition by checking hasnans beforehand
            values = np.empty(len(self), dtype=np.bool_)
            values.fill(False)
            return values

    @cache_readonly
    @final
    def _nan_idxs(self):
        if self._can_hold_na:
            return self._isnan.nonzero()[0]
        else:
            return np.array([], dtype=np.int64)

    @cache_readonly
    def hasnans(self) -> bool:
        """
        Return if I have any nans; enables various perf speedups.
        """
        if self._can_hold_na:
            return bool(self._isnan.any())
        else:
            return False

    @final
    def isna(self):
        """
        Detect missing values.

        Return a boolean same-sized object indicating if the values are NA.
        NA values, such as ``None``, :attr:`numpy.NaN` or :attr:`pd.NaT`, get
        mapped to ``True`` values.
        Everything else get mapped to ``False`` values. Characters such as
        empty strings `''` or :attr:`numpy.inf` are not considered NA values
        (unless you set ``pandas.options.mode.use_inf_as_na = True``).

        Returns
        -------
        numpy.ndarray
            A boolean array of whether my values are NA.

        See Also
        --------
        Index.notna : Boolean inverse of isna.
        Index.dropna : Omit entries with missing values.
        isna : Top-level isna.
        Series.isna : Detect missing values in Series object.

        Examples
        --------
        Show which entries in a pandas.Index are NA. The result is an
        array.

        >>> idx = pd.Index([5.2, 6.0, np.NaN])
        >>> idx
        Float64Index([5.2, 6.0, nan], dtype='float64')
        >>> idx.isna()
        array([False, False,  True])

        Empty strings are not considered NA values. None is considered an NA
        value.

        >>> idx = pd.Index(['black', '', 'red', None])
        >>> idx
        Index(['black', '', 'red', None], dtype='object')
        >>> idx.isna()
        array([False, False, False,  True])

        For datetimes, `NaT` (Not a Time) is considered as an NA value.

        >>> idx = pd.DatetimeIndex([pd.Timestamp('1940-04-25'),
        ...                         pd.Timestamp(''), None, pd.NaT])
        >>> idx
        DatetimeIndex(['1940-04-25', 'NaT', 'NaT', 'NaT'],
                      dtype='datetime64[ns]', freq=None)
        >>> idx.isna()
        array([False,  True,  True,  True])
        """
        return self._isnan

    isnull = isna

    @final
    def notna(self):
        """
        Detect existing (non-missing) values.

        Return a boolean same-sized object indicating if the values are not NA.
        Non-missing values get mapped to ``True``. Characters such as empty
        strings ``''`` or :attr:`numpy.inf` are not considered NA values
        (unless you set ``pandas.options.mode.use_inf_as_na = True``).
        NA values, such as None or :attr:`numpy.NaN`, get mapped to ``False``
        values.

        Returns
        -------
        numpy.ndarray
            Boolean array to indicate which entries are not NA.

        See Also
        --------
        Index.notnull : Alias of notna.
        Index.isna: Inverse of notna.
        notna : Top-level notna.

        Examples
        --------
        Show which entries in an Index are not NA. The result is an
        array.

        >>> idx = pd.Index([5.2, 6.0, np.NaN])
        >>> idx
        Float64Index([5.2, 6.0, nan], dtype='float64')
        >>> idx.notna()
        array([ True,  True, False])

        Empty strings are not considered NA values. None is considered a NA
        value.

        >>> idx = pd.Index(['black', '', 'red', None])
        >>> idx
        Index(['black', '', 'red', None], dtype='object')
        >>> idx.notna()
        array([ True,  True,  True, False])
        """
        return ~self.isna()

    notnull = notna

    def fillna(self, value=None, downcast=None):
        """
        Fill NA/NaN values with the specified value.

        Parameters
        ----------
        value : scalar
            Scalar value to use to fill holes (e.g. 0).
            This value cannot be a list-likes.
        downcast : dict, default is None
            A dict of item->dtype of what to downcast if possible,
            or the string 'infer' which will try to downcast to an appropriate
            equal type (e.g. float64 to int64 if possible).

        Returns
        -------
        Index

        See Also
        --------
        DataFrame.fillna : Fill NaN values of a DataFrame.
        Series.fillna : Fill NaN Values of a Series.
        """
        value = self._require_scalar(value)
        if self.hasnans:
            result = self.putmask(self._isnan, value)
            if downcast is None:
                # no need to care metadata other than name
                # because it can't have freq if
                return Index(result, name=self.name)
        return self._shallow_copy()

    def dropna(self, how="any"):
        """
        Return Index without NA/NaN values.

        Parameters
        ----------
        how : {'any', 'all'}, default 'any'
            If the Index is a MultiIndex, drop the value when any or all levels
            are NaN.

        Returns
        -------
        Index
        """
        if how not in ("any", "all"):
            raise ValueError(f"invalid how option: {how}")

        if self.hasnans:
            return self._shallow_copy(self._values[~self._isnan])
        return self._shallow_copy()

    # --------------------------------------------------------------------
    # Uniqueness Methods

    def unique(self, level=None):
        """
        Return unique values in the index.

        Unique values are returned in order of appearance, this does NOT sort.

        Parameters
        ----------
        level : int or str, optional, default None
            Only return values from specified level (for MultiIndex).

        Returns
        -------
        Index without duplicates

        See Also
        --------
        unique : Numpy array of unique values in that column.
        Series.unique : Return unique values of Series object.
        """
        if level is not None:
            self._validate_index_level(level)
        result = super().unique()
        return self._shallow_copy(result)

    @final
    def drop_duplicates(self, keep="first"):
        """
        Return Index with duplicate values removed.

        Parameters
        ----------
        keep : {'first', 'last', ``False``}, default 'first'
            - 'first' : Drop duplicates except for the first occurrence.
            - 'last' : Drop duplicates except for the last occurrence.
            - ``False`` : Drop all duplicates.

        Returns
        -------
        deduplicated : Index

        See Also
        --------
        Series.drop_duplicates : Equivalent method on Series.
        DataFrame.drop_duplicates : Equivalent method on DataFrame.
        Index.duplicated : Related method on Index, indicating duplicate
            Index values.

        Examples
        --------
        Generate an pandas.Index with duplicate values.

        >>> idx = pd.Index(['lama', 'cow', 'lama', 'beetle', 'lama', 'hippo'])

        The `keep` parameter controls  which duplicate values are removed.
        The value 'first' keeps the first occurrence for each
        set of duplicated entries. The default value of keep is 'first'.

        >>> idx.drop_duplicates(keep='first')
        Index(['lama', 'cow', 'beetle', 'hippo'], dtype='object')

        The value 'last' keeps the last occurrence for each set of duplicated
        entries.

        >>> idx.drop_duplicates(keep='last')
        Index(['cow', 'beetle', 'lama', 'hippo'], dtype='object')

        The value ``False`` discards all sets of duplicated entries.

        >>> idx.drop_duplicates(keep=False)
        Index(['cow', 'beetle', 'hippo'], dtype='object')
        """
        if self.is_unique:
            return self._shallow_copy()

        return super().drop_duplicates(keep=keep)

    def duplicated(self, keep="first"):
        """
        Indicate duplicate index values.

        Duplicated values are indicated as ``True`` values in the resulting
        array. Either all duplicates, all except the first, or all except the
        last occurrence of duplicates can be indicated.

        Parameters
        ----------
        keep : {'first', 'last', False}, default 'first'
            The value or values in a set of duplicates to mark as missing.

            - 'first' : Mark duplicates as ``True`` except for the first
              occurrence.
            - 'last' : Mark duplicates as ``True`` except for the last
              occurrence.
            - ``False`` : Mark all duplicates as ``True``.

        Returns
        -------
        numpy.ndarray

        See Also
        --------
        Series.duplicated : Equivalent method on pandas.Series.
        DataFrame.duplicated : Equivalent method on pandas.DataFrame.
        Index.drop_duplicates : Remove duplicate values from Index.

        Examples
        --------
        By default, for each set of duplicated values, the first occurrence is
        set to False and all others to True:

        >>> idx = pd.Index(['lama', 'cow', 'lama', 'beetle', 'lama'])
        >>> idx.duplicated()
        array([False, False,  True, False,  True])

        which is equivalent to

        >>> idx.duplicated(keep='first')
        array([False, False,  True, False,  True])

        By using 'last', the last occurrence of each set of duplicated values
        is set on False and all others on True:

        >>> idx.duplicated(keep='last')
        array([ True, False,  True, False, False])

        By setting keep on ``False``, all duplicates are True:

        >>> idx.duplicated(keep=False)
        array([ True, False,  True, False,  True])
        """
        if self.is_unique:
            # fastpath available bc we are immutable
            return np.zeros(len(self), dtype=bool)
        return super().duplicated(keep=keep)

    def _get_unique_index(self, dropna: bool = False):
        """
        Returns an index containing unique values.

        Parameters
        ----------
        dropna : bool, default False
            If True, NaN values are dropped.

        Returns
        -------
        uniques : index
        """
        if self.is_unique and not dropna:
            return self

        if not self.is_unique:
            values = self.unique()
            if not isinstance(self, ABCMultiIndex):
                # extract an array to pass to _shallow_copy
                values = values._data
        else:
            values = self._values

        if dropna and not isinstance(self, ABCMultiIndex):
            # isna not defined for MultiIndex
            if self.hasnans:
                values = values[~isna(values)]

        return self._shallow_copy(values)

    # --------------------------------------------------------------------
    # Arithmetic & Logical Methods

    def __iadd__(self, other):
        # alias for __add__
        return self + other

    @final
    def __and__(self, other):
        warnings.warn(
            "Index.__and__ operating as a set operation is deprecated, "
            "in the future this will be a logical operation matching "
            "Series.__and__.  Use index.intersection(other) instead",
            FutureWarning,
            stacklevel=2,
        )
        return self.intersection(other)

    @final
    def __or__(self, other):
        warnings.warn(
            "Index.__or__ operating as a set operation is deprecated, "
            "in the future this will be a logical operation matching "
            "Series.__or__.  Use index.union(other) instead",
            FutureWarning,
            stacklevel=2,
        )
        return self.union(other)

    @final
    def __xor__(self, other):
        warnings.warn(
            "Index.__xor__ operating as a set operation is deprecated, "
            "in the future this will be a logical operation matching "
            "Series.__xor__.  Use index.symmetric_difference(other) instead",
            FutureWarning,
            stacklevel=2,
        )
        return self.symmetric_difference(other)

    @final
    def __nonzero__(self):
        raise ValueError(
            f"The truth value of a {type(self).__name__} is ambiguous. "
            "Use a.empty, a.bool(), a.item(), a.any() or a.all()."
        )

    __bool__ = __nonzero__

    # --------------------------------------------------------------------
    # Set Operation Methods

    @final
    def _get_reconciled_name_object(self, other):
        """
        If the result of a set operation will be self,
        return self, unless the name changes, in which
        case make a shallow copy of self.
        """
        name = get_op_result_name(self, other)
        if self.name != name:
            return self.rename(name)
        return self

    @final
    def _union_incompatible_dtypes(self, other, sort):
        """
        Casts this and other index to object dtype to allow the formation
        of a union between incompatible types.

        Parameters
        ----------
        other : Index or array-like
        sort : False or None, default False
            Whether to sort the resulting index.

            * False : do not sort the result.
            * None : sort the result, except when `self` and `other` are equal
              or when the values cannot be compared.

        Returns
        -------
        Index
        """
        this = self.astype(object, copy=False)
        # cast to Index for when `other` is list-like
        other = Index(other).astype(object, copy=False)
        return Index.union(this, other, sort=sort).astype(object, copy=False)

    def _can_union_without_object_cast(self, other) -> bool:
        """
        Check whether this and the other dtype are compatible with each other.
        Meaning a union can be formed between them without needing to be cast
        to dtype object.

        Parameters
        ----------
        other : Index or array-like

        Returns
        -------
        bool
        """
        return type(self) is type(other) and is_dtype_equal(self.dtype, other.dtype)

    @final
    def _validate_sort_keyword(self, sort):
        if sort not in [None, False]:
            raise ValueError(
                "The 'sort' keyword only takes the values of "
                f"None or False; {sort} was passed."
            )

    def union(self, other, sort=None):
        """
        Form the union of two Index objects.

        If the Index objects are incompatible, both Index objects will be
        cast to dtype('object') first.

            .. versionchanged:: 0.25.0

        Parameters
        ----------
        other : Index or array-like
        sort : bool or None, default None
            Whether to sort the resulting Index.

            * None : Sort the result, except when

              1. `self` and `other` are equal.
              2. `self` or `other` has length 0.
              3. Some values in `self` or `other` cannot be compared.
                 A RuntimeWarning is issued in this case.

            * False : do not sort the result.

            .. versionadded:: 0.24.0

            .. versionchanged:: 0.24.1

               Changed the default value from ``True`` to ``None``
               (without change in behaviour).

        Returns
        -------
        union : Index

        Examples
        --------
        Union matching dtypes

        >>> idx1 = pd.Index([1, 2, 3, 4])
        >>> idx2 = pd.Index([3, 4, 5, 6])
        >>> idx1.union(idx2)
        Int64Index([1, 2, 3, 4, 5, 6], dtype='int64')

        Union mismatched dtypes

        >>> idx1 = pd.Index(['a', 'b', 'c', 'd'])
        >>> idx2 = pd.Index([1, 2, 3, 4])
        >>> idx1.union(idx2)
        Index(['a', 'b', 'c', 'd', 1, 2, 3, 4], dtype='object')
        """
        self._validate_sort_keyword(sort)
        self._assert_can_do_setop(other)
        other = ensure_index(other)

        if not self._can_union_without_object_cast(other):
            return self._union_incompatible_dtypes(other, sort=sort)

        result = self._union(other, sort=sort)

        return self._wrap_setop_result(other, result)

    def _union(self, other, sort):
        """
        Specific union logic should go here. In subclasses, union behavior
        should be overwritten here rather than in `self.union`.

        Parameters
        ----------
        other : Index or array-like
        sort : False or None, default False
            Whether to sort the resulting index.

            * False : do not sort the result.
            * None : sort the result, except when `self` and `other` are equal
              or when the values cannot be compared.

        Returns
        -------
        Index
        """
        if not len(other) or self.equals(other):
            return self

        if not len(self):
            return other

        # TODO(EA): setops-refactor, clean all this up
        lvals = self._values
        rvals = other._values

        if sort is None and self.is_monotonic and other.is_monotonic:
            try:
                result = self._outer_indexer(lvals, rvals)[0]
            except TypeError:
                # incomparable objects
                result = list(lvals)

                # worth making this faster? a very unusual case
                value_set = set(lvals)
                result.extend([x for x in rvals if x not in value_set])
                result = Index(result)._values  # do type inference here
        else:
            # find indexes of things in "other" that are not in "self"
            if self.is_unique:
                indexer = self.get_indexer(other)
                indexer = (indexer == -1).nonzero()[0]
            else:
                indexer = algos.unique1d(self.get_indexer_non_unique(other)[1])

            if len(indexer) > 0:
                other_diff = algos.take_nd(rvals, indexer, allow_fill=False)
                result = concat_compat((lvals, other_diff))

            else:
                result = lvals

            if sort is None:
                try:
                    result = algos.safe_sort(result)
                except TypeError as err:
                    warnings.warn(
                        f"{err}, sort order is undefined for incomparable objects",
                        RuntimeWarning,
                        stacklevel=3,
                    )

        return result

    @final
    def _wrap_setop_result(self, other, result):
        if isinstance(self, (ABCDatetimeIndex, ABCTimedeltaIndex)) and isinstance(
            result, np.ndarray
        ):
            result = type(self._data)._simple_new(result, dtype=self.dtype)
        elif is_categorical_dtype(self.dtype) and isinstance(result, np.ndarray):
            result = Categorical(result, dtype=self.dtype)

        name = get_op_result_name(self, other)
        if isinstance(result, Index):
            if result.name != name:
                return result.rename(name)
            return result
        else:
            return self._shallow_copy(result, name=name)

    # TODO: standardize return type of non-union setops type(self vs other)
    def intersection(self, other, sort=False):
        """
        Form the intersection of two Index objects.

        This returns a new Index with elements common to the index and `other`.

        Parameters
        ----------
        other : Index or array-like
        sort : False or None, default False
            Whether to sort the resulting index.

            * False : do not sort the result.
            * None : sort the result, except when `self` and `other` are equal
              or when the values cannot be compared.

            .. versionadded:: 0.24.0

            .. versionchanged:: 0.24.1

               Changed the default from ``True`` to ``False``, to match
               the behaviour of 0.23.4 and earlier.

        Returns
        -------
        intersection : Index

        Examples
        --------
        >>> idx1 = pd.Index([1, 2, 3, 4])
        >>> idx2 = pd.Index([3, 4, 5, 6])
        >>> idx1.intersection(idx2)
        Int64Index([3, 4], dtype='int64')
        """
        self._validate_sort_keyword(sort)
        self._assert_can_do_setop(other)
        other = ensure_index(other)

        if self.equals(other):
            return self._get_reconciled_name_object(other)

        if not is_dtype_equal(self.dtype, other.dtype):
            this = self.astype("O")
            other = other.astype("O")
            return this.intersection(other, sort=sort)

        result = self._intersection(other, sort=sort)
        return self._wrap_setop_result(other, result)

    def _intersection(self, other, sort=False):
        """
        intersection specialized to the case with matching dtypes.
        """
        # TODO(EA): setops-refactor, clean all this up
        lvals = self._values
        rvals = other._values

        if self.is_monotonic and other.is_monotonic:
            try:
                result = self._inner_indexer(lvals, rvals)[0]
            except TypeError:
                pass
            else:
                return result

        try:
            indexer = Index(rvals).get_indexer(lvals)
            indexer = indexer.take((indexer != -1).nonzero()[0])
        except (InvalidIndexError, IncompatibleFrequency):
            # InvalidIndexError raised by get_indexer if non-unique
            # IncompatibleFrequency raised by PeriodIndex.get_indexer
            indexer = algos.unique1d(Index(rvals).get_indexer_non_unique(lvals)[0])
            indexer = indexer[indexer != -1]

        result = other.take(indexer)._values

        if sort is None:
            result = algos.safe_sort(result)

        return result

    def difference(self, other, sort=None):
        """
        Return a new Index with elements of index not in `other`.

        This is the set difference of two Index objects.

        Parameters
        ----------
        other : Index or array-like
        sort : False or None, default None
            Whether to sort the resulting index. By default, the
            values are attempted to be sorted, but any TypeError from
            incomparable elements is caught by pandas.

            * None : Attempt to sort the result, but catch any TypeErrors
              from comparing incomparable elements.
            * False : Do not sort the result.

            .. versionadded:: 0.24.0

            .. versionchanged:: 0.24.1

               Changed the default value from ``True`` to ``None``
               (without change in behaviour).

        Returns
        -------
        difference : Index

        Examples
        --------
        >>> idx1 = pd.Index([2, 1, 3, 4])
        >>> idx2 = pd.Index([3, 4, 5, 6])
        >>> idx1.difference(idx2)
        Int64Index([1, 2], dtype='int64')
        >>> idx1.difference(idx2, sort=False)
        Int64Index([2, 1], dtype='int64')
        """
        self._validate_sort_keyword(sort)
        self._assert_can_do_setop(other)

        if self.equals(other):
            # pass an empty np.ndarray with the appropriate dtype
            return self._shallow_copy(self._data[:0])

        other, result_name = self._convert_can_do_setop(other)

        this = self._get_unique_index()

        indexer = this.get_indexer(other)
        indexer = indexer.take((indexer != -1).nonzero()[0])

        label_diff = np.setdiff1d(np.arange(this.size), indexer, assume_unique=True)
        the_diff = this._values.take(label_diff)
        if sort is None:
            try:
                the_diff = algos.safe_sort(the_diff)
            except TypeError:
                pass

        return this._shallow_copy(the_diff, name=result_name)

    def symmetric_difference(self, other, result_name=None, sort=None):
        """
        Compute the symmetric difference of two Index objects.

        Parameters
        ----------
        other : Index or array-like
        result_name : str
        sort : False or None, default None
            Whether to sort the resulting index. By default, the
            values are attempted to be sorted, but any TypeError from
            incomparable elements is caught by pandas.

            * None : Attempt to sort the result, but catch any TypeErrors
              from comparing incomparable elements.
            * False : Do not sort the result.

            .. versionadded:: 0.24.0

            .. versionchanged:: 0.24.1

               Changed the default value from ``True`` to ``None``
               (without change in behaviour).

        Returns
        -------
        symmetric_difference : Index

        Notes
        -----
        ``symmetric_difference`` contains elements that appear in either
        ``idx1`` or ``idx2`` but not both. Equivalent to the Index created by
        ``idx1.difference(idx2) | idx2.difference(idx1)`` with duplicates
        dropped.

        Examples
        --------
        >>> idx1 = pd.Index([1, 2, 3, 4])
        >>> idx2 = pd.Index([2, 3, 4, 5])
        >>> idx1.symmetric_difference(idx2)
        Int64Index([1, 5], dtype='int64')

        You can also use the ``^`` operator:

        >>> idx1 ^ idx2
        Int64Index([1, 5], dtype='int64')
        """
        self._validate_sort_keyword(sort)
        self._assert_can_do_setop(other)
        other, result_name_update = self._convert_can_do_setop(other)
        if result_name is None:
            result_name = result_name_update

        this = self._get_unique_index()
        other = other._get_unique_index()
        indexer = this.get_indexer(other)

        # {this} minus {other}
        common_indexer = indexer.take((indexer != -1).nonzero()[0])
        left_indexer = np.setdiff1d(
            np.arange(this.size), common_indexer, assume_unique=True
        )
        left_diff = this._values.take(left_indexer)

        # {other} minus {this}
        right_indexer = (indexer == -1).nonzero()[0]
        right_diff = other._values.take(right_indexer)

        the_diff = concat_compat([left_diff, right_diff])
        if sort is None:
            try:
                the_diff = algos.safe_sort(the_diff)
            except TypeError:
                pass

        return Index(the_diff, dtype=self.dtype, name=result_name)

    def _assert_can_do_setop(self, other):
        if not is_list_like(other):
            raise TypeError("Input must be Index or array-like")
        return True

    def _convert_can_do_setop(self, other):
        if not isinstance(other, Index):
            other = Index(other, name=self.name)
            result_name = self.name
        else:
            result_name = get_op_result_name(self, other)
        return other, result_name

    # --------------------------------------------------------------------
    # Indexing Methods

    def get_loc(self, key, method=None, tolerance=None):
        """
        Get integer location, slice or boolean mask for requested label.

        Parameters
        ----------
        key : label
        method : {None, 'pad'/'ffill', 'backfill'/'bfill', 'nearest'}, optional
            * default: exact matches only.
            * pad / ffill: find the PREVIOUS index value if no exact match.
            * backfill / bfill: use NEXT index value if no exact match
            * nearest: use the NEAREST index value if no exact match. Tied
              distances are broken by preferring the larger index value.
        tolerance : int or float, optional
            Maximum distance from index value for inexact matches. The value of
            the index at the matching location must satisfy the equation
            ``abs(index[loc] - key) <= tolerance``.

        Returns
        -------
        loc : int if unique index, slice if monotonic index, else mask

        Examples
        --------
        >>> unique_index = pd.Index(list('abc'))
        >>> unique_index.get_loc('b')
        1

        >>> monotonic_index = pd.Index(list('abbc'))
        >>> monotonic_index.get_loc('b')
        slice(1, 3, None)

        >>> non_monotonic_index = pd.Index(list('abcb'))
        >>> non_monotonic_index.get_loc('b')
        array([False,  True, False,  True])
        """
        if method is None:
            if tolerance is not None:
                raise ValueError(
                    "tolerance argument only valid if using pad, "
                    "backfill or nearest lookups"
                )
            casted_key = self._maybe_cast_indexer(key)
            try:
                return self._engine.get_loc(casted_key)
            except KeyError as err:
                raise KeyError(key) from err

        if tolerance is not None:
            tolerance = self._convert_tolerance(tolerance, np.asarray(key))

        indexer = self.get_indexer([key], method=method, tolerance=tolerance)
        if indexer.ndim > 1 or indexer.size > 1:
            raise TypeError("get_loc requires scalar valued input")
        loc = indexer.item()
        if loc == -1:
            raise KeyError(key)
        return loc

    _index_shared_docs[
        "get_indexer"
    ] = """
        Compute indexer and mask for new index given the current index. The
        indexer should be then used as an input to ndarray.take to align the
        current data to the new index.

        Parameters
        ----------
        target : %(target_klass)s
        method : {None, 'pad'/'ffill', 'backfill'/'bfill', 'nearest'}, optional
            * default: exact matches only.
            * pad / ffill: find the PREVIOUS index value if no exact match.
            * backfill / bfill: use NEXT index value if no exact match
            * nearest: use the NEAREST index value if no exact match. Tied
              distances are broken by preferring the larger index value.
        limit : int, optional
            Maximum number of consecutive labels in ``target`` to match for
            inexact matches.
        tolerance : optional
            Maximum distance between original and new labels for inexact
            matches. The values of the index at the matching locations must
            satisfy the equation ``abs(index[indexer] - target) <= tolerance``.

            Tolerance may be a scalar value, which applies the same tolerance
            to all values, or list-like, which applies variable tolerance per
            element. List-like includes list, tuple, array, Series, and must be
            the same size as the index and its dtype must exactly match the
            index's type.

        Returns
        -------
        indexer : ndarray of int
            Integers from 0 to n - 1 indicating that the index at these
            positions matches the corresponding target values. Missing values
            in the target are marked by -1.
        %(raises_section)s
        Examples
        --------
        >>> index = pd.Index(['c', 'a', 'b'])
        >>> index.get_indexer(['a', 'b', 'x'])
        array([ 1,  2, -1])

        Notice that the return value is an array of locations in ``index``
        and ``x`` is marked by -1, as it is not in ``index``.
        """

    @Appender(_index_shared_docs["get_indexer"] % _index_doc_kwargs)
    def get_indexer(
        self, target, method=None, limit=None, tolerance=None
    ) -> np.ndarray:
        method = missing.clean_reindex_fill_method(method)
        target = ensure_index(target)
        if tolerance is not None:
            tolerance = self._convert_tolerance(tolerance, target)

        # Treat boolean labels passed to a numeric index as not found. Without
        # this fix False and True would be treated as 0 and 1 respectively.
        # (GH #16877)
        if target.is_boolean() and self.is_numeric():
            return ensure_platform_int(np.repeat(-1, target.size))

        pself, ptarget = self._maybe_promote(target)
        if pself is not self or ptarget is not target:
            return pself.get_indexer(
                ptarget, method=method, limit=limit, tolerance=tolerance
            )

        if not is_dtype_equal(self.dtype, target.dtype):
            this = self.astype(object)
            target = target.astype(object)
            return this.get_indexer(
                target, method=method, limit=limit, tolerance=tolerance
            )

        if not self.is_unique:
            raise InvalidIndexError(
                "Reindexing only valid with uniquely valued Index objects"
            )

        if method in ["pad", "backfill"]:
            indexer = self._get_fill_indexer(target, method, limit, tolerance)
        elif method == "nearest":
            indexer = self._get_nearest_indexer(target, limit, tolerance)
        else:
            if tolerance is not None:
                raise ValueError(
                    "tolerance argument only valid if doing pad, "
                    "backfill or nearest reindexing"
                )
            if limit is not None:
                raise ValueError(
                    "limit argument only valid if doing pad, "
                    "backfill or nearest reindexing"
                )

            indexer = self._engine.get_indexer(target._get_engine_target())

        return ensure_platform_int(indexer)

    def _convert_tolerance(self, tolerance, target):
        # override this method on subclasses
        tolerance = np.asarray(tolerance)
        if target.size != tolerance.size and tolerance.size > 1:
            raise ValueError("list-like tolerance size must match target index size")
        return tolerance

    @final
    def _get_fill_indexer(
        self, target: "Index", method: str_t, limit=None, tolerance=None
    ) -> np.ndarray:

        target_values = target._get_engine_target()

        if self.is_monotonic_increasing and target.is_monotonic_increasing:
            engine_method = (
                self._engine.get_pad_indexer
                if method == "pad"
                else self._engine.get_backfill_indexer
            )
            indexer = engine_method(target_values, limit)
        else:
            indexer = self._get_fill_indexer_searchsorted(target, method, limit)
        if tolerance is not None and len(self):
            indexer = self._filter_indexer_tolerance(target_values, indexer, tolerance)
        return indexer

    @final
    def _get_fill_indexer_searchsorted(
        self, target: "Index", method: str_t, limit=None
    ) -> np.ndarray:
        """
        Fallback pad/backfill get_indexer that works for monotonic decreasing
        indexes and non-monotonic targets.
        """
        if limit is not None:
            raise ValueError(
                f"limit argument for {repr(method)} method only well-defined "
                "if index and target are monotonic"
            )

        side = "left" if method == "pad" else "right"

        # find exact matches first (this simplifies the algorithm)
        indexer = self.get_indexer(target)
        nonexact = indexer == -1
        indexer[nonexact] = self._searchsorted_monotonic(target[nonexact], side)
        if side == "left":
            # searchsorted returns "indices into a sorted array such that,
            # if the corresponding elements in v were inserted before the
            # indices, the order of a would be preserved".
            # Thus, we need to subtract 1 to find values to the left.
            indexer[nonexact] -= 1
            # This also mapped not found values (values of 0 from
            # np.searchsorted) to -1, which conveniently is also our
            # sentinel for missing values
        else:
            # Mark indices to the right of the largest value as not found
            indexer[indexer == len(self)] = -1
        return indexer

    @final
    def _get_nearest_indexer(self, target: "Index", limit, tolerance) -> np.ndarray:
        """
        Get the indexer for the nearest index labels; requires an index with
        values that can be subtracted from each other (e.g., not strings or
        tuples).
        """
        if not len(self):
            return self._get_fill_indexer(target, "pad")

        left_indexer = self.get_indexer(target, "pad", limit=limit)
        right_indexer = self.get_indexer(target, "backfill", limit=limit)

        target_values = target._values
        # error: Unsupported left operand type for - ("ExtensionArray")
        left_distances = np.abs(
            self._values[left_indexer] - target_values  # type: ignore[operator]
        )
        # error: Unsupported left operand type for - ("ExtensionArray")
        right_distances = np.abs(
            self._values[right_indexer] - target_values  # type: ignore[operator]
        )

        op = operator.lt if self.is_monotonic_increasing else operator.le
        indexer = np.where(
            op(left_distances, right_distances) | (right_indexer == -1),
            left_indexer,
            right_indexer,
        )
        if tolerance is not None:
            indexer = self._filter_indexer_tolerance(target_values, indexer, tolerance)
        return indexer

    @final
    def _filter_indexer_tolerance(
        self,
        target: Union["Index", np.ndarray, ExtensionArray],
        indexer: np.ndarray,
        tolerance,
    ) -> np.ndarray:
<<<<<<< HEAD
        distance = abs(self._values[indexer] - target)
        return np.where(distance <= tolerance, indexer, -1)
=======
        # error: Unsupported left operand type for - ("ExtensionArray")
        distance = abs(self._values[indexer] - target)  # type: ignore[operator]
        indexer = np.where(distance <= tolerance, indexer, -1)
        return indexer
>>>>>>> 25a1d916

    # --------------------------------------------------------------------
    # Indexer Conversion Methods

    def _get_partial_string_timestamp_match_key(self, key):
        """
        Translate any partial string timestamp matches in key, returning the
        new key.

        Only relevant for MultiIndex.
        """
        # GH#10331
        return key

    @final
    def _validate_positional_slice(self, key: slice):
        """
        For positional indexing, a slice must have either int or None
        for each of start, stop, and step.
        """
        self._validate_indexer("positional", key.start, "iloc")
        self._validate_indexer("positional", key.stop, "iloc")
        self._validate_indexer("positional", key.step, "iloc")

    def _convert_slice_indexer(self, key: slice, kind: str_t):
        """
        Convert a slice indexer.

        By definition, these are labels unless 'iloc' is passed in.
        Floats are not allowed as the start, step, or stop of the slice.

        Parameters
        ----------
        key : label of the slice bound
        kind : {'loc', 'getitem'}
        """
        assert kind in ["loc", "getitem"], kind

        # potentially cast the bounds to integers
        start, stop, step = key.start, key.stop, key.step

        # figure out if this is a positional indexer
        def is_int(v):
            return v is None or is_integer(v)

        is_index_slice = is_int(start) and is_int(stop) and is_int(step)
        is_positional = is_index_slice and not (
            self.is_integer() or self.is_categorical()
        )

        if kind == "getitem":
            """
            called from the getitem slicers, validate that we are in fact
            integers
            """
            if self.is_integer() or is_index_slice:
                self._validate_indexer("slice", key.start, "getitem")
                self._validate_indexer("slice", key.stop, "getitem")
                self._validate_indexer("slice", key.step, "getitem")
                return key

        # convert the slice to an indexer here

        # if we are mixed and have integers
        if is_positional:
            try:
                # Validate start & stop
                if start is not None:
                    self.get_loc(start)
                if stop is not None:
                    self.get_loc(stop)
                is_positional = False
            except KeyError:
                pass

        if com.is_null_slice(key):
            # It doesn't matter if we are positional or label based
            indexer = key
        elif is_positional:
            if kind == "loc":
                # GH#16121, GH#24612, GH#31810
                warnings.warn(
                    "Slicing a positional slice with .loc is not supported, "
                    "and will raise TypeError in a future version.  "
                    "Use .loc with labels or .iloc with positions instead.",
                    FutureWarning,
                    stacklevel=6,
                )
            indexer = key
        else:
            indexer = self.slice_indexer(start, stop, step, kind=kind)

        return indexer

    def _convert_listlike_indexer(self, keyarr):
        """
        Parameters
        ----------
        keyarr : list-like
            Indexer to convert.

        Returns
        -------
        indexer : numpy.ndarray or None
            Return an ndarray or None if cannot convert.
        keyarr : numpy.ndarray
            Return tuple-safe keys.
        """
        if not isinstance(keyarr, Index):
            keyarr = self._convert_arr_indexer(keyarr)

        indexer = self._convert_list_indexer(keyarr)
        return indexer, keyarr

    def _convert_arr_indexer(self, keyarr):
        """
        Convert an array-like indexer to the appropriate dtype.

        Parameters
        ----------
        keyarr : array-like
            Indexer to convert.

        Returns
        -------
        converted_keyarr : array-like
        """
        return com.asarray_tuplesafe(keyarr)

    def _convert_list_indexer(self, keyarr):
        """
        Convert a list-like indexer to the appropriate dtype.

        Parameters
        ----------
        keyarr : Index (or sub-class)
            Indexer to convert.
        kind : iloc, loc, optional

        Returns
        -------
        positional indexer or None
        """
        return None

    @final
    def _invalid_indexer(self, form: str_t, key):
        """
        Consistent invalid indexer message.
        """
        raise TypeError(
            f"cannot do {form} indexing on {type(self).__name__} with these "
            f"indexers [{key}] of type {type(key).__name__}"
        )

    # --------------------------------------------------------------------
    # Reindex Methods

    @final
    def _can_reindex(self, indexer):
        """
        Check if we are allowing reindexing with this particular indexer.

        Parameters
        ----------
        indexer : an integer indexer

        Raises
        ------
        ValueError if its a duplicate axis
        """
        # trying to reindex on an axis with duplicates
        if not self._index_as_unique and len(indexer):
            raise ValueError("cannot reindex from a duplicate axis")

    def reindex(self, target, method=None, level=None, limit=None, tolerance=None):
        """
        Create index with target's values.

        Parameters
        ----------
        target : an iterable

        Returns
        -------
        new_index : pd.Index
            Resulting index.
        indexer : np.ndarray or None
            Indices of output values in original index.
        """
        # GH6552: preserve names when reindexing to non-named target
        # (i.e. neither Index nor Series).
        preserve_names = not hasattr(target, "name")

        # GH7774: preserve dtype/tz if target is empty and not an Index.
        target = ensure_has_len(target)  # target may be an iterator

        if not isinstance(target, Index) and len(target) == 0:
            values: Union[range, ExtensionArray, np.ndarray]
            if isinstance(self, ABCRangeIndex):
                values = range(0)
            else:
                values = self._data[:0]  # appropriately-dtyped empty array
            target = self._simple_new(values, name=self.name)
        else:
            target = ensure_index(target)

        if level is not None:
            if method is not None:
                raise TypeError("Fill method not supported if level passed")
            _, indexer, _ = self._join_level(
                target, level, how="right", return_indexers=True
            )
        else:
            if self.equals(target):
                indexer = None
            else:
                if self._index_as_unique:
                    indexer = self.get_indexer(
                        target, method=method, limit=limit, tolerance=tolerance
                    )
                else:
                    if method is not None or limit is not None:
                        raise ValueError(
                            "cannot reindex a non-unique index "
                            "with a method or limit"
                        )
                    indexer, missing = self.get_indexer_non_unique(target)

        if preserve_names and target.nlevels == 1 and target.name != self.name:
            target = target.copy()
            target.name = self.name

        return target, indexer

    def _reindex_non_unique(self, target):
        """
        Create a new index with target's values (move/add/delete values as
        necessary) use with non-unique Index and a possibly non-unique target.

        Parameters
        ----------
        target : an iterable

        Returns
        -------
        new_index : pd.Index
            Resulting index.
        indexer : np.ndarray or None
            Indices of output values in original index.

        """
        target = ensure_index(target)
        if len(target) == 0:
            # GH#13691
            return self[:0], np.array([], dtype=np.intp), None

        indexer, missing = self.get_indexer_non_unique(target)
        check = indexer != -1
        new_labels = self.take(indexer[check])
        new_indexer = None

        if len(missing):
            length = np.arange(len(indexer))

            missing = ensure_platform_int(missing)
            missing_labels = target.take(missing)
            missing_indexer = ensure_int64(length[~check])
            cur_labels = self.take(indexer[check]).values
            cur_indexer = ensure_int64(length[check])

            new_labels = np.empty(tuple([len(indexer)]), dtype=object)
            new_labels[cur_indexer] = cur_labels
            new_labels[missing_indexer] = missing_labels

            # a unique indexer
            if target.is_unique:

                # see GH5553, make sure we use the right indexer
                new_indexer = np.arange(len(indexer))
                new_indexer[cur_indexer] = np.arange(len(cur_labels))
                new_indexer[missing_indexer] = -1

            # we have a non_unique selector, need to use the original
            # indexer here
            else:

                # need to retake to have the same size as the indexer
                indexer[~check] = -1

                # reset the new indexer to account for the new size
                new_indexer = np.arange(len(self.take(indexer)))
                new_indexer[~check] = -1

        if isinstance(self, ABCMultiIndex):
            new_index = type(self).from_tuples(new_labels, names=self.names)
        else:
            new_index = Index(new_labels, name=self.name)
        return new_index, indexer, new_indexer

    # --------------------------------------------------------------------
    # Join Methods

    def join(self, other, how="left", level=None, return_indexers=False, sort=False):
        """
        Compute join_index and indexers to conform data
        structures to the new index.

        Parameters
        ----------
        other : Index
        how : {'left', 'right', 'inner', 'outer'}
        level : int or level name, default None
        return_indexers : bool, default False
        sort : bool, default False
            Sort the join keys lexicographically in the result Index. If False,
            the order of the join keys depends on the join type (how keyword).

        Returns
        -------
        join_index, (left_indexer, right_indexer)
        """
        other = ensure_index(other)
        self_is_mi = isinstance(self, ABCMultiIndex)
        other_is_mi = isinstance(other, ABCMultiIndex)

        # try to figure out the join level
        # GH3662
        if level is None and (self_is_mi or other_is_mi):

            # have the same levels/names so a simple join
            if self.names == other.names:
                pass
            else:
                return self._join_multi(other, how=how, return_indexers=return_indexers)

        # join on the level
        if level is not None and (self_is_mi or other_is_mi):
            return self._join_level(
                other, level, how=how, return_indexers=return_indexers
            )

        if len(other) == 0 and how in ("left", "outer"):
            join_index = self._shallow_copy()
            if return_indexers:
                rindexer = np.repeat(-1, len(join_index))
                return join_index, None, rindexer
            else:
                return join_index

        if len(self) == 0 and how in ("right", "outer"):
            join_index = other._shallow_copy()
            if return_indexers:
                lindexer = np.repeat(-1, len(join_index))
                return join_index, lindexer, None
            else:
                return join_index

        if self._join_precedence < other._join_precedence:
            how = {"right": "left", "left": "right"}.get(how, how)
            result = other.join(
                self, how=how, level=level, return_indexers=return_indexers
            )
            if return_indexers:
                x, y, z = result
                result = x, z, y
            return result

        if not is_dtype_equal(self.dtype, other.dtype):
            this = self.astype("O")
            other = other.astype("O")
            return this.join(other, how=how, return_indexers=return_indexers)

        _validate_join_method(how)

        if not self.is_unique and not other.is_unique:
            return self._join_non_unique(
                other, how=how, return_indexers=return_indexers
            )
        elif not self.is_unique or not other.is_unique:
            if self.is_monotonic and other.is_monotonic:
                return self._join_monotonic(
                    other, how=how, return_indexers=return_indexers
                )
            else:
                return self._join_non_unique(
                    other, how=how, return_indexers=return_indexers
                )
        elif self.is_monotonic and other.is_monotonic:
            try:
                return self._join_monotonic(
                    other, how=how, return_indexers=return_indexers
                )
            except TypeError:
                pass

        if how == "left":
            join_index = self
        elif how == "right":
            join_index = other
        elif how == "inner":
            # TODO: sort=False here for backwards compat. It may
            # be better to use the sort parameter passed into join
            join_index = self.intersection(other, sort=False)
        elif how == "outer":
            # TODO: sort=True here for backwards compat. It may
            # be better to use the sort parameter passed into join
            join_index = self.union(other)

        if sort:
            join_index = join_index.sort_values()

        if return_indexers:
            if join_index is self:
                lindexer = None
            else:
                lindexer = self.get_indexer(join_index)
            if join_index is other:
                rindexer = None
            else:
                rindexer = other.get_indexer(join_index)
            return join_index, lindexer, rindexer
        else:
            return join_index

    @final
    def _join_multi(self, other, how, return_indexers=True):
        from pandas.core.indexes.multi import MultiIndex
        from pandas.core.reshape.merge import restore_dropped_levels_multijoin

        # figure out join names
        self_names_list = list(com.not_none(*self.names))
        other_names_list = list(com.not_none(*other.names))
        self_names_order = self_names_list.index
        other_names_order = other_names_list.index
        self_names = set(self_names_list)
        other_names = set(other_names_list)
        overlap = self_names & other_names

        # need at least 1 in common
        if not overlap:
            raise ValueError("cannot join with no overlapping index names")

        if isinstance(self, MultiIndex) and isinstance(other, MultiIndex):

            # Drop the non-matching levels from left and right respectively
            ldrop_names = sorted(self_names - overlap, key=self_names_order)
            rdrop_names = sorted(other_names - overlap, key=other_names_order)

            # if only the order differs
            if not len(ldrop_names + rdrop_names):
                self_jnlevels = self
                other_jnlevels = other.reorder_levels(self.names)
            else:
                self_jnlevels = self.droplevel(ldrop_names)
                other_jnlevels = other.droplevel(rdrop_names)

            # Join left and right
            # Join on same leveled multi-index frames is supported
            join_idx, lidx, ridx = self_jnlevels.join(
                other_jnlevels, how, return_indexers=True
            )

            # Restore the dropped levels
            # Returned index level order is
            # common levels, ldrop_names, rdrop_names
            dropped_names = ldrop_names + rdrop_names

            levels, codes, names = restore_dropped_levels_multijoin(
                self, other, dropped_names, join_idx, lidx, ridx
            )

            # Re-create the multi-index
            multi_join_idx = MultiIndex(
                levels=levels, codes=codes, names=names, verify_integrity=False
            )

            multi_join_idx = multi_join_idx.remove_unused_levels()

            if return_indexers:
                return multi_join_idx, lidx, ridx
            else:
                return multi_join_idx

        jl = list(overlap)[0]

        # Case where only one index is multi
        # make the indices into mi's that match
        flip_order = False
        if isinstance(self, MultiIndex):
            self, other = other, self
            flip_order = True
            # flip if join method is right or left
            how = {"right": "left", "left": "right"}.get(how, how)

        level = other.names.index(jl)
        result = self._join_level(
            other, level, how=how, return_indexers=return_indexers
        )

        if flip_order and isinstance(result, tuple):
            return result[0], result[2], result[1]
        return result

    @final
    def _join_non_unique(self, other, how="left", return_indexers=False):
        from pandas.core.reshape.merge import get_join_indexers

        # We only get here if dtypes match
        assert self.dtype == other.dtype

        lvalues = self._get_engine_target()
        rvalues = other._get_engine_target()

        left_idx, right_idx = get_join_indexers(
            [lvalues], [rvalues], how=how, sort=True
        )

        left_idx = ensure_platform_int(left_idx)
        right_idx = ensure_platform_int(right_idx)

        join_index = np.asarray(lvalues.take(left_idx))
        mask = left_idx == -1
        np.putmask(join_index, mask, rvalues.take(right_idx))

        join_index = self._wrap_joined_index(join_index, other)

        if return_indexers:
            return join_index, left_idx, right_idx
        else:
            return join_index

    def _join_level(
        self, other, level, how="left", return_indexers=False, keep_order=True
    ):
        """
        The join method *only* affects the level of the resulting
        MultiIndex. Otherwise it just exactly aligns the Index data to the
        labels of the level in the MultiIndex.

        If ```keep_order == True```, the order of the data indexed by the
        MultiIndex will not be changed; otherwise, it will tie out
        with `other`.
        """
        from pandas.core.indexes.multi import MultiIndex

        def _get_leaf_sorter(labels):
            """
            Returns sorter for the inner most level while preserving the
            order of higher levels.
            """
            if labels[0].size == 0:
                return np.empty(0, dtype="int64")

            if len(labels) == 1:
                lab = ensure_int64(labels[0])
                sorter, _ = libalgos.groupsort_indexer(lab, 1 + lab.max())
                return sorter

            # find indexers of beginning of each set of
            # same-key labels w.r.t all but last level
            tic = labels[0][:-1] != labels[0][1:]
            for lab in labels[1:-1]:
                tic |= lab[:-1] != lab[1:]

            starts = np.hstack(([True], tic, [True])).nonzero()[0]
            lab = ensure_int64(labels[-1])
            return lib.get_level_sorter(lab, ensure_int64(starts))

        if isinstance(self, MultiIndex) and isinstance(other, MultiIndex):
            raise TypeError("Join on level between two MultiIndex objects is ambiguous")

        left, right = self, other

        flip_order = not isinstance(self, MultiIndex)
        if flip_order:
            left, right = right, left
            how = {"right": "left", "left": "right"}.get(how, how)

        assert isinstance(left, MultiIndex)

        level = left._get_level_number(level)
        old_level = left.levels[level]

        if not right.is_unique:
            raise NotImplementedError(
                "Index._join_level on non-unique index is not implemented"
            )

        new_level, left_lev_indexer, right_lev_indexer = old_level.join(
            right, how=how, return_indexers=True
        )

        if left_lev_indexer is None:
            if keep_order or len(left) == 0:
                left_indexer = None
                join_index = left
            else:  # sort the leaves
                left_indexer = _get_leaf_sorter(left.codes[: level + 1])
                join_index = left[left_indexer]

        else:
            left_lev_indexer = ensure_int64(left_lev_indexer)
            rev_indexer = lib.get_reverse_indexer(left_lev_indexer, len(old_level))
            old_codes = left.codes[level]
            new_lev_codes = algos.take_nd(
                rev_indexer, old_codes[old_codes != -1], allow_fill=False
            )

            new_codes = list(left.codes)
            new_codes[level] = new_lev_codes

            new_levels = list(left.levels)
            new_levels[level] = new_level

            if keep_order:  # just drop missing values. o.w. keep order
                left_indexer = np.arange(len(left), dtype=np.intp)
                mask = new_lev_codes != -1
                if not mask.all():
                    new_codes = [lab[mask] for lab in new_codes]
                    left_indexer = left_indexer[mask]

            else:  # tie out the order with other
                if level == 0:  # outer most level, take the fast route
                    ngroups = 1 + new_lev_codes.max()
                    left_indexer, counts = libalgos.groupsort_indexer(
                        new_lev_codes, ngroups
                    )

                    # missing values are placed first; drop them!
                    left_indexer = left_indexer[counts[0] :]
                    new_codes = [lab[left_indexer] for lab in new_codes]

                else:  # sort the leaves
                    mask = new_lev_codes != -1
                    mask_all = mask.all()
                    if not mask_all:
                        new_codes = [lab[mask] for lab in new_codes]

                    left_indexer = _get_leaf_sorter(new_codes[: level + 1])
                    new_codes = [lab[left_indexer] for lab in new_codes]

                    # left_indexers are w.r.t masked frame.
                    # reverse to original frame!
                    if not mask_all:
                        left_indexer = mask.nonzero()[0][left_indexer]

            join_index = MultiIndex(
                levels=new_levels,
                codes=new_codes,
                names=left.names,
                verify_integrity=False,
            )

        if right_lev_indexer is not None:
            right_indexer = algos.take_nd(
                right_lev_indexer, join_index.codes[level], allow_fill=False
            )
        else:
            right_indexer = join_index.codes[level]

        if flip_order:
            left_indexer, right_indexer = right_indexer, left_indexer

        if return_indexers:
            left_indexer = (
                None if left_indexer is None else ensure_platform_int(left_indexer)
            )
            right_indexer = (
                None if right_indexer is None else ensure_platform_int(right_indexer)
            )
            return join_index, left_indexer, right_indexer
        else:
            return join_index

    def _join_monotonic(self, other, how="left", return_indexers=False):
        # We only get here with matching dtypes
        assert other.dtype == self.dtype

        if self.equals(other):
            ret_index = other if how == "right" else self
            if return_indexers:
                return ret_index, None, None
            else:
                return ret_index

        sv = self._get_engine_target()
        ov = other._get_engine_target()

        if self.is_unique and other.is_unique:
            # We can perform much better than the general case
            if how == "left":
                join_index = self
                lidx = None
                ridx = self._left_indexer_unique(sv, ov)
            elif how == "right":
                join_index = other
                lidx = self._left_indexer_unique(ov, sv)
                ridx = None
            elif how == "inner":
                join_index, lidx, ridx = self._inner_indexer(sv, ov)
                join_index = self._wrap_joined_index(join_index, other)
            elif how == "outer":
                join_index, lidx, ridx = self._outer_indexer(sv, ov)
                join_index = self._wrap_joined_index(join_index, other)
        else:
            if how == "left":
                join_index, lidx, ridx = self._left_indexer(sv, ov)
            elif how == "right":
                join_index, ridx, lidx = self._left_indexer(ov, sv)
            elif how == "inner":
                join_index, lidx, ridx = self._inner_indexer(sv, ov)
            elif how == "outer":
                join_index, lidx, ridx = self._outer_indexer(sv, ov)
            join_index = self._wrap_joined_index(join_index, other)

        if return_indexers:
            lidx = None if lidx is None else ensure_platform_int(lidx)
            ridx = None if ridx is None else ensure_platform_int(ridx)
            return join_index, lidx, ridx
        else:
            return join_index

    def _wrap_joined_index(
        self: _IndexT, joined: np.ndarray, other: _IndexT
    ) -> _IndexT:
        assert other.dtype == self.dtype

        if isinstance(self, ABCMultiIndex):
            name = self.names if self.names == other.names else None
        else:
            name = get_op_result_name(self, other)
        return self._constructor(joined, name=name)

    # --------------------------------------------------------------------
    # Uncategorized Methods

    @property
    def values(self) -> np.ndarray:
        """
        Return an array representing the data in the Index.

        .. warning::

           We recommend using :attr:`Index.array` or
           :meth:`Index.to_numpy`, depending on whether you need
           a reference to the underlying data or a NumPy array.

        Returns
        -------
        array: numpy.ndarray or ExtensionArray

        See Also
        --------
        Index.array : Reference to the underlying data.
        Index.to_numpy : A NumPy array representing the underlying data.
        """
        return self._data.view(np.ndarray)

    @cache_readonly
    @doc(IndexOpsMixin.array)
    def array(self) -> ExtensionArray:
        array = self._data
        if isinstance(array, np.ndarray):
            from pandas.core.arrays.numpy_ import PandasArray

            array = PandasArray(array)
        return array

    @property
    def _values(self) -> Union[ExtensionArray, np.ndarray]:
        """
        The best array representation.

        This is an ndarray or ExtensionArray.

        ``_values`` are consistent between ``Series`` and ``Index``.

        It may differ from the public '.values' method.

        index             | values          | _values       |
        ----------------- | --------------- | ------------- |
        Index             | ndarray         | ndarray       |
        CategoricalIndex  | Categorical     | Categorical   |
        DatetimeIndex     | ndarray[M8ns]   | DatetimeArray |
        DatetimeIndex[tz] | ndarray[M8ns]   | DatetimeArray |
        PeriodIndex       | ndarray[object] | PeriodArray   |
        IntervalIndex     | IntervalArray   | IntervalArray |

        See Also
        --------
        values : Values
        """
        return self._data

    def _get_engine_target(self) -> np.ndarray:
        """
        Get the ndarray that we can pass to the IndexEngine constructor.
        """
        return self._values

    @doc(IndexOpsMixin.memory_usage)
    def memory_usage(self, deep: bool = False) -> int:
        result = super().memory_usage(deep=deep)

        # include our engine hashtable
        result += self._engine.sizeof(deep=deep)
        return result

    def where(self, cond, other=None):
        """
        Replace values where the condition is False.

        The replacement is taken from other.

        Parameters
        ----------
        cond : bool array-like with the same length as self
            Condition to select the values on.
        other : scalar, or array-like, default None
            Replacement if the condition is False.

        Returns
        -------
        pandas.Index
            A copy of self with values replaced from other
            where the condition is False.

        See Also
        --------
        Series.where : Same method for Series.
        DataFrame.where : Same method for DataFrame.

        Examples
        --------
        >>> idx = pd.Index(['car', 'bike', 'train', 'tractor'])
        >>> idx
        Index(['car', 'bike', 'train', 'tractor'], dtype='object')
        >>> idx.where(idx.isin(['car', 'train']), 'other')
        Index(['car', 'other', 'train', 'other'], dtype='object')
        """
        if other is None:
            other = self._na_value

        values = self.values

        try:
            self._validate_fill_value(other)
        except (ValueError, TypeError):
            return self.astype(object).where(cond, other)

        values = np.where(cond, values, other)

        return Index(values, name=self.name)

    # construction helpers
    @final
    @classmethod
    def _scalar_data_error(cls, data):
        # We return the TypeError so that we can raise it from the constructor
        #  in order to keep mypy happy
        return TypeError(
            f"{cls.__name__}(...) must be called with a collection of some "
            f"kind, {repr(data)} was passed"
        )

    @final
    @classmethod
    def _string_data_error(cls, data):
        raise TypeError(
            "String dtype not supported, you may need "
            "to explicitly cast to a numeric type"
        )

    @final
    def _coerce_scalar_to_index(self, item):
        """
        We need to coerce a scalar to a compat for our index type.

        Parameters
        ----------
        item : scalar item to coerce
        """
        dtype = self.dtype

        if self._is_numeric_dtype and isna(item):
            # We can't coerce to the numeric dtype of "self" (unless
            # it's float) if there are NaN values in our output.
            dtype = None

        return Index([item], dtype=dtype, **self._get_attributes_dict())

    def _to_safe_for_reshape(self):
        """
        Convert to object if we are a categorical.
        """
        return self

    def _validate_fill_value(self, value):
        """
        Check if the value can be inserted into our array, and convert
        it to an appropriate native type if necessary.
        """
        return value

    @final
    def _require_scalar(self, value):
        """
        Check that this is a scalar value that we can use for setitem-like
        operations without changing dtype.
        """
        if not is_scalar(value):
            raise TypeError(f"'value' must be a scalar, passed: {type(value).__name__}")
        return value

    @property
    def _has_complex_internals(self) -> bool:
        """
        Indicates if an index is not directly backed by a numpy array
        """
        # used to avoid libreduction code paths, which raise or require conversion
        return False

    def _is_memory_usage_qualified(self) -> bool:
        """
        Return a boolean if we need a qualified .info display.
        """
        return self.is_object()

    def is_type_compatible(self, kind: str_t) -> bool:
        """
        Whether the index type is compatible with the provided type.
        """
        return kind == self.inferred_type

    def __contains__(self, key: Any) -> bool:
        """
        Return a boolean indicating whether the provided key is in the index.

        Parameters
        ----------
        key : label
            The key to check if it is present in the index.

        Returns
        -------
        bool
            Whether the key search is in the index.

        Raises
        ------
        TypeError
            If the key is not hashable.

        See Also
        --------
        Index.isin : Returns an ndarray of boolean dtype indicating whether the
            list-like key is in the index.

        Examples
        --------
        >>> idx = pd.Index([1, 2, 3, 4])
        >>> idx
        Int64Index([1, 2, 3, 4], dtype='int64')

        >>> 2 in idx
        True
        >>> 6 in idx
        False
        """
        hash(key)
        try:
            return key in self._engine
        except (OverflowError, TypeError, ValueError):
            return False

    @final
    def __hash__(self):
        raise TypeError(f"unhashable type: {repr(type(self).__name__)}")

    @final
    def __setitem__(self, key, value):
        raise TypeError("Index does not support mutable operations")

    def __getitem__(self, key):
        """
        Override numpy.ndarray's __getitem__ method to work as desired.

        This function adds lists and Series as valid boolean indexers
        (ndarrays only supports ndarray with dtype=bool).

        If resulting ndim != 1, plain ndarray is returned instead of
        corresponding `Index` subclass.

        """
        # There's no custom logic to be implemented in __getslice__, so it's
        # not overloaded intentionally.
        getitem = self._data.__getitem__
        promote = self._shallow_copy

        if is_scalar(key):
            key = com.cast_scalar_indexer(key, warn_float=True)
            return getitem(key)

        if isinstance(key, slice):
            # This case is separated from the conditional above to avoid
            # pessimization of basic indexing.
            return promote(getitem(key))

        if com.is_bool_indexer(key):
            key = np.asarray(key, dtype=bool)

        result = getitem(key)
        if not is_scalar(result):
            if np.ndim(result) > 1:
                deprecate_ndim_indexing(result)
                return result
            return promote(result)
        else:
            return result

    @final
    def _can_hold_identifiers_and_holds_name(self, name) -> bool:
        """
        Faster check for ``name in self`` when we know `name` is a Python
        identifier (e.g. in NDFrame.__getattr__, which hits this to support
        . key lookup). For indexes that can't hold identifiers (everything
        but object & categorical) we just return False.

        https://github.com/pandas-dev/pandas/issues/19764
        """
        if self.is_object() or self.is_categorical():
            return name in self
        return False

    def append(self, other):
        """
        Append a collection of Index options together.

        Parameters
        ----------
        other : Index or list/tuple of indices

        Returns
        -------
        appended : Index
        """
        to_concat = [self]

        if isinstance(other, (list, tuple)):
            to_concat += list(other)
        else:
            to_concat.append(other)

        for obj in to_concat:
            if not isinstance(obj, Index):
                raise TypeError("all inputs must be Index")

        names = {obj.name for obj in to_concat}
        name = None if len(names) > 1 else self.name

        return self._concat(to_concat, name)

    def _concat(self, to_concat: List["Index"], name: Label) -> "Index":
        """
        Concatenate multiple Index objects.
        """
        to_concat_vals = [x._values for x in to_concat]

        result = concat_compat(to_concat_vals)
        return Index(result, name=name)

    def putmask(self, mask, value):
        """
        Return a new Index of the values set with the mask.

        Returns
        -------
        Index

        See Also
        --------
        numpy.ndarray.putmask : Changes elements of an array
            based on conditional and input values.
        """
        values = self._values.copy()
        try:
            converted = self._validate_fill_value(value)
        except (ValueError, TypeError) as err:
            if is_object_dtype(self):
                raise err

            # coerces to object
            return self.astype(object).putmask(mask, value)

        np.putmask(values, mask, converted)
        return self._shallow_copy(values)

    def equals(self, other: object) -> bool:
        """
        Determine if two Index object are equal.

        The things that are being compared are:

        * The elements inside the Index object.
        * The order of the elements inside the Index object.

        Parameters
        ----------
        other : Any
            The other object to compare against.

        Returns
        -------
        bool
            True if "other" is an Index and it has the same elements and order
            as the calling index; False otherwise.

        Examples
        --------
        >>> idx1 = pd.Index([1, 2, 3])
        >>> idx1
        Int64Index([1, 2, 3], dtype='int64')
        >>> idx1.equals(pd.Index([1, 2, 3]))
        True

        The elements inside are compared

        >>> idx2 = pd.Index(["1", "2", "3"])
        >>> idx2
        Index(['1', '2', '3'], dtype='object')

        >>> idx1.equals(idx2)
        False

        The order is compared

        >>> ascending_idx = pd.Index([1, 2, 3])
        >>> ascending_idx
        Int64Index([1, 2, 3], dtype='int64')
        >>> descending_idx = pd.Index([3, 2, 1])
        >>> descending_idx
        Int64Index([3, 2, 1], dtype='int64')
        >>> ascending_idx.equals(descending_idx)
        False

        The dtype is *not* compared

        >>> int64_idx = pd.Int64Index([1, 2, 3])
        >>> int64_idx
        Int64Index([1, 2, 3], dtype='int64')
        >>> uint64_idx = pd.UInt64Index([1, 2, 3])
        >>> uint64_idx
        UInt64Index([1, 2, 3], dtype='uint64')
        >>> int64_idx.equals(uint64_idx)
        True
        """
        if self.is_(other):
            return True

        if not isinstance(other, Index):
            return False

        # If other is a subclass of self and defines it's own equals method, we
        # dispatch to the subclass method. For instance for a MultiIndex,
        # a d-level MultiIndex can equal d-tuple Index.
        # Note: All EA-backed Index subclasses override equals
        if (
            isinstance(other, type(self))
            and type(other) is not type(self)
            and other.equals is not self.equals
        ):
            return other.equals(self)

        return array_equivalent(self._values, other._values)

    @final
    def identical(self, other) -> bool:
        """
        Similar to equals, but checks that object attributes and types are also equal.

        Returns
        -------
        bool
            If two Index objects have equal elements and same type True,
            otherwise False.
        """
        return (
            self.equals(other)
            and all(
                getattr(self, c, None) == getattr(other, c, None)
                for c in self._comparables
            )
            and type(self) == type(other)
        )

    @final
    def asof(self, label):
        """
        Return the label from the index, or, if not present, the previous one.

        Assuming that the index is sorted, return the passed index label if it
        is in the index, or return the previous index label if the passed one
        is not in the index.

        Parameters
        ----------
        label : object
            The label up to which the method returns the latest index label.

        Returns
        -------
        object
            The passed label if it is in the index. The previous label if the
            passed label is not in the sorted index or `NaN` if there is no
            such label.

        See Also
        --------
        Series.asof : Return the latest value in a Series up to the
            passed index.
        merge_asof : Perform an asof merge (similar to left join but it
            matches on nearest key rather than equal key).
        Index.get_loc : An `asof` is a thin wrapper around `get_loc`
            with method='pad'.

        Examples
        --------
        `Index.asof` returns the latest index label up to the passed label.

        >>> idx = pd.Index(['2013-12-31', '2014-01-02', '2014-01-03'])
        >>> idx.asof('2014-01-01')
        '2013-12-31'

        If the label is in the index, the method returns the passed label.

        >>> idx.asof('2014-01-02')
        '2014-01-02'

        If all of the labels in the index are later than the passed label,
        NaN is returned.

        >>> idx.asof('1999-01-02')
        nan

        If the index is not sorted, an error is raised.

        >>> idx_not_sorted = pd.Index(['2013-12-31', '2015-01-02',
        ...                            '2014-01-03'])
        >>> idx_not_sorted.asof('2013-12-31')
        Traceback (most recent call last):
        ValueError: index must be monotonic increasing or decreasing
        """
        try:
            loc = self.get_loc(label, method="pad")
        except KeyError:
            return self._na_value
        else:
            if isinstance(loc, slice):
                loc = loc.indices(len(self))[-1]
            return self[loc]

    def asof_locs(self, where: "Index", mask) -> np.ndarray:
        """
        Return the locations (indices) of labels in the index.

        As in the `asof` function, if the label (a particular entry in
        `where`) is not in the index, the latest index label up to the
        passed label is chosen and its index returned.

        If all of the labels in the index are later than a label in `where`,
        -1 is returned.

        `mask` is used to ignore NA values in the index during calculation.

        Parameters
        ----------
        where : Index
            An Index consisting of an array of timestamps.
        mask : array-like
            Array of booleans denoting where values in the original
            data are not NA.

        Returns
        -------
        numpy.ndarray
            An array of locations (indices) of the labels from the Index
            which correspond to the return values of the `asof` function
            for every element in `where`.
        """
        locs = self._values[mask].searchsorted(where._values, side="right")
        locs = np.where(locs > 0, locs - 1, 0)

        result = np.arange(len(self))[mask].take(locs)

        # TODO: overload return type of ExtensionArray.__getitem__
        first_value = cast(Any, self._values[mask.argmax()])
        result[(locs == 0) & (where._values < first_value)] = -1

        return result

    @final
    def sort_values(
        self,
        return_indexer: bool = False,
        ascending: bool = True,
        na_position: str_t = "last",
        key: Optional[Callable] = None,
    ):
        """
        Return a sorted copy of the index.

        Return a sorted copy of the index, and optionally return the indices
        that sorted the index itself.

        Parameters
        ----------
        return_indexer : bool, default False
            Should the indices that would sort the index be returned.
        ascending : bool, default True
            Should the index values be sorted in an ascending order.
        na_position : {'first' or 'last'}, default 'last'
            Argument 'first' puts NaNs at the beginning, 'last' puts NaNs at
            the end.

            .. versionadded:: 1.2.0

        key : callable, optional
            If not None, apply the key function to the index values
            before sorting. This is similar to the `key` argument in the
            builtin :meth:`sorted` function, with the notable difference that
            this `key` function should be *vectorized*. It should expect an
            ``Index`` and return an ``Index`` of the same shape.

            .. versionadded:: 1.1.0

        Returns
        -------
        sorted_index : pandas.Index
            Sorted copy of the index.
        indexer : numpy.ndarray, optional
            The indices that the index itself was sorted by.

        See Also
        --------
        Series.sort_values : Sort values of a Series.
        DataFrame.sort_values : Sort values in a DataFrame.

        Examples
        --------
        >>> idx = pd.Index([10, 100, 1, 1000])
        >>> idx
        Int64Index([10, 100, 1, 1000], dtype='int64')

        Sort values in ascending order (default behavior).

        >>> idx.sort_values()
        Int64Index([1, 10, 100, 1000], dtype='int64')

        Sort values in descending order, and also get the indices `idx` was
        sorted by.

        >>> idx.sort_values(ascending=False, return_indexer=True)
        (Int64Index([1000, 100, 10, 1], dtype='int64'), array([3, 1, 0, 2]))
        """
        idx = ensure_key_mapped(self, key)

        # GH 35584. Sort missing values according to na_position kwarg
        # ignore na_position for MultiIndex
        if not isinstance(self, ABCMultiIndex):
            _as = nargsort(
                items=idx, ascending=ascending, na_position=na_position, key=key
            )
        else:
            _as = idx.argsort()
            if not ascending:
                _as = _as[::-1]

        sorted_index = self.take(_as)

        if return_indexer:
            return sorted_index, _as
        else:
            return sorted_index

    @final
    def sort(self, *args, **kwargs):
        """
        Use sort_values instead.
        """
        raise TypeError("cannot sort an Index object in-place, use sort_values instead")

    def shift(self, periods=1, freq=None):
        """
        Shift index by desired number of time frequency increments.

        This method is for shifting the values of datetime-like indexes
        by a specified time increment a given number of times.

        Parameters
        ----------
        periods : int, default 1
            Number of periods (or increments) to shift by,
            can be positive or negative.
        freq : pandas.DateOffset, pandas.Timedelta or str, optional
            Frequency increment to shift by.
            If None, the index is shifted by its own `freq` attribute.
            Offset aliases are valid strings, e.g., 'D', 'W', 'M' etc.

        Returns
        -------
        pandas.Index
            Shifted index.

        See Also
        --------
        Series.shift : Shift values of Series.

        Notes
        -----
        This method is only implemented for datetime-like index classes,
        i.e., DatetimeIndex, PeriodIndex and TimedeltaIndex.

        Examples
        --------
        Put the first 5 month starts of 2011 into an index.

        >>> month_starts = pd.date_range('1/1/2011', periods=5, freq='MS')
        >>> month_starts
        DatetimeIndex(['2011-01-01', '2011-02-01', '2011-03-01', '2011-04-01',
                       '2011-05-01'],
                      dtype='datetime64[ns]', freq='MS')

        Shift the index by 10 days.

        >>> month_starts.shift(10, freq='D')
        DatetimeIndex(['2011-01-11', '2011-02-11', '2011-03-11', '2011-04-11',
                       '2011-05-11'],
                      dtype='datetime64[ns]', freq=None)

        The default value of `freq` is the `freq` attribute of the index,
        which is 'MS' (month start) in this example.

        >>> month_starts.shift(10)
        DatetimeIndex(['2011-11-01', '2011-12-01', '2012-01-01', '2012-02-01',
                       '2012-03-01'],
                      dtype='datetime64[ns]', freq='MS')
        """
        raise NotImplementedError(f"Not supported for type {type(self).__name__}")

    def argsort(self, *args, **kwargs) -> np.ndarray:
        """
        Return the integer indices that would sort the index.

        Parameters
        ----------
        *args
            Passed to `numpy.ndarray.argsort`.
        **kwargs
            Passed to `numpy.ndarray.argsort`.

        Returns
        -------
        numpy.ndarray
            Integer indices that would sort the index if used as
            an indexer.

        See Also
        --------
        numpy.argsort : Similar method for NumPy arrays.
        Index.sort_values : Return sorted copy of Index.

        Examples
        --------
        >>> idx = pd.Index(['b', 'a', 'd', 'c'])
        >>> idx
        Index(['b', 'a', 'd', 'c'], dtype='object')

        >>> order = idx.argsort()
        >>> order
        array([1, 0, 3, 2])

        >>> idx[order]
        Index(['a', 'b', 'c', 'd'], dtype='object')
        """
        if needs_i8_conversion(self.dtype):
            # TODO: these do not match the underlying EA argsort methods GH#37863
            return self.asi8.argsort(*args, **kwargs)

        # This works for either ndarray or EA, is overriden
        #  by RangeIndex, MultIIndex
        return self._data.argsort(*args, **kwargs)

    @final
    def get_value(self, series: "Series", key):
        """
        Fast lookup of value from 1-dimensional ndarray.

        Only use this if you know what you're doing.

        Returns
        -------
        scalar or Series
        """
        warnings.warn(
            "get_value is deprecated and will be removed in a future version. "
            "Use Series[key] instead",
            FutureWarning,
            stacklevel=2,
        )

        self._check_indexing_error(key)

        try:
            # GH 20882, 21257
            # First try to convert the key to a location
            # If that fails, raise a KeyError if an integer
            # index, otherwise, see if key is an integer, and
            # try that
            loc = self.get_loc(key)
        except KeyError:
            if not self._should_fallback_to_positional():
                raise
            elif is_integer(key):
                # If the Index cannot hold integer, then this is unambiguously
                #  a locational lookup.
                loc = key
            else:
                raise

        return self._get_values_for_loc(series, loc, key)

    def _check_indexing_error(self, key):
        if not is_scalar(key):
            # if key is not a scalar, directly raise an error (the code below
            # would convert to numpy arrays and raise later any way) - GH29926
            raise InvalidIndexError(key)

    def _should_fallback_to_positional(self) -> bool:
        """
        Should an integer key be treated as positional?
        """
        return not self.holds_integer() and not self.is_boolean()

    def _get_values_for_loc(self, series: "Series", loc, key):
        """
        Do a positional lookup on the given Series, returning either a scalar
        or a Series.

        Assumes that `series.index is self`

        key is included for MultiIndex compat.
        """
        if is_integer(loc):
            return series._values[loc]

        return series.iloc[loc]

    @final
    def set_value(self, arr, key, value):
        """
        Fast lookup of value from 1-dimensional ndarray.

        .. deprecated:: 1.0

        Notes
        -----
        Only use this if you know what you're doing.
        """
        warnings.warn(
            (
                "The 'set_value' method is deprecated, and "
                "will be removed in a future version."
            ),
            FutureWarning,
            stacklevel=2,
        )
        loc = self._engine.get_loc(key)
        validate_numeric_casting(arr.dtype, value)
        arr[loc] = value

    _index_shared_docs[
        "get_indexer_non_unique"
    ] = """
        Compute indexer and mask for new index given the current index. The
        indexer should be then used as an input to ndarray.take to align the
        current data to the new index.

        Parameters
        ----------
        target : %(target_klass)s

        Returns
        -------
        indexer : ndarray of int
            Integers from 0 to n - 1 indicating that the index at these
            positions matches the corresponding target values. Missing values
            in the target are marked by -1.
        missing : ndarray of int
            An indexer into the target of the values not found.
            These correspond to the -1 in the indexer array.
        """

    @Appender(_index_shared_docs["get_indexer_non_unique"] % _index_doc_kwargs)
    def get_indexer_non_unique(self, target):
        target = ensure_index(target)
        pself, ptarget = self._maybe_promote(target)
        if pself is not self or ptarget is not target:
            return pself.get_indexer_non_unique(ptarget)

        if not self._is_comparable_dtype(target.dtype):
            no_matches = -1 * np.ones(self.shape, dtype=np.intp)
            return no_matches, no_matches

        if is_categorical_dtype(target.dtype):
            tgt_values = np.asarray(target)
        else:
            tgt_values = target._get_engine_target()

        indexer, missing = self._engine.get_indexer_non_unique(tgt_values)
        return ensure_platform_int(indexer), missing

    @final
    def get_indexer_for(self, target, **kwargs):
        """
        Guaranteed return of an indexer even when non-unique.

        This dispatches to get_indexer or get_indexer_non_unique
        as appropriate.

        Returns
        -------
        numpy.ndarray
            List of indices.
        """
        if self._index_as_unique:
            return self.get_indexer(target, **kwargs)
        indexer, _ = self.get_indexer_non_unique(target)
        return indexer

    @property
    def _index_as_unique(self):
        """
        Whether we should treat this as unique for the sake of
        get_indexer vs get_indexer_non_unique.

        For IntervalIndex compat.
        """
        return self.is_unique

    @final
    def _maybe_promote(self, other: "Index"):
        """
        When dealing with an object-dtype Index and a non-object Index, see
        if we can upcast the object-dtype one to improve performance.
        """

        if self.inferred_type == "date" and isinstance(other, ABCDatetimeIndex):
            try:
                return type(other)(self), other
            except OutOfBoundsDatetime:
                return self, other
        elif self.inferred_type == "timedelta" and isinstance(other, ABCTimedeltaIndex):
            # TODO: we dont have tests that get here
            return type(other)(self), other
        elif self.inferred_type == "boolean":
            if not is_object_dtype(self.dtype):
                return self.astype("object"), other.astype("object")

        if not is_object_dtype(self.dtype) and is_object_dtype(other.dtype):
            # Reverse op so we dont need to re-implement on the subclasses
            other, self = other._maybe_promote(self)

        return self, other

    def _is_comparable_dtype(self, dtype: DtypeObj) -> bool:
        """
        Can we compare values of the given dtype to our own?
        """
        return True

    @final
    def groupby(self, values) -> PrettyDict[Hashable, np.ndarray]:
        """
        Group the index labels by a given array of values.

        Parameters
        ----------
        values : array
            Values used to determine the groups.

        Returns
        -------
        dict
            {group name -> group labels}
        """
        # TODO: if we are a MultiIndex, we can do better
        # that converting to tuples
        if isinstance(values, ABCMultiIndex):
            values = values._values
        values = Categorical(values)
        result = values._reverse_indexer()

        # map to the label
        result = {k: self.take(v) for k, v in result.items()}

        return PrettyDict(result)

    def map(self, mapper, na_action=None):
        """
        Map values using input correspondence (a dict, Series, or function).

        Parameters
        ----------
        mapper : function, dict, or Series
            Mapping correspondence.
        na_action : {None, 'ignore'}
            If 'ignore', propagate NA values, without passing them to the
            mapping correspondence.

        Returns
        -------
        applied : Union[Index, MultiIndex], inferred
            The output of the mapping function applied to the index.
            If the function returns a tuple with more than one element
            a MultiIndex will be returned.
        """
        from pandas.core.indexes.multi import MultiIndex

        new_values = super()._map_values(mapper, na_action=na_action)

        attributes = self._get_attributes_dict()

        # we can return a MultiIndex
        if new_values.size and isinstance(new_values[0], tuple):
            if isinstance(self, MultiIndex):
                names = self.names
            elif attributes.get("name"):
                names = [attributes.get("name")] * len(new_values[0])
            else:
                names = None
            return MultiIndex.from_tuples(new_values, names=names)

        attributes["copy"] = False
        if not new_values.size:
            # empty
            attributes["dtype"] = self.dtype

        return Index(new_values, **attributes)

    # TODO: De-duplicate with map, xref GH#32349
    @final
    def _transform_index(self, func, level=None) -> "Index":
        """
        Apply function to all values found in index.

        This includes transforming multiindex entries separately.
        Only apply function to one level of the MultiIndex if level is specified.
        """
        if isinstance(self, ABCMultiIndex):
            if level is not None:
                items = [
                    tuple(func(y) if i == level else y for i, y in enumerate(x))
                    for x in self
                ]
            else:
                items = [tuple(func(y) for y in x) for x in self]
            return type(self).from_tuples(items, names=self.names)
        else:
            items = [func(x) for x in self]
            return Index(items, name=self.name, tupleize_cols=False)

    def isin(self, values, level=None):
        """
        Return a boolean array where the index values are in `values`.

        Compute boolean array of whether each index value is found in the
        passed set of values. The length of the returned boolean array matches
        the length of the index.

        Parameters
        ----------
        values : set or list-like
            Sought values.
        level : str or int, optional
            Name or position of the index level to use (if the index is a
            `MultiIndex`).

        Returns
        -------
        is_contained : ndarray
            NumPy array of boolean values.

        See Also
        --------
        Series.isin : Same for Series.
        DataFrame.isin : Same method for DataFrames.

        Notes
        -----
        In the case of `MultiIndex` you must either specify `values` as a
        list-like object containing tuples that are the same length as the
        number of levels, or specify `level`. Otherwise it will raise a
        ``ValueError``.

        If `level` is specified:

        - if it is the name of one *and only one* index level, use that level;
        - otherwise it should be a number indicating level position.

        Examples
        --------
        >>> idx = pd.Index([1,2,3])
        >>> idx
        Int64Index([1, 2, 3], dtype='int64')

        Check whether each index value in a list of values.

        >>> idx.isin([1, 4])
        array([ True, False, False])

        >>> midx = pd.MultiIndex.from_arrays([[1,2,3],
        ...                                  ['red', 'blue', 'green']],
        ...                                  names=('number', 'color'))
        >>> midx
        MultiIndex([(1,   'red'),
                    (2,  'blue'),
                    (3, 'green')],
                   names=['number', 'color'])

        Check whether the strings in the 'color' level of the MultiIndex
        are in a list of colors.

        >>> midx.isin(['red', 'orange', 'yellow'], level='color')
        array([ True, False, False])

        To check across the levels of a MultiIndex, pass a list of tuples:

        >>> midx.isin([(1, 'red'), (3, 'red')])
        array([ True, False, False])

        For a DatetimeIndex, string values in `values` are converted to
        Timestamps.

        >>> dates = ['2000-03-11', '2000-03-12', '2000-03-13']
        >>> dti = pd.to_datetime(dates)
        >>> dti
        DatetimeIndex(['2000-03-11', '2000-03-12', '2000-03-13'],
        dtype='datetime64[ns]', freq=None)

        >>> dti.isin(['2000-03-11'])
        array([ True, False, False])
        """
        if level is not None:
            self._validate_index_level(level)
        return algos.isin(self, values)

    def _get_string_slice(self, key: str_t):
        # this is for partial string indexing,
        # overridden in DatetimeIndex, TimedeltaIndex and PeriodIndex
        raise NotImplementedError

    def slice_indexer(
        self,
        start: Optional[Label] = None,
        end: Optional[Label] = None,
        step: Optional[int] = None,
        kind: Optional[str_t] = None,
    ) -> slice:
        """
        Compute the slice indexer for input labels and step.

        Index needs to be ordered and unique.

        Parameters
        ----------
        start : label, default None
            If None, defaults to the beginning.
        end : label, default None
            If None, defaults to the end.
        step : int, default None
        kind : str, default None

        Returns
        -------
        indexer : slice

        Raises
        ------
        KeyError : If key does not exist, or key is not unique and index is
            not ordered.

        Notes
        -----
        This function assumes that the data is sorted, so use at your own peril

        Examples
        --------
        This is a method on all index types. For example you can do:

        >>> idx = pd.Index(list('abcd'))
        >>> idx.slice_indexer(start='b', end='c')
        slice(1, 3, None)

        >>> idx = pd.MultiIndex.from_arrays([list('abcd'), list('efgh')])
        >>> idx.slice_indexer(start='b', end=('c', 'g'))
        slice(1, 3, None)
        """
        start_slice, end_slice = self.slice_locs(start, end, step=step, kind=kind)

        # return a slice
        if not is_scalar(start_slice):
            raise AssertionError("Start slice bound is non-scalar")
        if not is_scalar(end_slice):
            raise AssertionError("End slice bound is non-scalar")

        return slice(start_slice, end_slice, step)

    def _maybe_cast_indexer(self, key):
        """
        If we have a float key and are not a floating index, then try to cast
        to an int if equivalent.
        """
        if not self.is_floating():
            return com.cast_scalar_indexer(key)
        return key

    @final
    def _validate_indexer(self, form: str_t, key, kind: str_t):
        """
        If we are positional indexer, validate that we have appropriate
        typed bounds must be an integer.
        """
        assert kind in ["getitem", "iloc"]

        if key is not None and not is_integer(key):
            self._invalid_indexer(form, key)

    def _maybe_cast_slice_bound(self, label, side: str_t, kind):
        """
        This function should be overloaded in subclasses that allow non-trivial
        casting on label-slice bounds, e.g. datetime-like indices allowing
        strings containing formatted datetimes.

        Parameters
        ----------
        label : object
        side : {'left', 'right'}
        kind : {'loc', 'getitem'} or None

        Returns
        -------
        label : object

        Notes
        -----
        Value of `side` parameter should be validated in caller.
        """
        assert kind in ["loc", "getitem", None]

        # We are a plain index here (sub-class override this method if they
        # wish to have special treatment for floats/ints, e.g. Float64Index and
        # datetimelike Indexes
        # reject them, if index does not contain label
        if (is_float(label) or is_integer(label)) and label not in self.values:
            self._invalid_indexer("slice", label)

        return label

    def _searchsorted_monotonic(self, label, side="left"):
        if self.is_monotonic_increasing:
            return self.searchsorted(label, side=side)
        elif self.is_monotonic_decreasing:
            # np.searchsorted expects ascending sort order, have to reverse
            # everything for it to work (element ordering, search side and
            # resulting value).
            pos = self[::-1].searchsorted(
                label, side="right" if side == "left" else "left"
            )
            return len(self) - pos

        raise ValueError("index must be monotonic increasing or decreasing")

    def get_slice_bound(self, label, side: str_t, kind) -> int:
        """
        Calculate slice bound that corresponds to given label.

        Returns leftmost (one-past-the-rightmost if ``side=='right'``) position
        of given label.

        Parameters
        ----------
        label : object
        side : {'left', 'right'}
        kind : {'loc', 'getitem'} or None

        Returns
        -------
        int
            Index of label.
        """
        assert kind in ["loc", "getitem", None]

        if side not in ("left", "right"):
            raise ValueError(
                "Invalid value for side kwarg, must be either "
                f"'left' or 'right': {side}"
            )

        original_label = label

        # For datetime indices label may be a string that has to be converted
        # to datetime boundary according to its resolution.
        label = self._maybe_cast_slice_bound(label, side, kind)

        # we need to look up the label
        try:
            slc = self.get_loc(label)
        except KeyError as err:
            try:
                return self._searchsorted_monotonic(label, side)
            except ValueError:
                # raise the original KeyError
                raise err

        if isinstance(slc, np.ndarray):
            # get_loc may return a boolean array or an array of indices, which
            # is OK as long as they are representable by a slice.
            if is_bool_dtype(slc):
                slc = lib.maybe_booleans_to_slice(slc.view("u1"))
            else:
                slc = lib.maybe_indices_to_slice(
                    slc.astype(np.intp, copy=False), len(self)
                )
            if isinstance(slc, np.ndarray):
                raise KeyError(
                    f"Cannot get {side} slice bound for non-unique "
                    f"label: {repr(original_label)}"
                )

        if isinstance(slc, slice):
            if side == "left":
                return slc.start
            else:
                return slc.stop
        else:
            if side == "right":
                return slc + 1
            else:
                return slc

    def slice_locs(self, start=None, end=None, step=None, kind=None):
        """
        Compute slice locations for input labels.

        Parameters
        ----------
        start : label, default None
            If None, defaults to the beginning.
        end : label, default None
            If None, defaults to the end.
        step : int, defaults None
            If None, defaults to 1.
        kind : {'loc', 'getitem'} or None

        Returns
        -------
        start, end : int

        See Also
        --------
        Index.get_loc : Get location for a single label.

        Notes
        -----
        This method only works if the index is monotonic or unique.

        Examples
        --------
        >>> idx = pd.Index(list('abcd'))
        >>> idx.slice_locs(start='b', end='c')
        (1, 3)
        """
        inc = step is None or step >= 0

        if not inc:
            # If it's a reverse slice, temporarily swap bounds.
            start, end = end, start

        # GH 16785: If start and end happen to be date strings with UTC offsets
        # attempt to parse and check that the offsets are the same
        if isinstance(start, (str, datetime)) and isinstance(end, (str, datetime)):
            try:
                ts_start = Timestamp(start)
                ts_end = Timestamp(end)
            except (ValueError, TypeError):
                pass
            else:
                if not tz_compare(ts_start.tzinfo, ts_end.tzinfo):
                    raise ValueError("Both dates must have the same UTC offset")

        start_slice = None
        if start is not None:
            start_slice = self.get_slice_bound(start, "left", kind)
        if start_slice is None:
            start_slice = 0

        end_slice = None
        if end is not None:
            end_slice = self.get_slice_bound(end, "right", kind)
        if end_slice is None:
            end_slice = len(self)

        if not inc:
            # Bounds at this moment are swapped, swap them back and shift by 1.
            #
            # slice_locs('B', 'A', step=-1): s='B', e='A'
            #
            #              s='A'                 e='B'
            # AFTER SWAP:    |                     |
            #                v ------------------> V
            #           -----------------------------------
            #           | | |A|A|A|A| | | | | |B|B| | | | |
            #           -----------------------------------
            #              ^ <------------------ ^
            # SHOULD BE:   |                     |
            #           end=s-1              start=e-1
            #
            end_slice, start_slice = start_slice - 1, end_slice - 1

            # i == -1 triggers ``len(self) + i`` selection that points to the
            # last element, not before-the-first one, subtracting len(self)
            # compensates that.
            if end_slice == -1:
                end_slice -= len(self)
            if start_slice == -1:
                start_slice -= len(self)

        return start_slice, end_slice

    def delete(self, loc):
        """
        Make new Index with passed location(-s) deleted.

        Parameters
        ----------
        loc : int or list of int
            Location of item(-s) which will be deleted.
            Use a list of locations to delete more than one value at the same time.

        Returns
        -------
        Index
            New Index with passed location(-s) deleted.

        See Also
        --------
        numpy.delete : Delete any rows and column from NumPy array (ndarray).

        Examples
        --------
        >>> idx = pd.Index(['a', 'b', 'c'])
        >>> idx.delete(1)
        Index(['a', 'c'], dtype='object')

        >>> idx = pd.Index(['a', 'b', 'c'])
        >>> idx.delete([0, 2])
        Index(['b'], dtype='object')
        """
        return self._shallow_copy(np.delete(self._data, loc))

    def insert(self, loc: int, item):
        """
        Make new Index inserting new item at location.

        Follows Python list.append semantics for negative values.

        Parameters
        ----------
        loc : int
        item : object

        Returns
        -------
        new_index : Index
        """
        # Note: this method is overridden by all ExtensionIndex subclasses,
        #  so self is never backed by an EA.
        arr = np.asarray(self)
        item = self._coerce_scalar_to_index(item)._values
        idx = np.concatenate((arr[:loc], item, arr[loc:]))
        return Index(idx, name=self.name)

    def drop(self, labels, errors: str_t = "raise"):
        """
        Make new Index with passed list of labels deleted.

        Parameters
        ----------
        labels : array-like
        errors : {'ignore', 'raise'}, default 'raise'
            If 'ignore', suppress error and existing labels are dropped.

        Returns
        -------
        dropped : Index

        Raises
        ------
        KeyError
            If not all of the labels are found in the selected axis
        """
        arr_dtype = "object" if self.dtype == "object" else None
        labels = com.index_labels_to_array(labels, dtype=arr_dtype)
        indexer = self.get_indexer(labels)
        mask = indexer == -1
        if mask.any():
            if errors != "ignore":
                raise KeyError(f"{labels[mask]} not found in axis")
            indexer = indexer[~mask]
        return self.delete(indexer)

    # --------------------------------------------------------------------
    # Generated Arithmetic, Comparison, and Unary Methods

    def _cmp_method(self, other, op):
        """
        Wrapper used to dispatch comparison operations.
        """
        if isinstance(other, (np.ndarray, Index, ABCSeries, ExtensionArray)) and (
            len(self) != len(other)
        ):
            raise ValueError("Lengths must match to compare")

        if not isinstance(other, ABCMultiIndex):
            other = extract_array(other, extract_numpy=True)
        else:
            other = np.asarray(other)

        if is_object_dtype(self.dtype) and isinstance(other, ExtensionArray):
            # e.g. PeriodArray, Categorical
            with np.errstate(all="ignore"):
                result = op(self._values, other)

        elif is_object_dtype(self.dtype) and not isinstance(self, ABCMultiIndex):
            # don't pass MultiIndex
            with np.errstate(all="ignore"):
                result = ops.comp_method_OBJECT_ARRAY(op, self._values, other)

        elif is_interval_dtype(self.dtype):
            with np.errstate(all="ignore"):
                result = op(self._values, np.asarray(other))

        else:
            with np.errstate(all="ignore"):
                result = ops.comparison_op(self._values, other, op)

        return result

    def _arith_method(self, other, op):
        """
        Wrapper used to dispatch arithmetic operations.
        """

        from pandas import Series

        result = op(Series(self), other)
        if isinstance(result, tuple):
            return (Index(result[0]), Index(result[1]))
        return Index(result)

    def _unary_method(self, op):
        result = op(self._values)
        return Index(result, name=self.name)

    def __abs__(self):
        return self._unary_method(operator.abs)

    def __neg__(self):
        return self._unary_method(operator.neg)

    def __pos__(self):
        return self._unary_method(operator.pos)

    def __inv__(self):
        # TODO: why not operator.inv?
        # TODO: __inv__ vs __invert__?
        return self._unary_method(lambda x: -x)

    def any(self, *args, **kwargs):
        """
        Return whether any element is Truthy.

        Parameters
        ----------
        *args
            These parameters will be passed to numpy.any.
        **kwargs
            These parameters will be passed to numpy.any.

        Returns
        -------
        any : bool or array_like (if axis is specified)
            A single element array_like may be converted to bool.

        See Also
        --------
        Index.all : Return whether all elements are True.
        Series.all : Return whether all elements are True.

        Notes
        -----
        Not a Number (NaN), positive infinity and negative infinity
        evaluate to True because these are not equal to zero.

        Examples
        --------
        >>> index = pd.Index([0, 1, 2])
        >>> index.any()
        True

        >>> index = pd.Index([0, 0, 0])
        >>> index.any()
        False
        """
        # FIXME: docstr inaccurate, args/kwargs not passed
        self._maybe_disable_logical_methods("any")
        return np.any(self.values)

    def all(self):
        """
        Return whether all elements are Truthy.

        Parameters
        ----------
        *args
            These parameters will be passed to numpy.all.
        **kwargs
            These parameters will be passed to numpy.all.

        Returns
        -------
        all : bool or array_like (if axis is specified)
            A single element array_like may be converted to bool.

        See Also
        --------
        Index.any : Return whether any element in an Index is True.
        Series.any : Return whether any element in a Series is True.
        Series.all : Return whether all elements in a Series are True.

        Notes
        -----
        Not a Number (NaN), positive infinity and negative infinity
        evaluate to True because these are not equal to zero.

        Examples
        --------
        **all**

        True, because nonzero integers are considered True.

        >>> pd.Index([1, 2, 3]).all()
        True

        False, because ``0`` is considered False.

        >>> pd.Index([0, 1, 2]).all()
        False

        **any**

        True, because ``1`` is considered True.

        >>> pd.Index([0, 0, 1]).any()
        True

        False, because ``0`` is considered False.

        >>> pd.Index([0, 0, 0]).any()
        False
        """
        # FIXME: docstr inaccurate, args/kwargs not passed

        self._maybe_disable_logical_methods("all")
        return np.all(self.values)

    @final
    def _maybe_disable_logical_methods(self, opname: str_t):
        """
        raise if this Index subclass does not support any or all.
        """
        if (
            isinstance(self, ABCMultiIndex)
            or needs_i8_conversion(self.dtype)
            or is_interval_dtype(self.dtype)
            or is_categorical_dtype(self.dtype)
            or is_float_dtype(self.dtype)
        ):
            # This call will raise
            make_invalid_op(opname)(self)

    @property
    def shape(self) -> Shape:
        """
        Return a tuple of the shape of the underlying data.
        """
        # not using "(len(self), )" to return "correct" shape if the values
        # consists of a >1 D array (see GH-27775)
        # overridden in MultiIndex.shape to avoid materializing the values
        return self._values.shape


def ensure_index_from_sequences(sequences, names=None):
    """
    Construct an index from sequences of data.

    A single sequence returns an Index. Many sequences returns a
    MultiIndex.

    Parameters
    ----------
    sequences : sequence of sequences
    names : sequence of str

    Returns
    -------
    index : Index or MultiIndex

    Examples
    --------
    >>> ensure_index_from_sequences([[1, 2, 3]], names=["name"])
    Int64Index([1, 2, 3], dtype='int64', name='name')

    >>> ensure_index_from_sequences([["a", "a"], ["a", "b"]], names=["L1", "L2"])
    MultiIndex([('a', 'a'),
                ('a', 'b')],
               names=['L1', 'L2'])

    See Also
    --------
    ensure_index
    """
    from pandas.core.indexes.multi import MultiIndex

    if len(sequences) == 1:
        if names is not None:
            names = names[0]
        return Index(sequences[0], name=names)
    else:
        return MultiIndex.from_arrays(sequences, names=names)


def ensure_index(
    index_like: Union[AnyArrayLike, Sequence], copy: bool = False
) -> Index:
    """
    Ensure that we have an index from some index-like object.

    Parameters
    ----------
    index_like : sequence
        An Index or other sequence
    copy : bool, default False

    Returns
    -------
    index : Index or MultiIndex

    See Also
    --------
    ensure_index_from_sequences

    Examples
    --------
    >>> ensure_index(['a', 'b'])
    Index(['a', 'b'], dtype='object')

    >>> ensure_index([('a', 'a'),  ('b', 'c')])
    Index([('a', 'a'), ('b', 'c')], dtype='object')

    >>> ensure_index([['a', 'a'], ['b', 'c']])
    MultiIndex([('a', 'b'),
            ('a', 'c')],
           )
    """
    if isinstance(index_like, Index):
        if copy:
            index_like = index_like.copy()
        return index_like
    if hasattr(index_like, "name"):
        # https://github.com/python/mypy/issues/1424
        # error: Item "ExtensionArray" of "Union[ExtensionArray,
        # Sequence[Any]]" has no attribute "name"  [union-attr]
        # error: Item "Sequence[Any]" of "Union[ExtensionArray, Sequence[Any]]"
        # has no attribute "name"  [union-attr]
        # error: "Sequence[Any]" has no attribute "name"  [attr-defined]
        # error: Item "Sequence[Any]" of "Union[Series, Sequence[Any]]" has no
        # attribute "name"  [union-attr]
        # error: Item "Sequence[Any]" of "Union[Any, Sequence[Any]]" has no
        # attribute "name"  [union-attr]
        name = index_like.name  # type: ignore[union-attr, attr-defined]
        return Index(index_like, name=name, copy=copy)

    if is_iterator(index_like):
        index_like = list(index_like)

    # must check for exactly list here because of strict type
    # check in clean_index_list
    if isinstance(index_like, list):
        if type(index_like) != list:
            index_like = list(index_like)

        converted, all_arrays = lib.clean_index_list(index_like)

        if len(converted) > 0 and all_arrays:
            from pandas.core.indexes.multi import MultiIndex

            return MultiIndex.from_arrays(converted)
        else:
            if isinstance(converted, np.ndarray) and converted.dtype == np.int64:
                # Check for overflows if we should actually be uint64
                # xref GH#35481
                alt = np.asarray(index_like)
                if alt.dtype == np.uint64:
                    converted = alt

            index_like = converted
    else:
        # clean_index_list does the equivalent of copying
        # so only need to do this if not list instance
        if copy:
            index_like = copy_func(index_like)

    return Index(index_like)


def ensure_has_len(seq):
    """
    If seq is an iterator, put its values into a list.
    """
    try:
        len(seq)
    except TypeError:
        return list(seq)
    else:
        return seq


def trim_front(strings: List[str]) -> List[str]:
    """
    Trims zeros and decimal points.
    """
    trimmed = strings
    while trimmed and all(x.startswith(" ") for x in trimmed):
        trimmed = [x[1:] for x in trimmed]
    return trimmed


def _validate_join_method(method: str):
    if method not in ["left", "right", "inner", "outer"]:
        raise ValueError(f"do not recognize join method {method}")


def default_index(n: int) -> "RangeIndex":
    from pandas.core.indexes.range import RangeIndex

    return RangeIndex(0, n, name=None)


def maybe_extract_name(name, obj, cls) -> Label:
    """
    If no name is passed, then extract it from data, validating hashability.
    """
    if name is None and isinstance(obj, (Index, ABCSeries)):
        # Note we don't just check for "name" attribute since that would
        #  pick up e.g. dtype.name
        name = obj.name

    # GH#29069
    if not is_hashable(name):
        raise TypeError(f"{cls.__name__}.name must be a hashable type")

    return name


def _maybe_cast_with_dtype(data: np.ndarray, dtype: np.dtype, copy: bool) -> np.ndarray:
    """
    If a dtype is passed, cast to the closest matching dtype that is supported
    by Index.

    Parameters
    ----------
    data : np.ndarray
    dtype : np.dtype
    copy : bool

    Returns
    -------
    np.ndarray
    """
    # we need to avoid having numpy coerce
    # things that look like ints/floats to ints unless
    # they are actually ints, e.g. '0' and 0.0
    # should not be coerced
    # GH 11836
    if is_integer_dtype(dtype):
        inferred = lib.infer_dtype(data, skipna=False)
        if inferred == "integer":
            data = maybe_cast_to_integer_array(data, dtype, copy=copy)
        elif inferred in ["floating", "mixed-integer-float"]:
            if isna(data).any():
                raise ValueError("cannot convert float NaN to integer")

            if inferred == "mixed-integer-float":
                data = maybe_cast_to_integer_array(data, dtype)

            # If we are actually all equal to integers,
            # then coerce to integer.
            try:
                data = _try_convert_to_int_array(data, copy, dtype)
            except ValueError:
                data = np.array(data, dtype=np.float64, copy=copy)

        elif inferred != "string":
            data = data.astype(dtype)
    elif is_float_dtype(dtype):
        inferred = lib.infer_dtype(data, skipna=False)
        if inferred != "string":
            data = data.astype(dtype)
    else:
        data = np.array(data, dtype=dtype, copy=copy)

    return data


def _maybe_cast_data_without_dtype(subarr):
    """
    If we have an arraylike input but no passed dtype, try to infer
    a supported dtype.

    Parameters
    ----------
    subarr : np.ndarray, Index, or Series

    Returns
    -------
    converted : np.ndarray or ExtensionArray
    dtype : np.dtype or ExtensionDtype
    """
    # Runtime import needed bc IntervalArray imports Index
    from pandas.core.arrays import (
        DatetimeArray,
        IntervalArray,
        PeriodArray,
        TimedeltaArray,
    )

    inferred = lib.infer_dtype(subarr, skipna=False)

    if inferred == "integer":
        try:
            data = _try_convert_to_int_array(subarr, False, None)
            return data, data.dtype
        except ValueError:
            pass

        return subarr, object

    elif inferred in ["floating", "mixed-integer-float", "integer-na"]:
        # TODO: Returns IntegerArray for integer-na case in the future
        return subarr, np.float64

    elif inferred == "interval":
        try:
            data = IntervalArray._from_sequence(subarr, copy=False)
            return data, data.dtype
        except ValueError:
            # GH27172: mixed closed Intervals --> object dtype
            pass
    elif inferred == "boolean":
        # don't support boolean explicitly ATM
        pass
    elif inferred != "string":
        if inferred.startswith("datetime"):
            try:
                data = DatetimeArray._from_sequence(subarr, copy=False)
                return data, data.dtype
            except (ValueError, OutOfBoundsDatetime):
                # GH 27011
                # If we have mixed timezones, just send it
                # down the base constructor
                pass

        elif inferred.startswith("timedelta"):
            data = TimedeltaArray._from_sequence(subarr, copy=False)
            return data, data.dtype
        elif inferred == "period":
            try:
                data = PeriodArray._from_sequence(subarr)
                return data, data.dtype
            except IncompatibleFrequency:
                pass

    return subarr, subarr.dtype


def _try_convert_to_int_array(
    data: np.ndarray, copy: bool, dtype: np.dtype
) -> np.ndarray:
    """
    Attempt to convert an array of data into an integer array.

    Parameters
    ----------
    data : The data to convert.
    copy : bool
        Whether to copy the data or not.
    dtype : np.dtype

    Returns
    -------
    int_array : data converted to either an ndarray[int64] or ndarray[uint64]

    Raises
    ------
    ValueError if the conversion was not successful.
    """
    if not is_unsigned_integer_dtype(dtype):
        # skip int64 conversion attempt if uint-like dtype is passed, as
        # this could return Int64Index when UInt64Index is what's desired
        try:
            res = data.astype("i8", copy=False)
            if (res == data).all():
                return res  # TODO: might still need to copy
        except (OverflowError, TypeError, ValueError):
            pass

    # Conversion to int64 failed (possibly due to overflow) or was skipped,
    # so let's try now with uint64.
    try:
        res = data.astype("u8", copy=False)
        if (res == data).all():
            return res  # TODO: might still need to copy
    except (OverflowError, TypeError, ValueError):
        pass

    raise ValueError


def _maybe_asobject(dtype, klass, data, copy: bool, name: Label, **kwargs):
    """
    If an object dtype was specified, create the non-object Index
    and then convert it to object.

    Parameters
    ----------
    dtype : np.dtype, ExtensionDtype, str
    klass : Index subclass
    data : list-like
    copy : bool
    name : hashable
    **kwargs

    Returns
    -------
    Index

    Notes
    -----
    We assume that calling .astype(object) on this klass will make a copy.
    """

    # GH#23524 passing `dtype=object` to DatetimeIndex is invalid,
    #  will raise in the where `data` is already tz-aware.  So
    #  we leave it out of this step and cast to object-dtype after
    #  the DatetimeIndex construction.

    if is_dtype_equal(_o_dtype, dtype):
        # Note we can pass copy=False because the .astype below
        #  will always make a copy
        index = klass(data, copy=False, name=name, **kwargs)
        return index.astype(object)

    return klass(data, dtype=dtype, copy=copy, name=name, **kwargs)


def get_unanimous_names(*indexes: Index) -> Tuple[Label, ...]:
    """
    Return common name if all indices agree, otherwise None (level-by-level).

    Parameters
    ----------
    indexes : list of Index objects

    Returns
    -------
    list
        A list representing the unanimous 'names' found.
    """
    name_tups = [tuple(i.names) for i in indexes]
    name_sets = [{*ns} for ns in zip_longest(*name_tups)]
    names = tuple(ns.pop() if len(ns) == 1 else None for ns in name_sets)
    return names<|MERGE_RESOLUTION|>--- conflicted
+++ resolved
@@ -3277,15 +3277,9 @@
         indexer: np.ndarray,
         tolerance,
     ) -> np.ndarray:
-<<<<<<< HEAD
-        distance = abs(self._values[indexer] - target)
-        return np.where(distance <= tolerance, indexer, -1)
-=======
         # error: Unsupported left operand type for - ("ExtensionArray")
         distance = abs(self._values[indexer] - target)  # type: ignore[operator]
-        indexer = np.where(distance <= tolerance, indexer, -1)
-        return indexer
->>>>>>> 25a1d916
+        return np.where(distance <= tolerance, indexer, -1)
 
     # --------------------------------------------------------------------
     # Indexer Conversion Methods
