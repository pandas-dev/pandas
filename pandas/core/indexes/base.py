--- conflicted
+++ resolved
@@ -623,22 +623,14 @@
         --------
         numpy.ndarray.ravel
         """
-<<<<<<< HEAD
-        values = self._values
-        if isinstance(values, np.ndarray):
-            return values.ravel(order=order)
-
         warnings.warn(
             f"The behavior of Index.ravel for {self.dtype} is deprecated; "
             "in a future version it will return the underlying ExtensionArray",
             FutureWarning,
             stacklevel=2,
         )
-        return values._ndarray_values.ravel(order=order)
-=======
         values = self._get_engine_target()
         return values.ravel(order=order)
->>>>>>> 28e0f18a
 
     def view(self, cls=None):
 
