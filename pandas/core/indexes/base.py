--- conflicted
+++ resolved
@@ -3005,10 +3005,7 @@
 
         elif not other.is_unique:
             # other has duplicates
-<<<<<<< HEAD
-
-=======
->>>>>>> 059c8bac
+
             result = algos.union_with_duplicates(lvals, rvals)
             return _maybe_try_sort(result, sort)
 
