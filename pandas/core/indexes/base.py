--- conflicted
+++ resolved
@@ -4445,13 +4445,8 @@
 
     def sort_values(
         self,
-<<<<<<< HEAD
-        return_indexer=False,
-        ascending=True,
-=======
         return_indexer: bool = False,
         ascending: bool = True,
->>>>>>> 1b2f1f47
         na_position: str_t = "last",
         key: Optional[Callable] = None,
     ):
@@ -4515,13 +4510,9 @@
 
         # GH 35584. Sort missing values according to na_position kwarg
         # ignore na_position for MutiIndex
-<<<<<<< HEAD
-        if not isinstance(self, ABCMultiIndex):
-=======
         if not isinstance(
             self, (ABCMultiIndex, ABCDatetimeIndex, ABCTimedeltaIndex, ABCPeriodIndex)
         ):
->>>>>>> 1b2f1f47
             _as = nargsort(
                 items=idx, ascending=ascending, na_position=na_position, key=key
             )
