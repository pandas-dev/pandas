--- conflicted
+++ resolved
@@ -5412,7 +5412,6 @@
         """
         Wrapper used to dispatch arithmetic operations.
         """
-<<<<<<< HEAD
 
         from pandas import Series
 
@@ -5420,26 +5419,6 @@
         if isinstance(result, tuple):
             return (Index(result[0]), Index(result[1]))
         return Index(result)
-=======
-        setattr(cls, "__add__", _make_arithmetic_op(operator.add, cls))
-        setattr(cls, "__radd__", _make_arithmetic_op(ops.radd, cls))
-        setattr(cls, "__sub__", _make_arithmetic_op(operator.sub, cls))
-        setattr(cls, "__rsub__", _make_arithmetic_op(ops.rsub, cls))
-        setattr(cls, "__rpow__", _make_arithmetic_op(ops.rpow, cls))
-        setattr(cls, "__pow__", _make_arithmetic_op(operator.pow, cls))
-
-        setattr(cls, "__truediv__", _make_arithmetic_op(operator.truediv, cls))
-        setattr(cls, "__rtruediv__", _make_arithmetic_op(ops.rtruediv, cls))
-
-        setattr(cls, "__mod__", _make_arithmetic_op(operator.mod, cls))
-        setattr(cls, "__rmod__", _make_arithmetic_op(ops.rmod, cls))
-        setattr(cls, "__floordiv__", _make_arithmetic_op(operator.floordiv, cls))
-        setattr(cls, "__rfloordiv__", _make_arithmetic_op(ops.rfloordiv, cls))
-        setattr(cls, "__divmod__", _make_arithmetic_op(divmod, cls))
-        setattr(cls, "__rdivmod__", _make_arithmetic_op(ops.rdivmod, cls))
-        setattr(cls, "__mul__", _make_arithmetic_op(operator.mul, cls))
-        setattr(cls, "__rmul__", _make_arithmetic_op(ops.rmul, cls))
->>>>>>> f572faf1
 
     @classmethod
     def _add_numeric_methods_unary(cls):
