--- conflicted
+++ resolved
@@ -5030,12 +5030,8 @@
         >>> idx.slice_indexer(start='b', end=('c', 'g'))
         slice(1, 3)
         """
-<<<<<<< HEAD
         start_slice, end_slice = self.slice_locs(start, end, step=step,
                                                  kind=kind, closed=closed)
-=======
-        start_slice, end_slice = self.slice_locs(start, end, step=step, kind=kind)
->>>>>>> 2efb6071
 
         # return a slice
         if not is_scalar(start_slice):
@@ -5098,15 +5094,9 @@
 
         """
 
-<<<<<<< HEAD
     @Appender(_index_shared_docs['_maybe_cast_slice_bound'])
     def _maybe_cast_slice_bound(self, label, side, kind, closed=None):
         assert kind in ['ix', 'loc', 'getitem', None]
-=======
-    @Appender(_index_shared_docs["_maybe_cast_slice_bound"])
-    def _maybe_cast_slice_bound(self, label, side, kind):
-        assert kind in ["ix", "loc", "getitem", None]
->>>>>>> 2efb6071
 
         # We are a plain index here (sub-class override this method if they
         # wish to have special treatment for floats/ints, e.g. Float64Index and
@@ -5205,16 +5195,11 @@
             else:
                 return slc.stop
         else:
-<<<<<<< HEAD
             if side == 'right':
                 if closed in ['right', 'both']:
                     return slc
                 else:
                     return slc + 1
-=======
-            if side == "right":
-                return slc + 1
->>>>>>> 2efb6071
             else:
                 if closed in ['left', 'both']:
                     return slc + 1
@@ -5274,22 +5259,14 @@
 
         start_slice = None
         if start is not None:
-<<<<<<< HEAD
             start_slice = self.get_slice_bound(
                 start, 'left', kind, closed=closed)
-=======
-            start_slice = self.get_slice_bound(start, "left", kind)
->>>>>>> 2efb6071
         if start_slice is None:
             start_slice = 0
 
         end_slice = None
         if end is not None:
-<<<<<<< HEAD
             end_slice = self.get_slice_bound(end, 'right', kind, closed=closed)
-=======
-            end_slice = self.get_slice_bound(end, "right", kind)
->>>>>>> 2efb6071
         if end_slice is None:
             end_slice = len(self)
 
