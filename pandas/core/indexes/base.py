from datetime import datetime
import operator
from textwrap import dedent
from typing import Union
import warnings

import numpy as np

from pandas._libs import algos as libalgos, index as libindex, lib
import pandas._libs.join as libjoin
from pandas._libs.lib import is_datetime_array
from pandas._libs.tslibs import OutOfBoundsDatetime, Timestamp
from pandas._libs.tslibs.timezones import tz_compare
from pandas.compat import set_function_name
from pandas.compat.numpy import function as nv
from pandas.util._decorators import Appender, Substitution, cache_readonly

from pandas.core.dtypes import concat as _concat
from pandas.core.dtypes.cast import maybe_cast_to_integer_array
from pandas.core.dtypes.common import (
    ensure_categorical,
    ensure_int64,
    ensure_object,
    ensure_platform_int,
    is_bool,
    is_bool_dtype,
    is_categorical,
    is_categorical_dtype,
    is_datetime64_any_dtype,
    is_datetime64tz_dtype,
    is_dtype_equal,
    is_extension_array_dtype,
    is_float,
    is_float_dtype,
    is_hashable,
    is_integer,
    is_integer_dtype,
    is_interval_dtype,
    is_iterator,
    is_list_like,
    is_object_dtype,
    is_period_dtype,
    is_scalar,
    is_signed_integer_dtype,
    is_timedelta64_dtype,
    is_unsigned_integer_dtype,
    pandas_dtype,
)
from pandas.core.dtypes.concat import concat_compat
from pandas.core.dtypes.generic import (
    ABCCategorical,
    ABCDataFrame,
    ABCDatetimeArray,
    ABCDatetimeIndex,
    ABCIndexClass,
    ABCMultiIndex,
    ABCPandasArray,
    ABCPeriodIndex,
    ABCSeries,
    ABCTimedeltaIndex,
)
from pandas.core.dtypes.missing import array_equivalent, isna

from pandas.core import ops
from pandas.core.accessor import CachedAccessor, DirNamesMixin
import pandas.core.algorithms as algos
from pandas.core.arrays import ExtensionArray
from pandas.core.base import IndexOpsMixin, PandasObject
import pandas.core.common as com
from pandas.core.indexers import maybe_convert_indices
from pandas.core.indexes.frozen import FrozenList
import pandas.core.missing as missing
from pandas.core.ops import get_op_result_name
from pandas.core.ops.invalid import make_invalid_op
from pandas.core.ops.common import unpack_and_defer
import pandas.core.sorting as sorting
from pandas.core.strings import StringMethods

from pandas.io.formats.printing import (
    default_pprint,
    format_object_attrs,
    format_object_summary,
    pprint_thing,
)

__all__ = ["Index"]

_unsortable_types = frozenset(("mixed", "mixed-integer"))

_index_doc_kwargs = dict(
    klass="Index",
    inplace="",
    target_klass="Index",
    raises_section="",
    unique="Index",
    duplicated="np.ndarray",
)
_index_shared_docs = dict()


def _make_comparison_op(op, cls):
    def cmp_method(self, other):
        if isinstance(other, (np.ndarray, Index, ABCSeries, ExtensionArray)):
            if other.ndim > 0 and len(self) != len(other):
                raise ValueError("Lengths must match to compare")

        if is_object_dtype(self) and isinstance(other, ABCCategorical):
            left = type(other)(self._values, dtype=other.dtype)
            return op(left, other)
        elif is_object_dtype(self):
            assert not isinstance(self, ABCMultiIndex)
            with np.errstate(all="ignore"):
                result = ops._comp_method_OBJECT_ARRAY(op, self.values, other)

        else:
            # TODO: define this on NumericIndex?
            with np.errstate(all="ignore"):
                result = op(self._values, np.asarray(other))


        if is_bool_dtype(result):
            return result
        return ops.invalid_comparison(self, other, op)

    name = "__{name}__".format(name=op.__name__)
    return set_function_name(cmp_method, name, cls)


def _make_arithmetic_op(op, cls):
    op_name = "__{name}__".format(name=op.__name__)

    @unpack_and_defer(op.__name__)
    def index_arithmetic_method(self, other):

        from pandas import Series

        result = op(Series(self), other)
        if isinstance(result, tuple):
            return (Index(result[0]), Index(result[1]))
        return Index(result)

    return set_function_name(index_arithmetic_method, op_name, cls)


class InvalidIndexError(Exception):
    pass


_o_dtype = np.dtype(object)
_Identity = object


def _new_Index(cls, d):
    """
    This is called upon unpickling, rather than the default which doesn't
    have arguments and breaks __new__.
    """
    # required for backward compat, because PI can't be instantiated with
    # ordinals through __new__ GH #13277
    if issubclass(cls, ABCPeriodIndex):
        from pandas.core.indexes.period import _new_PeriodIndex

        return _new_PeriodIndex(cls, **d)
    return cls.__new__(cls, **d)


class Index(IndexOpsMixin, PandasObject):
    """
    Immutable ndarray implementing an ordered, sliceable set. The basic object
    storing axis labels for all pandas objects.

    Parameters
    ----------
    data : array-like (1-dimensional)
    dtype : NumPy dtype (default: object)
        If dtype is None, we find the dtype that best fits the data.
        If an actual dtype is provided, we coerce to that dtype if it's safe.
        Otherwise, an error will be raised.
    copy : bool
        Make a copy of input ndarray
    name : object
        Name to be stored in the index
    tupleize_cols : bool (default: True)
        When True, attempt to create a MultiIndex if possible

    See Also
    --------
    RangeIndex : Index implementing a monotonic integer range.
    CategoricalIndex : Index of :class:`Categorical` s.
    MultiIndex : A multi-level, or hierarchical, Index.
    IntervalIndex : An Index of :class:`Interval` s.
    DatetimeIndex, TimedeltaIndex, PeriodIndex
    Int64Index, UInt64Index,  Float64Index

    Notes
    -----
    An Index instance can **only** contain hashable objects

    Examples
    --------
    >>> pd.Index([1, 2, 3])
    Int64Index([1, 2, 3], dtype='int64')

    >>> pd.Index(list('abc'))
    Index(['a', 'b', 'c'], dtype='object')
    """

    # tolist is not actually deprecated, just suppressed in the __dir__
    _deprecations = DirNamesMixin._deprecations | frozenset(["tolist"])

    # To hand over control to subclasses
    _join_precedence = 1

    # Cython methods; see github.com/cython/cython/issues/2647
    #  for why we need to wrap these instead of making them class attributes
    # Moreover, cython will choose the appropriate-dtyped sub-function
    #  given the dtypes of the passed arguments
    def _left_indexer_unique(self, left, right):
        return libjoin.left_join_indexer_unique(left, right)

    def _left_indexer(self, left, right):
        return libjoin.left_join_indexer(left, right)

    def _inner_indexer(self, left, right):
        return libjoin.inner_join_indexer(left, right)

    def _outer_indexer(self, left, right):
        return libjoin.outer_join_indexer(left, right)

    _typ = "index"
    _data = None
    _id = None
    name = None
    _comparables = ["name"]
    _attributes = ["name"]
    _is_numeric_dtype = False
    _can_hold_na = True

    # would we like our indexing holder to defer to us
    _defer_to_indexing = False

    # prioritize current class for _shallow_copy_with_infer,
    # used to infer integers as datetime-likes
    _infer_as_myclass = False

    _engine_type = libindex.ObjectEngine
    # whether we support partial string indexing. Overridden
    # in DatetimeIndex and PeriodIndex
    _supports_partial_string_indexing = False

    _accessors = {"str"}

    str = CachedAccessor("str", StringMethods)

    # --------------------------------------------------------------------
    # Constructors

    def __new__(
        cls,
        data=None,
        dtype=None,
        copy=False,
        name=None,
        fastpath=None,
        tupleize_cols=True,
        **kwargs
    ):

        if name is None and hasattr(data, "name"):
            name = data.name

        if fastpath is not None:
            warnings.warn(
                "The 'fastpath' keyword is deprecated, and will be "
                "removed in a future version.",
                FutureWarning,
                stacklevel=2,
            )
            if fastpath:
                return cls._simple_new(data, name)

        from .range import RangeIndex

        if isinstance(data, ABCPandasArray):
            # ensure users don't accidentally put a PandasArray in an index.
            data = data.to_numpy()

        # range
        if isinstance(data, RangeIndex):
            return RangeIndex(start=data, copy=copy, dtype=dtype, name=name)
        elif isinstance(data, range):
            return RangeIndex.from_range(data, dtype=dtype, name=name)

        # categorical
        elif is_categorical_dtype(data) or is_categorical_dtype(dtype):
            from .category import CategoricalIndex

            return CategoricalIndex(data, dtype=dtype, copy=copy, name=name, **kwargs)

        # interval
        elif (
            is_interval_dtype(data) or is_interval_dtype(dtype)
        ) and not is_object_dtype(dtype):
            from .interval import IntervalIndex

            closed = kwargs.get("closed", None)
            return IntervalIndex(data, dtype=dtype, name=name, copy=copy, closed=closed)

        elif (
            is_datetime64_any_dtype(data)
            or is_datetime64_any_dtype(dtype)
            or "tz" in kwargs
        ):
            from pandas import DatetimeIndex

            if is_dtype_equal(_o_dtype, dtype):
                # GH#23524 passing `dtype=object` to DatetimeIndex is invalid,
                #  will raise in the where `data` is already tz-aware.  So
                #  we leave it out of this step and cast to object-dtype after
                #  the DatetimeIndex construction.
                # Note we can pass copy=False because the .astype below
                #  will always make a copy
                result = DatetimeIndex(data, copy=False, name=name, **kwargs)
                return result.astype(object)
            else:
                result = DatetimeIndex(
                    data, copy=copy, name=name, dtype=dtype, **kwargs
                )
                return result

        elif is_timedelta64_dtype(data) or is_timedelta64_dtype(dtype):
            from pandas import TimedeltaIndex

            if is_dtype_equal(_o_dtype, dtype):
                # Note we can pass copy=False because the .astype below
                #  will always make a copy
                result = TimedeltaIndex(data, copy=False, name=name, **kwargs)
                return result.astype(object)
            else:
                result = TimedeltaIndex(
                    data, copy=copy, name=name, dtype=dtype, **kwargs
                )
                return result

        elif is_period_dtype(data) and not is_object_dtype(dtype):
            from pandas import PeriodIndex

            result = PeriodIndex(data, copy=copy, name=name, **kwargs)
            return result

        # extension dtype
        elif is_extension_array_dtype(data) or is_extension_array_dtype(dtype):
            data = np.asarray(data)
            if not (dtype is None or is_object_dtype(dtype)):
                # coerce to the provided dtype
                ea_cls = dtype.construct_array_type()
                data = ea_cls._from_sequence(data, dtype=dtype, copy=False)

            # coerce to the object dtype
            data = data.astype(object)
            return Index(data, dtype=object, copy=copy, name=name, **kwargs)

        # index-like
        elif isinstance(data, (np.ndarray, Index, ABCSeries)):
            if dtype is not None:
                # we need to avoid having numpy coerce
                # things that look like ints/floats to ints unless
                # they are actually ints, e.g. '0' and 0.0
                # should not be coerced
                # GH 11836
                if is_integer_dtype(dtype):
                    inferred = lib.infer_dtype(data, skipna=False)
                    if inferred == "integer":
                        data = maybe_cast_to_integer_array(data, dtype, copy=copy)
                    elif inferred in ["floating", "mixed-integer-float"]:
                        if isna(data).any():
                            raise ValueError("cannot convert float NaN to integer")

                        if inferred == "mixed-integer-float":
                            data = maybe_cast_to_integer_array(data, dtype)

                        # If we are actually all equal to integers,
                        # then coerce to integer.
                        try:
                            return cls._try_convert_to_int_index(
                                data, copy, name, dtype
                            )
                        except ValueError:
                            pass

                        # Return an actual float index.
                        from .numeric import Float64Index

                        return Float64Index(data, copy=copy, dtype=dtype, name=name)

                    elif inferred == "string":
                        pass
                    else:
                        data = data.astype(dtype)
                elif is_float_dtype(dtype):
                    inferred = lib.infer_dtype(data, skipna=False)
                    if inferred == "string":
                        pass
                    else:
                        data = data.astype(dtype)
                else:
                    data = np.array(data, dtype=dtype, copy=copy)

            # maybe coerce to a sub-class
            from pandas.core.indexes.period import PeriodIndex, IncompatibleFrequency

            if is_signed_integer_dtype(data.dtype):
                from .numeric import Int64Index

                return Int64Index(data, copy=copy, dtype=dtype, name=name)
            elif is_unsigned_integer_dtype(data.dtype):
                from .numeric import UInt64Index

                return UInt64Index(data, copy=copy, dtype=dtype, name=name)
            elif is_float_dtype(data.dtype):
                from .numeric import Float64Index

                return Float64Index(data, copy=copy, dtype=dtype, name=name)
            elif issubclass(data.dtype.type, np.bool) or is_bool_dtype(data):
                subarr = data.astype("object")
            else:
                subarr = com.asarray_tuplesafe(data, dtype=object)

            # asarray_tuplesafe does not always copy underlying data,
            # so need to make sure that this happens
            if copy:
                subarr = subarr.copy()

            if dtype is None:
                inferred = lib.infer_dtype(subarr, skipna=False)
                if inferred == "integer":
                    try:
                        return cls._try_convert_to_int_index(subarr, copy, name, dtype)
                    except ValueError:
                        pass

                    return Index(subarr, copy=copy, dtype=object, name=name)
                elif inferred in ["floating", "mixed-integer-float", "integer-na"]:
                    # TODO: Returns IntegerArray for integer-na case in the future
                    from .numeric import Float64Index

                    return Float64Index(subarr, copy=copy, name=name)
                elif inferred == "interval":
                    from .interval import IntervalIndex

                    try:
                        return IntervalIndex(subarr, name=name, copy=copy)
                    except ValueError:
                        # GH27172: mixed closed Intervals --> object dtype
                        pass
                elif inferred == "boolean":
                    # don't support boolean explicitly ATM
                    pass
                elif inferred != "string":
                    if inferred.startswith("datetime"):
                        from pandas import DatetimeIndex

                        try:
                            return DatetimeIndex(subarr, copy=copy, name=name, **kwargs)
                        except (ValueError, OutOfBoundsDatetime):
                            # GH 27011
                            # If we have mixed timezones, just send it
                            # down the base constructor
                            pass

                    elif inferred.startswith("timedelta"):
                        from pandas import TimedeltaIndex

                        return TimedeltaIndex(subarr, copy=copy, name=name, **kwargs)
                    elif inferred == "period":
                        try:
                            return PeriodIndex(subarr, name=name, **kwargs)
                        except IncompatibleFrequency:
                            pass
            return cls._simple_new(subarr, name)

        elif hasattr(data, "__array__"):
            return Index(np.asarray(data), dtype=dtype, copy=copy, name=name, **kwargs)
        elif data is None or is_scalar(data):
            cls._scalar_data_error(data)
        else:
            if tupleize_cols and is_list_like(data):
                # GH21470: convert iterable to list before determining if empty
                if is_iterator(data):
                    data = list(data)

                if data and all(isinstance(e, tuple) for e in data):
                    # we must be all tuples, otherwise don't construct
                    # 10697
                    from .multi import MultiIndex

                    return MultiIndex.from_tuples(
                        data, names=name or kwargs.get("names")
                    )
            # other iterable of some kind
            subarr = com.asarray_tuplesafe(data, dtype=object)
            return Index(subarr, dtype=dtype, copy=copy, name=name, **kwargs)

    """
    NOTE for new Index creation:

    - _simple_new: It returns new Index with the same type as the caller.
      All metadata (such as name) must be provided by caller's responsibility.
      Using _shallow_copy is recommended because it fills these metadata
      otherwise specified.

    - _shallow_copy: It returns new Index with the same type (using
      _simple_new), but fills caller's metadata otherwise specified. Passed
      kwargs will overwrite corresponding metadata.

    - _shallow_copy_with_infer: It returns new Index inferring its type
      from passed values. It fills caller's metadata otherwise specified as the
      same as _shallow_copy.

    See each method's docstring.
    """

    @property
    def asi8(self):
        """
        Integer representation of the values.

        Returns
        -------
        ndarray
            An ndarray with int64 dtype.
        """
        return None

    @classmethod
    def _simple_new(cls, values, name=None, dtype=None, **kwargs):
        """
        We require that we have a dtype compat for the values. If we are passed
        a non-dtype compat, then coerce using the constructor.

        Must be careful not to recurse.
        """
        if isinstance(values, (ABCSeries, ABCIndexClass)):
            # Index._data must always be an ndarray.
            # This is no-copy for when _values is an ndarray,
            # which should be always at this point.
            values = np.asarray(values._values)

        result = object.__new__(cls)
        result._data = values
        # _index_data is a (temporary?) fix to ensure that the direct data
        # manipulation we do in `_libs/reduction.pyx` continues to work.
        # We need access to the actual ndarray, since we're messing with
        # data buffers and strides. We don't re-use `_ndarray_values`, since
        # we actually set this value too.
        result._index_data = values
        result.name = name
        for k, v in kwargs.items():
            setattr(result, k, v)
        return result._reset_identity()

    @cache_readonly
    def _constructor(self):
        return type(self)

    # --------------------------------------------------------------------
    # Index Internals Methods

    def _get_attributes_dict(self):
        """
        Return an attributes dict for my class.
        """
        return {k: getattr(self, k, None) for k in self._attributes}

    _index_shared_docs[
        "_shallow_copy"
    ] = """
        Create a new Index with the same class as the caller, don't copy the
        data, use the same object attributes with passed in attributes taking
        precedence.

        *this is an internal non-public method*

        Parameters
        ----------
        values : the values to create the new Index, optional
        kwargs : updates the default attributes for this Index
        """

    @Appender(_index_shared_docs["_shallow_copy"])
    def _shallow_copy(self, values=None, **kwargs):
        if values is None:
            values = self.values
        attributes = self._get_attributes_dict()
        attributes.update(kwargs)
        if not len(values) and "dtype" not in kwargs:
            attributes["dtype"] = self.dtype

        # _simple_new expects an the type of self._data
        values = getattr(values, "_values", values)
        if isinstance(values, ABCDatetimeArray):
            # `self.values` returns `self` for tz-aware, so we need to unwrap
            #  more specifically
            values = values.asi8

        return self._simple_new(values, **attributes)

    def _shallow_copy_with_infer(self, values, **kwargs):
        """
        Create a new Index inferring the class with passed value, don't copy
        the data, use the same object attributes with passed in attributes
        taking precedence.

        *this is an internal non-public method*

        Parameters
        ----------
        values : the values to create the new Index, optional
        kwargs : updates the default attributes for this Index
        """
        attributes = self._get_attributes_dict()
        attributes.update(kwargs)
        attributes["copy"] = False
        if not len(values) and "dtype" not in kwargs:
            attributes["dtype"] = self.dtype
        if self._infer_as_myclass:
            try:
                return self._constructor(values, **attributes)
            except (TypeError, ValueError):
                pass
        return Index(values, **attributes)

    def _update_inplace(self, result, **kwargs):
        # guard when called from IndexOpsMixin
        raise TypeError("Index can't be updated inplace")

    def is_(self, other):
        """
        More flexible, faster check like ``is`` but that works through views.

        Note: this is *not* the same as ``Index.identical()``, which checks
        that metadata is also the same.

        Parameters
        ----------
        other : object
            other object to compare against.

        Returns
        -------
        True if both have same underlying data, False otherwise : bool
        """
        # use something other than None to be clearer
        return self._id is getattr(other, "_id", Ellipsis) and self._id is not None

    def _reset_identity(self):
        """
        Initializes or resets ``_id`` attribute with new object.
        """
        self._id = _Identity()
        return self

    def _cleanup(self):
        self._engine.clear_mapping()

    @cache_readonly
    def _engine(self):
        # property, for now, slow to look up

        # to avoid a reference cycle, bind `_ndarray_values` to a local variable, so
        # `self` is not passed into the lambda.
        _ndarray_values = self._ndarray_values
        return self._engine_type(lambda: _ndarray_values, len(self))

    # --------------------------------------------------------------------
    # Array-Like Methods

    # ndarray compat
    def __len__(self):
        """
        Return the length of the Index.
        """
        return len(self._data)

    def __array__(self, dtype=None):
        """
        The array interface, return my values.
        """
        return np.asarray(self._data, dtype=dtype)

    def __array_wrap__(self, result, context=None):
        """
        Gets called after a ufunc.
        """
        result = lib.item_from_zerodim(result)
        if is_bool_dtype(result) or lib.is_scalar(result):
            return result

        attrs = self._get_attributes_dict()
        attrs = self._maybe_update_attributes(attrs)
        return Index(result, **attrs)

    @cache_readonly
    def dtype(self):
        """
        Return the dtype object of the underlying data.
        """
        return self._data.dtype

    @property
    def dtype_str(self):
        """
        Return the dtype str of the underlying data.

        .. deprecated:: 0.25.0
        """
        warnings.warn(
            "`dtype_str` has been deprecated. Call `str` on the "
            "dtype attribute instead.",
            FutureWarning,
            stacklevel=2,
        )
        return str(self.dtype)

    def ravel(self, order="C"):
        """
        Return an ndarray of the flattened values of the underlying data.

        Returns
        -------
        numpy.ndarray
            Flattened array.

        See Also
        --------
        numpy.ndarray.ravel
        """
        return self._ndarray_values.ravel(order=order)

    def view(self, cls=None):

        # we need to see if we are subclassing an
        # index type here
        if cls is not None and not hasattr(cls, "_typ"):
            result = self._data.view(cls)
        else:
            result = self._shallow_copy()
        if isinstance(result, Index):
            result._id = self._id
        return result

    _index_shared_docs[
        "astype"
    ] = """
        Create an Index with values cast to dtypes. The class of a new Index
        is determined by dtype. When conversion is impossible, a ValueError
        exception is raised.

        Parameters
        ----------
        dtype : numpy dtype or pandas type
            Note that any signed integer `dtype` is treated as ``'int64'``,
            and any unsigned integer `dtype` is treated as ``'uint64'``,
            regardless of the size.
        copy : bool, default True
            By default, astype always returns a newly allocated object.
            If copy is set to False and internal requirements on dtype are
            satisfied, the original data is used to create a new Index
            or the original Index is returned.

        Returns
        -------
        Index
            Index with values cast to specified dtype.
        """

    @Appender(_index_shared_docs["astype"])
    def astype(self, dtype, copy=True):
        if is_dtype_equal(self.dtype, dtype):
            return self.copy() if copy else self

        elif is_categorical_dtype(dtype):
            from .category import CategoricalIndex

            return CategoricalIndex(self.values, name=self.name, dtype=dtype, copy=copy)
        elif is_datetime64tz_dtype(dtype):
            # TODO(GH-24559): Remove this block, use the following elif.
            # avoid FutureWarning from DatetimeIndex constructor.
            from pandas import DatetimeIndex

            tz = pandas_dtype(dtype).tz
            return DatetimeIndex(np.asarray(self)).tz_localize("UTC").tz_convert(tz)

        elif is_extension_array_dtype(dtype):
            return Index(np.asarray(self), dtype=dtype, copy=copy)

        try:
            if is_datetime64tz_dtype(dtype):
                from pandas import DatetimeIndex

                return DatetimeIndex(
                    self.values, name=self.name, dtype=dtype, copy=copy
                )
            return Index(
                self.values.astype(dtype, copy=copy), name=self.name, dtype=dtype
            )
        except (TypeError, ValueError):
            msg = "Cannot cast {name} to dtype {dtype}"
            raise TypeError(msg.format(name=type(self).__name__, dtype=dtype))

    _index_shared_docs[
        "take"
    ] = """
        Return a new %(klass)s of the values selected by the indices.

        For internal compatibility with numpy arrays.

        Parameters
        ----------
        indices : list
            Indices to be taken
        axis : int, optional
            The axis over which to select values, always 0.
        allow_fill : bool, default True
        fill_value : bool, default None
            If allow_fill=True and fill_value is not None, indices specified by
            -1 is regarded as NA. If Index doesn't hold NA, raise ValueError

        Returns
        -------
        numpy.ndarray
            Elements of given indices.

        See Also
        --------
        numpy.ndarray.take
        """

    @Appender(_index_shared_docs["take"] % _index_doc_kwargs)
    def take(self, indices, axis=0, allow_fill=True, fill_value=None, **kwargs):
        if kwargs:
            nv.validate_take(tuple(), kwargs)
        indices = ensure_platform_int(indices)
        if self._can_hold_na:
            taken = self._assert_take_fillable(
                self.values,
                indices,
                allow_fill=allow_fill,
                fill_value=fill_value,
                na_value=self._na_value,
            )
        else:
            if allow_fill and fill_value is not None:
                msg = "Unable to fill values because {0} cannot contain NA"
                raise ValueError(msg.format(self.__class__.__name__))
            taken = self.values.take(indices)
        return self._shallow_copy(taken)

    def _assert_take_fillable(
        self, values, indices, allow_fill=True, fill_value=None, na_value=np.nan
    ):
        """
        Internal method to handle NA filling of take.
        """
        indices = ensure_platform_int(indices)

        # only fill if we are passing a non-None fill_value
        if allow_fill and fill_value is not None:
            if (indices < -1).any():
                msg = (
                    "When allow_fill=True and fill_value is not None, "
                    "all indices must be >= -1"
                )
                raise ValueError(msg)
            taken = algos.take(
                values, indices, allow_fill=allow_fill, fill_value=na_value
            )
        else:
            taken = values.take(indices)
        return taken

    _index_shared_docs[
        "repeat"
    ] = """
        Repeat elements of a %(klass)s.

        Returns a new %(klass)s where each element of the current %(klass)s
        is repeated consecutively a given number of times.

        Parameters
        ----------
        repeats : int or array of ints
            The number of repetitions for each element. This should be a
            non-negative integer. Repeating 0 times will return an empty
            %(klass)s.
        axis : None
            Must be ``None``. Has no effect but is accepted for compatibility
            with numpy.

        Returns
        -------
        repeated_index : %(klass)s
            Newly created %(klass)s with repeated elements.

        See Also
        --------
        Series.repeat : Equivalent function for Series.
        numpy.repeat : Similar method for :class:`numpy.ndarray`.

        Examples
        --------
        >>> idx = pd.Index(['a', 'b', 'c'])
        >>> idx
        Index(['a', 'b', 'c'], dtype='object')
        >>> idx.repeat(2)
        Index(['a', 'a', 'b', 'b', 'c', 'c'], dtype='object')
        >>> idx.repeat([1, 2, 3])
        Index(['a', 'b', 'b', 'c', 'c', 'c'], dtype='object')
        """

    @Appender(_index_shared_docs["repeat"] % _index_doc_kwargs)
    def repeat(self, repeats, axis=None):
        repeats = ensure_platform_int(repeats)
        nv.validate_repeat(tuple(), dict(axis=axis))
        return self._shallow_copy(self._values.repeat(repeats))

    # --------------------------------------------------------------------
    # Copying Methods

    _index_shared_docs[
        "copy"
    ] = """
        Make a copy of this object.  Name and dtype sets those attributes on
        the new object.

        Parameters
        ----------
        name : string, optional
        deep : boolean, default False
        dtype : numpy dtype or pandas type

        Returns
        -------
        copy : Index

        Notes
        -----
        In most cases, there should be no functional difference from using
        ``deep``, but if ``deep`` is passed it will attempt to deepcopy.
        """

    @Appender(_index_shared_docs["copy"])
    def copy(self, name=None, deep=False, dtype=None, **kwargs):
        if deep:
            new_index = self._shallow_copy(self._data.copy())
        else:
            new_index = self._shallow_copy()

        names = kwargs.get("names")
        names = self._validate_names(name=name, names=names, deep=deep)
        new_index = new_index.set_names(names)

        if dtype:
            new_index = new_index.astype(dtype)
        return new_index

    def __copy__(self, **kwargs):
        return self.copy(**kwargs)

    def __deepcopy__(self, memo=None):
        """
        Parameters
        ----------
        memo, default None
            Standard signature. Unused
        """
        if memo is None:
            memo = {}
        return self.copy(deep=True)

    # --------------------------------------------------------------------
    # Rendering Methods

    def __repr__(self):
        """
        Return a string representation for this object.
        """
        klass = self.__class__.__name__
        data = self._format_data()
        attrs = self._format_attrs()
        space = self._format_space()

        prepr = (",%s" % space).join("%s=%s" % (k, v) for k, v in attrs)

        # no data provided, just attributes
        if data is None:
            data = ""

        res = "%s(%s%s)" % (klass, data, prepr)

        return res

    def _format_space(self):

        # using space here controls if the attributes
        # are line separated or not (the default)

        # max_seq_items = get_option('display.max_seq_items')
        # if len(self) > max_seq_items:
        #    space = "\n%s" % (' ' * (len(klass) + 1))
        return " "

    @property
    def _formatter_func(self):
        """
        Return the formatter function.
        """
        return default_pprint

    def _format_data(self, name=None):
        """
        Return the formatted data as a unicode string.
        """

        # do we want to justify (only do so for non-objects)
        is_justify = not (
            self.inferred_type in ("string", "unicode")
            or (
                self.inferred_type == "categorical" and is_object_dtype(self.categories)
            )
        )

        return format_object_summary(
            self, self._formatter_func, is_justify=is_justify, name=name
        )

    def _format_attrs(self):
        """
        Return a list of tuples of the (attr,formatted_value).
        """
        return format_object_attrs(self)

    def _mpl_repr(self):
        # how to represent ourselves to matplotlib
        return self.values

    def format(self, name=False, formatter=None, **kwargs):
        """
        Render a string representation of the Index.
        """
        header = []
        if name:
            header.append(
                pprint_thing(self.name, escape_chars=("\t", "\r", "\n"))
                if self.name is not None
                else ""
            )

        if formatter is not None:
            return header + list(self.map(formatter))

        return self._format_with_header(header, **kwargs)

    def _format_with_header(self, header, na_rep="NaN", **kwargs):
        values = self.values

        from pandas.io.formats.format import format_array

        if is_categorical_dtype(values.dtype):
            values = np.array(values)

        elif is_object_dtype(values.dtype):
            values = lib.maybe_convert_objects(values, safe=1)

        if is_object_dtype(values.dtype):
            result = [pprint_thing(x, escape_chars=("\t", "\r", "\n")) for x in values]

            # could have nans
            mask = isna(values)
            if mask.any():
                result = np.array(result)
                result[mask] = na_rep
                result = result.tolist()

        else:
            result = _trim_front(format_array(values, None, justify="left"))
        return header + result

    def to_native_types(self, slicer=None, **kwargs):
        """
        Format specified values of `self` and return them.

        Parameters
        ----------
        slicer : int, array-like
            An indexer into `self` that specifies which values
            are used in the formatting process.
        kwargs : dict
            Options for specifying how the values should be formatted.
            These options include the following:

            1) na_rep : str
                The value that serves as a placeholder for NULL values
            2) quoting : bool or None
                Whether or not there are quoted values in `self`
            3) date_format : str
                The format used to represent date-like values

        Returns
        -------
        numpy.ndarray
            Formatted values.
        """

        values = self
        if slicer is not None:
            values = values[slicer]
        return values._format_native_types(**kwargs)

    def _format_native_types(self, na_rep="", quoting=None, **kwargs):
        """
        Actually format specific types of the index.
        """
        mask = isna(self)
        if not self.is_object() and not quoting:
            values = np.asarray(self).astype(str)
        else:
            values = np.array(self, dtype=object, copy=True)

        values[mask] = na_rep
        return values

    def _summary(self, name=None):
        """
        Return a summarized representation.

        Parameters
        ----------
        name : str
            name to use in the summary representation

        Returns
        -------
        String with a summarized representation of the index
        """
        if len(self) > 0:
            head = self[0]
            if hasattr(head, "format") and not isinstance(head, str):
                head = head.format()
            tail = self[-1]
            if hasattr(tail, "format") and not isinstance(tail, str):
                tail = tail.format()
            index_summary = ", %s to %s" % (pprint_thing(head), pprint_thing(tail))
        else:
            index_summary = ""

        if name is None:
            name = type(self).__name__
        return "%s: %s entries%s" % (name, len(self), index_summary)

    def summary(self, name=None):
        """
        Return a summarized representation.

        .. deprecated:: 0.23.0
        """
        warnings.warn(
            "'summary' is deprecated and will be removed in a future version.",
            FutureWarning,
            stacklevel=2,
        )
        return self._summary(name)

    # --------------------------------------------------------------------
    # Conversion Methods

    def to_flat_index(self):
        """
        Identity method.

        .. versionadded:: 0.24.0

        This is implemented for compatibility with subclass implementations
        when chaining.

        Returns
        -------
        pd.Index
            Caller.

        See Also
        --------
        MultiIndex.to_flat_index : Subclass implementation.
        """
        return self

    def to_series(self, index=None, name=None):
        """
        Create a Series with both index and values equal to the index keys
        useful with map for returning an indexer based on an index.

        Parameters
        ----------
        index : Index, optional
            index of resulting Series. If None, defaults to original index
        name : string, optional
            name of resulting Series. If None, defaults to name of original
            index

        Returns
        -------
        Series : dtype will be based on the type of the Index values.
        """

        from pandas import Series

        if index is None:
            index = self._shallow_copy()
        if name is None:
            name = self.name

        return Series(self.values.copy(), index=index, name=name)

    def to_frame(self, index=True, name=None):
        """
        Create a DataFrame with a column containing the Index.

        .. versionadded:: 0.24.0

        Parameters
        ----------
        index : boolean, default True
            Set the index of the returned DataFrame as the original Index.

        name : object, default None
            The passed name should substitute for the index name (if it has
            one).

        Returns
        -------
        DataFrame
            DataFrame containing the original Index data.

        See Also
        --------
        Index.to_series : Convert an Index to a Series.
        Series.to_frame : Convert Series to DataFrame.

        Examples
        --------
        >>> idx = pd.Index(['Ant', 'Bear', 'Cow'], name='animal')
        >>> idx.to_frame()
               animal
        animal
        Ant       Ant
        Bear     Bear
        Cow       Cow

        By default, the original Index is reused. To enforce a new Index:

        >>> idx.to_frame(index=False)
            animal
        0   Ant
        1  Bear
        2   Cow

        To override the name of the resulting column, specify `name`:

        >>> idx.to_frame(index=False, name='zoo')
            zoo
        0   Ant
        1  Bear
        2   Cow
        """

        from pandas import DataFrame

        if name is None:
            name = self.name or 0
        result = DataFrame({name: self._values.copy()})

        if index:
            result.index = self
        return result

    # --------------------------------------------------------------------
    # Name-Centric Methods

    def _validate_names(self, name=None, names=None, deep=False):
        """
        Handles the quirks of having a singular 'name' parameter for general
        Index and plural 'names' parameter for MultiIndex.
        """
        from copy import deepcopy

        if names is not None and name is not None:
            raise TypeError("Can only provide one of `names` and `name`")
        elif names is None and name is None:
            return deepcopy(self.names) if deep else self.names
        elif names is not None:
            if not is_list_like(names):
                raise TypeError("Must pass list-like as `names`.")
            return names
        else:
            if not is_list_like(name):
                return [name]
            return name

    def _get_names(self):
        return FrozenList((self.name,))

    def _set_names(self, values, level=None):
        """
        Set new names on index. Each name has to be a hashable type.

        Parameters
        ----------
        values : str or sequence
            name(s) to set
        level : int, level name, or sequence of int/level names (default None)
            If the index is a MultiIndex (hierarchical), level(s) to set (None
            for all levels).  Otherwise level must be None

        Raises
        ------
        TypeError if each name is not hashable.
        """
        if not is_list_like(values):
            raise ValueError("Names must be a list-like")
        if len(values) != 1:
            raise ValueError("Length of new names must be 1, got %d" % len(values))

        # GH 20527
        # All items in 'name' need to be hashable:
        for name in values:
            if not is_hashable(name):
                raise TypeError(
                    "{}.name must be a hashable type".format(self.__class__.__name__)
                )
        self.name = values[0]

    names = property(fset=_set_names, fget=_get_names)

    def set_names(self, names, level=None, inplace=False):
        """
        Set Index or MultiIndex name.

        Able to set new names partially and by level.

        Parameters
        ----------
        names : label or list of label
            Name(s) to set.
        level : int, label or list of int or label, optional
            If the index is a MultiIndex, level(s) to set (None for all
            levels). Otherwise level must be None.
        inplace : bool, default False
            Modifies the object directly, instead of creating a new Index or
            MultiIndex.

        Returns
        -------
        Index
            The same type as the caller or None if inplace is True.

        See Also
        --------
        Index.rename : Able to set new names without level.

        Examples
        --------
        >>> idx = pd.Index([1, 2, 3, 4])
        >>> idx
        Int64Index([1, 2, 3, 4], dtype='int64')
        >>> idx.set_names('quarter')
        Int64Index([1, 2, 3, 4], dtype='int64', name='quarter')

        >>> idx = pd.MultiIndex.from_product([['python', 'cobra'],
        ...                                   [2018, 2019]])
        >>> idx
        MultiIndex([('python', 2018),
                    ('python', 2019),
                    ( 'cobra', 2018),
                    ( 'cobra', 2019)],
                   )
        >>> idx.set_names(['kind', 'year'], inplace=True)
        >>> idx
        MultiIndex([('python', 2018),
                    ('python', 2019),
                    ( 'cobra', 2018),
                    ( 'cobra', 2019)],
                   names=['kind', 'year'])
        >>> idx.set_names('species', level=0)
        MultiIndex([('python', 2018),
                    ('python', 2019),
                    ( 'cobra', 2018),
                    ( 'cobra', 2019)],
                   names=['species', 'year'])
        """

        if level is not None and not isinstance(self, ABCMultiIndex):
            raise ValueError("Level must be None for non-MultiIndex")

        if level is not None and not is_list_like(level) and is_list_like(names):
            msg = "Names must be a string when a single level is provided."
            raise TypeError(msg)

        if not is_list_like(names) and level is None and self.nlevels > 1:
            raise TypeError("Must pass list-like as `names`.")

        if not is_list_like(names):
            names = [names]
        if level is not None and not is_list_like(level):
            level = [level]

        if inplace:
            idx = self
        else:
            idx = self._shallow_copy()
        idx._set_names(names, level=level)
        if not inplace:
            return idx

    def rename(self, name, inplace=False):
        """
        Alter Index or MultiIndex name.

        Able to set new names without level. Defaults to returning new index.
        Length of names must match number of levels in MultiIndex.

        Parameters
        ----------
        name : label or list of labels
            Name(s) to set.
        inplace : boolean, default False
            Modifies the object directly, instead of creating a new Index or
            MultiIndex.

        Returns
        -------
        Index
            The same type as the caller or None if inplace is True.

        See Also
        --------
        Index.set_names : Able to set new names partially and by level.

        Examples
        --------
        >>> idx = pd.Index(['A', 'C', 'A', 'B'], name='score')
        >>> idx.rename('grade')
        Index(['A', 'C', 'A', 'B'], dtype='object', name='grade')

        >>> idx = pd.MultiIndex.from_product([['python', 'cobra'],
        ...                                   [2018, 2019]],
        ...                                   names=['kind', 'year'])
        >>> idx
        MultiIndex([('python', 2018),
                    ('python', 2019),
                    ( 'cobra', 2018),
                    ( 'cobra', 2019)],
                   names=['kind', 'year'])
        >>> idx.rename(['species', 'year'])
        MultiIndex([('python', 2018),
                    ('python', 2019),
                    ( 'cobra', 2018),
                    ( 'cobra', 2019)],
                   names=['species', 'year'])
        >>> idx.rename('species')
        Traceback (most recent call last):
        TypeError: Must pass list-like as `names`.
        """
        return self.set_names([name], inplace=inplace)

    # --------------------------------------------------------------------
    # Level-Centric Methods

    @property
    def nlevels(self):
        """
        Number of levels.
        """
        return 1

    def _sort_levels_monotonic(self):
        """
        Compat with MultiIndex.
        """
        return self

    def _validate_index_level(self, level):
        """
        Validate index level.

        For single-level Index getting level number is a no-op, but some
        verification must be done like in MultiIndex.

        """
        if isinstance(level, int):
            if level < 0 and level != -1:
                raise IndexError(
                    "Too many levels: Index has only 1 level,"
                    " %d is not a valid level number" % (level,)
                )
            elif level > 0:
                raise IndexError(
                    "Too many levels: Index has only 1 level, not %d" % (level + 1)
                )
        elif level != self.name:
            raise KeyError(
                "Requested level ({}) does not match index name ({})".format(
                    level, self.name
                )
            )

    def _get_level_number(self, level):
        self._validate_index_level(level)
        return 0

    def sortlevel(self, level=None, ascending=True, sort_remaining=None):
        """
        For internal compatibility with with the Index API.

        Sort the Index. This is for compat with MultiIndex

        Parameters
        ----------
        ascending : boolean, default True
            False to sort in descending order

        level, sort_remaining are compat parameters

        Returns
        -------
        Index
        """
        return self.sort_values(return_indexer=True, ascending=ascending)

    def _get_level_values(self, level):
        """
        Return an Index of values for requested level.

        This is primarily useful to get an individual level of values from a
        MultiIndex, but is provided on Index as well for compatibility.

        Parameters
        ----------
        level : int or str
            It is either the integer position or the name of the level.

        Returns
        -------
        Index
            Calling object, as there is only one level in the Index.

        See Also
        --------
        MultiIndex.get_level_values : Get values for a level of a MultiIndex.

        Notes
        -----
        For Index, level should be 0, since there are no multiple levels.

        Examples
        --------

        >>> idx = pd.Index(list('abc'))
        >>> idx
        Index(['a', 'b', 'c'], dtype='object')

        Get level values by supplying `level` as integer:

        >>> idx.get_level_values(0)
        Index(['a', 'b', 'c'], dtype='object')
        """
        self._validate_index_level(level)
        return self

    get_level_values = _get_level_values

    def droplevel(self, level=0):
        """
        Return index with requested level(s) removed.

        If resulting index has only 1 level left, the result will be
        of Index type, not MultiIndex.

        .. versionadded:: 0.23.1 (support for non-MultiIndex)

        Parameters
        ----------
        level : int, str, or list-like, default 0
            If a string is given, must be the name of a level
            If list-like, elements must be names or indexes of levels.

        Returns
        -------
        Index or MultiIndex
        """
        if not isinstance(level, (tuple, list)):
            level = [level]

        levnums = sorted(self._get_level_number(lev) for lev in level)[::-1]

        if len(level) == 0:
            return self
        if len(level) >= self.nlevels:
            raise ValueError(
                "Cannot remove {} levels from an index with {} "
                "levels: at least one level must be "
                "left.".format(len(level), self.nlevels)
            )
        # The two checks above guarantee that here self is a MultiIndex

        new_levels = list(self.levels)
        new_codes = list(self.codes)
        new_names = list(self.names)

        for i in levnums:
            new_levels.pop(i)
            new_codes.pop(i)
            new_names.pop(i)

        if len(new_levels) == 1:

            # set nan if needed
            mask = new_codes[0] == -1
            result = new_levels[0].take(new_codes[0])
            if mask.any():
                result = result.putmask(mask, np.nan)

            result.name = new_names[0]
            return result
        else:
            from .multi import MultiIndex

            return MultiIndex(
                levels=new_levels,
                codes=new_codes,
                names=new_names,
                verify_integrity=False,
            )

    _index_shared_docs[
        "_get_grouper_for_level"
    ] = """
        Get index grouper corresponding to an index level

        Parameters
        ----------
        mapper: Group mapping function or None
            Function mapping index values to groups
        level : int or None
            Index level

        Returns
        -------
        grouper : Index
            Index of values to group on.
        labels : ndarray of int or None
            Array of locations in level_index.
        uniques : Index or None
            Index of unique values for level.
        """

    @Appender(_index_shared_docs["_get_grouper_for_level"])
    def _get_grouper_for_level(self, mapper, level=None):
        assert level is None or level == 0
        if mapper is None:
            grouper = self
        else:
            grouper = self.map(mapper)

        return grouper, None, None

    # --------------------------------------------------------------------
    # Introspection Methods

    @property
    def is_monotonic(self):
        """
        Alias for is_monotonic_increasing.
        """
        return self.is_monotonic_increasing

    @property
    def is_monotonic_increasing(self):
        """
        Return if the index is monotonic increasing (only equal or
        increasing) values.

        Examples
        --------
        >>> Index([1, 2, 3]).is_monotonic_increasing
        True
        >>> Index([1, 2, 2]).is_monotonic_increasing
        True
        >>> Index([1, 3, 2]).is_monotonic_increasing
        False
        """
        return self._engine.is_monotonic_increasing

    @property
    def is_monotonic_decreasing(self):
        """
        Return if the index is monotonic decreasing (only equal or
        decreasing) values.

        Examples
        --------
        >>> Index([3, 2, 1]).is_monotonic_decreasing
        True
        >>> Index([3, 2, 2]).is_monotonic_decreasing
        True
        >>> Index([3, 1, 2]).is_monotonic_decreasing
        False
        """
        return self._engine.is_monotonic_decreasing

    @property
    def _is_strictly_monotonic_increasing(self):
        """
        Return if the index is strictly monotonic increasing
        (only increasing) values.

        Examples
        --------
        >>> Index([1, 2, 3])._is_strictly_monotonic_increasing
        True
        >>> Index([1, 2, 2])._is_strictly_monotonic_increasing
        False
        >>> Index([1, 3, 2])._is_strictly_monotonic_increasing
        False
        """
        return self.is_unique and self.is_monotonic_increasing

    @property
    def _is_strictly_monotonic_decreasing(self):
        """
        Return if the index is strictly monotonic decreasing
        (only decreasing) values.

        Examples
        --------
        >>> Index([3, 2, 1])._is_strictly_monotonic_decreasing
        True
        >>> Index([3, 2, 2])._is_strictly_monotonic_decreasing
        False
        >>> Index([3, 1, 2])._is_strictly_monotonic_decreasing
        False
        """
        return self.is_unique and self.is_monotonic_decreasing

    def is_lexsorted_for_tuple(self, tup):
        return True

    @cache_readonly
    def is_unique(self):
        """
        Return if the index has unique values.
        """
        return self._engine.is_unique

    @property
    def has_duplicates(self):
        return not self.is_unique

    def is_boolean(self):
        return self.inferred_type in ["boolean"]

    def is_integer(self):
        return self.inferred_type in ["integer"]

    def is_floating(self):
        return self.inferred_type in ["floating", "mixed-integer-float", "integer-na"]

    def is_numeric(self):
        return self.inferred_type in ["integer", "floating"]

    def is_object(self):
        return is_object_dtype(self.dtype)

    def is_categorical(self):
        """
        Check if the Index holds categorical data.

        Returns
        -------
        boolean
            True if the Index is categorical.

        See Also
        --------
        CategoricalIndex : Index for categorical data.

        Examples
        --------
        >>> idx = pd.Index(["Watermelon", "Orange", "Apple",
        ...                 "Watermelon"]).astype("category")
        >>> idx.is_categorical()
        True

        >>> idx = pd.Index([1, 3, 5, 7])
        >>> idx.is_categorical()
        False

        >>> s = pd.Series(["Peter", "Victor", "Elisabeth", "Mar"])
        >>> s
        0        Peter
        1       Victor
        2    Elisabeth
        3          Mar
        dtype: object
        >>> s.index.is_categorical()
        False
        """
        return self.inferred_type in ["categorical"]

    def is_interval(self):
        return self.inferred_type in ["interval"]

    def is_mixed(self):
        return self.inferred_type in ["mixed"]

    def holds_integer(self):
        """
        Whether the type is an integer type.
        """
        return self.inferred_type in ["integer", "mixed-integer"]

    @cache_readonly
    def inferred_type(self):
        """
        Return a string of the type inferred from the values.
        """
        return lib.infer_dtype(self, skipna=False)

    @cache_readonly
    def is_all_dates(self):
        return is_datetime_array(ensure_object(self.values))

    # --------------------------------------------------------------------
    # Pickle Methods

    def __reduce__(self):
        d = dict(data=self._data)
        d.update(self._get_attributes_dict())
        return _new_Index, (self.__class__, d), None

    def __setstate__(self, state):
        """
        Necessary for making this object picklable.
        """

        if isinstance(state, dict):
            self._data = state.pop("data")
            for k, v in state.items():
                setattr(self, k, v)

        elif isinstance(state, tuple):

            if len(state) == 2:
                nd_state, own_state = state
                data = np.empty(nd_state[1], dtype=nd_state[2])
                np.ndarray.__setstate__(data, nd_state)
                self.name = own_state[0]

            else:  # pragma: no cover
                data = np.empty(state)
                np.ndarray.__setstate__(data, state)

            self._data = data
            self._reset_identity()
        else:
            raise Exception("invalid pickle state")

    _unpickle_compat = __setstate__

    # --------------------------------------------------------------------
    # Null Handling Methods

    _na_value = np.nan
    """The expected NA value to use with this index."""

    @cache_readonly
    def _isnan(self):
        """
        Return if each value is NaN.
        """
        if self._can_hold_na:
            return isna(self)
        else:
            # shouldn't reach to this condition by checking hasnans beforehand
            values = np.empty(len(self), dtype=np.bool_)
            values.fill(False)
            return values

    @cache_readonly
    def _nan_idxs(self):
        if self._can_hold_na:
            w, = self._isnan.nonzero()
            return w
        else:
            return np.array([], dtype=np.int64)

    @cache_readonly
    def hasnans(self):
        """
        Return if I have any nans; enables various perf speedups.
        """
        if self._can_hold_na:
            return bool(self._isnan.any())
        else:
            return False

    def isna(self):
        """
        Detect missing values.

        Return a boolean same-sized object indicating if the values are NA.
        NA values, such as ``None``, :attr:`numpy.NaN` or :attr:`pd.NaT`, get
        mapped to ``True`` values.
        Everything else get mapped to ``False`` values. Characters such as
        empty strings `''` or :attr:`numpy.inf` are not considered NA values
        (unless you set ``pandas.options.mode.use_inf_as_na = True``).

        .. versionadded:: 0.20.0

        Returns
        -------
        numpy.ndarray
            A boolean array of whether my values are NA.

        See Also
        --------
        Index.notna : Boolean inverse of isna.
        Index.dropna : Omit entries with missing values.
        isna : Top-level isna.
        Series.isna : Detect missing values in Series object.

        Examples
        --------
        Show which entries in a pandas.Index are NA. The result is an
        array.

        >>> idx = pd.Index([5.2, 6.0, np.NaN])
        >>> idx
        Float64Index([5.2, 6.0, nan], dtype='float64')
        >>> idx.isna()
        array([False, False,  True], dtype=bool)

        Empty strings are not considered NA values. None is considered an NA
        value.

        >>> idx = pd.Index(['black', '', 'red', None])
        >>> idx
        Index(['black', '', 'red', None], dtype='object')
        >>> idx.isna()
        array([False, False, False,  True], dtype=bool)

        For datetimes, `NaT` (Not a Time) is considered as an NA value.

        >>> idx = pd.DatetimeIndex([pd.Timestamp('1940-04-25'),
        ...                         pd.Timestamp(''), None, pd.NaT])
        >>> idx
        DatetimeIndex(['1940-04-25', 'NaT', 'NaT', 'NaT'],
                      dtype='datetime64[ns]', freq=None)
        >>> idx.isna()
        array([False,  True,  True,  True], dtype=bool)
        """
        return self._isnan

    isnull = isna

    def notna(self):
        """
        Detect existing (non-missing) values.

        Return a boolean same-sized object indicating if the values are not NA.
        Non-missing values get mapped to ``True``. Characters such as empty
        strings ``''`` or :attr:`numpy.inf` are not considered NA values
        (unless you set ``pandas.options.mode.use_inf_as_na = True``).
        NA values, such as None or :attr:`numpy.NaN`, get mapped to ``False``
        values.

        .. versionadded:: 0.20.0

        Returns
        -------
        numpy.ndarray
            Boolean array to indicate which entries are not NA.

        See Also
        --------
        Index.notnull : Alias of notna.
        Index.isna: Inverse of notna.
        notna : Top-level notna.

        Examples
        --------
        Show which entries in an Index are not NA. The result is an
        array.

        >>> idx = pd.Index([5.2, 6.0, np.NaN])
        >>> idx
        Float64Index([5.2, 6.0, nan], dtype='float64')
        >>> idx.notna()
        array([ True,  True, False])

        Empty strings are not considered NA values. None is considered a NA
        value.

        >>> idx = pd.Index(['black', '', 'red', None])
        >>> idx
        Index(['black', '', 'red', None], dtype='object')
        >>> idx.notna()
        array([ True,  True,  True, False])
        """
        return ~self.isna()

    notnull = notna

    _index_shared_docs[
        "fillna"
    ] = """
        Fill NA/NaN values with the specified value

        Parameters
        ----------
        value : scalar
            Scalar value to use to fill holes (e.g. 0).
            This value cannot be a list-likes.
        downcast : dict, default is None
            a dict of item->dtype of what to downcast if possible,
            or the string 'infer' which will try to downcast to an appropriate
            equal type (e.g. float64 to int64 if possible)

        Returns
        -------
        filled : Index
        """

    @Appender(_index_shared_docs["fillna"])
    def fillna(self, value=None, downcast=None):
        self._assert_can_do_op(value)
        if self.hasnans:
            result = self.putmask(self._isnan, value)
            if downcast is None:
                # no need to care metadata other than name
                # because it can't have freq if
                return Index(result, name=self.name)
        return self._shallow_copy()

    _index_shared_docs[
        "dropna"
    ] = """
        Return Index without NA/NaN values

        Parameters
        ----------
        how :  {'any', 'all'}, default 'any'
            If the Index is a MultiIndex, drop the value when any or all levels
            are NaN.

        Returns
        -------
        valid : Index
        """

    @Appender(_index_shared_docs["dropna"])
    def dropna(self, how="any"):
        if how not in ("any", "all"):
            raise ValueError("invalid how option: {0}".format(how))

        if self.hasnans:
            return self._shallow_copy(self.values[~self._isnan])
        return self._shallow_copy()

    # --------------------------------------------------------------------
    # Uniqueness Methods

    _index_shared_docs[
        "index_unique"
    ] = """
        Return unique values in the index. Uniques are returned in order
        of appearance, this does NOT sort.

        Parameters
        ----------
        level : int or str, optional, default None
            Only return values from specified level (for MultiIndex)

            .. versionadded:: 0.23.0

        Returns
        -------
        Index without duplicates

        See Also
        --------
        unique
        Series.unique
        """

    @Appender(_index_shared_docs["index_unique"] % _index_doc_kwargs)
    def unique(self, level=None):
        if level is not None:
            self._validate_index_level(level)
        result = super().unique()
        return self._shallow_copy(result)

    def drop_duplicates(self, keep="first"):
        """
        Return Index with duplicate values removed.

        Parameters
        ----------
        keep : {'first', 'last', ``False``}, default 'first'
            - 'first' : Drop duplicates except for the first occurrence.
            - 'last' : Drop duplicates except for the last occurrence.
            - ``False`` : Drop all duplicates.

        Returns
        -------
        deduplicated : Index

        See Also
        --------
        Series.drop_duplicates : Equivalent method on Series.
        DataFrame.drop_duplicates : Equivalent method on DataFrame.
        Index.duplicated : Related method on Index, indicating duplicate
            Index values.

        Examples
        --------
        Generate an pandas.Index with duplicate values.

        >>> idx = pd.Index(['lama', 'cow', 'lama', 'beetle', 'lama', 'hippo'])

        The `keep` parameter controls  which duplicate values are removed.
        The value 'first' keeps the first occurrence for each
        set of duplicated entries. The default value of keep is 'first'.

        >>> idx.drop_duplicates(keep='first')
        Index(['lama', 'cow', 'beetle', 'hippo'], dtype='object')

        The value 'last' keeps the last occurrence for each set of duplicated
        entries.

        >>> idx.drop_duplicates(keep='last')
        Index(['cow', 'beetle', 'lama', 'hippo'], dtype='object')

        The value ``False`` discards all sets of duplicated entries.

        >>> idx.drop_duplicates(keep=False)
        Index(['cow', 'beetle', 'hippo'], dtype='object')
        """
        return super().drop_duplicates(keep=keep)

    def duplicated(self, keep="first"):
        """
        Indicate duplicate index values.

        Duplicated values are indicated as ``True`` values in the resulting
        array. Either all duplicates, all except the first, or all except the
        last occurrence of duplicates can be indicated.

        Parameters
        ----------
        keep : {'first', 'last', False}, default 'first'
            The value or values in a set of duplicates to mark as missing.

            - 'first' : Mark duplicates as ``True`` except for the first
              occurrence.
            - 'last' : Mark duplicates as ``True`` except for the last
              occurrence.
            - ``False`` : Mark all duplicates as ``True``.

        Returns
        -------
        numpy.ndarray

        See Also
        --------
        Series.duplicated : Equivalent method on pandas.Series.
        DataFrame.duplicated : Equivalent method on pandas.DataFrame.
        Index.drop_duplicates : Remove duplicate values from Index.

        Examples
        --------
        By default, for each set of duplicated values, the first occurrence is
        set to False and all others to True:

        >>> idx = pd.Index(['lama', 'cow', 'lama', 'beetle', 'lama'])
        >>> idx.duplicated()
        array([False, False,  True, False,  True])

        which is equivalent to

        >>> idx.duplicated(keep='first')
        array([False, False,  True, False,  True])

        By using 'last', the last occurrence of each set of duplicated values
        is set on False and all others on True:

        >>> idx.duplicated(keep='last')
        array([ True, False,  True, False, False])

        By setting keep on ``False``, all duplicates are True:

        >>> idx.duplicated(keep=False)
        array([ True, False,  True, False,  True])
        """
        return super().duplicated(keep=keep)

    def get_duplicates(self):
        """
        Extract duplicated index elements.

        .. deprecated:: 0.23.0
            Use idx[idx.duplicated()].unique() instead

        Returns a sorted list of index elements which appear more than once in
        the index.

        Returns
        -------
        array-like
            List of duplicated indexes.

        See Also
        --------
        Index.duplicated : Return boolean array denoting duplicates.
        Index.drop_duplicates : Return Index with duplicates removed.

        Examples
        --------

        Works on different Index of types.

        >>> pd.Index([1, 2, 2, 3, 3, 3, 4]).get_duplicates()  # doctest: +SKIP
        [2, 3]

        Note that for a DatetimeIndex, it does not return a list but a new
        DatetimeIndex:

        >>> dates = pd.to_datetime(['2018-01-01', '2018-01-02', '2018-01-03',
        ...                         '2018-01-03', '2018-01-04', '2018-01-04'],
        ...                        format='%Y-%m-%d')
        >>> pd.Index(dates).get_duplicates()  # doctest: +SKIP
        DatetimeIndex(['2018-01-03', '2018-01-04'],
                      dtype='datetime64[ns]', freq=None)

        Sorts duplicated elements even when indexes are unordered.

        >>> pd.Index([1, 2, 3, 2, 3, 4, 3]).get_duplicates()  # doctest: +SKIP
        [2, 3]

        Return empty array-like structure when all elements are unique.

        >>> pd.Index([1, 2, 3, 4]).get_duplicates()  # doctest: +SKIP
        []
        >>> dates = pd.to_datetime(['2018-01-01', '2018-01-02', '2018-01-03'],
        ...                        format='%Y-%m-%d')
        >>> pd.Index(dates).get_duplicates()  # doctest: +SKIP
        DatetimeIndex([], dtype='datetime64[ns]', freq=None)
        """
        warnings.warn(
            "'get_duplicates' is deprecated and will be removed in "
            "a future release. You can use "
            "idx[idx.duplicated()].unique() instead",
            FutureWarning,
            stacklevel=2,
        )

        return self[self.duplicated()].unique()

    def _get_unique_index(self, dropna=False):
        """
        Returns an index containing unique values.

        Parameters
        ----------
        dropna : bool
            If True, NaN values are dropped.

        Returns
        -------
        uniques : index
        """
        if self.is_unique and not dropna:
            return self

        values = self.values

        if not self.is_unique:
            values = self.unique()

        if dropna:
            try:
                if self.hasnans:
                    values = values[~isna(values)]
            except NotImplementedError:
                pass

        return self._shallow_copy(values)

    # --------------------------------------------------------------------
    # Arithmetic & Logical Methods

    def __add__(self, other):
        if isinstance(other, (ABCSeries, ABCDataFrame)):
            return NotImplemented
        from pandas import Series

        return Index(Series(self) + other)

    def __radd__(self, other):
        from pandas import Series

        return Index(other + Series(self))

    def __iadd__(self, other):
        # alias for __add__
        return self + other

    def __sub__(self, other):
        return Index(np.array(self) - other)

    def __rsub__(self, other):
        return Index(other - np.array(self))

    def __and__(self, other):
        return self.intersection(other)

    def __or__(self, other):
        return self.union(other)

    def __xor__(self, other):
        return self.symmetric_difference(other)

    def __nonzero__(self):
        raise ValueError(
            "The truth value of a {0} is ambiguous. "
            "Use a.empty, a.bool(), a.item(), a.any() or a.all().".format(
                self.__class__.__name__
            )
        )

    __bool__ = __nonzero__

    # --------------------------------------------------------------------
    # Set Operation Methods

    def _get_reconciled_name_object(self, other):
        """
        If the result of a set operation will be self,
        return self, unless the name changes, in which
        case make a shallow copy of self.
        """
        name = get_op_result_name(self, other)
        if self.name != name:
            return self._shallow_copy(name=name)
        return self

    def _union_incompatible_dtypes(self, other, sort):
        """
        Casts this and other index to object dtype to allow the formation
        of a union between incompatible types.

        Parameters
        ----------
        other : Index or array-like
        sort : False or None, default False
            Whether to sort the resulting index.

            * False : do not sort the result.
            * None : sort the result, except when `self` and `other` are equal
              or when the values cannot be compared.

        Returns
        -------
        Index
        """
        this = self.astype(object, copy=False)
        # cast to Index for when `other` is list-like
        other = Index(other).astype(object, copy=False)
        return Index.union(this, other, sort=sort).astype(object, copy=False)

    def _is_compatible_with_other(self, other):
        """
        Check whether this and the other dtype are compatible with each other.
        Meaning a union can be formed between them without needing to be cast
        to dtype object.

        Parameters
        ----------
        other : Index or array-like

        Returns
        -------
        bool
        """
        return type(self) is type(other) and is_dtype_equal(self.dtype, other.dtype)

    def _validate_sort_keyword(self, sort):
        if sort not in [None, False]:
            raise ValueError(
                "The 'sort' keyword only takes the values of "
                "None or False; {0} was passed.".format(sort)
            )

    def union(self, other, sort=None):
        """
        Form the union of two Index objects.

        If the Index objects are incompatible, both Index objects will be
        cast to dtype('object') first.

            .. versionchanged:: 0.25.0

        Parameters
        ----------
        other : Index or array-like
        sort : bool or None, default None
            Whether to sort the resulting Index.

            * None : Sort the result, except when

              1. `self` and `other` are equal.
              2. `self` or `other` has length 0.
              3. Some values in `self` or `other` cannot be compared.
                 A RuntimeWarning is issued in this case.

            * False : do not sort the result.

            .. versionadded:: 0.24.0

            .. versionchanged:: 0.24.1

               Changed the default value from ``True`` to ``None``
               (without change in behaviour).

        Returns
        -------
        union : Index

        Examples
        --------

        Union matching dtypes

        >>> idx1 = pd.Index([1, 2, 3, 4])
        >>> idx2 = pd.Index([3, 4, 5, 6])
        >>> idx1.union(idx2)
        Int64Index([1, 2, 3, 4, 5, 6], dtype='int64')

        Union mismatched dtypes

        >>> idx1 = pd.Index(['a', 'b', 'c', 'd'])
        >>> idx2 = pd.Index([1, 2, 3, 4])
        >>> idx1.union(idx2)
        Index(['a', 'b', 'c', 'd', 1, 2, 3, 4], dtype='object')
        """
        self._validate_sort_keyword(sort)
        self._assert_can_do_setop(other)

        if not self._is_compatible_with_other(other):
            return self._union_incompatible_dtypes(other, sort=sort)

        return self._union(other, sort=sort)

    def _union(self, other, sort):
        """
        Specific union logic should go here. In subclasses, union behavior
        should be overwritten here rather than in `self.union`.

        Parameters
        ----------
        other : Index or array-like
        sort : False or None, default False
            Whether to sort the resulting index.

            * False : do not sort the result.
            * None : sort the result, except when `self` and `other` are equal
              or when the values cannot be compared.

        Returns
        -------
        Index
        """

        if not len(other) or self.equals(other):
            return self._get_reconciled_name_object(other)

        if not len(self):
            return other._get_reconciled_name_object(self)

        # TODO(EA): setops-refactor, clean all this up
        if is_period_dtype(self) or is_datetime64tz_dtype(self):
            lvals = self._ndarray_values
        else:
            lvals = self._values
        if is_period_dtype(other) or is_datetime64tz_dtype(other):
            rvals = other._ndarray_values
        else:
            rvals = other._values

        if sort is None and self.is_monotonic and other.is_monotonic:
            try:
                result = self._outer_indexer(lvals, rvals)[0]
            except TypeError:
                # incomparable objects
                result = list(lvals)

                # worth making this faster? a very unusual case
                value_set = set(lvals)
                result.extend([x for x in rvals if x not in value_set])
        else:
            indexer = self.get_indexer(other)
            indexer, = (indexer == -1).nonzero()

            if len(indexer) > 0:
                other_diff = algos.take_nd(rvals, indexer, allow_fill=False)
                result = concat_compat((lvals, other_diff))

            else:
                result = lvals

            if sort is None:
                try:
                    result = sorting.safe_sort(result)
                except TypeError as e:
                    warnings.warn(
                        "{}, sort order is undefined for "
                        "incomparable objects".format(e),
                        RuntimeWarning,
                        stacklevel=3,
                    )

        # for subclasses
        return self._wrap_setop_result(other, result)

    def _wrap_setop_result(self, other, result):
        return self._constructor(result, name=get_op_result_name(self, other))

    _index_shared_docs[
        "intersection"
    ] = """
        Form the intersection of two Index objects.

        This returns a new Index with elements common to the index and `other`.

        Parameters
        ----------
        other : Index or array-like
        sort : False or None, default False
            Whether to sort the resulting index.

            * False : do not sort the result.
            * None : sort the result, except when `self` and `other` are equal
              or when the values cannot be compared.

            .. versionadded:: 0.24.0

            .. versionchanged:: 0.24.1

               Changed the default from ``True`` to ``False``, to match
               the behaviour of 0.23.4 and earlier.

        Returns
        -------
        intersection : Index

        Examples
        --------

        >>> idx1 = pd.Index([1, 2, 3, 4])
        >>> idx2 = pd.Index([3, 4, 5, 6])
        >>> idx1.intersection(idx2)
        Int64Index([3, 4], dtype='int64')
        """

    # TODO: standardize return type of non-union setops type(self vs other)
    @Appender(_index_shared_docs["intersection"])
    def intersection(self, other, sort=False):
        self._validate_sort_keyword(sort)
        self._assert_can_do_setop(other)
        other = ensure_index(other)

        if self.equals(other):
            return self._get_reconciled_name_object(other)

        if not is_dtype_equal(self.dtype, other.dtype):
            this = self.astype("O")
            other = other.astype("O")
            return this.intersection(other, sort=sort)

        # TODO(EA): setops-refactor, clean all this up
        if is_period_dtype(self):
            lvals = self._ndarray_values
        else:
            lvals = self._values
        if is_period_dtype(other):
            rvals = other._ndarray_values
        else:
            rvals = other._values

        if self.is_monotonic and other.is_monotonic:
            try:
                result = self._inner_indexer(lvals, rvals)[0]
                return self._wrap_setop_result(other, result)
            except TypeError:
                pass

        try:
            indexer = Index(rvals).get_indexer(lvals)
            indexer = indexer.take((indexer != -1).nonzero()[0])
        except Exception:
            # duplicates
            indexer = algos.unique1d(Index(rvals).get_indexer_non_unique(lvals)[0])
            indexer = indexer[indexer != -1]

        taken = other.take(indexer)

        if sort is None:
            taken = sorting.safe_sort(taken.values)
            if self.name != other.name:
                name = None
            else:
                name = self.name
            return self._shallow_copy(taken, name=name)

        if self.name != other.name:
            taken.name = None

        return taken

    def difference(self, other, sort=None):
        """
        Return a new Index with elements from the index that are not in
        `other`.

        This is the set difference of two Index objects.

        Parameters
        ----------
        other : Index or array-like
        sort : False or None, default None
            Whether to sort the resulting index. By default, the
            values are attempted to be sorted, but any TypeError from
            incomparable elements is caught by pandas.

            * None : Attempt to sort the result, but catch any TypeErrors
              from comparing incomparable elements.
            * False : Do not sort the result.

            .. versionadded:: 0.24.0

            .. versionchanged:: 0.24.1

               Changed the default value from ``True`` to ``None``
               (without change in behaviour).

        Returns
        -------
        difference : Index

        Examples
        --------

        >>> idx1 = pd.Index([2, 1, 3, 4])
        >>> idx2 = pd.Index([3, 4, 5, 6])
        >>> idx1.difference(idx2)
        Int64Index([1, 2], dtype='int64')
        >>> idx1.difference(idx2, sort=False)
        Int64Index([2, 1], dtype='int64')
        """
        self._validate_sort_keyword(sort)
        self._assert_can_do_setop(other)

        if self.equals(other):
            # pass an empty np.ndarray with the appropriate dtype
            return self._shallow_copy(self._data[:0])

        other, result_name = self._convert_can_do_setop(other)

        this = self._get_unique_index()

        indexer = this.get_indexer(other)
        indexer = indexer.take((indexer != -1).nonzero()[0])

        label_diff = np.setdiff1d(np.arange(this.size), indexer, assume_unique=True)
        the_diff = this.values.take(label_diff)
        if sort is None:
            try:
                the_diff = sorting.safe_sort(the_diff)
            except TypeError:
                pass

        return this._shallow_copy(the_diff, name=result_name, freq=None)

    def symmetric_difference(self, other, result_name=None, sort=None):
        """
        Compute the symmetric difference of two Index objects.

        Parameters
        ----------
        other : Index or array-like
        result_name : str
        sort : False or None, default None
            Whether to sort the resulting index. By default, the
            values are attempted to be sorted, but any TypeError from
            incomparable elements is caught by pandas.

            * None : Attempt to sort the result, but catch any TypeErrors
              from comparing incomparable elements.
            * False : Do not sort the result.

            .. versionadded:: 0.24.0

            .. versionchanged:: 0.24.1

               Changed the default value from ``True`` to ``None``
               (without change in behaviour).

        Returns
        -------
        symmetric_difference : Index

        Notes
        -----
        ``symmetric_difference`` contains elements that appear in either
        ``idx1`` or ``idx2`` but not both. Equivalent to the Index created by
        ``idx1.difference(idx2) | idx2.difference(idx1)`` with duplicates
        dropped.

        Examples
        --------
        >>> idx1 = pd.Index([1, 2, 3, 4])
        >>> idx2 = pd.Index([2, 3, 4, 5])
        >>> idx1.symmetric_difference(idx2)
        Int64Index([1, 5], dtype='int64')

        You can also use the ``^`` operator:

        >>> idx1 ^ idx2
        Int64Index([1, 5], dtype='int64')
        """
        self._validate_sort_keyword(sort)
        self._assert_can_do_setop(other)
        other, result_name_update = self._convert_can_do_setop(other)
        if result_name is None:
            result_name = result_name_update

        this = self._get_unique_index()
        other = other._get_unique_index()
        indexer = this.get_indexer(other)

        # {this} minus {other}
        common_indexer = indexer.take((indexer != -1).nonzero()[0])
        left_indexer = np.setdiff1d(
            np.arange(this.size), common_indexer, assume_unique=True
        )
        left_diff = this.values.take(left_indexer)

        # {other} minus {this}
        right_indexer = (indexer == -1).nonzero()[0]
        right_diff = other.values.take(right_indexer)

        the_diff = concat_compat([left_diff, right_diff])
        if sort is None:
            try:
                the_diff = sorting.safe_sort(the_diff)
            except TypeError:
                pass

        attribs = self._get_attributes_dict()
        attribs["name"] = result_name
        if "freq" in attribs:
            attribs["freq"] = None
        return self._shallow_copy_with_infer(the_diff, **attribs)

    def _assert_can_do_setop(self, other):
        if not is_list_like(other):
            raise TypeError("Input must be Index or array-like")
        return True

    def _convert_can_do_setop(self, other):
        if not isinstance(other, Index):
            other = Index(other, name=self.name)
            result_name = self.name
        else:
            result_name = get_op_result_name(self, other)
        return other, result_name

    # --------------------------------------------------------------------
    # Indexing Methods

    _index_shared_docs[
        "get_loc"
    ] = """
        Get integer location, slice or boolean mask for requested label.

        Parameters
        ----------
        key : label
        method : {None, 'pad'/'ffill', 'backfill'/'bfill', 'nearest'}, optional
            * default: exact matches only.
            * pad / ffill: find the PREVIOUS index value if no exact match.
            * backfill / bfill: use NEXT index value if no exact match
            * nearest: use the NEAREST index value if no exact match. Tied
              distances are broken by preferring the larger index value.
        tolerance : int or float, optional
            Maximum distance from index value for inexact matches. The value of
            the index at the matching location most satisfy the equation
            ``abs(index[loc] - key) <= tolerance``.

            .. versionadded:: 0.21.0 (list-like tolerance)

        Returns
        -------
        loc : int if unique index, slice if monotonic index, else mask

        Examples
        --------
        >>> unique_index = pd.Index(list('abc'))
        >>> unique_index.get_loc('b')
        1

        >>> monotonic_index = pd.Index(list('abbc'))
        >>> monotonic_index.get_loc('b')
        slice(1, 3, None)

        >>> non_monotonic_index = pd.Index(list('abcb'))
        >>> non_monotonic_index.get_loc('b')
        array([False,  True, False,  True], dtype=bool)
        """

    @Appender(_index_shared_docs["get_loc"])
    def get_loc(self, key, method=None, tolerance=None):
        if method is None:
            if tolerance is not None:
                raise ValueError(
                    "tolerance argument only valid if using pad, "
                    "backfill or nearest lookups"
                )
            try:
                return self._engine.get_loc(key)
            except KeyError:
                return self._engine.get_loc(self._maybe_cast_indexer(key))
        indexer = self.get_indexer([key], method=method, tolerance=tolerance)
        if indexer.ndim > 1 or indexer.size > 1:
            raise TypeError("get_loc requires scalar valued input")
        loc = indexer.item()
        if loc == -1:
            raise KeyError(key)
        return loc

    _index_shared_docs[
        "get_indexer"
    ] = """
        Compute indexer and mask for new index given the current index. The
        indexer should be then used as an input to ndarray.take to align the
        current data to the new index.

        Parameters
        ----------
        target : %(target_klass)s
        method : {None, 'pad'/'ffill', 'backfill'/'bfill', 'nearest'}, optional
            * default: exact matches only.
            * pad / ffill: find the PREVIOUS index value if no exact match.
            * backfill / bfill: use NEXT index value if no exact match
            * nearest: use the NEAREST index value if no exact match. Tied
              distances are broken by preferring the larger index value.
        limit : int, optional
            Maximum number of consecutive labels in ``target`` to match for
            inexact matches.
        tolerance : optional
            Maximum distance between original and new labels for inexact
            matches. The values of the index at the matching locations most
            satisfy the equation ``abs(index[indexer] - target) <= tolerance``.

            Tolerance may be a scalar value, which applies the same tolerance
            to all values, or list-like, which applies variable tolerance per
            element. List-like includes list, tuple, array, Series, and must be
            the same size as the index and its dtype must exactly match the
            index's type.

            .. versionadded:: 0.21.0 (list-like tolerance)

        Returns
        -------
        indexer : ndarray of int
            Integers from 0 to n - 1 indicating that the index at these
            positions matches the corresponding target values. Missing values
            in the target are marked by -1.
        %(raises_section)s
        Examples
        --------
        >>> index = pd.Index(['c', 'a', 'b'])
        >>> index.get_indexer(['a', 'b', 'x'])
        array([ 1,  2, -1])

        Notice that the return value is an array of locations in ``index``
        and ``x`` is marked by -1, as it is not in ``index``.
        """

    @Appender(_index_shared_docs["get_indexer"] % _index_doc_kwargs)
    def get_indexer(self, target, method=None, limit=None, tolerance=None):
        method = missing.clean_reindex_fill_method(method)
        target = ensure_index(target)
        if tolerance is not None:
            tolerance = self._convert_tolerance(tolerance, target)

        # Treat boolean labels passed to a numeric index as not found. Without
        # this fix False and True would be treated as 0 and 1 respectively.
        # (GH #16877)
        if target.is_boolean() and self.is_numeric():
            return ensure_platform_int(np.repeat(-1, target.size))

        pself, ptarget = self._maybe_promote(target)
        if pself is not self or ptarget is not target:
            return pself.get_indexer(
                ptarget, method=method, limit=limit, tolerance=tolerance
            )

        if not is_dtype_equal(self.dtype, target.dtype):
            this = self.astype(object)
            target = target.astype(object)
            return this.get_indexer(
                target, method=method, limit=limit, tolerance=tolerance
            )

        if not self.is_unique:
            raise InvalidIndexError(
                "Reindexing only valid with uniquely valued Index objects"
            )

        if method == "pad" or method == "backfill":
            indexer = self._get_fill_indexer(target, method, limit, tolerance)
        elif method == "nearest":
            indexer = self._get_nearest_indexer(target, limit, tolerance)
        else:
            if tolerance is not None:
                raise ValueError(
                    "tolerance argument only valid if doing pad, "
                    "backfill or nearest reindexing"
                )
            if limit is not None:
                raise ValueError(
                    "limit argument only valid if doing pad, "
                    "backfill or nearest reindexing"
                )

            indexer = self._engine.get_indexer(target._ndarray_values)

        return ensure_platform_int(indexer)

    def _convert_tolerance(self, tolerance, target):
        # override this method on subclasses
        tolerance = np.asarray(tolerance)
        if target.size != tolerance.size and tolerance.size > 1:
            raise ValueError("list-like tolerance size must match target index size")
        return tolerance

    def _get_fill_indexer(self, target, method, limit=None, tolerance=None):
        if self.is_monotonic_increasing and target.is_monotonic_increasing:
            method = (
                self._engine.get_pad_indexer
                if method == "pad"
                else self._engine.get_backfill_indexer
            )
            indexer = method(target._ndarray_values, limit)
        else:
            indexer = self._get_fill_indexer_searchsorted(target, method, limit)
        if tolerance is not None:
            indexer = self._filter_indexer_tolerance(
                target._ndarray_values, indexer, tolerance
            )
        return indexer

    def _get_fill_indexer_searchsorted(self, target, method, limit=None):
        """
        Fallback pad/backfill get_indexer that works for monotonic decreasing
        indexes and non-monotonic targets.
        """
        if limit is not None:
            raise ValueError(
                "limit argument for %r method only well-defined "
                "if index and target are monotonic" % method
            )

        side = "left" if method == "pad" else "right"

        # find exact matches first (this simplifies the algorithm)
        indexer = self.get_indexer(target)
        nonexact = indexer == -1
        indexer[nonexact] = self._searchsorted_monotonic(target[nonexact], side)
        if side == "left":
            # searchsorted returns "indices into a sorted array such that,
            # if the corresponding elements in v were inserted before the
            # indices, the order of a would be preserved".
            # Thus, we need to subtract 1 to find values to the left.
            indexer[nonexact] -= 1
            # This also mapped not found values (values of 0 from
            # np.searchsorted) to -1, which conveniently is also our
            # sentinel for missing values
        else:
            # Mark indices to the right of the largest value as not found
            indexer[indexer == len(self)] = -1
        return indexer

    def _get_nearest_indexer(self, target, limit, tolerance):
        """
        Get the indexer for the nearest index labels; requires an index with
        values that can be subtracted from each other (e.g., not strings or
        tuples).
        """
        left_indexer = self.get_indexer(target, "pad", limit=limit)
        right_indexer = self.get_indexer(target, "backfill", limit=limit)

        target = np.asarray(target)
        left_distances = abs(self.values[left_indexer] - target)
        right_distances = abs(self.values[right_indexer] - target)

        op = operator.lt if self.is_monotonic_increasing else operator.le
        indexer = np.where(
            op(left_distances, right_distances) | (right_indexer == -1),
            left_indexer,
            right_indexer,
        )
        if tolerance is not None:
            indexer = self._filter_indexer_tolerance(target, indexer, tolerance)
        return indexer

    def _filter_indexer_tolerance(self, target, indexer, tolerance):
        distance = abs(self.values[indexer] - target)
        indexer = np.where(distance <= tolerance, indexer, -1)
        return indexer

    # --------------------------------------------------------------------
    # Indexer Conversion Methods

    _index_shared_docs[
        "_convert_scalar_indexer"
    ] = """
        Convert a scalar indexer.

        Parameters
        ----------
        key : label of the slice bound
        kind : {'ix', 'loc', 'getitem', 'iloc'} or None
    """

    @Appender(_index_shared_docs["_convert_scalar_indexer"])
    def _convert_scalar_indexer(self, key, kind=None):
        assert kind in ["ix", "loc", "getitem", "iloc", None]

        if kind == "iloc":
            return self._validate_indexer("positional", key, kind)

        if len(self) and not isinstance(self, ABCMultiIndex):

            # we can raise here if we are definitive that this
            # is positional indexing (eg. .ix on with a float)
            # or label indexing if we are using a type able
            # to be represented in the index

            if kind in ["getitem", "ix"] and is_float(key):
                if not self.is_floating():
                    return self._invalid_indexer("label", key)

            elif kind in ["loc"] and is_float(key):

                # we want to raise KeyError on string/mixed here
                # technically we *could* raise a TypeError
                # on anything but mixed though
                if self.inferred_type not in [
                    "floating",
                    "mixed-integer-float",
                    "integer-na",
                    "string",
                    "unicode",
                    "mixed",
                ]:
                    return self._invalid_indexer("label", key)

            elif kind in ["loc"] and is_integer(key):
                if not self.holds_integer():
                    return self._invalid_indexer("label", key)

        return key

    _index_shared_docs[
        "_convert_slice_indexer"
    ] = """
        Convert a slice indexer.

        By definition, these are labels unless 'iloc' is passed in.
        Floats are not allowed as the start, step, or stop of the slice.

        Parameters
        ----------
        key : label of the slice bound
        kind : {'ix', 'loc', 'getitem', 'iloc'} or None
    """

    @Appender(_index_shared_docs["_convert_slice_indexer"])
    def _convert_slice_indexer(self, key: slice, kind=None):
        assert kind in ["ix", "loc", "getitem", "iloc", None]

        # validate iloc
        if kind == "iloc":
            return slice(
                self._validate_indexer("slice", key.start, kind),
                self._validate_indexer("slice", key.stop, kind),
                self._validate_indexer("slice", key.step, kind),
            )

        # potentially cast the bounds to integers
        start, stop, step = key.start, key.stop, key.step

        # figure out if this is a positional indexer
        def is_int(v):
            return v is None or is_integer(v)

        is_null_slicer = start is None and stop is None
        is_index_slice = is_int(start) and is_int(stop)
        is_positional = is_index_slice and not self.is_integer()

        if kind == "getitem":
            """
            called from the getitem slicers, validate that we are in fact
            integers
            """
            if self.is_integer() or is_index_slice:
                return slice(
                    self._validate_indexer("slice", key.start, kind),
                    self._validate_indexer("slice", key.stop, kind),
                    self._validate_indexer("slice", key.step, kind),
                )

        # convert the slice to an indexer here

        # if we are mixed and have integers
        try:
            if is_positional and self.is_mixed():
                # Validate start & stop
                if start is not None:
                    self.get_loc(start)
                if stop is not None:
                    self.get_loc(stop)
                is_positional = False
        except KeyError:
            if self.inferred_type in ["mixed-integer-float", "integer-na"]:
                raise

        if is_null_slicer:
            indexer = key
        elif is_positional:
            indexer = key
        else:
            try:
                indexer = self.slice_indexer(start, stop, step, kind=kind)
            except Exception:
                if is_index_slice:
                    if self.is_integer():
                        raise
                    else:
                        indexer = key
                else:
                    raise

        return indexer

    def _convert_listlike_indexer(self, keyarr, kind=None):
        """
        Parameters
        ----------
        keyarr : list-like
            Indexer to convert.

        Returns
        -------
        indexer : numpy.ndarray or None
            Return an ndarray or None if cannot convert.
        keyarr : numpy.ndarray
            Return tuple-safe keys.
        """
        if isinstance(keyarr, Index):
            keyarr = self._convert_index_indexer(keyarr)
        else:
            keyarr = self._convert_arr_indexer(keyarr)

        indexer = self._convert_list_indexer(keyarr, kind=kind)
        return indexer, keyarr

    _index_shared_docs[
        "_convert_arr_indexer"
    ] = """
        Convert an array-like indexer to the appropriate dtype.

        Parameters
        ----------
        keyarr : array-like
            Indexer to convert.

        Returns
        -------
        converted_keyarr : array-like
    """

    @Appender(_index_shared_docs["_convert_arr_indexer"])
    def _convert_arr_indexer(self, keyarr):
        keyarr = com.asarray_tuplesafe(keyarr)
        return keyarr

    _index_shared_docs[
        "_convert_index_indexer"
    ] = """
        Convert an Index indexer to the appropriate dtype.

        Parameters
        ----------
        keyarr : Index (or sub-class)
            Indexer to convert.

        Returns
        -------
        converted_keyarr : Index (or sub-class)
    """

    @Appender(_index_shared_docs["_convert_index_indexer"])
    def _convert_index_indexer(self, keyarr):
        return keyarr

    _index_shared_docs[
        "_convert_list_indexer"
    ] = """
        Convert a list-like indexer to the appropriate dtype.

        Parameters
        ----------
        keyarr : Index (or sub-class)
            Indexer to convert.
        kind : iloc, ix, loc, optional

        Returns
        -------
        positional indexer or None
    """

    @Appender(_index_shared_docs["_convert_list_indexer"])
    def _convert_list_indexer(self, keyarr, kind=None):
        if (
            kind in [None, "iloc", "ix"]
            and is_integer_dtype(keyarr)
            and not self.is_floating()
            and not isinstance(keyarr, ABCPeriodIndex)
        ):

            if self.inferred_type == "mixed-integer":
                indexer = self.get_indexer(keyarr)
                if (indexer >= 0).all():
                    return indexer
                # missing values are flagged as -1 by get_indexer and negative
                # indices are already converted to positive indices in the
                # above if-statement, so the negative flags are changed to
                # values outside the range of indices so as to trigger an
                # IndexError in maybe_convert_indices
                indexer[indexer < 0] = len(self)

                return maybe_convert_indices(indexer, len(self))

            elif not self.inferred_type == "integer":
                keyarr = np.where(keyarr < 0, len(self) + keyarr, keyarr)
                return keyarr

        return None

    def _invalid_indexer(self, form, key):
        """
        Consistent invalid indexer message.
        """
        raise TypeError(
            "cannot do {form} indexing on {klass} with these "
            "indexers [{key}] of {kind}".format(
                form=form, klass=type(self), key=key, kind=type(key)
            )
        )

    # --------------------------------------------------------------------
    # Reindex Methods

    def _can_reindex(self, indexer):
        """
        Check if we are allowing reindexing with this particular indexer.

        Parameters
        ----------
        indexer : an integer indexer

        Raises
        ------
        ValueError if its a duplicate axis
        """

        # trying to reindex on an axis with duplicates
        if not self.is_unique and len(indexer):
            raise ValueError("cannot reindex from a duplicate axis")

    def reindex(self, target, method=None, level=None, limit=None, tolerance=None):
        """
        Create index with target's values (move/add/delete values
        as necessary).

        Parameters
        ----------
        target : an iterable

        Returns
        -------
        new_index : pd.Index
            Resulting index.
        indexer : np.ndarray or None
            Indices of output values in original index.
        """
        # GH6552: preserve names when reindexing to non-named target
        # (i.e. neither Index nor Series).
        preserve_names = not hasattr(target, "name")

        # GH7774: preserve dtype/tz if target is empty and not an Index.
        target = _ensure_has_len(target)  # target may be an iterator

        if not isinstance(target, Index) and len(target) == 0:
            attrs = self._get_attributes_dict()
            attrs.pop("freq", None)  # don't preserve freq
            values = self._data[:0]  # appropriately-dtyped empty array
            target = self._simple_new(values, dtype=self.dtype, **attrs)
        else:
            target = ensure_index(target)

        if level is not None:
            if method is not None:
                raise TypeError("Fill method not supported if level passed")
            _, indexer, _ = self._join_level(
                target, level, how="right", return_indexers=True
            )
        else:
            if self.equals(target):
                indexer = None
            else:
                # check is_overlapping for IntervalIndex compat
                if self.is_unique and not getattr(self, "is_overlapping", False):
                    indexer = self.get_indexer(
                        target, method=method, limit=limit, tolerance=tolerance
                    )
                else:
                    if method is not None or limit is not None:
                        raise ValueError(
                            "cannot reindex a non-unique index "
                            "with a method or limit"
                        )
                    indexer, missing = self.get_indexer_non_unique(target)

        if preserve_names and target.nlevels == 1 and target.name != self.name:
            target = target.copy()
            target.name = self.name

        return target, indexer

    def _reindex_non_unique(self, target):
        """
        Create a new index with target's values (move/add/delete values as
        necessary) use with non-unique Index and a possibly non-unique target.

        Parameters
        ----------
        target : an iterable

        Returns
        -------
        new_index : pd.Index
            Resulting index.
        indexer : np.ndarray or None
            Indices of output values in original index.

        """

        target = ensure_index(target)
        indexer, missing = self.get_indexer_non_unique(target)
        check = indexer != -1
        new_labels = self.take(indexer[check])
        new_indexer = None

        if len(missing):
            length = np.arange(len(indexer))

            missing = ensure_platform_int(missing)
            missing_labels = target.take(missing)
            missing_indexer = ensure_int64(length[~check])
            cur_labels = self.take(indexer[check]).values
            cur_indexer = ensure_int64(length[check])

            new_labels = np.empty(tuple([len(indexer)]), dtype=object)
            new_labels[cur_indexer] = cur_labels
            new_labels[missing_indexer] = missing_labels

            # a unique indexer
            if target.is_unique:

                # see GH5553, make sure we use the right indexer
                new_indexer = np.arange(len(indexer))
                new_indexer[cur_indexer] = np.arange(len(cur_labels))
                new_indexer[missing_indexer] = -1

            # we have a non_unique selector, need to use the original
            # indexer here
            else:

                # need to retake to have the same size as the indexer
                indexer[~check] = -1

                # reset the new indexer to account for the new size
                new_indexer = np.arange(len(self.take(indexer)))
                new_indexer[~check] = -1

        new_index = self._shallow_copy_with_infer(new_labels, freq=None)
        return new_index, indexer, new_indexer

    # --------------------------------------------------------------------
    # Join Methods

    _index_shared_docs[
        "join"
    ] = """
        Compute join_index and indexers to conform data
        structures to the new index.

        Parameters
        ----------
        other : Index
        how : {'left', 'right', 'inner', 'outer'}
        level : int or level name, default None
        return_indexers : boolean, default False
        sort : boolean, default False
            Sort the join keys lexicographically in the result Index. If False,
            the order of the join keys depends on the join type (how keyword)

            .. versionadded:: 0.20.0

        Returns
        -------
        join_index, (left_indexer, right_indexer)
        """

    @Appender(_index_shared_docs["join"])
    def join(self, other, how="left", level=None, return_indexers=False, sort=False):
        self_is_mi = isinstance(self, ABCMultiIndex)
        other_is_mi = isinstance(other, ABCMultiIndex)

        # try to figure out the join level
        # GH3662
        if level is None and (self_is_mi or other_is_mi):

            # have the same levels/names so a simple join
            if self.names == other.names:
                pass
            else:
                return self._join_multi(other, how=how, return_indexers=return_indexers)

        # join on the level
        if level is not None and (self_is_mi or other_is_mi):
            return self._join_level(
                other, level, how=how, return_indexers=return_indexers
            )

        other = ensure_index(other)

        if len(other) == 0 and how in ("left", "outer"):
            join_index = self._shallow_copy()
            if return_indexers:
                rindexer = np.repeat(-1, len(join_index))
                return join_index, None, rindexer
            else:
                return join_index

        if len(self) == 0 and how in ("right", "outer"):
            join_index = other._shallow_copy()
            if return_indexers:
                lindexer = np.repeat(-1, len(join_index))
                return join_index, lindexer, None
            else:
                return join_index

        if self._join_precedence < other._join_precedence:
            how = {"right": "left", "left": "right"}.get(how, how)
            result = other.join(
                self, how=how, level=level, return_indexers=return_indexers
            )
            if return_indexers:
                x, y, z = result
                result = x, z, y
            return result

        if not is_dtype_equal(self.dtype, other.dtype):
            this = self.astype("O")
            other = other.astype("O")
            return this.join(other, how=how, return_indexers=return_indexers)

        _validate_join_method(how)

        if not self.is_unique and not other.is_unique:
            return self._join_non_unique(
                other, how=how, return_indexers=return_indexers
            )
        elif not self.is_unique or not other.is_unique:
            if self.is_monotonic and other.is_monotonic:
                return self._join_monotonic(
                    other, how=how, return_indexers=return_indexers
                )
            else:
                return self._join_non_unique(
                    other, how=how, return_indexers=return_indexers
                )
        elif self.is_monotonic and other.is_monotonic:
            try:
                return self._join_monotonic(
                    other, how=how, return_indexers=return_indexers
                )
            except TypeError:
                pass

        if how == "left":
            join_index = self
        elif how == "right":
            join_index = other
        elif how == "inner":
            # TODO: sort=False here for backwards compat. It may
            # be better to use the sort parameter passed into join
            join_index = self.intersection(other, sort=False)
        elif how == "outer":
            # TODO: sort=True here for backwards compat. It may
            # be better to use the sort parameter passed into join
            join_index = self.union(other)

        if sort:
            join_index = join_index.sort_values()

        if return_indexers:
            if join_index is self:
                lindexer = None
            else:
                lindexer = self.get_indexer(join_index)
            if join_index is other:
                rindexer = None
            else:
                rindexer = other.get_indexer(join_index)
            return join_index, lindexer, rindexer
        else:
            return join_index

    def _join_multi(self, other, how, return_indexers=True):
        from .multi import MultiIndex
        from pandas.core.reshape.merge import _restore_dropped_levels_multijoin

        # figure out join names
        self_names = set(com.not_none(*self.names))
        other_names = set(com.not_none(*other.names))
        overlap = self_names & other_names

        # need at least 1 in common
        if not overlap:
            raise ValueError("cannot join with no overlapping index names")

        self_is_mi = isinstance(self, MultiIndex)
        other_is_mi = isinstance(other, MultiIndex)

        if self_is_mi and other_is_mi:

            # Drop the non-matching levels from left and right respectively
            ldrop_names = list(self_names - overlap)
            rdrop_names = list(other_names - overlap)

            self_jnlevels = self.droplevel(ldrop_names)
            other_jnlevels = other.droplevel(rdrop_names)

            # Join left and right
            # Join on same leveled multi-index frames is supported
            join_idx, lidx, ridx = self_jnlevels.join(
                other_jnlevels, how, return_indexers=True
            )

            # Restore the dropped levels
            # Returned index level order is
            # common levels, ldrop_names, rdrop_names
            dropped_names = ldrop_names + rdrop_names

            levels, codes, names = _restore_dropped_levels_multijoin(
                self, other, dropped_names, join_idx, lidx, ridx
            )

            # Re-create the multi-index
            multi_join_idx = MultiIndex(
                levels=levels, codes=codes, names=names, verify_integrity=False
            )

            multi_join_idx = multi_join_idx.remove_unused_levels()

            return multi_join_idx, lidx, ridx

        jl = list(overlap)[0]

        # Case where only one index is multi
        # make the indices into mi's that match
        flip_order = False
        if self_is_mi:
            self, other = other, self
            flip_order = True
            # flip if join method is right or left
            how = {"right": "left", "left": "right"}.get(how, how)

        level = other.names.index(jl)
        result = self._join_level(
            other, level, how=how, return_indexers=return_indexers
        )

        if flip_order:
            if isinstance(result, tuple):
                return result[0], result[2], result[1]
        return result

    def _join_non_unique(self, other, how="left", return_indexers=False):
        from pandas.core.reshape.merge import _get_join_indexers

        left_idx, right_idx = _get_join_indexers(
            [self._ndarray_values], [other._ndarray_values], how=how, sort=True
        )

        left_idx = ensure_platform_int(left_idx)
        right_idx = ensure_platform_int(right_idx)

        join_index = np.asarray(self._ndarray_values.take(left_idx))
        mask = left_idx == -1
        np.putmask(join_index, mask, other._ndarray_values.take(right_idx))

        join_index = self._wrap_joined_index(join_index, other)

        if return_indexers:
            return join_index, left_idx, right_idx
        else:
            return join_index

    def _join_level(
        self, other, level, how="left", return_indexers=False, keep_order=True
    ):
        """
        The join method *only* affects the level of the resulting
        MultiIndex. Otherwise it just exactly aligns the Index data to the
        labels of the level in the MultiIndex.

        If ```keep_order == True```, the order of the data indexed by the
        MultiIndex will not be changed; otherwise, it will tie out
        with `other`.
        """
        from .multi import MultiIndex

        def _get_leaf_sorter(labels):
            """
            Returns sorter for the inner most level while preserving the
            order of higher levels.
            """
            if labels[0].size == 0:
                return np.empty(0, dtype="int64")

            if len(labels) == 1:
                lab = ensure_int64(labels[0])
                sorter, _ = libalgos.groupsort_indexer(lab, 1 + lab.max())
                return sorter

            # find indexers of beginning of each set of
            # same-key labels w.r.t all but last level
            tic = labels[0][:-1] != labels[0][1:]
            for lab in labels[1:-1]:
                tic |= lab[:-1] != lab[1:]

            starts = np.hstack(([True], tic, [True])).nonzero()[0]
            lab = ensure_int64(labels[-1])
            return lib.get_level_sorter(lab, ensure_int64(starts))

        if isinstance(self, MultiIndex) and isinstance(other, MultiIndex):
            raise TypeError("Join on level between two MultiIndex objects is ambiguous")

        left, right = self, other

        flip_order = not isinstance(self, MultiIndex)
        if flip_order:
            left, right = right, left
            how = {"right": "left", "left": "right"}.get(how, how)

        level = left._get_level_number(level)
        old_level = left.levels[level]

        if not right.is_unique:
            raise NotImplementedError(
                "Index._join_level on non-unique index is not implemented"
            )

        new_level, left_lev_indexer, right_lev_indexer = old_level.join(
            right, how=how, return_indexers=True
        )

        if left_lev_indexer is None:
            if keep_order or len(left) == 0:
                left_indexer = None
                join_index = left
            else:  # sort the leaves
                left_indexer = _get_leaf_sorter(left.codes[: level + 1])
                join_index = left[left_indexer]

        else:
            left_lev_indexer = ensure_int64(left_lev_indexer)
            rev_indexer = lib.get_reverse_indexer(left_lev_indexer, len(old_level))

            new_lev_codes = algos.take_nd(
                rev_indexer, left.codes[level], allow_fill=False
            )

            new_codes = list(left.codes)
            new_codes[level] = new_lev_codes

            new_levels = list(left.levels)
            new_levels[level] = new_level

            if keep_order:  # just drop missing values. o.w. keep order
                left_indexer = np.arange(len(left), dtype=np.intp)
                mask = new_lev_codes != -1
                if not mask.all():
                    new_codes = [lab[mask] for lab in new_codes]
                    left_indexer = left_indexer[mask]

            else:  # tie out the order with other
                if level == 0:  # outer most level, take the fast route
                    ngroups = 1 + new_lev_codes.max()
                    left_indexer, counts = libalgos.groupsort_indexer(
                        new_lev_codes, ngroups
                    )

                    # missing values are placed first; drop them!
                    left_indexer = left_indexer[counts[0] :]
                    new_codes = [lab[left_indexer] for lab in new_codes]

                else:  # sort the leaves
                    mask = new_lev_codes != -1
                    mask_all = mask.all()
                    if not mask_all:
                        new_codes = [lab[mask] for lab in new_codes]

                    left_indexer = _get_leaf_sorter(new_codes[: level + 1])
                    new_codes = [lab[left_indexer] for lab in new_codes]

                    # left_indexers are w.r.t masked frame.
                    # reverse to original frame!
                    if not mask_all:
                        left_indexer = mask.nonzero()[0][left_indexer]

            join_index = MultiIndex(
                levels=new_levels,
                codes=new_codes,
                names=left.names,
                verify_integrity=False,
            )

        if right_lev_indexer is not None:
            right_indexer = algos.take_nd(
                right_lev_indexer, join_index.codes[level], allow_fill=False
            )
        else:
            right_indexer = join_index.codes[level]

        if flip_order:
            left_indexer, right_indexer = right_indexer, left_indexer

        if return_indexers:
            left_indexer = (
                None if left_indexer is None else ensure_platform_int(left_indexer)
            )
            right_indexer = (
                None if right_indexer is None else ensure_platform_int(right_indexer)
            )
            return join_index, left_indexer, right_indexer
        else:
            return join_index

    def _join_monotonic(self, other, how="left", return_indexers=False):
        if self.equals(other):
            ret_index = other if how == "right" else self
            if return_indexers:
                return ret_index, None, None
            else:
                return ret_index

        sv = self._ndarray_values
        ov = other._ndarray_values

        if self.is_unique and other.is_unique:
            # We can perform much better than the general case
            if how == "left":
                join_index = self
                lidx = None
                ridx = self._left_indexer_unique(sv, ov)
            elif how == "right":
                join_index = other
                lidx = self._left_indexer_unique(ov, sv)
                ridx = None
            elif how == "inner":
                join_index, lidx, ridx = self._inner_indexer(sv, ov)
                join_index = self._wrap_joined_index(join_index, other)
            elif how == "outer":
                join_index, lidx, ridx = self._outer_indexer(sv, ov)
                join_index = self._wrap_joined_index(join_index, other)
        else:
            if how == "left":
                join_index, lidx, ridx = self._left_indexer(sv, ov)
            elif how == "right":
                join_index, ridx, lidx = self._left_indexer(ov, sv)
            elif how == "inner":
                join_index, lidx, ridx = self._inner_indexer(sv, ov)
            elif how == "outer":
                join_index, lidx, ridx = self._outer_indexer(sv, ov)
            join_index = self._wrap_joined_index(join_index, other)

        if return_indexers:
            lidx = None if lidx is None else ensure_platform_int(lidx)
            ridx = None if ridx is None else ensure_platform_int(ridx)
            return join_index, lidx, ridx
        else:
            return join_index

    def _wrap_joined_index(self, joined, other):
        name = get_op_result_name(self, other)
        return Index(joined, name=name)

    # --------------------------------------------------------------------
    # Uncategorized Methods

    @property
    def values(self):
        """
        Return an array representing the data in the Index.

        .. warning::

           We recommend using :attr:`Index.array` or
           :meth:`Index.to_numpy`, depending on whether you need
           a reference to the underlying data or a NumPy array.

        Returns
        -------
        array: numpy.ndarray or ExtensionArray

        See Also
        --------
        Index.array : Reference to the underlying data.
        Index.to_numpy : A NumPy array representing the underlying data.
        """
        return self._data.view(np.ndarray)

    @property
    def _values(self) -> Union[ExtensionArray, ABCIndexClass, np.ndarray]:
        # TODO(EA): remove index types as they become extension arrays
        """
        The best array representation.

        This is an ndarray, ExtensionArray, or Index subclass. This differs
        from ``_ndarray_values``, which always returns an ndarray.

        Both ``_values`` and ``_ndarray_values`` are consistent between
        ``Series`` and ``Index``.

        It may differ from the public '.values' method.

        index             | values          | _values       | _ndarray_values |
        ----------------- | --------------- | ------------- | --------------- |
        Index             | ndarray         | ndarray       | ndarray         |
        CategoricalIndex  | Categorical     | Categorical   | ndarray[int]    |
        DatetimeIndex     | ndarray[M8ns]   | ndarray[M8ns] | ndarray[M8ns]   |
        DatetimeIndex[tz] | ndarray[M8ns]   | DTI[tz]       | ndarray[M8ns]   |
        PeriodIndex       | ndarray[object] | PeriodArray   | ndarray[int]    |
        IntervalIndex     | IntervalArray   | IntervalArray | ndarray[object] |

        See Also
        --------
        values
        _ndarray_values
        """
        return self._data

    def get_values(self):
        """
        Return `Index` data as an `numpy.ndarray`.

        .. deprecated:: 0.25.0
            Use :meth:`Index.to_numpy` or :attr:`Index.array` instead.

        Returns
        -------
        numpy.ndarray
            A one-dimensional numpy array of the `Index` values.

        See Also
        --------
        Index.values : The attribute that get_values wraps.

        Examples
        --------
        Getting the `Index` values of a `DataFrame`:

        >>> df = pd.DataFrame([[1, 2, 3], [4, 5, 6], [7, 8, 9]],
        ...                    index=['a', 'b', 'c'], columns=['A', 'B', 'C'])
        >>> df
           A  B  C
        a  1  2  3
        b  4  5  6
        c  7  8  9
        >>> df.index.get_values()
        array(['a', 'b', 'c'], dtype=object)

        Standalone `Index` values:

        >>> idx = pd.Index(['1', '2', '3'])
        >>> idx.get_values()
        array(['1', '2', '3'], dtype=object)

        `MultiIndex` arrays also have only one dimension:

        >>> midx = pd.MultiIndex.from_arrays([[1, 2, 3], ['a', 'b', 'c']],
        ...                                  names=('number', 'letter'))
        >>> midx.get_values()
        array([(1, 'a'), (2, 'b'), (3, 'c')], dtype=object)
        >>> midx.get_values().ndim
        1
        """
        warnings.warn(
            "The 'get_values' method is deprecated and will be removed in a "
            "future version. Use '.to_numpy()' or '.array' instead.",
            FutureWarning,
            stacklevel=2,
        )
        return self._internal_get_values()

    def _internal_get_values(self):
        return self.values

    @Appender(IndexOpsMixin.memory_usage.__doc__)
    def memory_usage(self, deep=False):
        result = super().memory_usage(deep=deep)

        # include our engine hashtable
        result += self._engine.sizeof(deep=deep)
        return result

    _index_shared_docs[
        "where"
    ] = """
        Return an Index of same shape as self and whose corresponding
        entries are from self where cond is True and otherwise are from
        other.

        Parameters
        ----------
        cond : boolean array-like with the same length as self
        other : scalar, or array-like

        Returns
        -------
        Index
        """

    @Appender(_index_shared_docs["where"])
    def where(self, cond, other=None):
        if other is None:
            other = self._na_value

        dtype = self.dtype
        values = self.values

        if is_bool(other) or is_bool_dtype(other):

            # bools force casting
            values = values.astype(object)
            dtype = None

        values = np.where(cond, values, other)

        if self._is_numeric_dtype and np.any(isna(values)):
            # We can't coerce to the numeric dtype of "self" (unless
            # it's float) if there are NaN values in our output.
            dtype = None

        return self._shallow_copy_with_infer(values, dtype=dtype)

    # construction helpers
    @classmethod
    def _try_convert_to_int_index(cls, data, copy, name, dtype):
        """
        Attempt to convert an array of data into an integer index.

        Parameters
        ----------
        data : The data to convert.
        copy : Whether to copy the data or not.
        name : The name of the index returned.

        Returns
        -------
        int_index : data converted to either an Int64Index or a
                    UInt64Index

        Raises
        ------
        ValueError if the conversion was not successful.
        """

        from .numeric import Int64Index, UInt64Index

        if not is_unsigned_integer_dtype(dtype):
            # skip int64 conversion attempt if uint-like dtype is passed, as
            # this could return Int64Index when UInt64Index is what's desired
            try:
                res = data.astype("i8", copy=False)
                if (res == data).all():
                    return Int64Index(res, copy=copy, name=name)
            except (OverflowError, TypeError, ValueError):
                pass

        # Conversion to int64 failed (possibly due to overflow) or was skipped,
        # so let's try now with uint64.
        try:
            res = data.astype("u8", copy=False)
            if (res == data).all():
                return UInt64Index(res, copy=copy, name=name)
        except (OverflowError, TypeError, ValueError):
            pass

        raise ValueError

    @classmethod
    def _scalar_data_error(cls, data):
        raise TypeError(
            "{0}(...) must be called with a collection of some "
            "kind, {1} was passed".format(cls.__name__, repr(data))
        )

    @classmethod
    def _string_data_error(cls, data):
        raise TypeError(
            "String dtype not supported, you may need "
            "to explicitly cast to a numeric type"
        )

    @classmethod
    def _coerce_to_ndarray(cls, data):
        """
        Coerces data to ndarray.

        Converts other iterables to list first and then to array.
        Does not touch ndarrays.

        Raises
        ------
        TypeError
            When the data passed in is a scalar.
        """

        if not isinstance(data, (np.ndarray, Index)):
            if data is None or is_scalar(data):
                cls._scalar_data_error(data)

            # other iterable of some kind
            if not isinstance(data, (ABCSeries, list, tuple)):
                data = list(data)
            data = np.asarray(data)
        return data

    def _coerce_scalar_to_index(self, item):
        """
        We need to coerce a scalar to a compat for our index type.

        Parameters
        ----------
        item : scalar item to coerce
        """
        dtype = self.dtype

        if self._is_numeric_dtype and isna(item):
            # We can't coerce to the numeric dtype of "self" (unless
            # it's float) if there are NaN values in our output.
            dtype = None

        return Index([item], dtype=dtype, **self._get_attributes_dict())

    def _to_safe_for_reshape(self):
        """
        Convert to object if we are a categorical.
        """
        return self

    def _convert_for_op(self, value):
        """
        Convert value to be insertable to ndarray.
        """
        return value

    def _assert_can_do_op(self, value):
        """
        Check value is valid for scalar op.
        """
        if not is_scalar(value):
            msg = "'value' must be a scalar, passed: {0}"
            raise TypeError(msg.format(type(value).__name__))

    @property
    def _has_complex_internals(self):
        # to disable groupby tricks in MultiIndex
        return False

    def _is_memory_usage_qualified(self):
        """
        Return a boolean if we need a qualified .info display.
        """
        return self.is_object()

    def is_type_compatible(self, kind):
        """
        Whether the index type is compatible with the provided type.
        """
        return kind == self.inferred_type

    _index_shared_docs[
        "contains"
    ] = """
        Return a boolean indicating whether the provided key is in the index.

        Parameters
        ----------
        key : label
            The key to check if it is present in the index.

        Returns
        -------
        bool
            Whether the key search is in the index.

        See Also
        --------
        Index.isin : Returns an ndarray of boolean dtype indicating whether the
            list-like key is in the index.

        Examples
        --------
        >>> idx = pd.Index([1, 2, 3, 4])
        >>> idx
        Int64Index([1, 2, 3, 4], dtype='int64')

        >>> 2 in idx
        True
        >>> 6 in idx
        False
        """

    @Appender(_index_shared_docs["contains"] % _index_doc_kwargs)
    def __contains__(self, key):
        hash(key)
        try:
            return key in self._engine
        except (OverflowError, TypeError, ValueError):
            return False

    def contains(self, key):
        """
        Return a boolean indicating whether the provided key is in the index.

        .. deprecated:: 0.25.0
            Use ``key in index`` instead of ``index.contains(key)``.

        Returns
        -------
        bool
        """
        warnings.warn(
            "The 'contains' method is deprecated and will be removed in a "
            "future version. Use 'key in index' instead of "
            "'index.contains(key)'",
            FutureWarning,
            stacklevel=2,
        )
        return key in self

    def __hash__(self):
        raise TypeError("unhashable type: %r" % type(self).__name__)

    def __setitem__(self, key, value):
        raise TypeError("Index does not support mutable operations")

    def __getitem__(self, key):
        """
        Override numpy.ndarray's __getitem__ method to work as desired.

        This function adds lists and Series as valid boolean indexers
        (ndarrays only supports ndarray with dtype=bool).

        If resulting ndim != 1, plain ndarray is returned instead of
        corresponding `Index` subclass.

        """
        # There's no custom logic to be implemented in __getslice__, so it's
        # not overloaded intentionally.
        getitem = self._data.__getitem__
        promote = self._shallow_copy

        if is_scalar(key):
            key = com.cast_scalar_indexer(key)
            return getitem(key)

        if isinstance(key, slice):
            # This case is separated from the conditional above to avoid
            # pessimization of basic indexing.
            return promote(getitem(key))

        if com.is_bool_indexer(key):
            key = np.asarray(key, dtype=bool)

        key = com.values_from_object(key)
        result = getitem(key)
        if not is_scalar(result):
            return promote(result)
        else:
            return result

    def _can_hold_identifiers_and_holds_name(self, name):
        """
        Faster check for ``name in self`` when we know `name` is a Python
        identifier (e.g. in NDFrame.__getattr__, which hits this to support
        . key lookup). For indexes that can't hold identifiers (everything
        but object & categorical) we just return False.

        https://github.com/pandas-dev/pandas/issues/19764
        """
        if self.is_object() or self.is_categorical():
            return name in self
        return False

    def append(self, other):
        """
        Append a collection of Index options together.

        Parameters
        ----------
        other : Index or list/tuple of indices

        Returns
        -------
        appended : Index
        """

        to_concat = [self]

        if isinstance(other, (list, tuple)):
            to_concat = to_concat + list(other)
        else:
            to_concat.append(other)

        for obj in to_concat:
            if not isinstance(obj, Index):
                raise TypeError("all inputs must be Index")

        names = {obj.name for obj in to_concat}
        name = None if len(names) > 1 else self.name

        return self._concat(to_concat, name)

    def _concat(self, to_concat, name):

        typs = _concat.get_dtype_kinds(to_concat)

        if len(typs) == 1:
            return self._concat_same_dtype(to_concat, name=name)
        return Index._concat_same_dtype(self, to_concat, name=name)

    def _concat_same_dtype(self, to_concat, name):
        """
        Concatenate to_concat which has the same class.
        """
        # must be overridden in specific classes
        klasses = (ABCDatetimeIndex, ABCTimedeltaIndex, ABCPeriodIndex, ExtensionArray)
        to_concat = [
            x.astype(object) if isinstance(x, klasses) else x for x in to_concat
        ]

        self = to_concat[0]
        attribs = self._get_attributes_dict()
        attribs["name"] = name

        to_concat = [x._values if isinstance(x, Index) else x for x in to_concat]

        return self._shallow_copy_with_infer(np.concatenate(to_concat), **attribs)

    def putmask(self, mask, value):
        """
        Return a new Index of the values set with the mask.

        Returns
        -------
        Index

        See Also
        --------
        numpy.ndarray.putmask
        """
        values = self.values.copy()
        try:
            np.putmask(values, mask, self._convert_for_op(value))
            return self._shallow_copy(values)
        except (ValueError, TypeError) as err:
            if is_object_dtype(self):
                raise err

            # coerces to object
            return self.astype(object).putmask(mask, value)

    def equals(self, other):
        """
        Determine if two Index objects contain the same elements.

        Returns
        -------
        bool
            True if "other" is an Index and it has the same elements as calling
            index; False otherwise.
        """
        if self.is_(other):
            return True

        if not isinstance(other, Index):
            return False

        if is_object_dtype(self) and not is_object_dtype(other):
            # if other is not object, use other's logic for coercion
            return other.equals(self)

        try:
            return array_equivalent(
                com.values_from_object(self), com.values_from_object(other)
            )
        except Exception:
            return False

    def identical(self, other):
        """
        Similar to equals, but check that other comparable attributes are
        also equal.

        Returns
        -------
        bool
            If two Index objects have equal elements and same type True,
            otherwise False.
        """
        return (
            self.equals(other)
            and all(
                (
                    getattr(self, c, None) == getattr(other, c, None)
                    for c in self._comparables
                )
            )
            and type(self) == type(other)
        )

    def asof(self, label):
        """
        Return the label from the index, or, if not present, the previous one.

        Assuming that the index is sorted, return the passed index label if it
        is in the index, or return the previous index label if the passed one
        is not in the index.

        Parameters
        ----------
        label : object
            The label up to which the method returns the latest index label.

        Returns
        -------
        object
            The passed label if it is in the index. The previous label if the
            passed label is not in the sorted index or `NaN` if there is no
            such label.

        See Also
        --------
        Series.asof : Return the latest value in a Series up to the
            passed index.
        merge_asof : Perform an asof merge (similar to left join but it
            matches on nearest key rather than equal key).
        Index.get_loc : An `asof` is a thin wrapper around `get_loc`
            with method='pad'.

        Examples
        --------
        `Index.asof` returns the latest index label up to the passed label.

        >>> idx = pd.Index(['2013-12-31', '2014-01-02', '2014-01-03'])
        >>> idx.asof('2014-01-01')
        '2013-12-31'

        If the label is in the index, the method returns the passed label.

        >>> idx.asof('2014-01-02')
        '2014-01-02'

        If all of the labels in the index are later than the passed label,
        NaN is returned.

        >>> idx.asof('1999-01-02')
        nan

        If the index is not sorted, an error is raised.

        >>> idx_not_sorted = pd.Index(['2013-12-31', '2015-01-02',
        ...                            '2014-01-03'])
        >>> idx_not_sorted.asof('2013-12-31')
        Traceback (most recent call last):
        ValueError: index must be monotonic increasing or decreasing
        """
        try:
            loc = self.get_loc(label, method="pad")
        except KeyError:
            return self._na_value
        else:
            if isinstance(loc, slice):
                loc = loc.indices(len(self))[-1]
            return self[loc]

    def asof_locs(self, where, mask):
        """
        Find the locations (indices) of the labels from the index for
        every entry in the `where` argument.

        As in the `asof` function, if the label (a particular entry in
        `where`) is not in the index, the latest index label upto the
        passed label is chosen and its index returned.

        If all of the labels in the index are later than a label in `where`,
        -1 is returned.

        `mask` is used to ignore NA values in the index during calculation.

        Parameters
        ----------
        where : Index
            An Index consisting of an array of timestamps.
        mask : array-like
            Array of booleans denoting where values in the original
            data are not NA.

        Returns
        -------
        numpy.ndarray
            An array of locations (indices) of the labels from the Index
            which correspond to the return values of the `asof` function
            for every element in `where`.
        """
        locs = self.values[mask].searchsorted(where.values, side="right")
        locs = np.where(locs > 0, locs - 1, 0)

        result = np.arange(len(self))[mask].take(locs)

        first = mask.argmax()
        result[(locs == 0) & (where.values < self.values[first])] = -1

        return result

    def sort_values(self, return_indexer=False, ascending=True):
        """
        Return a sorted copy of the index.

        Return a sorted copy of the index, and optionally return the indices
        that sorted the index itself.

        Parameters
        ----------
        return_indexer : bool, default False
            Should the indices that would sort the index be returned.
        ascending : bool, default True
            Should the index values be sorted in an ascending order.

        Returns
        -------
        sorted_index : pandas.Index
            Sorted copy of the index.
        indexer : numpy.ndarray, optional
            The indices that the index itself was sorted by.

        See Also
        --------
        Series.sort_values : Sort values of a Series.
        DataFrame.sort_values : Sort values in a DataFrame.

        Examples
        --------
        >>> idx = pd.Index([10, 100, 1, 1000])
        >>> idx
        Int64Index([10, 100, 1, 1000], dtype='int64')

        Sort values in ascending order (default behavior).

        >>> idx.sort_values()
        Int64Index([1, 10, 100, 1000], dtype='int64')

        Sort values in descending order, and also get the indices `idx` was
        sorted by.

        >>> idx.sort_values(ascending=False, return_indexer=True)
        (Int64Index([1000, 100, 10, 1], dtype='int64'), array([3, 1, 0, 2]))
        """
        _as = self.argsort()
        if not ascending:
            _as = _as[::-1]

        sorted_index = self.take(_as)

        if return_indexer:
            return sorted_index, _as
        else:
            return sorted_index

    def sort(self, *args, **kwargs):
        """
        Use sort_values instead.
        """
        raise TypeError("cannot sort an Index object in-place, use sort_values instead")

    def shift(self, periods=1, freq=None):
        """
        Shift index by desired number of time frequency increments.

        This method is for shifting the values of datetime-like indexes
        by a specified time increment a given number of times.

        Parameters
        ----------
        periods : int, default 1
            Number of periods (or increments) to shift by,
            can be positive or negative.
        freq : pandas.DateOffset, pandas.Timedelta or string, optional
            Frequency increment to shift by.
            If None, the index is shifted by its own `freq` attribute.
            Offset aliases are valid strings, e.g., 'D', 'W', 'M' etc.

        Returns
        -------
        pandas.Index
            Shifted index.

        See Also
        --------
        Series.shift : Shift values of Series.

        Notes
        -----
        This method is only implemented for datetime-like index classes,
        i.e., DatetimeIndex, PeriodIndex and TimedeltaIndex.

        Examples
        --------
        Put the first 5 month starts of 2011 into an index.

        >>> month_starts = pd.date_range('1/1/2011', periods=5, freq='MS')
        >>> month_starts
        DatetimeIndex(['2011-01-01', '2011-02-01', '2011-03-01', '2011-04-01',
                       '2011-05-01'],
                      dtype='datetime64[ns]', freq='MS')

        Shift the index by 10 days.

        >>> month_starts.shift(10, freq='D')
        DatetimeIndex(['2011-01-11', '2011-02-11', '2011-03-11', '2011-04-11',
                       '2011-05-11'],
                      dtype='datetime64[ns]', freq=None)

        The default value of `freq` is the `freq` attribute of the index,
        which is 'MS' (month start) in this example.

        >>> month_starts.shift(10)
        DatetimeIndex(['2011-11-01', '2011-12-01', '2012-01-01', '2012-02-01',
                       '2012-03-01'],
                      dtype='datetime64[ns]', freq='MS')
        """
        raise NotImplementedError("Not supported for type %s" % type(self).__name__)

    def argsort(self, *args, **kwargs):
        """
        Return the integer indices that would sort the index.

        Parameters
        ----------
        *args
            Passed to `numpy.ndarray.argsort`.
        **kwargs
            Passed to `numpy.ndarray.argsort`.

        Returns
        -------
        numpy.ndarray
            Integer indices that would sort the index if used as
            an indexer.

        See Also
        --------
        numpy.argsort : Similar method for NumPy arrays.
        Index.sort_values : Return sorted copy of Index.

        Examples
        --------
        >>> idx = pd.Index(['b', 'a', 'd', 'c'])
        >>> idx
        Index(['b', 'a', 'd', 'c'], dtype='object')

        >>> order = idx.argsort()
        >>> order
        array([1, 0, 3, 2])

        >>> idx[order]
        Index(['a', 'b', 'c', 'd'], dtype='object')
        """
        result = self.asi8
        if result is None:
            result = np.array(self)
        return result.argsort(*args, **kwargs)

    _index_shared_docs[
        "get_value"
    ] = """
        Fast lookup of value from 1-dimensional ndarray. Only use this if you
        know what you're doing.

        Returns
        -------
        scalar
            A value in the Series with the index of the key value in self.
        """

    @Appender(_index_shared_docs["get_value"] % _index_doc_kwargs)
    def get_value(self, series, key):

        # if we have something that is Index-like, then
        # use this, e.g. DatetimeIndex
        # Things like `Series._get_value` (via .at) pass the EA directly here.
        s = getattr(series, "_values", series)
        if isinstance(s, (ExtensionArray, Index)) and is_scalar(key):
            # GH 20882, 21257
            # Unify Index and ExtensionArray treatment
            # First try to convert the key to a location
            # If that fails, raise a KeyError if an integer
            # index, otherwise, see if key is an integer, and
            # try that
            try:
                iloc = self.get_loc(key)
                return s[iloc]
            except KeyError:
                if len(self) > 0 and (self.holds_integer() or self.is_boolean()):
                    raise
                elif is_integer(key):
                    return s[key]

        s = com.values_from_object(series)
        k = com.values_from_object(key)

        k = self._convert_scalar_indexer(k, kind="getitem")
        try:
            return self._engine.get_value(s, k, tz=getattr(series.dtype, "tz", None))
        except KeyError as e1:
            if len(self) > 0 and (self.holds_integer() or self.is_boolean()):
                raise

            try:
                return libindex.get_value_at(s, key)
            except IndexError:
                raise
            except TypeError:
                # generator/iterator-like
                if is_iterator(key):
                    raise InvalidIndexError(key)
                else:
                    raise e1
            except Exception:  # pragma: no cover
                raise e1
        except TypeError:
            # python 3
            if is_scalar(key):  # pragma: no cover
                raise IndexError(key)
            raise InvalidIndexError(key)

    def set_value(self, arr, key, value):
        """
        Fast lookup of value from 1-dimensional ndarray.

        Notes
        -----
        Only use this if you know what you're doing.
        """
        self._engine.set_value(
            com.values_from_object(arr), com.values_from_object(key), value
        )

    _index_shared_docs[
        "get_indexer_non_unique"
    ] = """
        Compute indexer and mask for new index given the current index. The
        indexer should be then used as an input to ndarray.take to align the
        current data to the new index.

        Parameters
        ----------
        target : %(target_klass)s

        Returns
        -------
        indexer : ndarray of int
            Integers from 0 to n - 1 indicating that the index at these
            positions matches the corresponding target values. Missing values
            in the target are marked by -1.
        missing : ndarray of int
            An indexer into the target of the values not found.
            These correspond to the -1 in the indexer array.
        """

    @Appender(_index_shared_docs["get_indexer_non_unique"] % _index_doc_kwargs)
    def get_indexer_non_unique(self, target):
        target = ensure_index(target)
        if is_categorical(target):
            target = target.astype(target.dtype.categories.dtype)
        pself, ptarget = self._maybe_promote(target)
        if pself is not self or ptarget is not target:
            return pself.get_indexer_non_unique(ptarget)

        if self.is_all_dates:
            tgt_values = target.asi8
        else:
            tgt_values = target._ndarray_values

        indexer, missing = self._engine.get_indexer_non_unique(tgt_values)
        return ensure_platform_int(indexer), missing

    def get_indexer_for(self, target, **kwargs):
        """
        Guaranteed return of an indexer even when non-unique.

        This dispatches to get_indexer or get_indexer_nonunique
        as appropriate.

        Returns
        -------
        numpy.ndarray
            List of indices.
        """
        if self.is_unique:
            return self.get_indexer(target, **kwargs)
        indexer, _ = self.get_indexer_non_unique(target, **kwargs)
        return indexer

    def _maybe_promote(self, other):
        # A hack, but it works
        from pandas import DatetimeIndex

        if self.inferred_type == "date" and isinstance(other, DatetimeIndex):
            return DatetimeIndex(self), other
        elif self.inferred_type == "boolean":
            if not is_object_dtype(self.dtype):
                return self.astype("object"), other.astype("object")
        return self, other

    def groupby(self, values):
        """
        Group the index labels by a given array of values.

        Parameters
        ----------
        values : array
            Values used to determine the groups.

        Returns
        -------
        groups : dict
            {group name -> group labels}
        """

        # TODO: if we are a MultiIndex, we can do better
        # that converting to tuples
        if isinstance(values, ABCMultiIndex):
            values = values.values
        values = ensure_categorical(values)
        result = values._reverse_indexer()

        # map to the label
        result = {k: self.take(v) for k, v in result.items()}

        return result

    def map(self, mapper, na_action=None):
        """
        Map values using input correspondence (a dict, Series, or function).

        Parameters
        ----------
        mapper : function, dict, or Series
            Mapping correspondence.
        na_action : {None, 'ignore'}
            If 'ignore', propagate NA values, without passing them to the
            mapping correspondence.

        Returns
        -------
        applied : Union[Index, MultiIndex], inferred
            The output of the mapping function applied to the index.
            If the function returns a tuple with more than one element
            a MultiIndex will be returned.
        """

        from .multi import MultiIndex

        new_values = super()._map_values(mapper, na_action=na_action)

        attributes = self._get_attributes_dict()

        # we can return a MultiIndex
        if new_values.size and isinstance(new_values[0], tuple):
            if isinstance(self, MultiIndex):
                names = self.names
            elif attributes.get("name"):
                names = [attributes.get("name")] * len(new_values[0])
            else:
                names = None
            return MultiIndex.from_tuples(new_values, names=names)

        attributes["copy"] = False
        if not new_values.size:
            # empty
            attributes["dtype"] = self.dtype

        return Index(new_values, **attributes)

    def isin(self, values, level=None):
        """
        Return a boolean array where the index values are in `values`.

        Compute boolean array of whether each index value is found in the
        passed set of values. The length of the returned boolean array matches
        the length of the index.

        Parameters
        ----------
        values : set or list-like
            Sought values.
        level : str or int, optional
            Name or position of the index level to use (if the index is a
            `MultiIndex`).

        Returns
        -------
        is_contained : ndarray
            NumPy array of boolean values.

        See Also
        --------
        Series.isin : Same for Series.
        DataFrame.isin : Same method for DataFrames.

        Notes
        -----
        In the case of `MultiIndex` you must either specify `values` as a
        list-like object containing tuples that are the same length as the
        number of levels, or specify `level`. Otherwise it will raise a
        ``ValueError``.

        If `level` is specified:

        - if it is the name of one *and only one* index level, use that level;
        - otherwise it should be a number indicating level position.

        Examples
        --------
        >>> idx = pd.Index([1,2,3])
        >>> idx
        Int64Index([1, 2, 3], dtype='int64')

        Check whether each index value in a list of values.
        >>> idx.isin([1, 4])
        array([ True, False, False])

        >>> midx = pd.MultiIndex.from_arrays([[1,2,3],
        ...                                  ['red', 'blue', 'green']],
        ...                                  names=('number', 'color'))
        >>> midx
        MultiIndex(levels=[[1, 2, 3], ['blue', 'green', 'red']],
                   codes=[[0, 1, 2], [2, 0, 1]],
                   names=['number', 'color'])

        Check whether the strings in the 'color' level of the MultiIndex
        are in a list of colors.

        >>> midx.isin(['red', 'orange', 'yellow'], level='color')
        array([ True, False, False])

        To check across the levels of a MultiIndex, pass a list of tuples:

        >>> midx.isin([(1, 'red'), (3, 'red')])
        array([ True, False, False])

        For a DatetimeIndex, string values in `values` are converted to
        Timestamps.

        >>> dates = ['2000-03-11', '2000-03-12', '2000-03-13']
        >>> dti = pd.to_datetime(dates)
        >>> dti
        DatetimeIndex(['2000-03-11', '2000-03-12', '2000-03-13'],
        dtype='datetime64[ns]', freq=None)

        >>> dti.isin(['2000-03-11'])
        array([ True, False, False])
        """
        if level is not None:
            self._validate_index_level(level)
        return algos.isin(self, values)

    def _get_string_slice(self, key, use_lhs=True, use_rhs=True):
        # this is for partial string indexing,
        # overridden in DatetimeIndex, TimedeltaIndex and PeriodIndex
        raise NotImplementedError

    def slice_indexer(self, start=None, end=None, step=None, kind=None):
        """
        For an ordered or unique index, compute the slice indexer for input
        labels and step.

        Parameters
        ----------
        start : label, default None
            If None, defaults to the beginning
        end : label, default None
            If None, defaults to the end
        step : int, default None
        kind : string, default None

        Returns
        -------
        indexer : slice

        Raises
        ------
        KeyError : If key does not exist, or key is not unique and index is
            not ordered.

        Notes
        -----
        This function assumes that the data is sorted, so use at your own peril

        Examples
        --------
        This is a method on all index types. For example you can do:

        >>> idx = pd.Index(list('abcd'))
        >>> idx.slice_indexer(start='b', end='c')
        slice(1, 3)

        >>> idx = pd.MultiIndex.from_arrays([list('abcd'), list('efgh')])
        >>> idx.slice_indexer(start='b', end=('c', 'g'))
        slice(1, 3)
        """
        start_slice, end_slice = self.slice_locs(start, end, step=step, kind=kind)

        # return a slice
        if not is_scalar(start_slice):
            raise AssertionError("Start slice bound is non-scalar")
        if not is_scalar(end_slice):
            raise AssertionError("End slice bound is non-scalar")

        return slice(start_slice, end_slice, step)

    def _maybe_cast_indexer(self, key):
        """
        If we have a float key and are not a floating index, then try to cast
        to an int if equivalent.
        """

        if is_float(key) and not self.is_floating():
            try:
                ckey = int(key)
                if ckey == key:
                    key = ckey
            except (OverflowError, ValueError, TypeError):
                pass
        return key

    def _validate_indexer(self, form, key, kind):
        """
        If we are positional indexer, validate that we have appropriate
        typed bounds must be an integer.
        """
        assert kind in ["ix", "loc", "getitem", "iloc"]

        if key is None:
            pass
        elif is_integer(key):
            pass
        elif kind in ["iloc", "getitem"]:
            self._invalid_indexer(form, key)
        return key

    _index_shared_docs[
        "_maybe_cast_slice_bound"
    ] = """
        This function should be overloaded in subclasses that allow non-trivial
        casting on label-slice bounds, e.g. datetime-like indices allowing
        strings containing formatted datetimes.

        Parameters
        ----------
        label : object
        side : {'left', 'right'}
        kind : {'ix', 'loc', 'getitem'}

        Returns
        -------
        label :  object

        Notes
        -----
        Value of `side` parameter should be validated in caller.

        """

    @Appender(_index_shared_docs["_maybe_cast_slice_bound"])
    def _maybe_cast_slice_bound(self, label, side, kind):
        assert kind in ["ix", "loc", "getitem", None]

        # We are a plain index here (sub-class override this method if they
        # wish to have special treatment for floats/ints, e.g. Float64Index and
        # datetimelike Indexes
        # reject them
        if is_float(label):
            if not (kind in ["ix"] and (self.holds_integer() or self.is_floating())):
                self._invalid_indexer("slice", label)

        # we are trying to find integer bounds on a non-integer based index
        # this is rejected (generally .loc gets you here)
        elif is_integer(label):
            self._invalid_indexer("slice", label)

        return label

    def _searchsorted_monotonic(self, label, side="left"):
        if self.is_monotonic_increasing:
            return self.searchsorted(label, side=side)
        elif self.is_monotonic_decreasing:
            # np.searchsorted expects ascending sort order, have to reverse
            # everything for it to work (element ordering, search side and
            # resulting value).
            pos = self[::-1].searchsorted(
                label, side="right" if side == "left" else "left"
            )
            return len(self) - pos

        raise ValueError("index must be monotonic increasing or decreasing")

    def get_slice_bound(self, label, side, kind):
        """
        Calculate slice bound that corresponds to given label.

        Returns leftmost (one-past-the-rightmost if ``side=='right'``) position
        of given label.

        Parameters
        ----------
        label : object
        side : {'left', 'right'}
        kind : {'ix', 'loc', 'getitem'}

        Returns
        -------
        int
            Index of label.
        """
        assert kind in ["ix", "loc", "getitem", None]

        if side not in ("left", "right"):
            raise ValueError(
                "Invalid value for side kwarg,"
                " must be either 'left' or 'right': %s" % (side,)
            )

        original_label = label

        # For datetime indices label may be a string that has to be converted
        # to datetime boundary according to its resolution.
        label = self._maybe_cast_slice_bound(label, side, kind)

        # we need to look up the label
        try:
            slc = self.get_loc(label)
        except KeyError as err:
            try:
                return self._searchsorted_monotonic(label, side)
            except ValueError:
                # raise the original KeyError
                raise err

        if isinstance(slc, np.ndarray):
            # get_loc may return a boolean array or an array of indices, which
            # is OK as long as they are representable by a slice.
            if is_bool_dtype(slc):
                slc = lib.maybe_booleans_to_slice(slc.view("u1"))
            else:
                slc = lib.maybe_indices_to_slice(slc.astype("i8"), len(self))
            if isinstance(slc, np.ndarray):
                raise KeyError(
                    "Cannot get %s slice bound for non-unique "
                    "label: %r" % (side, original_label)
                )

        if isinstance(slc, slice):
            if side == "left":
                return slc.start
            else:
                return slc.stop
        else:
            if side == "right":
                return slc + 1
            else:
                return slc

    def slice_locs(self, start=None, end=None, step=None, kind=None):
        """
        Compute slice locations for input labels.

        Parameters
        ----------
        start : label, default None
            If None, defaults to the beginning
        end : label, default None
            If None, defaults to the end
        step : int, defaults None
            If None, defaults to 1
        kind : {'ix', 'loc', 'getitem'} or None

        Returns
        -------
        start, end : int

        See Also
        --------
        Index.get_loc : Get location for a single label.

        Notes
        -----
        This method only works if the index is monotonic or unique.

        Examples
        --------
        >>> idx = pd.Index(list('abcd'))
        >>> idx.slice_locs(start='b', end='c')
        (1, 3)
        """
        inc = step is None or step >= 0

        if not inc:
            # If it's a reverse slice, temporarily swap bounds.
            start, end = end, start

        # GH 16785: If start and end happen to be date strings with UTC offsets
        # attempt to parse and check that the offsets are the same
        if isinstance(start, (str, datetime)) and isinstance(end, (str, datetime)):
            try:
                ts_start = Timestamp(start)
                ts_end = Timestamp(end)
            except (ValueError, TypeError):
                pass
            else:
                if not tz_compare(ts_start.tzinfo, ts_end.tzinfo):
                    raise ValueError("Both dates must have the same UTC offset")

        start_slice = None
        if start is not None:
            start_slice = self.get_slice_bound(start, "left", kind)
        if start_slice is None:
            start_slice = 0

        end_slice = None
        if end is not None:
            end_slice = self.get_slice_bound(end, "right", kind)
        if end_slice is None:
            end_slice = len(self)

        if not inc:
            # Bounds at this moment are swapped, swap them back and shift by 1.
            #
            # slice_locs('B', 'A', step=-1): s='B', e='A'
            #
            #              s='A'                 e='B'
            # AFTER SWAP:    |                     |
            #                v ------------------> V
            #           -----------------------------------
            #           | | |A|A|A|A| | | | | |B|B| | | | |
            #           -----------------------------------
            #              ^ <------------------ ^
            # SHOULD BE:   |                     |
            #           end=s-1              start=e-1
            #
            end_slice, start_slice = start_slice - 1, end_slice - 1

            # i == -1 triggers ``len(self) + i`` selection that points to the
            # last element, not before-the-first one, subtracting len(self)
            # compensates that.
            if end_slice == -1:
                end_slice -= len(self)
            if start_slice == -1:
                start_slice -= len(self)

        return start_slice, end_slice

    def delete(self, loc):
        """
        Make new Index with passed location(-s) deleted.

        Returns
        -------
        new_index : Index
        """
        return self._shallow_copy(np.delete(self._data, loc))

    def insert(self, loc, item):
        """
        Make new Index inserting new item at location.

        Follows Python list.append semantics for negative values.

        Parameters
        ----------
        loc : int
        item : object

        Returns
        -------
        new_index : Index
        """
        _self = np.asarray(self)
        item = self._coerce_scalar_to_index(item)._ndarray_values
        idx = np.concatenate((_self[:loc], item, _self[loc:]))
        return self._shallow_copy_with_infer(idx)

    def drop(self, labels, errors="raise"):
        """
        Make new Index with passed list of labels deleted.

        Parameters
        ----------
        labels : array-like
        errors : {'ignore', 'raise'}, default 'raise'
            If 'ignore', suppress error and existing labels are dropped.

        Returns
        -------
        dropped : Index

        Raises
        ------
        KeyError
            If not all of the labels are found in the selected axis
        """
        arr_dtype = "object" if self.dtype == "object" else None
        labels = com.index_labels_to_array(labels, dtype=arr_dtype)
        indexer = self.get_indexer(labels)
        mask = indexer == -1
        if mask.any():
            if errors != "ignore":
                raise KeyError("{} not found in axis".format(labels[mask]))
            indexer = indexer[~mask]
        return self.delete(indexer)

    # --------------------------------------------------------------------
    # Generated Arithmetic, Comparison, and Unary Methods

    @classmethod
    def _add_comparison_methods(cls):
        """
        Add in comparison methods.
        """
        cls.__eq__ = _make_comparison_op(operator.eq, cls)
        cls.__ne__ = _make_comparison_op(operator.ne, cls)
        cls.__lt__ = _make_comparison_op(operator.lt, cls)
        cls.__gt__ = _make_comparison_op(operator.gt, cls)
        cls.__le__ = _make_comparison_op(operator.le, cls)
        cls.__ge__ = _make_comparison_op(operator.ge, cls)

    @classmethod
    def _add_numeric_methods_add_sub_disabled(cls):
        """
        Add in the numeric add/sub methods to disable.
        """
        cls.__add__ = make_invalid_op("__add__")
        cls.__radd__ = make_invalid_op("__radd__")
        cls.__iadd__ = make_invalid_op("__iadd__")
        cls.__sub__ = make_invalid_op("__sub__")
        cls.__rsub__ = make_invalid_op("__rsub__")
        cls.__isub__ = make_invalid_op("__isub__")

    @classmethod
    def _add_numeric_methods_disabled(cls):
        """
        Add in numeric methods to disable other than add/sub.
        """
        cls.__pow__ = make_invalid_op("__pow__")
        cls.__rpow__ = make_invalid_op("__rpow__")
        cls.__mul__ = make_invalid_op("__mul__")
        cls.__rmul__ = make_invalid_op("__rmul__")
        cls.__floordiv__ = make_invalid_op("__floordiv__")
        cls.__rfloordiv__ = make_invalid_op("__rfloordiv__")
        cls.__truediv__ = make_invalid_op("__truediv__")
        cls.__rtruediv__ = make_invalid_op("__rtruediv__")
        cls.__mod__ = make_invalid_op("__mod__")
        cls.__divmod__ = make_invalid_op("__divmod__")
        cls.__neg__ = make_invalid_op("__neg__")
        cls.__pos__ = make_invalid_op("__pos__")
        cls.__abs__ = make_invalid_op("__abs__")
        cls.__inv__ = make_invalid_op("__inv__")

    def _maybe_update_attributes(self, attrs):
        """
        Update Index attributes (e.g. freq) depending on op.
        """
        return attrs

    @classmethod
    def _add_numeric_methods_binary(cls):
        """
        Add in numeric methods.
        """
        cls.__add__ = _make_arithmetic_op(operator.add, cls)
        cls.__radd__ = _make_arithmetic_op(ops.radd, cls)
        cls.__sub__ = _make_arithmetic_op(operator.sub, cls)
        cls.__rsub__ = _make_arithmetic_op(ops.rsub, cls)
        cls.__rpow__ = _make_arithmetic_op(ops.rpow, cls)
        cls.__pow__ = _make_arithmetic_op(operator.pow, cls)

        cls.__truediv__ = _make_arithmetic_op(operator.truediv, cls)
        cls.__rtruediv__ = _make_arithmetic_op(ops.rtruediv, cls)

        # TODO: rmod? rdivmod?
        cls.__mod__ = _make_arithmetic_op(operator.mod, cls)
        cls.__floordiv__ = _make_arithmetic_op(operator.floordiv, cls)
        cls.__rfloordiv__ = _make_arithmetic_op(ops.rfloordiv, cls)
        cls.__divmod__ = _make_arithmetic_op(divmod, cls)
        cls.__mul__ = _make_arithmetic_op(operator.mul, cls)
        cls.__rmul__ = _make_arithmetic_op(ops.rmul, cls)

    @classmethod
    def _add_numeric_methods_unary(cls):
        """
        Add in numeric unary methods.
        """

        def _make_evaluate_unary(op, opstr):
            def _evaluate_numeric_unary(self):
<<<<<<< HEAD
=======

>>>>>>> 603dbdc1
                attrs = self._get_attributes_dict()
                attrs = self._maybe_update_attributes(attrs)
                return Index(op(self.values), **attrs)

            _evaluate_numeric_unary.__name__ = opstr
            return _evaluate_numeric_unary

        cls.__neg__ = _make_evaluate_unary(operator.neg, "__neg__")
        cls.__pos__ = _make_evaluate_unary(operator.pos, "__pos__")
        cls.__abs__ = _make_evaluate_unary(np.abs, "__abs__")
        cls.__inv__ = _make_evaluate_unary(lambda x: -x, "__inv__")

    @classmethod
    def _add_numeric_methods(cls):
        cls._add_numeric_methods_unary()
        cls._add_numeric_methods_binary()

    @classmethod
    def _add_logical_methods(cls):
        """
        Add in logical methods.
        """
        _doc = """
        %(desc)s

        Parameters
        ----------
        *args
            These parameters will be passed to numpy.%(outname)s.
        **kwargs
            These parameters will be passed to numpy.%(outname)s.

        Returns
        -------
        %(outname)s : bool or array_like (if axis is specified)
            A single element array_like may be converted to bool."""

        _index_shared_docs["index_all"] = dedent(
            """

        See Also
        --------
        Index.any : Return whether any element in an Index is True.
        Series.any : Return whether any element in a Series is True.
        Series.all : Return whether all elements in a Series are True.

        Notes
        -----
        Not a Number (NaN), positive infinity and negative infinity
        evaluate to True because these are not equal to zero.

        Examples
        --------
        **all**

        True, because nonzero integers are considered True.

        >>> pd.Index([1, 2, 3]).all()
        True

        False, because ``0`` is considered False.

        >>> pd.Index([0, 1, 2]).all()
        False

        **any**

        True, because ``1`` is considered True.

        >>> pd.Index([0, 0, 1]).any()
        True

        False, because ``0`` is considered False.

        >>> pd.Index([0, 0, 0]).any()
        False
        """
        )

        _index_shared_docs["index_any"] = dedent(
            """

        See Also
        --------
        Index.all : Return whether all elements are True.
        Series.all : Return whether all elements are True.

        Notes
        -----
        Not a Number (NaN), positive infinity and negative infinity
        evaluate to True because these are not equal to zero.

        Examples
        --------
        >>> index = pd.Index([0, 1, 2])
        >>> index.any()
        True

        >>> index = pd.Index([0, 0, 0])
        >>> index.any()
        False
        """
        )

        def _make_logical_function(name, desc, f):
            @Substitution(outname=name, desc=desc)
            @Appender(_index_shared_docs["index_" + name])
            @Appender(_doc)
            def logical_func(self, *args, **kwargs):
                result = f(self.values)
                if (
                    isinstance(result, (np.ndarray, ABCSeries, Index))
                    and result.ndim == 0
                ):
                    # return NumPy type
                    return result.dtype.type(result.item())
                else:  # pragma: no cover
                    return result

            logical_func.__name__ = name
            return logical_func

        cls.all = _make_logical_function(
            "all", "Return whether all elements are True.", np.all
        )
        cls.any = _make_logical_function(
            "any", "Return whether any element is True.", np.any
        )

    @classmethod
    def _add_logical_methods_disabled(cls):
        """
        Add in logical methods to disable.
        """
        cls.all = make_invalid_op("all")
        cls.any = make_invalid_op("any")

    @property
    def shape(self):
        """
        Return a tuple of the shape of the underlying data.
        """
        # not using "(len(self), )" to return "correct" shape if the values
        # consists of a >1 D array (see GH-27775)
        # overridden in MultiIndex.shape to avoid materializing the values
        return self._values.shape


Index._add_numeric_methods_disabled()
Index._add_logical_methods()
Index._add_comparison_methods()


def ensure_index_from_sequences(sequences, names=None):
    """
    Construct an index from sequences of data.

    A single sequence returns an Index. Many sequences returns a
    MultiIndex.

    Parameters
    ----------
    sequences : sequence of sequences
    names : sequence of str

    Returns
    -------
    index : Index or MultiIndex

    Examples
    --------
    >>> ensure_index_from_sequences([[1, 2, 3]], names=['name'])
    Int64Index([1, 2, 3], dtype='int64', name='name')

    >>> ensure_index_from_sequences([['a', 'a'], ['a', 'b']],
                                    names=['L1', 'L2'])
    MultiIndex([('a', 'a'),
                ('a', 'b')],
               names=['L1', 'L2'])

    See Also
    --------
    ensure_index
    """
    from .multi import MultiIndex

    if len(sequences) == 1:
        if names is not None:
            names = names[0]
        return Index(sequences[0], name=names)
    else:
        return MultiIndex.from_arrays(sequences, names=names)


def ensure_index(index_like, copy=False):
    """
    Ensure that we have an index from some index-like object.

    Parameters
    ----------
    index : sequence
        An Index or other sequence
    copy : bool

    Returns
    -------
    index : Index or MultiIndex

    Examples
    --------
    >>> ensure_index(['a', 'b'])
    Index(['a', 'b'], dtype='object')

    >>> ensure_index([('a', 'a'),  ('b', 'c')])
    Index([('a', 'a'), ('b', 'c')], dtype='object')

    >>> ensure_index([['a', 'a'], ['b', 'c']])
    MultiIndex([('a', 'b'),
                ('a', 'c')],
               dtype='object')
               )

    See Also
    --------
    ensure_index_from_sequences
    """
    if isinstance(index_like, Index):
        if copy:
            index_like = index_like.copy()
        return index_like
    if hasattr(index_like, "name"):
        return Index(index_like, name=index_like.name, copy=copy)

    if is_iterator(index_like):
        index_like = list(index_like)

    # must check for exactly list here because of strict type
    # check in clean_index_list
    if isinstance(index_like, list):
        if type(index_like) != list:
            index_like = list(index_like)

        converted, all_arrays = lib.clean_index_list(index_like)

        if len(converted) > 0 and all_arrays:
            from .multi import MultiIndex

            return MultiIndex.from_arrays(converted)
        else:
            index_like = converted
    else:
        # clean_index_list does the equivalent of copying
        # so only need to do this if not list instance
        if copy:
            from copy import copy

            index_like = copy(index_like)

    return Index(index_like)


def _ensure_has_len(seq):
    """
    If seq is an iterator, put its values into a list.
    """
    try:
        len(seq)
    except TypeError:
        return list(seq)
    else:
        return seq


def _trim_front(strings):
    """
    Trims zeros and decimal points.
    """
    trimmed = strings
    while len(strings) > 0 and all(x[0] == " " for x in trimmed):
        trimmed = [x[1:] for x in trimmed]
    return trimmed


def _validate_join_method(method):
    if method not in ["left", "right", "inner", "outer"]:
        raise ValueError("do not recognize join method %s" % method)


def default_index(n):
    from pandas.core.index import RangeIndex

    return RangeIndex(0, n, name=None)<|MERGE_RESOLUTION|>--- conflicted
+++ resolved
@@ -5374,10 +5374,7 @@
 
         def _make_evaluate_unary(op, opstr):
             def _evaluate_numeric_unary(self):
-<<<<<<< HEAD
-=======
-
->>>>>>> 603dbdc1
+
                 attrs = self._get_attributes_dict()
                 attrs = self._maybe_update_attributes(attrs)
                 return Index(op(self.values), **attrs)
