from datetime import datetime, timedelta
import warnings
import operator
from textwrap import dedent

import numpy as np
from pandas._libs import (lib, index as libindex, tslibs,
                          algos as libalgos, join as libjoin,
                          Timedelta)
from pandas._libs.lib import is_datetime_array

from pandas.compat import range, u, set_function_name
from pandas.compat.numpy import function as nv
from pandas import compat

from pandas.core.accessor import CachedAccessor
from pandas.core.arrays import ExtensionArray
from pandas.core.dtypes.generic import (
    ABCSeries, ABCDataFrame,
    ABCMultiIndex,
    ABCPeriodIndex, ABCTimedeltaIndex,
    ABCDateOffset)
from pandas.core.dtypes.missing import isna, array_equivalent
from pandas.core.dtypes.cast import maybe_cast_to_integer_array
from pandas.core.dtypes.common import (
    _ensure_int64,
    _ensure_object,
    _ensure_categorical,
    _ensure_platform_int,
    is_integer,
    is_float,
    is_dtype_equal,
    is_dtype_union_equal,
    is_object_dtype,
    is_categorical,
    is_categorical_dtype,
    is_interval_dtype,
    is_period_dtype,
    is_bool,
    is_bool_dtype,
    is_signed_integer_dtype,
    is_unsigned_integer_dtype,
    is_integer_dtype, is_float_dtype,
    is_datetime64_any_dtype,
    is_datetime64tz_dtype,
    is_timedelta64_dtype,
    is_hashable,
    needs_i8_conversion,
    is_iterator, is_list_like,
    is_scalar)

from pandas.core.base import PandasObject, IndexOpsMixin
import pandas.core.common as com
from pandas.core import ops
from pandas.util._decorators import (
    Appender, Substitution, cache_readonly, deprecate_kwarg)
from pandas.core.indexes.frozen import FrozenList
import pandas.core.dtypes.concat as _concat
import pandas.core.missing as missing
import pandas.core.algorithms as algos
import pandas.core.sorting as sorting
<<<<<<< HEAD
from pandas.io.formats.printing import pprint_thing
from pandas.core.ops import make_invalid_op, get_op_result_name
from pandas.core.config import get_option
=======
from pandas.io.formats.printing import (
    pprint_thing, default_pprint, format_object_summary, format_object_attrs)
from pandas.core.ops import make_invalid_op
>>>>>>> d05e8f28
from pandas.core.strings import StringMethods

__all__ = ['Index']

_unsortable_types = frozenset(('mixed', 'mixed-integer'))

_index_doc_kwargs = dict(klass='Index', inplace='',
                         target_klass='Index',
                         unique='Index', duplicated='np.ndarray')
_index_shared_docs = dict()


def _try_get_item(x):
    try:
        return x.item()
    except AttributeError:
        return x


def _make_comparison_op(op, cls):
    def cmp_method(self, other):
        if isinstance(other, (np.ndarray, Index, ABCSeries)):
            if other.ndim > 0 and len(self) != len(other):
                raise ValueError('Lengths must match to compare')

        # we may need to directly compare underlying
        # representations
        if needs_i8_conversion(self) and needs_i8_conversion(other):
            return self._evaluate_compare(other, op)

        from .multi import MultiIndex
        if is_object_dtype(self) and not isinstance(self, MultiIndex):
            # don't pass MultiIndex
            with np.errstate(all='ignore'):
                result = ops._comp_method_OBJECT_ARRAY(op, self.values, other)

        else:

            # numpy will show a DeprecationWarning on invalid elementwise
            # comparisons, this will raise in the future
            with warnings.catch_warnings(record=True):
                with np.errstate(all='ignore'):
                    result = op(self.values, np.asarray(other))

        # technically we could support bool dtyped Index
        # for now just return the indexing array directly
        if is_bool_dtype(result):
            return result
        try:
            return Index(result)
        except TypeError:
            return result

    name = '__{name}__'.format(name=op.__name__)
    # TODO: docstring?
    return set_function_name(cmp_method, name, cls)


def _make_arithmetic_op(op, cls):
    def index_arithmetic_method(self, other):
        if isinstance(other, (ABCSeries, ABCDataFrame)):
            return NotImplemented
        elif isinstance(other, ABCTimedeltaIndex):
            # Defer to subclass implementation
            return NotImplemented

        other = self._validate_for_numeric_binop(other, op)

        # handle time-based others
        if isinstance(other, (ABCDateOffset, np.timedelta64, timedelta)):
            return self._evaluate_with_timedelta_like(other, op)
        elif isinstance(other, (datetime, np.datetime64)):
            return self._evaluate_with_datetime_like(other, op)

        values = self.values
        with np.errstate(all='ignore'):
            result = op(values, other)

        result = missing.dispatch_missing(op, values, other, result)

        attrs = self._get_attributes_dict()
        attrs = self._maybe_update_attributes(attrs)
        if op is divmod:
            result = (Index(result[0], **attrs), Index(result[1], **attrs))
        else:
            result = Index(result, **attrs)
        return result

    name = '__{name}__'.format(name=op.__name__)
    # TODO: docstring?
    return set_function_name(index_arithmetic_method, name, cls)


class InvalidIndexError(Exception):
    pass


_o_dtype = np.dtype(object)
_Identity = object


def _new_Index(cls, d):
    """ This is called upon unpickling, rather than the default which doesn't
    have arguments and breaks __new__
    """
    # required for backward compat, because PI can't be instantiated with
    # ordinals through __new__ GH #13277
    if issubclass(cls, ABCPeriodIndex):
        from pandas.core.indexes.period import _new_PeriodIndex
        return _new_PeriodIndex(cls, **d)
    return cls.__new__(cls, **d)


class Index(IndexOpsMixin, PandasObject):
    """
    Immutable ndarray implementing an ordered, sliceable set. The basic object
    storing axis labels for all pandas objects

    Parameters
    ----------
    data : array-like (1-dimensional)
    dtype : NumPy dtype (default: object)
        If dtype is None, we find the dtype that best fits the data.
        If an actual dtype is provided, we coerce to that dtype if it's safe.
        Otherwise, an error will be raised.
    copy : bool
        Make a copy of input ndarray
    name : object
        Name to be stored in the index
    tupleize_cols : bool (default: True)
        When True, attempt to create a MultiIndex if possible

    Notes
    -----
    An Index instance can **only** contain hashable objects

    Examples
    --------
    >>> pd.Index([1, 2, 3])
    Int64Index([1, 2, 3], dtype='int64')

    >>> pd.Index(list('abc'))
    Index(['a', 'b', 'c'], dtype='object')

    See Also
    ---------
    RangeIndex : Index implementing a monotonic integer range
    CategoricalIndex : Index of :class:`Categorical` s.
    MultiIndex : A multi-level, or hierarchical, Index
    IntervalIndex : an Index of :class:`Interval` s.
    DatetimeIndex, TimedeltaIndex, PeriodIndex
    Int64Index, UInt64Index,  Float64Index
    """
    # To hand over control to subclasses
    _join_precedence = 1

    # Cython methods
    _left_indexer_unique = libjoin.left_join_indexer_unique_object
    _left_indexer = libjoin.left_join_indexer_object
    _inner_indexer = libjoin.inner_join_indexer_object
    _outer_indexer = libjoin.outer_join_indexer_object

    _typ = 'index'
    _data = None
    _id = None
    name = None
    asi8 = None
    _comparables = ['name']
    _attributes = ['name']
    _is_numeric_dtype = False
    _can_hold_na = True

    # would we like our indexing holder to defer to us
    _defer_to_indexing = False

    # prioritize current class for _shallow_copy_with_infer,
    # used to infer integers as datetime-likes
    _infer_as_myclass = False

    _engine_type = libindex.ObjectEngine

    _accessors = set(['str'])

    str = CachedAccessor("str", StringMethods)

    def __new__(cls, data=None, dtype=None, copy=False, name=None,
                fastpath=False, tupleize_cols=True, **kwargs):

        if name is None and hasattr(data, 'name'):
            name = data.name

        if fastpath:
            return cls._simple_new(data, name)

        from .range import RangeIndex

        # range
        if isinstance(data, RangeIndex):
            return RangeIndex(start=data, copy=copy, dtype=dtype, name=name)
        elif isinstance(data, range):
            return RangeIndex.from_range(data, copy=copy, dtype=dtype,
                                         name=name)

        # categorical
        if is_categorical_dtype(data) or is_categorical_dtype(dtype):
            from .category import CategoricalIndex
            return CategoricalIndex(data, dtype=dtype, copy=copy, name=name,
                                    **kwargs)

        # interval
        if is_interval_dtype(data) or is_interval_dtype(dtype):
            from .interval import IntervalIndex
            closed = kwargs.get('closed', None)
            return IntervalIndex(data, dtype=dtype, name=name, copy=copy,
                                 closed=closed)

        # index-like
        elif isinstance(data, (np.ndarray, Index, ABCSeries)):

            if (is_datetime64_any_dtype(data) or
                (dtype is not None and is_datetime64_any_dtype(dtype)) or
                    'tz' in kwargs):
                from pandas import DatetimeIndex
                result = DatetimeIndex(data, copy=copy, name=name,
                                       dtype=dtype, **kwargs)
                if dtype is not None and is_dtype_equal(_o_dtype, dtype):
                    return Index(result.to_pydatetime(), dtype=_o_dtype)
                else:
                    return result

            elif (is_timedelta64_dtype(data) or
                  (dtype is not None and is_timedelta64_dtype(dtype))):
                from pandas import TimedeltaIndex
                result = TimedeltaIndex(data, copy=copy, name=name, **kwargs)
                if dtype is not None and _o_dtype == dtype:
                    return Index(result.to_pytimedelta(), dtype=_o_dtype)
                else:
                    return result

            if dtype is not None:
                try:

                    # we need to avoid having numpy coerce
                    # things that look like ints/floats to ints unless
                    # they are actually ints, e.g. '0' and 0.0
                    # should not be coerced
                    # GH 11836
                    if is_integer_dtype(dtype):
                        inferred = lib.infer_dtype(data)
                        if inferred == 'integer':
                            data = maybe_cast_to_integer_array(data, dtype,
                                                               copy=copy)
                        elif inferred in ['floating', 'mixed-integer-float']:
                            if isna(data).any():
                                raise ValueError('cannot convert float '
                                                 'NaN to integer')

                            if inferred == "mixed-integer-float":
                                data = maybe_cast_to_integer_array(data, dtype)

                            # If we are actually all equal to integers,
                            # then coerce to integer.
                            try:
                                return cls._try_convert_to_int_index(
                                    data, copy, name, dtype)
                            except ValueError:
                                pass

                            # Return an actual float index.
                            from .numeric import Float64Index
                            return Float64Index(data, copy=copy, dtype=dtype,
                                                name=name)

                        elif inferred == 'string':
                            pass
                        else:
                            data = data.astype(dtype)
                    elif is_float_dtype(dtype):
                        inferred = lib.infer_dtype(data)
                        if inferred == 'string':
                            pass
                        else:
                            data = data.astype(dtype)
                    else:
                        data = np.array(data, dtype=dtype, copy=copy)

                except (TypeError, ValueError) as e:
                    msg = str(e)
                    if ("cannot convert float" in msg or
                            "Trying to coerce float values to integer" in msg):
                        raise

            # maybe coerce to a sub-class
            from pandas.core.indexes.period import (
                PeriodIndex, IncompatibleFrequency)
            if isinstance(data, PeriodIndex):
                return PeriodIndex(data, copy=copy, name=name, **kwargs)
            if is_signed_integer_dtype(data.dtype):
                from .numeric import Int64Index
                return Int64Index(data, copy=copy, dtype=dtype, name=name)
            elif is_unsigned_integer_dtype(data.dtype):
                from .numeric import UInt64Index
                return UInt64Index(data, copy=copy, dtype=dtype, name=name)
            elif is_float_dtype(data.dtype):
                from .numeric import Float64Index
                return Float64Index(data, copy=copy, dtype=dtype, name=name)
            elif issubclass(data.dtype.type, np.bool) or is_bool_dtype(data):
                subarr = data.astype('object')
            else:
                subarr = com._asarray_tuplesafe(data, dtype=object)

            # _asarray_tuplesafe does not always copy underlying data,
            # so need to make sure that this happens
            if copy:
                subarr = subarr.copy()

            if dtype is None:
                inferred = lib.infer_dtype(subarr)
                if inferred == 'integer':
                    try:
                        return cls._try_convert_to_int_index(
                            subarr, copy, name, dtype)
                    except ValueError:
                        pass

                    return Index(subarr, copy=copy,
                                 dtype=object, name=name)
                elif inferred in ['floating', 'mixed-integer-float']:
                    from .numeric import Float64Index
                    return Float64Index(subarr, copy=copy, name=name)
                elif inferred == 'interval':
                    from .interval import IntervalIndex
                    return IntervalIndex(subarr, name=name, copy=copy)
                elif inferred == 'boolean':
                    # don't support boolean explicitly ATM
                    pass
                elif inferred != 'string':
                    if inferred.startswith('datetime'):
                        if (lib.is_datetime_with_singletz_array(subarr) or
                                'tz' in kwargs):
                            # only when subarr has the same tz
                            from pandas import DatetimeIndex
                            try:
                                return DatetimeIndex(subarr, copy=copy,
                                                     name=name, **kwargs)
                            except tslibs.OutOfBoundsDatetime:
                                pass

                    elif inferred.startswith('timedelta'):
                        from pandas import TimedeltaIndex
                        return TimedeltaIndex(subarr, copy=copy, name=name,
                                              **kwargs)
                    elif inferred == 'period':
                        try:
                            return PeriodIndex(subarr, name=name, **kwargs)
                        except IncompatibleFrequency:
                            pass
            return cls._simple_new(subarr, name)

        elif hasattr(data, '__array__'):
            return Index(np.asarray(data), dtype=dtype, copy=copy, name=name,
                         **kwargs)
        elif data is None or is_scalar(data):
            cls._scalar_data_error(data)
        else:
            if tupleize_cols and is_list_like(data):
                # GH21470: convert iterable to list before determining if empty
                if is_iterator(data):
                    data = list(data)

                if data and all(isinstance(e, tuple) for e in data):
                    # we must be all tuples, otherwise don't construct
                    # 10697
                    from .multi import MultiIndex
                    return MultiIndex.from_tuples(
                        data, names=name or kwargs.get('names'))
            # other iterable of some kind
            subarr = com._asarray_tuplesafe(data, dtype=object)
            return Index(subarr, dtype=dtype, copy=copy, name=name, **kwargs)

    """
    NOTE for new Index creation:

    - _simple_new: It returns new Index with the same type as the caller.
      All metadata (such as name) must be provided by caller's responsibility.
      Using _shallow_copy is recommended because it fills these metadata
      otherwise specified.

    - _shallow_copy: It returns new Index with the same type (using
      _simple_new), but fills caller's metadata otherwise specified. Passed
      kwargs will overwrite corresponding metadata.

    - _shallow_copy_with_infer: It returns new Index inferring its type
      from passed values. It fills caller's metadata otherwise specified as the
      same as _shallow_copy.

    See each method's docstring.
    """

    @classmethod
    def _simple_new(cls, values, name=None, dtype=None, **kwargs):
        """
        we require the we have a dtype compat for the values
        if we are passed a non-dtype compat, then coerce using the constructor

        Must be careful not to recurse.
        """
        if not hasattr(values, 'dtype'):
            if (values is None or not len(values)) and dtype is not None:
                values = np.empty(0, dtype=dtype)
            else:
                values = np.array(values, copy=False)
                if is_object_dtype(values):
                    values = cls(values, name=name, dtype=dtype,
                                 **kwargs)._ndarray_values

        result = object.__new__(cls)
        result._data = values
        result.name = name
        for k, v in compat.iteritems(kwargs):
            setattr(result, k, v)
        return result._reset_identity()

    _index_shared_docs['_shallow_copy'] = """
        create a new Index with the same class as the caller, don't copy the
        data, use the same object attributes with passed in attributes taking
        precedence

        *this is an internal non-public method*

        Parameters
        ----------
        values : the values to create the new Index, optional
        kwargs : updates the default attributes for this Index
        """

    @Appender(_index_shared_docs['_shallow_copy'])
    def _shallow_copy(self, values=None, **kwargs):
        if values is None:
            values = self.values
        attributes = self._get_attributes_dict()
        attributes.update(kwargs)
        if not len(values) and 'dtype' not in kwargs:
            attributes['dtype'] = self.dtype
        return self._simple_new(values, **attributes)

    def _shallow_copy_with_infer(self, values=None, **kwargs):
        """
        create a new Index inferring the class with passed value, don't copy
        the data, use the same object attributes with passed in attributes
        taking precedence

        *this is an internal non-public method*

        Parameters
        ----------
        values : the values to create the new Index, optional
        kwargs : updates the default attributes for this Index
        """
        if values is None:
            values = self.values
        attributes = self._get_attributes_dict()
        attributes.update(kwargs)
        attributes['copy'] = False
        if not len(values) and 'dtype' not in kwargs:
            attributes['dtype'] = self.dtype
        if self._infer_as_myclass:
            try:
                return self._constructor(values, **attributes)
            except (TypeError, ValueError):
                pass
        return Index(values, **attributes)

    def _deepcopy_if_needed(self, orig, copy=False):
        """
        .. versionadded:: 0.19.0

        Make a copy of self if data coincides (in memory) with orig.
        Subclasses should override this if self._base is not an ndarray.

        Parameters
        ----------
        orig : ndarray
            other ndarray to compare self._data against
        copy : boolean, default False
            when False, do not run any check, just return self

        Returns
        -------
        A copy of self if needed, otherwise self : Index
        """
        if copy:
            # Retrieve the "base objects", i.e. the original memory allocations
            if not isinstance(orig, np.ndarray):
                # orig is a DatetimeIndex
                orig = orig.values
            orig = orig if orig.base is None else orig.base
            new = self._data if self._data.base is None else self._data.base
            if orig is new:
                return self.copy(deep=True)

        return self

    def _update_inplace(self, result, **kwargs):
        # guard when called from IndexOpsMixin
        raise TypeError("Index can't be updated inplace")

    def _sort_levels_monotonic(self):
        """ compat with MultiIndex """
        return self

    _index_shared_docs['_get_grouper_for_level'] = """
        Get index grouper corresponding to an index level

        Parameters
        ----------
        mapper: Group mapping function or None
            Function mapping index values to groups
        level : int or None
            Index level

        Returns
        -------
        grouper : Index
            Index of values to group on
        labels : ndarray of int or None
            Array of locations in level_index
        uniques : Index or None
            Index of unique values for level
        """

    @Appender(_index_shared_docs['_get_grouper_for_level'])
    def _get_grouper_for_level(self, mapper, level=None):
        assert level is None or level == 0
        if mapper is None:
            grouper = self
        else:
            grouper = self.map(mapper)

        return grouper, None, None

    def is_(self, other):
        """
        More flexible, faster check like ``is`` but that works through views

        Note: this is *not* the same as ``Index.identical()``, which checks
        that metadata is also the same.

        Parameters
        ----------
        other : object
            other object to compare against.

        Returns
        -------
        True if both have same underlying data, False otherwise : bool
        """
        # use something other than None to be clearer
        return self._id is getattr(
            other, '_id', Ellipsis) and self._id is not None

    def _reset_identity(self):
        """Initializes or resets ``_id`` attribute with new object"""
        self._id = _Identity()
        return self

    # ndarray compat
    def __len__(self):
        """
        return the length of the Index
        """
        return len(self._data)

    def __array__(self, dtype=None):
        """ the array interface, return my values """
        return self._data.view(np.ndarray)

    def __array_wrap__(self, result, context=None):
        """
        Gets called after a ufunc
        """
        if is_bool_dtype(result):
            return result

        attrs = self._get_attributes_dict()
        attrs = self._maybe_update_attributes(attrs)
        return Index(result, **attrs)

    @cache_readonly
    def dtype(self):
        """ return the dtype object of the underlying data """
        return self._data.dtype

    @cache_readonly
    def dtype_str(self):
        """ return the dtype str of the underlying data """
        return str(self.dtype)

    @property
    def values(self):
        """ return the underlying data as an ndarray """
        return self._data.view(np.ndarray)

    @property
    def _values(self):
        # type: () -> Union[ExtensionArray, Index]
        # TODO(EA): remove index types as they become extension arrays
        """The best array representation.

        This is an ndarray, ExtensionArray, or Index subclass. This differs
        from ``_ndarray_values``, which always returns an ndarray.

        Both ``_values`` and ``_ndarray_values`` are consistent between
        ``Series`` and ``Index``.

        It may differ from the public '.values' method.

        index             | values          | _values     | _ndarray_values |
        ----------------- | -------------- -| ----------- | --------------- |
        CategoricalIndex  | Categorical     | Categorical | codes           |
        DatetimeIndex[tz] | ndarray[M8ns]   | DTI[tz]     | ndarray[M8ns]   |

        For the following, the ``._values`` is currently ``ndarray[object]``,
        but will soon be an ``ExtensionArray``

        index             | values          | _values      | _ndarray_values |
        ----------------- | --------------- | ------------ | --------------- |
        PeriodIndex       | ndarray[object] | ndarray[obj] | ndarray[int]    |
        IntervalIndex     | ndarray[object] | ndarray[obj] | ndarray[object] |

        See Also
        --------
        values
        _ndarray_values
        """
        return self.values

    def get_values(self):
        """
        Return `Index` data as an `numpy.ndarray`.

        Returns
        -------
        numpy.ndarray
            A one-dimensional numpy array of the `Index` values.

        See Also
        --------
        Index.values : The attribute that get_values wraps.

        Examples
        --------
        Getting the `Index` values of a `DataFrame`:

        >>> df = pd.DataFrame([[1, 2, 3], [4, 5, 6], [7, 8, 9]],
        ...                    index=['a', 'b', 'c'], columns=['A', 'B', 'C'])
        >>> df
           A  B  C
        a  1  2  3
        b  4  5  6
        c  7  8  9
        >>> df.index.get_values()
        array(['a', 'b', 'c'], dtype=object)

        Standalone `Index` values:

        >>> idx = pd.Index(['1', '2', '3'])
        >>> idx.get_values()
        array(['1', '2', '3'], dtype=object)

        `MultiIndex` arrays also have only one dimension:

        >>> midx = pd.MultiIndex.from_arrays([[1, 2, 3], ['a', 'b', 'c']],
        ...                                  names=('number', 'letter'))
        >>> midx.get_values()
        array([(1, 'a'), (2, 'b'), (3, 'c')], dtype=object)
        >>> midx.get_values().ndim
        1
        """
        return self.values

    @Appender(IndexOpsMixin.memory_usage.__doc__)
    def memory_usage(self, deep=False):
        result = super(Index, self).memory_usage(deep=deep)

        # include our engine hashtable
        result += self._engine.sizeof(deep=deep)
        return result

    # ops compat
    @deprecate_kwarg(old_arg_name='n', new_arg_name='repeats')
    def repeat(self, repeats, *args, **kwargs):
        """
        Repeat elements of an Index.

        Returns a new index where each element of the current index
        is repeated consecutively a given number of times.

        Parameters
        ----------
        repeats : int
            The number of repetitions for each element.
        **kwargs
            Additional keywords have no effect but might be accepted for
            compatibility with numpy.

        Returns
        -------
        pandas.Index
            Newly created Index with repeated elements.

        See Also
        --------
        Series.repeat : Equivalent function for Series
        numpy.repeat : Underlying implementation

        Examples
        --------
        >>> idx = pd.Index([1, 2, 3])
        >>> idx
        Int64Index([1, 2, 3], dtype='int64')
        >>> idx.repeat(2)
        Int64Index([1, 1, 2, 2, 3, 3], dtype='int64')
        >>> idx.repeat(3)
        Int64Index([1, 1, 1, 2, 2, 2, 3, 3, 3], dtype='int64')
        """
        nv.validate_repeat(args, kwargs)
        return self._shallow_copy(self._values.repeat(repeats))

    _index_shared_docs['where'] = """
        .. versionadded:: 0.19.0

        Return an Index of same shape as self and whose corresponding
        entries are from self where cond is True and otherwise are from
        other.

        Parameters
        ----------
        cond : boolean array-like with the same length as self
        other : scalar, or array-like
        """

    @Appender(_index_shared_docs['where'])
    def where(self, cond, other=None):
        if other is None:
            other = self._na_value

        dtype = self.dtype
        values = self.values

        if is_bool(other) or is_bool_dtype(other):

            # bools force casting
            values = values.astype(object)
            dtype = None

        values = np.where(cond, values, other)

        if self._is_numeric_dtype and np.any(isna(values)):
            # We can't coerce to the numeric dtype of "self" (unless
            # it's float) if there are NaN values in our output.
            dtype = None

        return self._shallow_copy_with_infer(values, dtype=dtype)

    def ravel(self, order='C'):
        """
        return an ndarray of the flattened values of the underlying data

        See also
        --------
        numpy.ndarray.ravel
        """
        return self._ndarray_values.ravel(order=order)

    # construction helpers
    @classmethod
    def _try_convert_to_int_index(cls, data, copy, name, dtype):
        """
        Attempt to convert an array of data into an integer index.

        Parameters
        ----------
        data : The data to convert.
        copy : Whether to copy the data or not.
        name : The name of the index returned.

        Returns
        -------
        int_index : data converted to either an Int64Index or a
                    UInt64Index

        Raises
        ------
        ValueError if the conversion was not successful.
        """

        from .numeric import Int64Index, UInt64Index
        if not is_unsigned_integer_dtype(dtype):
            # skip int64 conversion attempt if uint-like dtype is passed, as
            # this could return Int64Index when UInt64Index is what's desrired
            try:
                res = data.astype('i8', copy=False)
                if (res == data).all():
                    return Int64Index(res, copy=copy, name=name)
            except (OverflowError, TypeError, ValueError):
                pass

        # Conversion to int64 failed (possibly due to overflow) or was skipped,
        # so let's try now with uint64.
        try:
            res = data.astype('u8', copy=False)
            if (res == data).all():
                return UInt64Index(res, copy=copy, name=name)
        except (OverflowError, TypeError, ValueError):
            pass

        raise ValueError

    @classmethod
    def _scalar_data_error(cls, data):
        raise TypeError('{0}(...) must be called with a collection of some '
                        'kind, {1} was passed'.format(cls.__name__,
                                                      repr(data)))

    @classmethod
    def _string_data_error(cls, data):
        raise TypeError('String dtype not supported, you may need '
                        'to explicitly cast to a numeric type')

    @classmethod
    def _coerce_to_ndarray(cls, data):
        """coerces data to ndarray, raises on scalar data. Converts other
        iterables to list first and then to array. Does not touch ndarrays.
        """

        if not isinstance(data, (np.ndarray, Index)):
            if data is None or is_scalar(data):
                cls._scalar_data_error(data)

            # other iterable of some kind
            if not isinstance(data, (ABCSeries, list, tuple)):
                data = list(data)
            data = np.asarray(data)
        return data

    def _get_attributes_dict(self):
        """ return an attributes dict for my class """
        return {k: getattr(self, k, None) for k in self._attributes}

    def view(self, cls=None):

        # we need to see if we are subclassing an
        # index type here
        if cls is not None and not hasattr(cls, '_typ'):
            result = self._data.view(cls)
        else:
            result = self._shallow_copy()
        if isinstance(result, Index):
            result._id = self._id
        return result

    def _coerce_scalar_to_index(self, item):
        """
        we need to coerce a scalar to a compat for our index type

        Parameters
        ----------
        item : scalar item to coerce
        """
        dtype = self.dtype

        if self._is_numeric_dtype and isna(item):
            # We can't coerce to the numeric dtype of "self" (unless
            # it's float) if there are NaN values in our output.
            dtype = None

        return Index([item], dtype=dtype, **self._get_attributes_dict())

    _index_shared_docs['copy'] = """
        Make a copy of this object.  Name and dtype sets those attributes on
        the new object.

        Parameters
        ----------
        name : string, optional
        deep : boolean, default False
        dtype : numpy dtype or pandas type

        Returns
        -------
        copy : Index

        Notes
        -----
        In most cases, there should be no functional difference from using
        ``deep``, but if ``deep`` is passed it will attempt to deepcopy.
        """

    @Appender(_index_shared_docs['copy'])
    def copy(self, name=None, deep=False, dtype=None, **kwargs):
        if deep:
            new_index = self._shallow_copy(self._data.copy())
        else:
            new_index = self._shallow_copy()

        names = kwargs.get('names')
        names = self._validate_names(name=name, names=names, deep=deep)
        new_index = new_index.set_names(names)

        if dtype:
            new_index = new_index.astype(dtype)
        return new_index

    def __copy__(self, **kwargs):
        return self.copy(**kwargs)

    def __deepcopy__(self, memo=None):
        if memo is None:
            memo = {}
        return self.copy(deep=True)

    def _validate_names(self, name=None, names=None, deep=False):
        """
        Handles the quirks of having a singular 'name' parameter for general
        Index and plural 'names' parameter for MultiIndex.
        """
        from copy import deepcopy
        if names is not None and name is not None:
            raise TypeError("Can only provide one of `names` and `name`")
        elif names is None and name is None:
            return deepcopy(self.names) if deep else self.names
        elif names is not None:
            if not is_list_like(names):
                raise TypeError("Must pass list-like as `names`.")
            return names
        else:
            if not is_list_like(name):
                return [name]
            return name

    def __unicode__(self):
        """
        Return a string representation for this object.

        Invoked by unicode(df) in py2 only. Yields a Unicode String in both
        py2/py3.
        """
        klass = self.__class__.__name__
        data = self._format_data()
        attrs = self._format_attrs()
        space = self._format_space()

        prepr = (u(",%s") %
                 space).join(u("%s=%s") % (k, v) for k, v in attrs)

        # no data provided, just attributes
        if data is None:
            data = ''

        res = u("%s(%s%s)") % (klass, data, prepr)

        return res

    def _format_space(self):

        # using space here controls if the attributes
        # are line separated or not (the default)

        # max_seq_items = get_option('display.max_seq_items')
        # if len(self) > max_seq_items:
        #    space = "\n%s" % (' ' * (len(klass) + 1))
        return " "

    @property
    def _formatter_func(self):
        """
        Return the formatter function
        """
        return default_pprint

    def _format_data(self, name=None):
        """
        Return the formatted data as a unicode string
        """

        # do we want to justify (only do so for non-objects)
        is_justify = not (self.inferred_type in ('string', 'unicode') or
                          (self.inferred_type == 'categorical' and
                           is_object_dtype(self.categories)))

        return format_object_summary(self, self._formatter_func,
                                     is_justify=is_justify, name=name)

    def _format_attrs(self):
        """
        Return a list of tuples of the (attr,formatted_value)
        """
        return format_object_attrs(self)

    def to_series(self, index=None, name=None):
        """
        Create a Series with both index and values equal to the index keys
        useful with map for returning an indexer based on an index

        Parameters
        ----------
        index : Index, optional
            index of resulting Series. If None, defaults to original index
        name : string, optional
            name of resulting Series. If None, defaults to name of original
            index

        Returns
        -------
        Series : dtype will be based on the type of the Index values.
        """

        from pandas import Series

        if index is None:
            index = self._shallow_copy()
        if name is None:
            name = self.name

        return Series(self._to_embed(), index=index, name=name)

    def to_frame(self, index=True):
        """
        Create a DataFrame with a column containing the Index.

        .. versionadded:: 0.21.0

        Parameters
        ----------
        index : boolean, default True
            Set the index of the returned DataFrame as the original Index.

        Returns
        -------
        DataFrame
            DataFrame containing the original Index data.

        See Also
        --------
        Index.to_series : Convert an Index to a Series.
        Series.to_frame : Convert Series to DataFrame.

        Examples
        --------
        >>> idx = pd.Index(['Ant', 'Bear', 'Cow'], name='animal')
        >>> idx.to_frame()
               animal
        animal
        Ant       Ant
        Bear     Bear
        Cow       Cow

        By default, the original Index is reused. To enforce a new Index:

        >>> idx.to_frame(index=False)
            animal
        0   Ant
        1  Bear
        2   Cow
        """

        from pandas import DataFrame
        name = self.name or 0
        result = DataFrame({name: self.values.copy()})

        if index:
            result.index = self
        return result

    def _to_embed(self, keep_tz=False, dtype=None):
        """
        *this is an internal non-public method*

        return an array repr of this object, potentially casting to object

        """
        if dtype is not None:
            return self.astype(dtype)._to_embed(keep_tz=keep_tz)

        return self.values.copy()

    _index_shared_docs['astype'] = """
        Create an Index with values cast to dtypes. The class of a new Index
        is determined by dtype. When conversion is impossible, a ValueError
        exception is raised.

        Parameters
        ----------
        dtype : numpy dtype or pandas type
        copy : bool, default True
            By default, astype always returns a newly allocated object.
            If copy is set to False and internal requirements on dtype are
            satisfied, the original data is used to create a new Index
            or the original Index is returned.

            .. versionadded:: 0.19.0

        """

    @Appender(_index_shared_docs['astype'])
    def astype(self, dtype, copy=True):
        if is_dtype_equal(self.dtype, dtype):
            return self.copy() if copy else self
        elif is_categorical_dtype(dtype):
            from .category import CategoricalIndex
            return CategoricalIndex(self.values, name=self.name, dtype=dtype,
                                    copy=copy)
        try:
            if is_datetime64tz_dtype(dtype):
                from pandas import DatetimeIndex
                return DatetimeIndex(self.values, name=self.name, dtype=dtype,
                                     copy=copy)
            return Index(self.values.astype(dtype, copy=copy), name=self.name,
                         dtype=dtype)
        except (TypeError, ValueError):
            msg = 'Cannot cast {name} to dtype {dtype}'
            raise TypeError(msg.format(name=type(self).__name__, dtype=dtype))

    def _to_safe_for_reshape(self):
        """ convert to object if we are a categorical """
        return self

    def _assert_can_do_setop(self, other):
        if not is_list_like(other):
            raise TypeError('Input must be Index or array-like')
        return True

    def _convert_can_do_setop(self, other):
        if not isinstance(other, Index):
            other = Index(other, name=self.name)
            result_name = self.name
        else:
            result_name = get_op_result_name(self, other)
        return other, result_name

    def _convert_for_op(self, value):
        """ Convert value to be insertable to ndarray """
        return value

    def _assert_can_do_op(self, value):
        """ Check value is valid for scalar op """
        if not is_scalar(value):
            msg = "'value' must be a scalar, passed: {0}"
            raise TypeError(msg.format(type(value).__name__))

    @property
    def nlevels(self):
        return 1

    def _get_names(self):
        return FrozenList((self.name, ))

    def _set_names(self, values, level=None):
        """
        Set new names on index. Each name has to be a hashable type.

        Parameters
        ----------
        values : str or sequence
            name(s) to set
        level : int, level name, or sequence of int/level names (default None)
            If the index is a MultiIndex (hierarchical), level(s) to set (None
            for all levels).  Otherwise level must be None

        Raises
        ------
        TypeError if each name is not hashable.
        """
        if not is_list_like(values):
            raise ValueError('Names must be a list-like')
        if len(values) != 1:
            raise ValueError('Length of new names must be 1, got %d' %
                             len(values))

        # GH 20527
        # All items in 'name' need to be hashable:
        for name in values:
            if not is_hashable(name):
                raise TypeError('{}.name must be a hashable type'
                                .format(self.__class__.__name__))
        self.name = values[0]

    names = property(fset=_set_names, fget=_get_names)

    def set_names(self, names, level=None, inplace=False):
        """
        Set new names on index. Defaults to returning new index.

        Parameters
        ----------
        names : str or sequence
            name(s) to set
        level : int, level name, or sequence of int/level names (default None)
            If the index is a MultiIndex (hierarchical), level(s) to set (None
            for all levels).  Otherwise level must be None
        inplace : bool
            if True, mutates in place

        Returns
        -------
        new index (of same type and class...etc) [if inplace, returns None]

        Examples
        --------
<<<<<<< HEAD
        >>> Index([1, 2, 3, 4]).set_names('foo')
        Int64Index([1, 2, 3, 4], dtype='int64', name='foo')
        >>> Index([1, 2, 3, 4]).set_names(['foo'])
        Int64Index([1, 2, 3, 4], dtype='int64', name='foo')
        >>> idx = MultiIndex.from_tuples([(1, u'one'), (1, u'two'),
                                          (2, u'one'), (2, u'two')],
                                          names=['foo', 'bar'])
=======
        >>> pd.Index([1, 2, 3, 4]).set_names('foo')
        Int64Index([1, 2, 3, 4], dtype='int64', name='foo')
        >>> pd.Index([1, 2, 3, 4]).set_names(['foo'])
        Int64Index([1, 2, 3, 4], dtype='int64', name='foo')
        >>> idx = pd.MultiIndex.from_tuples([(1, u'one'), (1, u'two'),
                                            (2, u'one'), (2, u'two')],
                                            names=['foo', 'bar'])
>>>>>>> d05e8f28
        >>> idx.set_names(['baz', 'quz'])
        MultiIndex(levels=[[1, 2], [u'one', u'two']],
                   labels=[[0, 0, 1, 1], [0, 1, 0, 1]],
                   names=[u'baz', u'quz'])
        >>> idx.set_names('baz', level=0)
        MultiIndex(levels=[[1, 2], [u'one', u'two']],
                   labels=[[0, 0, 1, 1], [0, 1, 0, 1]],
                   names=[u'baz', u'bar'])
        """

        from .multi import MultiIndex
        if level is not None and not isinstance(self, MultiIndex):
            raise ValueError('Level must be None for non-MultiIndex')

        if level is not None and not is_list_like(level) and is_list_like(
                names):
            raise TypeError("Names must be a string")

        if not is_list_like(names) and level is None and self.nlevels > 1:
            raise TypeError("Must pass list-like as `names`.")

        if not is_list_like(names):
            names = [names]
        if level is not None and not is_list_like(level):
            level = [level]

        if inplace:
            idx = self
        else:
            idx = self._shallow_copy()
        idx._set_names(names, level=level)
        if not inplace:
            return idx

    def rename(self, name, inplace=False):
        """
        Set new names on index. Defaults to returning new index.

        Parameters
        ----------
        name : str or list
            name to set
        inplace : bool
            if True, mutates in place

        Returns
        -------
        new index (of same type and class...etc) [if inplace, returns None]
        """
        return self.set_names([name], inplace=inplace)

    @property
    def _has_complex_internals(self):
        # to disable groupby tricks in MultiIndex
        return False

    def _summary(self, name=None):
        """
        Return a summarized representation

        Parameters
        ----------
        name : str
            name to use in the summary representation

        Returns
        -------
        String with a summarized representation of the index
        """
        if len(self) > 0:
            head = self[0]
            if (hasattr(head, 'format') and
                    not isinstance(head, compat.string_types)):
                head = head.format()
            tail = self[-1]
            if (hasattr(tail, 'format') and
                    not isinstance(tail, compat.string_types)):
                tail = tail.format()
            index_summary = ', %s to %s' % (pprint_thing(head),
                                            pprint_thing(tail))
        else:
            index_summary = ''

        if name is None:
            name = type(self).__name__
        return '%s: %s entries%s' % (name, len(self), index_summary)

    def summary(self, name=None):
        """
        Return a summarized representation
        .. deprecated:: 0.23.0
        """
        warnings.warn("'summary' is deprecated and will be removed in a "
                      "future version.", FutureWarning, stacklevel=2)
        return self._summary(name)

    def _mpl_repr(self):
        # how to represent ourselves to matplotlib
        return self.values

    _na_value = np.nan
    """The expected NA value to use with this index."""

    # introspection
    @property
    def is_monotonic(self):
        """ alias for is_monotonic_increasing (deprecated) """
        return self.is_monotonic_increasing

    @property
    def is_monotonic_increasing(self):
        """
        return if the index is monotonic increasing (only equal or
        increasing) values.

        Examples
        --------
        >>> Index([1, 2, 3]).is_monotonic_increasing
        True
        >>> Index([1, 2, 2]).is_monotonic_increasing
        True
        >>> Index([1, 3, 2]).is_monotonic_increasing
        False
        """
        return self._engine.is_monotonic_increasing

    @property
    def is_monotonic_decreasing(self):
        """
        return if the index is monotonic decreasing (only equal or
        decreasing) values.

        Examples
        --------
        >>> Index([3, 2, 1]).is_monotonic_decreasing
        True
        >>> Index([3, 2, 2]).is_monotonic_decreasing
        True
        >>> Index([3, 1, 2]).is_monotonic_decreasing
        False
        """
        return self._engine.is_monotonic_decreasing

    @property
    def _is_strictly_monotonic_increasing(self):
        """return if the index is strictly monotonic increasing
        (only increasing) values

        Examples
        --------
        >>> Index([1, 2, 3])._is_strictly_monotonic_increasing
        True
        >>> Index([1, 2, 2])._is_strictly_monotonic_increasing
        False
        >>> Index([1, 3, 2])._is_strictly_monotonic_increasing
        False
        """
        return self.is_unique and self.is_monotonic_increasing

    @property
    def _is_strictly_monotonic_decreasing(self):
        """return if the index is strictly monotonic decreasing
        (only decreasing) values

        Examples
        --------
        >>> Index([3, 2, 1])._is_strictly_monotonic_decreasing
        True
        >>> Index([3, 2, 2])._is_strictly_monotonic_decreasing
        False
        >>> Index([3, 1, 2])._is_strictly_monotonic_decreasing
        False
        """
        return self.is_unique and self.is_monotonic_decreasing

    def is_lexsorted_for_tuple(self, tup):
        return True

    @cache_readonly
    def is_unique(self):
        """ return if the index has unique values """
        return self._engine.is_unique

    @property
    def has_duplicates(self):
        return not self.is_unique

    def is_boolean(self):
        return self.inferred_type in ['boolean']

    def is_integer(self):
        return self.inferred_type in ['integer']

    def is_floating(self):
        return self.inferred_type in ['floating', 'mixed-integer-float']

    def is_numeric(self):
        return self.inferred_type in ['integer', 'floating']

    def is_object(self):
        return is_object_dtype(self.dtype)

    def is_categorical(self):
        """
        Check if the Index holds categorical data.

        Returns
        -------
        boolean
            True if the Index is categorical.

        See Also
        --------
        CategoricalIndex : Index for categorical data.

        Examples
        --------
        >>> idx = pd.Index(["Watermelon", "Orange", "Apple",
        ...                 "Watermelon"]).astype("category")
        >>> idx.is_categorical()
        True

        >>> idx = pd.Index([1, 3, 5, 7])
        >>> idx.is_categorical()
        False

        >>> s = pd.Series(["Peter", "Victor", "Elisabeth", "Mar"])
        >>> s
        0        Peter
        1       Victor
        2    Elisabeth
        3          Mar
        dtype: object
        >>> s.index.is_categorical()
        False
        """
        return self.inferred_type in ['categorical']

    def is_interval(self):
        return self.inferred_type in ['interval']

    def is_mixed(self):
        return self.inferred_type in ['mixed']

    def holds_integer(self):
        return self.inferred_type in ['integer', 'mixed-integer']

    _index_shared_docs['_convert_scalar_indexer'] = """
        Convert a scalar indexer.

        Parameters
        ----------
        key : label of the slice bound
        kind : {'ix', 'loc', 'getitem', 'iloc'} or None
    """

    @Appender(_index_shared_docs['_convert_scalar_indexer'])
    def _convert_scalar_indexer(self, key, kind=None):
        assert kind in ['ix', 'loc', 'getitem', 'iloc', None]

        if kind == 'iloc':
            return self._validate_indexer('positional', key, kind)

        if len(self) and not isinstance(self, ABCMultiIndex,):

            # we can raise here if we are definitive that this
            # is positional indexing (eg. .ix on with a float)
            # or label indexing if we are using a type able
            # to be represented in the index

            if kind in ['getitem', 'ix'] and is_float(key):
                if not self.is_floating():
                    return self._invalid_indexer('label', key)

            elif kind in ['loc'] and is_float(key):

                # we want to raise KeyError on string/mixed here
                # technically we *could* raise a TypeError
                # on anything but mixed though
                if self.inferred_type not in ['floating',
                                              'mixed-integer-float',
                                              'string',
                                              'unicode',
                                              'mixed']:
                    return self._invalid_indexer('label', key)

            elif kind in ['loc'] and is_integer(key):
                if not self.holds_integer():
                    return self._invalid_indexer('label', key)

        return key

    _index_shared_docs['_convert_slice_indexer'] = """
        Convert a slice indexer.

        By definition, these are labels unless 'iloc' is passed in.
        Floats are not allowed as the start, step, or stop of the slice.

        Parameters
        ----------
        key : label of the slice bound
        kind : {'ix', 'loc', 'getitem', 'iloc'} or None
    """

    @Appender(_index_shared_docs['_convert_slice_indexer'])
    def _convert_slice_indexer(self, key, kind=None):
        assert kind in ['ix', 'loc', 'getitem', 'iloc', None]

        # if we are not a slice, then we are done
        if not isinstance(key, slice):
            return key

        # validate iloc
        if kind == 'iloc':
            return slice(self._validate_indexer('slice', key.start, kind),
                         self._validate_indexer('slice', key.stop, kind),
                         self._validate_indexer('slice', key.step, kind))

        # potentially cast the bounds to integers
        start, stop, step = key.start, key.stop, key.step

        # figure out if this is a positional indexer
        def is_int(v):
            return v is None or is_integer(v)

        is_null_slicer = start is None and stop is None
        is_index_slice = is_int(start) and is_int(stop)
        is_positional = is_index_slice and not self.is_integer()

        if kind == 'getitem':
            """
            called from the getitem slicers, validate that we are in fact
            integers
            """
            if self.is_integer() or is_index_slice:
                return slice(self._validate_indexer('slice', key.start, kind),
                             self._validate_indexer('slice', key.stop, kind),
                             self._validate_indexer('slice', key.step, kind))

        # convert the slice to an indexer here

        # if we are mixed and have integers
        try:
            if is_positional and self.is_mixed():
                # TODO: i, j are not used anywhere
                if start is not None:
                    i = self.get_loc(start)  # noqa
                if stop is not None:
                    j = self.get_loc(stop)  # noqa
                is_positional = False
        except KeyError:
            if self.inferred_type == 'mixed-integer-float':
                raise

        if is_null_slicer:
            indexer = key
        elif is_positional:
            indexer = key
        else:
            try:
                indexer = self.slice_indexer(start, stop, step, kind=kind)
            except Exception:
                if is_index_slice:
                    if self.is_integer():
                        raise
                    else:
                        indexer = key
                else:
                    raise

        return indexer

    def _convert_listlike_indexer(self, keyarr, kind=None):
        """
        Parameters
        ----------
        keyarr : list-like
            Indexer to convert.

        Returns
        -------
        tuple (indexer, keyarr)
            indexer is an ndarray or None if cannot convert
            keyarr are tuple-safe keys
        """
        if isinstance(keyarr, Index):
            keyarr = self._convert_index_indexer(keyarr)
        else:
            keyarr = self._convert_arr_indexer(keyarr)

        indexer = self._convert_list_indexer(keyarr, kind=kind)
        return indexer, keyarr

    _index_shared_docs['_convert_arr_indexer'] = """
        Convert an array-like indexer to the appropriate dtype.

        Parameters
        ----------
        keyarr : array-like
            Indexer to convert.

        Returns
        -------
        converted_keyarr : array-like
    """

    @Appender(_index_shared_docs['_convert_arr_indexer'])
    def _convert_arr_indexer(self, keyarr):
        keyarr = com._asarray_tuplesafe(keyarr)
        return keyarr

    _index_shared_docs['_convert_index_indexer'] = """
        Convert an Index indexer to the appropriate dtype.

        Parameters
        ----------
        keyarr : Index (or sub-class)
            Indexer to convert.

        Returns
        -------
        converted_keyarr : Index (or sub-class)
    """

    @Appender(_index_shared_docs['_convert_index_indexer'])
    def _convert_index_indexer(self, keyarr):
        return keyarr

    _index_shared_docs['_convert_list_indexer'] = """
        Convert a list-like indexer to the appropriate dtype.

        Parameters
        ----------
        keyarr : Index (or sub-class)
            Indexer to convert.
        kind : iloc, ix, loc, optional

        Returns
        -------
        positional indexer or None
    """

    @Appender(_index_shared_docs['_convert_list_indexer'])
    def _convert_list_indexer(self, keyarr, kind=None):
        if (kind in [None, 'iloc', 'ix'] and
                is_integer_dtype(keyarr) and not self.is_floating() and
                not isinstance(keyarr, ABCPeriodIndex)):

            if self.inferred_type == 'mixed-integer':
                indexer = self.get_indexer(keyarr)
                if (indexer >= 0).all():
                    return indexer
                # missing values are flagged as -1 by get_indexer and negative
                # indices are already converted to positive indices in the
                # above if-statement, so the negative flags are changed to
                # values outside the range of indices so as to trigger an
                # IndexError in maybe_convert_indices
                indexer[indexer < 0] = len(self)
                from pandas.core.indexing import maybe_convert_indices
                return maybe_convert_indices(indexer, len(self))

            elif not self.inferred_type == 'integer':
                keyarr = np.where(keyarr < 0, len(self) + keyarr, keyarr)
                return keyarr

        return None

    def _invalid_indexer(self, form, key):
        """ consistent invalid indexer message """
        raise TypeError("cannot do {form} indexing on {klass} with these "
                        "indexers [{key}] of {kind}".format(
                            form=form, klass=type(self), key=key,
                            kind=type(key)))

    def get_duplicates(self):
        """
        Extract duplicated index elements.

        Returns a sorted list of index elements which appear more than once in
        the index.

        .. deprecated:: 0.23.0
            Use idx[idx.duplicated()].unique() instead

        Returns
        -------
        array-like
            List of duplicated indexes.

        See Also
        --------
        Index.duplicated : Return boolean array denoting duplicates.
        Index.drop_duplicates : Return Index with duplicates removed.

        Examples
        --------

        Works on different Index of types.

        >>> pd.Index([1, 2, 2, 3, 3, 3, 4]).get_duplicates()
        [2, 3]
        >>> pd.Index([1., 2., 2., 3., 3., 3., 4.]).get_duplicates()
        [2.0, 3.0]
        >>> pd.Index(['a', 'b', 'b', 'c', 'c', 'c', 'd']).get_duplicates()
        ['b', 'c']

        Note that for a DatetimeIndex, it does not return a list but a new
        DatetimeIndex:

        >>> dates = pd.to_datetime(['2018-01-01', '2018-01-02', '2018-01-03',
        ...                         '2018-01-03', '2018-01-04', '2018-01-04'],
        ...                        format='%Y-%m-%d')
        >>> pd.Index(dates).get_duplicates()
        DatetimeIndex(['2018-01-03', '2018-01-04'],
                      dtype='datetime64[ns]', freq=None)

        Sorts duplicated elements even when indexes are unordered.

        >>> pd.Index([1, 2, 3, 2, 3, 4, 3]).get_duplicates()
        [2, 3]

        Return empty array-like structure when all elements are unique.

        >>> pd.Index([1, 2, 3, 4]).get_duplicates()
        []
        >>> dates = pd.to_datetime(['2018-01-01', '2018-01-02', '2018-01-03'],
        ...                        format='%Y-%m-%d')
        >>> pd.Index(dates).get_duplicates()
        DatetimeIndex([], dtype='datetime64[ns]', freq=None)
        """
        warnings.warn("'get_duplicates' is deprecated and will be removed in "
                      "a future release. You can use "
                      "idx[idx.duplicated()].unique() instead",
                      FutureWarning, stacklevel=2)

        return self[self.duplicated()].unique()

    def _cleanup(self):
        self._engine.clear_mapping()

    @cache_readonly
    def _constructor(self):
        return type(self)

    @cache_readonly
    def _engine(self):
        # property, for now, slow to look up
        return self._engine_type(lambda: self._ndarray_values, len(self))

    def _validate_index_level(self, level):
        """
        Validate index level.

        For single-level Index getting level number is a no-op, but some
        verification must be done like in MultiIndex.

        """
        if isinstance(level, int):
            if level < 0 and level != -1:
                raise IndexError("Too many levels: Index has only 1 level,"
                                 " %d is not a valid level number" % (level, ))
            elif level > 0:
                raise IndexError("Too many levels:"
                                 " Index has only 1 level, not %d" %
                                 (level + 1))
        elif level != self.name:
            raise KeyError('Level %s must be same as name (%s)' %
                           (level, self.name))

    def _get_level_number(self, level):
        self._validate_index_level(level)
        return 0

    @cache_readonly
    def inferred_type(self):
        """ return a string of the type inferred from the values """
        return lib.infer_dtype(self)

    def _is_memory_usage_qualified(self):
        """ return a boolean if we need a qualified .info display """
        return self.is_object()

    def is_type_compatible(self, kind):
        return kind == self.inferred_type

    @cache_readonly
    def is_all_dates(self):
        if self._data is None:
            return False
        return is_datetime_array(_ensure_object(self.values))

    def __reduce__(self):
        d = dict(data=self._data)
        d.update(self._get_attributes_dict())
        return _new_Index, (self.__class__, d), None

    def __setstate__(self, state):
        """Necessary for making this object picklable"""

        if isinstance(state, dict):
            self._data = state.pop('data')
            for k, v in compat.iteritems(state):
                setattr(self, k, v)

        elif isinstance(state, tuple):

            if len(state) == 2:
                nd_state, own_state = state
                data = np.empty(nd_state[1], dtype=nd_state[2])
                np.ndarray.__setstate__(data, nd_state)
                self.name = own_state[0]

            else:  # pragma: no cover
                data = np.empty(state)
                np.ndarray.__setstate__(data, state)

            self._data = data
            self._reset_identity()
        else:
            raise Exception("invalid pickle state")

    _unpickle_compat = __setstate__

    def __nonzero__(self):
        raise ValueError("The truth value of a {0} is ambiguous. "
                         "Use a.empty, a.bool(), a.item(), a.any() or a.all()."
                         .format(self.__class__.__name__))

    __bool__ = __nonzero__

    _index_shared_docs['__contains__'] = """
        return a boolean if this key is IN the index

        Parameters
        ----------
        key : object

        Returns
        -------
        boolean
        """

    @Appender(_index_shared_docs['__contains__'] % _index_doc_kwargs)
    def __contains__(self, key):
        hash(key)
        try:
            return key in self._engine
        except (OverflowError, TypeError, ValueError):
            return False

    _index_shared_docs['contains'] = """
        return a boolean if this key is IN the index

        Parameters
        ----------
        key : object

        Returns
        -------
        boolean
        """

    @Appender(_index_shared_docs['contains'] % _index_doc_kwargs)
    def contains(self, key):
        hash(key)
        try:
            return key in self._engine
        except (TypeError, ValueError):
            return False

    def __hash__(self):
        raise TypeError("unhashable type: %r" % type(self).__name__)

    def __setitem__(self, key, value):
        raise TypeError("Index does not support mutable operations")

    def __getitem__(self, key):
        """
        Override numpy.ndarray's __getitem__ method to work as desired.

        This function adds lists and Series as valid boolean indexers
        (ndarrays only supports ndarray with dtype=bool).

        If resulting ndim != 1, plain ndarray is returned instead of
        corresponding `Index` subclass.

        """
        # There's no custom logic to be implemented in __getslice__, so it's
        # not overloaded intentionally.
        getitem = self._data.__getitem__
        promote = self._shallow_copy

        if is_scalar(key):
            return getitem(key)

        if isinstance(key, slice):
            # This case is separated from the conditional above to avoid
            # pessimization of basic indexing.
            return promote(getitem(key))

        if com.is_bool_indexer(key):
            key = np.asarray(key)

        key = com._values_from_object(key)
        result = getitem(key)
        if not is_scalar(result):
            return promote(result)
        else:
            return result

    def _can_hold_identifiers_and_holds_name(self, name):
        """
        Faster check for ``name in self`` when we know `name` is a Python
        identifier (e.g. in NDFrame.__getattr__, which hits this to support
        . key lookup). For indexes that can't hold identifiers (everything
        but object & categorical) we just return False.

        https://github.com/pandas-dev/pandas/issues/19764
        """
        if self.is_object() or self.is_categorical():
            return name in self
        return False

    def append(self, other):
        """
        Append a collection of Index options together

        Parameters
        ----------
        other : Index or list/tuple of indices

        Returns
        -------
        appended : Index
        """

        to_concat = [self]

        if isinstance(other, (list, tuple)):
            to_concat = to_concat + list(other)
        else:
            to_concat.append(other)

        for obj in to_concat:
            if not isinstance(obj, Index):
                raise TypeError('all inputs must be Index')

        names = {obj.name for obj in to_concat}
        name = None if len(names) > 1 else self.name

        return self._concat(to_concat, name)

    def _concat(self, to_concat, name):

        typs = _concat.get_dtype_kinds(to_concat)

        if len(typs) == 1:
            return self._concat_same_dtype(to_concat, name=name)
        return _concat._concat_index_asobject(to_concat, name=name)

    def _concat_same_dtype(self, to_concat, name):
        """
        Concatenate to_concat which has the same class
        """
        # must be overridden in specific classes
        return _concat._concat_index_asobject(to_concat, name)

    _index_shared_docs['take'] = """
        return a new %(klass)s of the values selected by the indices

        For internal compatibility with numpy arrays.

        Parameters
        ----------
        indices : list
            Indices to be taken
        axis : int, optional
            The axis over which to select values, always 0.
        allow_fill : bool, default True
        fill_value : bool, default None
            If allow_fill=True and fill_value is not None, indices specified by
            -1 is regarded as NA. If Index doesn't hold NA, raise ValueError

        See also
        --------
        numpy.ndarray.take
        """

    @Appender(_index_shared_docs['take'] % _index_doc_kwargs)
    def take(self, indices, axis=0, allow_fill=True,
             fill_value=None, **kwargs):
        if kwargs:
            nv.validate_take(tuple(), kwargs)
        indices = _ensure_platform_int(indices)
        if self._can_hold_na:
            taken = self._assert_take_fillable(self.values, indices,
                                               allow_fill=allow_fill,
                                               fill_value=fill_value,
                                               na_value=self._na_value)
        else:
            if allow_fill and fill_value is not None:
                msg = 'Unable to fill values because {0} cannot contain NA'
                raise ValueError(msg.format(self.__class__.__name__))
            taken = self.values.take(indices)
        return self._shallow_copy(taken)

    def _assert_take_fillable(self, values, indices, allow_fill=True,
                              fill_value=None, na_value=np.nan):
        """ Internal method to handle NA filling of take """
        indices = _ensure_platform_int(indices)

        # only fill if we are passing a non-None fill_value
        if allow_fill and fill_value is not None:
            if (indices < -1).any():
                msg = ('When allow_fill=True and fill_value is not None, '
                       'all indices must be >= -1')
                raise ValueError(msg)
            taken = algos.take(values,
                               indices,
                               allow_fill=allow_fill,
                               fill_value=na_value)
        else:
            taken = values.take(indices)
        return taken

    @cache_readonly
    def _isnan(self):
        """ return if each value is nan"""
        if self._can_hold_na:
            return isna(self)
        else:
            # shouldn't reach to this condition by checking hasnans beforehand
            values = np.empty(len(self), dtype=np.bool_)
            values.fill(False)
            return values

    @cache_readonly
    def _nan_idxs(self):
        if self._can_hold_na:
            w, = self._isnan.nonzero()
            return w
        else:
            return np.array([], dtype=np.int64)

    @cache_readonly
    def hasnans(self):
        """ return if I have any nans; enables various perf speedups """
        if self._can_hold_na:
            return self._isnan.any()
        else:
            return False

    def isna(self):
        """
        Detect missing values.

        Return a boolean same-sized object indicating if the values are NA.
        NA values, such as ``None``, :attr:`numpy.NaN` or :attr:`pd.NaT`, get
        mapped to ``True`` values.
        Everything else get mapped to ``False`` values. Characters such as
        empty strings `''` or :attr:`numpy.inf` are not considered NA values
        (unless you set ``pandas.options.mode.use_inf_as_na = True``).

        .. versionadded:: 0.20.0

        Returns
        -------
        numpy.ndarray
            A boolean array of whether my values are NA

        See Also
        --------
        pandas.Index.notna : boolean inverse of isna.
        pandas.Index.dropna : omit entries with missing values.
        pandas.isna : top-level isna.
        Series.isna : detect missing values in Series object.

        Examples
        --------
        Show which entries in a pandas.Index are NA. The result is an
        array.

        >>> idx = pd.Index([5.2, 6.0, np.NaN])
        >>> idx
        Float64Index([5.2, 6.0, nan], dtype='float64')
        >>> idx.isna()
        array([False, False,  True], dtype=bool)

        Empty strings are not considered NA values. None is considered an NA
        value.

        >>> idx = pd.Index(['black', '', 'red', None])
        >>> idx
        Index(['black', '', 'red', None], dtype='object')
        >>> idx.isna()
        array([False, False, False,  True], dtype=bool)

        For datetimes, `NaT` (Not a Time) is considered as an NA value.

        >>> idx = pd.DatetimeIndex([pd.Timestamp('1940-04-25'),
        ...                         pd.Timestamp(''), None, pd.NaT])
        >>> idx
        DatetimeIndex(['1940-04-25', 'NaT', 'NaT', 'NaT'],
                      dtype='datetime64[ns]', freq=None)
        >>> idx.isna()
        array([False,  True,  True,  True], dtype=bool)
        """
        return self._isnan
    isnull = isna

    def notna(self):
        """
        Detect existing (non-missing) values.

        Return a boolean same-sized object indicating if the values are not NA.
        Non-missing values get mapped to ``True``. Characters such as empty
        strings ``''`` or :attr:`numpy.inf` are not considered NA values
        (unless you set ``pandas.options.mode.use_inf_as_na = True``).
        NA values, such as None or :attr:`numpy.NaN`, get mapped to ``False``
        values.

        .. versionadded:: 0.20.0

        Returns
        -------
        numpy.ndarray
            Boolean array to indicate which entries are not NA.

        See also
        --------
        Index.notnull : alias of notna
        Index.isna: inverse of notna
        pandas.notna : top-level notna

        Examples
        --------
        Show which entries in an Index are not NA. The result is an
        array.

        >>> idx = pd.Index([5.2, 6.0, np.NaN])
        >>> idx
        Float64Index([5.2, 6.0, nan], dtype='float64')
        >>> idx.notna()
        array([ True,  True, False])

        Empty strings are not considered NA values. None is considered a NA
        value.

        >>> idx = pd.Index(['black', '', 'red', None])
        >>> idx
        Index(['black', '', 'red', None], dtype='object')
        >>> idx.notna()
        array([ True,  True,  True, False])
        """
        return ~self.isna()
    notnull = notna

    def putmask(self, mask, value):
        """
        return a new Index of the values set with the mask

        See also
        --------
        numpy.ndarray.putmask
        """
        values = self.values.copy()
        try:
            np.putmask(values, mask, self._convert_for_op(value))
            return self._shallow_copy(values)
        except (ValueError, TypeError) as err:
            if is_object_dtype(self):
                raise err

            # coerces to object
            return self.astype(object).putmask(mask, value)

    def format(self, name=False, formatter=None, **kwargs):
        """
        Render a string representation of the Index
        """
        header = []
        if name:
            header.append(pprint_thing(self.name,
                                       escape_chars=('\t', '\r', '\n')) if
                          self.name is not None else '')

        if formatter is not None:
            return header + list(self.map(formatter))

        return self._format_with_header(header, **kwargs)

    def _format_with_header(self, header, na_rep='NaN', **kwargs):
        values = self.values

        from pandas.io.formats.format import format_array

        if is_categorical_dtype(values.dtype):
            values = np.array(values)

        elif is_object_dtype(values.dtype):
            values = lib.maybe_convert_objects(values, safe=1)

        if is_object_dtype(values.dtype):
            result = [pprint_thing(x, escape_chars=('\t', '\r', '\n'))
                      for x in values]

            # could have nans
            mask = isna(values)
            if mask.any():
                result = np.array(result)
                result[mask] = na_rep
                result = result.tolist()

        else:
            result = _trim_front(format_array(values, None, justify='left'))
        return header + result

    def to_native_types(self, slicer=None, **kwargs):
        """
        Format specified values of `self` and return them.

        Parameters
        ----------
        slicer : int, array-like
            An indexer into `self` that specifies which values
            are used in the formatting process.
        kwargs : dict
            Options for specifying how the values should be formatted.
            These options include the following:

            1) na_rep : str
                The value that serves as a placeholder for NULL values
            2) quoting : bool or None
                Whether or not there are quoted values in `self`
            3) date_format : str
                The format used to represent date-like values
        """

        values = self
        if slicer is not None:
            values = values[slicer]
        return values._format_native_types(**kwargs)

    def _format_native_types(self, na_rep='', quoting=None, **kwargs):
        """ actually format my specific types """
        mask = isna(self)
        if not self.is_object() and not quoting:
            values = np.asarray(self).astype(str)
        else:
            values = np.array(self, dtype=object, copy=True)

        values[mask] = na_rep
        return values

    def equals(self, other):
        """
        Determines if two Index objects contain the same elements.
        """
        if self.is_(other):
            return True

        if not isinstance(other, Index):
            return False

        if is_object_dtype(self) and not is_object_dtype(other):
            # if other is not object, use other's logic for coercion
            return other.equals(self)

        try:
            return array_equivalent(com._values_from_object(self),
                                    com._values_from_object(other))
        except Exception:
            return False

    def identical(self, other):
        """Similar to equals, but check that other comparable attributes are
        also equal
        """
        return (self.equals(other) and
                all((getattr(self, c, None) == getattr(other, c, None)
                     for c in self._comparables)) and
                type(self) == type(other))

    def asof(self, label):
        """
        Return the label from the index, or, if not present, the previous one.

        Assuming that the index is sorted, return the passed index label if it
        is in the index, or return the previous index label if the passed one
        is not in the index.

        Parameters
        ----------
        label : object
            The label up to which the method returns the latest index label.

        Returns
        -------
        object
            The passed label if it is in the index. The previous label if the
            passed label is not in the sorted index or `NaN` if there is no
            such label.

        See Also
        --------
        Series.asof : Return the latest value in a Series up to the
            passed index.
        merge_asof : Perform an asof merge (similar to left join but it
            matches on nearest key rather than equal key).
        Index.get_loc : `asof` is a thin wrapper around `get_loc`
            with method='pad'.

        Examples
        --------
        `Index.asof` returns the latest index label up to the passed label.

        >>> idx = pd.Index(['2013-12-31', '2014-01-02', '2014-01-03'])
        >>> idx.asof('2014-01-01')
        '2013-12-31'

        If the label is in the index, the method returns the passed label.

        >>> idx.asof('2014-01-02')
        '2014-01-02'

        If all of the labels in the index are later than the passed label,
        NaN is returned.

        >>> idx.asof('1999-01-02')
        nan

        If the index is not sorted, an error is raised.

        >>> idx_not_sorted = pd.Index(['2013-12-31', '2015-01-02',
        ...                            '2014-01-03'])
        >>> idx_not_sorted.asof('2013-12-31')
        Traceback (most recent call last):
        ValueError: index must be monotonic increasing or decreasing
        """
        try:
            loc = self.get_loc(label, method='pad')
        except KeyError:
            return self._na_value
        else:
            if isinstance(loc, slice):
                loc = loc.indices(len(self))[-1]
            return self[loc]

    def asof_locs(self, where, mask):
        """
        where : array of timestamps
        mask : array of booleans where data is not NA

        """
        locs = self.values[mask].searchsorted(where.values, side='right')

        locs = np.where(locs > 0, locs - 1, 0)
        result = np.arange(len(self))[mask].take(locs)

        first = mask.argmax()
        result[(locs == 0) & (where < self.values[first])] = -1

        return result

    def sort_values(self, return_indexer=False, ascending=True):
        """
        Return a sorted copy of the index.

        Return a sorted copy of the index, and optionally return the indices
        that sorted the index itself.

        Parameters
        ----------
        return_indexer : bool, default False
            Should the indices that would sort the index be returned.
        ascending : bool, default True
            Should the index values be sorted in an ascending order.

        Returns
        -------
        sorted_index : pandas.Index
            Sorted copy of the index.
        indexer : numpy.ndarray, optional
            The indices that the index itself was sorted by.

        See Also
        --------
        pandas.Series.sort_values : Sort values of a Series.
        pandas.DataFrame.sort_values : Sort values in a DataFrame.

        Examples
        --------
        >>> idx = pd.Index([10, 100, 1, 1000])
        >>> idx
        Int64Index([10, 100, 1, 1000], dtype='int64')

        Sort values in ascending order (default behavior).

        >>> idx.sort_values()
        Int64Index([1, 10, 100, 1000], dtype='int64')

        Sort values in descending order, and also get the indices `idx` was
        sorted by.

        >>> idx.sort_values(ascending=False, return_indexer=True)
        (Int64Index([1000, 100, 10, 1], dtype='int64'), array([3, 1, 0, 2]))
        """
        _as = self.argsort()
        if not ascending:
            _as = _as[::-1]

        sorted_index = self.take(_as)

        if return_indexer:
            return sorted_index, _as
        else:
            return sorted_index

    def sort(self, *args, **kwargs):
        raise TypeError("cannot sort an Index object in-place, use "
                        "sort_values instead")

    def sortlevel(self, level=None, ascending=True, sort_remaining=None):
        """

        For internal compatibility with with the Index API

        Sort the Index. This is for compat with MultiIndex

        Parameters
        ----------
        ascending : boolean, default True
            False to sort in descending order

        level, sort_remaining are compat parameters

        Returns
        -------
        sorted_index : Index
        """
        return self.sort_values(return_indexer=True, ascending=ascending)

    def shift(self, periods=1, freq=None):
        """
        Shift index by desired number of time frequency increments.

        This method is for shifting the values of datetime-like indexes
        by a specified time increment a given number of times.

        Parameters
        ----------
        periods : int, default 1
            Number of periods (or increments) to shift by,
            can be positive or negative.
        freq : pandas.DateOffset, pandas.Timedelta or string, optional
            Frequency increment to shift by.
            If None, the index is shifted by its own `freq` attribute.
            Offset aliases are valid strings, e.g., 'D', 'W', 'M' etc.

        Returns
        -------
        pandas.Index
            shifted index

        See Also
        --------
        Series.shift : Shift values of Series.

        Examples
        --------
        Put the first 5 month starts of 2011 into an index.

        >>> month_starts = pd.date_range('1/1/2011', periods=5, freq='MS')
        >>> month_starts
        DatetimeIndex(['2011-01-01', '2011-02-01', '2011-03-01', '2011-04-01',
                       '2011-05-01'],
                      dtype='datetime64[ns]', freq='MS')

        Shift the index by 10 days.

        >>> month_starts.shift(10, freq='D')
        DatetimeIndex(['2011-01-11', '2011-02-11', '2011-03-11', '2011-04-11',
                       '2011-05-11'],
                      dtype='datetime64[ns]', freq=None)

        The default value of `freq` is the `freq` attribute of the index,
        which is 'MS' (month start) in this example.

        >>> month_starts.shift(10)
        DatetimeIndex(['2011-11-01', '2011-12-01', '2012-01-01', '2012-02-01',
                       '2012-03-01'],
                      dtype='datetime64[ns]', freq='MS')

        Notes
        -----
        This method is only implemented for datetime-like index classes,
        i.e., DatetimeIndex, PeriodIndex and TimedeltaIndex.
        """
        raise NotImplementedError("Not supported for type %s" %
                                  type(self).__name__)

    def argsort(self, *args, **kwargs):
        """
        Return the integer indices that would sort the index.

        Parameters
        ----------
        *args
            Passed to `numpy.ndarray.argsort`.
        **kwargs
            Passed to `numpy.ndarray.argsort`.

        Returns
        -------
        numpy.ndarray
            Integer indices that would sort the index if used as
            an indexer.

        See also
        --------
        numpy.argsort : Similar method for NumPy arrays.
        Index.sort_values : Return sorted copy of Index.

        Examples
        --------
        >>> idx = pd.Index(['b', 'a', 'd', 'c'])
        >>> idx
        Index(['b', 'a', 'd', 'c'], dtype='object')

        >>> order = idx.argsort()
        >>> order
        array([1, 0, 3, 2])

        >>> idx[order]
        Index(['a', 'b', 'c', 'd'], dtype='object')
        """
        result = self.asi8
        if result is None:
            result = np.array(self)
        return result.argsort(*args, **kwargs)

    def __add__(self, other):
        return Index(np.array(self) + other)

    def __radd__(self, other):
        return Index(other + np.array(self))

    def __iadd__(self, other):
        # alias for __add__
        return self + other

    def __sub__(self, other):
        raise TypeError("cannot perform __sub__ with this index type: "
                        "{typ}".format(typ=type(self).__name__))

    def __and__(self, other):
        return self.intersection(other)

    def __or__(self, other):
        return self.union(other)

    def __xor__(self, other):
        return self.symmetric_difference(other)

    def _get_reconciled_name_object(self, other):
        """
        If the result of a set operation will be self,
        return self, unless the name changes, in which
        case make a shallow copy of self.
        """
        name = get_op_result_name(self, other)
        if self.name != name:
            return self._shallow_copy(name=name)
        return self

    def union(self, other):
        """
        Form the union of two Index objects and sorts if possible.

        Parameters
        ----------
        other : Index or array-like

        Returns
        -------
        union : Index

        Examples
        --------

        >>> idx1 = pd.Index([1, 2, 3, 4])
        >>> idx2 = pd.Index([3, 4, 5, 6])
        >>> idx1.union(idx2)
        Int64Index([1, 2, 3, 4, 5, 6], dtype='int64')

        """
        self._assert_can_do_setop(other)
        other = _ensure_index(other)

        if len(other) == 0 or self.equals(other):
            return self._get_reconciled_name_object(other)

        if len(self) == 0:
            return other._get_reconciled_name_object(self)

        # TODO: is_dtype_union_equal is a hack around
        # 1. buggy set ops with duplicates (GH #13432)
        # 2. CategoricalIndex lacking setops (GH #10186)
        # Once those are fixed, this workaround can be removed
        if not is_dtype_union_equal(self.dtype, other.dtype):
            this = self.astype('O')
            other = other.astype('O')
            return this.union(other)

        # TODO(EA): setops-refactor, clean all this up
        if is_period_dtype(self) or is_datetime64tz_dtype(self):
            lvals = self._ndarray_values
        else:
            lvals = self._values
        if is_period_dtype(other) or is_datetime64tz_dtype(other):
            rvals = other._ndarray_values
        else:
            rvals = other._values

        if self.is_monotonic and other.is_monotonic:
            try:
                result = self._outer_indexer(lvals, rvals)[0]
            except TypeError:
                # incomparable objects
                result = list(lvals)

                # worth making this faster? a very unusual case
                value_set = set(lvals)
                result.extend([x for x in rvals if x not in value_set])
        else:
            indexer = self.get_indexer(other)
            indexer, = (indexer == -1).nonzero()

            if len(indexer) > 0:
                other_diff = algos.take_nd(rvals, indexer,
                                           allow_fill=False)
                result = _concat._concat_compat((lvals, other_diff))

                try:
                    lvals[0] < other_diff[0]
                except TypeError as e:
                    warnings.warn("%s, sort order is undefined for "
                                  "incomparable objects" % e, RuntimeWarning,
                                  stacklevel=3)
                else:
                    types = frozenset((self.inferred_type,
                                       other.inferred_type))
                    if not types & _unsortable_types:
                        result.sort()

            else:
                result = lvals

                try:
                    result = np.sort(result)
                except TypeError as e:
                    warnings.warn("%s, sort order is undefined for "
                                  "incomparable objects" % e, RuntimeWarning,
                                  stacklevel=3)

        # for subclasses
        return self._wrap_setop_result(other, result)

    def _wrap_setop_result(self, other, result):
        return self.__class__(result, name=get_op_result_name(self, other))

    def intersection(self, other):
        """
        Form the intersection of two Index objects.

        This returns a new Index with elements common to the index and `other`,
        preserving the order of the calling index.

        Parameters
        ----------
        other : Index or array-like

        Returns
        -------
        intersection : Index

        Examples
        --------

        >>> idx1 = pd.Index([1, 2, 3, 4])
        >>> idx2 = pd.Index([3, 4, 5, 6])
        >>> idx1.intersection(idx2)
        Int64Index([3, 4], dtype='int64')

        """
        self._assert_can_do_setop(other)
        other = _ensure_index(other)

        if self.equals(other):
            return self._get_reconciled_name_object(other)

        if not is_dtype_equal(self.dtype, other.dtype):
            this = self.astype('O')
            other = other.astype('O')
            return this.intersection(other)

        # TODO(EA): setops-refactor, clean all this up
        if is_period_dtype(self):
            lvals = self._ndarray_values
        else:
            lvals = self._values
        if is_period_dtype(other):
            rvals = other._ndarray_values
        else:
            rvals = other._values

        if self.is_monotonic and other.is_monotonic:
            try:
                result = self._inner_indexer(lvals, rvals)[0]
                return self._wrap_setop_result(other, result)
            except TypeError:
                pass

        try:
            indexer = Index(rvals).get_indexer(lvals)
            indexer = indexer.take((indexer != -1).nonzero()[0])
        except Exception:
            # duplicates
            indexer = algos.unique1d(
                Index(rvals).get_indexer_non_unique(lvals)[0])
            indexer = indexer[indexer != -1]

        taken = other.take(indexer)
        if self.name != other.name:
            taken.name = None
        return taken

    def difference(self, other):
        """
        Return a new Index with elements from the index that are not in
        `other`.

        This is the set difference of two Index objects.
        It's sorted if sorting is possible.

        Parameters
        ----------
        other : Index or array-like

        Returns
        -------
        difference : Index

        Examples
        --------

        >>> idx1 = pd.Index([1, 2, 3, 4])
        >>> idx2 = pd.Index([3, 4, 5, 6])
        >>> idx1.difference(idx2)
        Int64Index([1, 2], dtype='int64')

        """
        self._assert_can_do_setop(other)

        if self.equals(other):
            return self._shallow_copy([])

        other, result_name = self._convert_can_do_setop(other)

        this = self._get_unique_index()

        indexer = this.get_indexer(other)
        indexer = indexer.take((indexer != -1).nonzero()[0])

        label_diff = np.setdiff1d(np.arange(this.size), indexer,
                                  assume_unique=True)
        the_diff = this.values.take(label_diff)
        try:
            the_diff = sorting.safe_sort(the_diff)
        except TypeError:
            pass

        return this._shallow_copy(the_diff, name=result_name, freq=None)

    def symmetric_difference(self, other, result_name=None):
        """
        Compute the symmetric difference of two Index objects.
        It's sorted if sorting is possible.

        Parameters
        ----------
        other : Index or array-like
        result_name : str

        Returns
        -------
        symmetric_difference : Index

        Notes
        -----
        ``symmetric_difference`` contains elements that appear in either
        ``idx1`` or ``idx2`` but not both. Equivalent to the Index created by
        ``idx1.difference(idx2) | idx2.difference(idx1)`` with duplicates
        dropped.

        Examples
        --------
        >>> idx1 = pd.Index([1, 2, 3, 4])
        >>> idx2 = pd.Index([2, 3, 4, 5])
        >>> idx1.symmetric_difference(idx2)
        Int64Index([1, 5], dtype='int64')

        You can also use the ``^`` operator:

        >>> idx1 ^ idx2
        Int64Index([1, 5], dtype='int64')
        """
        self._assert_can_do_setop(other)
        other, result_name_update = self._convert_can_do_setop(other)
        if result_name is None:
            result_name = result_name_update

        this = self._get_unique_index()
        other = other._get_unique_index()
        indexer = this.get_indexer(other)

        # {this} minus {other}
        common_indexer = indexer.take((indexer != -1).nonzero()[0])
        left_indexer = np.setdiff1d(np.arange(this.size), common_indexer,
                                    assume_unique=True)
        left_diff = this.values.take(left_indexer)

        # {other} minus {this}
        right_indexer = (indexer == -1).nonzero()[0]
        right_diff = other.values.take(right_indexer)

        the_diff = _concat._concat_compat([left_diff, right_diff])
        try:
            the_diff = sorting.safe_sort(the_diff)
        except TypeError:
            pass

        attribs = self._get_attributes_dict()
        attribs['name'] = result_name
        if 'freq' in attribs:
            attribs['freq'] = None
        return self._shallow_copy_with_infer(the_diff, **attribs)

    def _get_unique_index(self, dropna=False):
        """
        Returns an index containing unique values.

        Parameters
        ----------
        dropna : bool
            If True, NaN values are dropped.

        Returns
        -------
        uniques : index
        """
        if self.is_unique and not dropna:
            return self

        values = self.values

        if not self.is_unique:
            values = self.unique()

        if dropna:
            try:
                if self.hasnans:
                    values = values[~isna(values)]
            except NotImplementedError:
                pass

        return self._shallow_copy(values)

    _index_shared_docs['get_loc'] = """
        Get integer location, slice or boolean mask for requested label.

        Parameters
        ----------
        key : label
        method : {None, 'pad'/'ffill', 'backfill'/'bfill', 'nearest'}, optional
            * default: exact matches only.
            * pad / ffill: find the PREVIOUS index value if no exact match.
            * backfill / bfill: use NEXT index value if no exact match
            * nearest: use the NEAREST index value if no exact match. Tied
              distances are broken by preferring the larger index value.
        tolerance : optional
            Maximum distance from index value for inexact matches. The value of
            the index at the matching location most satisfy the equation
            ``abs(index[loc] - key) <= tolerance``.

            Tolerance may be a scalar
            value, which applies the same tolerance to all values, or
            list-like, which applies variable tolerance per element. List-like
            includes list, tuple, array, Series, and must be the same size as
            the index and its dtype must exactly match the index's type.

            .. versionadded:: 0.21.0 (list-like tolerance)

        Returns
        -------
        loc : int if unique index, slice if monotonic index, else mask

        Examples
        ---------
        >>> unique_index = pd.Index(list('abc'))
        >>> unique_index.get_loc('b')
        1

        >>> monotonic_index = pd.Index(list('abbc'))
        >>> monotonic_index.get_loc('b')
        slice(1, 3, None)

        >>> non_monotonic_index = pd.Index(list('abcb'))
        >>> non_monotonic_index.get_loc('b')
        array([False,  True, False,  True], dtype=bool)
        """

    @Appender(_index_shared_docs['get_loc'])
    def get_loc(self, key, method=None, tolerance=None):
        if method is None:
            if tolerance is not None:
                raise ValueError('tolerance argument only valid if using pad, '
                                 'backfill or nearest lookups')
            try:
                return self._engine.get_loc(key)
            except KeyError:
                return self._engine.get_loc(self._maybe_cast_indexer(key))

        indexer = self.get_indexer([key], method=method, tolerance=tolerance)
        if indexer.ndim > 1 or indexer.size > 1:
            raise TypeError('get_loc requires scalar valued input')
        loc = indexer.item()
        if loc == -1:
            raise KeyError(key)
        return loc

    def get_value(self, series, key):
        """
        Fast lookup of value from 1-dimensional ndarray. Only use this if you
        know what you're doing
        """

        # if we have something that is Index-like, then
        # use this, e.g. DatetimeIndex
        s = getattr(series, '_values', None)
        if isinstance(s, (ExtensionArray, Index)) and is_scalar(key):
            # GH 20882, 21257
            # Unify Index and ExtensionArray treatment
            # First try to convert the key to a location
            # If that fails, raise a KeyError if an integer
            # index, otherwise, see if key is an integer, and
            # try that
            try:
                iloc = self.get_loc(key)
                return s[iloc]
            except KeyError:
                if (len(self) > 0 and
                        self.inferred_type in ['integer', 'boolean']):
                    raise
                elif is_integer(key):
                    return s[key]

        s = com._values_from_object(series)
        k = com._values_from_object(key)

        k = self._convert_scalar_indexer(k, kind='getitem')
        try:
            return self._engine.get_value(s, k,
                                          tz=getattr(series.dtype, 'tz', None))
        except KeyError as e1:
            if len(self) > 0 and self.inferred_type in ['integer', 'boolean']:
                raise

            try:
                return libindex.get_value_box(s, key)
            except IndexError:
                raise
            except TypeError:
                # generator/iterator-like
                if is_iterator(key):
                    raise InvalidIndexError(key)
                else:
                    raise e1
            except Exception:  # pragma: no cover
                raise e1
        except TypeError:
            # python 3
            if is_scalar(key):  # pragma: no cover
                raise IndexError(key)
            raise InvalidIndexError(key)

    def set_value(self, arr, key, value):
        """
        Fast lookup of value from 1-dimensional ndarray. Only use this if you
        know what you're doing
        """
        self._engine.set_value(com._values_from_object(arr),
                               com._values_from_object(key), value)

    def _get_level_values(self, level):
        """
        Return an Index of values for requested level.

        This is primarily useful to get an individual level of values from a
        MultiIndex, but is provided on Index as well for compatability.

        Parameters
        ----------
        level : int or str
            It is either the integer position or the name of the level.

        Returns
        -------
        values : Index
            Calling object, as there is only one level in the Index.

        See also
        --------
        MultiIndex.get_level_values : get values for a level of a MultiIndex

        Notes
        -----
        For Index, level should be 0, since there are no multiple levels.

        Examples
        --------

        >>> idx = pd.Index(list('abc'))
        >>> idx
        Index(['a', 'b', 'c'], dtype='object')

        Get level values by supplying `level` as integer:

        >>> idx.get_level_values(0)
        Index(['a', 'b', 'c'], dtype='object')
        """
        self._validate_index_level(level)
        return self

    get_level_values = _get_level_values

    def droplevel(self, level=0):
        """
        Return index with requested level(s) removed. If resulting index has
        only 1 level left, the result will be of Index type, not MultiIndex.

        .. versionadded:: 0.23.1 (support for non-MultiIndex)

        Parameters
        ----------
        level : int, str, or list-like, default 0
            If a string is given, must be the name of a level
            If list-like, elements must be names or indexes of levels.

        Returns
        -------
        index : Index or MultiIndex
        """
        if not isinstance(level, (tuple, list)):
            level = [level]

        levnums = sorted(self._get_level_number(lev) for lev in level)[::-1]

        if len(level) == 0:
            return self
        if len(level) >= self.nlevels:
            raise ValueError("Cannot remove {} levels from an index with {} "
                             "levels: at least one level must be "
                             "left.".format(len(level), self.nlevels))
        # The two checks above guarantee that here self is a MultiIndex

        new_levels = list(self.levels)
        new_labels = list(self.labels)
        new_names = list(self.names)

        for i in levnums:
            new_levels.pop(i)
            new_labels.pop(i)
            new_names.pop(i)

        if len(new_levels) == 1:

            # set nan if needed
            mask = new_labels[0] == -1
            result = new_levels[0].take(new_labels[0])
            if mask.any():
                result = result.putmask(mask, np.nan)

            result.name = new_names[0]
            return result
        else:
            from .multi import MultiIndex
            return MultiIndex(levels=new_levels, labels=new_labels,
                              names=new_names, verify_integrity=False)

    _index_shared_docs['get_indexer'] = """
        Compute indexer and mask for new index given the current index. The
        indexer should be then used as an input to ndarray.take to align the
        current data to the new index.

        Parameters
        ----------
        target : %(target_klass)s
        method : {None, 'pad'/'ffill', 'backfill'/'bfill', 'nearest'}, optional
            * default: exact matches only.
            * pad / ffill: find the PREVIOUS index value if no exact match.
            * backfill / bfill: use NEXT index value if no exact match
            * nearest: use the NEAREST index value if no exact match. Tied
              distances are broken by preferring the larger index value.
        limit : int, optional
            Maximum number of consecutive labels in ``target`` to match for
            inexact matches.
        tolerance : optional
            Maximum distance between original and new labels for inexact
            matches. The values of the index at the matching locations most
            satisfy the equation ``abs(index[indexer] - target) <= tolerance``.

            Tolerance may be a scalar value, which applies the same tolerance
            to all values, or list-like, which applies variable tolerance per
            element. List-like includes list, tuple, array, Series, and must be
            the same size as the index and its dtype must exactly match the
            index's type.

            .. versionadded:: 0.21.0 (list-like tolerance)

        Returns
        -------
        indexer : ndarray of int
            Integers from 0 to n - 1 indicating that the index at these
            positions matches the corresponding target values. Missing values
            in the target are marked by -1.

        Examples
        --------
        >>> index = pd.Index(['c', 'a', 'b'])
        >>> index.get_indexer(['a', 'b', 'x'])
        array([ 1,  2, -1])

        Notice that the return value is an array of locations in ``index``
        and ``x`` is marked by -1, as it is not in ``index``.

        """

    @Appender(_index_shared_docs['get_indexer'] % _index_doc_kwargs)
    def get_indexer(self, target, method=None, limit=None, tolerance=None):
        method = missing.clean_reindex_fill_method(method)
        target = _ensure_index(target)
        if tolerance is not None:
            tolerance = self._convert_tolerance(tolerance, target)

        # Treat boolean labels passed to a numeric index as not found. Without
        # this fix False and True would be treated as 0 and 1 respectively.
        # (GH #16877)
        if target.is_boolean() and self.is_numeric():
            return _ensure_platform_int(np.repeat(-1, target.size))

        pself, ptarget = self._maybe_promote(target)
        if pself is not self or ptarget is not target:
            return pself.get_indexer(ptarget, method=method, limit=limit,
                                     tolerance=tolerance)

        if not is_dtype_equal(self.dtype, target.dtype):
            this = self.astype(object)
            target = target.astype(object)
            return this.get_indexer(target, method=method, limit=limit,
                                    tolerance=tolerance)

        if not self.is_unique:
            raise InvalidIndexError('Reindexing only valid with uniquely'
                                    ' valued Index objects')

        if method == 'pad' or method == 'backfill':
            indexer = self._get_fill_indexer(target, method, limit, tolerance)
        elif method == 'nearest':
            indexer = self._get_nearest_indexer(target, limit, tolerance)
        else:
            if tolerance is not None:
                raise ValueError('tolerance argument only valid if doing pad, '
                                 'backfill or nearest reindexing')
            if limit is not None:
                raise ValueError('limit argument only valid if doing pad, '
                                 'backfill or nearest reindexing')

            indexer = self._engine.get_indexer(target._ndarray_values)

        return _ensure_platform_int(indexer)

    def _convert_tolerance(self, tolerance, target):
        # override this method on subclasses
        tolerance = np.asarray(tolerance)
        if target.size != tolerance.size and tolerance.size > 1:
            raise ValueError('list-like tolerance size must match '
                             'target index size')
        return tolerance

    def _get_fill_indexer(self, target, method, limit=None, tolerance=None):
        if self.is_monotonic_increasing and target.is_monotonic_increasing:
            method = (self._engine.get_pad_indexer if method == 'pad' else
                      self._engine.get_backfill_indexer)
            indexer = method(target._ndarray_values, limit)
        else:
            indexer = self._get_fill_indexer_searchsorted(target, method,
                                                          limit)
        if tolerance is not None:
            indexer = self._filter_indexer_tolerance(target._ndarray_values,
                                                     indexer,
                                                     tolerance)
        return indexer

    def _get_fill_indexer_searchsorted(self, target, method, limit=None):
        """
        Fallback pad/backfill get_indexer that works for monotonic decreasing
        indexes and non-monotonic targets
        """
        if limit is not None:
            raise ValueError('limit argument for %r method only well-defined '
                             'if index and target are monotonic' % method)

        side = 'left' if method == 'pad' else 'right'

        # find exact matches first (this simplifies the algorithm)
        indexer = self.get_indexer(target)
        nonexact = (indexer == -1)
        indexer[nonexact] = self._searchsorted_monotonic(target[nonexact],
                                                         side)
        if side == 'left':
            # searchsorted returns "indices into a sorted array such that,
            # if the corresponding elements in v were inserted before the
            # indices, the order of a would be preserved".
            # Thus, we need to subtract 1 to find values to the left.
            indexer[nonexact] -= 1
            # This also mapped not found values (values of 0 from
            # np.searchsorted) to -1, which conveniently is also our
            # sentinel for missing values
        else:
            # Mark indices to the right of the largest value as not found
            indexer[indexer == len(self)] = -1
        return indexer

    def _get_nearest_indexer(self, target, limit, tolerance):
        """
        Get the indexer for the nearest index labels; requires an index with
        values that can be subtracted from each other (e.g., not strings or
        tuples).
        """
        left_indexer = self.get_indexer(target, 'pad', limit=limit)
        right_indexer = self.get_indexer(target, 'backfill', limit=limit)

        target = np.asarray(target)
        left_distances = abs(self.values[left_indexer] - target)
        right_distances = abs(self.values[right_indexer] - target)

        op = operator.lt if self.is_monotonic_increasing else operator.le
        indexer = np.where(op(left_distances, right_distances) |
                           (right_indexer == -1), left_indexer, right_indexer)
        if tolerance is not None:
            indexer = self._filter_indexer_tolerance(target, indexer,
                                                     tolerance)
        return indexer

    def _filter_indexer_tolerance(self, target, indexer, tolerance):
        distance = abs(self.values[indexer] - target)
        indexer = np.where(distance <= tolerance, indexer, -1)
        return indexer

    _index_shared_docs['get_indexer_non_unique'] = """
        Compute indexer and mask for new index given the current index. The
        indexer should be then used as an input to ndarray.take to align the
        current data to the new index.

        Parameters
        ----------
        target : %(target_klass)s

        Returns
        -------
        indexer : ndarray of int
            Integers from 0 to n - 1 indicating that the index at these
            positions matches the corresponding target values. Missing values
            in the target are marked by -1.
        missing : ndarray of int
            An indexer into the target of the values not found.
            These correspond to the -1 in the indexer array
        """

    @Appender(_index_shared_docs['get_indexer_non_unique'] % _index_doc_kwargs)
    def get_indexer_non_unique(self, target):
        target = _ensure_index(target)
        if is_categorical(target):
            target = target.astype(target.dtype.categories.dtype)
        pself, ptarget = self._maybe_promote(target)
        if pself is not self or ptarget is not target:
            return pself.get_indexer_non_unique(ptarget)

        if self.is_all_dates:
            self = Index(self.asi8)
            tgt_values = target.asi8
        else:
            tgt_values = target._ndarray_values

        indexer, missing = self._engine.get_indexer_non_unique(tgt_values)
        return _ensure_platform_int(indexer), missing

    def get_indexer_for(self, target, **kwargs):
        """
        guaranteed return of an indexer even when non-unique
        This dispatches to get_indexer or get_indexer_nonunique as appropriate
        """
        if self.is_unique:
            return self.get_indexer(target, **kwargs)
        indexer, _ = self.get_indexer_non_unique(target, **kwargs)
        return indexer

    def _maybe_promote(self, other):
        # A hack, but it works
        from pandas import DatetimeIndex
        if self.inferred_type == 'date' and isinstance(other, DatetimeIndex):
            return DatetimeIndex(self), other
        elif self.inferred_type == 'boolean':
            if not is_object_dtype(self.dtype):
                return self.astype('object'), other.astype('object')
        return self, other

    def groupby(self, values):
        """
        Group the index labels by a given array of values.

        Parameters
        ----------
        values : array
            Values used to determine the groups.

        Returns
        -------
        groups : dict
            {group name -> group labels}
        """

        # TODO: if we are a MultiIndex, we can do better
        # that converting to tuples
        from .multi import MultiIndex
        if isinstance(values, MultiIndex):
            values = values.values
        values = _ensure_categorical(values)
        result = values._reverse_indexer()

        # map to the label
        result = {k: self.take(v) for k, v in compat.iteritems(result)}

        return result

    def map(self, mapper, na_action=None):
        """
        Map values using input correspondence (a dict, Series, or function).

        Parameters
        ----------
        mapper : function, dict, or Series
            Mapping correspondence.
        na_action : {None, 'ignore'}
            If 'ignore', propagate NA values, without passing them to the
            mapping correspondence.

        Returns
        -------
        applied : Union[Index, MultiIndex], inferred
            The output of the mapping function applied to the index.
            If the function returns a tuple with more than one element
            a MultiIndex will be returned.
        """

        from .multi import MultiIndex
        new_values = super(Index, self)._map_values(
            mapper, na_action=na_action)

        attributes = self._get_attributes_dict()

        # we can return a MultiIndex
        if new_values.size and isinstance(new_values[0], tuple):
            if isinstance(self, MultiIndex):
                names = self.names
            elif attributes.get('name'):
                names = [attributes.get('name')] * len(new_values[0])
            else:
                names = None
            return MultiIndex.from_tuples(new_values,
                                          names=names)

        attributes['copy'] = False
        if not new_values.size:
            # empty
            attributes['dtype'] = self.dtype

        return Index(new_values, **attributes)

    def isin(self, values, level=None):
        """
        Return a boolean array where the index values are in `values`.

        Compute boolean array of whether each index value is found in the
        passed set of values. The length of the returned boolean array matches
        the length of the index.

        Parameters
        ----------
        values : set or list-like
            Sought values.

            .. versionadded:: 0.18.1

               Support for values as a set.

        level : str or int, optional
            Name or position of the index level to use (if the index is a
            `MultiIndex`).

        Returns
        -------
        is_contained : ndarray
            NumPy array of boolean values.

        See also
        --------
        Series.isin : Same for Series.
        DataFrame.isin : Same method for DataFrames.

        Notes
        -----
        In the case of `MultiIndex` you must either specify `values` as a
        list-like object containing tuples that are the same length as the
        number of levels, or specify `level`. Otherwise it will raise a
        ``ValueError``.

        If `level` is specified:

        - if it is the name of one *and only one* index level, use that level;
        - otherwise it should be a number indicating level position.

        Examples
        --------
        >>> idx = pd.Index([1,2,3])
        >>> idx
        Int64Index([1, 2, 3], dtype='int64')

        Check whether each index value in a list of values.
        >>> idx.isin([1, 4])
        array([ True, False, False])

        >>> midx = pd.MultiIndex.from_arrays([[1,2,3],
        ...                                  ['red', 'blue', 'green']],
        ...                                  names=('number', 'color'))
        >>> midx
        MultiIndex(levels=[[1, 2, 3], ['blue', 'green', 'red']],
                   labels=[[0, 1, 2], [2, 0, 1]],
                   names=['number', 'color'])

        Check whether the strings in the 'color' level of the MultiIndex
        are in a list of colors.

        >>> midx.isin(['red', 'orange', 'yellow'], level='color')
        array([ True, False, False])

        To check across the levels of a MultiIndex, pass a list of tuples:

        >>> midx.isin([(1, 'red'), (3, 'red')])
        array([ True, False, False])

        For a DatetimeIndex, string values in `values` are converted to
        Timestamps.

        >>> dates = ['2000-03-11', '2000-03-12', '2000-03-13']
        >>> dti = pd.to_datetime(dates)
        >>> dti
        DatetimeIndex(['2000-03-11', '2000-03-12', '2000-03-13'],
        dtype='datetime64[ns]', freq=None)

        >>> dti.isin(['2000-03-11'])
        array([ True, False, False])
        """
        if level is not None:
            self._validate_index_level(level)
        return algos.isin(self, values)

    def _can_reindex(self, indexer):
        """
        *this is an internal non-public method*

        Check if we are allowing reindexing with this particular indexer

        Parameters
        ----------
        indexer : an integer indexer

        Raises
        ------
        ValueError if its a duplicate axis
        """

        # trying to reindex on an axis with duplicates
        if not self.is_unique and len(indexer):
            raise ValueError("cannot reindex from a duplicate axis")

    def reindex(self, target, method=None, level=None, limit=None,
                tolerance=None):
        """
        Create index with target's values (move/add/delete values as necessary)

        Parameters
        ----------
        target : an iterable

        Returns
        -------
        new_index : pd.Index
            Resulting index
        indexer : np.ndarray or None
            Indices of output values in original index

        """
        # GH6552: preserve names when reindexing to non-named target
        # (i.e. neither Index nor Series).
        preserve_names = not hasattr(target, 'name')

        # GH7774: preserve dtype/tz if target is empty and not an Index.
        target = _ensure_has_len(target)  # target may be an iterator

        if not isinstance(target, Index) and len(target) == 0:
            attrs = self._get_attributes_dict()
            attrs.pop('freq', None)  # don't preserve freq
            target = self._simple_new(None, dtype=self.dtype, **attrs)
        else:
            target = _ensure_index(target)

        if level is not None:
            if method is not None:
                raise TypeError('Fill method not supported if level passed')
            _, indexer, _ = self._join_level(target, level, how='right',
                                             return_indexers=True)
        else:
            if self.equals(target):
                indexer = None
            else:

                if self.is_unique:
                    indexer = self.get_indexer(target, method=method,
                                               limit=limit,
                                               tolerance=tolerance)
                else:
                    if method is not None or limit is not None:
                        raise ValueError("cannot reindex a non-unique index "
                                         "with a method or limit")
                    indexer, missing = self.get_indexer_non_unique(target)

        if preserve_names and target.nlevels == 1 and target.name != self.name:
            target = target.copy()
            target.name = self.name

        return target, indexer

    def _reindex_non_unique(self, target):
        """
        *this is an internal non-public method*

        Create a new index with target's values (move/add/delete values as
        necessary) use with non-unique Index and a possibly non-unique target

        Parameters
        ----------
        target : an iterable

        Returns
        -------
        new_index : pd.Index
            Resulting index
        indexer : np.ndarray or None
            Indices of output values in original index

        """

        target = _ensure_index(target)
        indexer, missing = self.get_indexer_non_unique(target)
        check = indexer != -1
        new_labels = self.take(indexer[check])
        new_indexer = None

        if len(missing):
            length = np.arange(len(indexer))

            missing = _ensure_platform_int(missing)
            missing_labels = target.take(missing)
            missing_indexer = _ensure_int64(length[~check])
            cur_labels = self.take(indexer[check]).values
            cur_indexer = _ensure_int64(length[check])

            new_labels = np.empty(tuple([len(indexer)]), dtype=object)
            new_labels[cur_indexer] = cur_labels
            new_labels[missing_indexer] = missing_labels

            # a unique indexer
            if target.is_unique:

                # see GH5553, make sure we use the right indexer
                new_indexer = np.arange(len(indexer))
                new_indexer[cur_indexer] = np.arange(len(cur_labels))
                new_indexer[missing_indexer] = -1

            # we have a non_unique selector, need to use the original
            # indexer here
            else:

                # need to retake to have the same size as the indexer
                indexer[~check] = -1

                # reset the new indexer to account for the new size
                new_indexer = np.arange(len(self.take(indexer)))
                new_indexer[~check] = -1

        new_index = self._shallow_copy_with_infer(new_labels, freq=None)
        return new_index, indexer, new_indexer

    _index_shared_docs['join'] = """
        *this is an internal non-public method*

        Compute join_index and indexers to conform data
        structures to the new index.

        Parameters
        ----------
        other : Index
        how : {'left', 'right', 'inner', 'outer'}
        level : int or level name, default None
        return_indexers : boolean, default False
        sort : boolean, default False
            Sort the join keys lexicographically in the result Index. If False,
            the order of the join keys depends on the join type (how keyword)

            .. versionadded:: 0.20.0

        Returns
        -------
        join_index, (left_indexer, right_indexer)
        """

    @Appender(_index_shared_docs['join'])
    def join(self, other, how='left', level=None, return_indexers=False,
             sort=False):
        from .multi import MultiIndex
        self_is_mi = isinstance(self, MultiIndex)
        other_is_mi = isinstance(other, MultiIndex)

        # try to figure out the join level
        # GH3662
        if level is None and (self_is_mi or other_is_mi):

            # have the same levels/names so a simple join
            if self.names == other.names:
                pass
            else:
                return self._join_multi(other, how=how,
                                        return_indexers=return_indexers)

        # join on the level
        if level is not None and (self_is_mi or other_is_mi):
            return self._join_level(other, level, how=how,
                                    return_indexers=return_indexers)

        other = _ensure_index(other)

        if len(other) == 0 and how in ('left', 'outer'):
            join_index = self._shallow_copy()
            if return_indexers:
                rindexer = np.repeat(-1, len(join_index))
                return join_index, None, rindexer
            else:
                return join_index

        if len(self) == 0 and how in ('right', 'outer'):
            join_index = other._shallow_copy()
            if return_indexers:
                lindexer = np.repeat(-1, len(join_index))
                return join_index, lindexer, None
            else:
                return join_index

        if self._join_precedence < other._join_precedence:
            how = {'right': 'left', 'left': 'right'}.get(how, how)
            result = other.join(self, how=how, level=level,
                                return_indexers=return_indexers)
            if return_indexers:
                x, y, z = result
                result = x, z, y
            return result

        if not is_dtype_equal(self.dtype, other.dtype):
            this = self.astype('O')
            other = other.astype('O')
            return this.join(other, how=how, return_indexers=return_indexers)

        _validate_join_method(how)

        if not self.is_unique and not other.is_unique:
            return self._join_non_unique(other, how=how,
                                         return_indexers=return_indexers)
        elif not self.is_unique or not other.is_unique:
            if self.is_monotonic and other.is_monotonic:
                return self._join_monotonic(other, how=how,
                                            return_indexers=return_indexers)
            else:
                return self._join_non_unique(other, how=how,
                                             return_indexers=return_indexers)
        elif self.is_monotonic and other.is_monotonic:
            try:
                return self._join_monotonic(other, how=how,
                                            return_indexers=return_indexers)
            except TypeError:
                pass

        if how == 'left':
            join_index = self
        elif how == 'right':
            join_index = other
        elif how == 'inner':
            join_index = self.intersection(other)
        elif how == 'outer':
            join_index = self.union(other)

        if sort:
            join_index = join_index.sort_values()

        if return_indexers:
            if join_index is self:
                lindexer = None
            else:
                lindexer = self.get_indexer(join_index)
            if join_index is other:
                rindexer = None
            else:
                rindexer = other.get_indexer(join_index)
            return join_index, lindexer, rindexer
        else:
            return join_index

    def _join_multi(self, other, how, return_indexers=True):
        from .multi import MultiIndex
        self_is_mi = isinstance(self, MultiIndex)
        other_is_mi = isinstance(other, MultiIndex)

        # figure out join names
        self_names = com._not_none(*self.names)
        other_names = com._not_none(*other.names)
        overlap = list(set(self_names) & set(other_names))

        # need at least 1 in common, but not more than 1
        if not len(overlap):
            raise ValueError("cannot join with no level specified and no "
                             "overlapping names")
        if len(overlap) > 1:
            raise NotImplementedError("merging with more than one level "
                                      "overlap on a multi-index is not "
                                      "implemented")
        jl = overlap[0]

        # make the indices into mi's that match
        if not (self_is_mi and other_is_mi):

            flip_order = False
            if self_is_mi:
                self, other = other, self
                flip_order = True
                # flip if join method is right or left
                how = {'right': 'left', 'left': 'right'}.get(how, how)

            level = other.names.index(jl)
            result = self._join_level(other, level, how=how,
                                      return_indexers=return_indexers)

            if flip_order:
                if isinstance(result, tuple):
                    return result[0], result[2], result[1]
            return result

        # 2 multi-indexes
        raise NotImplementedError("merging with both multi-indexes is not "
                                  "implemented")

    def _join_non_unique(self, other, how='left', return_indexers=False):
        from pandas.core.reshape.merge import _get_join_indexers

        left_idx, right_idx = _get_join_indexers([self._ndarray_values],
                                                 [other._ndarray_values],
                                                 how=how,
                                                 sort=True)

        left_idx = _ensure_platform_int(left_idx)
        right_idx = _ensure_platform_int(right_idx)

        join_index = np.asarray(self._ndarray_values.take(left_idx))
        mask = left_idx == -1
        np.putmask(join_index, mask, other._ndarray_values.take(right_idx))

        join_index = self._wrap_joined_index(join_index, other)

        if return_indexers:
            return join_index, left_idx, right_idx
        else:
            return join_index

    def _join_level(self, other, level, how='left', return_indexers=False,
                    keep_order=True):
        """
        The join method *only* affects the level of the resulting
        MultiIndex. Otherwise it just exactly aligns the Index data to the
        labels of the level in the MultiIndex. If `keep_order` == True, the
        order of the data indexed by the MultiIndex will not be changed;
        otherwise, it will tie out with `other`.
        """
        from .multi import MultiIndex

        def _get_leaf_sorter(labels):
            """
            returns sorter for the inner most level while preserving the
            order of higher levels
            """
            if labels[0].size == 0:
                return np.empty(0, dtype='int64')

            if len(labels) == 1:
                lab = _ensure_int64(labels[0])
                sorter, _ = libalgos.groupsort_indexer(lab, 1 + lab.max())
                return sorter

            # find indexers of beginning of each set of
            # same-key labels w.r.t all but last level
            tic = labels[0][:-1] != labels[0][1:]
            for lab in labels[1:-1]:
                tic |= lab[:-1] != lab[1:]

            starts = np.hstack(([True], tic, [True])).nonzero()[0]
            lab = _ensure_int64(labels[-1])
            return lib.get_level_sorter(lab, _ensure_int64(starts))

        if isinstance(self, MultiIndex) and isinstance(other, MultiIndex):
            raise TypeError('Join on level between two MultiIndex objects '
                            'is ambiguous')

        left, right = self, other

        flip_order = not isinstance(self, MultiIndex)
        if flip_order:
            left, right = right, left
            how = {'right': 'left', 'left': 'right'}.get(how, how)

        level = left._get_level_number(level)
        old_level = left.levels[level]

        if not right.is_unique:
            raise NotImplementedError('Index._join_level on non-unique index '
                                      'is not implemented')

        new_level, left_lev_indexer, right_lev_indexer = \
            old_level.join(right, how=how, return_indexers=True)

        if left_lev_indexer is None:
            if keep_order or len(left) == 0:
                left_indexer = None
                join_index = left
            else:  # sort the leaves
                left_indexer = _get_leaf_sorter(left.labels[:level + 1])
                join_index = left[left_indexer]

        else:
            left_lev_indexer = _ensure_int64(left_lev_indexer)
            rev_indexer = lib.get_reverse_indexer(left_lev_indexer,
                                                  len(old_level))

            new_lev_labels = algos.take_nd(rev_indexer, left.labels[level],
                                           allow_fill=False)

            new_labels = list(left.labels)
            new_labels[level] = new_lev_labels

            new_levels = list(left.levels)
            new_levels[level] = new_level

            if keep_order:  # just drop missing values. o.w. keep order
                left_indexer = np.arange(len(left), dtype=np.intp)
                mask = new_lev_labels != -1
                if not mask.all():
                    new_labels = [lab[mask] for lab in new_labels]
                    left_indexer = left_indexer[mask]

            else:  # tie out the order with other
                if level == 0:  # outer most level, take the fast route
                    ngroups = 1 + new_lev_labels.max()
                    left_indexer, counts = libalgos.groupsort_indexer(
                        new_lev_labels, ngroups)

                    # missing values are placed first; drop them!
                    left_indexer = left_indexer[counts[0]:]
                    new_labels = [lab[left_indexer] for lab in new_labels]

                else:  # sort the leaves
                    mask = new_lev_labels != -1
                    mask_all = mask.all()
                    if not mask_all:
                        new_labels = [lab[mask] for lab in new_labels]

                    left_indexer = _get_leaf_sorter(new_labels[:level + 1])
                    new_labels = [lab[left_indexer] for lab in new_labels]

                    # left_indexers are w.r.t masked frame.
                    # reverse to original frame!
                    if not mask_all:
                        left_indexer = mask.nonzero()[0][left_indexer]

            join_index = MultiIndex(levels=new_levels, labels=new_labels,
                                    names=left.names, verify_integrity=False)

        if right_lev_indexer is not None:
            right_indexer = algos.take_nd(right_lev_indexer,
                                          join_index.labels[level],
                                          allow_fill=False)
        else:
            right_indexer = join_index.labels[level]

        if flip_order:
            left_indexer, right_indexer = right_indexer, left_indexer

        if return_indexers:
            left_indexer = (None if left_indexer is None
                            else _ensure_platform_int(left_indexer))
            right_indexer = (None if right_indexer is None
                             else _ensure_platform_int(right_indexer))
            return join_index, left_indexer, right_indexer
        else:
            return join_index

    def _join_monotonic(self, other, how='left', return_indexers=False):
        if self.equals(other):
            ret_index = other if how == 'right' else self
            if return_indexers:
                return ret_index, None, None
            else:
                return ret_index

        sv = self._ndarray_values
        ov = other._ndarray_values

        if self.is_unique and other.is_unique:
            # We can perform much better than the general case
            if how == 'left':
                join_index = self
                lidx = None
                ridx = self._left_indexer_unique(sv, ov)
            elif how == 'right':
                join_index = other
                lidx = self._left_indexer_unique(ov, sv)
                ridx = None
            elif how == 'inner':
                join_index, lidx, ridx = self._inner_indexer(sv, ov)
                join_index = self._wrap_joined_index(join_index, other)
            elif how == 'outer':
                join_index, lidx, ridx = self._outer_indexer(sv, ov)
                join_index = self._wrap_joined_index(join_index, other)
        else:
            if how == 'left':
                join_index, lidx, ridx = self._left_indexer(sv, ov)
            elif how == 'right':
                join_index, ridx, lidx = self._left_indexer(ov, sv)
            elif how == 'inner':
                join_index, lidx, ridx = self._inner_indexer(sv, ov)
            elif how == 'outer':
                join_index, lidx, ridx = self._outer_indexer(sv, ov)
            join_index = self._wrap_joined_index(join_index, other)

        if return_indexers:
            lidx = None if lidx is None else _ensure_platform_int(lidx)
            ridx = None if ridx is None else _ensure_platform_int(ridx)
            return join_index, lidx, ridx
        else:
            return join_index

    def _wrap_joined_index(self, joined, other):
        name = get_op_result_name(self, other)
        return Index(joined, name=name)

    def _get_string_slice(self, key, use_lhs=True, use_rhs=True):
        # this is for partial string indexing,
        # overridden in DatetimeIndex, TimedeltaIndex and PeriodIndex
        raise NotImplementedError

    def slice_indexer(self, start=None, end=None, step=None, kind=None):
        """
        For an ordered or unique index, compute the slice indexer for input
        labels and step.

        Parameters
        ----------
        start : label, default None
            If None, defaults to the beginning
        end : label, default None
            If None, defaults to the end
        step : int, default None
        kind : string, default None

        Returns
        -------
        indexer : slice

        Raises
        ------
        KeyError : If key does not exist, or key is not unique and index is
            not ordered.

        Notes
        -----
        This function assumes that the data is sorted, so use at your own peril

        Examples
        ---------
        This is a method on all index types. For example you can do:

        >>> idx = pd.Index(list('abcd'))
        >>> idx.slice_indexer(start='b', end='c')
        slice(1, 3)

        >>> idx = pd.MultiIndex.from_arrays([list('abcd'), list('efgh')])
        >>> idx.slice_indexer(start='b', end=('c', 'g'))
        slice(1, 3)
        """
        start_slice, end_slice = self.slice_locs(start, end, step=step,
                                                 kind=kind)

        # return a slice
        if not is_scalar(start_slice):
            raise AssertionError("Start slice bound is non-scalar")
        if not is_scalar(end_slice):
            raise AssertionError("End slice bound is non-scalar")

        return slice(start_slice, end_slice, step)

    def _maybe_cast_indexer(self, key):
        """
        If we have a float key and are not a floating index
        then try to cast to an int if equivalent
        """

        if is_float(key) and not self.is_floating():
            try:
                ckey = int(key)
                if ckey == key:
                    key = ckey
            except (OverflowError, ValueError, TypeError):
                pass
        return key

    def _validate_indexer(self, form, key, kind):
        """
        if we are positional indexer
        validate that we have appropriate typed bounds
        must be an integer
        """
        assert kind in ['ix', 'loc', 'getitem', 'iloc']

        if key is None:
            pass
        elif is_integer(key):
            pass
        elif kind in ['iloc', 'getitem']:
            self._invalid_indexer(form, key)
        return key

    _index_shared_docs['_maybe_cast_slice_bound'] = """
        This function should be overloaded in subclasses that allow non-trivial
        casting on label-slice bounds, e.g. datetime-like indices allowing
        strings containing formatted datetimes.

        Parameters
        ----------
        label : object
        side : {'left', 'right'}
        kind : {'ix', 'loc', 'getitem'}

        Returns
        -------
        label :  object

        Notes
        -----
        Value of `side` parameter should be validated in caller.

        """

    @Appender(_index_shared_docs['_maybe_cast_slice_bound'])
    def _maybe_cast_slice_bound(self, label, side, kind):
        assert kind in ['ix', 'loc', 'getitem', None]

        # We are a plain index here (sub-class override this method if they
        # wish to have special treatment for floats/ints, e.g. Float64Index and
        # datetimelike Indexes
        # reject them
        if is_float(label):
            if not (kind in ['ix'] and (self.holds_integer() or
                                        self.is_floating())):
                self._invalid_indexer('slice', label)

        # we are trying to find integer bounds on a non-integer based index
        # this is rejected (generally .loc gets you here)
        elif is_integer(label):
            self._invalid_indexer('slice', label)

        return label

    def _searchsorted_monotonic(self, label, side='left'):
        if self.is_monotonic_increasing:
            return self.searchsorted(label, side=side)
        elif self.is_monotonic_decreasing:
            # np.searchsorted expects ascending sort order, have to reverse
            # everything for it to work (element ordering, search side and
            # resulting value).
            pos = self[::-1].searchsorted(label, side='right' if side == 'left'
                                          else 'left')
            return len(self) - pos

        raise ValueError('index must be monotonic increasing or decreasing')

    def _get_loc_only_exact_matches(self, key):
        """
        This is overridden on subclasses (namely, IntervalIndex) to control
        get_slice_bound.
        """
        return self.get_loc(key)

    def get_slice_bound(self, label, side, kind):
        """
        Calculate slice bound that corresponds to given label.

        Returns leftmost (one-past-the-rightmost if ``side=='right'``) position
        of given label.

        Parameters
        ----------
        label : object
        side : {'left', 'right'}
        kind : {'ix', 'loc', 'getitem'}

        """
        assert kind in ['ix', 'loc', 'getitem', None]

        if side not in ('left', 'right'):
            raise ValueError("Invalid value for side kwarg,"
                             " must be either 'left' or 'right': %s" %
                             (side, ))

        original_label = label

        # For datetime indices label may be a string that has to be converted
        # to datetime boundary according to its resolution.
        label = self._maybe_cast_slice_bound(label, side, kind)

        # we need to look up the label
        try:
            slc = self._get_loc_only_exact_matches(label)
        except KeyError as err:
            try:
                return self._searchsorted_monotonic(label, side)
            except ValueError:
                # raise the original KeyError
                raise err

        if isinstance(slc, np.ndarray):
            # get_loc may return a boolean array or an array of indices, which
            # is OK as long as they are representable by a slice.
            if is_bool_dtype(slc):
                slc = lib.maybe_booleans_to_slice(slc.view('u1'))
            else:
                slc = lib.maybe_indices_to_slice(slc.astype('i8'), len(self))
            if isinstance(slc, np.ndarray):
                raise KeyError("Cannot get %s slice bound for non-unique "
                               "label: %r" % (side, original_label))

        if isinstance(slc, slice):
            if side == 'left':
                return slc.start
            else:
                return slc.stop
        else:
            if side == 'right':
                return slc + 1
            else:
                return slc

    def slice_locs(self, start=None, end=None, step=None, kind=None):
        """
        Compute slice locations for input labels.

        Parameters
        ----------
        start : label, default None
            If None, defaults to the beginning
        end : label, default None
            If None, defaults to the end
        step : int, defaults None
            If None, defaults to 1
        kind : {'ix', 'loc', 'getitem'} or None

        Returns
        -------
        start, end : int

        Notes
        -----
        This method only works if the index is monotonic or unique.

        Examples
        ---------
        >>> idx = pd.Index(list('abcd'))
        >>> idx.slice_locs(start='b', end='c')
        (1, 3)

        See Also
        --------
        Index.get_loc : Get location for a single label
        """
        inc = (step is None or step >= 0)

        if not inc:
            # If it's a reverse slice, temporarily swap bounds.
            start, end = end, start

        start_slice = None
        if start is not None:
            start_slice = self.get_slice_bound(start, 'left', kind)
        if start_slice is None:
            start_slice = 0

        end_slice = None
        if end is not None:
            end_slice = self.get_slice_bound(end, 'right', kind)
        if end_slice is None:
            end_slice = len(self)

        if not inc:
            # Bounds at this moment are swapped, swap them back and shift by 1.
            #
            # slice_locs('B', 'A', step=-1): s='B', e='A'
            #
            #              s='A'                 e='B'
            # AFTER SWAP:    |                     |
            #                v ------------------> V
            #           -----------------------------------
            #           | | |A|A|A|A| | | | | |B|B| | | | |
            #           -----------------------------------
            #              ^ <------------------ ^
            # SHOULD BE:   |                     |
            #           end=s-1              start=e-1
            #
            end_slice, start_slice = start_slice - 1, end_slice - 1

            # i == -1 triggers ``len(self) + i`` selection that points to the
            # last element, not before-the-first one, subtracting len(self)
            # compensates that.
            if end_slice == -1:
                end_slice -= len(self)
            if start_slice == -1:
                start_slice -= len(self)

        return start_slice, end_slice

    def delete(self, loc):
        """
        Make new Index with passed location(-s) deleted

        Returns
        -------
        new_index : Index
        """
        return self._shallow_copy(np.delete(self._data, loc))

    def insert(self, loc, item):
        """
        Make new Index inserting new item at location. Follows
        Python list.append semantics for negative values

        Parameters
        ----------
        loc : int
        item : object

        Returns
        -------
        new_index : Index
        """
        if is_scalar(item) and isna(item):
            # GH 18295
            item = self._na_value

        _self = np.asarray(self)
        item = self._coerce_scalar_to_index(item)._ndarray_values
        idx = np.concatenate((_self[:loc], item, _self[loc:]))
        return self._shallow_copy_with_infer(idx)

    def drop(self, labels, errors='raise'):
        """
        Make new Index with passed list of labels deleted

        Parameters
        ----------
        labels : array-like
        errors : {'ignore', 'raise'}, default 'raise'
            If 'ignore', suppress error and existing labels are dropped.

        Returns
        -------
        dropped : Index

        Raises
        ------
        KeyError
            If not all of the labels are found in the selected axis
        """
        arr_dtype = 'object' if self.dtype == 'object' else None
        labels = com._index_labels_to_array(labels, dtype=arr_dtype)
        indexer = self.get_indexer(labels)
        mask = indexer == -1
        if mask.any():
            if errors != 'ignore':
                raise KeyError(
                    '{} not found in axis'.format(labels[mask]))
            indexer = indexer[~mask]
        return self.delete(indexer)

    _index_shared_docs['index_unique'] = (
        """
        Return unique values in the index. Uniques are returned in order
        of appearance, this does NOT sort.

        Parameters
        ----------
        level : int or str, optional, default None
            Only return values from specified level (for MultiIndex)

            .. versionadded:: 0.23.0

        Returns
        -------
        Index without duplicates

        See Also
        --------
        unique
        Series.unique
        """)

    @Appender(_index_shared_docs['index_unique'] % _index_doc_kwargs)
    def unique(self, level=None):
        if level is not None:
            self._validate_index_level(level)
        result = super(Index, self).unique()
        return self._shallow_copy(result)

    def drop_duplicates(self, keep='first'):
        """
        Return Index with duplicate values removed.

        Parameters
        ----------
        keep : {'first', 'last', ``False``}, default 'first'
            - 'first' : Drop duplicates except for the first occurrence.
            - 'last' : Drop duplicates except for the last occurrence.
            - ``False`` : Drop all duplicates.

        Returns
        -------
        deduplicated : Index

        See Also
        --------
        Series.drop_duplicates : equivalent method on Series
        DataFrame.drop_duplicates : equivalent method on DataFrame
        Index.duplicated : related method on Index, indicating duplicate
            Index values.

        Examples
        --------
        Generate an pandas.Index with duplicate values.

        >>> idx = pd.Index(['lama', 'cow', 'lama', 'beetle', 'lama', 'hippo'])

        The `keep` parameter controls  which duplicate values are removed.
        The value 'first' keeps the first occurrence for each
        set of duplicated entries. The default value of keep is 'first'.

        >>> idx.drop_duplicates(keep='first')
        Index(['lama', 'cow', 'beetle', 'hippo'], dtype='object')

        The value 'last' keeps the last occurrence for each set of duplicated
        entries.

        >>> idx.drop_duplicates(keep='last')
        Index(['cow', 'beetle', 'lama', 'hippo'], dtype='object')

        The value ``False`` discards all sets of duplicated entries.

        >>> idx.drop_duplicates(keep=False)
        Index(['cow', 'beetle', 'hippo'], dtype='object')
        """
        return super(Index, self).drop_duplicates(keep=keep)

    def duplicated(self, keep='first'):
        """
        Indicate duplicate index values.

        Duplicated values are indicated as ``True`` values in the resulting
        array. Either all duplicates, all except the first, or all except the
        last occurrence of duplicates can be indicated.

        Parameters
        ----------
        keep : {'first', 'last', False}, default 'first'
            The value or values in a set of duplicates to mark as missing.

            - 'first' : Mark duplicates as ``True`` except for the first
              occurrence.
            - 'last' : Mark duplicates as ``True`` except for the last
              occurrence.
            - ``False`` : Mark all duplicates as ``True``.

        Examples
        --------
        By default, for each set of duplicated values, the first occurrence is
        set to False and all others to True:

        >>> idx = pd.Index(['lama', 'cow', 'lama', 'beetle', 'lama'])
        >>> idx.duplicated()
        array([False, False,  True, False,  True])

        which is equivalent to

        >>> idx.duplicated(keep='first')
        array([False, False,  True, False,  True])

        By using 'last', the last occurrence of each set of duplicated values
        is set on False and all others on True:

        >>> idx.duplicated(keep='last')
        array([ True, False,  True, False, False])

        By setting keep on ``False``, all duplicates are True:

        >>> idx.duplicated(keep=False)
        array([ True, False,  True, False,  True])

        Returns
        -------
        numpy.ndarray

        See Also
        --------
        pandas.Series.duplicated : Equivalent method on pandas.Series
        pandas.DataFrame.duplicated : Equivalent method on pandas.DataFrame
        pandas.Index.drop_duplicates : Remove duplicate values from Index
        """
        return super(Index, self).duplicated(keep=keep)

    _index_shared_docs['fillna'] = """
        Fill NA/NaN values with the specified value

        Parameters
        ----------
        value : scalar
            Scalar value to use to fill holes (e.g. 0).
            This value cannot be a list-likes.
        downcast : dict, default is None
            a dict of item->dtype of what to downcast if possible,
            or the string 'infer' which will try to downcast to an appropriate
            equal type (e.g. float64 to int64 if possible)

        Returns
        -------
        filled : %(klass)s
        """

    @Appender(_index_shared_docs['fillna'])
    def fillna(self, value=None, downcast=None):
        self._assert_can_do_op(value)
        if self.hasnans:
            result = self.putmask(self._isnan, value)
            if downcast is None:
                # no need to care metadata other than name
                # because it can't have freq if
                return Index(result, name=self.name)
        return self._shallow_copy()

    _index_shared_docs['dropna'] = """
        Return Index without NA/NaN values

        Parameters
        ----------
        how :  {'any', 'all'}, default 'any'
            If the Index is a MultiIndex, drop the value when any or all levels
            are NaN.

        Returns
        -------
        valid : Index
        """

    @Appender(_index_shared_docs['dropna'])
    def dropna(self, how='any'):
        if how not in ('any', 'all'):
            raise ValueError("invalid how option: {0}".format(how))

        if self.hasnans:
            return self._shallow_copy(self.values[~self._isnan])
        return self._shallow_copy()

    def _evaluate_with_timedelta_like(self, other, op):
        # Timedelta knows how to operate with np.array, so dispatch to that
        # operation and then wrap the results
        other = Timedelta(other)
        values = self.values

        with np.errstate(all='ignore'):
            result = op(values, other)

        attrs = self._get_attributes_dict()
        attrs = self._maybe_update_attributes(attrs)
        if op == divmod:
            return Index(result[0], **attrs), Index(result[1], **attrs)
        return Index(result, **attrs)

    def _evaluate_with_datetime_like(self, other, op):
        raise TypeError("can only perform ops with datetime like values")

    def _evaluate_compare(self, other, op):
        raise com.AbstractMethodError(self)

    @classmethod
    def _add_comparison_methods(cls):
        """ add in comparison methods """
        cls.__eq__ = _make_comparison_op(operator.eq, cls)
        cls.__ne__ = _make_comparison_op(operator.ne, cls)
        cls.__lt__ = _make_comparison_op(operator.lt, cls)
        cls.__gt__ = _make_comparison_op(operator.gt, cls)
        cls.__le__ = _make_comparison_op(operator.le, cls)
        cls.__ge__ = _make_comparison_op(operator.ge, cls)

    @classmethod
    def _add_numeric_methods_add_sub_disabled(cls):
        """ add in the numeric add/sub methods to disable """
        cls.__add__ = make_invalid_op('__add__')
        cls.__radd__ = make_invalid_op('__radd__')
        cls.__iadd__ = make_invalid_op('__iadd__')
        cls.__sub__ = make_invalid_op('__sub__')
        cls.__rsub__ = make_invalid_op('__rsub__')
        cls.__isub__ = make_invalid_op('__isub__')

    @classmethod
    def _add_numeric_methods_disabled(cls):
        """ add in numeric methods to disable other than add/sub """
        cls.__pow__ = make_invalid_op('__pow__')
        cls.__rpow__ = make_invalid_op('__rpow__')
        cls.__mul__ = make_invalid_op('__mul__')
        cls.__rmul__ = make_invalid_op('__rmul__')
        cls.__floordiv__ = make_invalid_op('__floordiv__')
        cls.__rfloordiv__ = make_invalid_op('__rfloordiv__')
        cls.__truediv__ = make_invalid_op('__truediv__')
        cls.__rtruediv__ = make_invalid_op('__rtruediv__')
        if not compat.PY3:
            cls.__div__ = make_invalid_op('__div__')
            cls.__rdiv__ = make_invalid_op('__rdiv__')
        cls.__mod__ = make_invalid_op('__mod__')
        cls.__divmod__ = make_invalid_op('__divmod__')
        cls.__neg__ = make_invalid_op('__neg__')
        cls.__pos__ = make_invalid_op('__pos__')
        cls.__abs__ = make_invalid_op('__abs__')
        cls.__inv__ = make_invalid_op('__inv__')

    def _maybe_update_attributes(self, attrs):
        """ Update Index attributes (e.g. freq) depending on op """
        return attrs

    def _validate_for_numeric_unaryop(self, op, opstr):
        """ validate if we can perform a numeric unary operation """

        if not self._is_numeric_dtype:
            raise TypeError("cannot evaluate a numeric op "
                            "{opstr} for type: {typ}"
                            .format(opstr=opstr, typ=type(self).__name__))

    def _validate_for_numeric_binop(self, other, op):
        """
        return valid other, evaluate or raise TypeError
        if we are not of the appropriate type

        internal method called by ops
        """
        opstr = '__{opname}__'.format(opname=op.__name__)
        # if we are an inheritor of numeric,
        # but not actually numeric (e.g. DatetimeIndex/PeriodIndex)
        if not self._is_numeric_dtype:
            raise TypeError("cannot evaluate a numeric op {opstr} "
                            "for type: {typ}"
                            .format(opstr=opstr, typ=type(self).__name__))

        if isinstance(other, Index):
            if not other._is_numeric_dtype:
                raise TypeError("cannot evaluate a numeric op "
                                "{opstr} with type: {typ}"
                                .format(opstr=opstr, typ=type(other)))
        elif isinstance(other, np.ndarray) and not other.ndim:
            other = other.item()

        if isinstance(other, (Index, ABCSeries, np.ndarray)):
            if len(self) != len(other):
                raise ValueError("cannot evaluate a numeric op with "
                                 "unequal lengths")
            other = com._values_from_object(other)
            if other.dtype.kind not in ['f', 'i', 'u']:
                raise TypeError("cannot evaluate a numeric op "
                                "with a non-numeric dtype")
        elif isinstance(other, (ABCDateOffset, np.timedelta64, timedelta)):
            # higher up to handle
            pass
        elif isinstance(other, (datetime, np.datetime64)):
            # higher up to handle
            pass
        else:
            if not (is_float(other) or is_integer(other)):
                raise TypeError("can only perform ops with scalar values")

        return other

    @classmethod
    def _add_numeric_methods_binary(cls):
        """ add in numeric methods """
        cls.__add__ = _make_arithmetic_op(operator.add, cls)
        cls.__radd__ = _make_arithmetic_op(ops.radd, cls)
        cls.__sub__ = _make_arithmetic_op(operator.sub, cls)
        cls.__rsub__ = _make_arithmetic_op(ops.rsub, cls)
        cls.__mul__ = _make_arithmetic_op(operator.mul, cls)
        cls.__rmul__ = _make_arithmetic_op(ops.rmul, cls)
        cls.__rpow__ = _make_arithmetic_op(ops.rpow, cls)
        cls.__pow__ = _make_arithmetic_op(operator.pow, cls)
        cls.__mod__ = _make_arithmetic_op(operator.mod, cls)
        cls.__floordiv__ = _make_arithmetic_op(operator.floordiv, cls)
        cls.__rfloordiv__ = _make_arithmetic_op(ops.rfloordiv, cls)
        cls.__truediv__ = _make_arithmetic_op(operator.truediv, cls)
        cls.__rtruediv__ = _make_arithmetic_op(ops.rtruediv, cls)
        if not compat.PY3:
            cls.__div__ = _make_arithmetic_op(operator.div, cls)
            cls.__rdiv__ = _make_arithmetic_op(ops.rdiv, cls)

        cls.__divmod__ = _make_arithmetic_op(divmod, cls)

    @classmethod
    def _add_numeric_methods_unary(cls):
        """ add in numeric unary methods """

        def _make_evaluate_unary(op, opstr):

            def _evaluate_numeric_unary(self):

                self._validate_for_numeric_unaryop(op, opstr)
                attrs = self._get_attributes_dict()
                attrs = self._maybe_update_attributes(attrs)
                return Index(op(self.values), **attrs)

            return _evaluate_numeric_unary

        cls.__neg__ = _make_evaluate_unary(operator.neg, '__neg__')
        cls.__pos__ = _make_evaluate_unary(operator.pos, '__pos__')
        cls.__abs__ = _make_evaluate_unary(np.abs, '__abs__')
        cls.__inv__ = _make_evaluate_unary(lambda x: -x, '__inv__')

    @classmethod
    def _add_numeric_methods(cls):
        cls._add_numeric_methods_unary()
        cls._add_numeric_methods_binary()

    @classmethod
    def _add_logical_methods(cls):
        """ add in logical methods """

        _doc = """
        %(desc)s

        Parameters
        ----------
        *args
            These parameters will be passed to numpy.%(outname)s.
        **kwargs
            These parameters will be passed to numpy.%(outname)s.

        Returns
        -------
        %(outname)s : bool or array_like (if axis is specified)
            A single element array_like may be converted to bool."""

        _index_shared_docs['index_all'] = dedent("""

        See Also
        --------
        pandas.Index.any : Return whether any element in an Index is True.
        pandas.Series.any : Return whether any element in a Series is True.
        pandas.Series.all : Return whether all elements in a Series are True.

        Notes
        -----
        Not a Number (NaN), positive infinity and negative infinity
        evaluate to True because these are not equal to zero.

        Examples
        --------
        **all**

        True, because nonzero integers are considered True.

        >>> pd.Index([1, 2, 3]).all()
        True

        False, because ``0`` is considered False.

        >>> pd.Index([0, 1, 2]).all()
        False

        **any**

        True, because ``1`` is considered True.

        >>> pd.Index([0, 0, 1]).any()
        True

        False, because ``0`` is considered False.

        >>> pd.Index([0, 0, 0]).any()
        False
        """)

        _index_shared_docs['index_any'] = dedent("""

        See Also
        --------
        pandas.Index.all : Return whether all elements are True.
        pandas.Series.all : Return whether all elements are True.

        Notes
        -----
        Not a Number (NaN), positive infinity and negative infinity
        evaluate to True because these are not equal to zero.

        Examples
        --------
        >>> index = pd.Index([0, 1, 2])
        >>> index.any()
        True

        >>> index = pd.Index([0, 0, 0])
        >>> index.any()
        False
        """)

        def _make_logical_function(name, desc, f):
            @Substitution(outname=name, desc=desc)
            @Appender(_index_shared_docs['index_' + name])
            @Appender(_doc)
            def logical_func(self, *args, **kwargs):
                result = f(self.values)
                if (isinstance(result, (np.ndarray, ABCSeries, Index)) and
                        result.ndim == 0):
                    # return NumPy type
                    return result.dtype.type(result.item())
                else:  # pragma: no cover
                    return result

            logical_func.__name__ = name
            return logical_func

        cls.all = _make_logical_function('all', 'Return whether all elements '
                                                'are True.',
                                         np.all)
        cls.any = _make_logical_function('any',
                                         'Return whether any element is True.',
                                         np.any)

    @classmethod
    def _add_logical_methods_disabled(cls):
        """ add in logical methods to disable """
        cls.all = make_invalid_op('all')
        cls.any = make_invalid_op('any')


Index._add_numeric_methods_disabled()
Index._add_logical_methods()
Index._add_comparison_methods()


def _ensure_index_from_sequences(sequences, names=None):
    """Construct an index from sequences of data.

    A single sequence returns an Index. Many sequences returns a
    MultiIndex.

    Parameters
    ----------
    sequences : sequence of sequences
    names : sequence of str

    Returns
    -------
    index : Index or MultiIndex

    Examples
    --------
    >>> _ensure_index_from_sequences([[1, 2, 3]], names=['name'])
    Int64Index([1, 2, 3], dtype='int64', name='name')

    >>> _ensure_index_from_sequences([['a', 'a'], ['a', 'b']],
                                     names=['L1', 'L2'])
    MultiIndex(levels=[['a'], ['a', 'b']],
               labels=[[0, 0], [0, 1]],
               names=['L1', 'L2'])

    See Also
    --------
    _ensure_index
    """
    from .multi import MultiIndex

    if len(sequences) == 1:
        if names is not None:
            names = names[0]
        return Index(sequences[0], name=names)
    else:
        return MultiIndex.from_arrays(sequences, names=names)


def _ensure_index(index_like, copy=False):
    """
    Ensure that we have an index from some index-like object

    Parameters
    ----------
    index : sequence
        An Index or other sequence
    copy : bool

    Returns
    -------
    index : Index or MultiIndex

    Examples
    --------
    >>> _ensure_index(['a', 'b'])
    Index(['a', 'b'], dtype='object')

    >>> _ensure_index([('a', 'a'),  ('b', 'c')])
    Index([('a', 'a'), ('b', 'c')], dtype='object')

    >>> _ensure_index([['a', 'a'], ['b', 'c']])
    MultiIndex(levels=[['a'], ['b', 'c']],
               labels=[[0, 0], [0, 1]])

    See Also
    --------
    _ensure_index_from_sequences
    """
    if isinstance(index_like, Index):
        if copy:
            index_like = index_like.copy()
        return index_like
    if hasattr(index_like, 'name'):
        return Index(index_like, name=index_like.name, copy=copy)

    if is_iterator(index_like):
        index_like = list(index_like)

    # must check for exactly list here because of strict type
    # check in clean_index_list
    if isinstance(index_like, list):
        if type(index_like) != list:
            index_like = list(index_like)

        converted, all_arrays = lib.clean_index_list(index_like)

        if len(converted) > 0 and all_arrays:
            from .multi import MultiIndex
            return MultiIndex.from_arrays(converted)
        else:
            index_like = converted
    else:
        # clean_index_list does the equivalent of copying
        # so only need to do this if not list instance
        if copy:
            from copy import copy
            index_like = copy(index_like)

    return Index(index_like)


def _ensure_has_len(seq):
    """If seq is an iterator, put its values into a list."""
    try:
        len(seq)
    except TypeError:
        return list(seq)
    else:
        return seq


def _trim_front(strings):
    """
    Trims zeros and decimal points
    """
    trimmed = strings
    while len(strings) > 0 and all(x[0] == ' ' for x in trimmed):
        trimmed = [x[1:] for x in trimmed]
    return trimmed


def _validate_join_method(method):
    if method not in ['left', 'right', 'inner', 'outer']:
        raise ValueError('do not recognize join method %s' % method)<|MERGE_RESOLUTION|>--- conflicted
+++ resolved
@@ -59,15 +59,9 @@
 import pandas.core.missing as missing
 import pandas.core.algorithms as algos
 import pandas.core.sorting as sorting
-<<<<<<< HEAD
-from pandas.io.formats.printing import pprint_thing
-from pandas.core.ops import make_invalid_op, get_op_result_name
-from pandas.core.config import get_option
-=======
 from pandas.io.formats.printing import (
     pprint_thing, default_pprint, format_object_summary, format_object_attrs)
-from pandas.core.ops import make_invalid_op
->>>>>>> d05e8f28
+from pandas.core.ops import make_invalid_op, get_op_result_name
 from pandas.core.strings import StringMethods
 
 __all__ = ['Index']
@@ -1278,15 +1272,6 @@
 
         Examples
         --------
-<<<<<<< HEAD
-        >>> Index([1, 2, 3, 4]).set_names('foo')
-        Int64Index([1, 2, 3, 4], dtype='int64', name='foo')
-        >>> Index([1, 2, 3, 4]).set_names(['foo'])
-        Int64Index([1, 2, 3, 4], dtype='int64', name='foo')
-        >>> idx = MultiIndex.from_tuples([(1, u'one'), (1, u'two'),
-                                          (2, u'one'), (2, u'two')],
-                                          names=['foo', 'bar'])
-=======
         >>> pd.Index([1, 2, 3, 4]).set_names('foo')
         Int64Index([1, 2, 3, 4], dtype='int64', name='foo')
         >>> pd.Index([1, 2, 3, 4]).set_names(['foo'])
@@ -1294,7 +1279,6 @@
         >>> idx = pd.MultiIndex.from_tuples([(1, u'one'), (1, u'two'),
                                             (2, u'one'), (2, u'two')],
                                             names=['foo', 'bar'])
->>>>>>> d05e8f28
         >>> idx.set_names(['baz', 'quz'])
         MultiIndex(levels=[[1, 2], [u'one', u'two']],
                    labels=[[0, 0, 1, 1], [0, 1, 0, 1]],
