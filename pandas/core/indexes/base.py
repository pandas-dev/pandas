from __future__ import annotations

from datetime import datetime
import functools
from itertools import zip_longest
import operator
from typing import (
    TYPE_CHECKING,
    Any,
    Callable,
    Hashable,
    Literal,
    Sequence,
    TypeVar,
    cast,
    final,
    overload,
)
import warnings

import numpy as np

from pandas._config import get_option

from pandas._libs import (
    algos as libalgos,
    index as libindex,
    lib,
)
import pandas._libs.join as libjoin
from pandas._libs.lib import (
    is_datetime_array,
    no_default,
)
from pandas._libs.tslibs import (
    IncompatibleFrequency,
    NaTType,
    OutOfBoundsDatetime,
    Timestamp,
    tz_compare,
)
from pandas._typing import (
    AnyArrayLike,
    ArrayLike,
    Dtype,
    DtypeObj,
    F,
    Shape,
    npt,
)
from pandas.compat.numpy import function as nv
from pandas.errors import (
    DuplicateLabelError,
    InvalidIndexError,
)
from pandas.util._decorators import (
    Appender,
    cache_readonly,
    deprecate_nonkeyword_arguments,
    doc,
)
from pandas.util._exceptions import find_stack_level

from pandas.core.dtypes.cast import (
    can_hold_element,
    find_common_type,
    infer_dtype_from,
    validate_numeric_casting,
)
from pandas.core.dtypes.common import (
    ensure_int64,
    ensure_object,
    ensure_platform_int,
    is_bool_dtype,
    is_categorical_dtype,
    is_dtype_equal,
    is_ea_or_datetimelike_dtype,
    is_extension_array_dtype,
    is_float,
    is_float_dtype,
    is_hashable,
    is_integer,
    is_interval_dtype,
    is_iterator,
    is_list_like,
    is_numeric_dtype,
    is_object_dtype,
    is_scalar,
    is_signed_integer_dtype,
    is_unsigned_integer_dtype,
    needs_i8_conversion,
    pandas_dtype,
    validate_all_hashable,
)
from pandas.core.dtypes.concat import concat_compat
from pandas.core.dtypes.dtypes import (
    CategoricalDtype,
    DatetimeTZDtype,
    ExtensionDtype,
    IntervalDtype,
    PandasDtype,
    PeriodDtype,
)
from pandas.core.dtypes.generic import (
    ABCDataFrame,
    ABCDatetimeIndex,
    ABCMultiIndex,
    ABCPeriodIndex,
    ABCSeries,
    ABCTimedeltaIndex,
)
from pandas.core.dtypes.inference import is_dict_like
from pandas.core.dtypes.missing import (
    array_equivalent,
    is_valid_na_for_dtype,
    isna,
)

from pandas.core import (
    arraylike,
    missing,
    ops,
)
from pandas.core.accessor import CachedAccessor
import pandas.core.algorithms as algos
from pandas.core.array_algos.putmask import (
    setitem_datetimelike_compat,
    validate_putmask,
)
from pandas.core.arrays import (
    Categorical,
    ExtensionArray,
)
from pandas.core.arrays.datetimes import (
    tz_to_dtype,
    validate_tz_from_dtype,
)
from pandas.core.arrays.sparse import SparseDtype
from pandas.core.base import (
    IndexOpsMixin,
    PandasObject,
)
import pandas.core.common as com
from pandas.core.construction import (
    ensure_wrapped_if_datetimelike,
    extract_array,
    sanitize_array,
)
from pandas.core.indexers import deprecate_ndim_indexing
from pandas.core.indexes.frozen import FrozenList
from pandas.core.ops import get_op_result_name
from pandas.core.ops.invalid import make_invalid_op
from pandas.core.sorting import (
    ensure_key_mapped,
    get_group_index_sorter,
    nargsort,
)
from pandas.core.strings import StringMethods

from pandas.io.formats.printing import (
    PrettyDict,
    default_pprint,
    format_object_summary,
    pprint_thing,
)

if TYPE_CHECKING:
    from pandas import (
        CategoricalIndex,
        DataFrame,
        IntervalIndex,
        MultiIndex,
        Series,
    )
    from pandas.core.arrays import PeriodArray


__all__ = ["Index"]

_unsortable_types = frozenset(("mixed", "mixed-integer"))

_index_doc_kwargs: dict[str, str] = {
    "klass": "Index",
    "inplace": "",
    "target_klass": "Index",
    "raises_section": "",
    "unique": "Index",
    "duplicated": "np.ndarray",
}
_index_shared_docs: dict[str, str] = {}
str_t = str


_o_dtype = np.dtype("object")


def _maybe_return_indexers(meth: F) -> F:
    """
    Decorator to simplify 'return_indexers' checks in Index.join.
    """

    @functools.wraps(meth)
    def join(
        self,
        other,
        how: str_t = "left",
        level=None,
        return_indexers: bool = False,
        sort: bool = False,
    ):
        join_index, lidx, ridx = meth(self, other, how=how, level=level, sort=sort)
        if not return_indexers:
            return join_index

        if lidx is not None:
            lidx = ensure_platform_int(lidx)
        if ridx is not None:
            ridx = ensure_platform_int(ridx)
        return join_index, lidx, ridx

    return cast(F, join)


def disallow_kwargs(kwargs: dict[str, Any]) -> None:
    if kwargs:
        raise TypeError(f"Unexpected keyword arguments {repr(set(kwargs))}")


def _new_Index(cls, d):
    """
    This is called upon unpickling, rather than the default which doesn't
    have arguments and breaks __new__.
    """
    # required for backward compat, because PI can't be instantiated with
    # ordinals through __new__ GH #13277
    if issubclass(cls, ABCPeriodIndex):
        from pandas.core.indexes.period import _new_PeriodIndex

        return _new_PeriodIndex(cls, **d)

    if issubclass(cls, ABCMultiIndex):
        if "labels" in d and "codes" not in d:
            # GH#23752 "labels" kwarg has been replaced with "codes"
            d["codes"] = d.pop("labels")

    elif "dtype" not in d and "data" in d:
        # Prevent Index.__new__ from conducting inference;
        #  "data" key not in RangeIndex
        d["dtype"] = d["data"].dtype
    return cls.__new__(cls, **d)


_IndexT = TypeVar("_IndexT", bound="Index")


class Index(IndexOpsMixin, PandasObject):
    """
    Immutable sequence used for indexing and alignment. The basic object
    storing axis labels for all pandas objects.

    Parameters
    ----------
    data : array-like (1-dimensional)
    dtype : NumPy dtype (default: object)
        If dtype is None, we find the dtype that best fits the data.
        If an actual dtype is provided, we coerce to that dtype if it's safe.
        Otherwise, an error will be raised.
    copy : bool
        Make a copy of input ndarray.
    name : object
        Name to be stored in the index.
    tupleize_cols : bool (default: True)
        When True, attempt to create a MultiIndex if possible.

    See Also
    --------
    RangeIndex : Index implementing a monotonic integer range.
    CategoricalIndex : Index of :class:`Categorical` s.
    MultiIndex : A multi-level, or hierarchical Index.
    IntervalIndex : An Index of :class:`Interval` s.
    DatetimeIndex : Index of datetime64 data.
    TimedeltaIndex : Index of timedelta64 data.
    PeriodIndex : Index of Period data.
    NumericIndex : Index of numpy int/uint/float data.
    Int64Index : Index of purely int64 labels (deprecated).
    UInt64Index : Index of purely uint64 labels (deprecated).
    Float64Index : Index of  purely float64 labels (deprecated).

    Notes
    -----
    An Index instance can **only** contain hashable objects

    Examples
    --------
    >>> pd.Index([1, 2, 3])
    Int64Index([1, 2, 3], dtype='int64')

    >>> pd.Index(list('abc'))
    Index(['a', 'b', 'c'], dtype='object')
    """

    # tolist is not actually deprecated, just suppressed in the __dir__
    _hidden_attrs: frozenset[str] = (
        PandasObject._hidden_attrs
        | IndexOpsMixin._hidden_attrs
        | frozenset(["contains", "set_value"])
    )

    # To hand over control to subclasses
    _join_precedence = 1

    # Cython methods; see github.com/cython/cython/issues/2647
    #  for why we need to wrap these instead of making them class attributes
    # Moreover, cython will choose the appropriate-dtyped sub-function
    #  given the dtypes of the passed arguments

    @final
    def _left_indexer_unique(self: _IndexT, other: _IndexT) -> npt.NDArray[np.intp]:
        # Caller is responsible for ensuring other.dtype == self.dtype
        sv = self._get_engine_target()
        ov = other._get_engine_target()
        return libjoin.left_join_indexer_unique(sv, ov)

    @final
    def _left_indexer(
        self: _IndexT, other: _IndexT
    ) -> tuple[ArrayLike, npt.NDArray[np.intp], npt.NDArray[np.intp]]:
        # Caller is responsible for ensuring other.dtype == self.dtype
        sv = self._get_engine_target()
        ov = other._get_engine_target()
        joined_ndarray, lidx, ridx = libjoin.left_join_indexer(sv, ov)
        joined = self._from_join_target(joined_ndarray)
        return joined, lidx, ridx

    @final
    def _inner_indexer(
        self: _IndexT, other: _IndexT
    ) -> tuple[ArrayLike, npt.NDArray[np.intp], npt.NDArray[np.intp]]:
        # Caller is responsible for ensuring other.dtype == self.dtype
        sv = self._get_engine_target()
        ov = other._get_engine_target()
        joined_ndarray, lidx, ridx = libjoin.inner_join_indexer(sv, ov)
        joined = self._from_join_target(joined_ndarray)
        return joined, lidx, ridx

    @final
    def _outer_indexer(
        self: _IndexT, other: _IndexT
    ) -> tuple[ArrayLike, npt.NDArray[np.intp], npt.NDArray[np.intp]]:
        # Caller is responsible for ensuring other.dtype == self.dtype
        sv = self._get_engine_target()
        ov = other._get_engine_target()
        joined_ndarray, lidx, ridx = libjoin.outer_join_indexer(sv, ov)
        joined = self._from_join_target(joined_ndarray)
        return joined, lidx, ridx

    _typ: str = "index"
    _data: ExtensionArray | np.ndarray
    _id: object | None = None
    _name: Hashable = None
    # MultiIndex.levels previously allowed setting the index name. We
    # don't allow this anymore, and raise if it happens rather than
    # failing silently.
    _no_setting_name: bool = False
    _comparables: list[str] = ["name"]
    _attributes: list[str] = ["name"]
    _is_numeric_dtype: bool = False
    _can_hold_na: bool = True
    _can_hold_strings: bool = True

    # Whether this index is a NumericIndex, but not a Int64Index, Float64Index,
    # UInt64Index or RangeIndex. Needed for backwards compat. Remove this attribute and
    # associated code in pandas 2.0.
    _is_backward_compat_public_numeric_index: bool = False

    _engine_type: type[libindex.IndexEngine] = libindex.ObjectEngine
    # whether we support partial string indexing. Overridden
    # in DatetimeIndex and PeriodIndex
    _supports_partial_string_indexing = False

    _accessors = {"str"}

    str = CachedAccessor("str", StringMethods)

    # --------------------------------------------------------------------
    # Constructors

    def __new__(
        cls, data=None, dtype=None, copy=False, name=None, tupleize_cols=True, **kwargs
    ) -> Index:

        if kwargs:
            warnings.warn(
                "Passing keywords other than 'data', 'dtype', 'copy', 'name', "
                "'tupleize_cols' is deprecated and will raise TypeError in a "
                "future version.  Use the specific Index subclass directly instead.",
                FutureWarning,
                stacklevel=2,
            )

        from pandas.core.arrays import PandasArray
        from pandas.core.indexes.range import RangeIndex

        name = maybe_extract_name(name, data, cls)

        if dtype is not None:
            dtype = pandas_dtype(dtype)
        if "tz" in kwargs:
            tz = kwargs.pop("tz")
            validate_tz_from_dtype(dtype, tz)
            dtype = tz_to_dtype(tz)

        if isinstance(data, PandasArray):
            # ensure users don't accidentally put a PandasArray in an index.
            data = data.to_numpy()
        if isinstance(dtype, PandasDtype):
            dtype = dtype.numpy_dtype

        data_dtype = getattr(data, "dtype", None)

        # range
        if isinstance(data, (range, RangeIndex)):
            result = RangeIndex(start=data, copy=copy, name=name)
            if dtype is not None:
                return result.astype(dtype, copy=False)
            return result

        elif is_ea_or_datetimelike_dtype(dtype):
            # non-EA dtype indexes have special casting logic, so we punt here
            klass = cls._dtype_to_subclass(dtype)
            if klass is not Index:
                return klass(data, dtype=dtype, copy=copy, name=name, **kwargs)

            ea_cls = dtype.construct_array_type()
            data = ea_cls._from_sequence(data, dtype=dtype, copy=copy)
            data = np.asarray(data, dtype=object)
            disallow_kwargs(kwargs)
            return Index._simple_new(data, name=name)

        elif is_ea_or_datetimelike_dtype(data_dtype):
            klass = cls._dtype_to_subclass(data_dtype)
            if klass is not Index:
                result = klass(data, copy=copy, name=name, **kwargs)
                if dtype is not None:
                    return result.astype(dtype, copy=False)
                return result

            data = np.array(data, dtype=object, copy=copy)
            disallow_kwargs(kwargs)
            return Index._simple_new(data, name=name)

        # index-like
        elif (
            isinstance(data, Index)
            and data._is_backward_compat_public_numeric_index
            and dtype is None
        ):
            return data._constructor(data, name=name, copy=copy)
        elif isinstance(data, (np.ndarray, Index, ABCSeries)):

            if isinstance(data, ABCMultiIndex):
                data = data._values

            if dtype is not None:
                # we need to avoid having numpy coerce
                # things that look like ints/floats to ints unless
                # they are actually ints, e.g. '0' and 0.0
                # should not be coerced
                # GH 11836
                data = sanitize_array(data, None, dtype=dtype, copy=copy)

                dtype = data.dtype

            if data.dtype.kind in ["i", "u", "f"]:
                # maybe coerce to a sub-class
                arr = data
            else:
                arr = com.asarray_tuplesafe(data, dtype=np.dtype("object"))

                if dtype is None:
                    arr = _maybe_cast_data_without_dtype(
                        arr, cast_numeric_deprecated=True
                    )
                    dtype = arr.dtype

                    if kwargs:
                        return cls(arr, dtype, copy=copy, name=name, **kwargs)

            klass = cls._dtype_to_subclass(arr.dtype)
            arr = klass._ensure_array(arr, dtype, copy)
            disallow_kwargs(kwargs)
            return klass._simple_new(arr, name)

        elif is_scalar(data):
            raise cls._scalar_data_error(data)
        elif hasattr(data, "__array__"):
            return Index(np.asarray(data), dtype=dtype, copy=copy, name=name, **kwargs)
        else:

            if tupleize_cols and is_list_like(data):
                # GH21470: convert iterable to list before determining if empty
                if is_iterator(data):
                    data = list(data)

                if data and all(isinstance(e, tuple) for e in data):
                    # we must be all tuples, otherwise don't construct
                    # 10697
                    from pandas.core.indexes.multi import MultiIndex

                    return MultiIndex.from_tuples(
                        data, names=name or kwargs.get("names")
                    )
            # other iterable of some kind

            subarr = com.asarray_tuplesafe(data, dtype=np.dtype("object"))
            if dtype is None:
                # with e.g. a list [1, 2, 3] casting to numeric is _not_ deprecated
                # error: Incompatible types in assignment (expression has type
                # "Union[ExtensionArray, ndarray[Any, Any]]", variable has type
                # "ndarray[Any, Any]")
                subarr = _maybe_cast_data_without_dtype(  # type: ignore[assignment]
                    subarr, cast_numeric_deprecated=False
                )
                dtype = subarr.dtype
            return Index(subarr, dtype=dtype, copy=copy, name=name, **kwargs)

    @classmethod
    def _ensure_array(cls, data, dtype, copy: bool):
        """
        Ensure we have a valid array to pass to _simple_new.
        """
        if data.ndim > 1:
            # GH#13601, GH#20285, GH#27125
            raise ValueError("Index data must be 1-dimensional")
        if copy:
            # asarray_tuplesafe does not always copy underlying data,
            #  so need to make sure that this happens
            data = data.copy()
        return data

    @final
    @classmethod
    def _dtype_to_subclass(cls, dtype: DtypeObj):
        # Delay import for perf. https://github.com/pandas-dev/pandas/pull/31423

        if isinstance(dtype, ExtensionDtype):
            if isinstance(dtype, DatetimeTZDtype):
                from pandas import DatetimeIndex

                return DatetimeIndex
            elif isinstance(dtype, CategoricalDtype):
                from pandas import CategoricalIndex

                return CategoricalIndex
            elif isinstance(dtype, IntervalDtype):
                from pandas import IntervalIndex

                return IntervalIndex
            elif isinstance(dtype, PeriodDtype):
                from pandas import PeriodIndex

                return PeriodIndex

            elif isinstance(dtype, SparseDtype):
                return cls._dtype_to_subclass(dtype.subtype)

            return Index

        if dtype.kind == "M":
            from pandas import DatetimeIndex

            return DatetimeIndex

        elif dtype.kind == "m":
            from pandas import TimedeltaIndex

            return TimedeltaIndex

        elif is_float_dtype(dtype):
            from pandas.core.api import Float64Index

            return Float64Index
        elif is_unsigned_integer_dtype(dtype):
            from pandas.core.api import UInt64Index

            return UInt64Index
        elif is_signed_integer_dtype(dtype):
            from pandas.core.api import Int64Index

            return Int64Index

        # error: Non-overlapping equality check (left operand type: "dtype[Any]", right
        # operand type: "Type[object]")
        elif dtype == object:  # type: ignore[comparison-overlap]
            # NB: assuming away MultiIndex
            return Index

        elif issubclass(dtype.type, (str, bool, np.bool_)):
            return Index

        raise NotImplementedError(dtype)

    """
    NOTE for new Index creation:

    - _simple_new: It returns new Index with the same type as the caller.
      All metadata (such as name) must be provided by caller's responsibility.
      Using _shallow_copy is recommended because it fills these metadata
      otherwise specified.

    - _shallow_copy: It returns new Index with the same type (using
      _simple_new), but fills caller's metadata otherwise specified. Passed
      kwargs will overwrite corresponding metadata.

    See each method's docstring.
    """

    @property
    def asi8(self):
        """
        Integer representation of the values.

        Returns
        -------
        ndarray
            An ndarray with int64 dtype.
        """
        warnings.warn(
            "Index.asi8 is deprecated and will be removed in a future version.",
            FutureWarning,
            stacklevel=2,
        )
        return None

    @classmethod
    def _simple_new(cls: type[_IndexT], values, name: Hashable = None) -> _IndexT:
        """
        We require that we have a dtype compat for the values. If we are passed
        a non-dtype compat, then coerce using the constructor.

        Must be careful not to recurse.
        """
        assert isinstance(values, np.ndarray), type(values)

        result = object.__new__(cls)
        result._data = values
        result._name = name
        result._cache = {}
        result._reset_identity()

        return result

    @classmethod
    def _with_infer(cls, *args, **kwargs):
        """
        Constructor that uses the 1.0.x behavior inferring numeric dtypes
        for ndarray[object] inputs.
        """
        with warnings.catch_warnings():
            warnings.filterwarnings("ignore", ".*the Index constructor", FutureWarning)
            result = cls(*args, **kwargs)

        if result.dtype == object and not result._is_multi:
            # error: Argument 1 to "maybe_convert_objects" has incompatible type
            # "Union[ExtensionArray, ndarray[Any, Any]]"; expected
            # "ndarray[Any, Any]"
            values = lib.maybe_convert_objects(result._values)  # type: ignore[arg-type]
            if values.dtype.kind in ["i", "u", "f"]:
                return Index(values, name=result.name)

        return result

    @cache_readonly
    def _constructor(self: _IndexT) -> type[_IndexT]:
        return type(self)

    @final
    def _maybe_check_unique(self) -> None:
        """
        Check that an Index has no duplicates.

        This is typically only called via
        `NDFrame.flags.allows_duplicate_labels.setter` when it's set to
        True (duplicates aren't allowed).

        Raises
        ------
        DuplicateLabelError
            When the index is not unique.
        """
        if not self.is_unique:
            msg = """Index has duplicates."""
            duplicates = self._format_duplicate_message()
            msg += f"\n{duplicates}"

            raise DuplicateLabelError(msg)

    @final
    def _format_duplicate_message(self) -> DataFrame:
        """
        Construct the DataFrame for a DuplicateLabelError.

        This returns a DataFrame indicating the labels and positions
        of duplicates in an index. This should only be called when it's
        already known that duplicates are present.

        Examples
        --------
        >>> idx = pd.Index(['a', 'b', 'a'])
        >>> idx._format_duplicate_message()
            positions
        label
        a        [0, 2]
        """
        from pandas import Series

        duplicates = self[self.duplicated(keep="first")].unique()
        assert len(duplicates)

        out = Series(np.arange(len(self))).groupby(self).agg(list)[duplicates]
        if self._is_multi:
            # test_format_duplicate_labels_message_multi
            # error: "Type[Index]" has no attribute "from_tuples"  [attr-defined]
            out.index = type(self).from_tuples(out.index)  # type: ignore[attr-defined]

        if self.nlevels == 1:
            out = out.rename_axis("label")
        return out.to_frame(name="positions")

    # --------------------------------------------------------------------
    # Index Internals Methods

    def _shallow_copy(self: _IndexT, values, name: Hashable = no_default) -> _IndexT:
        """
        Create a new Index with the same class as the caller, don't copy the
        data, use the same object attributes with passed in attributes taking
        precedence.

        *this is an internal non-public method*

        Parameters
        ----------
        values : the values to create the new Index, optional
        name : Label, defaults to self.name
        """
        name = self._name if name is no_default else name

        return self._simple_new(values, name=name)

    def _view(self: _IndexT) -> _IndexT:
        """
        fastpath to make a shallow copy, i.e. new object with same data.
        """
        result = self._simple_new(self._values, name=self._name)

        result._cache = self._cache
        return result

    @final
    def _rename(self: _IndexT, name: Hashable) -> _IndexT:
        """
        fastpath for rename if new name is already validated.
        """
        result = self._view()
        result._name = name
        return result

    @final
    def is_(self, other) -> bool:
        """
        More flexible, faster check like ``is`` but that works through views.

        Note: this is *not* the same as ``Index.identical()``, which checks
        that metadata is also the same.

        Parameters
        ----------
        other : object
            Other object to compare against.

        Returns
        -------
        bool
            True if both have same underlying data, False otherwise.

        See Also
        --------
        Index.identical : Works like ``Index.is_`` but also checks metadata.
        """
        if self is other:
            return True
        elif not hasattr(other, "_id"):
            return False
        elif self._id is None or other._id is None:
            return False
        else:
            return self._id is other._id

    @final
    def _reset_identity(self) -> None:
        """
        Initializes or resets ``_id`` attribute with new object.
        """
        self._id = object()

    @final
    def _cleanup(self) -> None:
        self._engine.clear_mapping()

    @cache_readonly
    def _engine(self) -> libindex.IndexEngine:
        # For base class (object dtype) we get ObjectEngine

        # to avoid a reference cycle, bind `target_values` to a local variable, so
        # `self` is not passed into the lambda.
        target_values = self._get_engine_target()
        return self._engine_type(target_values)

    @final
    @cache_readonly
    def _dir_additions_for_owner(self) -> set[str_t]:
        """
        Add the string-like labels to the owner dataframe/series dir output.

        If this is a MultiIndex, it's first level values are used.
        """
        return {
            c
            for c in self.unique(level=0)[:100]
            if isinstance(c, str) and c.isidentifier()
        }

    # --------------------------------------------------------------------
    # Array-Like Methods

    # ndarray compat
    def __len__(self) -> int:
        """
        Return the length of the Index.
        """
        return len(self._data)

    def __array__(self, dtype=None) -> np.ndarray:
        """
        The array interface, return my values.
        """
        return np.asarray(self._data, dtype=dtype)

    def __array_ufunc__(self, ufunc: np.ufunc, method: str_t, *inputs, **kwargs):
        if any(isinstance(other, (ABCSeries, ABCDataFrame)) for other in inputs):
            return NotImplemented

        result = arraylike.maybe_dispatch_ufunc_to_dunder_op(
            self, ufunc, method, *inputs, **kwargs
        )
        if result is not NotImplemented:
            return result

        new_inputs = [x if x is not self else x._values for x in inputs]
        result = getattr(ufunc, method)(*new_inputs, **kwargs)
        if ufunc.nout == 2:
            # i.e. np.divmod, np.modf, np.frexp
            return tuple(self.__array_wrap__(x) for x in result)

        return self.__array_wrap__(result)

    def __array_wrap__(self, result, context=None):
        """
        Gets called after a ufunc and other functions.
        """
        result = lib.item_from_zerodim(result)
        if is_bool_dtype(result) or lib.is_scalar(result) or np.ndim(result) > 1:
            return result

        return Index(result, name=self.name)

    @cache_readonly
    def dtype(self) -> DtypeObj:
        """
        Return the dtype object of the underlying data.
        """
        return self._data.dtype

    @final
    def ravel(self, order="C"):
        """
        Return an ndarray of the flattened values of the underlying data.

        Returns
        -------
        numpy.ndarray
            Flattened array.

        See Also
        --------
        numpy.ndarray.ravel : Return a flattened array.
        """
        warnings.warn(
            "Index.ravel returning ndarray is deprecated; in a future version "
            "this will return a view on self.",
            FutureWarning,
            stacklevel=2,
        )
        if needs_i8_conversion(self.dtype):
            # Item "ndarray[Any, Any]" of "Union[ExtensionArray, ndarray[Any, Any]]"
            # has no attribute "_ndarray"
            values = self._data._ndarray  # type: ignore[union-attr]
        elif is_interval_dtype(self.dtype):
            values = np.asarray(self._data)
        else:
            values = self._get_engine_target()
        return values.ravel(order=order)

    def view(self, cls=None):

        # we need to see if we are subclassing an
        # index type here
        if cls is not None and not hasattr(cls, "_typ"):
            dtype = cls
            if isinstance(cls, str):
                dtype = pandas_dtype(cls)

            if isinstance(dtype, (np.dtype, ExtensionDtype)) and needs_i8_conversion(
                dtype
            ):
                if dtype.kind == "m" and dtype != "m8[ns]":
                    # e.g. m8[s]
                    return self._data.view(cls)

                arr = self._data.view("i8")
                idx_cls = self._dtype_to_subclass(dtype)
                arr_cls = idx_cls._data_cls
                arr = arr_cls(self._data.view("i8"), dtype=dtype)
                return idx_cls._simple_new(arr, name=self.name)

            result = self._data.view(cls)
        else:
            result = self._view()
        if isinstance(result, Index):
            result._id = self._id
        return result

    def astype(self, dtype, copy=True):
        """
        Create an Index with values cast to dtypes.

        The class of a new Index is determined by dtype. When conversion is
        impossible, a TypeError exception is raised.

        Parameters
        ----------
        dtype : numpy dtype or pandas type
            Note that any signed integer `dtype` is treated as ``'int64'``,
            and any unsigned integer `dtype` is treated as ``'uint64'``,
            regardless of the size.
        copy : bool, default True
            By default, astype always returns a newly allocated object.
            If copy is set to False and internal requirements on dtype are
            satisfied, the original data is used to create a new Index
            or the original Index is returned.

        Returns
        -------
        Index
            Index with values cast to specified dtype.
        """
        if dtype is not None:
            dtype = pandas_dtype(dtype)

        if is_dtype_equal(self.dtype, dtype):
            return self.copy() if copy else self

        elif isinstance(dtype, ExtensionDtype):
            cls = dtype.construct_array_type()
            new_values = cls._from_sequence(self, dtype=dtype, copy=False)
            return Index(new_values, dtype=dtype, copy=copy, name=self.name)

        try:
            casted = self._values.astype(dtype, copy=copy)
        except (TypeError, ValueError) as err:
            raise TypeError(
                f"Cannot cast {type(self).__name__} to dtype {dtype}"
            ) from err
        return Index(casted, name=self.name, dtype=dtype)

    _index_shared_docs[
        "take"
    ] = """
        Return a new %(klass)s of the values selected by the indices.

        For internal compatibility with numpy arrays.

        Parameters
        ----------
        indices : array-like
            Indices to be taken.
        axis : int, optional
            The axis over which to select values, always 0.
        allow_fill : bool, default True
        fill_value : scalar, default None
            If allow_fill=True and fill_value is not None, indices specified by
            -1 are regarded as NA. If Index doesn't hold NA, raise ValueError.

        Returns
        -------
        Index
            An index formed of elements at the given indices. Will be the same
            type as self, except for RangeIndex.

        See Also
        --------
        numpy.ndarray.take: Return an array formed from the
            elements of a at the given indices.
        """

    @Appender(_index_shared_docs["take"] % _index_doc_kwargs)
    def take(
        self, indices, axis: int = 0, allow_fill: bool = True, fill_value=None, **kwargs
    ):
        if kwargs:
            nv.validate_take((), kwargs)
        indices = ensure_platform_int(indices)
        allow_fill = self._maybe_disallow_fill(allow_fill, fill_value, indices)

        # Note: we discard fill_value and use self._na_value, only relevant
        #  in the case where allow_fill is True and fill_value is not None
        taken = algos.take(
            self._values, indices, allow_fill=allow_fill, fill_value=self._na_value
        )
        # _constructor so RangeIndex->Int64Index
        return self._constructor._simple_new(taken, name=self.name)

    @final
    def _maybe_disallow_fill(self, allow_fill: bool, fill_value, indices) -> bool:
        """
        We only use pandas-style take when allow_fill is True _and_
        fill_value is not None.
        """
        if allow_fill and fill_value is not None:
            # only fill if we are passing a non-None fill_value
            if self._can_hold_na:
                if (indices < -1).any():
                    raise ValueError(
                        "When allow_fill=True and fill_value is not None, "
                        "all indices must be >= -1"
                    )
            else:
                cls_name = type(self).__name__
                raise ValueError(
                    f"Unable to fill values because {cls_name} cannot contain NA"
                )
        else:
            allow_fill = False
        return allow_fill

    _index_shared_docs[
        "repeat"
    ] = """
        Repeat elements of a %(klass)s.

        Returns a new %(klass)s where each element of the current %(klass)s
        is repeated consecutively a given number of times.

        Parameters
        ----------
        repeats : int or array of ints
            The number of repetitions for each element. This should be a
            non-negative integer. Repeating 0 times will return an empty
            %(klass)s.
        axis : None
            Must be ``None``. Has no effect but is accepted for compatibility
            with numpy.

        Returns
        -------
        repeated_index : %(klass)s
            Newly created %(klass)s with repeated elements.

        See Also
        --------
        Series.repeat : Equivalent function for Series.
        numpy.repeat : Similar method for :class:`numpy.ndarray`.

        Examples
        --------
        >>> idx = pd.Index(['a', 'b', 'c'])
        >>> idx
        Index(['a', 'b', 'c'], dtype='object')
        >>> idx.repeat(2)
        Index(['a', 'a', 'b', 'b', 'c', 'c'], dtype='object')
        >>> idx.repeat([1, 2, 3])
        Index(['a', 'b', 'b', 'c', 'c', 'c'], dtype='object')
        """

    @Appender(_index_shared_docs["repeat"] % _index_doc_kwargs)
    def repeat(self, repeats, axis=None):
        repeats = ensure_platform_int(repeats)
        nv.validate_repeat((), {"axis": axis})
        res_values = self._values.repeat(repeats)

        # _constructor so RangeIndex->Int64Index
        return self._constructor._simple_new(res_values, name=self.name)

    # --------------------------------------------------------------------
    # Copying Methods

    def copy(
        self: _IndexT,
        name: Hashable | None = None,
        deep: bool = False,
        dtype: Dtype | None = None,
        names: Sequence[Hashable] | None = None,
    ) -> _IndexT:
        """
        Make a copy of this object.

        Name and dtype sets those attributes on the new object.

        Parameters
        ----------
        name : Label, optional
            Set name for new object.
        deep : bool, default False
        dtype : numpy dtype or pandas type, optional
            Set dtype for new object.

            .. deprecated:: 1.2.0
                use ``astype`` method instead.
        names : list-like, optional
            Kept for compatibility with MultiIndex. Should not be used.

        Returns
        -------
        Index
            Index refer to new object which is a copy of this object.

        Notes
        -----
        In most cases, there should be no functional difference from using
        ``deep``, but if ``deep`` is passed it will attempt to deepcopy.
        """
        name = self._validate_names(name=name, names=names, deep=deep)[0]
        if deep:
            new_data = self._data.copy()
            new_index = type(self)._simple_new(new_data, name=name)
        else:
            new_index = self._rename(name=name)

        if dtype:
            warnings.warn(
                "parameter dtype is deprecated and will be removed in a future "
                "version. Use the astype method instead.",
                FutureWarning,
                stacklevel=2,
            )
            new_index = new_index.astype(dtype)
        return new_index

    @final
    def __copy__(self: _IndexT, **kwargs) -> _IndexT:
        return self.copy(**kwargs)

    @final
    def __deepcopy__(self: _IndexT, memo=None) -> _IndexT:
        """
        Parameters
        ----------
        memo, default None
            Standard signature. Unused
        """
        return self.copy(deep=True)

    # --------------------------------------------------------------------
    # Rendering Methods

    @final
    def __repr__(self) -> str_t:
        """
        Return a string representation for this object.
        """
        klass_name = type(self).__name__
        data = self._format_data()
        attrs = self._format_attrs()
        space = self._format_space()
        attrs_str = [f"{k}={v}" for k, v in attrs]
        prepr = f",{space}".join(attrs_str)

        # no data provided, just attributes
        if data is None:
            data = ""

        return f"{klass_name}({data}{prepr})"

    def _format_space(self) -> str_t:

        # using space here controls if the attributes
        # are line separated or not (the default)

        # max_seq_items = get_option('display.max_seq_items')
        # if len(self) > max_seq_items:
        #    space = "\n%s" % (' ' * (len(klass) + 1))
        return " "

    @property
    def _formatter_func(self):
        """
        Return the formatter function.
        """
        return default_pprint

    def _format_data(self, name=None) -> str_t:
        """
        Return the formatted data as a unicode string.
        """
        # do we want to justify (only do so for non-objects)
        is_justify = True

        if self.inferred_type == "string":
            is_justify = False
        elif self.inferred_type == "categorical":
            self = cast("CategoricalIndex", self)
            if is_object_dtype(self.categories):
                is_justify = False

        return format_object_summary(
            self,
            self._formatter_func,
            is_justify=is_justify,
            name=name,
            line_break_each_value=self._is_multi,
        )

    def _format_attrs(self) -> list[tuple[str_t, str_t | int]]:
        """
        Return a list of tuples of the (attr,formatted_value).
        """
        attrs: list[tuple[str_t, str_t | int]] = []

        if not self._is_multi:
            attrs.append(("dtype", f"'{self.dtype}'"))

        if self.name is not None:
            attrs.append(("name", default_pprint(self.name)))
        elif self._is_multi and any(x is not None for x in self.names):
            attrs.append(("names", default_pprint(self.names)))

        max_seq_items = get_option("display.max_seq_items") or len(self)
        if len(self) > max_seq_items:
            attrs.append(("length", len(self)))
        return attrs

    @final
    def _mpl_repr(self) -> np.ndarray:
        # how to represent ourselves to matplotlib
        if isinstance(self.dtype, np.dtype) and self.dtype.kind != "M":
            return cast(np.ndarray, self.values)
        return self.astype(object, copy=False)._values

    def format(
        self,
        name: bool = False,
        formatter: Callable | None = None,
        na_rep: str_t = "NaN",
    ) -> list[str_t]:
        """
        Render a string representation of the Index.
        """
        header = []
        if name:
            header.append(
                pprint_thing(self.name, escape_chars=("\t", "\r", "\n"))
                if self.name is not None
                else ""
            )

        if formatter is not None:
            return header + list(self.map(formatter))

        return self._format_with_header(header, na_rep=na_rep)

    def _format_with_header(
        self, header: list[str_t], na_rep: str_t = "NaN"
    ) -> list[str_t]:
        from pandas.io.formats.format import format_array

        values = self._values

        if is_object_dtype(values.dtype):
            values = cast(np.ndarray, values)
            values = lib.maybe_convert_objects(values, safe=True)

            result = [pprint_thing(x, escape_chars=("\t", "\r", "\n")) for x in values]

            # could have nans
            mask = isna(values)
            if mask.any():
                result_arr = np.array(result)
                result_arr[mask] = na_rep
                result = result_arr.tolist()
        else:
            result = trim_front(format_array(values, None, justify="left"))
        return header + result

    @final
    def to_native_types(self, slicer=None, **kwargs) -> np.ndarray:
        """
        Format specified values of `self` and return them.

        .. deprecated:: 1.2.0

        Parameters
        ----------
        slicer : int, array-like
            An indexer into `self` that specifies which values
            are used in the formatting process.
        kwargs : dict
            Options for specifying how the values should be formatted.
            These options include the following:

            1) na_rep : str
                The value that serves as a placeholder for NULL values
            2) quoting : bool or None
                Whether or not there are quoted values in `self`
            3) date_format : str
                The format used to represent date-like values.

        Returns
        -------
        numpy.ndarray
            Formatted values.
        """
        warnings.warn(
            "The 'to_native_types' method is deprecated and will be removed in "
            "a future version. Use 'astype(str)' instead.",
            FutureWarning,
            stacklevel=2,
        )
        values = self
        if slicer is not None:
            values = values[slicer]
        return values._format_native_types(**kwargs)

    def _format_native_types(self, na_rep="", quoting=None, **kwargs):
        """
        Actually format specific types of the index.
        """
        mask = isna(self)
        if not self.is_object() and not quoting:
            values = np.asarray(self).astype(str)
        else:
            values = np.array(self, dtype=object, copy=True)

        values[mask] = na_rep
        return values

    def _summary(self, name=None) -> str_t:
        """
        Return a summarized representation.

        Parameters
        ----------
        name : str
            name to use in the summary representation

        Returns
        -------
        String with a summarized representation of the index
        """
        if len(self) > 0:
            head = self[0]
            if hasattr(head, "format") and not isinstance(head, str):
                head = head.format()
            tail = self[-1]
            if hasattr(tail, "format") and not isinstance(tail, str):
                tail = tail.format()
            index_summary = f", {head} to {tail}"
        else:
            index_summary = ""

        if name is None:
            name = type(self).__name__
        return f"{name}: {len(self)} entries{index_summary}"

    # --------------------------------------------------------------------
    # Conversion Methods

    def to_flat_index(self):
        """
        Identity method.

        This is implemented for compatibility with subclass implementations
        when chaining.

        Returns
        -------
        pd.Index
            Caller.

        See Also
        --------
        MultiIndex.to_flat_index : Subclass implementation.
        """
        return self

    def to_series(self, index=None, name: Hashable = None) -> Series:
        """
        Create a Series with both index and values equal to the index keys.

        Useful with map for returning an indexer based on an index.

        Parameters
        ----------
        index : Index, optional
            Index of resulting Series. If None, defaults to original index.
        name : str, optional
            Name of resulting Series. If None, defaults to name of original
            index.

        Returns
        -------
        Series
            The dtype will be based on the type of the Index values.

        See Also
        --------
        Index.to_frame : Convert an Index to a DataFrame.
        Series.to_frame : Convert Series to DataFrame.

        Examples
        --------
        >>> idx = pd.Index(['Ant', 'Bear', 'Cow'], name='animal')

        By default, the original Index and original name is reused.

        >>> idx.to_series()
        animal
        Ant      Ant
        Bear    Bear
        Cow      Cow
        Name: animal, dtype: object

        To enforce a new Index, specify new labels to ``index``:

        >>> idx.to_series(index=[0, 1, 2])
        0     Ant
        1    Bear
        2     Cow
        Name: animal, dtype: object

        To override the name of the resulting column, specify `name`:

        >>> idx.to_series(name='zoo')
        animal
        Ant      Ant
        Bear    Bear
        Cow      Cow
        Name: zoo, dtype: object
        """
        from pandas import Series

        if index is None:
            index = self._view()
        if name is None:
            name = self.name

        return Series(self._values.copy(), index=index, name=name)

    def to_frame(self, index: bool = True, name: Hashable = None) -> DataFrame:
        """
        Create a DataFrame with a column containing the Index.

        Parameters
        ----------
        index : bool, default True
            Set the index of the returned DataFrame as the original Index.

        name : object, default None
            The passed name should substitute for the index name (if it has
            one).

        Returns
        -------
        DataFrame
            DataFrame containing the original Index data.

        See Also
        --------
        Index.to_series : Convert an Index to a Series.
        Series.to_frame : Convert Series to DataFrame.

        Examples
        --------
        >>> idx = pd.Index(['Ant', 'Bear', 'Cow'], name='animal')
        >>> idx.to_frame()
               animal
        animal
        Ant       Ant
        Bear     Bear
        Cow       Cow

        By default, the original Index is reused. To enforce a new Index:

        >>> idx.to_frame(index=False)
            animal
        0   Ant
        1  Bear
        2   Cow

        To override the name of the resulting column, specify `name`:

        >>> idx.to_frame(index=False, name='zoo')
            zoo
        0   Ant
        1  Bear
        2   Cow
        """
        from pandas import DataFrame

        if name is None:
            name = self.name or 0
        result = DataFrame({name: self._values.copy()})

        if index:
            result.index = self
        return result

    # --------------------------------------------------------------------
    # Name-Centric Methods

    @property
    def name(self):
        """
        Return Index or MultiIndex name.
        """
        return self._name

    @name.setter
    def name(self, value: Hashable):
        if self._no_setting_name:
            # Used in MultiIndex.levels to avoid silently ignoring name updates.
            raise RuntimeError(
                "Cannot set name on a level of a MultiIndex. Use "
                "'MultiIndex.set_names' instead."
            )
        maybe_extract_name(value, None, type(self))
        self._name = value

    @final
    def _validate_names(
        self, name=None, names=None, deep: bool = False
    ) -> list[Hashable]:
        """
        Handles the quirks of having a singular 'name' parameter for general
        Index and plural 'names' parameter for MultiIndex.
        """
        from copy import deepcopy

        if names is not None and name is not None:
            raise TypeError("Can only provide one of `names` and `name`")
        elif names is None and name is None:
            new_names = deepcopy(self.names) if deep else self.names
        elif names is not None:
            if not is_list_like(names):
                raise TypeError("Must pass list-like as `names`.")
            new_names = names
        elif not is_list_like(name):
            new_names = [name]
        else:
            new_names = name

        if len(new_names) != len(self.names):
            raise ValueError(
                f"Length of new names must be {len(self.names)}, got {len(new_names)}"
            )

        # All items in 'new_names' need to be hashable
        validate_all_hashable(*new_names, error_name=f"{type(self).__name__}.name")

        return new_names

    def _get_names(self) -> FrozenList:
        return FrozenList((self.name,))

    def _set_names(self, values, *, level=None) -> None:
        """
        Set new names on index. Each name has to be a hashable type.

        Parameters
        ----------
        values : str or sequence
            name(s) to set
        level : int, level name, or sequence of int/level names (default None)
            If the index is a MultiIndex (hierarchical), level(s) to set (None
            for all levels).  Otherwise level must be None

        Raises
        ------
        TypeError if each name is not hashable.
        """
        if not is_list_like(values):
            raise ValueError("Names must be a list-like")
        if len(values) != 1:
            raise ValueError(f"Length of new names must be 1, got {len(values)}")

        # GH 20527
        # All items in 'name' need to be hashable:
        validate_all_hashable(*values, error_name=f"{type(self).__name__}.name")

        self._name = values[0]

    names = property(fset=_set_names, fget=_get_names)

    @deprecate_nonkeyword_arguments(version=None, allowed_args=["self", "names"])
    def set_names(self, names, level=None, inplace: bool = False):
        """
        Set Index or MultiIndex name.

        Able to set new names partially and by level.

        Parameters
        ----------

        names : label or list of label or dict-like for MultiIndex
            Name(s) to set.

            .. versionchanged:: 1.3.0

        level : int, label or list of int or label, optional
            If the index is a MultiIndex and names is not dict-like, level(s) to set
            (None for all levels). Otherwise level must be None.

            .. versionchanged:: 1.3.0

        inplace : bool, default False
            Modifies the object directly, instead of creating a new Index or
            MultiIndex.

        Returns
        -------
        Index or None
            The same type as the caller or None if ``inplace=True``.

        See Also
        --------
        Index.rename : Able to set new names without level.

        Examples
        --------
        >>> idx = pd.Index([1, 2, 3, 4])
        >>> idx
        Int64Index([1, 2, 3, 4], dtype='int64')
        >>> idx.set_names('quarter')
        Int64Index([1, 2, 3, 4], dtype='int64', name='quarter')

        >>> idx = pd.MultiIndex.from_product([['python', 'cobra'],
        ...                                   [2018, 2019]])
        >>> idx
        MultiIndex([('python', 2018),
                    ('python', 2019),
                    ( 'cobra', 2018),
                    ( 'cobra', 2019)],
                   )
        >>> idx.set_names(['kind', 'year'], inplace=True)
        >>> idx
        MultiIndex([('python', 2018),
                    ('python', 2019),
                    ( 'cobra', 2018),
                    ( 'cobra', 2019)],
                   names=['kind', 'year'])
        >>> idx.set_names('species', level=0)
        MultiIndex([('python', 2018),
                    ('python', 2019),
                    ( 'cobra', 2018),
                    ( 'cobra', 2019)],
                   names=['species', 'year'])

        When renaming levels with a dict, levels can not be passed.

        >>> idx.set_names({'kind': 'snake'})
        MultiIndex([('python', 2018),
                    ('python', 2019),
                    ( 'cobra', 2018),
                    ( 'cobra', 2019)],
                   names=['snake', 'year'])
        """
        if level is not None and not isinstance(self, ABCMultiIndex):
            raise ValueError("Level must be None for non-MultiIndex")

        elif level is not None and not is_list_like(level) and is_list_like(names):
            raise TypeError("Names must be a string when a single level is provided.")

        elif not is_list_like(names) and level is None and self.nlevels > 1:
            raise TypeError("Must pass list-like as `names`.")

        elif is_dict_like(names) and not isinstance(self, ABCMultiIndex):
            raise TypeError("Can only pass dict-like as `names` for MultiIndex.")

        elif is_dict_like(names) and level is not None:
            raise TypeError("Can not pass level for dictlike `names`.")

        if isinstance(self, ABCMultiIndex) and is_dict_like(names) and level is None:
            # Transform dict to list of new names and corresponding levels
            level, names_adjusted = [], []
            for i, name in enumerate(self.names):
                if name in names.keys():
                    level.append(i)
                    names_adjusted.append(names[name])
            names = names_adjusted

        if not is_list_like(names):
            names = [names]
        if level is not None and not is_list_like(level):
            level = [level]

        if inplace:
            idx = self
        else:
            idx = self._view()

        idx._set_names(names, level=level)
        if not inplace:
            return idx

    def rename(self, name, inplace=False):
        """
        Alter Index or MultiIndex name.

        Able to set new names without level. Defaults to returning new index.
        Length of names must match number of levels in MultiIndex.

        Parameters
        ----------
        name : label or list of labels
            Name(s) to set.
        inplace : bool, default False
            Modifies the object directly, instead of creating a new Index or
            MultiIndex.

        Returns
        -------
        Index or None
            The same type as the caller or None if ``inplace=True``.

        See Also
        --------
        Index.set_names : Able to set new names partially and by level.

        Examples
        --------
        >>> idx = pd.Index(['A', 'C', 'A', 'B'], name='score')
        >>> idx.rename('grade')
        Index(['A', 'C', 'A', 'B'], dtype='object', name='grade')

        >>> idx = pd.MultiIndex.from_product([['python', 'cobra'],
        ...                                   [2018, 2019]],
        ...                                   names=['kind', 'year'])
        >>> idx
        MultiIndex([('python', 2018),
                    ('python', 2019),
                    ( 'cobra', 2018),
                    ( 'cobra', 2019)],
                   names=['kind', 'year'])
        >>> idx.rename(['species', 'year'])
        MultiIndex([('python', 2018),
                    ('python', 2019),
                    ( 'cobra', 2018),
                    ( 'cobra', 2019)],
                   names=['species', 'year'])
        >>> idx.rename('species')
        Traceback (most recent call last):
        TypeError: Must pass list-like as `names`.
        """
        return self.set_names([name], inplace=inplace)

    # --------------------------------------------------------------------
    # Level-Centric Methods

    @property
    def nlevels(self) -> int:
        """
        Number of levels.
        """
        return 1

    def _sort_levels_monotonic(self: _IndexT) -> _IndexT:
        """
        Compat with MultiIndex.
        """
        return self

    @final
    def _validate_index_level(self, level) -> None:
        """
        Validate index level.

        For single-level Index getting level number is a no-op, but some
        verification must be done like in MultiIndex.

        """
        if isinstance(level, int):
            if level < 0 and level != -1:
                raise IndexError(
                    "Too many levels: Index has only 1 level, "
                    f"{level} is not a valid level number"
                )
            elif level > 0:
                raise IndexError(
                    f"Too many levels: Index has only 1 level, not {level + 1}"
                )
        elif level != self.name:
            raise KeyError(
                f"Requested level ({level}) does not match index name ({self.name})"
            )

    def _get_level_number(self, level) -> int:
        self._validate_index_level(level)
        return 0

    def sortlevel(self, level=None, ascending=True, sort_remaining=None):
        """
        For internal compatibility with the Index API.

        Sort the Index. This is for compat with MultiIndex

        Parameters
        ----------
        ascending : bool, default True
            False to sort in descending order

        level, sort_remaining are compat parameters

        Returns
        -------
        Index
        """
        if not isinstance(ascending, (list, bool)):
            raise TypeError(
                "ascending must be a single bool value or"
                "a list of bool values of length 1"
            )

        if isinstance(ascending, list):
            if len(ascending) != 1:
                raise TypeError("ascending must be a list of bool values of length 1")
            ascending = ascending[0]

        if not isinstance(ascending, bool):
            raise TypeError("ascending must be a bool value")

        return self.sort_values(return_indexer=True, ascending=ascending)

    def _get_level_values(self, level) -> Index:
        """
        Return an Index of values for requested level.

        This is primarily useful to get an individual level of values from a
        MultiIndex, but is provided on Index as well for compatibility.

        Parameters
        ----------
        level : int or str
            It is either the integer position or the name of the level.

        Returns
        -------
        Index
            Calling object, as there is only one level in the Index.

        See Also
        --------
        MultiIndex.get_level_values : Get values for a level of a MultiIndex.

        Notes
        -----
        For Index, level should be 0, since there are no multiple levels.

        Examples
        --------
        >>> idx = pd.Index(list('abc'))
        >>> idx
        Index(['a', 'b', 'c'], dtype='object')

        Get level values by supplying `level` as integer:

        >>> idx.get_level_values(0)
        Index(['a', 'b', 'c'], dtype='object')
        """
        self._validate_index_level(level)
        return self

    get_level_values = _get_level_values

    @final
    def droplevel(self, level=0):
        """
        Return index with requested level(s) removed.

        If resulting index has only 1 level left, the result will be
        of Index type, not MultiIndex.

        Parameters
        ----------
        level : int, str, or list-like, default 0
            If a string is given, must be the name of a level
            If list-like, elements must be names or indexes of levels.

        Returns
        -------
        Index or MultiIndex

        Examples
        --------
        >>> mi = pd.MultiIndex.from_arrays(
        ... [[1, 2], [3, 4], [5, 6]], names=['x', 'y', 'z'])
        >>> mi
        MultiIndex([(1, 3, 5),
                    (2, 4, 6)],
                   names=['x', 'y', 'z'])

        >>> mi.droplevel()
        MultiIndex([(3, 5),
                    (4, 6)],
                   names=['y', 'z'])

        >>> mi.droplevel(2)
        MultiIndex([(1, 3),
                    (2, 4)],
                   names=['x', 'y'])

        >>> mi.droplevel('z')
        MultiIndex([(1, 3),
                    (2, 4)],
                   names=['x', 'y'])

        >>> mi.droplevel(['x', 'y'])
        Int64Index([5, 6], dtype='int64', name='z')
        """
        if not isinstance(level, (tuple, list)):
            level = [level]

        levnums = sorted(self._get_level_number(lev) for lev in level)[::-1]

        return self._drop_level_numbers(levnums)

    @final
    def _drop_level_numbers(self, levnums: list[int]):
        """
        Drop MultiIndex levels by level _number_, not name.
        """

        if not levnums and not isinstance(self, ABCMultiIndex):
            return self
        if len(levnums) >= self.nlevels:
            raise ValueError(
                f"Cannot remove {len(levnums)} levels from an index with "
                f"{self.nlevels} levels: at least one level must be left."
            )
        # The two checks above guarantee that here self is a MultiIndex
        self = cast("MultiIndex", self)

        new_levels = list(self.levels)
        new_codes = list(self.codes)
        new_names = list(self.names)

        for i in levnums:
            new_levels.pop(i)
            new_codes.pop(i)
            new_names.pop(i)

        if len(new_levels) == 1:
            lev = new_levels[0]

            if len(lev) == 0:
                # If lev is empty, lev.take will fail GH#42055
                res_values = algos.take(lev._values, new_codes[0], allow_fill=True)
                result = type(lev)._simple_new(res_values, name=new_names[0])
            else:
                # set nan if needed
                mask = new_codes[0] == -1
                result = new_levels[0].take(new_codes[0])
                if mask.any():
                    result = result.putmask(mask, np.nan)

                result._name = new_names[0]

            return result
        else:
            from pandas.core.indexes.multi import MultiIndex

            return MultiIndex(
                levels=new_levels,
                codes=new_codes,
                names=new_names,
                verify_integrity=False,
            )

    def _get_grouper_for_level(self, mapper, *, level=None):
        """
        Get index grouper corresponding to an index level

        Parameters
        ----------
        mapper: Group mapping function or None
            Function mapping index values to groups
        level : int or None
            Index level, positional

        Returns
        -------
        grouper : Index
            Index of values to group on.
        labels : ndarray of int or None
            Array of locations in level_index.
        uniques : Index or None
            Index of unique values for level.
        """
        assert level is None or level == 0
        if mapper is None:
            grouper = self
        else:
            grouper = self.map(mapper)

        return grouper, None, None

    # --------------------------------------------------------------------
    # Introspection Methods

    @final
    @property
    def is_monotonic(self) -> bool:
        """
        Alias for is_monotonic_increasing.
        """
        return self.is_monotonic_increasing

    @property
    def is_monotonic_increasing(self) -> bool:
        """
        Return if the index is monotonic increasing (only equal or
        increasing) values.

        Examples
        --------
        >>> Index([1, 2, 3]).is_monotonic_increasing
        True
        >>> Index([1, 2, 2]).is_monotonic_increasing
        True
        >>> Index([1, 3, 2]).is_monotonic_increasing
        False
        """
        return self._engine.is_monotonic_increasing

    @property
    def is_monotonic_decreasing(self) -> bool:
        """
        Return if the index is monotonic decreasing (only equal or
        decreasing) values.

        Examples
        --------
        >>> Index([3, 2, 1]).is_monotonic_decreasing
        True
        >>> Index([3, 2, 2]).is_monotonic_decreasing
        True
        >>> Index([3, 1, 2]).is_monotonic_decreasing
        False
        """
        return self._engine.is_monotonic_decreasing

    @final
    @property
    def _is_strictly_monotonic_increasing(self) -> bool:
        """
        Return if the index is strictly monotonic increasing
        (only increasing) values.

        Examples
        --------
        >>> Index([1, 2, 3])._is_strictly_monotonic_increasing
        True
        >>> Index([1, 2, 2])._is_strictly_monotonic_increasing
        False
        >>> Index([1, 3, 2])._is_strictly_monotonic_increasing
        False
        """
        return self.is_unique and self.is_monotonic_increasing

    @final
    @property
    def _is_strictly_monotonic_decreasing(self) -> bool:
        """
        Return if the index is strictly monotonic decreasing
        (only decreasing) values.

        Examples
        --------
        >>> Index([3, 2, 1])._is_strictly_monotonic_decreasing
        True
        >>> Index([3, 2, 2])._is_strictly_monotonic_decreasing
        False
        >>> Index([3, 1, 2])._is_strictly_monotonic_decreasing
        False
        """
        return self.is_unique and self.is_monotonic_decreasing

    @cache_readonly
    def is_unique(self) -> bool:
        """
        Return if the index has unique values.
        """
        return self._engine.is_unique

    @final
    @property
    def has_duplicates(self) -> bool:
        """
        Check if the Index has duplicate values.

        Returns
        -------
        bool
            Whether or not the Index has duplicate values.

        Examples
        --------
        >>> idx = pd.Index([1, 5, 7, 7])
        >>> idx.has_duplicates
        True

        >>> idx = pd.Index([1, 5, 7])
        >>> idx.has_duplicates
        False

        >>> idx = pd.Index(["Watermelon", "Orange", "Apple",
        ...                 "Watermelon"]).astype("category")
        >>> idx.has_duplicates
        True

        >>> idx = pd.Index(["Orange", "Apple",
        ...                 "Watermelon"]).astype("category")
        >>> idx.has_duplicates
        False
        """
        return not self.is_unique

    @final
    def is_boolean(self) -> bool:
        """
        Check if the Index only consists of booleans.

        Returns
        -------
        bool
            Whether or not the Index only consists of booleans.

        See Also
        --------
        is_integer : Check if the Index only consists of integers.
        is_floating : Check if the Index is a floating type.
        is_numeric : Check if the Index only consists of numeric data.
        is_object : Check if the Index is of the object dtype.
        is_categorical : Check if the Index holds categorical data.
        is_interval : Check if the Index holds Interval objects.
        is_mixed : Check if the Index holds data with mixed data types.

        Examples
        --------
        >>> idx = pd.Index([True, False, True])
        >>> idx.is_boolean()
        True

        >>> idx = pd.Index(["True", "False", "True"])
        >>> idx.is_boolean()
        False

        >>> idx = pd.Index([True, False, "True"])
        >>> idx.is_boolean()
        False
        """
        return self.inferred_type in ["boolean"]

    @final
    def is_integer(self) -> bool:
        """
        Check if the Index only consists of integers.

        Returns
        -------
        bool
            Whether or not the Index only consists of integers.

        See Also
        --------
        is_boolean : Check if the Index only consists of booleans.
        is_floating : Check if the Index is a floating type.
        is_numeric : Check if the Index only consists of numeric data.
        is_object : Check if the Index is of the object dtype.
        is_categorical : Check if the Index holds categorical data.
        is_interval : Check if the Index holds Interval objects.
        is_mixed : Check if the Index holds data with mixed data types.

        Examples
        --------
        >>> idx = pd.Index([1, 2, 3, 4])
        >>> idx.is_integer()
        True

        >>> idx = pd.Index([1.0, 2.0, 3.0, 4.0])
        >>> idx.is_integer()
        False

        >>> idx = pd.Index(["Apple", "Mango", "Watermelon"])
        >>> idx.is_integer()
        False
        """
        return self.inferred_type in ["integer"]

    @final
    def is_floating(self) -> bool:
        """
        Check if the Index is a floating type.

        The Index may consist of only floats, NaNs, or a mix of floats,
        integers, or NaNs.

        Returns
        -------
        bool
            Whether or not the Index only consists of only consists of floats, NaNs, or
            a mix of floats, integers, or NaNs.

        See Also
        --------
        is_boolean : Check if the Index only consists of booleans.
        is_integer : Check if the Index only consists of integers.
        is_numeric : Check if the Index only consists of numeric data.
        is_object : Check if the Index is of the object dtype.
        is_categorical : Check if the Index holds categorical data.
        is_interval : Check if the Index holds Interval objects.
        is_mixed : Check if the Index holds data with mixed data types.

        Examples
        --------
        >>> idx = pd.Index([1.0, 2.0, 3.0, 4.0])
        >>> idx.is_floating()
        True

        >>> idx = pd.Index([1.0, 2.0, np.nan, 4.0])
        >>> idx.is_floating()
        True

        >>> idx = pd.Index([1, 2, 3, 4, np.nan])
        >>> idx.is_floating()
        True

        >>> idx = pd.Index([1, 2, 3, 4])
        >>> idx.is_floating()
        False
        """
        return self.inferred_type in ["floating", "mixed-integer-float", "integer-na"]

    @final
    def is_numeric(self) -> bool:
        """
        Check if the Index only consists of numeric data.

        Returns
        -------
        bool
            Whether or not the Index only consists of numeric data.

        See Also
        --------
        is_boolean : Check if the Index only consists of booleans.
        is_integer : Check if the Index only consists of integers.
        is_floating : Check if the Index is a floating type.
        is_object : Check if the Index is of the object dtype.
        is_categorical : Check if the Index holds categorical data.
        is_interval : Check if the Index holds Interval objects.
        is_mixed : Check if the Index holds data with mixed data types.

        Examples
        --------
        >>> idx = pd.Index([1.0, 2.0, 3.0, 4.0])
        >>> idx.is_numeric()
        True

        >>> idx = pd.Index([1, 2, 3, 4.0])
        >>> idx.is_numeric()
        True

        >>> idx = pd.Index([1, 2, 3, 4])
        >>> idx.is_numeric()
        True

        >>> idx = pd.Index([1, 2, 3, 4.0, np.nan])
        >>> idx.is_numeric()
        True

        >>> idx = pd.Index([1, 2, 3, 4.0, np.nan, "Apple"])
        >>> idx.is_numeric()
        False
        """
        return self.inferred_type in ["integer", "floating"]

    @final
    def is_object(self) -> bool:
        """
        Check if the Index is of the object dtype.

        Returns
        -------
        bool
            Whether or not the Index is of the object dtype.

        See Also
        --------
        is_boolean : Check if the Index only consists of booleans.
        is_integer : Check if the Index only consists of integers.
        is_floating : Check if the Index is a floating type.
        is_numeric : Check if the Index only consists of numeric data.
        is_categorical : Check if the Index holds categorical data.
        is_interval : Check if the Index holds Interval objects.
        is_mixed : Check if the Index holds data with mixed data types.

        Examples
        --------
        >>> idx = pd.Index(["Apple", "Mango", "Watermelon"])
        >>> idx.is_object()
        True

        >>> idx = pd.Index(["Apple", "Mango", 2.0])
        >>> idx.is_object()
        True

        >>> idx = pd.Index(["Watermelon", "Orange", "Apple",
        ...                 "Watermelon"]).astype("category")
        >>> idx.is_object()
        False

        >>> idx = pd.Index([1.0, 2.0, 3.0, 4.0])
        >>> idx.is_object()
        False
        """
        return is_object_dtype(self.dtype)

    @final
    def is_categorical(self) -> bool:
        """
        Check if the Index holds categorical data.

        Returns
        -------
        bool
            True if the Index is categorical.

        See Also
        --------
        CategoricalIndex : Index for categorical data.
        is_boolean : Check if the Index only consists of booleans.
        is_integer : Check if the Index only consists of integers.
        is_floating : Check if the Index is a floating type.
        is_numeric : Check if the Index only consists of numeric data.
        is_object : Check if the Index is of the object dtype.
        is_interval : Check if the Index holds Interval objects.
        is_mixed : Check if the Index holds data with mixed data types.

        Examples
        --------
        >>> idx = pd.Index(["Watermelon", "Orange", "Apple",
        ...                 "Watermelon"]).astype("category")
        >>> idx.is_categorical()
        True

        >>> idx = pd.Index([1, 3, 5, 7])
        >>> idx.is_categorical()
        False

        >>> s = pd.Series(["Peter", "Victor", "Elisabeth", "Mar"])
        >>> s
        0        Peter
        1       Victor
        2    Elisabeth
        3          Mar
        dtype: object
        >>> s.index.is_categorical()
        False
        """
        return self.inferred_type in ["categorical"]

    @final
    def is_interval(self) -> bool:
        """
        Check if the Index holds Interval objects.

        Returns
        -------
        bool
            Whether or not the Index holds Interval objects.

        See Also
        --------
        IntervalIndex : Index for Interval objects.
        is_boolean : Check if the Index only consists of booleans.
        is_integer : Check if the Index only consists of integers.
        is_floating : Check if the Index is a floating type.
        is_numeric : Check if the Index only consists of numeric data.
        is_object : Check if the Index is of the object dtype.
        is_categorical : Check if the Index holds categorical data.
        is_mixed : Check if the Index holds data with mixed data types.

        Examples
        --------
        >>> idx = pd.Index([pd.Interval(left=0, right=5),
        ...                 pd.Interval(left=5, right=10)])
        >>> idx.is_interval()
        True

        >>> idx = pd.Index([1, 3, 5, 7])
        >>> idx.is_interval()
        False
        """
        return self.inferred_type in ["interval"]

    @final
    def is_mixed(self) -> bool:
        """
        Check if the Index holds data with mixed data types.

        Returns
        -------
        bool
            Whether or not the Index holds data with mixed data types.

        See Also
        --------
        is_boolean : Check if the Index only consists of booleans.
        is_integer : Check if the Index only consists of integers.
        is_floating : Check if the Index is a floating type.
        is_numeric : Check if the Index only consists of numeric data.
        is_object : Check if the Index is of the object dtype.
        is_categorical : Check if the Index holds categorical data.
        is_interval : Check if the Index holds Interval objects.

        Examples
        --------
        >>> idx = pd.Index(['a', np.nan, 'b'])
        >>> idx.is_mixed()
        True

        >>> idx = pd.Index([1.0, 2.0, 3.0, 5.0])
        >>> idx.is_mixed()
        False
        """
        warnings.warn(
            "Index.is_mixed is deprecated and will be removed in a future version. "
            "Check index.inferred_type directly instead.",
            FutureWarning,
            stacklevel=2,
        )
        return self.inferred_type in ["mixed"]

    @final
    def holds_integer(self) -> bool:
        """
        Whether the type is an integer type.
        """
        return self.inferred_type in ["integer", "mixed-integer"]

    @cache_readonly
    def inferred_type(self) -> str_t:
        """
        Return a string of the type inferred from the values.
        """
        return lib.infer_dtype(self._values, skipna=False)

    @cache_readonly
    def _is_all_dates(self) -> bool:
        """
        Whether or not the index values only consist of dates.
        """
        return is_datetime_array(ensure_object(self._values))

    @cache_readonly
    @final
    def is_all_dates(self) -> bool:
        """
        Whether or not the index values only consist of dates.
        """
        warnings.warn(
            "Index.is_all_dates is deprecated, will be removed in a future version. "
            "check index.inferred_type instead.",
            FutureWarning,
            stacklevel=2,
        )
        return self._is_all_dates

    @final
    @cache_readonly
    def _is_multi(self) -> bool:
        """
        Cached check equivalent to isinstance(self, MultiIndex)
        """
        return isinstance(self, ABCMultiIndex)

    # --------------------------------------------------------------------
    # Pickle Methods

    def __reduce__(self):
        d = {"data": self._data, "name": self.name}
        return _new_Index, (type(self), d), None

    # --------------------------------------------------------------------
    # Null Handling Methods

    _na_value: float | NaTType = np.nan
    """The expected NA value to use with this index."""

    @cache_readonly
    def _isnan(self) -> npt.NDArray[np.bool_]:
        """
        Return if each value is NaN.
        """
        if self._can_hold_na:
            return isna(self)
        else:
            # shouldn't reach to this condition by checking hasnans beforehand
            values = np.empty(len(self), dtype=np.bool_)
            values.fill(False)
            return values

    @cache_readonly
    def hasnans(self) -> bool:
        """
        Return if I have any nans; enables various perf speedups.
        """
        if self._can_hold_na:
            return bool(self._isnan.any())
        else:
            return False

    @final
    def isna(self) -> npt.NDArray[np.bool_]:
        """
        Detect missing values.

        Return a boolean same-sized object indicating if the values are NA.
        NA values, such as ``None``, :attr:`numpy.NaN` or :attr:`pd.NaT`, get
        mapped to ``True`` values.
        Everything else get mapped to ``False`` values. Characters such as
        empty strings `''` or :attr:`numpy.inf` are not considered NA values
        (unless you set ``pandas.options.mode.use_inf_as_na = True``).

        Returns
        -------
        numpy.ndarray[bool]
            A boolean array of whether my values are NA.

        See Also
        --------
        Index.notna : Boolean inverse of isna.
        Index.dropna : Omit entries with missing values.
        isna : Top-level isna.
        Series.isna : Detect missing values in Series object.

        Examples
        --------
        Show which entries in a pandas.Index are NA. The result is an
        array.

        >>> idx = pd.Index([5.2, 6.0, np.NaN])
        >>> idx
        Float64Index([5.2, 6.0, nan], dtype='float64')
        >>> idx.isna()
        array([False, False,  True])

        Empty strings are not considered NA values. None is considered an NA
        value.

        >>> idx = pd.Index(['black', '', 'red', None])
        >>> idx
        Index(['black', '', 'red', None], dtype='object')
        >>> idx.isna()
        array([False, False, False,  True])

        For datetimes, `NaT` (Not a Time) is considered as an NA value.

        >>> idx = pd.DatetimeIndex([pd.Timestamp('1940-04-25'),
        ...                         pd.Timestamp(''), None, pd.NaT])
        >>> idx
        DatetimeIndex(['1940-04-25', 'NaT', 'NaT', 'NaT'],
                      dtype='datetime64[ns]', freq=None)
        >>> idx.isna()
        array([False,  True,  True,  True])
        """
        return self._isnan

    isnull = isna

    @final
    def notna(self) -> npt.NDArray[np.bool_]:
        """
        Detect existing (non-missing) values.

        Return a boolean same-sized object indicating if the values are not NA.
        Non-missing values get mapped to ``True``. Characters such as empty
        strings ``''`` or :attr:`numpy.inf` are not considered NA values
        (unless you set ``pandas.options.mode.use_inf_as_na = True``).
        NA values, such as None or :attr:`numpy.NaN`, get mapped to ``False``
        values.

        Returns
        -------
        numpy.ndarray[bool]
            Boolean array to indicate which entries are not NA.

        See Also
        --------
        Index.notnull : Alias of notna.
        Index.isna: Inverse of notna.
        notna : Top-level notna.

        Examples
        --------
        Show which entries in an Index are not NA. The result is an
        array.

        >>> idx = pd.Index([5.2, 6.0, np.NaN])
        >>> idx
        Float64Index([5.2, 6.0, nan], dtype='float64')
        >>> idx.notna()
        array([ True,  True, False])

        Empty strings are not considered NA values. None is considered a NA
        value.

        >>> idx = pd.Index(['black', '', 'red', None])
        >>> idx
        Index(['black', '', 'red', None], dtype='object')
        >>> idx.notna()
        array([ True,  True,  True, False])
        """
        return ~self.isna()

    notnull = notna

    def fillna(self, value=None, downcast=None):
        """
        Fill NA/NaN values with the specified value.

        Parameters
        ----------
        value : scalar
            Scalar value to use to fill holes (e.g. 0).
            This value cannot be a list-likes.
        downcast : dict, default is None
            A dict of item->dtype of what to downcast if possible,
            or the string 'infer' which will try to downcast to an appropriate
            equal type (e.g. float64 to int64 if possible).

        Returns
        -------
        Index

        See Also
        --------
        DataFrame.fillna : Fill NaN values of a DataFrame.
        Series.fillna : Fill NaN Values of a Series.
        """
        value = self._require_scalar(value)
        if self.hasnans:
            result = self.putmask(self._isnan, value)
            if downcast is None:
                # no need to care metadata other than name
                # because it can't have freq if
                return Index._with_infer(result, name=self.name)
        return self._view()

    def dropna(self: _IndexT, how: str_t = "any") -> _IndexT:
        """
        Return Index without NA/NaN values.

        Parameters
        ----------
        how : {'any', 'all'}, default 'any'
            If the Index is a MultiIndex, drop the value when any or all levels
            are NaN.

        Returns
        -------
        Index
        """
        if how not in ("any", "all"):
            raise ValueError(f"invalid how option: {how}")

        if self.hasnans:
            res_values = self._values[~self._isnan]
            return type(self)._simple_new(res_values, name=self.name)
        return self._view()

    # --------------------------------------------------------------------
    # Uniqueness Methods

    def unique(self: _IndexT, level: Hashable | None = None) -> _IndexT:
        """
        Return unique values in the index.

        Unique values are returned in order of appearance, this does NOT sort.

        Parameters
        ----------
        level : int or hashable, optional
            Only return values from specified level (for MultiIndex).
            If int, gets the level by integer position, else by level name.

        Returns
        -------
        Index

        See Also
        --------
        unique : Numpy array of unique values in that column.
        Series.unique : Return unique values of Series object.
        """
        if level is not None:
            self._validate_index_level(level)

        if self.is_unique:
            return self._view()

        result = super().unique()
        return self._shallow_copy(result)

    @deprecate_nonkeyword_arguments(version=None, allowed_args=["self"])
    def drop_duplicates(self: _IndexT, keep: str_t | bool = "first") -> _IndexT:
        """
        Return Index with duplicate values removed.

        Parameters
        ----------
        keep : {'first', 'last', ``False``}, default 'first'
            - 'first' : Drop duplicates except for the first occurrence.
            - 'last' : Drop duplicates except for the last occurrence.
            - ``False`` : Drop all duplicates.

        Returns
        -------
        deduplicated : Index

        See Also
        --------
        Series.drop_duplicates : Equivalent method on Series.
        DataFrame.drop_duplicates : Equivalent method on DataFrame.
        Index.duplicated : Related method on Index, indicating duplicate
            Index values.

        Examples
        --------
        Generate an pandas.Index with duplicate values.

        >>> idx = pd.Index(['lama', 'cow', 'lama', 'beetle', 'lama', 'hippo'])

        The `keep` parameter controls  which duplicate values are removed.
        The value 'first' keeps the first occurrence for each
        set of duplicated entries. The default value of keep is 'first'.

        >>> idx.drop_duplicates(keep='first')
        Index(['lama', 'cow', 'beetle', 'hippo'], dtype='object')

        The value 'last' keeps the last occurrence for each set of duplicated
        entries.

        >>> idx.drop_duplicates(keep='last')
        Index(['cow', 'beetle', 'lama', 'hippo'], dtype='object')

        The value ``False`` discards all sets of duplicated entries.

        >>> idx.drop_duplicates(keep=False)
        Index(['cow', 'beetle', 'hippo'], dtype='object')
        """
        if self.is_unique:
            return self._view()

        return super().drop_duplicates(keep=keep)

    def duplicated(
        self, keep: Literal["first", "last", False] = "first"
    ) -> npt.NDArray[np.bool_]:
        """
        Indicate duplicate index values.

        Duplicated values are indicated as ``True`` values in the resulting
        array. Either all duplicates, all except the first, or all except the
        last occurrence of duplicates can be indicated.

        Parameters
        ----------
        keep : {'first', 'last', False}, default 'first'
            The value or values in a set of duplicates to mark as missing.

            - 'first' : Mark duplicates as ``True`` except for the first
              occurrence.
            - 'last' : Mark duplicates as ``True`` except for the last
              occurrence.
            - ``False`` : Mark all duplicates as ``True``.

        Returns
        -------
        np.ndarray[bool]

        See Also
        --------
        Series.duplicated : Equivalent method on pandas.Series.
        DataFrame.duplicated : Equivalent method on pandas.DataFrame.
        Index.drop_duplicates : Remove duplicate values from Index.

        Examples
        --------
        By default, for each set of duplicated values, the first occurrence is
        set to False and all others to True:

        >>> idx = pd.Index(['lama', 'cow', 'lama', 'beetle', 'lama'])
        >>> idx.duplicated()
        array([False, False,  True, False,  True])

        which is equivalent to

        >>> idx.duplicated(keep='first')
        array([False, False,  True, False,  True])

        By using 'last', the last occurrence of each set of duplicated values
        is set on False and all others on True:

        >>> idx.duplicated(keep='last')
        array([ True, False,  True, False, False])

        By setting keep on ``False``, all duplicates are True:

        >>> idx.duplicated(keep=False)
        array([ True, False,  True, False,  True])
        """
        if self.is_unique:
            # fastpath available bc we are immutable
            return np.zeros(len(self), dtype=bool)
        return self._duplicated(keep=keep)

    # --------------------------------------------------------------------
    # Arithmetic & Logical Methods

    def __iadd__(self, other):
        # alias for __add__
        return self + other

    @final
    def __and__(self, other):
        warnings.warn(
            "Index.__and__ operating as a set operation is deprecated, "
            "in the future this will be a logical operation matching "
            "Series.__and__.  Use index.intersection(other) instead.",
            FutureWarning,
            stacklevel=2,
        )
        return self.intersection(other)

    @final
    def __or__(self, other):
        warnings.warn(
            "Index.__or__ operating as a set operation is deprecated, "
            "in the future this will be a logical operation matching "
            "Series.__or__.  Use index.union(other) instead.",
            FutureWarning,
            stacklevel=2,
        )
        return self.union(other)

    @final
    def __xor__(self, other):
        warnings.warn(
            "Index.__xor__ operating as a set operation is deprecated, "
            "in the future this will be a logical operation matching "
            "Series.__xor__.  Use index.symmetric_difference(other) instead.",
            FutureWarning,
            stacklevel=2,
        )
        return self.symmetric_difference(other)

    @final
    def __nonzero__(self):
        raise ValueError(
            f"The truth value of a {type(self).__name__} is ambiguous. "
            "Use a.empty, a.bool(), a.item(), a.any() or a.all()."
        )

    __bool__ = __nonzero__

    # --------------------------------------------------------------------
    # Set Operation Methods

    def _get_reconciled_name_object(self, other):
        """
        If the result of a set operation will be self,
        return self, unless the name changes, in which
        case make a shallow copy of self.
        """
        name = get_op_result_name(self, other)
        if self.name != name:
            return self.rename(name)
        return self

    @final
    def _validate_sort_keyword(self, sort):
        if sort not in [None, False]:
            raise ValueError(
                "The 'sort' keyword only takes the values of "
                f"None or False; {sort} was passed."
            )

    @final
    def union(self, other, sort=None):
        """
        Form the union of two Index objects.

        If the Index objects are incompatible, both Index objects will be
        cast to dtype('object') first.

            .. versionchanged:: 0.25.0

        Parameters
        ----------
        other : Index or array-like
        sort : bool or None, default None
            Whether to sort the resulting Index.

            * None : Sort the result, except when

              1. `self` and `other` are equal.
              2. `self` or `other` has length 0.
              3. Some values in `self` or `other` cannot be compared.
                 A RuntimeWarning is issued in this case.

            * False : do not sort the result.

        Returns
        -------
        union : Index

        Examples
        --------
        Union matching dtypes

        >>> idx1 = pd.Index([1, 2, 3, 4])
        >>> idx2 = pd.Index([3, 4, 5, 6])
        >>> idx1.union(idx2)
        Int64Index([1, 2, 3, 4, 5, 6], dtype='int64')

        Union mismatched dtypes

        >>> idx1 = pd.Index(['a', 'b', 'c', 'd'])
        >>> idx2 = pd.Index([1, 2, 3, 4])
        >>> idx1.union(idx2)
        Index(['a', 'b', 'c', 'd', 1, 2, 3, 4], dtype='object')

        MultiIndex case

        >>> idx1 = pd.MultiIndex.from_arrays(
        ...     [[1, 1, 2, 2], ["Red", "Blue", "Red", "Blue"]]
        ... )
        >>> idx1
        MultiIndex([(1,  'Red'),
            (1, 'Blue'),
            (2,  'Red'),
            (2, 'Blue')],
           )
        >>> idx2 = pd.MultiIndex.from_arrays(
        ...     [[3, 3, 2, 2], ["Red", "Green", "Red", "Green"]]
        ... )
        >>> idx2
        MultiIndex([(3,   'Red'),
            (3, 'Green'),
            (2,   'Red'),
            (2, 'Green')],
           )
        >>> idx1.union(idx2)
        MultiIndex([(1,  'Blue'),
            (1,   'Red'),
            (2,  'Blue'),
            (2, 'Green'),
            (2,   'Red'),
            (3, 'Green'),
            (3,   'Red')],
           )
        >>> idx1.union(idx2, sort=False)
        MultiIndex([(1,   'Red'),
            (1,  'Blue'),
            (2,   'Red'),
            (2,  'Blue'),
            (3,   'Red'),
            (3, 'Green'),
            (2, 'Green')],
           )
        """
        self._validate_sort_keyword(sort)
        self._assert_can_do_setop(other)
        other, result_name = self._convert_can_do_setop(other)

        if not is_dtype_equal(self.dtype, other.dtype):
            if (
                isinstance(self, ABCMultiIndex)
                and not is_object_dtype(unpack_nested_dtype(other))
                and len(other) > 0
            ):
                raise NotImplementedError(
                    "Can only union MultiIndex with MultiIndex or Index of tuples, "
                    "try mi.to_flat_index().union(other) instead."
                )
            if (
                isinstance(self, ABCDatetimeIndex)
                and isinstance(other, ABCDatetimeIndex)
                and self.tz is not None
                and other.tz is not None
            ):
                # GH#39328
                warnings.warn(
                    "In a future version, the union of DatetimeIndex objects "
                    "with mismatched timezones will cast both to UTC instead of "
                    "object dtype. To retain the old behavior, "
                    "use `index.astype(object).union(other)`",
                    FutureWarning,
                    stacklevel=2,
                )

            dtype = self._find_common_type_compat(other)
            left = self.astype(dtype, copy=False)
            right = other.astype(dtype, copy=False)
            return left.union(right, sort=sort)

        elif not len(other) or self.equals(other):
            # NB: whether this (and the `if not len(self)` check below) come before
            #  or after the is_dtype_equal check above affects the returned dtype
            return self._get_reconciled_name_object(other)

        elif not len(self):
            return other._get_reconciled_name_object(self)

        result = self._union(other, sort=sort)

        return self._wrap_setop_result(other, result)

    def _union(self, other: Index, sort):
        """
        Specific union logic should go here. In subclasses, union behavior
        should be overwritten here rather than in `self.union`.

        Parameters
        ----------
        other : Index or array-like
        sort : False or None, default False
            Whether to sort the resulting index.

            * False : do not sort the result.
            * None : sort the result, except when `self` and `other` are equal
              or when the values cannot be compared.

        Returns
        -------
        Index
        """
        # TODO(EA): setops-refactor, clean all this up
        lvals = self._values
        rvals = other._values

        if (
            sort is None
            and self.is_monotonic
            and other.is_monotonic
            and not (self.has_duplicates and other.has_duplicates)
            and self._can_use_libjoin
        ):
            # Both are unique and monotonic, so can use outer join
            try:
                return self._outer_indexer(other)[0]
            except (TypeError, IncompatibleFrequency):
                # incomparable objects; should only be for object dtype
                value_list = list(lvals)

                # worth making this faster? a very unusual case
                value_set = set(lvals)
                value_list.extend([x for x in rvals if x not in value_set])
                # If objects are unorderable, we must have object dtype.
                return np.array(value_list, dtype=object)

        elif not other.is_unique:
            # other has duplicates
            result = algos.union_with_duplicates(lvals, rvals)
            return _maybe_try_sort(result, sort)

        # Self may have duplicates; other already checked as unique
        # find indexes of things in "other" that are not in "self"
        if self._index_as_unique:
            indexer = self.get_indexer(other)
            missing = (indexer == -1).nonzero()[0]
        else:
            missing = algos.unique1d(self.get_indexer_non_unique(other)[1])

        if len(missing) > 0:
            other_diff = rvals.take(missing)
            result = concat_compat((lvals, other_diff))
        else:
            result = lvals

        if not self.is_monotonic or not other.is_monotonic:
            # if both are monotonic then result should already be sorted
            result = _maybe_try_sort(result, sort)

        return result

    @final
    def _wrap_setop_result(self, other: Index, result) -> Index:
        name = get_op_result_name(self, other)
        if isinstance(result, Index):
            if result.name != name:
                return result.rename(name)
            return result
        else:
            return self._shallow_copy(result, name=name)

    # TODO: standardize return type of non-union setops type(self vs other)
    @final
    def intersection(self, other, sort=False):
        """
        Form the intersection of two Index objects.

        This returns a new Index with elements common to the index and `other`.

        Parameters
        ----------
        other : Index or array-like
        sort : False or None, default False
            Whether to sort the resulting index.

            * False : do not sort the result.
            * None : sort the result, except when `self` and `other` are equal
              or when the values cannot be compared.

        Returns
        -------
        intersection : Index

        Examples
        --------
        >>> idx1 = pd.Index([1, 2, 3, 4])
        >>> idx2 = pd.Index([3, 4, 5, 6])
        >>> idx1.intersection(idx2)
        Int64Index([3, 4], dtype='int64')
        """
        self._validate_sort_keyword(sort)
        self._assert_can_do_setop(other)
        other, result_name = self._convert_can_do_setop(other)

        if self.equals(other):
            if self.has_duplicates:
                return self.unique()._get_reconciled_name_object(other)
            return self._get_reconciled_name_object(other)

        if len(self) == 0 or len(other) == 0:
            # fastpath; we need to be careful about having commutativity

            if self._is_multi or other._is_multi:
                # _convert_can_do_setop ensures that we have both or neither
                # We retain self.levels
                return self[:0].rename(result_name)

            dtype = self._find_common_type_compat(other)
            if is_dtype_equal(self.dtype, dtype):
                # Slicing allows us to retain DTI/TDI.freq, RangeIndex

                # Note: self[:0] vs other[:0] affects
                #  1) which index's `freq` we get in DTI/TDI cases
                #     This may be a historical artifact, i.e. no documented
                #     reason for this choice.
                #  2) The `step` we get in RangeIndex cases
                if len(self) == 0:
                    return self[:0].rename(result_name)
                else:
                    return other[:0].rename(result_name)

            return Index([], dtype=dtype, name=result_name)

        elif not self._should_compare(other):
            # We can infer that the intersection is empty.
            if isinstance(self, ABCMultiIndex):
                return self[:0].rename(result_name)
            return Index([], name=result_name)

        elif not is_dtype_equal(self.dtype, other.dtype):
            dtype = self._find_common_type_compat(other)
            this = self.astype(dtype, copy=False)
            other = other.astype(dtype, copy=False)
            return this.intersection(other, sort=sort)

        result = self._intersection(other, sort=sort)
        return self._wrap_intersection_result(other, result)

    def _intersection(self, other: Index, sort=False):
        """
        intersection specialized to the case with matching dtypes.
        """
        if self.is_monotonic and other.is_monotonic and self._can_use_libjoin:
            try:
                result = self._inner_indexer(other)[0]
            except TypeError:
                # non-comparable; should only be for object dtype
                pass
            else:
                # TODO: algos.unique1d should preserve DTA/TDA
                res = algos.unique1d(result)
                return ensure_wrapped_if_datetimelike(res)

        res_values = self._intersection_via_get_indexer(other, sort=sort)
        res_values = _maybe_try_sort(res_values, sort)
        return res_values

    def _wrap_intersection_result(self, other, result):
        # We will override for MultiIndex to handle empty results
        return self._wrap_setop_result(other, result)

    @final
    def _intersection_via_get_indexer(self, other: Index, sort) -> ArrayLike:
        """
        Find the intersection of two Indexes using get_indexer.

        Returns
        -------
        np.ndarray or ExtensionArray
            The returned array will be unique.
        """
        left_unique = self.unique()
        right_unique = other.unique()

        # even though we are unique, we need get_indexer_for for IntervalIndex
        indexer = left_unique.get_indexer_for(right_unique)

        mask = indexer != -1

        taker = indexer.take(mask.nonzero()[0])
        if sort is False:
            # sort bc we want the elements in the same order they are in self
            # unnecessary in the case with sort=None bc we will sort later
            taker = np.sort(taker)

        result = left_unique.take(taker)._values
        return result

    @final
    def difference(self, other, sort=None):
        """
        Return a new Index with elements of index not in `other`.

        This is the set difference of two Index objects.

        Parameters
        ----------
        other : Index or array-like
        sort : False or None, default None
            Whether to sort the resulting index. By default, the
            values are attempted to be sorted, but any TypeError from
            incomparable elements is caught by pandas.

            * None : Attempt to sort the result, but catch any TypeErrors
              from comparing incomparable elements.
            * False : Do not sort the result.

        Returns
        -------
        difference : Index

        Examples
        --------
        >>> idx1 = pd.Index([2, 1, 3, 4])
        >>> idx2 = pd.Index([3, 4, 5, 6])
        >>> idx1.difference(idx2)
        Int64Index([1, 2], dtype='int64')
        >>> idx1.difference(idx2, sort=False)
        Int64Index([2, 1], dtype='int64')
        """
        self._validate_sort_keyword(sort)
        self._assert_can_do_setop(other)
        other, result_name = self._convert_can_do_setop(other)

        if self.equals(other):
            # Note: we do not (yet) sort even if sort=None GH#24959
            return self[:0].rename(result_name)

        if len(other) == 0:
            # Note: we do not (yet) sort even if sort=None GH#24959
            return self.rename(result_name)

        if not self._should_compare(other):
            # Nothing matches -> difference is everything
            return self.rename(result_name)

        result = self._difference(other, sort=sort)
        return self._wrap_difference_result(other, result)

    def _difference(self, other, sort):
        # overridden by RangeIndex

        this = self.unique()

        indexer = this.get_indexer_for(other)
        indexer = indexer.take((indexer != -1).nonzero()[0])

        label_diff = np.setdiff1d(np.arange(this.size), indexer, assume_unique=True)
        the_diff = this._values.take(label_diff)
        the_diff = _maybe_try_sort(the_diff, sort)

        return the_diff

    def _wrap_difference_result(self, other, result):
        # We will override for MultiIndex to handle empty results
        return self._wrap_setop_result(other, result)

    def symmetric_difference(self, other, result_name=None, sort=None):
        """
        Compute the symmetric difference of two Index objects.

        Parameters
        ----------
        other : Index or array-like
        result_name : str
        sort : False or None, default None
            Whether to sort the resulting index. By default, the
            values are attempted to be sorted, but any TypeError from
            incomparable elements is caught by pandas.

            * None : Attempt to sort the result, but catch any TypeErrors
              from comparing incomparable elements.
            * False : Do not sort the result.

        Returns
        -------
        symmetric_difference : Index

        Notes
        -----
        ``symmetric_difference`` contains elements that appear in either
        ``idx1`` or ``idx2`` but not both. Equivalent to the Index created by
        ``idx1.difference(idx2) | idx2.difference(idx1)`` with duplicates
        dropped.

        Examples
        --------
        >>> idx1 = pd.Index([1, 2, 3, 4])
        >>> idx2 = pd.Index([2, 3, 4, 5])
        >>> idx1.symmetric_difference(idx2)
        Int64Index([1, 5], dtype='int64')
        """
        self._validate_sort_keyword(sort)
        self._assert_can_do_setop(other)
        other, result_name_update = self._convert_can_do_setop(other)
        if result_name is None:
            result_name = result_name_update

        if not self._should_compare(other):
            return self.union(other, sort=sort).rename(result_name)

        elif not is_dtype_equal(self.dtype, other.dtype):
            dtype = self._find_common_type_compat(other)
            this = self.astype(dtype, copy=False)
            that = other.astype(dtype, copy=False)
            return this.symmetric_difference(that, sort=sort).rename(result_name)

        this = self.unique()
        other = other.unique()
        indexer = this.get_indexer_for(other)

        # {this} minus {other}
        common_indexer = indexer.take((indexer != -1).nonzero()[0])
        left_indexer = np.setdiff1d(
            np.arange(this.size), common_indexer, assume_unique=True
        )
        left_diff = this._values.take(left_indexer)

        # {other} minus {this}
        right_indexer = (indexer == -1).nonzero()[0]
        right_diff = other._values.take(right_indexer)

        res_values = concat_compat([left_diff, right_diff])
        res_values = _maybe_try_sort(res_values, sort)

        result = Index(res_values, name=result_name)

        if self._is_multi:
            self = cast("MultiIndex", self)
            if len(result) == 0:
                # On equal symmetric_difference MultiIndexes the difference is empty.
                # Therefore, an empty MultiIndex is returned GH#13490
                return type(self)(
                    levels=[[] for _ in range(self.nlevels)],
                    codes=[[] for _ in range(self.nlevels)],
                    names=result.name,
                )
            return type(self).from_tuples(result, names=result.name)

        return result

    @final
    def _assert_can_do_setop(self, other) -> bool:
        if not is_list_like(other):
            raise TypeError("Input must be Index or array-like")
        return True

    def _convert_can_do_setop(self, other) -> tuple[Index, Hashable]:
        if not isinstance(other, Index):
            other = Index(other, name=self.name)
            result_name = self.name
        else:
            result_name = get_op_result_name(self, other)
        return other, result_name

    # --------------------------------------------------------------------
    # Indexing Methods

    def get_loc(self, key, method=None, tolerance=None):
        """
        Get integer location, slice or boolean mask for requested label.

        Parameters
        ----------
        key : label
        method : {None, 'pad'/'ffill', 'backfill'/'bfill', 'nearest'}, optional
            * default: exact matches only.
            * pad / ffill: find the PREVIOUS index value if no exact match.
            * backfill / bfill: use NEXT index value if no exact match
            * nearest: use the NEAREST index value if no exact match. Tied
              distances are broken by preferring the larger index value.
        tolerance : int or float, optional
            Maximum distance from index value for inexact matches. The value of
            the index at the matching location must satisfy the equation
            ``abs(index[loc] - key) <= tolerance``.

        Returns
        -------
        loc : int if unique index, slice if monotonic index, else mask

        Examples
        --------
        >>> unique_index = pd.Index(list('abc'))
        >>> unique_index.get_loc('b')
        1

        >>> monotonic_index = pd.Index(list('abbc'))
        >>> monotonic_index.get_loc('b')
        slice(1, 3, None)

        >>> non_monotonic_index = pd.Index(list('abcb'))
        >>> non_monotonic_index.get_loc('b')
        array([False,  True, False,  True])
        """
        if method is None:
            if tolerance is not None:
                raise ValueError(
                    "tolerance argument only valid if using pad, "
                    "backfill or nearest lookups"
                )
            casted_key = self._maybe_cast_indexer(key)
            try:
                return self._engine.get_loc(casted_key)
            except KeyError as err:
                raise KeyError(key) from err

        # GH#42269
        warnings.warn(
            f"Passing method to {type(self).__name__}.get_loc is deprecated "
            "and will raise in a future version. Use "
            "index.get_indexer([item], method=...) instead.",
            FutureWarning,
            stacklevel=2,
        )

        if is_scalar(key) and isna(key) and not self.hasnans:
            raise KeyError(key)

        if tolerance is not None:
            tolerance = self._convert_tolerance(tolerance, np.asarray(key))

        indexer = self.get_indexer([key], method=method, tolerance=tolerance)
        if indexer.ndim > 1 or indexer.size > 1:
            raise TypeError("get_loc requires scalar valued input")
        loc = indexer.item()
        if loc == -1:
            raise KeyError(key)
        return loc

    _index_shared_docs[
        "get_indexer"
    ] = """
        Compute indexer and mask for new index given the current index. The
        indexer should be then used as an input to ndarray.take to align the
        current data to the new index.

        Parameters
        ----------
        target : %(target_klass)s
        method : {None, 'pad'/'ffill', 'backfill'/'bfill', 'nearest'}, optional
            * default: exact matches only.
            * pad / ffill: find the PREVIOUS index value if no exact match.
            * backfill / bfill: use NEXT index value if no exact match
            * nearest: use the NEAREST index value if no exact match. Tied
              distances are broken by preferring the larger index value.
        limit : int, optional
            Maximum number of consecutive labels in ``target`` to match for
            inexact matches.
        tolerance : optional
            Maximum distance between original and new labels for inexact
            matches. The values of the index at the matching locations must
            satisfy the equation ``abs(index[indexer] - target) <= tolerance``.

            Tolerance may be a scalar value, which applies the same tolerance
            to all values, or list-like, which applies variable tolerance per
            element. List-like includes list, tuple, array, Series, and must be
            the same size as the index and its dtype must exactly match the
            index's type.

        Returns
        -------
        indexer : np.ndarray[np.intp]
            Integers from 0 to n - 1 indicating that the index at these
            positions matches the corresponding target values. Missing values
            in the target are marked by -1.
        %(raises_section)s
        Examples
        --------
        >>> index = pd.Index(['c', 'a', 'b'])
        >>> index.get_indexer(['a', 'b', 'x'])
        array([ 1,  2, -1])

        Notice that the return value is an array of locations in ``index``
        and ``x`` is marked by -1, as it is not in ``index``.
        """

    @Appender(_index_shared_docs["get_indexer"] % _index_doc_kwargs)
    @final
    def get_indexer(
        self,
        target,
        method: str_t | None = None,
        limit: int | None = None,
        tolerance=None,
    ) -> npt.NDArray[np.intp]:
        method = missing.clean_reindex_fill_method(method)
        target = self._maybe_cast_listlike_indexer(target)

        self._check_indexing_method(method, limit, tolerance)

        if not self._index_as_unique:
            raise InvalidIndexError(self._requires_unique_msg)

        if len(target) == 0:
            return np.array([], dtype=np.intp)

        if not self._should_compare(target) and not self._should_partial_index(target):
            # IntervalIndex get special treatment bc numeric scalars can be
            #  matched to Interval scalars
            return self._get_indexer_non_comparable(target, method=method, unique=True)

        if is_categorical_dtype(self.dtype):
            # _maybe_cast_listlike_indexer ensures target has our dtype
            #  (could improve perf by doing _should_compare check earlier?)
            assert is_dtype_equal(self.dtype, target.dtype)

            indexer = self._engine.get_indexer(target.codes)
            if self.hasnans and target.hasnans:
                loc = self.get_loc(np.nan)
                mask = target.isna()
                indexer[mask] = loc
            return indexer

        if is_categorical_dtype(target.dtype):
            # potential fastpath
            # get an indexer for unique categories then propagate to codes via take_nd
            # get_indexer instead of _get_indexer needed for MultiIndex cases
            #  e.g. test_append_different_columns_types
            categories_indexer = self.get_indexer(target.categories)

            indexer = algos.take_nd(categories_indexer, target.codes, fill_value=-1)

            if (not self._is_multi and self.hasnans) and target.hasnans:
                # Exclude MultiIndex because hasnans raises NotImplementedError
                # we should only get here if we are unique, so loc is an integer
                # GH#41934
                loc = self.get_loc(np.nan)
                mask = target.isna()
                indexer[mask] = loc

            return ensure_platform_int(indexer)

        pself, ptarget = self._maybe_promote(target)
        if pself is not self or ptarget is not target:
            return pself.get_indexer(
                ptarget, method=method, limit=limit, tolerance=tolerance
            )

        if is_dtype_equal(self.dtype, target.dtype) and self.equals(target):
            # Only call equals if we have same dtype to avoid inference/casting
            return np.arange(len(target), dtype=np.intp)

        if not is_dtype_equal(self.dtype, target.dtype) and not is_interval_dtype(
            self.dtype
        ):
            # IntervalIndex gets special treatment for partial-indexing
            dtype = self._find_common_type_compat(target)

            this = self.astype(dtype, copy=False)
            target = target.astype(dtype, copy=False)
            return this._get_indexer(
                target, method=method, limit=limit, tolerance=tolerance
            )

        return self._get_indexer(target, method, limit, tolerance)

    def _get_indexer(
        self,
        target: Index,
        method: str_t | None = None,
        limit: int | None = None,
        tolerance=None,
    ) -> npt.NDArray[np.intp]:
        if tolerance is not None:
            tolerance = self._convert_tolerance(tolerance, target)

        if method in ["pad", "backfill"]:
            indexer = self._get_fill_indexer(target, method, limit, tolerance)
        elif method == "nearest":
            indexer = self._get_nearest_indexer(target, limit, tolerance)
        else:
            tgt_values = target._get_engine_target()
            if target._is_multi and self._is_multi:
                tgt_values = self._engine._extract_level_codes(target)

            indexer = self._engine.get_indexer(tgt_values)

        return ensure_platform_int(indexer)

    @final
    def _should_partial_index(self, target: Index) -> bool:
        """
        Should we attempt partial-matching indexing?
        """
        if is_interval_dtype(self.dtype):
            # "Index" has no attribute "left"
            return self.left._should_compare(target)  # type: ignore[attr-defined]
        return False

    @final
    def _check_indexing_method(
        self,
        method: str_t | None,
        limit: int | None = None,
        tolerance=None,
    ) -> None:
        """
        Raise if we have a get_indexer `method` that is not supported or valid.
        """
        if method not in [None, "bfill", "backfill", "pad", "ffill", "nearest"]:
            # in practice the clean_reindex_fill_method call would raise
            #  before we get here
            raise ValueError("Invalid fill method")  # pragma: no cover

        if self._is_multi:
            if method == "nearest":
                raise NotImplementedError(
                    "method='nearest' not implemented yet "
                    "for MultiIndex; see GitHub issue 9365"
                )
            elif method == "pad" or method == "backfill":
                if tolerance is not None:
                    raise NotImplementedError(
                        "tolerance not implemented yet for MultiIndex"
                    )

        if is_interval_dtype(self.dtype) or is_categorical_dtype(self.dtype):
            # GH#37871 for now this is only for IntervalIndex and CategoricalIndex
            if method is not None:
                raise NotImplementedError(
                    f"method {method} not yet implemented for {type(self).__name__}"
                )

        if method is None:
            if tolerance is not None:
                raise ValueError(
                    "tolerance argument only valid if doing pad, "
                    "backfill or nearest reindexing"
                )
            if limit is not None:
                raise ValueError(
                    "limit argument only valid if doing pad, "
                    "backfill or nearest reindexing"
                )

    def _convert_tolerance(self, tolerance, target: np.ndarray | Index) -> np.ndarray:
        # override this method on subclasses
        tolerance = np.asarray(tolerance)
        if target.size != tolerance.size and tolerance.size > 1:
            raise ValueError("list-like tolerance size must match target index size")
        return tolerance

    @final
    def _get_fill_indexer(
        self, target: Index, method: str_t, limit: int | None = None, tolerance=None
    ) -> npt.NDArray[np.intp]:

        if self._is_multi:
            # TODO: get_indexer_with_fill docstring says values must be _sorted_
            #  but that doesn't appear to be enforced
            return self._engine.get_indexer_with_fill(
                target=target._values, values=self._values, method=method, limit=limit
            )

        if self.is_monotonic_increasing and target.is_monotonic_increasing:
            target_values = target._get_engine_target()
            own_values = self._get_engine_target()

            if method == "pad":
                indexer = libalgos.pad(own_values, target_values, limit=limit)
            else:
                # i.e. "backfill"
                indexer = libalgos.backfill(own_values, target_values, limit=limit)
        else:
            indexer = self._get_fill_indexer_searchsorted(target, method, limit)
        if tolerance is not None and len(self):
            indexer = self._filter_indexer_tolerance(target, indexer, tolerance)
        return indexer

    @final
    def _get_fill_indexer_searchsorted(
        self, target: Index, method: str_t, limit: int | None = None
    ) -> npt.NDArray[np.intp]:
        """
        Fallback pad/backfill get_indexer that works for monotonic decreasing
        indexes and non-monotonic targets.
        """
        if limit is not None:
            raise ValueError(
                f"limit argument for {repr(method)} method only well-defined "
                "if index and target are monotonic"
            )

        side: Literal["left", "right"] = "left" if method == "pad" else "right"

        # find exact matches first (this simplifies the algorithm)
        indexer = self.get_indexer(target)
        nonexact = indexer == -1
        indexer[nonexact] = self._searchsorted_monotonic(target[nonexact], side)
        if side == "left":
            # searchsorted returns "indices into a sorted array such that,
            # if the corresponding elements in v were inserted before the
            # indices, the order of a would be preserved".
            # Thus, we need to subtract 1 to find values to the left.
            indexer[nonexact] -= 1
            # This also mapped not found values (values of 0 from
            # np.searchsorted) to -1, which conveniently is also our
            # sentinel for missing values
        else:
            # Mark indices to the right of the largest value as not found
            indexer[indexer == len(self)] = -1
        return indexer

    @final
    def _get_nearest_indexer(
        self, target: Index, limit: int | None, tolerance
    ) -> npt.NDArray[np.intp]:
        """
        Get the indexer for the nearest index labels; requires an index with
        values that can be subtracted from each other (e.g., not strings or
        tuples).
        """
        if not len(self):
            return self._get_fill_indexer(target, "pad")

        left_indexer = self.get_indexer(target, "pad", limit=limit)
        right_indexer = self.get_indexer(target, "backfill", limit=limit)

        left_distances = self._difference_compat(target, left_indexer)
        right_distances = self._difference_compat(target, right_indexer)

        op = operator.lt if self.is_monotonic_increasing else operator.le
        indexer = np.where(
            op(left_distances, right_distances) | (right_indexer == -1),
            left_indexer,
            right_indexer,
        )
        if tolerance is not None:
            indexer = self._filter_indexer_tolerance(target, indexer, tolerance)
        return indexer

    @final
    def _filter_indexer_tolerance(
        self,
        target: Index,
        indexer: npt.NDArray[np.intp],
        tolerance,
    ) -> npt.NDArray[np.intp]:

        distance = self._difference_compat(target, indexer)

        return np.where(distance <= tolerance, indexer, -1)

    @final
    def _difference_compat(
        self, target: Index, indexer: npt.NDArray[np.intp]
    ) -> ArrayLike:
        # Compatibility for PeriodArray, for which __sub__ returns an ndarray[object]
        #  of DateOffset objects, which do not support __abs__ (and would be slow
        #  if they did)

        if isinstance(self.dtype, PeriodDtype):
            # Note: we only get here with matching dtypes
            own_values = cast("PeriodArray", self._data)._ndarray
            target_values = cast("PeriodArray", target._data)._ndarray
            diff = own_values[indexer] - target_values
        else:
            # error: Unsupported left operand type for - ("ExtensionArray")
            diff = self._values[indexer] - target._values  # type: ignore[operator]
        return abs(diff)

    # --------------------------------------------------------------------
    # Indexer Conversion Methods

    @final
    def _validate_positional_slice(self, key: slice) -> None:
        """
        For positional indexing, a slice must have either int or None
        for each of start, stop, and step.
        """
        self._validate_indexer("positional", key.start, "iloc")
        self._validate_indexer("positional", key.stop, "iloc")
        self._validate_indexer("positional", key.step, "iloc")

    def _convert_slice_indexer(self, key: slice, kind: str_t):
        """
        Convert a slice indexer.

        By definition, these are labels unless 'iloc' is passed in.
        Floats are not allowed as the start, step, or stop of the slice.

        Parameters
        ----------
        key : label of the slice bound
        kind : {'loc', 'getitem'}
        """
        assert kind in ["loc", "getitem"], kind

        # potentially cast the bounds to integers
        start, stop, step = key.start, key.stop, key.step

        # figure out if this is a positional indexer
        def is_int(v):
            return v is None or is_integer(v)

        is_index_slice = is_int(start) and is_int(stop) and is_int(step)
        is_positional = is_index_slice and not (
            self.is_integer() or self.is_categorical()
        )

        if kind == "getitem":
            """
            called from the getitem slicers, validate that we are in fact
            integers
            """
            if self.is_integer() or is_index_slice:
                self._validate_indexer("slice", key.start, "getitem")
                self._validate_indexer("slice", key.stop, "getitem")
                self._validate_indexer("slice", key.step, "getitem")
                return key

        # convert the slice to an indexer here

        # if we are mixed and have integers
        if is_positional:
            try:
                # Validate start & stop
                if start is not None:
                    self.get_loc(start)
                if stop is not None:
                    self.get_loc(stop)
                is_positional = False
            except KeyError:
                pass

        if com.is_null_slice(key):
            # It doesn't matter if we are positional or label based
            indexer = key
        elif is_positional:
            if kind == "loc":
                # GH#16121, GH#24612, GH#31810
                warnings.warn(
                    "Slicing a positional slice with .loc is not supported, "
                    "and will raise TypeError in a future version.  "
                    "Use .loc with labels or .iloc with positions instead.",
                    FutureWarning,
                    stacklevel=5,
                )
            indexer = key
        else:
            indexer = self.slice_indexer(start, stop, step)

        return indexer

    @final
    def _invalid_indexer(self, form: str_t, key) -> TypeError:
        """
        Consistent invalid indexer message.
        """
        return TypeError(
            f"cannot do {form} indexing on {type(self).__name__} with these "
            f"indexers [{key}] of type {type(key).__name__}"
        )

    # --------------------------------------------------------------------
    # Reindex Methods

    @final
    def _validate_can_reindex(self, indexer: np.ndarray) -> None:
        """
        Check if we are allowing reindexing with this particular indexer.

        Parameters
        ----------
        indexer : an integer ndarray

        Raises
        ------
        ValueError if its a duplicate axis
        """
        # trying to reindex on an axis with duplicates
        if not self._index_as_unique and len(indexer):
            raise ValueError("cannot reindex on an axis with duplicate labels")

    def reindex(
        self, target, method=None, level=None, limit=None, tolerance=None
    ) -> tuple[Index, npt.NDArray[np.intp] | None]:
        """
        Create index with target's values.

        Parameters
        ----------
        target : an iterable

        Returns
        -------
        new_index : pd.Index
            Resulting index.
        indexer : np.ndarray[np.intp] or None
            Indices of output values in original index.
        """
        # GH6552: preserve names when reindexing to non-named target
        # (i.e. neither Index nor Series).
        preserve_names = not hasattr(target, "name")

        # GH7774: preserve dtype/tz if target is empty and not an Index.
        target = ensure_has_len(target)  # target may be an iterator

        if not isinstance(target, Index) and len(target) == 0:
            if level is not None and self._is_multi:
                # "Index" has no attribute "levels"; maybe "nlevels"?
                idx = self.levels[level]  # type: ignore[attr-defined]
            else:
                idx = self
            target = idx[:0]
        else:
            target = ensure_index(target)

        if level is not None:
            if method is not None:
                raise TypeError("Fill method not supported if level passed")

            # TODO: tests where passing `keep_order=not self._is_multi`
            #  makes a difference for non-MultiIndex case
            target, indexer, _ = self._join_level(
                target, level, how="right", keep_order=not self._is_multi
            )

        else:
            if self.equals(target):
                indexer = None
            else:
                if self._index_as_unique:
                    indexer = self.get_indexer(
                        target, method=method, limit=limit, tolerance=tolerance
                    )
                elif self._is_multi:
                    raise ValueError("cannot handle a non-unique multi-index!")
                else:
                    if method is not None or limit is not None:
                        raise ValueError(
                            "cannot reindex a non-unique index "
                            "with a method or limit"
                        )
                    indexer, _ = self.get_indexer_non_unique(target)

                if not self.is_unique:
                    # GH#42568
                    warnings.warn(
                        "reindexing with a non-unique Index is deprecated and "
                        "will raise in a future version.",
                        FutureWarning,
                        stacklevel=2,
                    )

        target = self._wrap_reindex_result(target, indexer, preserve_names)
        return target, indexer

    def _wrap_reindex_result(self, target, indexer, preserve_names: bool):
        target = self._maybe_preserve_names(target, preserve_names)
        return target

    def _maybe_preserve_names(self, target: Index, preserve_names: bool):
        if preserve_names and target.nlevels == 1 and target.name != self.name:
            target = target.copy(deep=False)
            target.name = self.name
        return target

    @final
    def _reindex_non_unique(
        self, target: Index
    ) -> tuple[Index, npt.NDArray[np.intp], npt.NDArray[np.intp] | None]:
        """
        Create a new index with target's values (move/add/delete values as
        necessary) use with non-unique Index and a possibly non-unique target.

        Parameters
        ----------
        target : an iterable

        Returns
        -------
        new_index : pd.Index
            Resulting index.
        indexer : np.ndarray[np.intp]
            Indices of output values in original index.
        new_indexer : np.ndarray[np.intp] or None

        """
        target = ensure_index(target)
        if len(target) == 0:
            # GH#13691
            return self[:0], np.array([], dtype=np.intp), None

        indexer, missing = self.get_indexer_non_unique(target)
        check = indexer != -1
        new_labels = self.take(indexer[check])
        new_indexer = None

        if len(missing):
            length = np.arange(len(indexer), dtype=np.intp)

            missing = ensure_platform_int(missing)
            missing_labels = target.take(missing)
            missing_indexer = length[~check]
            cur_labels = self.take(indexer[check]).values
            cur_indexer = length[check]

            # Index constructor below will do inference
            new_labels = np.empty((len(indexer),), dtype=object)
            new_labels[cur_indexer] = cur_labels
            new_labels[missing_indexer] = missing_labels

            # GH#38906
            if not len(self):

                new_indexer = np.arange(0, dtype=np.intp)

            # a unique indexer
            elif target.is_unique:

                # see GH5553, make sure we use the right indexer
                new_indexer = np.arange(len(indexer), dtype=np.intp)
                new_indexer[cur_indexer] = np.arange(len(cur_labels))
                new_indexer[missing_indexer] = -1

            # we have a non_unique selector, need to use the original
            # indexer here
            else:

                # need to retake to have the same size as the indexer
                indexer[~check] = -1

                # reset the new indexer to account for the new size
                new_indexer = np.arange(len(self.take(indexer)), dtype=np.intp)
                new_indexer[~check] = -1

        if isinstance(self, ABCMultiIndex):
            new_index = type(self).from_tuples(new_labels, names=self.names)
        else:
            new_index = Index._with_infer(new_labels, name=self.name)
        return new_index, indexer, new_indexer

    # --------------------------------------------------------------------
    # Join Methods

    @final
    @_maybe_return_indexers
    def join(
        self,
        other,
        how: str_t = "left",
        level=None,
        return_indexers: bool = False,
        sort: bool = False,
    ):
        """
        Compute join_index and indexers to conform data
        structures to the new index.

        Parameters
        ----------
        other : Index
        how : {'left', 'right', 'inner', 'outer'}
        level : int or level name, default None
        return_indexers : bool, default False
        sort : bool, default False
            Sort the join keys lexicographically in the result Index. If False,
            the order of the join keys depends on the join type (how keyword).

        Returns
        -------
        join_index, (left_indexer, right_indexer)
        """
        other = ensure_index(other)

        if isinstance(self, ABCDatetimeIndex) and isinstance(other, ABCDatetimeIndex):
            if (self.tz is None) ^ (other.tz is None):
                # Raise instead of casting to object below.
                raise TypeError("Cannot join tz-naive with tz-aware DatetimeIndex")

        if not self._is_multi and not other._is_multi:
            # We have specific handling for MultiIndex below
            pself, pother = self._maybe_promote(other)
            if pself is not self or pother is not other:
                return pself.join(
                    pother, how=how, level=level, return_indexers=True, sort=sort
                )

        lindexer: np.ndarray | None
        rindexer: np.ndarray | None

        # try to figure out the join level
        # GH3662
        if level is None and (self._is_multi or other._is_multi):

            # have the same levels/names so a simple join
            if self.names == other.names:
                pass
            else:
                return self._join_multi(other, how=how)

        # join on the level
        if level is not None and (self._is_multi or other._is_multi):
            return self._join_level(other, level, how=how)

        if len(other) == 0 and how in ("left", "outer"):
            join_index = self._view()
            rindexer = np.repeat(np.intp(-1), len(join_index))
            return join_index, None, rindexer

        if len(self) == 0 and how in ("right", "outer"):
            join_index = other._view()
            lindexer = np.repeat(np.intp(-1), len(join_index))
            return join_index, lindexer, None

        if self._join_precedence < other._join_precedence:
            how = {"right": "left", "left": "right"}.get(how, how)
            join_index, lidx, ridx = other.join(
                self, how=how, level=level, return_indexers=True
            )
            lidx, ridx = ridx, lidx
            return join_index, lidx, ridx

        if not is_dtype_equal(self.dtype, other.dtype):
            dtype = self._find_common_type_compat(other)
            this = self.astype(dtype, copy=False)
            other = other.astype(dtype, copy=False)
            return this.join(other, how=how, return_indexers=True)

        _validate_join_method(how)

        if not self.is_unique and not other.is_unique:
            return self._join_non_unique(other, how=how)
        elif not self.is_unique or not other.is_unique:
            if self.is_monotonic and other.is_monotonic:
                if self._can_use_libjoin:
                    # otherwise we will fall through to _join_via_get_indexer
                    return self._join_monotonic(other, how=how)
            else:
                return self._join_non_unique(other, how=how)
        elif (
            self.is_monotonic
            and other.is_monotonic
            and self._can_use_libjoin
            and (
                not isinstance(self, ABCMultiIndex)
                or not any(is_categorical_dtype(dtype) for dtype in self.dtypes)
            )
        ):
            # Categorical is monotonic if data are ordered as categories, but join can
            #  not handle this in case of not lexicographically monotonic GH#38502
            try:
                return self._join_monotonic(other, how=how)
            except TypeError:
                # object dtype; non-comparable objects
                pass

        return self._join_via_get_indexer(other, how, sort)

    @final
    def _join_via_get_indexer(
        self, other: Index, how: str_t, sort: bool
    ) -> tuple[Index, npt.NDArray[np.intp] | None, npt.NDArray[np.intp] | None]:
        # Fallback if we do not have any fastpaths available based on
        #  uniqueness/monotonicity

        # Note: at this point we have checked matching dtypes

        if how == "left":
            join_index = self
        elif how == "right":
            join_index = other
        elif how == "inner":
            # TODO: sort=False here for backwards compat. It may
            # be better to use the sort parameter passed into join
            join_index = self.intersection(other, sort=False)
        elif how == "outer":
            # TODO: sort=True here for backwards compat. It may
            # be better to use the sort parameter passed into join
            join_index = self.union(other)

        if sort:
            join_index = join_index.sort_values()

        if join_index is self:
            lindexer = None
        else:
            lindexer = self.get_indexer(join_index)
        if join_index is other:
            rindexer = None
        else:
            rindexer = other.get_indexer(join_index)
        return join_index, lindexer, rindexer

    @final
    def _join_multi(self, other: Index, how: str_t):
        from pandas.core.indexes.multi import MultiIndex
        from pandas.core.reshape.merge import restore_dropped_levels_multijoin

        # figure out join names
        self_names_list = list(com.not_none(*self.names))
        other_names_list = list(com.not_none(*other.names))
        self_names_order = self_names_list.index
        other_names_order = other_names_list.index
        self_names = set(self_names_list)
        other_names = set(other_names_list)
        overlap = self_names & other_names

        # need at least 1 in common
        if not overlap:
            raise ValueError("cannot join with no overlapping index names")

        if isinstance(self, MultiIndex) and isinstance(other, MultiIndex):

            # Drop the non-matching levels from left and right respectively
            ldrop_names = sorted(self_names - overlap, key=self_names_order)
            rdrop_names = sorted(other_names - overlap, key=other_names_order)

            # if only the order differs
            if not len(ldrop_names + rdrop_names):
                self_jnlevels = self
                other_jnlevels = other.reorder_levels(self.names)
            else:
                self_jnlevels = self.droplevel(ldrop_names)
                other_jnlevels = other.droplevel(rdrop_names)

            # Join left and right
            # Join on same leveled multi-index frames is supported
            join_idx, lidx, ridx = self_jnlevels.join(
                other_jnlevels, how, return_indexers=True
            )

            # Restore the dropped levels
            # Returned index level order is
            # common levels, ldrop_names, rdrop_names
            dropped_names = ldrop_names + rdrop_names

            levels, codes, names = restore_dropped_levels_multijoin(
                self, other, dropped_names, join_idx, lidx, ridx
            )

            # Re-create the multi-index
            multi_join_idx = MultiIndex(
                levels=levels, codes=codes, names=names, verify_integrity=False
            )

            multi_join_idx = multi_join_idx.remove_unused_levels()

            return multi_join_idx, lidx, ridx

        jl = list(overlap)[0]

        # Case where only one index is multi
        # make the indices into mi's that match
        flip_order = False
        if isinstance(self, MultiIndex):
            self, other = other, self
            flip_order = True
            # flip if join method is right or left
            how = {"right": "left", "left": "right"}.get(how, how)

        level = other.names.index(jl)
        result = self._join_level(other, level, how=how)

        if flip_order:
            return result[0], result[2], result[1]
        return result

    @final
    def _join_non_unique(
        self, other: Index, how: str_t = "left"
    ) -> tuple[Index, npt.NDArray[np.intp], npt.NDArray[np.intp]]:
        from pandas.core.reshape.merge import get_join_indexers

        # We only get here if dtypes match
        assert self.dtype == other.dtype

        left_idx, right_idx = get_join_indexers(
            [self._values], [other._values], how=how, sort=True
        )
        mask = left_idx == -1

        join_array = self._values.take(left_idx)
        right = other._values.take(right_idx)

        if isinstance(join_array, np.ndarray):
            np.putmask(join_array, mask, right)
        else:
            # error: "ExtensionArray" has no attribute "putmask"
            join_array.putmask(mask, right)  # type: ignore[attr-defined]

        join_index = self._wrap_joined_index(join_array, other)

        return join_index, left_idx, right_idx

    @final
    def _join_level(
        self, other: Index, level, how: str_t = "left", keep_order: bool = True
    ) -> tuple[MultiIndex, npt.NDArray[np.intp] | None, npt.NDArray[np.intp] | None]:
        """
        The join method *only* affects the level of the resulting
        MultiIndex. Otherwise it just exactly aligns the Index data to the
        labels of the level in the MultiIndex.

        If ```keep_order == True```, the order of the data indexed by the
        MultiIndex will not be changed; otherwise, it will tie out
        with `other`.
        """
        from pandas.core.indexes.multi import MultiIndex

        def _get_leaf_sorter(labels: list[np.ndarray]) -> npt.NDArray[np.intp]:
            """
            Returns sorter for the inner most level while preserving the
            order of higher levels.

            Parameters
            ----------
            labels : list[np.ndarray]
                Each ndarray has signed integer dtype, not necessarily identical.

            Returns
            -------
            np.ndarray[np.intp]
            """
            if labels[0].size == 0:
                return np.empty(0, dtype=np.intp)

            if len(labels) == 1:
                return get_group_index_sorter(ensure_platform_int(labels[0]))

            # find indexers of beginning of each set of
            # same-key labels w.r.t all but last level
            tic = labels[0][:-1] != labels[0][1:]
            for lab in labels[1:-1]:
                tic |= lab[:-1] != lab[1:]

            starts = np.hstack(([True], tic, [True])).nonzero()[0]
            lab = ensure_int64(labels[-1])
            return lib.get_level_sorter(lab, ensure_platform_int(starts))

        if isinstance(self, MultiIndex) and isinstance(other, MultiIndex):
            raise TypeError("Join on level between two MultiIndex objects is ambiguous")

        left, right = self, other

        flip_order = not isinstance(self, MultiIndex)
        if flip_order:
            left, right = right, left
            how = {"right": "left", "left": "right"}.get(how, how)

        assert isinstance(left, MultiIndex)

        level = left._get_level_number(level)
        old_level = left.levels[level]

        if not right.is_unique:
            raise NotImplementedError(
                "Index._join_level on non-unique index is not implemented"
            )

        new_level, left_lev_indexer, right_lev_indexer = old_level.join(
            right, how=how, return_indexers=True
        )

        if left_lev_indexer is None:
            if keep_order or len(left) == 0:
                left_indexer = None
                join_index = left
            else:  # sort the leaves
                left_indexer = _get_leaf_sorter(left.codes[: level + 1])
                join_index = left[left_indexer]

        else:
            left_lev_indexer = ensure_platform_int(left_lev_indexer)
            rev_indexer = lib.get_reverse_indexer(left_lev_indexer, len(old_level))
            old_codes = left.codes[level]

            taker = old_codes[old_codes != -1]
            new_lev_codes = rev_indexer.take(taker)

            new_codes = list(left.codes)
            new_codes[level] = new_lev_codes

            new_levels = list(left.levels)
            new_levels[level] = new_level

            if keep_order:  # just drop missing values. o.w. keep order
                left_indexer = np.arange(len(left), dtype=np.intp)
                left_indexer = cast(np.ndarray, left_indexer)
                mask = new_lev_codes != -1
                if not mask.all():
                    new_codes = [lab[mask] for lab in new_codes]
                    left_indexer = left_indexer[mask]

            else:  # tie out the order with other
                if level == 0:  # outer most level, take the fast route
                    max_new_lev = 0 if len(new_lev_codes) == 0 else new_lev_codes.max()
                    ngroups = 1 + max_new_lev
                    left_indexer, counts = libalgos.groupsort_indexer(
                        new_lev_codes, ngroups
                    )

                    # missing values are placed first; drop them!
                    left_indexer = left_indexer[counts[0] :]
                    new_codes = [lab[left_indexer] for lab in new_codes]

                else:  # sort the leaves
                    mask = new_lev_codes != -1
                    mask_all = mask.all()
                    if not mask_all:
                        new_codes = [lab[mask] for lab in new_codes]

                    left_indexer = _get_leaf_sorter(new_codes[: level + 1])
                    new_codes = [lab[left_indexer] for lab in new_codes]

                    # left_indexers are w.r.t masked frame.
                    # reverse to original frame!
                    if not mask_all:
                        left_indexer = mask.nonzero()[0][left_indexer]

            join_index = MultiIndex(
                levels=new_levels,
                codes=new_codes,
                names=left.names,
                verify_integrity=False,
            )

        if right_lev_indexer is not None:
            right_indexer = right_lev_indexer.take(join_index.codes[level])
        else:
            right_indexer = join_index.codes[level]

        if flip_order:
            left_indexer, right_indexer = right_indexer, left_indexer

        left_indexer = (
            None if left_indexer is None else ensure_platform_int(left_indexer)
        )
        right_indexer = (
            None if right_indexer is None else ensure_platform_int(right_indexer)
        )
        return join_index, left_indexer, right_indexer

    @final
    def _join_monotonic(
        self, other: Index, how: str_t = "left"
    ) -> tuple[Index, npt.NDArray[np.intp] | None, npt.NDArray[np.intp] | None]:
        # We only get here with matching dtypes and both monotonic increasing
        assert other.dtype == self.dtype

        if self.equals(other):
            ret_index = other if how == "right" else self
            return ret_index, None, None

        ridx: np.ndarray | None
        lidx: np.ndarray | None

        if self.is_unique and other.is_unique:
            # We can perform much better than the general case
            if how == "left":
                join_index = self
                lidx = None
                ridx = self._left_indexer_unique(other)
            elif how == "right":
                join_index = other
                lidx = other._left_indexer_unique(self)
                ridx = None
            elif how == "inner":
                join_array, lidx, ridx = self._inner_indexer(other)
                join_index = self._wrap_joined_index(join_array, other)
            elif how == "outer":
                join_array, lidx, ridx = self._outer_indexer(other)
                join_index = self._wrap_joined_index(join_array, other)
        else:
            if how == "left":
                join_array, lidx, ridx = self._left_indexer(other)
            elif how == "right":
                join_array, ridx, lidx = other._left_indexer(self)
            elif how == "inner":
                join_array, lidx, ridx = self._inner_indexer(other)
            elif how == "outer":
                join_array, lidx, ridx = self._outer_indexer(other)

            join_index = self._wrap_joined_index(join_array, other)

        lidx = None if lidx is None else ensure_platform_int(lidx)
        ridx = None if ridx is None else ensure_platform_int(ridx)
        return join_index, lidx, ridx

    def _wrap_joined_index(self: _IndexT, joined: ArrayLike, other: _IndexT) -> _IndexT:
        assert other.dtype == self.dtype

        if isinstance(self, ABCMultiIndex):
            name = self.names if self.names == other.names else None
            # error: Incompatible return value type (got "MultiIndex",
            # expected "_IndexT")
            return self._constructor(joined, name=name)  # type: ignore[return-value]
        else:
            name = get_op_result_name(self, other)
            return self._constructor._with_infer(joined, name=name)

    @cache_readonly
    def _can_use_libjoin(self) -> bool:
        """
        Whether we can use the fastpaths implement in _libs.join
        """
        # Note: this will need to be updated when e.g. Nullable dtypes
        #  are supported in Indexes.
        return not is_interval_dtype(self.dtype)

    # --------------------------------------------------------------------
    # Uncategorized Methods

    @property
    def values(self) -> ArrayLike:
        """
        Return an array representing the data in the Index.

        .. warning::

           We recommend using :attr:`Index.array` or
           :meth:`Index.to_numpy`, depending on whether you need
           a reference to the underlying data or a NumPy array.

        Returns
        -------
        array: numpy.ndarray or ExtensionArray

        See Also
        --------
        Index.array : Reference to the underlying data.
        Index.to_numpy : A NumPy array representing the underlying data.
        """
        return self._data

    @cache_readonly
    @doc(IndexOpsMixin.array)
    def array(self) -> ExtensionArray:
        array = self._data
        if isinstance(array, np.ndarray):
            from pandas.core.arrays.numpy_ import PandasArray

            array = PandasArray(array)
        return array

    @property
    def _values(self) -> ExtensionArray | np.ndarray:
        """
        The best array representation.

        This is an ndarray or ExtensionArray.

        ``_values`` are consistent between ``Series`` and ``Index``.

        It may differ from the public '.values' method.

        index             | values          | _values       |
        ----------------- | --------------- | ------------- |
        Index             | ndarray         | ndarray       |
        CategoricalIndex  | Categorical     | Categorical   |
        DatetimeIndex     | ndarray[M8ns]   | DatetimeArray |
        DatetimeIndex[tz] | ndarray[M8ns]   | DatetimeArray |
        PeriodIndex       | ndarray[object] | PeriodArray   |
        IntervalIndex     | IntervalArray   | IntervalArray |

        See Also
        --------
        values : Values
        """
        return self._data

    def _get_engine_target(self) -> np.ndarray:
        """
        Get the ndarray that we can pass to the IndexEngine constructor.
        """
        # error: Incompatible return value type (got "Union[ExtensionArray,
        # ndarray]", expected "ndarray")
        return self._values  # type: ignore[return-value]

    def _from_join_target(self, result: np.ndarray) -> ArrayLike:
        """
        Cast the ndarray returned from one of the libjoin.foo_indexer functions
        back to type(self)._data.
        """
        return result

    @doc(IndexOpsMixin._memory_usage)
    def memory_usage(self, deep: bool = False) -> int:
        result = self._memory_usage(deep=deep)

        # include our engine hashtable
        result += self._engine.sizeof(deep=deep)
        return result

    @final
    def where(self, cond, other=None) -> Index:
        """
        Replace values where the condition is False.

        The replacement is taken from other.

        Parameters
        ----------
        cond : bool array-like with the same length as self
            Condition to select the values on.
        other : scalar, or array-like, default None
            Replacement if the condition is False.

        Returns
        -------
        pandas.Index
            A copy of self with values replaced from other
            where the condition is False.

        See Also
        --------
        Series.where : Same method for Series.
        DataFrame.where : Same method for DataFrame.

        Examples
        --------
        >>> idx = pd.Index(['car', 'bike', 'train', 'tractor'])
        >>> idx
        Index(['car', 'bike', 'train', 'tractor'], dtype='object')
        >>> idx.where(idx.isin(['car', 'train']), 'other')
        Index(['car', 'other', 'train', 'other'], dtype='object')
        """
        if isinstance(self, ABCMultiIndex):
            raise NotImplementedError(
                ".where is not supported for MultiIndex operations"
            )
        cond = np.asarray(cond, dtype=bool)
        return self.putmask(~cond, other)

    # construction helpers
    @final
    @classmethod
    def _scalar_data_error(cls, data):
        # We return the TypeError so that we can raise it from the constructor
        #  in order to keep mypy happy
        return TypeError(
            f"{cls.__name__}(...) must be called with a collection of some "
            f"kind, {repr(data)} was passed"
        )

    @final
    @classmethod
    def _string_data_error(cls, data):
        raise TypeError(
            "String dtype not supported, you may need "
            "to explicitly cast to a numeric type"
        )

    def _validate_fill_value(self, value):
        """
        Check if the value can be inserted into our array without casting,
        and convert it to an appropriate native type if necessary.

        Raises
        ------
        TypeError
            If the value cannot be inserted into an array of this dtype.
        """
        if not can_hold_element(self._values, value):
            raise TypeError
        return value

    @final
    def _require_scalar(self, value):
        """
        Check that this is a scalar value that we can use for setitem-like
        operations without changing dtype.
        """
        if not is_scalar(value):
            raise TypeError(f"'value' must be a scalar, passed: {type(value).__name__}")
        return value

    def _is_memory_usage_qualified(self) -> bool:
        """
        Return a boolean if we need a qualified .info display.
        """
        return self.is_object()

    def is_type_compatible(self, kind: str_t) -> bool:
        """
        Whether the index type is compatible with the provided type.
        """
        warnings.warn(
            "Index.is_type_compatible is deprecated and will be removed in a "
            "future version.",
            FutureWarning,
            stacklevel=2,
        )
        return kind == self.inferred_type

    def __contains__(self, key: Any) -> bool:
        """
        Return a boolean indicating whether the provided key is in the index.

        Parameters
        ----------
        key : label
            The key to check if it is present in the index.

        Returns
        -------
        bool
            Whether the key search is in the index.

        Raises
        ------
        TypeError
            If the key is not hashable.

        See Also
        --------
        Index.isin : Returns an ndarray of boolean dtype indicating whether the
            list-like key is in the index.

        Examples
        --------
        >>> idx = pd.Index([1, 2, 3, 4])
        >>> idx
        Int64Index([1, 2, 3, 4], dtype='int64')

        >>> 2 in idx
        True
        >>> 6 in idx
        False
        """
        hash(key)
        try:
            return key in self._engine
        except (OverflowError, TypeError, ValueError):
            return False

    # https://github.com/python/typeshed/issues/2148#issuecomment-520783318
    # Incompatible types in assignment (expression has type "None", base class
    # "object" defined the type as "Callable[[object], int]")
    __hash__: None  # type: ignore[assignment]

    @final
    def __setitem__(self, key, value):
        raise TypeError("Index does not support mutable operations")

    def __getitem__(self, key):
        """
        Override numpy.ndarray's __getitem__ method to work as desired.

        This function adds lists and Series as valid boolean indexers
        (ndarrays only supports ndarray with dtype=bool).

        If resulting ndim != 1, plain ndarray is returned instead of
        corresponding `Index` subclass.

        """
        # There's no custom logic to be implemented in __getslice__, so it's
        # not overloaded intentionally.
        getitem = self._data.__getitem__

        if is_scalar(key):
            key = com.cast_scalar_indexer(key, warn_float=True)
            return getitem(key)

        if isinstance(key, slice):
            # This case is separated from the conditional above to avoid
            # pessimization of basic indexing.
            result = getitem(key)
            # Going through simple_new for performance.
            return type(self)._simple_new(result, name=self._name)

        if com.is_bool_indexer(key):
            key = np.asarray(key, dtype=bool)

        result = getitem(key)
        if not is_scalar(result):
            if np.ndim(result) > 1:
                deprecate_ndim_indexing(result)
                return result
            # NB: Using _constructor._simple_new would break if MultiIndex
            #  didn't override __getitem__
            return self._constructor._simple_new(result, name=self._name)
        else:
            return result

    def _getitem_slice(self: _IndexT, slobj: slice) -> _IndexT:
        """
        Fastpath for __getitem__ when we know we have a slice.
        """
        res = self._data[slobj]
        return type(self)._simple_new(res, name=self._name)

    @final
    def _can_hold_identifiers_and_holds_name(self, name) -> bool:
        """
        Faster check for ``name in self`` when we know `name` is a Python
        identifier (e.g. in NDFrame.__getattr__, which hits this to support
        . key lookup). For indexes that can't hold identifiers (everything
        but object & categorical) we just return False.

        https://github.com/pandas-dev/pandas/issues/19764
        """
        if self.is_object() or self.is_categorical():
            return name in self
        return False

    def append(self, other: Index | Sequence[Index]) -> Index:
        """
        Append a collection of Index options together.

        Parameters
        ----------
        other : Index or list/tuple of indices

        Returns
        -------
        Index
        """
        to_concat = [self]

        if isinstance(other, (list, tuple)):
            to_concat += list(other)
        else:
            # error: Argument 1 to "append" of "list" has incompatible type
            # "Union[Index, Sequence[Index]]"; expected "Index"
            to_concat.append(other)  # type: ignore[arg-type]

        for obj in to_concat:
            if not isinstance(obj, Index):
                raise TypeError("all inputs must be Index")

        names = {obj.name for obj in to_concat}
        name = None if len(names) > 1 else self.name

        return self._concat(to_concat, name)

    def _concat(self, to_concat: list[Index], name: Hashable) -> Index:
        """
        Concatenate multiple Index objects.
        """
        to_concat_vals = [x._values for x in to_concat]

        result = concat_compat(to_concat_vals)
        return Index._with_infer(result, name=name)

    @final
    def putmask(self, mask, value) -> Index:
        """
        Return a new Index of the values set with the mask.

        Returns
        -------
        Index

        See Also
        --------
        numpy.ndarray.putmask : Changes elements of an array
            based on conditional and input values.
        """
        mask, noop = validate_putmask(self._values, mask)
        if noop:
            return self.copy()

        if value is None and (self._is_numeric_dtype or self.dtype == object):
            value = self._na_value
        try:
            converted = self._validate_fill_value(value)
        except (ValueError, TypeError) as err:
            if is_object_dtype(self):  # pragma: no cover
                raise err

            dtype = self._find_common_type_compat(value)
            return self.astype(dtype).putmask(mask, value)

        values = self._values.copy()

        if isinstance(values, np.ndarray):
            converted = setitem_datetimelike_compat(values, mask.sum(), converted)
            np.putmask(values, mask, converted)

        else:
            # Note: we use the original value here, not converted, as
            #  _validate_fill_value is not idempotent
            # error: "ExtensionArray" has no attribute "putmask"
            values.putmask(mask, value)  # type: ignore[attr-defined]

        return self._shallow_copy(values)

    def equals(self, other: Any) -> bool:
        """
        Determine if two Index object are equal.

        The things that are being compared are:

        * The elements inside the Index object.
        * The order of the elements inside the Index object.

        Parameters
        ----------
        other : Any
            The other object to compare against.

        Returns
        -------
        bool
            True if "other" is an Index and it has the same elements and order
            as the calling index; False otherwise.

        Examples
        --------
        >>> idx1 = pd.Index([1, 2, 3])
        >>> idx1
        Int64Index([1, 2, 3], dtype='int64')
        >>> idx1.equals(pd.Index([1, 2, 3]))
        True

        The elements inside are compared

        >>> idx2 = pd.Index(["1", "2", "3"])
        >>> idx2
        Index(['1', '2', '3'], dtype='object')

        >>> idx1.equals(idx2)
        False

        The order is compared

        >>> ascending_idx = pd.Index([1, 2, 3])
        >>> ascending_idx
        Int64Index([1, 2, 3], dtype='int64')
        >>> descending_idx = pd.Index([3, 2, 1])
        >>> descending_idx
        Int64Index([3, 2, 1], dtype='int64')
        >>> ascending_idx.equals(descending_idx)
        False

        The dtype is *not* compared

        >>> int64_idx = pd.Int64Index([1, 2, 3])
        >>> int64_idx
        Int64Index([1, 2, 3], dtype='int64')
        >>> uint64_idx = pd.UInt64Index([1, 2, 3])
        >>> uint64_idx
        UInt64Index([1, 2, 3], dtype='uint64')
        >>> int64_idx.equals(uint64_idx)
        True
        """
        if self.is_(other):
            return True

        if not isinstance(other, Index):
            return False

        if is_object_dtype(self.dtype) and not is_object_dtype(other.dtype):
            # if other is not object, use other's logic for coercion
            return other.equals(self)

        if isinstance(other, ABCMultiIndex):
            # d-level MultiIndex can equal d-tuple Index
            return other.equals(self)

        if is_extension_array_dtype(other.dtype):
            # All EA-backed Index subclasses override equals
            return other.equals(self)

        return array_equivalent(self._values, other._values)

    @final
    def identical(self, other) -> bool:
        """
        Similar to equals, but checks that object attributes and types are also equal.

        Returns
        -------
        bool
            If two Index objects have equal elements and same type True,
            otherwise False.
        """
        return (
            self.equals(other)
            and all(
                getattr(self, c, None) == getattr(other, c, None)
                for c in self._comparables
            )
            and type(self) == type(other)
        )

    @final
    def asof(self, label):
        """
        Return the label from the index, or, if not present, the previous one.

        Assuming that the index is sorted, return the passed index label if it
        is in the index, or return the previous index label if the passed one
        is not in the index.

        Parameters
        ----------
        label : object
            The label up to which the method returns the latest index label.

        Returns
        -------
        object
            The passed label if it is in the index. The previous label if the
            passed label is not in the sorted index or `NaN` if there is no
            such label.

        See Also
        --------
        Series.asof : Return the latest value in a Series up to the
            passed index.
        merge_asof : Perform an asof merge (similar to left join but it
            matches on nearest key rather than equal key).
        Index.get_loc : An `asof` is a thin wrapper around `get_loc`
            with method='pad'.

        Examples
        --------
        `Index.asof` returns the latest index label up to the passed label.

        >>> idx = pd.Index(['2013-12-31', '2014-01-02', '2014-01-03'])
        >>> idx.asof('2014-01-01')
        '2013-12-31'

        If the label is in the index, the method returns the passed label.

        >>> idx.asof('2014-01-02')
        '2014-01-02'

        If all of the labels in the index are later than the passed label,
        NaN is returned.

        >>> idx.asof('1999-01-02')
        nan

        If the index is not sorted, an error is raised.

        >>> idx_not_sorted = pd.Index(['2013-12-31', '2015-01-02',
        ...                            '2014-01-03'])
        >>> idx_not_sorted.asof('2013-12-31')
        Traceback (most recent call last):
        ValueError: index must be monotonic increasing or decreasing
        """
        self._searchsorted_monotonic(label)  # validate sortedness
        try:
            loc = self.get_loc(label)
        except (KeyError, TypeError):
            # KeyError -> No exact match, try for padded
            # TypeError -> passed e.g. non-hashable, fall through to get
            #  the tested exception message
            indexer = self.get_indexer([label], method="pad")
            if indexer.ndim > 1 or indexer.size > 1:
                raise TypeError("asof requires scalar valued input")
            loc = indexer.item()
            if loc == -1:
                return self._na_value
        else:
            if isinstance(loc, slice):
                loc = loc.indices(len(self))[-1]

        return self[loc]

    def asof_locs(self, where: Index, mask: np.ndarray) -> npt.NDArray[np.intp]:
        """
        Return the locations (indices) of labels in the index.

        As in the `asof` function, if the label (a particular entry in
        `where`) is not in the index, the latest index label up to the
        passed label is chosen and its index returned.

        If all of the labels in the index are later than a label in `where`,
        -1 is returned.

        `mask` is used to ignore NA values in the index during calculation.

        Parameters
        ----------
        where : Index
            An Index consisting of an array of timestamps.
        mask : np.ndarray[bool]
            Array of booleans denoting where values in the original
            data are not NA.

        Returns
        -------
        np.ndarray[np.intp]
            An array of locations (indices) of the labels from the Index
            which correspond to the return values of the `asof` function
            for every element in `where`.
        """
        # error: No overload variant of "searchsorted" of "ndarray" matches argument
        # types "Union[ExtensionArray, ndarray[Any, Any]]", "str"
        # TODO: will be fixed when ExtensionArray.searchsorted() is fixed
        locs = self._values[mask].searchsorted(
            where._values, side="right"  # type: ignore[call-overload]
        )
        locs = np.where(locs > 0, locs - 1, 0)

        result = np.arange(len(self), dtype=np.intp)[mask].take(locs)

        first_value = self._values[mask.argmax()]
        result[(locs == 0) & (where._values < first_value)] = -1

        return result

    @final
    def sort_values(
        self,
        return_indexer: bool = False,
        ascending: bool = True,
        na_position: str_t = "last",
        key: Callable | None = None,
    ):
        """
        Return a sorted copy of the index.

        Return a sorted copy of the index, and optionally return the indices
        that sorted the index itself.

        Parameters
        ----------
        return_indexer : bool, default False
            Should the indices that would sort the index be returned.
        ascending : bool, default True
            Should the index values be sorted in an ascending order.
        na_position : {'first' or 'last'}, default 'last'
            Argument 'first' puts NaNs at the beginning, 'last' puts NaNs at
            the end.

            .. versionadded:: 1.2.0

        key : callable, optional
            If not None, apply the key function to the index values
            before sorting. This is similar to the `key` argument in the
            builtin :meth:`sorted` function, with the notable difference that
            this `key` function should be *vectorized*. It should expect an
            ``Index`` and return an ``Index`` of the same shape.

            .. versionadded:: 1.1.0

        Returns
        -------
        sorted_index : pandas.Index
            Sorted copy of the index.
        indexer : numpy.ndarray, optional
            The indices that the index itself was sorted by.

        See Also
        --------
        Series.sort_values : Sort values of a Series.
        DataFrame.sort_values : Sort values in a DataFrame.

        Examples
        --------
        >>> idx = pd.Index([10, 100, 1, 1000])
        >>> idx
        Int64Index([10, 100, 1, 1000], dtype='int64')

        Sort values in ascending order (default behavior).

        >>> idx.sort_values()
        Int64Index([1, 10, 100, 1000], dtype='int64')

        Sort values in descending order, and also get the indices `idx` was
        sorted by.

        >>> idx.sort_values(ascending=False, return_indexer=True)
        (Int64Index([1000, 100, 10, 1], dtype='int64'), array([3, 1, 0, 2]))
        """
        idx = ensure_key_mapped(self, key)

        # GH 35584. Sort missing values according to na_position kwarg
        # ignore na_position for MultiIndex
        if not isinstance(self, ABCMultiIndex):
            _as = nargsort(
                items=idx, ascending=ascending, na_position=na_position, key=key
            )
        else:
            _as = idx.argsort()
            if not ascending:
                _as = _as[::-1]

        sorted_index = self.take(_as)

        if return_indexer:
            return sorted_index, _as
        else:
            return sorted_index

    @final
    def sort(self, *args, **kwargs):
        """
        Use sort_values instead.
        """
        raise TypeError("cannot sort an Index object in-place, use sort_values instead")

    def shift(self, periods=1, freq=None):
        """
        Shift index by desired number of time frequency increments.

        This method is for shifting the values of datetime-like indexes
        by a specified time increment a given number of times.

        Parameters
        ----------
        periods : int, default 1
            Number of periods (or increments) to shift by,
            can be positive or negative.
        freq : pandas.DateOffset, pandas.Timedelta or str, optional
            Frequency increment to shift by.
            If None, the index is shifted by its own `freq` attribute.
            Offset aliases are valid strings, e.g., 'D', 'W', 'M' etc.

        Returns
        -------
        pandas.Index
            Shifted index.

        See Also
        --------
        Series.shift : Shift values of Series.

        Notes
        -----
        This method is only implemented for datetime-like index classes,
        i.e., DatetimeIndex, PeriodIndex and TimedeltaIndex.

        Examples
        --------
        Put the first 5 month starts of 2011 into an index.

        >>> month_starts = pd.date_range('1/1/2011', periods=5, freq='MS')
        >>> month_starts
        DatetimeIndex(['2011-01-01', '2011-02-01', '2011-03-01', '2011-04-01',
                       '2011-05-01'],
                      dtype='datetime64[ns]', freq='MS')

        Shift the index by 10 days.

        >>> month_starts.shift(10, freq='D')
        DatetimeIndex(['2011-01-11', '2011-02-11', '2011-03-11', '2011-04-11',
                       '2011-05-11'],
                      dtype='datetime64[ns]', freq=None)

        The default value of `freq` is the `freq` attribute of the index,
        which is 'MS' (month start) in this example.

        >>> month_starts.shift(10)
        DatetimeIndex(['2011-11-01', '2011-12-01', '2012-01-01', '2012-02-01',
                       '2012-03-01'],
                      dtype='datetime64[ns]', freq='MS')
        """
        raise NotImplementedError(
            f"This method is only implemented for DatetimeIndex, PeriodIndex and "
            f"TimedeltaIndex; Got type {type(self).__name__}"
        )

    def argsort(self, *args, **kwargs) -> npt.NDArray[np.intp]:
        """
        Return the integer indices that would sort the index.

        Parameters
        ----------
        *args
            Passed to `numpy.ndarray.argsort`.
        **kwargs
            Passed to `numpy.ndarray.argsort`.

        Returns
        -------
        np.ndarray[np.intp]
            Integer indices that would sort the index if used as
            an indexer.

        See Also
        --------
        numpy.argsort : Similar method for NumPy arrays.
        Index.sort_values : Return sorted copy of Index.

        Examples
        --------
        >>> idx = pd.Index(['b', 'a', 'd', 'c'])
        >>> idx
        Index(['b', 'a', 'd', 'c'], dtype='object')

        >>> order = idx.argsort()
        >>> order
        array([1, 0, 3, 2])

        >>> idx[order]
        Index(['a', 'b', 'c', 'd'], dtype='object')
        """
        # This works for either ndarray or EA, is overridden
        #  by RangeIndex, MultIIndex
        return self._data.argsort(*args, **kwargs)

    @final
    def get_value(self, series: Series, key):
        """
        Fast lookup of value from 1-dimensional ndarray.

        Only use this if you know what you're doing.

        Returns
        -------
        scalar or Series
        """
        warnings.warn(
            "get_value is deprecated and will be removed in a future version. "
            "Use Series[key] instead.",
            FutureWarning,
            stacklevel=2,
        )

        self._check_indexing_error(key)

        try:
            # GH 20882, 21257
            # First try to convert the key to a location
            # If that fails, raise a KeyError if an integer
            # index, otherwise, see if key is an integer, and
            # try that
            loc = self.get_loc(key)
        except KeyError:
            if not self._should_fallback_to_positional:
                raise
            elif is_integer(key):
                # If the Index cannot hold integer, then this is unambiguously
                #  a locational lookup.
                loc = key
            else:
                raise

        return self._get_values_for_loc(series, loc, key)

    def _check_indexing_error(self, key):
        if not is_scalar(key):
            # if key is not a scalar, directly raise an error (the code below
            # would convert to numpy arrays and raise later any way) - GH29926
            raise InvalidIndexError(key)

    @cache_readonly
    def _should_fallback_to_positional(self) -> bool:
        """
        Should an integer key be treated as positional?
        """
        return not self.holds_integer() and not self.is_boolean()

    def _get_values_for_loc(self, series: Series, loc, key):
        """
        Do a positional lookup on the given Series, returning either a scalar
        or a Series.

        Assumes that `series.index is self`

        key is included for MultiIndex compat.
        """
        if is_integer(loc):
            return series._values[loc]

        return series.iloc[loc]

    @final
    def set_value(self, arr, key, value):
        """
        Fast lookup of value from 1-dimensional ndarray.

        .. deprecated:: 1.0

        Notes
        -----
        Only use this if you know what you're doing.
        """
        warnings.warn(
            (
                "The 'set_value' method is deprecated, and "
                "will be removed in a future version."
            ),
            FutureWarning,
            stacklevel=2,
        )
        loc = self._engine.get_loc(key)
        validate_numeric_casting(arr.dtype, value)
        arr[loc] = value

    _index_shared_docs[
        "get_indexer_non_unique"
    ] = """
        Compute indexer and mask for new index given the current index. The
        indexer should be then used as an input to ndarray.take to align the
        current data to the new index.

        Parameters
        ----------
        target : %(target_klass)s

        Returns
        -------
        indexer : np.ndarray[np.intp]
            Integers from 0 to n - 1 indicating that the index at these
            positions matches the corresponding target values. Missing values
            in the target are marked by -1.
        missing : np.ndarray[np.intp]
            An indexer into the target of the values not found.
            These correspond to the -1 in the indexer array.
        """

    @Appender(_index_shared_docs["get_indexer_non_unique"] % _index_doc_kwargs)
    def get_indexer_non_unique(
        self, target
    ) -> tuple[npt.NDArray[np.intp], npt.NDArray[np.intp]]:
        target = ensure_index(target)
        target = self._maybe_cast_listlike_indexer(target)

        if not self._should_compare(target) and not is_interval_dtype(self.dtype):
            # IntervalIndex get special treatment bc numeric scalars can be
            #  matched to Interval scalars
            return self._get_indexer_non_comparable(target, method=None, unique=False)

        pself, ptarget = self._maybe_promote(target)
        if pself is not self or ptarget is not target:
            return pself.get_indexer_non_unique(ptarget)

        if not is_dtype_equal(self.dtype, target.dtype):
            # TODO: if object, could use infer_dtype to preempt costly
            #  conversion if still non-comparable?
            dtype = self._find_common_type_compat(target)

            this = self.astype(dtype, copy=False)
            that = target.astype(dtype, copy=False)
            return this.get_indexer_non_unique(that)

        # Note: _maybe_promote ensures we never get here with MultiIndex
        #  self and non-Multi target
        tgt_values = target._get_engine_target()
        if self._is_multi and target._is_multi:
            tgt_values = self._engine._extract_level_codes(target)

        indexer, missing = self._engine.get_indexer_non_unique(tgt_values)
        return ensure_platform_int(indexer), ensure_platform_int(missing)

    @final
    def get_indexer_for(self, target) -> npt.NDArray[np.intp]:
        """
        Guaranteed return of an indexer even when non-unique.

        This dispatches to get_indexer or get_indexer_non_unique
        as appropriate.

        Returns
        -------
        np.ndarray[np.intp]
            List of indices.

        Examples
        --------
        >>> idx = pd.Index([np.nan, 'var1', np.nan])
        >>> idx.get_indexer_for([np.nan])
        array([0, 2])
        """
        if self._index_as_unique:
            return self.get_indexer(target)
        indexer, _ = self.get_indexer_non_unique(target)
        return indexer

    def _get_indexer_strict(self, key, axis_name: str_t) -> tuple[Index, np.ndarray]:
        """
        Analogue to get_indexer that raises if any elements are missing.
        """
        keyarr = key
        if not isinstance(keyarr, Index):
            keyarr = com.asarray_tuplesafe(keyarr)

        if self._index_as_unique:
            indexer = self.get_indexer_for(keyarr)
            keyarr = self.reindex(keyarr)[0]
        else:
            keyarr, indexer, new_indexer = self._reindex_non_unique(keyarr)

        self._raise_if_missing(keyarr, indexer, axis_name)

        keyarr = self.take(indexer)
        if isinstance(key, Index):
            # GH 42790 - Preserve name from an Index
            keyarr.name = key.name
        if keyarr.dtype.kind in ["m", "M"]:
            # DTI/TDI.take can infer a freq in some cases when we dont want one
            if isinstance(key, list) or (
                isinstance(key, type(self))
                # "Index" has no attribute "freq"
                and key.freq is None  # type: ignore[attr-defined]
            ):
                keyarr = keyarr._with_freq(None)

        return keyarr, indexer

    def _raise_if_missing(self, key, indexer, axis_name: str_t) -> None:
        """
        Check that indexer can be used to return a result.

        e.g. at least one element was found,
        unless the list of keys was actually empty.

        Parameters
        ----------
        key : list-like
            Targeted labels (only used to show correct error message).
        indexer: array-like of booleans
            Indices corresponding to the key,
            (with -1 indicating not found).
        axis_name : str

        Raises
        ------
        KeyError
            If at least one key was requested but none was found.
        """
        if len(key) == 0:
            return

        # Count missing values
        missing_mask = indexer < 0
        nmissing = missing_mask.sum()

        if nmissing:

            # TODO: remove special-case; this is just to keep exception
            #  message tests from raising while debugging
            use_interval_msg = is_interval_dtype(self.dtype) or (
                is_categorical_dtype(self.dtype)
                # "Index" has no attribute "categories"  [attr-defined]
                and is_interval_dtype(
                    self.categories.dtype  # type: ignore[attr-defined]
                )
            )

            if nmissing == len(indexer):
                if use_interval_msg:
                    key = list(key)
                raise KeyError(f"None of [{key}] are in the [{axis_name}]")

            not_found = list(ensure_index(key)[missing_mask.nonzero()[0]].unique())
            raise KeyError(f"{not_found} not in index")

    @overload
    def _get_indexer_non_comparable(
        self, target: Index, method, unique: Literal[True] = ...
    ) -> npt.NDArray[np.intp]:
        ...

    @overload
    def _get_indexer_non_comparable(
        self, target: Index, method, unique: Literal[False]
    ) -> tuple[npt.NDArray[np.intp], npt.NDArray[np.intp]]:
        ...

    @overload
    def _get_indexer_non_comparable(
        self, target: Index, method, unique: bool = True
    ) -> npt.NDArray[np.intp] | tuple[npt.NDArray[np.intp], npt.NDArray[np.intp]]:
        ...

    @final
    def _get_indexer_non_comparable(
        self, target: Index, method, unique: bool = True
    ) -> npt.NDArray[np.intp] | tuple[npt.NDArray[np.intp], npt.NDArray[np.intp]]:
        """
        Called from get_indexer or get_indexer_non_unique when the target
        is of a non-comparable dtype.

        For get_indexer lookups with method=None, get_indexer is an _equality_
        check, so non-comparable dtypes mean we will always have no matches.

        For get_indexer lookups with a method, get_indexer is an _inequality_
        check, so non-comparable dtypes mean we will always raise TypeError.

        Parameters
        ----------
        target : Index
        method : str or None
        unique : bool, default True
            * True if called from get_indexer.
            * False if called from get_indexer_non_unique.

        Raises
        ------
        TypeError
            If doing an inequality check, i.e. method is not None.
        """
        if method is not None:
            other = unpack_nested_dtype(target)
            raise TypeError(f"Cannot compare dtypes {self.dtype} and {other.dtype}")

        no_matches = -1 * np.ones(target.shape, dtype=np.intp)
        if unique:
            # This is for get_indexer
            return no_matches
        else:
            # This is for get_indexer_non_unique
            missing = np.arange(len(target), dtype=np.intp)
            return no_matches, missing

    @property
    def _index_as_unique(self) -> bool:
        """
        Whether we should treat this as unique for the sake of
        get_indexer vs get_indexer_non_unique.

        For IntervalIndex compat.
        """
        return self.is_unique

    _requires_unique_msg = "Reindexing only valid with uniquely valued Index objects"

    @final
    def _maybe_promote(self, other: Index) -> tuple[Index, Index]:
        """
        When dealing with an object-dtype Index and a non-object Index, see
        if we can upcast the object-dtype one to improve performance.
        """

        if isinstance(self, ABCDatetimeIndex) and isinstance(other, ABCDatetimeIndex):
            if (
                self.tz is not None
                and other.tz is not None
                and not tz_compare(self.tz, other.tz)
            ):
                # standardize on UTC
                return self.tz_convert("UTC"), other.tz_convert("UTC")

        elif self.inferred_type == "date" and isinstance(other, ABCDatetimeIndex):
            try:
                return type(other)(self), other
            except OutOfBoundsDatetime:
                return self, other
        elif self.inferred_type == "timedelta" and isinstance(other, ABCTimedeltaIndex):
            # TODO: we dont have tests that get here
            return type(other)(self), other
        elif self.inferred_type == "boolean":
            if not is_object_dtype(self.dtype):
                return self.astype("object"), other.astype("object")

        elif self.dtype.kind == "u" and other.dtype.kind == "i":
            # GH#41873
            if other.min() >= 0:
                # lookup min as it may be cached
                # TODO: may need itemsize check if we have non-64-bit Indexes
                return self, other.astype(self.dtype)

        elif self._is_multi and not other._is_multi:
            try:
                # "Type[Index]" has no attribute "from_tuples"
                other = type(self).from_tuples(other)  # type: ignore[attr-defined]
            except (TypeError, ValueError):
                # let's instead try with a straight Index
                self = Index(self._values)

        if not is_object_dtype(self.dtype) and is_object_dtype(other.dtype):
            # Reverse op so we dont need to re-implement on the subclasses
            other, self = other._maybe_promote(self)

        return self, other

    @final
    def _find_common_type_compat(self, target) -> DtypeObj:
        """
        Implementation of find_common_type that adjusts for Index-specific
        special cases.
        """
        if is_interval_dtype(self.dtype) and is_valid_na_for_dtype(target, self.dtype):
            # e.g. setting NA value into IntervalArray[int64]
            self = cast("IntervalIndex", self)
            return IntervalDtype(np.float64, closed=self.closed)

        target_dtype, _ = infer_dtype_from(target, pandas_dtype=True)

        # special case: if one dtype is uint64 and the other a signed int, return object
        # See https://github.com/pandas-dev/pandas/issues/26778 for discussion
        # Now it's:
        # * float | [u]int -> float
        # * uint64 | signed int  -> object
        # We may change union(float | [u]int) to go to object.
        if self.dtype == "uint64" or target_dtype == "uint64":
            if is_signed_integer_dtype(self.dtype) or is_signed_integer_dtype(
                target_dtype
            ):
                return np.dtype("object")

        dtype = find_common_type([self.dtype, target_dtype])

        if dtype.kind in ["i", "u"]:
            # TODO: what about reversed with self being categorical?
            if (
                isinstance(target, Index)
                and is_categorical_dtype(target.dtype)
                and target.hasnans
            ):
                # FIXME: find_common_type incorrect with Categorical GH#38240
                # FIXME: some cases where float64 cast can be lossy?
                dtype = np.dtype(np.float64)
        if dtype.kind == "c":
            dtype = np.dtype(object)
        return dtype

    @final
    def _should_compare(self, other: Index) -> bool:
        """
        Check if `self == other` can ever have non-False entries.
        """

        if (other.is_boolean() and self.is_numeric()) or (
            self.is_boolean() and other.is_numeric()
        ):
            # GH#16877 Treat boolean labels passed to a numeric index as not
            #  found. Without this fix False and True would be treated as 0 and 1
            #  respectively.
            return False

        other = unpack_nested_dtype(other)
        dtype = other.dtype
        return self._is_comparable_dtype(dtype) or is_object_dtype(dtype)

    def _is_comparable_dtype(self, dtype: DtypeObj) -> bool:
        """
        Can we compare values of the given dtype to our own?
        """
        return True

    @final
    def groupby(self, values) -> PrettyDict[Hashable, np.ndarray]:
        """
        Group the index labels by a given array of values.

        Parameters
        ----------
        values : array
            Values used to determine the groups.

        Returns
        -------
        dict
            {group name -> group labels}
        """
        # TODO: if we are a MultiIndex, we can do better
        # that converting to tuples
        if isinstance(values, ABCMultiIndex):
            values = values._values
        values = Categorical(values)
        result = values._reverse_indexer()

        # map to the label
        result = {k: self.take(v) for k, v in result.items()}

        return PrettyDict(result)

    def map(self, mapper, na_action=None):
        """
        Map values using input correspondence (a dict, Series, or function).

        Parameters
        ----------
        mapper : function, dict, or Series
            Mapping correspondence.
        na_action : {None, 'ignore'}
            If 'ignore', propagate NA values, without passing them to the
            mapping correspondence.

        Returns
        -------
        applied : Union[Index, MultiIndex], inferred
            The output of the mapping function applied to the index.
            If the function returns a tuple with more than one element
            a MultiIndex will be returned.
        """
        from pandas.core.indexes.multi import MultiIndex

        new_values = self._map_values(mapper, na_action=na_action)

        # we can return a MultiIndex
        if new_values.size and isinstance(new_values[0], tuple):
            if isinstance(self, MultiIndex):
                names = self.names
            elif self.name:
                names = [self.name] * len(new_values[0])
            else:
                names = None
            return MultiIndex.from_tuples(new_values, names=names)

        dtype = None
        if not new_values.size:
            # empty
            dtype = self.dtype

        if self._is_backward_compat_public_numeric_index and is_numeric_dtype(
            new_values.dtype
        ):
            return self._constructor(
                new_values, dtype=dtype, copy=False, name=self.name
            )

        return Index._with_infer(new_values, dtype=dtype, copy=False, name=self.name)

    # TODO: De-duplicate with map, xref GH#32349
    @final
    def _transform_index(self, func, *, level=None) -> Index:
        """
        Apply function to all values found in index.

        This includes transforming multiindex entries separately.
        Only apply function to one level of the MultiIndex if level is specified.
        """
        if isinstance(self, ABCMultiIndex):
            if level is not None:
                # Caller is responsible for ensuring level is positional.
                items = [
                    tuple(func(y) if i == level else y for i, y in enumerate(x))
                    for x in self
                ]
            else:
                items = [tuple(func(y) for y in x) for x in self]
            return type(self).from_tuples(items, names=self.names)
        else:
            items = [func(x) for x in self]
            return Index(items, name=self.name, tupleize_cols=False)

    def isin(self, values, level=None) -> np.ndarray:
        """
        Return a boolean array where the index values are in `values`.

        Compute boolean array of whether each index value is found in the
        passed set of values. The length of the returned boolean array matches
        the length of the index.

        Parameters
        ----------
        values : set or list-like
            Sought values.
        level : str or int, optional
            Name or position of the index level to use (if the index is a
            `MultiIndex`).

        Returns
        -------
        np.ndarray[bool]
            NumPy array of boolean values.

        See Also
        --------
        Series.isin : Same for Series.
        DataFrame.isin : Same method for DataFrames.

        Notes
        -----
        In the case of `MultiIndex` you must either specify `values` as a
        list-like object containing tuples that are the same length as the
        number of levels, or specify `level`. Otherwise it will raise a
        ``ValueError``.

        If `level` is specified:

        - if it is the name of one *and only one* index level, use that level;
        - otherwise it should be a number indicating level position.

        Examples
        --------
        >>> idx = pd.Index([1,2,3])
        >>> idx
        Int64Index([1, 2, 3], dtype='int64')

        Check whether each index value in a list of values.

        >>> idx.isin([1, 4])
        array([ True, False, False])

        >>> midx = pd.MultiIndex.from_arrays([[1,2,3],
        ...                                  ['red', 'blue', 'green']],
        ...                                  names=('number', 'color'))
        >>> midx
        MultiIndex([(1,   'red'),
                    (2,  'blue'),
                    (3, 'green')],
                   names=['number', 'color'])

        Check whether the strings in the 'color' level of the MultiIndex
        are in a list of colors.

        >>> midx.isin(['red', 'orange', 'yellow'], level='color')
        array([ True, False, False])

        To check across the levels of a MultiIndex, pass a list of tuples:

        >>> midx.isin([(1, 'red'), (3, 'red')])
        array([ True, False, False])

        For a DatetimeIndex, string values in `values` are converted to
        Timestamps.

        >>> dates = ['2000-03-11', '2000-03-12', '2000-03-13']
        >>> dti = pd.to_datetime(dates)
        >>> dti
        DatetimeIndex(['2000-03-11', '2000-03-12', '2000-03-13'],
        dtype='datetime64[ns]', freq=None)

        >>> dti.isin(['2000-03-11'])
        array([ True, False, False])
        """
        if level is not None:
            self._validate_index_level(level)
        return algos.isin(self._values, values)

    def _get_string_slice(self, key: str_t):
        # this is for partial string indexing,
        # overridden in DatetimeIndex, TimedeltaIndex and PeriodIndex
        raise NotImplementedError

    def slice_indexer(
        self,
        start: Hashable | None = None,
        end: Hashable | None = None,
        step: int | None = None,
        kind=no_default,
    ) -> slice:
        """
        Compute the slice indexer for input labels and step.

        Index needs to be ordered and unique.

        Parameters
        ----------
        start : label, default None
            If None, defaults to the beginning.
        end : label, default None
            If None, defaults to the end.
        step : int, default None
        kind : str, default None

            .. deprecated:: 1.4.0

        Returns
        -------
        indexer : slice

        Raises
        ------
        KeyError : If key does not exist, or key is not unique and index is
            not ordered.

        Notes
        -----
        This function assumes that the data is sorted, so use at your own peril

        Examples
        --------
        This is a method on all index types. For example you can do:

        >>> idx = pd.Index(list('abcd'))
        >>> idx.slice_indexer(start='b', end='c')
        slice(1, 3, None)

        >>> idx = pd.MultiIndex.from_arrays([list('abcd'), list('efgh')])
        >>> idx.slice_indexer(start='b', end=('c', 'g'))
        slice(1, 3, None)
        """
        self._deprecated_arg(kind, "kind", "slice_indexer")

        start_slice, end_slice = self.slice_locs(start, end, step=step)

        # return a slice
        if not is_scalar(start_slice):
            raise AssertionError("Start slice bound is non-scalar")
        if not is_scalar(end_slice):
            raise AssertionError("End slice bound is non-scalar")

        return slice(start_slice, end_slice, step)

    def _maybe_cast_indexer(self, key):
        """
        If we have a float key and are not a floating index, then try to cast
        to an int if equivalent.
        """
        if not self.is_floating():
            return com.cast_scalar_indexer(key)
        return key

    def _maybe_cast_listlike_indexer(self, target) -> Index:
        """
        Analogue to maybe_cast_indexer for get_indexer instead of get_loc.
        """
        return ensure_index(target)

    @final
    def _validate_indexer(self, form: str_t, key, kind: str_t):
        """
        If we are positional indexer, validate that we have appropriate
        typed bounds must be an integer.
        """
        assert kind in ["getitem", "iloc"]

        if key is not None and not is_integer(key):
            raise self._invalid_indexer(form, key)

    def _maybe_cast_slice_bound(self, label, side: str_t, kind=no_default):
        """
        This function should be overloaded in subclasses that allow non-trivial
        casting on label-slice bounds, e.g. datetime-like indices allowing
        strings containing formatted datetimes.

        Parameters
        ----------
        label : object
        side : {'left', 'right'}
        kind : {'loc', 'getitem'} or None

            .. deprecated:: 1.3.0

        Returns
        -------
        label : object

        Notes
        -----
        Value of `side` parameter should be validated in caller.
        """
        assert kind in ["loc", "getitem", None, no_default]
        self._deprecated_arg(kind, "kind", "_maybe_cast_slice_bound")

        # We are a plain index here (sub-class override this method if they
        # wish to have special treatment for floats/ints, e.g. Float64Index and
        # datetimelike Indexes
        # reject them, if index does not contain label
        if (is_float(label) or is_integer(label)) and label not in self._values:
            raise self._invalid_indexer("slice", label)

        return label

    def _searchsorted_monotonic(self, label, side: Literal["left", "right"] = "left"):
        if self.is_monotonic_increasing:
            return self.searchsorted(label, side=side)
        elif self.is_monotonic_decreasing:
            # np.searchsorted expects ascending sort order, have to reverse
            # everything for it to work (element ordering, search side and
            # resulting value).
            pos = self[::-1].searchsorted(
                label, side="right" if side == "left" else "left"
            )
            return len(self) - pos

        raise ValueError("index must be monotonic increasing or decreasing")

    def get_slice_bound(
        self, label, side: Literal["left", "right"], kind=no_default
    ) -> int:
        """
        Calculate slice bound that corresponds to given label.

        Returns leftmost (one-past-the-rightmost if ``side=='right'``) position
        of given label.

        Parameters
        ----------
        label : object
        side : {'left', 'right'}
        kind : {'loc', 'getitem'} or None

            .. deprecated:: 1.4.0

        Returns
        -------
        int
            Index of label.
        """
        assert kind in ["loc", "getitem", None, no_default]
        self._deprecated_arg(kind, "kind", "get_slice_bound")

        if side not in ("left", "right"):
            raise ValueError(
                "Invalid value for side kwarg, must be either "
                f"'left' or 'right': {side}"
            )

        original_label = label

        # For datetime indices label may be a string that has to be converted
        # to datetime boundary according to its resolution.
        label = self._maybe_cast_slice_bound(label, side)

        # we need to look up the label
        try:
            slc = self.get_loc(label)
        except KeyError as err:
            try:
                return self._searchsorted_monotonic(label, side)
            except ValueError:
                # raise the original KeyError
                raise err

        if isinstance(slc, np.ndarray):
            # get_loc may return a boolean array or an array of indices, which
            # is OK as long as they are representable by a slice.
            if is_bool_dtype(slc):
                slc = lib.maybe_booleans_to_slice(slc.view("u1"))
            else:
                slc = lib.maybe_indices_to_slice(
                    slc.astype(np.intp, copy=False), len(self)
                )
            if isinstance(slc, np.ndarray):
                raise KeyError(
                    f"Cannot get {side} slice bound for non-unique "
                    f"label: {repr(original_label)}"
                )

        if isinstance(slc, slice):
            if side == "left":
                return slc.start
            else:
                return slc.stop
        else:
            if side == "right":
                return slc + 1
            else:
                return slc

    def slice_locs(
        self, start=None, end=None, step=None, kind=no_default
    ) -> tuple[int, int]:
        """
        Compute slice locations for input labels.

        Parameters
        ----------
        start : label, default None
            If None, defaults to the beginning.
        end : label, default None
            If None, defaults to the end.
        step : int, defaults None
            If None, defaults to 1.
        kind : {'loc', 'getitem'} or None

            .. deprecated:: 1.4.0

        Returns
        -------
        start, end : int

        See Also
        --------
        Index.get_loc : Get location for a single label.

        Notes
        -----
        This method only works if the index is monotonic or unique.

        Examples
        --------
        >>> idx = pd.Index(list('abcd'))
        >>> idx.slice_locs(start='b', end='c')
        (1, 3)
        """
        self._deprecated_arg(kind, "kind", "slice_locs")
        inc = step is None or step >= 0

        if not inc:
            # If it's a reverse slice, temporarily swap bounds.
            start, end = end, start

        # GH 16785: If start and end happen to be date strings with UTC offsets
        # attempt to parse and check that the offsets are the same
        if isinstance(start, (str, datetime)) and isinstance(end, (str, datetime)):
            try:
                ts_start = Timestamp(start)
                ts_end = Timestamp(end)
            except (ValueError, TypeError):
                pass
            else:
                if not tz_compare(ts_start.tzinfo, ts_end.tzinfo):
                    raise ValueError("Both dates must have the same UTC offset")

        start_slice = None
        if start is not None:
            start_slice = self.get_slice_bound(start, "left")
        if start_slice is None:
            start_slice = 0

        end_slice = None
        if end is not None:
            end_slice = self.get_slice_bound(end, "right")
        if end_slice is None:
            end_slice = len(self)

        if not inc:
            # Bounds at this moment are swapped, swap them back and shift by 1.
            #
            # slice_locs('B', 'A', step=-1): s='B', e='A'
            #
            #              s='A'                 e='B'
            # AFTER SWAP:    |                     |
            #                v ------------------> V
            #           -----------------------------------
            #           | | |A|A|A|A| | | | | |B|B| | | | |
            #           -----------------------------------
            #              ^ <------------------ ^
            # SHOULD BE:   |                     |
            #           end=s-1              start=e-1
            #
            end_slice, start_slice = start_slice - 1, end_slice - 1

            # i == -1 triggers ``len(self) + i`` selection that points to the
            # last element, not before-the-first one, subtracting len(self)
            # compensates that.
            if end_slice == -1:
                end_slice -= len(self)
            if start_slice == -1:
                start_slice -= len(self)

        return start_slice, end_slice

    def delete(self: _IndexT, loc) -> _IndexT:
        """
        Make new Index with passed location(-s) deleted.

        Parameters
        ----------
        loc : int or list of int
            Location of item(-s) which will be deleted.
            Use a list of locations to delete more than one value at the same time.

        Returns
        -------
        Index
            Will be same type as self, except for RangeIndex.

        See Also
        --------
        numpy.delete : Delete any rows and column from NumPy array (ndarray).

        Examples
        --------
        >>> idx = pd.Index(['a', 'b', 'c'])
        >>> idx.delete(1)
        Index(['a', 'c'], dtype='object')

        >>> idx = pd.Index(['a', 'b', 'c'])
        >>> idx.delete([0, 2])
        Index(['b'], dtype='object')
        """
<<<<<<< HEAD
        values = self._values
        if isinstance(values, np.ndarray):
            # TODO(__array_function__): special casing will be unnecessary
            res_values = np.delete(values, loc)
        else:
            res_values = values.delete(loc)
        return type(self)._simple_new(res_values, name=self.name)
=======
        res_values = np.delete(self._data, loc)
        # _constructor so RangeIndex->Int64Index
        return self._constructor._simple_new(res_values, name=self.name)
>>>>>>> f3fbd0ff

    def insert(self, loc: int, item) -> Index:
        """
        Make new Index inserting new item at location.

        Follows Python list.append semantics for negative values.

        Parameters
        ----------
        loc : int
        item : object

        Returns
        -------
        new_index : Index
        """
        # Note: this method is overridden by all ExtensionIndex subclasses,
        #  so self is never backed by an EA.
        item = lib.item_from_zerodim(item)
        if is_valid_na_for_dtype(item, self.dtype) and self.dtype != object:
            item = self._na_value

        try:
            item = self._validate_fill_value(item)
        except TypeError:
            dtype = self._find_common_type_compat(item)
            return self.astype(dtype).insert(loc, item)

        arr = np.asarray(self)

        # Use constructor to ensure we get tuples cast correctly.
        # Use self._constructor instead of Index to retain NumericIndex GH#43921
        item = self._constructor([item], dtype=self.dtype)._values
        idx = np.concatenate((arr[:loc], item, arr[loc:]))
        return self._constructor._with_infer(idx, name=self.name)

    def drop(self, labels, errors: str_t = "raise") -> Index:
        """
        Make new Index with passed list of labels deleted.

        Parameters
        ----------
        labels : array-like or scalar
        errors : {'ignore', 'raise'}, default 'raise'
            If 'ignore', suppress error and existing labels are dropped.

        Returns
        -------
        dropped : Index
            Will be same type as self, except for RangeIndex.

        Raises
        ------
        KeyError
            If not all of the labels are found in the selected axis
        """
        if not isinstance(labels, Index):
            # avoid materializing e.g. RangeIndex
            arr_dtype = "object" if self.dtype == "object" else None
            labels = com.index_labels_to_array(labels, dtype=arr_dtype)

        indexer = self.get_indexer_for(labels)
        mask = indexer == -1
        if mask.any():
            if errors != "ignore":
                raise KeyError(f"{list(labels[mask])} not found in axis")
            indexer = indexer[~mask]
        return self.delete(indexer)

    # --------------------------------------------------------------------
    # Generated Arithmetic, Comparison, and Unary Methods

    def _cmp_method(self, other, op):
        """
        Wrapper used to dispatch comparison operations.
        """
        if self.is_(other):
            # fastpath
            if op in {operator.eq, operator.le, operator.ge}:
                arr = np.ones(len(self), dtype=bool)
                if self._can_hold_na and not isinstance(self, ABCMultiIndex):
                    # TODO: should set MultiIndex._can_hold_na = False?
                    arr[self.isna()] = False
                return arr
            elif op in {operator.ne, operator.lt, operator.gt}:
                arr = np.zeros(len(self), dtype=bool)
                if self._can_hold_na and not isinstance(self, ABCMultiIndex):
                    arr[self.isna()] = True
                return arr

        if isinstance(other, (np.ndarray, Index, ABCSeries, ExtensionArray)) and len(
            self
        ) != len(other):
            raise ValueError("Lengths must match to compare")

        if not isinstance(other, ABCMultiIndex):
            other = extract_array(other, extract_numpy=True)
        else:
            other = np.asarray(other)

        if is_object_dtype(self.dtype) and isinstance(other, ExtensionArray):
            # e.g. PeriodArray, Categorical
            with np.errstate(all="ignore"):
                result = op(self._values, other)

        elif isinstance(self._values, ExtensionArray):
            result = op(self._values, other)

        elif is_object_dtype(self.dtype) and not isinstance(self, ABCMultiIndex):
            # don't pass MultiIndex
            with np.errstate(all="ignore"):
                result = ops.comp_method_OBJECT_ARRAY(op, self._values, other)

        else:
            with np.errstate(all="ignore"):
                result = ops.comparison_op(self._values, other, op)

        return result

    def _construct_result(self, result, name):
        if isinstance(result, tuple):
            return (
                Index._with_infer(result[0], name=name),
                Index._with_infer(result[1], name=name),
            )
        return Index._with_infer(result, name=name)

    def _arith_method(self, other, op):
        if (
            isinstance(other, Index)
            and is_object_dtype(other.dtype)
            and type(other) is not Index
        ):
            # We return NotImplemented for object-dtype index *subclasses* so they have
            # a chance to implement ops before we unwrap them.
            # See https://github.com/pandas-dev/pandas/issues/31109
            return NotImplemented

        return super()._arith_method(other, op)

    @final
    def _unary_method(self, op):
        result = op(self._values)
        return Index(result, name=self.name)

    def __abs__(self):
        return self._unary_method(operator.abs)

    def __neg__(self):
        return self._unary_method(operator.neg)

    def __pos__(self):
        return self._unary_method(operator.pos)

    def __inv__(self):
        # TODO: why not operator.inv?
        # TODO: __inv__ vs __invert__?
        return self._unary_method(lambda x: -x)

    # --------------------------------------------------------------------
    # Reductions

    def any(self, *args, **kwargs):
        """
        Return whether any element is Truthy.

        Parameters
        ----------
        *args
            Required for compatibility with numpy.
        **kwargs
            Required for compatibility with numpy.

        Returns
        -------
        any : bool or array-like (if axis is specified)
            A single element array-like may be converted to bool.

        See Also
        --------
        Index.all : Return whether all elements are True.
        Series.all : Return whether all elements are True.

        Notes
        -----
        Not a Number (NaN), positive infinity and negative infinity
        evaluate to True because these are not equal to zero.

        Examples
        --------
        >>> index = pd.Index([0, 1, 2])
        >>> index.any()
        True

        >>> index = pd.Index([0, 0, 0])
        >>> index.any()
        False
        """
        nv.validate_any(args, kwargs)
        self._maybe_disable_logical_methods("any")
        # error: Argument 1 to "any" has incompatible type "ArrayLike"; expected
        # "Union[Union[int, float, complex, str, bytes, generic], Sequence[Union[int,
        # float, complex, str, bytes, generic]], Sequence[Sequence[Any]],
        # _SupportsArray]"
        return np.any(self.values)  # type: ignore[arg-type]

    def all(self, *args, **kwargs):
        """
        Return whether all elements are Truthy.

        Parameters
        ----------
        *args
            Required for compatibility with numpy.
        **kwargs
            Required for compatibility with numpy.

        Returns
        -------
        all : bool or array-like (if axis is specified)
            A single element array-like may be converted to bool.

        See Also
        --------
        Index.any : Return whether any element in an Index is True.
        Series.any : Return whether any element in a Series is True.
        Series.all : Return whether all elements in a Series are True.

        Notes
        -----
        Not a Number (NaN), positive infinity and negative infinity
        evaluate to True because these are not equal to zero.

        Examples
        --------
        **all**

        True, because nonzero integers are considered True.

        >>> pd.Index([1, 2, 3]).all()
        True

        False, because ``0`` is considered False.

        >>> pd.Index([0, 1, 2]).all()
        False

        **any**

        True, because ``1`` is considered True.

        >>> pd.Index([0, 0, 1]).any()
        True

        False, because ``0`` is considered False.

        >>> pd.Index([0, 0, 0]).any()
        False
        """
        nv.validate_all(args, kwargs)
        self._maybe_disable_logical_methods("all")
        # error: Argument 1 to "all" has incompatible type "ArrayLike"; expected
        # "Union[Union[int, float, complex, str, bytes, generic], Sequence[Union[int,
        # float, complex, str, bytes, generic]], Sequence[Sequence[Any]],
        # _SupportsArray]"
        return np.all(self.values)  # type: ignore[arg-type]

    @final
    def _maybe_disable_logical_methods(self, opname: str_t) -> None:
        """
        raise if this Index subclass does not support any or all.
        """
        if (
            isinstance(self, ABCMultiIndex)
            or needs_i8_conversion(self.dtype)
            or is_interval_dtype(self.dtype)
            or is_categorical_dtype(self.dtype)
            or is_float_dtype(self.dtype)
        ):
            # This call will raise
            make_invalid_op(opname)(self)

    @Appender(IndexOpsMixin.argmin.__doc__)
    def argmin(self, axis=None, skipna=True, *args, **kwargs):
        nv.validate_argmin(args, kwargs)
        nv.validate_minmax_axis(axis)

        if not self._is_multi and self.hasnans:
            # Take advantage of cache
            mask = self._isnan
            if not skipna or mask.all():
                return -1
        return super().argmin(skipna=skipna)

    @Appender(IndexOpsMixin.argmax.__doc__)
    def argmax(self, axis=None, skipna=True, *args, **kwargs):
        nv.validate_argmax(args, kwargs)
        nv.validate_minmax_axis(axis)

        if not self._is_multi and self.hasnans:
            # Take advantage of cache
            mask = self._isnan
            if not skipna or mask.all():
                return -1
        return super().argmax(skipna=skipna)

    @doc(IndexOpsMixin.min)
    def min(self, axis=None, skipna=True, *args, **kwargs):
        nv.validate_min(args, kwargs)
        nv.validate_minmax_axis(axis)

        if not len(self):
            return self._na_value

        if len(self) and self.is_monotonic_increasing:
            # quick check
            first = self[0]
            if not isna(first):
                return first

        if not self._is_multi and self.hasnans:
            # Take advantage of cache
            mask = self._isnan
            if not skipna or mask.all():
                return self._na_value

        if not self._is_multi and not isinstance(self._values, np.ndarray):
            # "ExtensionArray" has no attribute "min"
            return self._values.min(skipna=skipna)  # type: ignore[attr-defined]

        return super().min(skipna=skipna)

    @doc(IndexOpsMixin.max)
    def max(self, axis=None, skipna=True, *args, **kwargs):
        nv.validate_max(args, kwargs)
        nv.validate_minmax_axis(axis)

        if not len(self):
            return self._na_value

        if len(self) and self.is_monotonic_increasing:
            # quick check
            last = self[-1]
            if not isna(last):
                return last

        if not self._is_multi and self.hasnans:
            # Take advantage of cache
            mask = self._isnan
            if not skipna or mask.all():
                return self._na_value

        if not self._is_multi and not isinstance(self._values, np.ndarray):
            # "ExtensionArray" has no attribute "max"
            return self._values.max(skipna=skipna)  # type: ignore[attr-defined]

        return super().max(skipna=skipna)

    # --------------------------------------------------------------------

    @final
    @property
    def shape(self) -> Shape:
        """
        Return a tuple of the shape of the underlying data.
        """
        # See GH#27775, GH#27384 for history/reasoning in how this is defined.
        return (len(self),)

    @final
    def _deprecated_arg(self, value, name: str_t, methodname: str_t) -> None:
        """
        Issue a FutureWarning if the arg/kwarg is not no_default.
        """
        if value is not no_default:
            warnings.warn(
                f"'{name}' argument in {methodname} is deprecated "
                "and will be removed in a future version.  Do not pass it.",
                FutureWarning,
                stacklevel=find_stack_level(),
            )


def ensure_index_from_sequences(sequences, names=None) -> Index:
    """
    Construct an index from sequences of data.

    A single sequence returns an Index. Many sequences returns a
    MultiIndex.

    Parameters
    ----------
    sequences : sequence of sequences
    names : sequence of str

    Returns
    -------
    index : Index or MultiIndex

    Examples
    --------
    >>> ensure_index_from_sequences([[1, 2, 3]], names=["name"])
    Int64Index([1, 2, 3], dtype='int64', name='name')

    >>> ensure_index_from_sequences([["a", "a"], ["a", "b"]], names=["L1", "L2"])
    MultiIndex([('a', 'a'),
                ('a', 'b')],
               names=['L1', 'L2'])

    See Also
    --------
    ensure_index
    """
    from pandas.core.indexes.multi import MultiIndex

    if len(sequences) == 1:
        if names is not None:
            names = names[0]
        return Index(sequences[0], name=names)
    else:
        return MultiIndex.from_arrays(sequences, names=names)


def ensure_index(index_like: AnyArrayLike | Sequence, copy: bool = False) -> Index:
    """
    Ensure that we have an index from some index-like object.

    Parameters
    ----------
    index_like : sequence
        An Index or other sequence
    copy : bool, default False

    Returns
    -------
    index : Index or MultiIndex

    See Also
    --------
    ensure_index_from_sequences

    Examples
    --------
    >>> ensure_index(['a', 'b'])
    Index(['a', 'b'], dtype='object')

    >>> ensure_index([('a', 'a'),  ('b', 'c')])
    Index([('a', 'a'), ('b', 'c')], dtype='object')

    >>> ensure_index([['a', 'a'], ['b', 'c']])
    MultiIndex([('a', 'b'),
            ('a', 'c')],
           )
    """
    if isinstance(index_like, Index):
        if copy:
            index_like = index_like.copy()
        return index_like

    if isinstance(index_like, ABCSeries):
        name = index_like.name
        return Index._with_infer(index_like, name=name, copy=copy)

    if is_iterator(index_like):
        index_like = list(index_like)

    if isinstance(index_like, list):
        if type(index_like) is not list:
            # must check for exactly list here because of strict type
            # check in clean_index_list
            index_like = list(index_like)

        if len(index_like) and lib.is_all_arraylike(index_like):
            from pandas.core.indexes.multi import MultiIndex

            return MultiIndex.from_arrays(index_like)
        else:
            return Index._with_infer(index_like, copy=copy, tupleize_cols=False)
    else:
        return Index._with_infer(index_like, copy=copy)


def ensure_has_len(seq):
    """
    If seq is an iterator, put its values into a list.
    """
    try:
        len(seq)
    except TypeError:
        return list(seq)
    else:
        return seq


def trim_front(strings: list[str]) -> list[str]:
    """
    Trims zeros and decimal points.

    Examples
    --------
    >>> trim_front([" a", " b"])
    ['a', 'b']

    >>> trim_front([" a", " "])
    ['a', '']
    """
    if not strings:
        return strings
    while all(strings) and all(x[0] == " " for x in strings):
        strings = [x[1:] for x in strings]
    return strings


def _validate_join_method(method: str) -> None:
    if method not in ["left", "right", "inner", "outer"]:
        raise ValueError(f"do not recognize join method {method}")


def maybe_extract_name(name, obj, cls) -> Hashable:
    """
    If no name is passed, then extract it from data, validating hashability.
    """
    if name is None and isinstance(obj, (Index, ABCSeries)):
        # Note we don't just check for "name" attribute since that would
        #  pick up e.g. dtype.name
        name = obj.name

    # GH#29069
    if not is_hashable(name):
        raise TypeError(f"{cls.__name__}.name must be a hashable type")

    return name


_cast_depr_msg = (
    "In a future version, passing an object-dtype arraylike to pd.Index will "
    "not infer numeric values to numeric dtype (matching the Series behavior). "
    "To retain the old behavior, explicitly pass the desired dtype or use the "
    "desired Index subclass"
)


def _maybe_cast_data_without_dtype(
    subarr: np.ndarray, cast_numeric_deprecated: bool = True
) -> ArrayLike:
    """
    If we have an arraylike input but no passed dtype, try to infer
    a supported dtype.

    Parameters
    ----------
    subarr : np.ndarray[object]
    cast_numeric_deprecated : bool, default True
        Whether to issue a FutureWarning when inferring numeric dtypes.

    Returns
    -------
    np.ndarray or ExtensionArray
    """

    result = lib.maybe_convert_objects(
        subarr,
        convert_datetime=True,
        convert_timedelta=True,
        convert_period=True,
        convert_interval=True,
        dtype_if_all_nat=np.dtype("datetime64[ns]"),
    )
    if result.dtype.kind in ["i", "u", "f"]:
        if not cast_numeric_deprecated:
            # i.e. we started with a list, not an ndarray[object]
            return result

        warnings.warn(
            "In a future version, the Index constructor will not infer numeric "
            "dtypes when passed object-dtype sequences (matching Series behavior)",
            FutureWarning,
            stacklevel=3,
        )
    if result.dtype.kind in ["b", "c"]:
        return subarr
    result = ensure_wrapped_if_datetimelike(result)
    return result


def get_unanimous_names(*indexes: Index) -> tuple[Hashable, ...]:
    """
    Return common name if all indices agree, otherwise None (level-by-level).

    Parameters
    ----------
    indexes : list of Index objects

    Returns
    -------
    list
        A list representing the unanimous 'names' found.
    """
    name_tups = [tuple(i.names) for i in indexes]
    name_sets = [{*ns} for ns in zip_longest(*name_tups)]
    names = tuple(ns.pop() if len(ns) == 1 else None for ns in name_sets)
    return names


def unpack_nested_dtype(other: _IndexT) -> _IndexT:
    """
    When checking if our dtype is comparable with another, we need
    to unpack CategoricalDtype to look at its categories.dtype.

    Parameters
    ----------
    other : Index

    Returns
    -------
    Index
    """
    dtype = other.dtype
    if is_categorical_dtype(dtype):
        # If there is ever a SparseIndex, this could get dispatched
        #  here too.
        return dtype.categories
    return other


def _maybe_try_sort(result, sort):
    if sort is None:
        try:
            result = algos.safe_sort(result)
        except TypeError as err:
            warnings.warn(
                f"{err}, sort order is undefined for incomparable objects.",
                RuntimeWarning,
                stacklevel=4,
            )
    return result<|MERGE_RESOLUTION|>--- conflicted
+++ resolved
@@ -6300,19 +6300,15 @@
         >>> idx.delete([0, 2])
         Index(['b'], dtype='object')
         """
-<<<<<<< HEAD
         values = self._values
         if isinstance(values, np.ndarray):
             # TODO(__array_function__): special casing will be unnecessary
             res_values = np.delete(values, loc)
         else:
             res_values = values.delete(loc)
-        return type(self)._simple_new(res_values, name=self.name)
-=======
-        res_values = np.delete(self._data, loc)
+
         # _constructor so RangeIndex->Int64Index
         return self._constructor._simple_new(res_values, name=self.name)
->>>>>>> f3fbd0ff
 
     def insert(self, loc: int, item) -> Index:
         """
