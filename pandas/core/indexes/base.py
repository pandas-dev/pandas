--- conflicted
+++ resolved
@@ -1,11 +1,7 @@
 from datetime import datetime
 import operator
 from textwrap import dedent
-<<<<<<< HEAD
-from typing import Any, FrozenSet, Hashable, Optional
-=======
-from typing import TYPE_CHECKING, Any, FrozenSet, Hashable, Union
->>>>>>> dbd7a5d3
+from typing import TYPE_CHECKING, Any, FrozenSet, Hashable
 import warnings
 
 import numpy as np
