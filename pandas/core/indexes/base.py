--- conflicted
+++ resolved
@@ -44,12 +44,7 @@
     DtypeObj,
     F,
     Shape,
-<<<<<<< HEAD
-    final,
-=======
-    T,
     npt,
->>>>>>> b5bceb72
 )
 from pandas.compat.numpy import function as nv
 from pandas.errors import (
