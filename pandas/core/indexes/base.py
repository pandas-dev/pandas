from __future__ import annotations

import functools
import operator
import warnings
from copy import copy as copy_func
from datetime import datetime
from itertools import zip_longest
from typing import (
    TYPE_CHECKING,
    Any,
    Callable,
    Hashable,
    Sequence,
    TypeVar,
    cast,
    overload,
)

import numpy as np
import pandas._libs.join as libjoin
from pandas._libs.lib import (
    is_datetime_array,
    no_default,
)

import pandas.core.algorithms as algos
import pandas.core.common as com
from pandas._libs import (
    algos as libalgos,
    index as libindex,
    lib,
)
from pandas._libs.tslibs import (
    IncompatibleFrequency,
    NaTType,
    OutOfBoundsDatetime,
    Timestamp,
    tz_compare,
)
from pandas._typing import (
    AnyArrayLike,
    ArrayLike,
    Dtype,
    DtypeObj,
    F,
    Shape,
    T,
    final,
)
from pandas.compat.numpy import function as nv
from pandas.core import (
    missing,
    ops,
)
from pandas.core.accessor import CachedAccessor
from pandas.core.array_algos.putmask import (
    setitem_datetimelike_compat,
    validate_putmask,
)
from pandas.core.arrays import (
    Categorical,
    ExtensionArray,
)
from pandas.core.arrays.datetimes import (
    tz_to_dtype,
    validate_tz_from_dtype,
)
from pandas.core.arrays.sparse import SparseDtype
from pandas.core.base import (
    IndexOpsMixin,
    PandasObject,
)
from pandas.core.construction import (
    ensure_wrapped_if_datetimelike,
    extract_array,
    sanitize_array,
)
from pandas.core.dtypes.cast import (
    can_hold_element,
    find_common_type,
    infer_dtype_from,
    validate_numeric_casting,
)
from pandas.core.dtypes.common import (
    ensure_int64,
    ensure_object,
    ensure_platform_int,
    is_bool_dtype,
    is_categorical_dtype,
    is_dtype_equal,
    is_ea_or_datetimelike_dtype,
    is_extension_array_dtype,
    is_float,
    is_float_dtype,
    is_hashable,
    is_integer,
    is_integer_dtype,
    is_interval_dtype,
    is_iterator,
    is_list_like,
    is_object_dtype,
    is_scalar,
    is_signed_integer_dtype,
    is_unsigned_integer_dtype,
    needs_i8_conversion,
    pandas_dtype,
    validate_all_hashable,
)
from pandas.core.dtypes.concat import concat_compat
from pandas.core.dtypes.dtypes import (
    CategoricalDtype,
    DatetimeTZDtype,
    ExtensionDtype,
    IntervalDtype,
    PandasDtype,
    PeriodDtype,
)
from pandas.core.dtypes.generic import (
    ABCDatetimeIndex,
    ABCMultiIndex,
    ABCPeriodIndex,
    ABCSeries,
    ABCTimedeltaIndex,
)
from pandas.core.dtypes.inference import is_dict_like
from pandas.core.dtypes.missing import (
    array_equivalent,
    is_valid_na_for_dtype,
    isna,
)
from pandas.core.indexers import deprecate_ndim_indexing
from pandas.core.indexes.frozen import FrozenList
from pandas.core.ops import get_op_result_name
from pandas.core.ops.invalid import make_invalid_op
from pandas.core.sorting import (
    ensure_key_mapped,
    get_group_index_sorter,
    nargsort,
)
from pandas.core.strings import StringMethods
from pandas.errors import (
    DuplicateLabelError,
    InvalidIndexError,
)
from pandas.io.formats.printing import (
    PrettyDict,
    default_pprint,
    format_object_attrs,
    format_object_summary,
    pprint_thing,
)
from pandas.util._decorators import (
    Appender,
    cache_readonly,
    doc,
)

if TYPE_CHECKING:
    from typing import Literal

    from pandas import (
        CategoricalIndex,
        DataFrame,
        IntervalIndex,
        MultiIndex,
        RangeIndex,
        Series,
    )

__all__ = ["Index"]

_unsortable_types = frozenset(("mixed", "mixed-integer"))

_index_doc_kwargs: dict[str, str] = {
    "klass": "Index",
    "inplace": "",
    "target_klass": "Index",
    "raises_section": "",
    "unique": "Index",
    "duplicated": "np.ndarray",
}
_index_shared_docs: dict[str, str] = {}
str_t = str

_o_dtype = np.dtype("object")


def _maybe_return_indexers(meth: F) -> F:
    """
    Decorator to simplify 'return_indexers' checks in Index.join.
    """

    @functools.wraps(meth)
    def join(
            self,
            other,
            how: str_t = "left",
            level=None,
            return_indexers: bool = False,
            sort: bool = False,
    ):
        join_index, lidx, ridx = meth(self, other, how=how, level=level, sort=sort)
        if not return_indexers:
            return join_index

        if lidx is not None:
            lidx = ensure_platform_int(lidx)
        if ridx is not None:
            ridx = ensure_platform_int(ridx)
        return join_index, lidx, ridx

    return cast(F, join)


def disallow_kwargs(kwargs: dict[str, Any]) -> None:
    if kwargs:
        raise TypeError(f"Unexpected keyword arguments {repr(set(kwargs))}")


def _new_Index(cls, d):
    """
    This is called upon unpickling, rather than the default which doesn't
    have arguments and breaks __new__.
    """
    # required for backward compat, because PI can't be instantiated with
    # ordinals through __new__ GH #13277
    if issubclass(cls, ABCPeriodIndex):
        from pandas.core.indexes.period import _new_PeriodIndex

        return _new_PeriodIndex(cls, **d)

    if issubclass(cls, ABCMultiIndex):
        if "labels" in d and "codes" not in d:
            # GH#23752 "labels" kwarg has been replaced with "codes"
            d["codes"] = d.pop("labels")

    return cls.__new__(cls, **d)


_IndexT = TypeVar("_IndexT", bound="Index")


class Index(IndexOpsMixin, PandasObject):
    """
    Immutable sequence used for indexing and alignment. The basic object
    storing axis labels for all pandas objects.

    Parameters
    ----------
    data : array-like (1-dimensional)
    dtype : NumPy dtype (default: object)
        If dtype is None, we find the dtype that best fits the data.
        If an actual dtype is provided, we coerce to that dtype if it's safe.
        Otherwise, an error will be raised.
    copy : bool
        Make a copy of input ndarray.
    name : object
        Name to be stored in the index.
    tupleize_cols : bool (default: True)
        When True, attempt to create a MultiIndex if possible.

    See Also
    --------
    RangeIndex : Index implementing a monotonic integer range.
    CategoricalIndex : Index of :class:`Categorical` s.
    MultiIndex : A multi-level, or hierarchical Index.
    IntervalIndex : An Index of :class:`Interval` s.
    DatetimeIndex : Index of datetime64 data.
    TimedeltaIndex : Index of timedelta64 data.
    PeriodIndex : Index of Period data.
    Int64Index : A special case of :class:`Index` with purely integer labels.
    UInt64Index : A special case of :class:`Index` with purely unsigned integer labels.
    Float64Index : A special case of :class:`Index` with purely float labels.

    Notes
    -----
    An Index instance can **only** contain hashable objects

    Examples
    --------
    >>> pd.Index([1, 2, 3])
    Int64Index([1, 2, 3], dtype='int64')

    >>> pd.Index(list('abc'))
    Index(['a', 'b', 'c'], dtype='object')
    """

    # tolist is not actually deprecated, just suppressed in the __dir__
    _hidden_attrs: frozenset[str] = (
            PandasObject._hidden_attrs
            | IndexOpsMixin._hidden_attrs
            | frozenset(["contains", "set_value"])
    )

    # To hand over control to subclasses
    _join_precedence = 1

    # Cython methods; see github.com/cython/cython/issues/2647
    #  for why we need to wrap these instead of making them class attributes
    # Moreover, cython will choose the appropriate-dtyped sub-function
    #  given the dtypes of the passed arguments

    @final
    def _left_indexer_unique(self: _IndexT, other: _IndexT) -> np.ndarray:
        # -> np.ndarray[np.intp]
        # Caller is responsible for ensuring other.dtype == self.dtype
        sv = self._get_join_target()
        ov = other._get_join_target()
        return libjoin.left_join_indexer_unique(sv, ov)

    @final
    def _left_indexer(
<<<<<<< HEAD
            self, left: np.ndarray, right: np.ndarray
    ) -> tuple[np.ndarray, np.ndarray, np.ndarray]:
        return libjoin.left_join_indexer(left, right)
=======
        self: _IndexT, other: _IndexT
    ) -> tuple[ArrayLike, np.ndarray, np.ndarray]:
        # Caller is responsible for ensuring other.dtype == self.dtype
        sv = self._get_join_target()
        ov = other._get_join_target()
        joined_ndarray, lidx, ridx = libjoin.left_join_indexer(sv, ov)
        joined = self._from_join_target(joined_ndarray)
        return joined, lidx, ridx
>>>>>>> 67c93857

    @final
    def _inner_indexer(
<<<<<<< HEAD
            self, left: np.ndarray, right: np.ndarray
    ) -> tuple[np.ndarray, np.ndarray, np.ndarray]:
        return libjoin.inner_join_indexer(left, right)
=======
        self: _IndexT, other: _IndexT
    ) -> tuple[ArrayLike, np.ndarray, np.ndarray]:
        # Caller is responsible for ensuring other.dtype == self.dtype
        sv = self._get_join_target()
        ov = other._get_join_target()
        joined_ndarray, lidx, ridx = libjoin.inner_join_indexer(sv, ov)
        joined = self._from_join_target(joined_ndarray)
        return joined, lidx, ridx
>>>>>>> 67c93857

    @final
    def _outer_indexer(
<<<<<<< HEAD
            self, left: np.ndarray, right: np.ndarray
    ) -> tuple[np.ndarray, np.ndarray, np.ndarray]:
        return libjoin.outer_join_indexer(left, right)
=======
        self: _IndexT, other: _IndexT
    ) -> tuple[ArrayLike, np.ndarray, np.ndarray]:
        # Caller is responsible for ensuring other.dtype == self.dtype
        sv = self._get_join_target()
        ov = other._get_join_target()
        joined_ndarray, lidx, ridx = libjoin.outer_join_indexer(sv, ov)
        joined = self._from_join_target(joined_ndarray)
        return joined, lidx, ridx
>>>>>>> 67c93857

    _typ = "index"
    _data: ExtensionArray | np.ndarray
    _id: object | None = None
    _name: Hashable = None
    # MultiIndex.levels previously allowed setting the index name. We
    # don't allow this anymore, and raise if it happens rather than
    # failing silently.
    _no_setting_name: bool = False
    _comparables = ["name"]
    _attributes = ["name"]
    _is_numeric_dtype = False
    _can_hold_na = True
    _can_hold_strings = True

    # would we like our indexing holder to defer to us
    _defer_to_indexing = False

    _engine_type: type[libindex.IndexEngine] = libindex.ObjectEngine
    # whether we support partial string indexing. Overridden
    # in DatetimeIndex and PeriodIndex
    _supports_partial_string_indexing = False

    _accessors = {"str"}

    str = CachedAccessor("str", StringMethods)

    # --------------------------------------------------------------------
    # Constructors

    def __new__(
            cls, data=None, dtype=None, copy=False, name=None, tupleize_cols=True, **kwargs
    ) -> Index:

        if kwargs:
            warnings.warn(
                "Passing keywords other than 'data', 'dtype', 'copy', 'name', "
                "'tupleize_cols' is deprecated and will raise TypeError in a "
                "future version.  Use the specific Index subclass directly instead",
                FutureWarning,
                stacklevel=2,
            )

        from pandas.core.arrays import PandasArray
        from pandas.core.indexes.range import RangeIndex

        name = maybe_extract_name(name, data, cls)

        if dtype is not None:
            dtype = pandas_dtype(dtype)
        if "tz" in kwargs:
            tz = kwargs.pop("tz")
            validate_tz_from_dtype(dtype, tz)
            dtype = tz_to_dtype(tz)

        if isinstance(data, PandasArray):
            # ensure users don't accidentally put a PandasArray in an index.
            data = data.to_numpy()
        if isinstance(dtype, PandasDtype):
            dtype = dtype.numpy_dtype

        data_dtype = getattr(data, "dtype", None)

        # range
        if isinstance(data, (range, RangeIndex)):
            result = RangeIndex(start=data, copy=copy, name=name)
            if dtype is not None:
                return result.astype(dtype, copy=False)
            return result

        elif is_ea_or_datetimelike_dtype(dtype):
            # non-EA dtype indexes have special casting logic, so we punt here
            klass = cls._dtype_to_subclass(dtype)
            if klass is not Index:
                return klass(data, dtype=dtype, copy=copy, name=name, **kwargs)

            ea_cls = dtype.construct_array_type()
            data = ea_cls._from_sequence(data, dtype=dtype, copy=copy)
            data = np.asarray(data, dtype=object)
            disallow_kwargs(kwargs)
            return Index._simple_new(data, name=name)

        elif is_ea_or_datetimelike_dtype(data_dtype):
            klass = cls._dtype_to_subclass(data_dtype)
            if klass is not Index:
                result = klass(data, copy=copy, name=name, **kwargs)
                if dtype is not None:
                    return result.astype(dtype, copy=False)
                return result

            data = np.array(data, dtype=object, copy=copy)
            disallow_kwargs(kwargs)
            return Index._simple_new(data, name=name)

        # index-like
        elif isinstance(data, (np.ndarray, Index, ABCSeries)):

            if isinstance(data, ABCMultiIndex):
                data = data._values

            if dtype is not None:
                # we need to avoid having numpy coerce
                # things that look like ints/floats to ints unless
                # they are actually ints, e.g. '0' and 0.0
                # should not be coerced
                # GH 11836
                data = sanitize_array(data, None, dtype=dtype, copy=copy)

                dtype = data.dtype

            if data.dtype.kind in ["i", "u", "f"]:
                # maybe coerce to a sub-class
                arr = data
            else:
                arr = com.asarray_tuplesafe(data, dtype=np.dtype("object"))

                if dtype is None:
                    arr = _maybe_cast_data_without_dtype(arr)
                    dtype = arr.dtype

                    if kwargs:
                        return cls(arr, dtype, copy=copy, name=name, **kwargs)

            klass = cls._dtype_to_subclass(arr.dtype)
            arr = klass._ensure_array(arr, dtype, copy)
            disallow_kwargs(kwargs)
            return klass._simple_new(arr, name)

        elif is_scalar(data):
            raise cls._scalar_data_error(data)
        elif hasattr(data, "__array__"):
            return Index(np.asarray(data), dtype=dtype, copy=copy, name=name, **kwargs)
        else:

            if tupleize_cols and is_list_like(data):
                # GH21470: convert iterable to list before determining if empty
                if is_iterator(data):
                    data = list(data)

                if data and all(isinstance(e, tuple) for e in data):
                    # we must be all tuples, otherwise don't construct
                    # 10697
                    from pandas.core.indexes.multi import MultiIndex

                    return MultiIndex.from_tuples(
                        data, names=name or kwargs.get("names")
                    )
            # other iterable of some kind

            subarr = com.asarray_tuplesafe(data, dtype=np.dtype("object"))
            return Index(subarr, dtype=dtype, copy=copy, name=name, **kwargs)

    @classmethod
    def _ensure_array(cls, data, dtype, copy: bool):
        """
        Ensure we have a valid array to pass to _simple_new.
        """
        if data.ndim > 1:
            # GH#13601, GH#20285, GH#27125
            raise ValueError("Index data must be 1-dimensional")
        if copy:
            # asarray_tuplesafe does not always copy underlying data,
            #  so need to make sure that this happens
            data = data.copy()
        return data

    @final
    @classmethod
    def _dtype_to_subclass(cls, dtype: DtypeObj):
        # Delay import for perf. https://github.com/pandas-dev/pandas/pull/31423

        if isinstance(dtype, ExtensionDtype):
            if isinstance(dtype, DatetimeTZDtype):
                from pandas import DatetimeIndex

                return DatetimeIndex
            elif isinstance(dtype, CategoricalDtype):
                from pandas import CategoricalIndex

                return CategoricalIndex
            elif isinstance(dtype, IntervalDtype):
                from pandas import IntervalIndex

                return IntervalIndex
            elif isinstance(dtype, PeriodDtype):
                from pandas import PeriodIndex

                return PeriodIndex

            elif isinstance(dtype, SparseDtype):
                return cls._dtype_to_subclass(dtype.subtype)

            return Index

        if dtype.kind == "M":
            from pandas import DatetimeIndex

            return DatetimeIndex

        elif dtype.kind == "m":
            from pandas import TimedeltaIndex

            return TimedeltaIndex

        elif is_float_dtype(dtype):
            from pandas import Float64Index

            return Float64Index
        elif is_unsigned_integer_dtype(dtype):
            from pandas import UInt64Index

            return UInt64Index
        elif is_signed_integer_dtype(dtype):
            from pandas import Int64Index

            return Int64Index

        elif dtype == object:
            # NB: assuming away MultiIndex
            return Index

        elif issubclass(dtype.type, (str, bool, np.bool_)):
            return Index

        raise NotImplementedError(dtype)

    """
    NOTE for new Index creation:

    - _simple_new: It returns new Index with the same type as the caller.
      All metadata (such as name) must be provided by caller's responsibility.
      Using _shallow_copy is recommended because it fills these metadata
      otherwise specified.

    - _shallow_copy: It returns new Index with the same type (using
      _simple_new), but fills caller's metadata otherwise specified. Passed
      kwargs will overwrite corresponding metadata.

    See each method's docstring.
    """

    @property
    def asi8(self):
        """
        Integer representation of the values.

        Returns
        -------
        ndarray
            An ndarray with int64 dtype.
        """
        warnings.warn(
            "Index.asi8 is deprecated and will be removed in a future version",
            FutureWarning,
            stacklevel=2,
        )
        return None

    @classmethod
    def _simple_new(cls: type[_IndexT], values, name: Hashable = None) -> _IndexT:
        """
        We require that we have a dtype compat for the values. If we are passed
        a non-dtype compat, then coerce using the constructor.

        Must be careful not to recurse.
        """
        assert isinstance(values, np.ndarray), type(values)

        result = object.__new__(cls)
        result._data = values
        # _index_data is a (temporary?) fix to ensure that the direct data
        # manipulation we do in `_libs/reduction.pyx` continues to work.
        # We need access to the actual ndarray, since we're messing with
        # data buffers and strides.
        result._index_data = values
        result._name = name
        result._cache = {}
        result._reset_identity()

        return result

    @cache_readonly
    def _constructor(self: _IndexT) -> type[_IndexT]:
        return type(self)

    @final
    def _maybe_check_unique(self) -> None:
        """
        Check that an Index has no duplicates.

        This is typically only called via
        `NDFrame.flags.allows_duplicate_labels.setter` when it's set to
        True (duplicates aren't allowed).

        Raises
        ------
        DuplicateLabelError
            When the index is not unique.
        """
        if not self.is_unique:
            msg = """Index has duplicates."""
            duplicates = self._format_duplicate_message()
            msg += f"\n{duplicates}"

            raise DuplicateLabelError(msg)

    @final
    def _format_duplicate_message(self) -> DataFrame:
        """
        Construct the DataFrame for a DuplicateLabelError.

        This returns a DataFrame indicating the labels and positions
        of duplicates in an index. This should only be called when it's
        already known that duplicates are present.

        Examples
        --------
        >>> idx = pd.Index(['a', 'b', 'a'])
        >>> idx._format_duplicate_message()
            positions
        label
        a        [0, 2]
        """
        from pandas import Series

        duplicates = self[self.duplicated(keep="first")].unique()
        assert len(duplicates)

        out = Series(np.arange(len(self))).groupby(self).agg(list)[duplicates]
        if self.nlevels == 1:
            out = out.rename_axis("label")
        return out.to_frame(name="positions")

    # --------------------------------------------------------------------
    # Index Internals Methods

    @final
    def _get_attributes_dict(self) -> dict[str_t, Any]:
        """
        Return an attributes dict for my class.
        """
        return {k: getattr(self, k, None) for k in self._attributes}

    def _shallow_copy(self: _IndexT, values, name: Hashable = no_default) -> _IndexT:
        """
        Create a new Index with the same class as the caller, don't copy the
        data, use the same object attributes with passed in attributes taking
        precedence.

        *this is an internal non-public method*

        Parameters
        ----------
        values : the values to create the new Index, optional
        name : Label, defaults to self.name
        """
        name = self._name if name is no_default else name

        return self._simple_new(values, name=name)

    def _view(self: _IndexT) -> _IndexT:
        """
        fastpath to make a shallow copy, i.e. new object with same data.
        """
        result = self._simple_new(self._values, name=self._name)

        result._cache = self._cache
        return result

    @final
    def _rename(self: _IndexT, name: Hashable) -> _IndexT:
        """
        fastpath for rename if new name is already validated.
        """
        result = self._view()
        result._name = name
        return result

    @final
    def is_(self, other) -> bool:
        """
        More flexible, faster check like ``is`` but that works through views.

        Note: this is *not* the same as ``Index.identical()``, which checks
        that metadata is also the same.

        Parameters
        ----------
        other : object
            Other object to compare against.

        Returns
        -------
        bool
            True if both have same underlying data, False otherwise.

        See Also
        --------
        Index.identical : Works like ``Index.is_`` but also checks metadata.
        """
        if self is other:
            return True
        elif not hasattr(other, "_id"):
            return False
        elif self._id is None or other._id is None:
            return False
        else:
            return self._id is other._id

    @final
    def _reset_identity(self) -> None:
        """
        Initializes or resets ``_id`` attribute with new object.
        """
        self._id = object()

    @final
    def _cleanup(self) -> None:
        self._engine.clear_mapping()

    @cache_readonly
    def _engine(self) -> libindex.IndexEngine:
        # For base class (object dtype) we get ObjectEngine

        # to avoid a reference cycle, bind `target_values` to a local variable, so
        # `self` is not passed into the lambda.
        target_values = self._get_engine_target()
        return self._engine_type(lambda: target_values, len(self))

    @cache_readonly
    def _dir_additions_for_owner(self) -> set[str_t]:
        """
        Add the string-like labels to the owner dataframe/series dir output.

        If this is a MultiIndex, it's first level values are used.
        """
        return {
            c
            for c in self.unique(level=0)[:100]
            if isinstance(c, str) and c.isidentifier()
        }

    # --------------------------------------------------------------------
    # Array-Like Methods

    # ndarray compat
    def __len__(self) -> int:
        """
        Return the length of the Index.
        """
        return len(self._data)

    def __array__(self, dtype=None) -> np.ndarray:
        """
        The array interface, return my values.
        """
        return np.asarray(self._data, dtype=dtype)

    def __array_wrap__(self, result, context=None):
        """
        Gets called after a ufunc and other functions.
        """
        result = lib.item_from_zerodim(result)
        if is_bool_dtype(result) or lib.is_scalar(result) or np.ndim(result) > 1:
            return result

        attrs = self._get_attributes_dict()
        return Index(result, **attrs)

    @cache_readonly
    def dtype(self) -> DtypeObj:
        """
        Return the dtype object of the underlying data.
        """
        return self._data.dtype

    @final
    def ravel(self, order="C"):
        """
        Return an ndarray of the flattened values of the underlying data.

        Returns
        -------
        numpy.ndarray
            Flattened array.

        See Also
        --------
        numpy.ndarray.ravel : Return a flattened array.
        """
        warnings.warn(
            "Index.ravel returning ndarray is deprecated; in a future version "
            "this will return a view on self.",
            FutureWarning,
            stacklevel=2,
        )
        values = self._get_engine_target()
        return values.ravel(order=order)

    def view(self, cls=None):

        # we need to see if we are subclassing an
        # index type here
        if cls is not None and not hasattr(cls, "_typ"):
            dtype = cls
            if isinstance(cls, str):
                dtype = pandas_dtype(cls)

            if isinstance(dtype, (np.dtype, ExtensionDtype)) and needs_i8_conversion(
                    dtype
            ):
                if dtype.kind == "m" and dtype != "m8[ns]":
                    # e.g. m8[s]
                    return self._data.view(cls)

                arr = self._data.view("i8")
                idx_cls = self._dtype_to_subclass(dtype)
                arr_cls = idx_cls._data_cls
                arr = arr_cls(self._data.view("i8"), dtype=dtype)
                return idx_cls._simple_new(arr, name=self.name)

            result = self._data.view(cls)
        else:
            result = self._view()
        if isinstance(result, Index):
            result._id = self._id
        return result

    def astype(self, dtype, copy=True):
        """
        Create an Index with values cast to dtypes.

        The class of a new Index is determined by dtype. When conversion is
        impossible, a TypeError exception is raised.

        Parameters
        ----------
        dtype : numpy dtype or pandas type
            Note that any signed integer `dtype` is treated as ``'int64'``,
            and any unsigned integer `dtype` is treated as ``'uint64'``,
            regardless of the size.
        copy : bool, default True
            By default, astype always returns a newly allocated object.
            If copy is set to False and internal requirements on dtype are
            satisfied, the original data is used to create a new Index
            or the original Index is returned.

        Returns
        -------
        Index
            Index with values cast to specified dtype.
        """
        if dtype is not None:
            dtype = pandas_dtype(dtype)

        if is_dtype_equal(self.dtype, dtype):
            return self.copy() if copy else self

        elif is_categorical_dtype(dtype):
            from pandas.core.indexes.category import CategoricalIndex

            return CategoricalIndex(self, name=self.name, dtype=dtype, copy=copy)

        elif is_extension_array_dtype(dtype):
            return Index(np.asarray(self), name=self.name, dtype=dtype, copy=copy)

        try:
            casted = self._values.astype(dtype, copy=copy)
        except (TypeError, ValueError) as err:
            raise TypeError(
                f"Cannot cast {type(self).__name__} to dtype {dtype}"
            ) from err
        return Index(casted, name=self.name, dtype=dtype)

    _index_shared_docs[
        "take"
    ] = """
        Return a new %(klass)s of the values selected by the indices.

        For internal compatibility with numpy arrays.

        Parameters
        ----------
        indices : list
            Indices to be taken.
        axis : int, optional
            The axis over which to select values, always 0.
        allow_fill : bool, default True
        fill_value : bool, default None
            If allow_fill=True and fill_value is not None, indices specified by
            -1 is regarded as NA. If Index doesn't hold NA, raise ValueError.

        Returns
        -------
        numpy.ndarray
            Elements of given indices.

        See Also
        --------
        numpy.ndarray.take: Return an array formed from the
            elements of a at the given indices.
        """

    @Appender(_index_shared_docs["take"] % _index_doc_kwargs)
    def take(self, indices, axis=0, allow_fill=True, fill_value=None, **kwargs):
        if kwargs:
            nv.validate_take((), kwargs)
        indices = ensure_platform_int(indices)
        allow_fill = self._maybe_disallow_fill(allow_fill, fill_value, indices)

        # Note: we discard fill_value and use self._na_value, only relevant
        #  in the case where allow_fill is True and fill_value is not None
        taken = algos.take(
            self._values, indices, allow_fill=allow_fill, fill_value=self._na_value
        )
        return type(self)._simple_new(taken, name=self.name)

    @final
    def _maybe_disallow_fill(self, allow_fill: bool, fill_value, indices) -> bool:
        """
        We only use pandas-style take when allow_fill is True _and_
        fill_value is not None.
        """
        if allow_fill and fill_value is not None:
            # only fill if we are passing a non-None fill_value
            if self._can_hold_na:
                if (indices < -1).any():
                    raise ValueError(
                        "When allow_fill=True and fill_value is not None, "
                        "all indices must be >= -1"
                    )
            else:
                cls_name = type(self).__name__
                raise ValueError(
                    f"Unable to fill values because {cls_name} cannot contain NA"
                )
        else:
            allow_fill = False
        return allow_fill

    _index_shared_docs[
        "repeat"
    ] = """
        Repeat elements of a %(klass)s.

        Returns a new %(klass)s where each element of the current %(klass)s
        is repeated consecutively a given number of times.

        Parameters
        ----------
        repeats : int or array of ints
            The number of repetitions for each element. This should be a
            non-negative integer. Repeating 0 times will return an empty
            %(klass)s.
        axis : None
            Must be ``None``. Has no effect but is accepted for compatibility
            with numpy.

        Returns
        -------
        repeated_index : %(klass)s
            Newly created %(klass)s with repeated elements.

        See Also
        --------
        Series.repeat : Equivalent function for Series.
        numpy.repeat : Similar method for :class:`numpy.ndarray`.

        Examples
        --------
        >>> idx = pd.Index(['a', 'b', 'c'])
        >>> idx
        Index(['a', 'b', 'c'], dtype='object')
        >>> idx.repeat(2)
        Index(['a', 'a', 'b', 'b', 'c', 'c'], dtype='object')
        >>> idx.repeat([1, 2, 3])
        Index(['a', 'b', 'b', 'c', 'c', 'c'], dtype='object')
        """

    @Appender(_index_shared_docs["repeat"] % _index_doc_kwargs)
    def repeat(self, repeats, axis=None):
        repeats = ensure_platform_int(repeats)
        nv.validate_repeat((), {"axis": axis})
        res_values = self._values.repeat(repeats)

        return type(self)._simple_new(res_values, name=self.name)

    # --------------------------------------------------------------------
    # Copying Methods

    def copy(
            self: _IndexT,
            name: Hashable | None = None,
            deep: bool = False,
            dtype: Dtype | None = None,
            names: Sequence[Hashable] | None = None,
    ) -> _IndexT:
        """
        Make a copy of this object.

        Name and dtype sets those attributes on the new object.

        Parameters
        ----------
        name : Label, optional
            Set name for new object.
        deep : bool, default False
        dtype : numpy dtype or pandas type, optional
            Set dtype for new object.

            .. deprecated:: 1.2.0
                use ``astype`` method instead.
        names : list-like, optional
            Kept for compatibility with MultiIndex. Should not be used.

        Returns
        -------
        Index
            Index refer to new object which is a copy of this object.

        Notes
        -----
        In most cases, there should be no functional difference from using
        ``deep``, but if ``deep`` is passed it will attempt to deepcopy.
        """
        name = self._validate_names(name=name, names=names, deep=deep)[0]
        if deep:
            new_data = self._data.copy()
            new_index = type(self)._simple_new(new_data, name=name)
        else:
            new_index = self._rename(name=name)

        if dtype:
            warnings.warn(
                "parameter dtype is deprecated and will be removed in a future "
                "version. Use the astype method instead.",
                FutureWarning,
                stacklevel=2,
            )
            new_index = new_index.astype(dtype)
        return new_index

    @final
    def __copy__(self: _IndexT, **kwargs) -> _IndexT:
        return self.copy(**kwargs)

    @final
    def __deepcopy__(self: _IndexT, memo=None) -> _IndexT:
        """
        Parameters
        ----------
        memo, default None
            Standard signature. Unused
        """
        return self.copy(deep=True)

    # --------------------------------------------------------------------
    # Rendering Methods

    @final
    def __repr__(self) -> str_t:
        """
        Return a string representation for this object.
        """
        klass_name = type(self).__name__
        data = self._format_data()
        attrs = self._format_attrs()
        space = self._format_space()
        attrs_str = [f"{k}={v}" for k, v in attrs]
        prepr = f",{space}".join(attrs_str)

        # no data provided, just attributes
        if data is None:
            data = ""

        return f"{klass_name}({data}{prepr})"

    def _format_space(self) -> str_t:

        # using space here controls if the attributes
        # are line separated or not (the default)

        # max_seq_items = get_option('display.max_seq_items')
        # if len(self) > max_seq_items:
        #    space = "\n%s" % (' ' * (len(klass) + 1))
        return " "

    @property
    def _formatter_func(self):
        """
        Return the formatter function.
        """
        return default_pprint

    def _format_data(self, name=None) -> str_t:
        """
        Return the formatted data as a unicode string.
        """
        # do we want to justify (only do so for non-objects)
        is_justify = True

        if self.inferred_type == "string":
            is_justify = False
        elif self.inferred_type == "categorical":
            self = cast("CategoricalIndex", self)
            if is_object_dtype(self.categories):
                is_justify = False

        return format_object_summary(
            self, self._formatter_func, is_justify=is_justify, name=name
        )

    def _format_attrs(self):
        """
        Return a list of tuples of the (attr,formatted_value).
        """
        return format_object_attrs(self)

    def _mpl_repr(self):
        # how to represent ourselves to matplotlib
        return self.values

    def format(
            self,
            name: bool = False,
            formatter: Callable | None = None,
            na_rep: str_t = "NaN",
    ) -> list[str_t]:
        """
        Render a string representation of the Index.
        """
        header = []
        if name:
            header.append(
                pprint_thing(self.name, escape_chars=("\t", "\r", "\n"))
                if self.name is not None
                else ""
            )

        if formatter is not None:
            return header + list(self.map(formatter))

        return self._format_with_header(header, na_rep=na_rep)

    def _format_with_header(
            self, header: list[str_t], na_rep: str_t = "NaN"
    ) -> list[str_t]:
        from pandas.io.formats.format import format_array

        values = self._values

        if is_object_dtype(values.dtype):
            values = cast(np.ndarray, values)
            values = lib.maybe_convert_objects(values, safe=True)

            result = [pprint_thing(x, escape_chars=("\t", "\r", "\n")) for x in values]

            # could have nans
            mask = isna(values)
            if mask.any():
                result_arr = np.array(result)
                result_arr[mask] = na_rep
                result = result_arr.tolist()
        else:
            result = trim_front(format_array(values, None, justify="left"))
        return header + result

    @final
    def to_native_types(self, slicer=None, **kwargs) -> np.ndarray:
        """
        Format specified values of `self` and return them.

        .. deprecated:: 1.2.0

        Parameters
        ----------
        slicer : int, array-like
            An indexer into `self` that specifies which values
            are used in the formatting process.
        kwargs : dict
            Options for specifying how the values should be formatted.
            These options include the following:

            1) na_rep : str
                The value that serves as a placeholder for NULL values
            2) quoting : bool or None
                Whether or not there are quoted values in `self`
            3) date_format : str
                The format used to represent date-like values.

        Returns
        -------
        numpy.ndarray
            Formatted values.
        """
        warnings.warn(
            "The 'to_native_types' method is deprecated and will be removed in "
            "a future version. Use 'astype(str)' instead.",
            FutureWarning,
            stacklevel=2,
        )
        values = self
        if slicer is not None:
            values = values[slicer]
        return values._format_native_types(**kwargs)

    def _format_native_types(self, na_rep="", quoting=None, **kwargs):
        """
        Actually format specific types of the index.
        """
        mask = isna(self)
        if not self.is_object() and not quoting:
            values = np.asarray(self).astype(str)
        else:
            values = np.array(self, dtype=object, copy=True)

        values[mask] = na_rep
        return values

    def _summary(self, name=None) -> str_t:
        """
        Return a summarized representation.

        Parameters
        ----------
        name : str
            name to use in the summary representation

        Returns
        -------
        String with a summarized representation of the index
        """
        if len(self) > 0:
            head = self[0]
            if hasattr(head, "format") and not isinstance(head, str):
                head = head.format()
            tail = self[-1]
            if hasattr(tail, "format") and not isinstance(tail, str):
                tail = tail.format()
            index_summary = f", {head} to {tail}"
        else:
            index_summary = ""

        if name is None:
            name = type(self).__name__
        return f"{name}: {len(self)} entries{index_summary}"

    # --------------------------------------------------------------------
    # Conversion Methods

    def to_flat_index(self):
        """
        Identity method.

        .. versionadded:: 0.24.0

        This is implemented for compatibility with subclass implementations
        when chaining.

        Returns
        -------
        pd.Index
            Caller.

        See Also
        --------
        MultiIndex.to_flat_index : Subclass implementation.
        """
        return self

    def to_series(self, index=None, name: Hashable = None) -> Series:
        """
        Create a Series with both index and values equal to the index keys.

        Useful with map for returning an indexer based on an index.

        Parameters
        ----------
        index : Index, optional
            Index of resulting Series. If None, defaults to original index.
        name : str, optional
            Name of resulting Series. If None, defaults to name of original
            index.

        Returns
        -------
        Series
            The dtype will be based on the type of the Index values.

        See Also
        --------
        Index.to_frame : Convert an Index to a DataFrame.
        Series.to_frame : Convert Series to DataFrame.

        Examples
        --------
        >>> idx = pd.Index(['Ant', 'Bear', 'Cow'], name='animal')

        By default, the original Index and original name is reused.

        >>> idx.to_series()
        animal
        Ant      Ant
        Bear    Bear
        Cow      Cow
        Name: animal, dtype: object

        To enforce a new Index, specify new labels to ``index``:

        >>> idx.to_series(index=[0, 1, 2])
        0     Ant
        1    Bear
        2     Cow
        Name: animal, dtype: object

        To override the name of the resulting column, specify `name`:

        >>> idx.to_series(name='zoo')
        animal
        Ant      Ant
        Bear    Bear
        Cow      Cow
        Name: zoo, dtype: object
        """
        from pandas import Series

        if index is None:
            index = self._view()
        if name is None:
            name = self.name

        return Series(self._values.copy(), index=index, name=name)

    def to_frame(self, index: bool = True, name: Hashable = None) -> DataFrame:
        """
        Create a DataFrame with a column containing the Index.

        .. versionadded:: 0.24.0

        Parameters
        ----------
        index : bool, default True
            Set the index of the returned DataFrame as the original Index.

        name : object, default None
            The passed name should substitute for the index name (if it has
            one).

        Returns
        -------
        DataFrame
            DataFrame containing the original Index data.

        See Also
        --------
        Index.to_series : Convert an Index to a Series.
        Series.to_frame : Convert Series to DataFrame.

        Examples
        --------
        >>> idx = pd.Index(['Ant', 'Bear', 'Cow'], name='animal')
        >>> idx.to_frame()
               animal
        animal
        Ant       Ant
        Bear     Bear
        Cow       Cow

        By default, the original Index is reused. To enforce a new Index:

        >>> idx.to_frame(index=False)
            animal
        0   Ant
        1  Bear
        2   Cow

        To override the name of the resulting column, specify `name`:

        >>> idx.to_frame(index=False, name='zoo')
            zoo
        0   Ant
        1  Bear
        2   Cow
        """
        from pandas import DataFrame

        if name is None:
            name = self.name or 0
        result = DataFrame({name: self._values.copy()})

        if index:
            result.index = self
        return result

    # --------------------------------------------------------------------
    # Name-Centric Methods

    @property
    def name(self):
        """
        Return Index or MultiIndex name.
        """
        return self._name

    @name.setter
    def name(self, value: Hashable):
        if self._no_setting_name:
            # Used in MultiIndex.levels to avoid silently ignoring name updates.
            raise RuntimeError(
                "Cannot set name on a level of a MultiIndex. Use "
                "'MultiIndex.set_names' instead."
            )
        maybe_extract_name(value, None, type(self))
        self._name = value

    @final
    def _validate_names(
            self, name=None, names=None, deep: bool = False
    ) -> list[Hashable]:
        """
        Handles the quirks of having a singular 'name' parameter for general
        Index and plural 'names' parameter for MultiIndex.
        """
        from copy import deepcopy

        if names is not None and name is not None:
            raise TypeError("Can only provide one of `names` and `name`")
        elif names is None and name is None:
            new_names = deepcopy(self.names) if deep else self.names
        elif names is not None:
            if not is_list_like(names):
                raise TypeError("Must pass list-like as `names`.")
            new_names = names
        elif not is_list_like(name):
            new_names = [name]
        else:
            new_names = name

        if len(new_names) != len(self.names):
            raise ValueError(
                f"Length of new names must be {len(self.names)}, got {len(new_names)}"
            )

        # All items in 'new_names' need to be hashable
        validate_all_hashable(*new_names, error_name=f"{type(self).__name__}.name")

        return new_names

    def _get_names(self) -> FrozenList:
        return FrozenList((self.name,))

    def _set_names(self, values, level=None) -> None:
        """
        Set new names on index. Each name has to be a hashable type.

        Parameters
        ----------
        values : str or sequence
            name(s) to set
        level : int, level name, or sequence of int/level names (default None)
            If the index is a MultiIndex (hierarchical), level(s) to set (None
            for all levels).  Otherwise level must be None

        Raises
        ------
        TypeError if each name is not hashable.
        """
        if not is_list_like(values):
            raise ValueError("Names must be a list-like")
        if len(values) != 1:
            raise ValueError(f"Length of new names must be 1, got {len(values)}")

        # GH 20527
        # All items in 'name' need to be hashable:
        validate_all_hashable(*values, error_name=f"{type(self).__name__}.name")

        self._name = values[0]

    names = property(fset=_set_names, fget=_get_names)

    @final
    def set_names(self, names, level=None, inplace: bool = False):
        """
        Set Index or MultiIndex name.

        Able to set new names partially and by level.

        Parameters
        ----------

        names : label or list of label or dict-like for MultiIndex
            Name(s) to set.

            .. versionchanged:: 1.3.0

        level : int, label or list of int or label, optional
            If the index is a MultiIndex and names is not dict-like, level(s) to set
            (None for all levels). Otherwise level must be None.

            .. versionchanged:: 1.3.0

        inplace : bool, default False
            Modifies the object directly, instead of creating a new Index or
            MultiIndex.

        Returns
        -------
        Index or None
            The same type as the caller or None if ``inplace=True``.

        See Also
        --------
        Index.rename : Able to set new names without level.

        Examples
        --------
        >>> idx = pd.Index([1, 2, 3, 4])
        >>> idx
        Int64Index([1, 2, 3, 4], dtype='int64')
        >>> idx.set_names('quarter')
        Int64Index([1, 2, 3, 4], dtype='int64', name='quarter')

        >>> idx = pd.MultiIndex.from_product([['python', 'cobra'],
        ...                                   [2018, 2019]])
        >>> idx
        MultiIndex([('python', 2018),
                    ('python', 2019),
                    ( 'cobra', 2018),
                    ( 'cobra', 2019)],
                   )
        >>> idx.set_names(['kind', 'year'], inplace=True)
        >>> idx
        MultiIndex([('python', 2018),
                    ('python', 2019),
                    ( 'cobra', 2018),
                    ( 'cobra', 2019)],
                   names=['kind', 'year'])
        >>> idx.set_names('species', level=0)
        MultiIndex([('python', 2018),
                    ('python', 2019),
                    ( 'cobra', 2018),
                    ( 'cobra', 2019)],
                   names=['species', 'year'])

        When renaming levels with a dict, levels can not be passed.

        >>> idx.set_names({'kind': 'snake'})
        MultiIndex([('python', 2018),
                    ('python', 2019),
                    ( 'cobra', 2018),
                    ( 'cobra', 2019)],
                   names=['snake', 'year'])
        """
        if level is not None and not isinstance(self, ABCMultiIndex):
            raise ValueError("Level must be None for non-MultiIndex")

        elif level is not None and not is_list_like(level) and is_list_like(names):
            raise TypeError("Names must be a string when a single level is provided.")

        elif not is_list_like(names) and level is None and self.nlevels > 1:
            raise TypeError("Must pass list-like as `names`.")

        elif is_dict_like(names) and not isinstance(self, ABCMultiIndex):
            raise TypeError("Can only pass dict-like as `names` for MultiIndex.")

        elif is_dict_like(names) and level is not None:
            raise TypeError("Can not pass level for dictlike `names`.")

        if isinstance(self, ABCMultiIndex) and is_dict_like(names) and level is None:
            # Transform dict to list of new names and corresponding levels
            level, names_adjusted = [], []
            for i, name in enumerate(self.names):
                if name in names.keys():
                    level.append(i)
                    names_adjusted.append(names[name])
            names = names_adjusted

        if not is_list_like(names):
            names = [names]
        if level is not None and not is_list_like(level):
            level = [level]

        if inplace:
            idx = self
        else:
            idx = self._view()

        idx._set_names(names, level=level)
        if not inplace:
            return idx

    def rename(self, name, inplace=False):
        """
        Alter Index or MultiIndex name.

        Able to set new names without level. Defaults to returning new index.
        Length of names must match number of levels in MultiIndex.

        Parameters
        ----------
        name : label or list of labels
            Name(s) to set.
        inplace : bool, default False
            Modifies the object directly, instead of creating a new Index or
            MultiIndex.

        Returns
        -------
        Index or None
            The same type as the caller or None if ``inplace=True``.

        See Also
        --------
        Index.set_names : Able to set new names partially and by level.

        Examples
        --------
        >>> idx = pd.Index(['A', 'C', 'A', 'B'], name='score')
        >>> idx.rename('grade')
        Index(['A', 'C', 'A', 'B'], dtype='object', name='grade')

        >>> idx = pd.MultiIndex.from_product([['python', 'cobra'],
        ...                                   [2018, 2019]],
        ...                                   names=['kind', 'year'])
        >>> idx
        MultiIndex([('python', 2018),
                    ('python', 2019),
                    ( 'cobra', 2018),
                    ( 'cobra', 2019)],
                   names=['kind', 'year'])
        >>> idx.rename(['species', 'year'])
        MultiIndex([('python', 2018),
                    ('python', 2019),
                    ( 'cobra', 2018),
                    ( 'cobra', 2019)],
                   names=['species', 'year'])
        >>> idx.rename('species')
        Traceback (most recent call last):
        TypeError: Must pass list-like as `names`.
        """
        return self.set_names([name], inplace=inplace)

    # --------------------------------------------------------------------
    # Level-Centric Methods

    @property
    def nlevels(self) -> int:
        """
        Number of levels.
        """
        return 1

    def _sort_levels_monotonic(self: _IndexT) -> _IndexT:
        """
        Compat with MultiIndex.
        """
        return self

    @final
    def _validate_index_level(self, level) -> None:
        """
        Validate index level.

        For single-level Index getting level number is a no-op, but some
        verification must be done like in MultiIndex.

        """
        if isinstance(level, int):
            if level < 0 and level != -1:
                raise IndexError(
                    "Too many levels: Index has only 1 level, "
                    f"{level} is not a valid level number"
                )
            elif level > 0:
                raise IndexError(
                    f"Too many levels: Index has only 1 level, not {level + 1}"
                )
        elif level != self.name:
            raise KeyError(
                f"Requested level ({level}) does not match index name ({self.name})"
            )

    def _get_level_number(self, level) -> int:
        self._validate_index_level(level)
        return 0

    def sortlevel(self, level=None, ascending=True, sort_remaining=None):
        """
        For internal compatibility with the Index API.

        Sort the Index. This is for compat with MultiIndex

        Parameters
        ----------
        ascending : bool, default True
            False to sort in descending order

        level, sort_remaining are compat parameters

        Returns
        -------
        Index
        """
        if not isinstance(ascending, (list, bool)):
            raise TypeError(
                "ascending must be a single bool value or"
                "a list of bool values of length 1"
            )

        if isinstance(ascending, list):
            if len(ascending) != 1:
                raise TypeError("ascending must be a list of bool values of length 1")
            ascending = ascending[0]

        if not isinstance(ascending, bool):
            raise TypeError("ascending must be a bool value")

        return self.sort_values(return_indexer=True, ascending=ascending)

    def _get_level_values(self, level) -> Index:
        """
        Return an Index of values for requested level.

        This is primarily useful to get an individual level of values from a
        MultiIndex, but is provided on Index as well for compatibility.

        Parameters
        ----------
        level : int or str
            It is either the integer position or the name of the level.

        Returns
        -------
        Index
            Calling object, as there is only one level in the Index.

        See Also
        --------
        MultiIndex.get_level_values : Get values for a level of a MultiIndex.

        Notes
        -----
        For Index, level should be 0, since there are no multiple levels.

        Examples
        --------
        >>> idx = pd.Index(list('abc'))
        >>> idx
        Index(['a', 'b', 'c'], dtype='object')

        Get level values by supplying `level` as integer:

        >>> idx.get_level_values(0)
        Index(['a', 'b', 'c'], dtype='object')
        """
        self._validate_index_level(level)
        return self

    get_level_values = _get_level_values

    @final
    def droplevel(self, level=0):
        """
        Return index with requested level(s) removed.

        If resulting index has only 1 level left, the result will be
        of Index type, not MultiIndex.

        Parameters
        ----------
        level : int, str, or list-like, default 0
            If a string is given, must be the name of a level
            If list-like, elements must be names or indexes of levels.

        Returns
        -------
        Index or MultiIndex

        Examples
        --------
        >>> mi = pd.MultiIndex.from_arrays(
        ... [[1, 2], [3, 4], [5, 6]], names=['x', 'y', 'z'])
        >>> mi
        MultiIndex([(1, 3, 5),
                    (2, 4, 6)],
                   names=['x', 'y', 'z'])

        >>> mi.droplevel()
        MultiIndex([(3, 5),
                    (4, 6)],
                   names=['y', 'z'])

        >>> mi.droplevel(2)
        MultiIndex([(1, 3),
                    (2, 4)],
                   names=['x', 'y'])

        >>> mi.droplevel('z')
        MultiIndex([(1, 3),
                    (2, 4)],
                   names=['x', 'y'])

        >>> mi.droplevel(['x', 'y'])
        Int64Index([5, 6], dtype='int64', name='z')
        """
        if not isinstance(level, (tuple, list)):
            level = [level]

        levnums = sorted(self._get_level_number(lev) for lev in level)[::-1]

        return self._drop_level_numbers(levnums)

    @final
    def _drop_level_numbers(self, levnums: list[int]):
        """
        Drop MultiIndex levels by level _number_, not name.
        """

        if not levnums and not isinstance(self, ABCMultiIndex):
            return self
        if len(levnums) >= self.nlevels:
            raise ValueError(
                f"Cannot remove {len(levnums)} levels from an index with "
                f"{self.nlevels} levels: at least one level must be left."
            )
        # The two checks above guarantee that here self is a MultiIndex
        self = cast("MultiIndex", self)

        new_levels = list(self.levels)
        new_codes = list(self.codes)
        new_names = list(self.names)

        for i in levnums:
            new_levels.pop(i)
            new_codes.pop(i)
            new_names.pop(i)

        if len(new_levels) == 1:

            # set nan if needed
            mask = new_codes[0] == -1
            result = new_levels[0].take(new_codes[0])
            if mask.any():
                result = result.putmask(mask, np.nan)

            result._name = new_names[0]
            return result
        else:
            from pandas.core.indexes.multi import MultiIndex

            return MultiIndex(
                levels=new_levels,
                codes=new_codes,
                names=new_names,
                verify_integrity=False,
            )

    def _get_grouper_for_level(self, mapper, level=None):
        """
        Get index grouper corresponding to an index level

        Parameters
        ----------
        mapper: Group mapping function or None
            Function mapping index values to groups
        level : int or None
            Index level

        Returns
        -------
        grouper : Index
            Index of values to group on.
        labels : ndarray of int or None
            Array of locations in level_index.
        uniques : Index or None
            Index of unique values for level.
        """
        assert level is None or level == 0
        if mapper is None:
            grouper = self
        else:
            grouper = self.map(mapper)

        return grouper, None, None

    # --------------------------------------------------------------------
    # Introspection Methods

    @final
    @property
    def is_monotonic(self) -> bool:
        """
        Alias for is_monotonic_increasing.
        """
        return self.is_monotonic_increasing

    @property
    def is_monotonic_increasing(self) -> bool:
        """
        Return if the index is monotonic increasing (only equal or
        increasing) values.

        Examples
        --------
        >>> Index([1, 2, 3]).is_monotonic_increasing
        True
        >>> Index([1, 2, 2]).is_monotonic_increasing
        True
        >>> Index([1, 3, 2]).is_monotonic_increasing
        False
        """
        return self._engine.is_monotonic_increasing

    @property
    def is_monotonic_decreasing(self) -> bool:
        """
        Return if the index is monotonic decreasing (only equal or
        decreasing) values.

        Examples
        --------
        >>> Index([3, 2, 1]).is_monotonic_decreasing
        True
        >>> Index([3, 2, 2]).is_monotonic_decreasing
        True
        >>> Index([3, 1, 2]).is_monotonic_decreasing
        False
        """
        return self._engine.is_monotonic_decreasing

    @final
    @property
    def _is_strictly_monotonic_increasing(self) -> bool:
        """
        Return if the index is strictly monotonic increasing
        (only increasing) values.

        Examples
        --------
        >>> Index([1, 2, 3])._is_strictly_monotonic_increasing
        True
        >>> Index([1, 2, 2])._is_strictly_monotonic_increasing
        False
        >>> Index([1, 3, 2])._is_strictly_monotonic_increasing
        False
        """
        return self.is_unique and self.is_monotonic_increasing

    @final
    @property
    def _is_strictly_monotonic_decreasing(self) -> bool:
        """
        Return if the index is strictly monotonic decreasing
        (only decreasing) values.

        Examples
        --------
        >>> Index([3, 2, 1])._is_strictly_monotonic_decreasing
        True
        >>> Index([3, 2, 2])._is_strictly_monotonic_decreasing
        False
        >>> Index([3, 1, 2])._is_strictly_monotonic_decreasing
        False
        """
        return self.is_unique and self.is_monotonic_decreasing

    @cache_readonly
    def is_unique(self) -> bool:
        """
        Return if the index has unique values.
        """
        return self._engine.is_unique

    @final
    @property
    def has_duplicates(self) -> bool:
        """
        Check if the Index has duplicate values.

        Returns
        -------
        bool
            Whether or not the Index has duplicate values.

        Examples
        --------
        >>> idx = pd.Index([1, 5, 7, 7])
        >>> idx.has_duplicates
        True

        >>> idx = pd.Index([1, 5, 7])
        >>> idx.has_duplicates
        False

        >>> idx = pd.Index(["Watermelon", "Orange", "Apple",
        ...                 "Watermelon"]).astype("category")
        >>> idx.has_duplicates
        True

        >>> idx = pd.Index(["Orange", "Apple",
        ...                 "Watermelon"]).astype("category")
        >>> idx.has_duplicates
        False
        """
        return not self.is_unique

    @final
    def is_boolean(self) -> bool:
        """
        Check if the Index only consists of booleans.

        Returns
        -------
        bool
            Whether or not the Index only consists of booleans.

        See Also
        --------
        is_integer : Check if the Index only consists of integers.
        is_floating : Check if the Index is a floating type.
        is_numeric : Check if the Index only consists of numeric data.
        is_object : Check if the Index is of the object dtype.
        is_categorical : Check if the Index holds categorical data.
        is_interval : Check if the Index holds Interval objects.
        is_mixed : Check if the Index holds data with mixed data types.

        Examples
        --------
        >>> idx = pd.Index([True, False, True])
        >>> idx.is_boolean()
        True

        >>> idx = pd.Index(["True", "False", "True"])
        >>> idx.is_boolean()
        False

        >>> idx = pd.Index([True, False, "True"])
        >>> idx.is_boolean()
        False
        """
        return self.inferred_type in ["boolean"]

    @final
    def is_integer(self) -> bool:
        """
        Check if the Index only consists of integers.

        Returns
        -------
        bool
            Whether or not the Index only consists of integers.

        See Also
        --------
        is_boolean : Check if the Index only consists of booleans.
        is_floating : Check if the Index is a floating type.
        is_numeric : Check if the Index only consists of numeric data.
        is_object : Check if the Index is of the object dtype.
        is_categorical : Check if the Index holds categorical data.
        is_interval : Check if the Index holds Interval objects.
        is_mixed : Check if the Index holds data with mixed data types.

        Examples
        --------
        >>> idx = pd.Index([1, 2, 3, 4])
        >>> idx.is_integer()
        True

        >>> idx = pd.Index([1.0, 2.0, 3.0, 4.0])
        >>> idx.is_integer()
        False

        >>> idx = pd.Index(["Apple", "Mango", "Watermelon"])
        >>> idx.is_integer()
        False
        """
        return self.inferred_type in ["integer"]

    @final
    def is_floating(self) -> bool:
        """
        Check if the Index is a floating type.

        The Index may consist of only floats, NaNs, or a mix of floats,
        integers, or NaNs.

        Returns
        -------
        bool
            Whether or not the Index only consists of only consists of floats, NaNs, or
            a mix of floats, integers, or NaNs.

        See Also
        --------
        is_boolean : Check if the Index only consists of booleans.
        is_integer : Check if the Index only consists of integers.
        is_numeric : Check if the Index only consists of numeric data.
        is_object : Check if the Index is of the object dtype.
        is_categorical : Check if the Index holds categorical data.
        is_interval : Check if the Index holds Interval objects.
        is_mixed : Check if the Index holds data with mixed data types.

        Examples
        --------
        >>> idx = pd.Index([1.0, 2.0, 3.0, 4.0])
        >>> idx.is_floating()
        True

        >>> idx = pd.Index([1.0, 2.0, np.nan, 4.0])
        >>> idx.is_floating()
        True

        >>> idx = pd.Index([1, 2, 3, 4, np.nan])
        >>> idx.is_floating()
        True

        >>> idx = pd.Index([1, 2, 3, 4])
        >>> idx.is_floating()
        False
        """
        return self.inferred_type in ["floating", "mixed-integer-float", "integer-na"]

    @final
    def is_numeric(self) -> bool:
        """
        Check if the Index only consists of numeric data.

        Returns
        -------
        bool
            Whether or not the Index only consists of numeric data.

        See Also
        --------
        is_boolean : Check if the Index only consists of booleans.
        is_integer : Check if the Index only consists of integers.
        is_floating : Check if the Index is a floating type.
        is_object : Check if the Index is of the object dtype.
        is_categorical : Check if the Index holds categorical data.
        is_interval : Check if the Index holds Interval objects.
        is_mixed : Check if the Index holds data with mixed data types.

        Examples
        --------
        >>> idx = pd.Index([1.0, 2.0, 3.0, 4.0])
        >>> idx.is_numeric()
        True

        >>> idx = pd.Index([1, 2, 3, 4.0])
        >>> idx.is_numeric()
        True

        >>> idx = pd.Index([1, 2, 3, 4])
        >>> idx.is_numeric()
        True

        >>> idx = pd.Index([1, 2, 3, 4.0, np.nan])
        >>> idx.is_numeric()
        True

        >>> idx = pd.Index([1, 2, 3, 4.0, np.nan, "Apple"])
        >>> idx.is_numeric()
        False
        """
        return self.inferred_type in ["integer", "floating"]

    @final
    def is_object(self) -> bool:
        """
        Check if the Index is of the object dtype.

        Returns
        -------
        bool
            Whether or not the Index is of the object dtype.

        See Also
        --------
        is_boolean : Check if the Index only consists of booleans.
        is_integer : Check if the Index only consists of integers.
        is_floating : Check if the Index is a floating type.
        is_numeric : Check if the Index only consists of numeric data.
        is_categorical : Check if the Index holds categorical data.
        is_interval : Check if the Index holds Interval objects.
        is_mixed : Check if the Index holds data with mixed data types.

        Examples
        --------
        >>> idx = pd.Index(["Apple", "Mango", "Watermelon"])
        >>> idx.is_object()
        True

        >>> idx = pd.Index(["Apple", "Mango", 2.0])
        >>> idx.is_object()
        True

        >>> idx = pd.Index(["Watermelon", "Orange", "Apple",
        ...                 "Watermelon"]).astype("category")
        >>> idx.is_object()
        False

        >>> idx = pd.Index([1.0, 2.0, 3.0, 4.0])
        >>> idx.is_object()
        False
        """
        return is_object_dtype(self.dtype)

    @final
    def is_categorical(self) -> bool:
        """
        Check if the Index holds categorical data.

        Returns
        -------
        bool
            True if the Index is categorical.

        See Also
        --------
        CategoricalIndex : Index for categorical data.
        is_boolean : Check if the Index only consists of booleans.
        is_integer : Check if the Index only consists of integers.
        is_floating : Check if the Index is a floating type.
        is_numeric : Check if the Index only consists of numeric data.
        is_object : Check if the Index is of the object dtype.
        is_interval : Check if the Index holds Interval objects.
        is_mixed : Check if the Index holds data with mixed data types.

        Examples
        --------
        >>> idx = pd.Index(["Watermelon", "Orange", "Apple",
        ...                 "Watermelon"]).astype("category")
        >>> idx.is_categorical()
        True

        >>> idx = pd.Index([1, 3, 5, 7])
        >>> idx.is_categorical()
        False

        >>> s = pd.Series(["Peter", "Victor", "Elisabeth", "Mar"])
        >>> s
        0        Peter
        1       Victor
        2    Elisabeth
        3          Mar
        dtype: object
        >>> s.index.is_categorical()
        False
        """
        return self.inferred_type in ["categorical"]

    @final
    def is_interval(self) -> bool:
        """
        Check if the Index holds Interval objects.

        Returns
        -------
        bool
            Whether or not the Index holds Interval objects.

        See Also
        --------
        IntervalIndex : Index for Interval objects.
        is_boolean : Check if the Index only consists of booleans.
        is_integer : Check if the Index only consists of integers.
        is_floating : Check if the Index is a floating type.
        is_numeric : Check if the Index only consists of numeric data.
        is_object : Check if the Index is of the object dtype.
        is_categorical : Check if the Index holds categorical data.
        is_mixed : Check if the Index holds data with mixed data types.

        Examples
        --------
        >>> idx = pd.Index([pd.Interval(left=0, right=5),
        ...                 pd.Interval(left=5, right=10)])
        >>> idx.is_interval()
        True

        >>> idx = pd.Index([1, 3, 5, 7])
        >>> idx.is_interval()
        False
        """
        return self.inferred_type in ["interval"]

    @final
    def is_mixed(self) -> bool:
        """
        Check if the Index holds data with mixed data types.

        Returns
        -------
        bool
            Whether or not the Index holds data with mixed data types.

        See Also
        --------
        is_boolean : Check if the Index only consists of booleans.
        is_integer : Check if the Index only consists of integers.
        is_floating : Check if the Index is a floating type.
        is_numeric : Check if the Index only consists of numeric data.
        is_object : Check if the Index is of the object dtype.
        is_categorical : Check if the Index holds categorical data.
        is_interval : Check if the Index holds Interval objects.

        Examples
        --------
        >>> idx = pd.Index(['a', np.nan, 'b'])
        >>> idx.is_mixed()
        True

        >>> idx = pd.Index([1.0, 2.0, 3.0, 5.0])
        >>> idx.is_mixed()
        False
        """
        warnings.warn(
            "Index.is_mixed is deprecated and will be removed in a future version. "
            "Check index.inferred_type directly instead.",
            FutureWarning,
            stacklevel=2,
        )
        return self.inferred_type in ["mixed"]

    @final
    def holds_integer(self) -> bool:
        """
        Whether the type is an integer type.
        """
        return self.inferred_type in ["integer", "mixed-integer"]

    @cache_readonly
    def inferred_type(self) -> str_t:
        """
        Return a string of the type inferred from the values.
        """
        return lib.infer_dtype(self._values, skipna=False)

    @cache_readonly
    def _is_all_dates(self) -> bool:
        """
        Whether or not the index values only consist of dates.
        """
        return is_datetime_array(ensure_object(self._values))

    @cache_readonly
    @final
    def is_all_dates(self) -> bool:
        """
        Whether or not the index values only consist of dates.
        """
        warnings.warn(
            "Index.is_all_dates is deprecated, will be removed in a future version.  "
            "check index.inferred_type instead",
            FutureWarning,
            stacklevel=2,
        )
        return self._is_all_dates

    # --------------------------------------------------------------------
    # Pickle Methods

    def __reduce__(self):
        d = {"data": self._data}
        d.update(self._get_attributes_dict())
        return _new_Index, (type(self), d), None

    # --------------------------------------------------------------------
    # Null Handling Methods

    _na_value: float | NaTType = np.nan
    """The expected NA value to use with this index."""

    @cache_readonly
    def _isnan(self) -> np.ndarray:
        """
        Return if each value is NaN.
        """
        if self._can_hold_na:
            return isna(self)
        else:
            # shouldn't reach to this condition by checking hasnans beforehand
            values = np.empty(len(self), dtype=np.bool_)
            values.fill(False)
            return values

    @cache_readonly
    def hasnans(self) -> bool:
        """
        Return if I have any nans; enables various perf speedups.
        """
        if self._can_hold_na:
            return bool(self._isnan.any())
        else:
            return False

    @final
    def isna(self) -> np.ndarray:
        """
        Detect missing values.

        Return a boolean same-sized object indicating if the values are NA.
        NA values, such as ``None``, :attr:`numpy.NaN` or :attr:`pd.NaT`, get
        mapped to ``True`` values.
        Everything else get mapped to ``False`` values. Characters such as
        empty strings `''` or :attr:`numpy.inf` are not considered NA values
        (unless you set ``pandas.options.mode.use_inf_as_na = True``).

        Returns
        -------
        numpy.ndarray[bool]
            A boolean array of whether my values are NA.

        See Also
        --------
        Index.notna : Boolean inverse of isna.
        Index.dropna : Omit entries with missing values.
        isna : Top-level isna.
        Series.isna : Detect missing values in Series object.

        Examples
        --------
        Show which entries in a pandas.Index are NA. The result is an
        array.

        >>> idx = pd.Index([5.2, 6.0, np.NaN])
        >>> idx
        Float64Index([5.2, 6.0, nan], dtype='float64')
        >>> idx.isna()
        array([False, False,  True])

        Empty strings are not considered NA values. None is considered an NA
        value.

        >>> idx = pd.Index(['black', '', 'red', None])
        >>> idx
        Index(['black', '', 'red', None], dtype='object')
        >>> idx.isna()
        array([False, False, False,  True])

        For datetimes, `NaT` (Not a Time) is considered as an NA value.

        >>> idx = pd.DatetimeIndex([pd.Timestamp('1940-04-25'),
        ...                         pd.Timestamp(''), None, pd.NaT])
        >>> idx
        DatetimeIndex(['1940-04-25', 'NaT', 'NaT', 'NaT'],
                      dtype='datetime64[ns]', freq=None)
        >>> idx.isna()
        array([False,  True,  True,  True])
        """
        return self._isnan

    isnull = isna

    @final
    def notna(self) -> np.ndarray:
        """
        Detect existing (non-missing) values.

        Return a boolean same-sized object indicating if the values are not NA.
        Non-missing values get mapped to ``True``. Characters such as empty
        strings ``''`` or :attr:`numpy.inf` are not considered NA values
        (unless you set ``pandas.options.mode.use_inf_as_na = True``).
        NA values, such as None or :attr:`numpy.NaN`, get mapped to ``False``
        values.

        Returns
        -------
        numpy.ndarray[bool]
            Boolean array to indicate which entries are not NA.

        See Also
        --------
        Index.notnull : Alias of notna.
        Index.isna: Inverse of notna.
        notna : Top-level notna.

        Examples
        --------
        Show which entries in an Index are not NA. The result is an
        array.

        >>> idx = pd.Index([5.2, 6.0, np.NaN])
        >>> idx
        Float64Index([5.2, 6.0, nan], dtype='float64')
        >>> idx.notna()
        array([ True,  True, False])

        Empty strings are not considered NA values. None is considered a NA
        value.

        >>> idx = pd.Index(['black', '', 'red', None])
        >>> idx
        Index(['black', '', 'red', None], dtype='object')
        >>> idx.notna()
        array([ True,  True,  True, False])
        """
        return ~self.isna()

    notnull = notna

    def fillna(self, value=None, downcast=None):
        """
        Fill NA/NaN values with the specified value.

        Parameters
        ----------
        value : scalar
            Scalar value to use to fill holes (e.g. 0).
            This value cannot be a list-likes.
        downcast : dict, default is None
            A dict of item->dtype of what to downcast if possible,
            or the string 'infer' which will try to downcast to an appropriate
            equal type (e.g. float64 to int64 if possible).

        Returns
        -------
        Index

        See Also
        --------
        DataFrame.fillna : Fill NaN values of a DataFrame.
        Series.fillna : Fill NaN Values of a Series.
        """
        value = self._require_scalar(value)
        if self.hasnans:
            result = self.putmask(self._isnan, value)
            if downcast is None:
                # no need to care metadata other than name
                # because it can't have freq if
                return Index(result, name=self.name)
        return self._view()

    def dropna(self: _IndexT, how: str_t = "any") -> _IndexT:
        """
        Return Index without NA/NaN values.

        Parameters
        ----------
        how : {'any', 'all'}, default 'any'
            If the Index is a MultiIndex, drop the value when any or all levels
            are NaN.

        Returns
        -------
        Index
        """
        if how not in ("any", "all"):
            raise ValueError(f"invalid how option: {how}")

        if self.hasnans:
            res_values = self._values[~self._isnan]
            return type(self)._simple_new(res_values, name=self.name)
        return self._view()

    # --------------------------------------------------------------------
    # Uniqueness Methods

    def unique(self: _IndexT, level: Hashable | None = None) -> _IndexT:
        """
        Return unique values in the index.

        Unique values are returned in order of appearance, this does NOT sort.

        Parameters
        ----------
        level : int or hashable, optional
            Only return values from specified level (for MultiIndex).
            If int, gets the level by integer position, else by level name.

        Returns
        -------
        Index

        See Also
        --------
        unique : Numpy array of unique values in that column.
        Series.unique : Return unique values of Series object.
        """
        if level is not None:
            self._validate_index_level(level)

        if self.is_unique:
            return self._view()

        result = super().unique()
        return self._shallow_copy(result)

    @final
    def drop_duplicates(self: _IndexT, keep: str_t | bool = "first") -> _IndexT:
        """
        Return Index with duplicate values removed.

        Parameters
        ----------
        keep : {'first', 'last', ``False``}, default 'first'
            - 'first' : Drop duplicates except for the first occurrence.
            - 'last' : Drop duplicates except for the last occurrence.
            - ``False`` : Drop all duplicates.

        Returns
        -------
        deduplicated : Index

        See Also
        --------
        Series.drop_duplicates : Equivalent method on Series.
        DataFrame.drop_duplicates : Equivalent method on DataFrame.
        Index.duplicated : Related method on Index, indicating duplicate
            Index values.

        Examples
        --------
        Generate an pandas.Index with duplicate values.

        >>> idx = pd.Index(['lama', 'cow', 'lama', 'beetle', 'lama', 'hippo'])

        The `keep` parameter controls  which duplicate values are removed.
        The value 'first' keeps the first occurrence for each
        set of duplicated entries. The default value of keep is 'first'.

        >>> idx.drop_duplicates(keep='first')
        Index(['lama', 'cow', 'beetle', 'hippo'], dtype='object')

        The value 'last' keeps the last occurrence for each set of duplicated
        entries.

        >>> idx.drop_duplicates(keep='last')
        Index(['cow', 'beetle', 'lama', 'hippo'], dtype='object')

        The value ``False`` discards all sets of duplicated entries.

        >>> idx.drop_duplicates(keep=False)
        Index(['cow', 'beetle', 'hippo'], dtype='object')
        """
        if self.is_unique:
            return self._view()

        return super().drop_duplicates(keep=keep)

    def duplicated(self, keep: str_t | bool = "first") -> np.ndarray:
        """
        Indicate duplicate index values.

        Duplicated values are indicated as ``True`` values in the resulting
        array. Either all duplicates, all except the first, or all except the
        last occurrence of duplicates can be indicated.

        Parameters
        ----------
        keep : {'first', 'last', False}, default 'first'
            The value or values in a set of duplicates to mark as missing.

            - 'first' : Mark duplicates as ``True`` except for the first
              occurrence.
            - 'last' : Mark duplicates as ``True`` except for the last
              occurrence.
            - ``False`` : Mark all duplicates as ``True``.

        Returns
        -------
        np.ndarray[bool]

        See Also
        --------
        Series.duplicated : Equivalent method on pandas.Series.
        DataFrame.duplicated : Equivalent method on pandas.DataFrame.
        Index.drop_duplicates : Remove duplicate values from Index.

        Examples
        --------
        By default, for each set of duplicated values, the first occurrence is
        set to False and all others to True:

        >>> idx = pd.Index(['lama', 'cow', 'lama', 'beetle', 'lama'])
        >>> idx.duplicated()
        array([False, False,  True, False,  True])

        which is equivalent to

        >>> idx.duplicated(keep='first')
        array([False, False,  True, False,  True])

        By using 'last', the last occurrence of each set of duplicated values
        is set on False and all others on True:

        >>> idx.duplicated(keep='last')
        array([ True, False,  True, False, False])

        By setting keep on ``False``, all duplicates are True:

        >>> idx.duplicated(keep=False)
        array([ True, False,  True, False,  True])
        """
        if self.is_unique:
            # fastpath available bc we are immutable
            return np.zeros(len(self), dtype=bool)
        return self._duplicated(keep=keep)

    def _get_unique_index(self: _IndexT) -> _IndexT:
        """
        Returns an index containing unique values.

        Returns
        -------
        Index
        """
        return self.unique()

    # --------------------------------------------------------------------
    # Arithmetic & Logical Methods

    def __iadd__(self, other):
        # alias for __add__
        return self + other

    @final
    def __and__(self, other):
        warnings.warn(
            "Index.__and__ operating as a set operation is deprecated, "
            "in the future this will be a logical operation matching "
            "Series.__and__.  Use index.intersection(other) instead",
            FutureWarning,
            stacklevel=2,
        )
        return self.intersection(other)

    @final
    def __or__(self, other):
        warnings.warn(
            "Index.__or__ operating as a set operation is deprecated, "
            "in the future this will be a logical operation matching "
            "Series.__or__.  Use index.union(other) instead",
            FutureWarning,
            stacklevel=2,
        )
        return self.union(other)

    @final
    def __xor__(self, other):
        warnings.warn(
            "Index.__xor__ operating as a set operation is deprecated, "
            "in the future this will be a logical operation matching "
            "Series.__xor__.  Use index.symmetric_difference(other) instead",
            FutureWarning,
            stacklevel=2,
        )
        return self.symmetric_difference(other)

    @final
    def __nonzero__(self):
        raise ValueError(
            f"The truth value of a {type(self).__name__} is ambiguous. "
            "Use a.empty, a.bool(), a.item(), a.any() or a.all()."
        )

    __bool__ = __nonzero__

    # --------------------------------------------------------------------
    # Set Operation Methods

    def _get_reconciled_name_object(self, other):
        """
        If the result of a set operation will be self,
        return self, unless the name changes, in which
        case make a shallow copy of self.
        """
        name = get_op_result_name(self, other)
        if self.name != name:
            return self.rename(name)
        return self

    @final
    def _validate_sort_keyword(self, sort):
        if sort not in [None, False]:
            raise ValueError(
                "The 'sort' keyword only takes the values of "
                f"None or False; {sort} was passed."
            )

    @final
    def union(self, other, sort=None):
        """
        Form the union of two Index objects.

        If the Index objects are incompatible, both Index objects will be
        cast to dtype('object') first.

            .. versionchanged:: 0.25.0

        Parameters
        ----------
        other : Index or array-like
        sort : bool or None, default None
            Whether to sort the resulting Index.

            * None : Sort the result, except when

              1. `self` and `other` are equal.
              2. `self` or `other` has length 0.
              3. Some values in `self` or `other` cannot be compared.
                 A RuntimeWarning is issued in this case.

            * False : do not sort the result.

            .. versionadded:: 0.24.0

            .. versionchanged:: 0.24.1

               Changed the default value from ``True`` to ``None``
               (without change in behaviour).

        Returns
        -------
        union : Index

        Examples
        --------
        Union matching dtypes

        >>> idx1 = pd.Index([1, 2, 3, 4])
        >>> idx2 = pd.Index([3, 4, 5, 6])
        >>> idx1.union(idx2)
        Int64Index([1, 2, 3, 4, 5, 6], dtype='int64')

        Union mismatched dtypes

        >>> idx1 = pd.Index(['a', 'b', 'c', 'd'])
        >>> idx2 = pd.Index([1, 2, 3, 4])
        >>> idx1.union(idx2)
        Index(['a', 'b', 'c', 'd', 1, 2, 3, 4], dtype='object')

        MultiIndex case

        >>> idx1 = pd.MultiIndex.from_arrays(
        ...     [[1, 1, 2, 2], ["Red", "Blue", "Red", "Blue"]]
        ... )
        >>> idx1
        MultiIndex([(1,  'Red'),
            (1, 'Blue'),
            (2,  'Red'),
            (2, 'Blue')],
           )
        >>> idx2 = pd.MultiIndex.from_arrays(
        ...     [[3, 3, 2, 2], ["Red", "Green", "Red", "Green"]]
        ... )
        >>> idx2
        MultiIndex([(3,   'Red'),
            (3, 'Green'),
            (2,   'Red'),
            (2, 'Green')],
           )
        >>> idx1.union(idx2)
        MultiIndex([(1,  'Blue'),
            (1,   'Red'),
            (2,  'Blue'),
            (2, 'Green'),
            (2,   'Red'),
            (3, 'Green'),
            (3,   'Red')],
           )
        >>> idx1.union(idx2, sort=False)
        MultiIndex([(1,   'Red'),
            (1,  'Blue'),
            (2,   'Red'),
            (2,  'Blue'),
            (3,   'Red'),
            (3, 'Green'),
            (2, 'Green')],
           )
        """
        self._validate_sort_keyword(sort)
        self._assert_can_do_setop(other)
        other, result_name = self._convert_can_do_setop(other)

        if not is_dtype_equal(self.dtype, other.dtype):
<<<<<<< HEAD
            if isinstance(self, ABCMultiIndex) and not is_object_dtype(
                    unpack_nested_dtype(other)
=======
            if (
                isinstance(self, ABCMultiIndex)
                and not is_object_dtype(unpack_nested_dtype(other))
                and len(other) > 0
>>>>>>> 67c93857
            ):
                raise NotImplementedError(
                    "Can only union MultiIndex with MultiIndex or Index of tuples, "
                    "try mi.to_flat_index().union(other) instead."
                )

            dtype = find_common_type([self.dtype, other.dtype])
            if self._is_numeric_dtype and other._is_numeric_dtype:
                # Right now, we treat union(int, float) a bit special.
                # See https://github.com/pandas-dev/pandas/issues/26778 for discussion
                # We may change union(int, float) to go to object.
                # float | [u]int -> float  (the special case)
                # <T>   | <T>    -> T
                # <T>   | <U>    -> object
                if not (is_integer_dtype(self.dtype) and is_integer_dtype(other.dtype)):
                    dtype = np.dtype("float64")
                else:
                    # one is int64 other is uint64
                    dtype = np.dtype("object")

            left = self.astype(dtype, copy=False)
            right = other.astype(dtype, copy=False)
            return left.union(right, sort=sort)

        elif not len(other) or self.equals(other):
            # NB: whether this (and the `if not len(self)` check below) come before
            #  or after the is_dtype_equal check above affects the returned dtype
            return self._get_reconciled_name_object(other)

        elif not len(self):
            return other._get_reconciled_name_object(self)

        result = self._union(other, sort=sort)

        return self._wrap_setop_result(other, result)

    def _union(self, other: Index, sort):
        """
        Specific union logic should go here. In subclasses, union behavior
        should be overwritten here rather than in `self.union`.

        Parameters
        ----------
        other : Index or array-like
        sort : False or None, default False
            Whether to sort the resulting index.

            * False : do not sort the result.
            * None : sort the result, except when `self` and `other` are equal
              or when the values cannot be compared.

        Returns
        -------
        Index
        """
        # TODO(EA): setops-refactor, clean all this up
        lvals = self._values
        rvals = other._values

        if (
                sort is None
                and self.is_monotonic
                and other.is_monotonic
                and not (self.has_duplicates and other.has_duplicates)
        ):
            # Both are unique and monotonic, so can use outer join
            try:
                return self._outer_indexer(other)[0]
            except (TypeError, IncompatibleFrequency):
                # incomparable objects
                value_list = list(lvals)

                # worth making this faster? a very unusual case
                value_set = set(lvals)
                value_list.extend([x for x in rvals if x not in value_set])
                # If objects are unorderable, we must have object dtype.
                return np.array(value_list, dtype=object)

        elif not other.is_unique:
            # other has duplicates
            result = algos.union_with_duplicates(lvals, rvals)
            return _maybe_try_sort(result, sort)

        # Self may have duplicates
        # find indexes of things in "other" that are not in "self"
        if self.is_unique:
            indexer = self.get_indexer(other)
            missing = (indexer == -1).nonzero()[0]
        else:
            missing = algos.unique1d(self.get_indexer_non_unique(other)[1])

        if len(missing) > 0:
            other_diff = rvals.take(missing)
            result = concat_compat((lvals, other_diff))
        else:
            result = lvals

        if not self.is_monotonic or not other.is_monotonic:
            result = _maybe_try_sort(result, sort)

        return result

    @final
    def _wrap_setop_result(self, other: Index, result) -> Index:
        name = get_op_result_name(self, other)
        if isinstance(result, Index):
            if result.name != name:
                return result.rename(name)
            return result
        else:
            return self._shallow_copy(result, name=name)

    # TODO: standardize return type of non-union setops type(self vs other)
    @final
    def intersection(self, other, sort=False):
        """
        Form the intersection of two Index objects.

        This returns a new Index with elements common to the index and `other`.

        Parameters
        ----------
        other : Index or array-like
        sort : False or None, default False
            Whether to sort the resulting index.

            * False : do not sort the result.
            * None : sort the result, except when `self` and `other` are equal
              or when the values cannot be compared.

            .. versionadded:: 0.24.0

            .. versionchanged:: 0.24.1

               Changed the default from ``True`` to ``False``, to match
               the behaviour of 0.23.4 and earlier.

        Returns
        -------
        intersection : Index

        Examples
        --------
        >>> idx1 = pd.Index([1, 2, 3, 4])
        >>> idx2 = pd.Index([3, 4, 5, 6])
        >>> idx1.intersection(idx2)
        Int64Index([3, 4], dtype='int64')
        """
        self._validate_sort_keyword(sort)
        self._assert_can_do_setop(other)
        other, result_name = self._convert_can_do_setop(other)

        if self.equals(other):
            if self.has_duplicates:
                return self.unique()._get_reconciled_name_object(other)
            return self._get_reconciled_name_object(other)

        elif not self._should_compare(other):
            # We can infer that the intersection is empty.
            if isinstance(self, ABCMultiIndex):
                return self[:0].rename(result_name)
            return Index([], name=result_name)

        elif not is_dtype_equal(self.dtype, other.dtype):
            dtype = find_common_type([self.dtype, other.dtype])
            this = self.astype(dtype, copy=False)
            other = other.astype(dtype, copy=False)
            return this.intersection(other, sort=sort)

        result = self._intersection(other, sort=sort)
        return self._wrap_setop_result(other, result)

    def _intersection(self, other: Index, sort=False):
        """
        intersection specialized to the case with matching dtypes.
        """
        # TODO(EA): setops-refactor, clean all this up
        lvals = self._values

        if self.is_monotonic and other.is_monotonic:
            try:
                result = self._inner_indexer(other)[0]
            except TypeError:
                pass
            else:
                # TODO: algos.unique1d should preserve DTA/TDA
                res = algos.unique1d(result)
                return ensure_wrapped_if_datetimelike(res)

        try:
            indexer = other.get_indexer(lvals)
        except InvalidIndexError:
            # InvalidIndexError raised by get_indexer if non-unique
            indexer, _ = other.get_indexer_non_unique(lvals)

        mask = indexer != -1
        indexer = indexer.take(mask.nonzero()[0])

        result = other.take(indexer).unique()._values
        result = _maybe_try_sort(result, sort)

        # Intersection has to be unique
        assert Index(result).is_unique

        return result

    @final
    def difference(self, other, sort=None):
        """
        Return a new Index with elements of index not in `other`.

        This is the set difference of two Index objects.

        Parameters
        ----------
        other : Index or array-like
        sort : False or None, default None
            Whether to sort the resulting index. By default, the
            values are attempted to be sorted, but any TypeError from
            incomparable elements is caught by pandas.

            * None : Attempt to sort the result, but catch any TypeErrors
              from comparing incomparable elements.
            * False : Do not sort the result.

            .. versionadded:: 0.24.0

            .. versionchanged:: 0.24.1

               Changed the default value from ``True`` to ``None``
               (without change in behaviour).

        Returns
        -------
        difference : Index

        Examples
        --------
        >>> idx1 = pd.Index([2, 1, 3, 4])
        >>> idx2 = pd.Index([3, 4, 5, 6])
        >>> idx1.difference(idx2)
        Int64Index([1, 2], dtype='int64')
        >>> idx1.difference(idx2, sort=False)
        Int64Index([2, 1], dtype='int64')
        """
        self._validate_sort_keyword(sort)
        self._assert_can_do_setop(other)
        other, result_name = self._convert_can_do_setop(other)

        if self.equals(other):
            # Note: we do not (yet) sort even if sort=None GH#24959
            return self[:0].rename(result_name)

        if len(other) == 0:
            # Note: we do not (yet) sort even if sort=None GH#24959
            return self.rename(result_name)

        result = self._difference(other, sort=sort)
        return self._wrap_setop_result(other, result)

    def _difference(self, other, sort):

        this = self._get_unique_index()

        indexer = this.get_indexer(other)
        indexer = indexer.take((indexer != -1).nonzero()[0])

        label_diff = np.setdiff1d(np.arange(this.size), indexer, assume_unique=True)
        the_diff = this._values.take(label_diff)
        the_diff = _maybe_try_sort(the_diff, sort)

        return the_diff

    def symmetric_difference(self, other, result_name=None, sort=None):
        """
        Compute the symmetric difference of two Index objects.

        Parameters
        ----------
        other : Index or array-like
        result_name : str
        sort : False or None, default None
            Whether to sort the resulting index. By default, the
            values are attempted to be sorted, but any TypeError from
            incomparable elements is caught by pandas.

            * None : Attempt to sort the result, but catch any TypeErrors
              from comparing incomparable elements.
            * False : Do not sort the result.

            .. versionadded:: 0.24.0

            .. versionchanged:: 0.24.1

               Changed the default value from ``True`` to ``None``
               (without change in behaviour).

        Returns
        -------
        symmetric_difference : Index

        Notes
        -----
        ``symmetric_difference`` contains elements that appear in either
        ``idx1`` or ``idx2`` but not both. Equivalent to the Index created by
        ``idx1.difference(idx2) | idx2.difference(idx1)`` with duplicates
        dropped.

        Examples
        --------
        >>> idx1 = pd.Index([1, 2, 3, 4])
        >>> idx2 = pd.Index([2, 3, 4, 5])
        >>> idx1.symmetric_difference(idx2)
        Int64Index([1, 5], dtype='int64')

        You can also use the ``^`` operator:

        >>> idx1 ^ idx2
        Int64Index([1, 5], dtype='int64')
        """
        self._validate_sort_keyword(sort)
        self._assert_can_do_setop(other)
        other, result_name_update = self._convert_can_do_setop(other)
        if result_name is None:
            result_name = result_name_update

        if not self._should_compare(other):
            return self.union(other, sort=sort).rename(result_name)
        elif not is_dtype_equal(self.dtype, other.dtype):
            dtype = find_common_type([self.dtype, other.dtype])
            this = self.astype(dtype, copy=False)
            that = other.astype(dtype, copy=False)
            return this.symmetric_difference(that, sort=sort).rename(result_name)

        this = self._get_unique_index()
        other = other._get_unique_index()
        indexer = this.get_indexer_for(other)

        # {this} minus {other}
        common_indexer = indexer.take((indexer != -1).nonzero()[0])
        left_indexer = np.setdiff1d(
            np.arange(this.size), common_indexer, assume_unique=True
        )
        left_diff = this._values.take(left_indexer)

        # {other} minus {this}
        right_indexer = (indexer == -1).nonzero()[0]
        right_diff = other._values.take(right_indexer)

        the_diff = concat_compat([left_diff, right_diff])
        the_diff = _maybe_try_sort(the_diff, sort)

        return Index(the_diff, name=result_name)

    @final
    def _assert_can_do_setop(self, other) -> bool:
        if not is_list_like(other):
            raise TypeError("Input must be Index or array-like")
        return True

    def _convert_can_do_setop(self, other) -> tuple[Index, Hashable]:
        if not isinstance(other, Index):
            other = Index(other, name=self.name)
            result_name = self.name
        else:
            result_name = get_op_result_name(self, other)
        return other, result_name

    # --------------------------------------------------------------------
    # Indexing Methods

    def get_loc(self, key, method=None, tolerance=None):
        """
        Get integer location, slice or boolean mask for requested label.

        Parameters
        ----------
        key : label
        method : {None, 'pad'/'ffill', 'backfill'/'bfill', 'nearest'}, optional
            * default: exact matches only.
            * pad / ffill: find the PREVIOUS index value if no exact match.
            * backfill / bfill: use NEXT index value if no exact match
            * nearest: use the NEAREST index value if no exact match. Tied
              distances are broken by preferring the larger index value.
        tolerance : int or float, optional
            Maximum distance from index value for inexact matches. The value of
            the index at the matching location must satisfy the equation
            ``abs(index[loc] - key) <= tolerance``.

        Returns
        -------
        loc : int if unique index, slice if monotonic index, else mask

        Examples
        --------
        >>> unique_index = pd.Index(list('abc'))
        >>> unique_index.get_loc('b')
        1

        >>> monotonic_index = pd.Index(list('abbc'))
        >>> monotonic_index.get_loc('b')
        slice(1, 3, None)

        >>> non_monotonic_index = pd.Index(list('abcb'))
        >>> non_monotonic_index.get_loc('b')
        array([False,  True, False,  True])
        """
        if method is None:
            if tolerance is not None:
                raise ValueError(
                    "tolerance argument only valid if using pad, "
                    "backfill or nearest lookups"
                )
            casted_key = self._maybe_cast_indexer(key)
            try:
                return self._engine.get_loc(casted_key)
            except KeyError as err:
                raise KeyError(key) from err

        if is_scalar(key) and isna(key) and not self.hasnans:
            raise KeyError(key)

        if tolerance is not None:
            tolerance = self._convert_tolerance(tolerance, np.asarray(key))

        indexer = self.get_indexer([key], method=method, tolerance=tolerance)
        if indexer.ndim > 1 or indexer.size > 1:
            raise TypeError("get_loc requires scalar valued input")
        loc = indexer.item()
        if loc == -1:
            raise KeyError(key)
        return loc

    _index_shared_docs[
        "method"
    ] = """
        {'pad'/'ffill', 'backfill'/'bfill', 'nearest'}, optional
            * default: exact matches only.
            * pad / ffill: find the PREVIOUS index value if no exact match.
            * backfill / bfill: use NEXT index value if no exact match
            * nearest: use the NEAREST index value if no exact match. Tied
              distances are broken by preferring the larger index value.
        """
    _index_shared_docs[
        "limit"
    ] = """
        int, optional
            Maximum number of consecutive labels in ``target`` to match for
            inexact matches.
        """

    _index_shared_docs[
        "tolerance"
    ] = """
        int, optional
            Maximum distance between original and new labels for inexact
            matches. The values of the index at the matching locations must
            satisfy the equation ``abs(index[indexer] - target) <= tolerance``.
        """

    _index_shared_docs[
        "get_indexer"
    ] = """
        Compute indexer and mask for new index given the current index. The
        indexer should be then used as an input to ndarray.take to align the
        current data to the new index.

        Parameters
        ----------
        target : %(target_klass)s
        method : %(method)s
        limit : %(limit)s
        tolerance : %(tolerance)s

        Returns
        -------
        indexer : np.ndarray[np.intp]
            Integers from 0 to n - 1 indicating that the index at these
            positions matches the corresponding target values. Missing values
            in the target are marked by -1.
        %(raises_section)s
        Examples
        --------
        >>> index = pd.Index(['c', 'a', 'b'])
        >>> index.get_indexer(['a', 'b', 'x'])
        array([ 1,  2, -1])

        Notice that the return value is an array of locations in ``index``
        and ``x`` is marked by -1, as it is not in ``index``.
        """

    @Appender(_index_shared_docs["get_indexer"] % {**_index_doc_kwargs, **_index_shared_docs})
    @final
    def get_indexer(
            self,
            target,
            method: str_t | None = None,
            limit: int | None = None,
            tolerance=None,
    ) -> np.ndarray:
        # returned ndarray is np.intp
        method = missing.clean_reindex_fill_method(method)
        target = ensure_index(target)

        self._check_indexing_method(method)

        if not self._index_as_unique:
            raise InvalidIndexError(self._requires_unique_msg)

        if not self._should_compare(target) and not is_interval_dtype(self.dtype):
            # IntervalIndex get special treatment bc numeric scalars can be
            #  matched to Interval scalars
            return self._get_indexer_non_comparable(target, method=method, unique=True)

        pself, ptarget = self._maybe_promote(target)
        if pself is not self or ptarget is not target:
            return pself.get_indexer(
                ptarget, method=method, limit=limit, tolerance=tolerance
            )

        return self._get_indexer(target, method, limit, tolerance)

    def _get_indexer(
            self,
            target: Index,
            method: str_t | None = None,
            limit: int | None = None,
            tolerance=None,
    ) -> np.ndarray:
        if tolerance is not None:
            tolerance = self._convert_tolerance(tolerance, target)

        if not is_dtype_equal(self.dtype, target.dtype):
            dtype = self._find_common_type_compat(target)

            this = self.astype(dtype, copy=False)
            target = target.astype(dtype, copy=False)
            return this.get_indexer(
                target, method=method, limit=limit, tolerance=tolerance
            )

        if method in ["pad", "backfill"]:
            indexer = self._get_fill_indexer(target, method, limit, tolerance)
        elif method == "nearest":
            indexer = self._get_nearest_indexer(target, limit, tolerance)
        else:
            if tolerance is not None:
                raise ValueError(
                    "tolerance argument only valid if doing pad, "
                    "backfill or nearest reindexing"
                )
            if limit is not None:
                raise ValueError(
                    "limit argument only valid if doing pad, "
                    "backfill or nearest reindexing"
                )

            indexer = self._engine.get_indexer(target._get_engine_target())

        return ensure_platform_int(indexer)

    @final
    def _check_indexing_method(self, method: str_t | None) -> None:
        """
        Raise if we have a get_indexer `method` that is not supported or valid.
        """
        # GH#37871 for now this is only for IntervalIndex and CategoricalIndex
        if not (is_interval_dtype(self.dtype) or is_categorical_dtype(self.dtype)):
            return

        if method is None:
            return

        if method in ["bfill", "backfill", "pad", "ffill", "nearest"]:
            raise NotImplementedError(
                f"method {method} not yet implemented for {type(self).__name__}"
            )

        raise ValueError("Invalid fill method")

    def _convert_tolerance(self, tolerance, target: np.ndarray | Index) -> np.ndarray:
        # override this method on subclasses
        tolerance = np.asarray(tolerance)
        if target.size != tolerance.size and tolerance.size > 1:
            raise ValueError("list-like tolerance size must match target index size")
        return tolerance

    @final
    def _get_fill_indexer(
            self, target: Index, method: str_t, limit: int | None = None, tolerance=None
    ) -> np.ndarray:

        target_values = target._get_engine_target()

        if self.is_monotonic_increasing and target.is_monotonic_increasing:
            engine_method = (
                self._engine.get_pad_indexer
                if method == "pad"
                else self._engine.get_backfill_indexer
            )
            indexer = engine_method(target_values, limit)
        else:
            indexer = self._get_fill_indexer_searchsorted(target, method, limit)
        if tolerance is not None and len(self):
            indexer = self._filter_indexer_tolerance(target_values, indexer, tolerance)
        return indexer

    @final
    def _get_fill_indexer_searchsorted(
            self, target: Index, method: str_t, limit: int | None = None
    ) -> np.ndarray:
        """
        Fallback pad/backfill get_indexer that works for monotonic decreasing
        indexes and non-monotonic targets.
        """
        if limit is not None:
            raise ValueError(
                f"limit argument for {repr(method)} method only well-defined "
                "if index and target are monotonic"
            )

        side = "left" if method == "pad" else "right"

        # find exact matches first (this simplifies the algorithm)
        indexer = self.get_indexer(target)
        nonexact = indexer == -1
        indexer[nonexact] = self._searchsorted_monotonic(target[nonexact], side)
        if side == "left":
            # searchsorted returns "indices into a sorted array such that,
            # if the corresponding elements in v were inserted before the
            # indices, the order of a would be preserved".
            # Thus, we need to subtract 1 to find values to the left.
            indexer[nonexact] -= 1
            # This also mapped not found values (values of 0 from
            # np.searchsorted) to -1, which conveniently is also our
            # sentinel for missing values
        else:
            # Mark indices to the right of the largest value as not found
            indexer[indexer == len(self)] = -1
        return indexer

    @final
    def _get_nearest_indexer(
            self, target: Index, limit: int | None, tolerance
    ) -> np.ndarray:
        """
        Get the indexer for the nearest index labels; requires an index with
        values that can be subtracted from each other (e.g., not strings or
        tuples).
        """
        if not len(self):
            return self._get_fill_indexer(target, "pad")

        left_indexer = self.get_indexer(target, "pad", limit=limit)
        right_indexer = self.get_indexer(target, "backfill", limit=limit)

        target_values = target._get_engine_target()
        own_values = self._get_engine_target()
        left_distances = np.abs(own_values[left_indexer] - target_values)
        right_distances = np.abs(own_values[right_indexer] - target_values)

        op = operator.lt if self.is_monotonic_increasing else operator.le
        indexer = np.where(
            op(left_distances, right_distances) | (right_indexer == -1),
            left_indexer,
            right_indexer,
        )
        if tolerance is not None:
            indexer = self._filter_indexer_tolerance(target_values, indexer, tolerance)
        return indexer

    @final
    def _filter_indexer_tolerance(
            self,
            target: Index | np.ndarray | ExtensionArray,
            indexer: np.ndarray,
            tolerance,
    ) -> np.ndarray:
        own_values = self._get_engine_target()
        distance = abs(own_values[indexer] - target)
        return np.where(distance <= tolerance, indexer, -1)

    # --------------------------------------------------------------------
    # Indexer Conversion Methods

    def _get_partial_string_timestamp_match_key(self, key: T) -> T:
        """
        Translate any partial string timestamp matches in key, returning the
        new key.

        Only relevant for MultiIndex.
        """
        # GH#10331
        return key

    @final
    def _validate_positional_slice(self, key: slice) -> None:
        """
        For positional indexing, a slice must have either int or None
        for each of start, stop, and step.
        """
        self._validate_indexer("positional", key.start, "iloc")
        self._validate_indexer("positional", key.stop, "iloc")
        self._validate_indexer("positional", key.step, "iloc")

    def _convert_slice_indexer(self, key: slice, kind: str_t):
        """
        Convert a slice indexer.

        By definition, these are labels unless 'iloc' is passed in.
        Floats are not allowed as the start, step, or stop of the slice.

        Parameters
        ----------
        key : label of the slice bound
        kind : {'loc', 'getitem'}
        """
        assert kind in ["loc", "getitem"], kind

        # potentially cast the bounds to integers
        start, stop, step = key.start, key.stop, key.step

        # figure out if this is a positional indexer
        def is_int(v):
            return v is None or is_integer(v)

        is_index_slice = is_int(start) and is_int(stop) and is_int(step)
        is_positional = is_index_slice and not (
                self.is_integer() or self.is_categorical()
        )

        if kind == "getitem":
            """
            called from the getitem slicers, validate that we are in fact
            integers
            """
            if self.is_integer() or is_index_slice:
                self._validate_indexer("slice", key.start, "getitem")
                self._validate_indexer("slice", key.stop, "getitem")
                self._validate_indexer("slice", key.step, "getitem")
                return key

        # convert the slice to an indexer here

        # if we are mixed and have integers
        if is_positional:
            try:
                # Validate start & stop
                if start is not None:
                    self.get_loc(start)
                if stop is not None:
                    self.get_loc(stop)
                is_positional = False
            except KeyError:
                pass

        if com.is_null_slice(key):
            # It doesn't matter if we are positional or label based
            indexer = key
        elif is_positional:
            if kind == "loc":
                # GH#16121, GH#24612, GH#31810
                warnings.warn(
                    "Slicing a positional slice with .loc is not supported, "
                    "and will raise TypeError in a future version.  "
                    "Use .loc with labels or .iloc with positions instead.",
                    FutureWarning,
                    stacklevel=6,
                )
            indexer = key
        else:
            indexer = self.slice_indexer(start, stop, step, kind=kind)

        return indexer

    def _convert_listlike_indexer(self, keyarr):
        """
        Parameters
        ----------
        keyarr : list-like
            Indexer to convert.

        Returns
        -------
        indexer : numpy.ndarray or None
            Return an ndarray or None if cannot convert.
        keyarr : numpy.ndarray
            Return tuple-safe keys.
        """
        if isinstance(keyarr, Index):
            pass
        else:
            keyarr = self._convert_arr_indexer(keyarr)

        indexer = self._convert_list_indexer(keyarr)
        return indexer, keyarr

    def _convert_arr_indexer(self, keyarr) -> np.ndarray:
        """
        Convert an array-like indexer to the appropriate dtype.

        Parameters
        ----------
        keyarr : array-like
            Indexer to convert.

        Returns
        -------
        converted_keyarr : array-like
        """
        return com.asarray_tuplesafe(keyarr)

    def _convert_list_indexer(self, keyarr):
        """
        Convert a list-like indexer to the appropriate dtype.

        Parameters
        ----------
        keyarr : Index (or sub-class)
            Indexer to convert.
        kind : iloc, loc, optional

        Returns
        -------
        positional indexer or None
        """
        return None

    @final
    def _invalid_indexer(self, form: str_t, key) -> TypeError:
        """
        Consistent invalid indexer message.
        """
        return TypeError(
            f"cannot do {form} indexing on {type(self).__name__} with these "
            f"indexers [{key}] of type {type(key).__name__}"
        )

    # --------------------------------------------------------------------
    # Reindex Methods

    @final
    def _validate_can_reindex(self, indexer: np.ndarray) -> None:
        """
        Check if we are allowing reindexing with this particular indexer.

        Parameters
        ----------
        indexer : an integer ndarray

        Raises
        ------
        ValueError if its a duplicate axis
        """
        # trying to reindex on an axis with duplicates
        if not self._index_as_unique and len(indexer):
            raise ValueError("cannot reindex from a duplicate axis")

<<<<<<< HEAD
    _index_shared_docs[
        "reindex"
    ] = """
        Create an index with target's values.
=======
    def reindex(
        self, target, method=None, level=None, limit=None, tolerance=None
    ) -> tuple[Index, np.ndarray | None]:
        """
        Create index with target's values.
>>>>>>> 67c93857

        Parameters
        ----------
        target : an iterable
        method : %(method)s
        level : int, optional
            Broadcast across a level, matching Index values on
            the passed MultiIndex level.
        limit : %(limit)s
        tolerance : %(tolerance)s

        Returns
        -------
        new_index : pd.Index
            Resulting index.
        indexer : np.ndarray[np.intp] or None
            Indices of output values in original index.

        Examples
        --------
        >>> index = ['a', 'b', 'c', 'd']
        >>> df = pd.DataFrame({"A": [1,2,3,4], 
        ...                   "B": [5,6,7,8], 
        ...                   "C": [9,10,11,12]}, 
        ...                   index=index)
        >>> df
            A   B   C
        a   1   5   9
        b   2   6   10
        c   3   7   11
        d   4   8   12
        >>> target, indexer = df.index.reindex(target=['I', 'II', 'III', 'IV'])
        >>> target, indexer
        (Index(['I', 'II', 'III', 'IV'], dtype='object'), array([-1, -1, -1, -1]))
        >>> target, indexer = df.index.reindex(target=['I', 'd', 'a', 'IV'])
        >>> target, indexerpanda
        (Index(['I', 'd', 'a', 'IV'], dtype='object'), array([-1,  3, 0, -1]))
        """

    @Appender(_index_shared_docs["reindex"] % _index_shared_docs)
    @final
    def reindex(self, target, method=None, level=None, limit=None, tolerance=None):
        # GH6552: preserve names when reindexing to non-named target
        # (i.e. neither Index nor Series).
        preserve_names = not hasattr(target, "name")

        # GH7774: preserve dtype/tz if target is empty and not an Index.
        target = ensure_has_len(target)  # target may be an iterator

        if not isinstance(target, Index) and len(target) == 0:
            target = self[:0]
        else:
            target = ensure_index(target)

        if level is not None:
            if method is not None:
                raise TypeError("Fill method not supported if level passed")
            _, indexer, _ = self._join_level(target, level, how="right")
        else:
            if self.equals(target):
                indexer = None
            else:
                if self._index_as_unique:
                    indexer = self.get_indexer(
                        target, method=method, limit=limit, tolerance=tolerance
                    )
                else:
                    if method is not None or limit is not None:
                        raise ValueError(
                            "cannot reindex a non-unique index "
                            "with a method or limit"
                        )
                    indexer, _ = self.get_indexer_non_unique(target)

        if preserve_names and target.nlevels == 1 and target.name != self.name:
            target = target.copy()
            target.name = self.name

        return target, indexer

    def _reindex_non_unique(
        self, target: Index
    ) -> tuple[Index, np.ndarray, np.ndarray | None]:
        """
        Create a new index with target's values (move/add/delete values as
        necessary) use with non-unique Index and a possibly non-unique target.

        Parameters
        ----------
        target : an iterable

        Returns
        -------
        new_index : pd.Index
            Resulting index.
        indexer : np.ndarray[np.intp]
            Indices of output values in original index.
        new_indexer : np.ndarray[np.intp] or None

        """
        target = ensure_index(target)
        if len(target) == 0:
            # GH#13691
            return self[:0], np.array([], dtype=np.intp), None

        indexer, missing = self.get_indexer_non_unique(target)
        check = indexer != -1
        new_labels = self.take(indexer[check])
        new_indexer = None

        if len(missing):
            length = np.arange(len(indexer))

            missing = ensure_platform_int(missing)
            missing_labels = target.take(missing)
            missing_indexer = ensure_platform_int(length[~check])
            cur_labels = self.take(indexer[check]).values
            cur_indexer = ensure_platform_int(length[check])

            new_labels = np.empty((len(indexer),), dtype=object)
            new_labels[cur_indexer] = cur_labels
            new_labels[missing_indexer] = missing_labels

            # GH#38906
            if not len(self):

                new_indexer = np.arange(0, dtype=np.intp)

            # a unique indexer
            elif target.is_unique:

                # see GH5553, make sure we use the right indexer
                new_indexer = np.arange(len(indexer), dtype=np.intp)
                new_indexer[cur_indexer] = np.arange(len(cur_labels))
                new_indexer[missing_indexer] = -1

            # we have a non_unique selector, need to use the original
            # indexer here
            else:

                # need to retake to have the same size as the indexer
                indexer[~check] = -1

                # reset the new indexer to account for the new size
                new_indexer = np.arange(len(self.take(indexer)), dtype=np.intp)
                new_indexer[~check] = -1

        if isinstance(self, ABCMultiIndex):
            new_index = type(self).from_tuples(new_labels, names=self.names)
        else:
            new_index = Index(new_labels, name=self.name)
        return new_index, indexer, new_indexer

    # --------------------------------------------------------------------
    # Join Methods

    @_maybe_return_indexers
    def join(
            self,
            other,
            how: str_t = "left",
            level=None,
            return_indexers: bool = False,
            sort: bool = False,
    ):
        """
        Compute join_index and indexers to conform data
        structures to the new index.

        Parameters
        ----------
        other : Index
        how : {'left', 'right', 'inner', 'outer'}
        level : int or level name, default None
        return_indexers : bool, default False
        sort : bool, default False
            Sort the join keys lexicographically in the result Index. If False,
            the order of the join keys depends on the join type (how keyword).

        Returns
        -------
        join_index, (left_indexer, right_indexer)
        """
        other = ensure_index(other)
        self_is_mi = isinstance(self, ABCMultiIndex)
        other_is_mi = isinstance(other, ABCMultiIndex)

        lindexer: np.ndarray | None
        rindexer: np.ndarray | None

        # try to figure out the join level
        # GH3662
        if level is None and (self_is_mi or other_is_mi):

            # have the same levels/names so a simple join
            if self.names == other.names:
                pass
            else:
                return self._join_multi(other, how=how)

        # join on the level
        if level is not None and (self_is_mi or other_is_mi):
            return self._join_level(other, level, how=how)

        if len(other) == 0 and how in ("left", "outer"):
            join_index = self._view()
            rindexer = np.repeat(np.intp(-1), len(join_index))
            return join_index, None, rindexer

        if len(self) == 0 and how in ("right", "outer"):
            join_index = other._view()
            lindexer = np.repeat(np.intp(-1), len(join_index))
            return join_index, lindexer, None

        if self._join_precedence < other._join_precedence:
            how = {"right": "left", "left": "right"}.get(how, how)
            join_index, lidx, ridx = other.join(
                self, how=how, level=level, return_indexers=True
            )
            lidx, ridx = ridx, lidx
            return join_index, lidx, ridx

        if not is_dtype_equal(self.dtype, other.dtype):
            this = self.astype("O")
            other = other.astype("O")
            return this.join(other, how=how, return_indexers=True)

        _validate_join_method(how)

        if not self.is_unique and not other.is_unique:
            return self._join_non_unique(other, how=how)
        elif not self.is_unique or not other.is_unique:
            if self.is_monotonic and other.is_monotonic:
                return self._join_monotonic(other, how=how)
            else:
                return self._join_non_unique(other, how=how)
        elif (
                self.is_monotonic
                and other.is_monotonic
                and (
                        not isinstance(self, ABCMultiIndex)
                        or not any(is_categorical_dtype(dtype) for dtype in self.dtypes)
                )
        ):
            # Categorical is monotonic if data are ordered as categories, but join can
            #  not handle this in case of not lexicographically monotonic GH#38502
            try:
                return self._join_monotonic(other, how=how)
            except TypeError:
                pass

        if how == "left":
            join_index = self
        elif how == "right":
            join_index = other
        elif how == "inner":
            # TODO: sort=False here for backwards compat. It may
            # be better to use the sort parameter passed into join
            join_index = self.intersection(other, sort=False)
        elif how == "outer":
            # TODO: sort=True here for backwards compat. It may
            # be better to use the sort parameter passed into join
            join_index = self.union(other)

        if sort:
            join_index = join_index.sort_values()

        if join_index is self:
            lindexer = None
        else:
            lindexer = self.get_indexer(join_index)
        if join_index is other:
            rindexer = None
        else:
            rindexer = other.get_indexer(join_index)
        return join_index, lindexer, rindexer

    @final
    def _join_multi(self, other: Index, how: str_t):
        from pandas.core.indexes.multi import MultiIndex
        from pandas.core.reshape.merge import restore_dropped_levels_multijoin

        # figure out join names
        self_names_list = list(com.not_none(*self.names))
        other_names_list = list(com.not_none(*other.names))
        self_names_order = self_names_list.index
        other_names_order = other_names_list.index
        self_names = set(self_names_list)
        other_names = set(other_names_list)
        overlap = self_names & other_names

        # need at least 1 in common
        if not overlap:
            raise ValueError("cannot join with no overlapping index names")

        if isinstance(self, MultiIndex) and isinstance(other, MultiIndex):

            # Drop the non-matching levels from left and right respectively
            ldrop_names = sorted(self_names - overlap, key=self_names_order)
            rdrop_names = sorted(other_names - overlap, key=other_names_order)

            # if only the order differs
            if not len(ldrop_names + rdrop_names):
                self_jnlevels = self
                other_jnlevels = other.reorder_levels(self.names)
            else:
                self_jnlevels = self.droplevel(ldrop_names)
                other_jnlevels = other.droplevel(rdrop_names)

            # Join left and right
            # Join on same leveled multi-index frames is supported
            join_idx, lidx, ridx = self_jnlevels.join(
                other_jnlevels, how, return_indexers=True
            )

            # Restore the dropped levels
            # Returned index level order is
            # common levels, ldrop_names, rdrop_names
            dropped_names = ldrop_names + rdrop_names

            levels, codes, names = restore_dropped_levels_multijoin(
                self, other, dropped_names, join_idx, lidx, ridx
            )

            # Re-create the multi-index
            multi_join_idx = MultiIndex(
                levels=levels, codes=codes, names=names, verify_integrity=False
            )

            multi_join_idx = multi_join_idx.remove_unused_levels()

            return multi_join_idx, lidx, ridx

        jl = list(overlap)[0]

        # Case where only one index is multi
        # make the indices into mi's that match
        flip_order = False
        if isinstance(self, MultiIndex):
            self, other = other, self
            flip_order = True
            # flip if join method is right or left
            how = {"right": "left", "left": "right"}.get(how, how)

        level = other.names.index(jl)
        result = self._join_level(other, level, how=how)

        if flip_order:
            return result[0], result[2], result[1]
        return result

    @final
    def _join_non_unique(
        self, other: Index, how: str_t = "left"
    ) -> tuple[Index, np.ndarray, np.ndarray]:
        # returned ndarrays are np.intp
        from pandas.core.reshape.merge import get_join_indexers

        # We only get here if dtypes match
        assert self.dtype == other.dtype

        lvalues = self._get_join_target()
        rvalues = other._get_join_target()

        left_idx, right_idx = get_join_indexers(
            [lvalues], [rvalues], how=how, sort=True
        )

        left_idx = ensure_platform_int(left_idx)
        right_idx = ensure_platform_int(right_idx)

        join_array = np.asarray(lvalues.take(left_idx))
        mask = left_idx == -1
        np.putmask(join_array, mask, rvalues.take(right_idx))

        join_arraylike = self._from_join_target(join_array)
        join_index = self._wrap_joined_index(join_arraylike, other)

        return join_index, left_idx, right_idx

    @final
    def _join_level(
        self, other: Index, level, how: str_t = "left", keep_order: bool = True
    ) -> tuple[MultiIndex, np.ndarray | None, np.ndarray | None]:
        # Any returned ndarrays are np.intp
        """
        The join method *only* affects the level of the resulting
        MultiIndex. Otherwise it just exactly aligns the Index data to the
        labels of the level in the MultiIndex.

        If ```keep_order == True```, the order of the data indexed by the
        MultiIndex will not be changed; otherwise, it will tie out
        with `other`.
        """
        from pandas.core.indexes.multi import MultiIndex

        def _get_leaf_sorter(labels: list[np.ndarray]) -> np.ndarray:
            """
            Returns sorter for the inner most level while preserving the
            order of higher levels.

            Parameters
            ----------
            labels : list[np.ndarray]
                Each ndarray has signed integer dtype, not necessarily identical.

            Returns
            -------
            np.ndarray[np.intp]
            """
            if labels[0].size == 0:
                return np.empty(0, dtype=np.intp)

            if len(labels) == 1:
                return get_group_index_sorter(ensure_platform_int(labels[0]))

            # find indexers of beginning of each set of
            # same-key labels w.r.t all but last level
            tic = labels[0][:-1] != labels[0][1:]
            for lab in labels[1:-1]:
                tic |= lab[:-1] != lab[1:]

            starts = np.hstack(([True], tic, [True])).nonzero()[0]
            lab = ensure_int64(labels[-1])
            return lib.get_level_sorter(lab, ensure_platform_int(starts))

        if isinstance(self, MultiIndex) and isinstance(other, MultiIndex):
            raise TypeError("Join on level between two MultiIndex objects is ambiguous")

        left, right = self, other

        flip_order = not isinstance(self, MultiIndex)
        if flip_order:
            left, right = right, left
            how = {"right": "left", "left": "right"}.get(how, how)

        assert isinstance(left, MultiIndex)

        level = left._get_level_number(level)
        old_level = left.levels[level]

        if not right.is_unique:
            raise NotImplementedError(
                "Index._join_level on non-unique index is not implemented"
            )

        new_level, left_lev_indexer, right_lev_indexer = old_level.join(
            right, how=how, return_indexers=True
        )

        if left_lev_indexer is None:
            if keep_order or len(left) == 0:
                left_indexer = None
                join_index = left
            else:  # sort the leaves
                left_indexer = _get_leaf_sorter(left.codes[: level + 1])
                join_index = left[left_indexer]

        else:
            left_lev_indexer = ensure_platform_int(left_lev_indexer)
            rev_indexer = lib.get_reverse_indexer(left_lev_indexer, len(old_level))
            old_codes = left.codes[level]

            taker = old_codes[old_codes != -1]
            new_lev_codes = rev_indexer.take(taker)

            new_codes = list(left.codes)
            new_codes[level] = new_lev_codes

            new_levels = list(left.levels)
            new_levels[level] = new_level

            if keep_order:  # just drop missing values. o.w. keep order
                left_indexer = np.arange(len(left), dtype=np.intp)
                left_indexer = cast(np.ndarray, left_indexer)
                mask = new_lev_codes != -1
                if not mask.all():
                    new_codes = [lab[mask] for lab in new_codes]
                    left_indexer = left_indexer[mask]

            else:  # tie out the order with other
                if level == 0:  # outer most level, take the fast route
                    ngroups = 1 + new_lev_codes.max()
                    left_indexer, counts = libalgos.groupsort_indexer(
                        new_lev_codes, ngroups
                    )

                    # missing values are placed first; drop them!
                    left_indexer = left_indexer[counts[0]:]
                    new_codes = [lab[left_indexer] for lab in new_codes]

                else:  # sort the leaves
                    mask = new_lev_codes != -1
                    mask_all = mask.all()
                    if not mask_all:
                        new_codes = [lab[mask] for lab in new_codes]

                    left_indexer = _get_leaf_sorter(new_codes[: level + 1])
                    new_codes = [lab[left_indexer] for lab in new_codes]

                    # left_indexers are w.r.t masked frame.
                    # reverse to original frame!
                    if not mask_all:
                        left_indexer = mask.nonzero()[0][left_indexer]

            join_index = MultiIndex(
                levels=new_levels,
                codes=new_codes,
                names=left.names,
                verify_integrity=False,
            )

        if right_lev_indexer is not None:
            right_indexer = right_lev_indexer.take(join_index.codes[level])
        else:
            right_indexer = join_index.codes[level]

        if flip_order:
            left_indexer, right_indexer = right_indexer, left_indexer

        left_indexer = (
            None if left_indexer is None else ensure_platform_int(left_indexer)
        )
        right_indexer = (
            None if right_indexer is None else ensure_platform_int(right_indexer)
        )
        return join_index, left_indexer, right_indexer

    @final
    def _join_monotonic(self, other: Index, how: str_t = "left"):
        # We only get here with matching dtypes
        assert other.dtype == self.dtype

        if self.equals(other):
            ret_index = other if how == "right" else self
            return ret_index, None, None

        ridx: np.ndarray | None
        lidx: np.ndarray | None

        if self.is_unique and other.is_unique:
            # We can perform much better than the general case
            if how == "left":
                join_index = self
                lidx = None
                ridx = self._left_indexer_unique(other)
            elif how == "right":
                join_index = other
                lidx = other._left_indexer_unique(self)
                ridx = None
            elif how == "inner":
                join_array, lidx, ridx = self._inner_indexer(other)
                join_index = self._wrap_joined_index(join_array, other)
            elif how == "outer":
                join_array, lidx, ridx = self._outer_indexer(other)
                join_index = self._wrap_joined_index(join_array, other)
        else:
            if how == "left":
                join_array, lidx, ridx = self._left_indexer(other)
            elif how == "right":
                join_array, ridx, lidx = other._left_indexer(self)
            elif how == "inner":
                join_array, lidx, ridx = self._inner_indexer(other)
            elif how == "outer":
                join_array, lidx, ridx = self._outer_indexer(other)

            join_index = self._wrap_joined_index(join_array, other)

        lidx = None if lidx is None else ensure_platform_int(lidx)
        ridx = None if ridx is None else ensure_platform_int(ridx)
        return join_index, lidx, ridx

<<<<<<< HEAD
    def _wrap_joined_index(
            self: _IndexT, joined: np.ndarray, other: _IndexT
    ) -> _IndexT:
=======
    def _wrap_joined_index(self: _IndexT, joined: ArrayLike, other: _IndexT) -> _IndexT:
>>>>>>> 67c93857
        assert other.dtype == self.dtype

        if isinstance(self, ABCMultiIndex):
            name = self.names if self.names == other.names else None
        else:
            name = get_op_result_name(self, other)
        return self._constructor(joined, name=name)

    # --------------------------------------------------------------------
    # Uncategorized Methods

    @property
    def values(self) -> ArrayLike:
        """
        Return an array representing the data in the Index.

        .. warning::

           We recommend using :attr:`Index.array` or
           :meth:`Index.to_numpy`, depending on whether you need
           a reference to the underlying data or a NumPy array.

        Returns
        -------
        array: numpy.ndarray or ExtensionArray

        See Also
        --------
        Index.array : Reference to the underlying data.
        Index.to_numpy : A NumPy array representing the underlying data.
        """
        return self._data

    @cache_readonly
    @doc(IndexOpsMixin.array)
    def array(self) -> ExtensionArray:
        array = self._data
        if isinstance(array, np.ndarray):
            from pandas.core.arrays.numpy_ import PandasArray

            array = PandasArray(array)
        return array

    @property
    def _values(self) -> ExtensionArray | np.ndarray:
        """
        The best array representation.

        This is an ndarray or ExtensionArray.

        ``_values`` are consistent between ``Series`` and ``Index``.

        It may differ from the public '.values' method.

        index             | values          | _values       |
        ----------------- | --------------- | ------------- |
        Index             | ndarray         | ndarray       |
        CategoricalIndex  | Categorical     | Categorical   |
        DatetimeIndex     | ndarray[M8ns]   | DatetimeArray |
        DatetimeIndex[tz] | ndarray[M8ns]   | DatetimeArray |
        PeriodIndex       | ndarray[object] | PeriodArray   |
        IntervalIndex     | IntervalArray   | IntervalArray |

        See Also
        --------
        values : Values
        """
        return self._data

    def _get_engine_target(self) -> np.ndarray:
        """
        Get the ndarray that we can pass to the IndexEngine constructor.
        """
        # error: Incompatible return value type (got "Union[ExtensionArray,
        # ndarray]", expected "ndarray")
        return self._values  # type: ignore[return-value]

    def _get_join_target(self) -> np.ndarray:
        """
        Get the ndarray that we will pass to libjoin functions.
        """
        return self._get_engine_target()

    def _from_join_target(self, result: np.ndarray) -> ArrayLike:
        """
        Cast the ndarray returned from one of the libjoin.foo_indexer functions
        back to type(self)._data.
        """
        return result

    @doc(IndexOpsMixin._memory_usage)
    def memory_usage(self, deep: bool = False) -> int:
        result = self._memory_usage(deep=deep)

        # include our engine hashtable
        result += self._engine.sizeof(deep=deep)
        return result

    @final
    def where(self, cond, other=None) -> Index:
        """
        Replace values where the condition is False.

        The replacement is taken from other.

        Parameters
        ----------
        cond : bool array-like with the same length as self
            Condition to select the values on.
        other : scalar, or array-like, default None
            Replacement if the condition is False.

        Returns
        -------
        pandas.Index
            A copy of self with values replaced from other
            where the condition is False.

        See Also
        --------
        Series.where : Same method for Series.
        DataFrame.where : Same method for DataFrame.

        Examples
        --------
        >>> idx = pd.Index(['car', 'bike', 'train', 'tractor'])
        >>> idx
        Index(['car', 'bike', 'train', 'tractor'], dtype='object')
        >>> idx.where(idx.isin(['car', 'train']), 'other')
        Index(['car', 'other', 'train', 'other'], dtype='object')
        """
        if isinstance(self, ABCMultiIndex):
            raise NotImplementedError(
                ".where is not supported for MultiIndex operations"
            )
        cond = np.asarray(cond, dtype=bool)
        return self.putmask(~cond, other)

    # construction helpers
    @final
    @classmethod
    def _scalar_data_error(cls, data):
        # We return the TypeError so that we can raise it from the constructor
        #  in order to keep mypy happy
        return TypeError(
            f"{cls.__name__}(...) must be called with a collection of some "
            f"kind, {repr(data)} was passed"
        )

    @final
    @classmethod
    def _string_data_error(cls, data):
        raise TypeError(
            "String dtype not supported, you may need "
            "to explicitly cast to a numeric type"
        )

    def _validate_fill_value(self, value):
        """
        Check if the value can be inserted into our array without casting,
        and convert it to an appropriate native type if necessary.

        Raises
        ------
        TypeError
            If the value cannot be inserted into an array of this dtype.
        """
        if not can_hold_element(self._values, value):
            raise TypeError
        return value

    @final
    def _require_scalar(self, value):
        """
        Check that this is a scalar value that we can use for setitem-like
        operations without changing dtype.
        """
        if not is_scalar(value):
            raise TypeError(f"'value' must be a scalar, passed: {type(value).__name__}")
        return value

    @property
    def _has_complex_internals(self) -> bool:
        """
        Indicates if an index is not directly backed by a numpy array
        """
        # used to avoid libreduction code paths, which raise or require conversion
        return False

    def _is_memory_usage_qualified(self) -> bool:
        """
        Return a boolean if we need a qualified .info display.
        """
        return self.is_object()

    def is_type_compatible(self, kind: str_t) -> bool:
        """
        Whether the index type is compatible with the provided type.
        """
        return kind == self.inferred_type

    def __contains__(self, key: Any) -> bool:
        """
        Return a boolean indicating whether the provided key is in the index.

        Parameters
        ----------
        key : label
            The key to check if it is present in the index.

        Returns
        -------
        bool
            Whether the key search is in the index.

        Raises
        ------
        TypeError
            If the key is not hashable.

        See Also
        --------
        Index.isin : Returns an ndarray of boolean dtype indicating whether the
            list-like key is in the index.

        Examples
        --------
        >>> idx = pd.Index([1, 2, 3, 4])
        >>> idx
        Int64Index([1, 2, 3, 4], dtype='int64')

        >>> 2 in idx
        True
        >>> 6 in idx
        False
        """
        hash(key)
        try:
            return key in self._engine
        except (OverflowError, TypeError, ValueError):
            return False

    @final
    def __hash__(self):
        raise TypeError(f"unhashable type: {repr(type(self).__name__)}")

    @final
    def __setitem__(self, key, value):
        raise TypeError("Index does not support mutable operations")

    def __getitem__(self, key):
        """
        Override numpy.ndarray's __getitem__ method to work as desired.

        This function adds lists and Series as valid boolean indexers
        (ndarrays only supports ndarray with dtype=bool).

        If resulting ndim != 1, plain ndarray is returned instead of
        corresponding `Index` subclass.

        """
        # There's no custom logic to be implemented in __getslice__, so it's
        # not overloaded intentionally.
        getitem = self._data.__getitem__

        if is_scalar(key):
            key = com.cast_scalar_indexer(key, warn_float=True)
            return getitem(key)

        if isinstance(key, slice):
            # This case is separated from the conditional above to avoid
            # pessimization of basic indexing.
            result = getitem(key)
            # Going through simple_new for performance.
            return type(self)._simple_new(result, name=self._name)

        if com.is_bool_indexer(key):
            key = np.asarray(key, dtype=bool)

        result = getitem(key)
        if not is_scalar(result):
            # error: Argument 1 to "ndim" has incompatible type "Union[ExtensionArray,
            # Any]"; expected "Union[Union[int, float, complex, str, bytes, generic],
            # Sequence[Union[int, float, complex, str, bytes, generic]],
            # Sequence[Sequence[Any]], _SupportsArray]"
            if np.ndim(result) > 1:  # type: ignore[arg-type]
                deprecate_ndim_indexing(result)
                return result
            # NB: Using _constructor._simple_new would break if MultiIndex
            #  didn't override __getitem__
            return self._constructor._simple_new(result, name=self._name)
        else:
            return result

    def _getitem_slice(self: _IndexT, slobj: slice) -> _IndexT:
        """
        Fastpath for __getitem__ when we know we have a slice.
        """
        res = self._data[slobj]
        return type(self)._simple_new(res, name=self._name)

    @final
    def _can_hold_identifiers_and_holds_name(self, name) -> bool:
        """
        Faster check for ``name in self`` when we know `name` is a Python
        identifier (e.g. in NDFrame.__getattr__, which hits this to support
        . key lookup). For indexes that can't hold identifiers (everything
        but object & categorical) we just return False.

        https://github.com/pandas-dev/pandas/issues/19764
        """
        if self.is_object() or self.is_categorical():
            return name in self
        return False

    def append(self, other: Index | Sequence[Index]) -> Index:
        """
        Append a collection of Index options together.

        Parameters
        ----------
        other : Index or list/tuple of indices

        Returns
        -------
        Index
        """
        to_concat = [self]

        if isinstance(other, (list, tuple)):
            to_concat += list(other)
        else:
            # error: Argument 1 to "append" of "list" has incompatible type
            # "Union[Index, Sequence[Index]]"; expected "Index"
            to_concat.append(other)  # type: ignore[arg-type]

        for obj in to_concat:
            if not isinstance(obj, Index):
                raise TypeError("all inputs must be Index")

        names = {obj.name for obj in to_concat}
        name = None if len(names) > 1 else self.name

        return self._concat(to_concat, name)

    def _concat(self, to_concat: list[Index], name: Hashable) -> Index:
        """
        Concatenate multiple Index objects.
        """
        to_concat_vals = [x._values for x in to_concat]

        result = concat_compat(to_concat_vals)
        return Index(result, name=name)

    def putmask(self, mask, value) -> Index:
        """
        Return a new Index of the values set with the mask.

        Returns
        -------
        Index

        See Also
        --------
        numpy.ndarray.putmask : Changes elements of an array
            based on conditional and input values.
        """
        mask, noop = validate_putmask(self._values, mask)
        if noop:
            return self.copy()

        if value is None and (self._is_numeric_dtype or self.dtype == object):
            value = self._na_value
        try:
            converted = self._validate_fill_value(value)
        except (ValueError, TypeError) as err:
            if is_object_dtype(self):
                raise err

            dtype = self._find_common_type_compat(value)
            return self.astype(dtype).putmask(mask, value)

        values = self._values.copy()
        # error: Argument 1 to "setitem_datetimelike_compat" has incompatible type
        # "Union[ExtensionArray, ndarray]"; expected "ndarray"
        converted = setitem_datetimelike_compat(
            values, mask.sum(), converted  # type: ignore[arg-type]
        )
        np.putmask(values, mask, converted)

        return type(self)._simple_new(values, name=self.name)

    def equals(self, other: Any) -> bool:
        """
        Determine if two Index object are equal.

        The things that are being compared are:

        * The elements inside the Index object.
        * The order of the elements inside the Index object.

        Parameters
        ----------
        other : Any
            The other object to compare against.

        Returns
        -------
        bool
            True if "other" is an Index and it has the same elements and order
            as the calling index; False otherwise.

        Examples
        --------
        >>> idx1 = pd.Index([1, 2, 3])
        >>> idx1
        Int64Index([1, 2, 3], dtype='int64')
        >>> idx1.equals(pd.Index([1, 2, 3]))
        True

        The elements inside are compared

        >>> idx2 = pd.Index(["1", "2", "3"])
        >>> idx2
        Index(['1', '2', '3'], dtype='object')

        >>> idx1.equals(idx2)
        False

        The order is compared

        >>> ascending_idx = pd.Index([1, 2, 3])
        >>> ascending_idx
        Int64Index([1, 2, 3], dtype='int64')
        >>> descending_idx = pd.Index([3, 2, 1])
        >>> descending_idx
        Int64Index([3, 2, 1], dtype='int64')
        >>> ascending_idx.equals(descending_idx)
        False

        The dtype is *not* compared

        >>> int64_idx = pd.Int64Index([1, 2, 3])
        >>> int64_idx
        Int64Index([1, 2, 3], dtype='int64')
        >>> uint64_idx = pd.UInt64Index([1, 2, 3])
        >>> uint64_idx
        UInt64Index([1, 2, 3], dtype='uint64')
        >>> int64_idx.equals(uint64_idx)
        True
        """
        if self.is_(other):
            return True

        if not isinstance(other, Index):
            return False

        if is_object_dtype(self.dtype) and not is_object_dtype(other.dtype):
            # if other is not object, use other's logic for coercion
            return other.equals(self)

        if isinstance(other, ABCMultiIndex):
            # d-level MultiIndex can equal d-tuple Index
            return other.equals(self)

        if is_extension_array_dtype(other.dtype):
            # All EA-backed Index subclasses override equals
            return other.equals(self)

        return array_equivalent(self._values, other._values)

    @final
    def identical(self, other) -> bool:
        """
        Similar to equals, but checks that object attributes and types are also equal.

        Returns
        -------
        bool
            If two Index objects have equal elements and same type True,
            otherwise False.
        """
        return (
                self.equals(other)
                and all(
            getattr(self, c, None) == getattr(other, c, None)
            for c in self._comparables
        )
                and type(self) == type(other)
        )

    @final
    def asof(self, label):
        """
        Return the label from the index, or, if not present, the previous one.

        Assuming that the index is sorted, return the passed index label if it
        is in the index, or return the previous index label if the passed one
        is not in the index.

        Parameters
        ----------
        label : object
            The label up to which the method returns the latest index label.

        Returns
        -------
        object
            The passed label if it is in the index. The previous label if the
            passed label is not in the sorted index or `NaN` if there is no
            such label.

        See Also
        --------
        Series.asof : Return the latest value in a Series up to the
            passed index.
        merge_asof : Perform an asof merge (similar to left join but it
            matches on nearest key rather than equal key).
        Index.get_loc : An `asof` is a thin wrapper around `get_loc`
            with method='pad'.

        Examples
        --------
        `Index.asof` returns the latest index label up to the passed label.

        >>> idx = pd.Index(['2013-12-31', '2014-01-02', '2014-01-03'])
        >>> idx.asof('2014-01-01')
        '2013-12-31'

        If the label is in the index, the method returns the passed label.

        >>> idx.asof('2014-01-02')
        '2014-01-02'

        If all of the labels in the index are later than the passed label,
        NaN is returned.

        >>> idx.asof('1999-01-02')
        nan

        If the index is not sorted, an error is raised.

        >>> idx_not_sorted = pd.Index(['2013-12-31', '2015-01-02',
        ...                            '2014-01-03'])
        >>> idx_not_sorted.asof('2013-12-31')
        Traceback (most recent call last):
        ValueError: index must be monotonic increasing or decreasing
        """
        try:
            loc = self.get_loc(label, method="pad")
        except KeyError:
            return self._na_value
        else:
            if isinstance(loc, slice):
                loc = loc.indices(len(self))[-1]
            return self[loc]

    def asof_locs(self, where: Index, mask: np.ndarray) -> np.ndarray:
        """
        Return the locations (indices) of labels in the index.

        As in the `asof` function, if the label (a particular entry in
        `where`) is not in the index, the latest index label up to the
        passed label is chosen and its index returned.

        If all of the labels in the index are later than a label in `where`,
        -1 is returned.

        `mask` is used to ignore NA values in the index during calculation.

        Parameters
        ----------
        where : Index
            An Index consisting of an array of timestamps.
        mask : np.ndarray[bool]
            Array of booleans denoting where values in the original
            data are not NA.

        Returns
        -------
        np.ndarray[np.intp]
            An array of locations (indices) of the labels from the Index
            which correspond to the return values of the `asof` function
            for every element in `where`.
        """
        locs = self._values[mask].searchsorted(where._values, side="right")
        locs = np.where(locs > 0, locs - 1, 0)

        result = np.arange(len(self), dtype=np.intp)[mask].take(locs)

        # TODO: overload return type of ExtensionArray.__getitem__
        first_value = cast(Any, self._values[mask.argmax()])
        result[(locs == 0) & (where._values < first_value)] = -1

        return result

    @final
    def sort_values(
            self,
            return_indexer: bool = False,
            ascending: bool = True,
            na_position: str_t = "last",
            key: Callable | None = None,
    ):
        """
        Return a sorted copy of the index.

        Return a sorted copy of the index, and optionally return the indices
        that sorted the index itself.

        Parameters
        ----------
        return_indexer : bool, default False
            Should the indices that would sort the index be returned.
        ascending : bool, default True
            Should the index values be sorted in an ascending order.
        na_position : {'first' or 'last'}, default 'last'
            Argument 'first' puts NaNs at the beginning, 'last' puts NaNs at
            the end.

            .. versionadded:: 1.2.0

        key : callable, optional
            If not None, apply the key function to the index values
            before sorting. This is similar to the `key` argument in the
            builtin :meth:`sorted` function, with the notable difference that
            this `key` function should be *vectorized*. It should expect an
            ``Index`` and return an ``Index`` of the same shape.

            .. versionadded:: 1.1.0

        Returns
        -------
        sorted_index : pandas.Index
            Sorted copy of the index.
        indexer : numpy.ndarray, optional
            The indices that the index itself was sorted by.

        See Also
        --------
        Series.sort_values : Sort values of a Series.
        DataFrame.sort_values : Sort values in a DataFrame.

        Examples
        --------
        >>> idx = pd.Index([10, 100, 1, 1000])
        >>> idx
        Int64Index([10, 100, 1, 1000], dtype='int64')

        Sort values in ascending order (default behavior).

        >>> idx.sort_values()
        Int64Index([1, 10, 100, 1000], dtype='int64')

        Sort values in descending order, and also get the indices `idx` was
        sorted by.

        >>> idx.sort_values(ascending=False, return_indexer=True)
        (Int64Index([1000, 100, 10, 1], dtype='int64'), array([3, 1, 0, 2]))
        """
        idx = ensure_key_mapped(self, key)

        # GH 35584. Sort missing values according to na_position kwarg
        # ignore na_position for MultiIndex
        if not isinstance(self, ABCMultiIndex):
            _as = nargsort(
                items=idx, ascending=ascending, na_position=na_position, key=key
            )
        else:
            _as = idx.argsort()
            if not ascending:
                _as = _as[::-1]

        sorted_index = self.take(_as)

        if return_indexer:
            return sorted_index, _as
        else:
            return sorted_index

    @final
    def sort(self, *args, **kwargs):
        """
        Use sort_values instead.
        """
        raise TypeError("cannot sort an Index object in-place, use sort_values instead")

    def shift(self, periods=1, freq=None):
        """
        Shift index by desired number of time frequency increments.

        This method is for shifting the values of datetime-like indexes
        by a specified time increment a given number of times.

        Parameters
        ----------
        periods : int, default 1
            Number of periods (or increments) to shift by,
            can be positive or negative.
        freq : pandas.DateOffset, pandas.Timedelta or str, optional
            Frequency increment to shift by.
            If None, the index is shifted by its own `freq` attribute.
            Offset aliases are valid strings, e.g., 'D', 'W', 'M' etc.

        Returns
        -------
        pandas.Index
            Shifted index.

        See Also
        --------
        Series.shift : Shift values of Series.

        Notes
        -----
        This method is only implemented for datetime-like index classes,
        i.e., DatetimeIndex, PeriodIndex and TimedeltaIndex.

        Examples
        --------
        Put the first 5 month starts of 2011 into an index.

        >>> month_starts = pd.date_range('1/1/2011', periods=5, freq='MS')
        >>> month_starts
        DatetimeIndex(['2011-01-01', '2011-02-01', '2011-03-01', '2011-04-01',
                       '2011-05-01'],
                      dtype='datetime64[ns]', freq='MS')

        Shift the index by 10 days.

        >>> month_starts.shift(10, freq='D')
        DatetimeIndex(['2011-01-11', '2011-02-11', '2011-03-11', '2011-04-11',
                       '2011-05-11'],
                      dtype='datetime64[ns]', freq=None)

        The default value of `freq` is the `freq` attribute of the index,
        which is 'MS' (month start) in this example.

        >>> month_starts.shift(10)
        DatetimeIndex(['2011-11-01', '2011-12-01', '2012-01-01', '2012-02-01',
                       '2012-03-01'],
                      dtype='datetime64[ns]', freq='MS')
        """
        raise NotImplementedError(
            f"This method is only implemented for DatetimeIndex, PeriodIndex and "
            f"TimedeltaIndex; Got type {type(self).__name__}"
        )

    def argsort(self, *args, **kwargs) -> np.ndarray:
        """
        Return the integer indices that would sort the index.

        Parameters
        ----------
        *args
            Passed to `numpy.ndarray.argsort`.
        **kwargs
            Passed to `numpy.ndarray.argsort`.

        Returns
        -------
        np.ndarray[np.intp]
            Integer indices that would sort the index if used as
            an indexer.

        See Also
        --------
        numpy.argsort : Similar method for NumPy arrays.
        Index.sort_values : Return sorted copy of Index.

        Examples
        --------
        >>> idx = pd.Index(['b', 'a', 'd', 'c'])
        >>> idx
        Index(['b', 'a', 'd', 'c'], dtype='object')

        >>> order = idx.argsort()
        >>> order
        array([1, 0, 3, 2])

        >>> idx[order]
        Index(['a', 'b', 'c', 'd'], dtype='object')
        """
        # This works for either ndarray or EA, is overridden
        #  by RangeIndex, MultIIndex
        return self._data.argsort(*args, **kwargs)

    @final
    def get_value(self, series: Series, key):
        """
        Fast lookup of value from 1-dimensional ndarray.

        Only use this if you know what you're doing.

        Returns
        -------
        scalar or Series
        """
        warnings.warn(
            "get_value is deprecated and will be removed in a future version. "
            "Use Series[key] instead",
            FutureWarning,
            stacklevel=2,
        )

        self._check_indexing_error(key)

        try:
            # GH 20882, 21257
            # First try to convert the key to a location
            # If that fails, raise a KeyError if an integer
            # index, otherwise, see if key is an integer, and
            # try that
            loc = self.get_loc(key)
        except KeyError:
            if not self._should_fallback_to_positional():
                raise
            elif is_integer(key):
                # If the Index cannot hold integer, then this is unambiguously
                #  a locational lookup.
                loc = key
            else:
                raise

        return self._get_values_for_loc(series, loc, key)

    def _check_indexing_error(self, key):
        if not is_scalar(key):
            # if key is not a scalar, directly raise an error (the code below
            # would convert to numpy arrays and raise later any way) - GH29926
            raise InvalidIndexError(key)

    def _should_fallback_to_positional(self) -> bool:
        """
        Should an integer key be treated as positional?
        """
        return not self.holds_integer() and not self.is_boolean()

    def _get_values_for_loc(self, series: Series, loc, key):
        """
        Do a positional lookup on the given Series, returning either a scalar
        or a Series.

        Assumes that `series.index is self`

        key is included for MultiIndex compat.
        """
        if is_integer(loc):
            return series._values[loc]

        return series.iloc[loc]

    @final
    def set_value(self, arr, key, value):
        """
        Fast lookup of value from 1-dimensional ndarray.

        .. deprecated:: 1.0

        Notes
        -----
        Only use this if you know what you're doing.
        """
        warnings.warn(
            (
                "The 'set_value' method is deprecated, and "
                "will be removed in a future version."
            ),
            FutureWarning,
            stacklevel=2,
        )
        loc = self._engine.get_loc(key)
        validate_numeric_casting(arr.dtype, value)
        arr[loc] = value

    _index_shared_docs[
        "get_indexer_non_unique"
    ] = """
        Compute indexer and mask for new index given the current index. The
        indexer should be then used as an input to ndarray.take to align the
        current data to the new index.

        Parameters
        ----------
        target : %(target_klass)s

        Returns
        -------
        indexer : np.ndarray[np.intp]
            Integers from 0 to n - 1 indicating that the index at these
            positions matches the corresponding target values. Missing values
            in the target are marked by -1.
        missing : np.ndarray[np.intp]
            An indexer into the target of the values not found.
            These correspond to the -1 in the indexer array.
        """

    @Appender(_index_shared_docs["get_indexer_non_unique"] % _index_doc_kwargs)
    def get_indexer_non_unique(self, target) -> tuple[np.ndarray, np.ndarray]:
        # both returned ndarrays are np.intp
        target = ensure_index(target)

        if not self._should_compare(target) and not is_interval_dtype(self.dtype):
            # IntervalIndex get special treatment bc numeric scalars can be
            #  matched to Interval scalars
            return self._get_indexer_non_comparable(target, method=None, unique=False)

        pself, ptarget = self._maybe_promote(target)
        if pself is not self or ptarget is not target:
            return pself.get_indexer_non_unique(ptarget)

        if not is_dtype_equal(self.dtype, target.dtype):
            # TODO: if object, could use infer_dtype to preempt costly
            #  conversion if still non-comparable?
            dtype = self._find_common_type_compat(target)

            this = self.astype(dtype, copy=False)
            that = target.astype(dtype, copy=False)
            return this.get_indexer_non_unique(that)

        tgt_values = target._get_engine_target()

        indexer, missing = self._engine.get_indexer_non_unique(tgt_values)
        return ensure_platform_int(indexer), ensure_platform_int(missing)

    @final
    def get_indexer_for(self, target, **kwargs) -> np.ndarray:
        """
        Guaranteed return of an indexer even when non-unique.

        This dispatches to get_indexer or get_indexer_non_unique
        as appropriate.

        Returns
        -------
        np.ndarray[np.intp]
            List of indices.
        """
        if self._index_as_unique:
            return self.get_indexer(target, **kwargs)
        indexer, _ = self.get_indexer_non_unique(target)
        return indexer

    @overload
    def _get_indexer_non_comparable(
        self, target: Index, method, unique: Literal[True] = ...
    ) -> np.ndarray:
        # returned ndarray is np.intp
        ...

    @overload
    def _get_indexer_non_comparable(
        self, target: Index, method, unique: Literal[False]
    ) -> tuple[np.ndarray, np.ndarray]:
        # both returned ndarrays are np.intp
        ...

    @overload
    def _get_indexer_non_comparable(
        self, target: Index, method, unique: bool = True
    ) -> np.ndarray | tuple[np.ndarray, np.ndarray]:
        # any returned ndarrays are np.intp
        ...

    @final
    def _get_indexer_non_comparable(
        self, target: Index, method, unique: bool = True
    ) -> np.ndarray | tuple[np.ndarray, np.ndarray]:
        """
        Called from get_indexer or get_indexer_non_unique when the target
        is of a non-comparable dtype.

        For get_indexer lookups with method=None, get_indexer is an _equality_
        check, so non-comparable dtypes mean we will always have no matches.

        For get_indexer lookups with a method, get_indexer is an _inequality_
        check, so non-comparable dtypes mean we will always raise TypeError.

        Parameters
        ----------
        target : Index
        method : str or None
        unique : bool, default True
            * True if called from get_indexer.
            * False if called from get_indexer_non_unique.

        Raises
        ------
        TypeError
            If doing an inequality check, i.e. method is not None.
        """
        if method is not None:
            other = unpack_nested_dtype(target)
            raise TypeError(f"Cannot compare dtypes {self.dtype} and {other.dtype}")

        no_matches = -1 * np.ones(target.shape, dtype=np.intp)
        if unique:
            # This is for get_indexer
            return no_matches
        else:
            # This is for get_indexer_non_unique
            missing = np.arange(len(target), dtype=np.intp)
            return no_matches, missing

    @property
    def _index_as_unique(self) -> bool:
        """
        Whether we should treat this as unique for the sake of
        get_indexer vs get_indexer_non_unique.

        For IntervalIndex compat.
        """
        return self.is_unique

    _requires_unique_msg = "Reindexing only valid with uniquely valued Index objects"

    @final
    def _maybe_promote(self, other: Index) -> tuple[Index, Index]:
        """
        When dealing with an object-dtype Index and a non-object Index, see
        if we can upcast the object-dtype one to improve performance.
        """

        if isinstance(self, ABCDatetimeIndex) and isinstance(other, ABCDatetimeIndex):
            if (
                    self.tz is not None
                    and other.tz is not None
                    and not tz_compare(self.tz, other.tz)
            ):
                # standardize on UTC
                return self.tz_convert("UTC"), other.tz_convert("UTC")

        elif self.inferred_type == "date" and isinstance(other, ABCDatetimeIndex):
            try:
                return type(other)(self), other
            except OutOfBoundsDatetime:
                return self, other
        elif self.inferred_type == "timedelta" and isinstance(other, ABCTimedeltaIndex):
            # TODO: we dont have tests that get here
            return type(other)(self), other
        elif self.inferred_type == "boolean":
            if not is_object_dtype(self.dtype):
                return self.astype("object"), other.astype("object")

        if not is_object_dtype(self.dtype) and is_object_dtype(other.dtype):
            # Reverse op so we dont need to re-implement on the subclasses
            other, self = other._maybe_promote(self)

        return self, other

    @final
    def _find_common_type_compat(self, target) -> DtypeObj:
        """
        Implementation of find_common_type that adjusts for Index-specific
        special cases.
        """
        if is_interval_dtype(self.dtype) and is_valid_na_for_dtype(target, self.dtype):
            # e.g. setting NA value into IntervalArray[int64]
            self = cast("IntervalIndex", self)
            return IntervalDtype(np.float64, closed=self.closed)

        target_dtype, _ = infer_dtype_from(target, pandas_dtype=True)
        dtype = find_common_type([self.dtype, target_dtype])
        if dtype.kind in ["i", "u"]:
            # TODO: what about reversed with self being categorical?
            if (
                    isinstance(target, Index)
                    and is_categorical_dtype(target.dtype)
                    and target.hasnans
            ):
                # FIXME: find_common_type incorrect with Categorical GH#38240
                # FIXME: some cases where float64 cast can be lossy?
                dtype = np.dtype(np.float64)
        if dtype.kind == "c":
            dtype = np.dtype(object)
        return dtype

    @final
    def _should_compare(self, other: Index) -> bool:
        """
        Check if `self == other` can ever have non-False entries.
        """

        if (other.is_boolean() and self.is_numeric()) or (
                self.is_boolean() and other.is_numeric()
        ):
            # GH#16877 Treat boolean labels passed to a numeric index as not
            #  found. Without this fix False and True would be treated as 0 and 1
            #  respectively.
            return False

        other = unpack_nested_dtype(other)
        dtype = other.dtype
        return self._is_comparable_dtype(dtype) or is_object_dtype(dtype)

    def _is_comparable_dtype(self, dtype: DtypeObj) -> bool:
        """
        Can we compare values of the given dtype to our own?
        """
        return True

    @final
    def groupby(self, values) -> PrettyDict[Hashable, np.ndarray]:
        """
        Group the index labels by a given array of values.

        Parameters
        ----------
        values : array
            Values used to determine the groups.

        Returns
        -------
        dict
            {group name -> group labels}
        """
        # TODO: if we are a MultiIndex, we can do better
        # that converting to tuples
        if isinstance(values, ABCMultiIndex):
            values = values._values
        values = Categorical(values)
        result = values._reverse_indexer()

        # map to the label
        result = {k: self.take(v) for k, v in result.items()}

        return PrettyDict(result)

    def map(self, mapper, na_action=None):
        """
        Map values using input correspondence (a dict, Series, or function).

        Parameters
        ----------
        mapper : function, dict, or Series
            Mapping correspondence.
        na_action : {None, 'ignore'}
            If 'ignore', propagate NA values, without passing them to the
            mapping correspondence.

        Returns
        -------
        applied : Union[Index, MultiIndex], inferred
            The output of the mapping function applied to the index.
            If the function returns a tuple with more than one element
            a MultiIndex will be returned.
        """
        from pandas.core.indexes.multi import MultiIndex

        new_values = super()._map_values(mapper, na_action=na_action)

        attributes = self._get_attributes_dict()

        # we can return a MultiIndex
        if new_values.size and isinstance(new_values[0], tuple):
            if isinstance(self, MultiIndex):
                names = self.names
            elif attributes.get("name"):
                names = [attributes.get("name")] * len(new_values[0])
            else:
                names = None
            return MultiIndex.from_tuples(new_values, names=names)

        attributes["copy"] = False
        if not new_values.size:
            # empty
            attributes["dtype"] = self.dtype

        return Index(new_values, **attributes)

    # TODO: De-duplicate with map, xref GH#32349
    @final
    def _transform_index(self, func, level=None) -> Index:
        """
        Apply function to all values found in index.

        This includes transforming multiindex entries separately.
        Only apply function to one level of the MultiIndex if level is specified.
        """
        if isinstance(self, ABCMultiIndex):
            if level is not None:
                items = [
                    tuple(func(y) if i == level else y for i, y in enumerate(x))
                    for x in self
                ]
            else:
                items = [tuple(func(y) for y in x) for x in self]
            return type(self).from_tuples(items, names=self.names)
        else:
            items = [func(x) for x in self]
            return Index(items, name=self.name, tupleize_cols=False)

    def isin(self, values, level=None) -> np.ndarray:
        """
        Return a boolean array where the index values are in `values`.

        Compute boolean array of whether each index value is found in the
        passed set of values. The length of the returned boolean array matches
        the length of the index.

        Parameters
        ----------
        values : set or list-like
            Sought values.
        level : str or int, optional
            Name or position of the index level to use (if the index is a
            `MultiIndex`).

        Returns
        -------
        np.ndarray[bool]
            NumPy array of boolean values.

        See Also
        --------
        Series.isin : Same for Series.
        DataFrame.isin : Same method for DataFrames.

        Notes
        -----
        In the case of `MultiIndex` you must either specify `values` as a
        list-like object containing tuples that are the same length as the
        number of levels, or specify `level`. Otherwise it will raise a
        ``ValueError``.

        If `level` is specified:

        - if it is the name of one *and only one* index level, use that level;
        - otherwise it should be a number indicating level position.

        Examples
        --------
        >>> idx = pd.Index([1,2,3])
        >>> idx
        Int64Index([1, 2, 3], dtype='int64')

        Check whether each index value in a list of values.

        >>> idx.isin([1, 4])
        array([ True, False, False])

        >>> midx = pd.MultiIndex.from_arrays([[1,2,3],
        ...                                  ['red', 'blue', 'green']],
        ...                                  names=('number', 'color'))
        >>> midx
        MultiIndex([(1,   'red'),
                    (2,  'blue'),
                    (3, 'green')],
                   names=['number', 'color'])

        Check whether the strings in the 'color' level of the MultiIndex
        are in a list of colors.

        >>> midx.isin(['red', 'orange', 'yellow'], level='color')
        array([ True, False, False])

        To check across the levels of a MultiIndex, pass a list of tuples:

        >>> midx.isin([(1, 'red'), (3, 'red')])
        array([ True, False, False])

        For a DatetimeIndex, string values in `values` are converted to
        Timestamps.

        >>> dates = ['2000-03-11', '2000-03-12', '2000-03-13']
        >>> dti = pd.to_datetime(dates)
        >>> dti
        DatetimeIndex(['2000-03-11', '2000-03-12', '2000-03-13'],
        dtype='datetime64[ns]', freq=None)

        >>> dti.isin(['2000-03-11'])
        array([ True, False, False])
        """
        if level is not None:
            self._validate_index_level(level)
        return algos.isin(self._values, values)

    def _get_string_slice(self, key: str_t):
        # this is for partial string indexing,
        # overridden in DatetimeIndex, TimedeltaIndex and PeriodIndex
        raise NotImplementedError

    def slice_indexer(
            self,
            start: Hashable | None = None,
            end: Hashable | None = None,
            step: int | None = None,
            kind: str_t | None = None,
    ) -> slice:
        """
        Compute the slice indexer for input labels and step.

        Index needs to be ordered and unique.

        Parameters
        ----------
        start : label, default None
            If None, defaults to the beginning.
        end : label, default None
            If None, defaults to the end.
        step : int, default None
        kind : str, default None

        Returns
        -------
        indexer : slice

        Raises
        ------
        KeyError : If key does not exist, or key is not unique and index is
            not ordered.

        Notes
        -----
        This function assumes that the data is sorted, so use at your own peril

        Examples
        --------
        This is a method on all index types. For example you can do:

        >>> idx = pd.Index(list('abcd'))
        >>> idx.slice_indexer(start='b', end='c')
        slice(1, 3, None)

        >>> idx = pd.MultiIndex.from_arrays([list('abcd'), list('efgh')])
        >>> idx.slice_indexer(start='b', end=('c', 'g'))
        slice(1, 3, None)
        """
        start_slice, end_slice = self.slice_locs(start, end, step=step, kind=kind)

        # return a slice
        if not is_scalar(start_slice):
            raise AssertionError("Start slice bound is non-scalar")
        if not is_scalar(end_slice):
            raise AssertionError("End slice bound is non-scalar")

        return slice(start_slice, end_slice, step)

    def _maybe_cast_indexer(self, key):
        """
        If we have a float key and are not a floating index, then try to cast
        to an int if equivalent.
        """
        if not self.is_floating():
            return com.cast_scalar_indexer(key)
        return key

    @final
    def _validate_indexer(self, form: str_t, key, kind: str_t):
        """
        If we are positional indexer, validate that we have appropriate
        typed bounds must be an integer.
        """
        assert kind in ["getitem", "iloc"]

        if key is not None and not is_integer(key):
            raise self._invalid_indexer(form, key)

    def _maybe_cast_slice_bound(self, label, side: str_t, kind):
        """
        This function should be overloaded in subclasses that allow non-trivial
        casting on label-slice bounds, e.g. datetime-like indices allowing
        strings containing formatted datetimes.

        Parameters
        ----------
        label : object
        side : {'left', 'right'}
        kind : {'loc', 'getitem'} or None

        Returns
        -------
        label : object

        Notes
        -----
        Value of `side` parameter should be validated in caller.
        """
        assert kind in ["loc", "getitem", None]

        # We are a plain index here (sub-class override this method if they
        # wish to have special treatment for floats/ints, e.g. Float64Index and
        # datetimelike Indexes
        # reject them, if index does not contain label
        if (is_float(label) or is_integer(label)) and label not in self._values:
            raise self._invalid_indexer("slice", label)

        return label

    def _searchsorted_monotonic(self, label, side: str_t = "left"):
        if self.is_monotonic_increasing:
            return self.searchsorted(label, side=side)
        elif self.is_monotonic_decreasing:
            # np.searchsorted expects ascending sort order, have to reverse
            # everything for it to work (element ordering, search side and
            # resulting value).
            pos = self[::-1].searchsorted(
                label, side="right" if side == "left" else "left"
            )
            return len(self) - pos

        raise ValueError("index must be monotonic increasing or decreasing")

    def get_slice_bound(self, label, side: str_t, kind) -> int:
        """
        Calculate slice bound that corresponds to given label.

        Returns leftmost (one-past-the-rightmost if ``side=='right'``) position
        of given label.

        Parameters
        ----------
        label : object
        side : {'left', 'right'}
        kind : {'loc', 'getitem'} or None

        Returns
        -------
        int
            Index of label.
        """
        assert kind in ["loc", "getitem", None]

        if side not in ("left", "right"):
            raise ValueError(
                "Invalid value for side kwarg, must be either "
                f"'left' or 'right': {side}"
            )

        original_label = label

        # For datetime indices label may be a string that has to be converted
        # to datetime boundary according to its resolution.
        label = self._maybe_cast_slice_bound(label, side, kind)

        # we need to look up the label
        try:
            slc = self.get_loc(label)
        except KeyError as err:
            try:
                return self._searchsorted_monotonic(label, side)
            except ValueError:
                # raise the original KeyError
                raise err

        if isinstance(slc, np.ndarray):
            # get_loc may return a boolean array or an array of indices, which
            # is OK as long as they are representable by a slice.
            if is_bool_dtype(slc):
                slc = lib.maybe_booleans_to_slice(slc.view("u1"))
            else:
                slc = lib.maybe_indices_to_slice(
                    slc.astype(np.intp, copy=False), len(self)
                )
            if isinstance(slc, np.ndarray):
                raise KeyError(
                    f"Cannot get {side} slice bound for non-unique "
                    f"label: {repr(original_label)}"
                )

        if isinstance(slc, slice):
            if side == "left":
                return slc.start
            else:
                return slc.stop
        else:
            if side == "right":
                return slc + 1
            else:
                return slc

    def slice_locs(self, start=None, end=None, step=None, kind=None):
        """
        Compute slice locations for input labels.

        Parameters
        ----------
        start : label, default None
            If None, defaults to the beginning.
        end : label, default None
            If None, defaults to the end.
        step : int, defaults None
            If None, defaults to 1.
        kind : {'loc', 'getitem'} or None

        Returns
        -------
        start, end : int

        See Also
        --------
        Index.get_loc : Get location for a single label.

        Notes
        -----
        This method only works if the index is monotonic or unique.

        Examples
        --------
        >>> idx = pd.Index(list('abcd'))
        >>> idx.slice_locs(start='b', end='c')
        (1, 3)
        """
        inc = step is None or step >= 0

        if not inc:
            # If it's a reverse slice, temporarily swap bounds.
            start, end = end, start

        # GH 16785: If start and end happen to be date strings with UTC offsets
        # attempt to parse and check that the offsets are the same
        if isinstance(start, (str, datetime)) and isinstance(end, (str, datetime)):
            try:
                ts_start = Timestamp(start)
                ts_end = Timestamp(end)
            except (ValueError, TypeError):
                pass
            else:
                if not tz_compare(ts_start.tzinfo, ts_end.tzinfo):
                    raise ValueError("Both dates must have the same UTC offset")

        start_slice = None
        if start is not None:
            start_slice = self.get_slice_bound(start, "left", kind)
        if start_slice is None:
            start_slice = 0

        end_slice = None
        if end is not None:
            end_slice = self.get_slice_bound(end, "right", kind)
        if end_slice is None:
            end_slice = len(self)

        if not inc:
            # Bounds at this moment are swapped, swap them back and shift by 1.
            #
            # slice_locs('B', 'A', step=-1): s='B', e='A'
            #
            #              s='A'                 e='B'
            # AFTER SWAP:    |                     |
            #                v ------------------> V
            #           -----------------------------------
            #           | | |A|A|A|A| | | | | |B|B| | | | |
            #           -----------------------------------
            #              ^ <------------------ ^
            # SHOULD BE:   |                     |
            #           end=s-1              start=e-1
            #
            end_slice, start_slice = start_slice - 1, end_slice - 1

            # i == -1 triggers ``len(self) + i`` selection that points to the
            # last element, not before-the-first one, subtracting len(self)
            # compensates that.
            if end_slice == -1:
                end_slice -= len(self)
            if start_slice == -1:
                start_slice -= len(self)

        return start_slice, end_slice

    def delete(self: _IndexT, loc) -> _IndexT:
        """
        Make new Index with passed location(-s) deleted.

        Parameters
        ----------
        loc : int or list of int
            Location of item(-s) which will be deleted.
            Use a list of locations to delete more than one value at the same time.

        Returns
        -------
        Index
            Will be same type as self, except for RangeIndex.

        See Also
        --------
        numpy.delete : Delete any rows and column from NumPy array (ndarray).

        Examples
        --------
        >>> idx = pd.Index(['a', 'b', 'c'])
        >>> idx.delete(1)
        Index(['a', 'c'], dtype='object')

        >>> idx = pd.Index(['a', 'b', 'c'])
        >>> idx.delete([0, 2])
        Index(['b'], dtype='object')
        """
        res_values = np.delete(self._data, loc)
        return type(self)._simple_new(res_values, name=self.name)

    def insert(self, loc: int, item) -> Index:
        """
        Make new Index inserting new item at location.

        Follows Python list.append semantics for negative values.

        Parameters
        ----------
        loc : int
        item : object

        Returns
        -------
        new_index : Index
        """
        # Note: this method is overridden by all ExtensionIndex subclasses,
        #  so self is never backed by an EA.
        item = lib.item_from_zerodim(item)
        if is_valid_na_for_dtype(item, self.dtype) and self.dtype != object:
            item = self._na_value

        try:
            item = self._validate_fill_value(item)
        except TypeError:
            inferred, _ = infer_dtype_from(item)
            dtype = find_common_type([self.dtype, inferred])
            return self.astype(dtype).insert(loc, item)

        arr = np.asarray(self)

        # Use Index constructor to ensure we get tuples cast correctly.
        item = Index([item], dtype=self.dtype)._values
        idx = np.concatenate((arr[:loc], item, arr[loc:]))
        return Index(idx, name=self.name)

    def drop(self, labels, errors: str_t = "raise") -> Index:
        """
        Make new Index with passed list of labels deleted.

        Parameters
        ----------
        labels : array-like
        errors : {'ignore', 'raise'}, default 'raise'
            If 'ignore', suppress error and existing labels are dropped.

        Returns
        -------
        dropped : Index
            Will be same type as self, except for RangeIndex.

        Raises
        ------
        KeyError
            If not all of the labels are found in the selected axis
        """
        arr_dtype = "object" if self.dtype == "object" else None
        labels = com.index_labels_to_array(labels, dtype=arr_dtype)
        indexer = self.get_indexer_for(labels)
        mask = indexer == -1
        if mask.any():
            if errors != "ignore":
                raise KeyError(f"{labels[mask]} not found in axis")
            indexer = indexer[~mask]
        return self.delete(indexer)

    # --------------------------------------------------------------------
    # Generated Arithmetic, Comparison, and Unary Methods

    def _cmp_method(self, other, op):
        """
        Wrapper used to dispatch comparison operations.
        """
        if self.is_(other):
            # fastpath
            if op in {operator.eq, operator.le, operator.ge}:
                arr = np.ones(len(self), dtype=bool)
                if self._can_hold_na and not isinstance(self, ABCMultiIndex):
                    # TODO: should set MultiIndex._can_hold_na = False?
                    arr[self.isna()] = False
                return arr
            elif op in {operator.ne, operator.lt, operator.gt}:
                return np.zeros(len(self), dtype=bool)

        if isinstance(other, (np.ndarray, Index, ABCSeries, ExtensionArray)) and len(
                self
        ) != len(other):
            raise ValueError("Lengths must match to compare")

        if not isinstance(other, ABCMultiIndex):
            other = extract_array(other, extract_numpy=True)
        else:
            other = np.asarray(other)

        if is_object_dtype(self.dtype) and isinstance(other, ExtensionArray):
            # e.g. PeriodArray, Categorical
            with np.errstate(all="ignore"):
                result = op(self._values, other)

        elif is_object_dtype(self.dtype) and not isinstance(self, ABCMultiIndex):
            # don't pass MultiIndex
            with np.errstate(all="ignore"):
                result = ops.comp_method_OBJECT_ARRAY(op, self._values, other)

        else:
            with np.errstate(all="ignore"):
                result = ops.comparison_op(self._values, other, op)

        return result

    def _arith_method(self, other, op):
        """
        Wrapper used to dispatch arithmetic operations.
        """

        from pandas import Series

        result = op(Series(self), other)
        if isinstance(result, tuple):
            return (Index(result[0]), Index(result[1]))
        return Index(result)

    @final
    def _unary_method(self, op):
        result = op(self._values)
        return Index(result, name=self.name)

    def __abs__(self):
        return self._unary_method(operator.abs)

    def __neg__(self):
        return self._unary_method(operator.neg)

    def __pos__(self):
        return self._unary_method(operator.pos)

    def __inv__(self):
        # TODO: why not operator.inv?
        # TODO: __inv__ vs __invert__?
        return self._unary_method(lambda x: -x)

    def any(self, *args, **kwargs):
        """
        Return whether any element is Truthy.

        Parameters
        ----------
        *args
            Required for compatibility with numpy.
        **kwargs
            Required for compatibility with numpy.

        Returns
        -------
        any : bool or array_like (if axis is specified)
            A single element array_like may be converted to bool.

        See Also
        --------
        Index.all : Return whether all elements are True.
        Series.all : Return whether all elements are True.

        Notes
        -----
        Not a Number (NaN), positive infinity and negative infinity
        evaluate to True because these are not equal to zero.

        Examples
        --------
        >>> index = pd.Index([0, 1, 2])
        >>> index.any()
        True

        >>> index = pd.Index([0, 0, 0])
        >>> index.any()
        False
        """
        nv.validate_any(args, kwargs)
        self._maybe_disable_logical_methods("any")
        # error: Argument 1 to "any" has incompatible type "ArrayLike"; expected
        # "Union[Union[int, float, complex, str, bytes, generic], Sequence[Union[int,
        # float, complex, str, bytes, generic]], Sequence[Sequence[Any]],
        # _SupportsArray]"
        return np.any(self.values)  # type: ignore[arg-type]

    def all(self, *args, **kwargs):
        """
        Return whether all elements are Truthy.

        Parameters
        ----------
        *args
            Required for compatibility with numpy.
        **kwargs
            Required for compatibility with numpy.

        Returns
        -------
        all : bool or array_like (if axis is specified)
            A single element array_like may be converted to bool.

        See Also
        --------
        Index.any : Return whether any element in an Index is True.
        Series.any : Return whether any element in a Series is True.
        Series.all : Return whether all elements in a Series are True.

        Notes
        -----
        Not a Number (NaN), positive infinity and negative infinity
        evaluate to True because these are not equal to zero.

        Examples
        --------
        **all**

        True, because nonzero integers are considered True.

        >>> pd.Index([1, 2, 3]).all()
        True

        False, because ``0`` is considered False.

        >>> pd.Index([0, 1, 2]).all()
        False

        **any**

        True, because ``1`` is considered True.

        >>> pd.Index([0, 0, 1]).any()
        True

        False, because ``0`` is considered False.

        >>> pd.Index([0, 0, 0]).any()
        False
        """
        nv.validate_all(args, kwargs)
        self._maybe_disable_logical_methods("all")
        # error: Argument 1 to "all" has incompatible type "ArrayLike"; expected
        # "Union[Union[int, float, complex, str, bytes, generic], Sequence[Union[int,
        # float, complex, str, bytes, generic]], Sequence[Sequence[Any]],
        # _SupportsArray]"
        return np.all(self.values)  # type: ignore[arg-type]

    @final
    def _maybe_disable_logical_methods(self, opname: str_t):
        """
        raise if this Index subclass does not support any or all.
        """
        if (
                isinstance(self, ABCMultiIndex)
                or needs_i8_conversion(self.dtype)
                or is_interval_dtype(self.dtype)
                or is_categorical_dtype(self.dtype)
                or is_float_dtype(self.dtype)
        ):
            # This call will raise
            make_invalid_op(opname)(self)

    @final
    @property
    def shape(self) -> Shape:
        """
        Return a tuple of the shape of the underlying data.
        """
        # See GH#27775, GH#27384 for history/reasoning in how this is defined.
        return (len(self),)


def ensure_index_from_sequences(sequences, names=None):
    """
    Construct an index from sequences of data.

    A single sequence returns an Index. Many sequences returns a
    MultiIndex.

    Parameters
    ----------
    sequences : sequence of sequences
    names : sequence of str

    Returns
    -------
    index : Index or MultiIndex

    Examples
    --------
    >>> ensure_index_from_sequences([[1, 2, 3]], names=["name"])
    Int64Index([1, 2, 3], dtype='int64', name='name')

    >>> ensure_index_from_sequences([["a", "a"], ["a", "b"]], names=["L1", "L2"])
    MultiIndex([('a', 'a'),
                ('a', 'b')],
               names=['L1', 'L2'])

    See Also
    --------
    ensure_index
    """
    from pandas.core.indexes.multi import MultiIndex

    if len(sequences) == 1:
        if names is not None:
            names = names[0]
        return Index(sequences[0], name=names)
    else:
        return MultiIndex.from_arrays(sequences, names=names)


def ensure_index(index_like: AnyArrayLike | Sequence, copy: bool = False) -> Index:
    """
    Ensure that we have an index from some index-like object.

    Parameters
    ----------
    index_like : sequence
        An Index or other sequence
    copy : bool, default False

    Returns
    -------
    index : Index or MultiIndex

    See Also
    --------
    ensure_index_from_sequences

    Examples
    --------
    >>> ensure_index(['a', 'b'])
    Index(['a', 'b'], dtype='object')

    >>> ensure_index([('a', 'a'),  ('b', 'c')])
    Index([('a', 'a'), ('b', 'c')], dtype='object')

    >>> ensure_index([['a', 'a'], ['b', 'c']])
    MultiIndex([('a', 'b'),
            ('a', 'c')],
           )
    """
    if isinstance(index_like, Index):
        if copy:
            index_like = index_like.copy()
        return index_like
    if hasattr(index_like, "name"):
        # https://github.com/python/mypy/issues/1424
        # error: Item "ExtensionArray" of "Union[ExtensionArray,
        # Sequence[Any]]" has no attribute "name"
        # error: Item "Sequence[Any]" of "Union[ExtensionArray, Sequence[Any]]"
        # has no attribute "name"
        # error: "Sequence[Any]" has no attribute "name"
        # error: Item "Sequence[Any]" of "Union[Series, Sequence[Any]]" has no
        # attribute "name"
        # error: Item "Sequence[Any]" of "Union[Any, Sequence[Any]]" has no
        # attribute "name"
        name = index_like.name  # type: ignore[union-attr, attr-defined]
        return Index(index_like, name=name, copy=copy)

    if is_iterator(index_like):
        index_like = list(index_like)

    # must check for exactly list here because of strict type
    # check in clean_index_list
    if isinstance(index_like, list):
        if type(index_like) != list:
            index_like = list(index_like)

        converted, all_arrays = lib.clean_index_list(index_like)

        if len(converted) > 0 and all_arrays:
            from pandas.core.indexes.multi import MultiIndex

            return MultiIndex.from_arrays(converted)
        else:
            if isinstance(converted, np.ndarray) and converted.dtype == np.int64:
                # Check for overflows if we should actually be uint64
                # xref GH#35481
                alt = np.asarray(index_like)
                if alt.dtype == np.uint64:
                    converted = alt

            index_like = converted
    else:
        # clean_index_list does the equivalent of copying
        # so only need to do this if not list instance
        if copy:
            index_like = copy_func(index_like)

    return Index(index_like)


def ensure_has_len(seq):
    """
    If seq is an iterator, put its values into a list.
    """
    try:
        len(seq)
    except TypeError:
        return list(seq)
    else:
        return seq


def trim_front(strings: list[str]) -> list[str]:
    """
    Trims zeros and decimal points.

    Examples
    --------
    >>> trim_front([" a", " b"])
    ['a', 'b']

    >>> trim_front([" a", " "])
    ['a', '']
    """
    if not strings:
        return strings
    while all(strings) and all(x[0] == " " for x in strings):
        strings = [x[1:] for x in strings]
    return strings


def _validate_join_method(method: str) -> None:
    if method not in ["left", "right", "inner", "outer"]:
        raise ValueError(f"do not recognize join method {method}")


def default_index(n: int) -> RangeIndex:
    from pandas.core.indexes.range import RangeIndex

    return RangeIndex(0, n, name=None)


def maybe_extract_name(name, obj, cls) -> Hashable:
    """
    If no name is passed, then extract it from data, validating hashability.
    """
    if name is None and isinstance(obj, (Index, ABCSeries)):
        # Note we don't just check for "name" attribute since that would
        #  pick up e.g. dtype.name
        name = obj.name

    # GH#29069
    if not is_hashable(name):
        raise TypeError(f"{cls.__name__}.name must be a hashable type")

    return name


def _maybe_cast_data_without_dtype(subarr):
    """
    If we have an arraylike input but no passed dtype, try to infer
    a supported dtype.

    Parameters
    ----------
    subarr : np.ndarray, Index, or Series

    Returns
    -------
    converted : np.ndarray or ExtensionArray
    dtype : np.dtype or ExtensionDtype
    """
    # Runtime import needed bc IntervalArray imports Index
    from pandas.core.arrays import (
        DatetimeArray,
        IntervalArray,
        PeriodArray,
        TimedeltaArray,
    )

    assert subarr.dtype == object, subarr.dtype
    inferred = lib.infer_dtype(subarr, skipna=False)

    if inferred == "integer":
        try:
            # error: Argument 3 to "_try_convert_to_int_array" has incompatible type
            # "None"; expected "dtype[Any]"
            data = _try_convert_to_int_array(
                subarr, False, None  # type: ignore[arg-type]
            )
            return data
        except ValueError:
            pass

        return subarr

    elif inferred in ["floating", "mixed-integer-float", "integer-na"]:
        # TODO: Returns IntegerArray for integer-na case in the future
        data = np.asarray(subarr).astype(np.float64, copy=False)
        return data

    elif inferred == "interval":
        try:
            ia_data = IntervalArray._from_sequence(subarr, copy=False)
            return ia_data
        except (ValueError, TypeError):
            # GH27172: mixed closed Intervals --> object dtype
            pass
    elif inferred == "boolean":
        # don't support boolean explicitly ATM
        pass
    elif inferred != "string":
        if inferred.startswith("datetime"):
            try:
                data = DatetimeArray._from_sequence(subarr, copy=False)
                return data
            except (ValueError, OutOfBoundsDatetime):
                # GH 27011
                # If we have mixed timezones, just send it
                # down the base constructor
                pass

        elif inferred.startswith("timedelta"):
            tda = TimedeltaArray._from_sequence(subarr, copy=False)
            return tda
        elif inferred == "period":
            try:
                parr = PeriodArray._from_sequence(subarr)
                return parr
            except IncompatibleFrequency:
                pass

    return subarr


def _try_convert_to_int_array(
        data: np.ndarray, copy: bool, dtype: np.dtype
) -> np.ndarray:
    """
    Attempt to convert an array of data into an integer array.

    Parameters
    ----------
    data : The data to convert.
    copy : bool
        Whether to copy the data or not.
    dtype : np.dtype

    Returns
    -------
    int_array : data converted to either an ndarray[int64] or ndarray[uint64]

    Raises
    ------
    ValueError if the conversion was not successful.
    """
    if not is_unsigned_integer_dtype(dtype):
        # skip int64 conversion attempt if uint-like dtype is passed, as
        # this could return Int64Index when UInt64Index is what's desired
        try:
            res = data.astype("i8", copy=False)
            if (res == data).all():
                return res  # TODO: might still need to copy
        except (OverflowError, TypeError, ValueError):
            pass

    # Conversion to int64 failed (possibly due to overflow) or was skipped,
    # so let's try now with uint64.
    try:
        res = data.astype("u8", copy=False)
        if (res == data).all():
            return res  # TODO: might still need to copy
    except (OverflowError, TypeError, ValueError):
        pass

    raise ValueError


def get_unanimous_names(*indexes: Index) -> tuple[Hashable, ...]:
    """
    Return common name if all indices agree, otherwise None (level-by-level).

    Parameters
    ----------
    indexes : list of Index objects

    Returns
    -------
    list
        A list representing the unanimous 'names' found.
    """
    name_tups = [tuple(i.names) for i in indexes]
    name_sets = [{*ns} for ns in zip_longest(*name_tups)]
    names = tuple(ns.pop() if len(ns) == 1 else None for ns in name_sets)
    return names


def unpack_nested_dtype(other: _IndexT) -> _IndexT:
    """
    When checking if our dtype is comparable with another, we need
    to unpack CategoricalDtype to look at its categories.dtype.

    Parameters
    ----------
    other : Index

    Returns
    -------
    Index
    """
    dtype = other.dtype
    if is_categorical_dtype(dtype):
        # If there is ever a SparseIndex, this could get dispatched
        #  here too.
        return dtype.categories
    return other


def _maybe_try_sort(result, sort):
    if sort is None:
        try:
            result = algos.safe_sort(result)
        except TypeError as err:
            warnings.warn(
                f"{err}, sort order is undefined for incomparable objects",
                RuntimeWarning,
                stacklevel=4,
            )
    return result<|MERGE_RESOLUTION|>--- conflicted
+++ resolved
@@ -311,11 +311,6 @@
 
     @final
     def _left_indexer(
-<<<<<<< HEAD
-            self, left: np.ndarray, right: np.ndarray
-    ) -> tuple[np.ndarray, np.ndarray, np.ndarray]:
-        return libjoin.left_join_indexer(left, right)
-=======
         self: _IndexT, other: _IndexT
     ) -> tuple[ArrayLike, np.ndarray, np.ndarray]:
         # Caller is responsible for ensuring other.dtype == self.dtype
@@ -324,15 +319,9 @@
         joined_ndarray, lidx, ridx = libjoin.left_join_indexer(sv, ov)
         joined = self._from_join_target(joined_ndarray)
         return joined, lidx, ridx
->>>>>>> 67c93857
 
     @final
     def _inner_indexer(
-<<<<<<< HEAD
-            self, left: np.ndarray, right: np.ndarray
-    ) -> tuple[np.ndarray, np.ndarray, np.ndarray]:
-        return libjoin.inner_join_indexer(left, right)
-=======
         self: _IndexT, other: _IndexT
     ) -> tuple[ArrayLike, np.ndarray, np.ndarray]:
         # Caller is responsible for ensuring other.dtype == self.dtype
@@ -341,15 +330,9 @@
         joined_ndarray, lidx, ridx = libjoin.inner_join_indexer(sv, ov)
         joined = self._from_join_target(joined_ndarray)
         return joined, lidx, ridx
->>>>>>> 67c93857
 
     @final
     def _outer_indexer(
-<<<<<<< HEAD
-            self, left: np.ndarray, right: np.ndarray
-    ) -> tuple[np.ndarray, np.ndarray, np.ndarray]:
-        return libjoin.outer_join_indexer(left, right)
-=======
         self: _IndexT, other: _IndexT
     ) -> tuple[ArrayLike, np.ndarray, np.ndarray]:
         # Caller is responsible for ensuring other.dtype == self.dtype
@@ -358,7 +341,6 @@
         joined_ndarray, lidx, ridx = libjoin.outer_join_indexer(sv, ov)
         joined = self._from_join_target(joined_ndarray)
         return joined, lidx, ridx
->>>>>>> 67c93857
 
     _typ = "index"
     _data: ExtensionArray | np.ndarray
@@ -2934,15 +2916,10 @@
         other, result_name = self._convert_can_do_setop(other)
 
         if not is_dtype_equal(self.dtype, other.dtype):
-<<<<<<< HEAD
-            if isinstance(self, ABCMultiIndex) and not is_object_dtype(
-                    unpack_nested_dtype(other)
-=======
             if (
                 isinstance(self, ABCMultiIndex)
                 and not is_object_dtype(unpack_nested_dtype(other))
                 and len(other) > 0
->>>>>>> 67c93857
             ):
                 raise NotImplementedError(
                     "Can only union MultiIndex with MultiIndex or Index of tuples, "
@@ -3801,18 +3778,10 @@
         if not self._index_as_unique and len(indexer):
             raise ValueError("cannot reindex from a duplicate axis")
 
-<<<<<<< HEAD
     _index_shared_docs[
         "reindex"
     ] = """
         Create an index with target's values.
-=======
-    def reindex(
-        self, target, method=None, level=None, limit=None, tolerance=None
-    ) -> tuple[Index, np.ndarray | None]:
-        """
-        Create index with target's values.
->>>>>>> 67c93857
 
         Parameters
         ----------
@@ -3828,7 +3797,7 @@
         -------
         new_index : pd.Index
             Resulting index.
-        indexer : np.ndarray[np.intp] or None
+        indexer : np.ndarray or None
             Indices of output values in original index.
 
         Examples
@@ -3848,7 +3817,7 @@
         >>> target, indexer
         (Index(['I', 'II', 'III', 'IV'], dtype='object'), array([-1, -1, -1, -1]))
         >>> target, indexer = df.index.reindex(target=['I', 'd', 'a', 'IV'])
-        >>> target, indexerpanda
+        >>> target, indexer
         (Index(['I', 'd', 'a', 'IV'], dtype='object'), array([-1,  3, 0, -1]))
         """
 
@@ -4385,13 +4354,8 @@
         ridx = None if ridx is None else ensure_platform_int(ridx)
         return join_index, lidx, ridx
 
-<<<<<<< HEAD
-    def _wrap_joined_index(
-            self: _IndexT, joined: np.ndarray, other: _IndexT
-    ) -> _IndexT:
-=======
+
     def _wrap_joined_index(self: _IndexT, joined: ArrayLike, other: _IndexT) -> _IndexT:
->>>>>>> 67c93857
         assert other.dtype == self.dtype
 
         if isinstance(self, ABCMultiIndex):
