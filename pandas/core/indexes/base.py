from datetime import datetime
import operator
from textwrap import dedent
from typing import Any, Dict, FrozenSet, Hashable, Optional, Union
import warnings

import numpy as np

from pandas._libs import algos as libalgos, index as libindex, lib
import pandas._libs.join as libjoin
from pandas._libs.lib import is_datetime_array
from pandas._libs.tslibs import OutOfBoundsDatetime, Timestamp
from pandas._libs.tslibs.period import IncompatibleFrequency
from pandas._libs.tslibs.timezones import tz_compare
from pandas.compat import set_function_name
from pandas.compat.numpy import function as nv
from pandas.util._decorators import Appender, Substitution, cache_readonly

from pandas.core.dtypes import concat as _concat
from pandas.core.dtypes.cast import maybe_cast_to_integer_array
from pandas.core.dtypes.common import (
    ensure_categorical,
    ensure_int64,
    ensure_object,
    ensure_platform_int,
    is_bool,
    is_bool_dtype,
    is_categorical,
    is_categorical_dtype,
    is_datetime64_any_dtype,
    is_datetime64tz_dtype,
    is_dtype_equal,
    is_extension_array_dtype,
    is_float,
    is_float_dtype,
    is_hashable,
    is_integer,
    is_integer_dtype,
    is_interval_dtype,
    is_iterator,
    is_list_like,
    is_object_dtype,
    is_period_dtype,
    is_scalar,
    is_signed_integer_dtype,
    is_timedelta64_dtype,
    is_unsigned_integer_dtype,
)
from pandas.core.dtypes.concat import concat_compat
from pandas.core.dtypes.generic import (
    ABCCategorical,
    ABCDataFrame,
    ABCDatetimeIndex,
    ABCIntervalIndex,
    ABCMultiIndex,
    ABCPandasArray,
    ABCPeriodIndex,
    ABCRangeIndex,
    ABCSeries,
    ABCTimedeltaIndex,
)
from pandas.core.dtypes.missing import array_equivalent, isna

from pandas.core import ops
from pandas.core.accessor import CachedAccessor
import pandas.core.algorithms as algos
from pandas.core.arrays import ExtensionArray
from pandas.core.base import IndexOpsMixin, PandasObject
import pandas.core.common as com
from pandas.core.indexers import deprecate_ndim_indexing, maybe_convert_indices
from pandas.core.indexes.frozen import FrozenList
import pandas.core.missing as missing
from pandas.core.ops import get_op_result_name
from pandas.core.ops.invalid import make_invalid_op
from pandas.core.strings import StringMethods

from pandas.io.formats.printing import (
    default_pprint,
    format_object_attrs,
    format_object_summary,
    pprint_thing,
)

__all__ = ["Index"]

_unsortable_types = frozenset(("mixed", "mixed-integer"))

_index_doc_kwargs = dict(
    klass="Index",
    inplace="",
    target_klass="Index",
    raises_section="",
    unique="Index",
    duplicated="np.ndarray",
)
_index_shared_docs = dict()
str_t = str


def _make_comparison_op(op, cls):
    def cmp_method(self, other):
        if isinstance(other, (np.ndarray, Index, ABCSeries, ExtensionArray)):
            if other.ndim > 0 and len(self) != len(other):
                raise ValueError("Lengths must match to compare")

        if is_object_dtype(self) and isinstance(other, ABCCategorical):
            left = type(other)(self._values, dtype=other.dtype)
            return op(left, other)
        elif is_object_dtype(self) and isinstance(other, ExtensionArray):
            # e.g. PeriodArray
            with np.errstate(all="ignore"):
                result = op(self.values, other)

        elif is_object_dtype(self) and not isinstance(self, ABCMultiIndex):
            # don't pass MultiIndex
            with np.errstate(all="ignore"):
                result = ops.comp_method_OBJECT_ARRAY(op, self.values, other)

        else:
            with np.errstate(all="ignore"):
                result = op(self.values, np.asarray(other))

        if is_bool_dtype(result):
            return result
        return ops.invalid_comparison(self, other, op)

    name = f"__{op.__name__}__"
    return set_function_name(cmp_method, name, cls)


def _make_arithmetic_op(op, cls):
    def index_arithmetic_method(self, other):
        if isinstance(other, (ABCSeries, ABCDataFrame, ABCTimedeltaIndex)):
            return NotImplemented

        from pandas import Series

        result = op(Series(self), other)
        if isinstance(result, tuple):
            return (Index(result[0]), Index(result[1]))
        return Index(result)

    name = f"__{op.__name__}__"
    # TODO: docstring?
    return set_function_name(index_arithmetic_method, name, cls)


class InvalidIndexError(Exception):
    pass


_o_dtype = np.dtype(object)
_Identity = object


def _new_Index(cls, d):
    """
    This is called upon unpickling, rather than the default which doesn't
    have arguments and breaks __new__.
    """
    # required for backward compat, because PI can't be instantiated with
    # ordinals through __new__ GH #13277
    if issubclass(cls, ABCPeriodIndex):
        from pandas.core.indexes.period import _new_PeriodIndex

        return _new_PeriodIndex(cls, **d)

    if issubclass(cls, ABCMultiIndex):
        if "labels" in d and "codes" not in d:
            # GH#23752 "labels" kwarg has been replaced with "codes"
            d["codes"] = d.pop("labels")

    return cls.__new__(cls, **d)


class Index(IndexOpsMixin, PandasObject):
    """
    Immutable ndarray implementing an ordered, sliceable set. The basic object
    storing axis labels for all pandas objects.

    Parameters
    ----------
    data : array-like (1-dimensional)
    dtype : NumPy dtype (default: object)
        If dtype is None, we find the dtype that best fits the data.
        If an actual dtype is provided, we coerce to that dtype if it's safe.
        Otherwise, an error will be raised.
    copy : bool
        Make a copy of input ndarray.
    name : object
        Name to be stored in the index.
    tupleize_cols : bool (default: True)
        When True, attempt to create a MultiIndex if possible.

    See Also
    --------
    RangeIndex : Index implementing a monotonic integer range.
    CategoricalIndex : Index of :class:`Categorical` s.
    MultiIndex : A multi-level, or hierarchical, Index.
    IntervalIndex : An Index of :class:`Interval` s.
    DatetimeIndex, TimedeltaIndex, PeriodIndex
    Int64Index, UInt64Index,  Float64Index

    Notes
    -----
    An Index instance can **only** contain hashable objects

    Examples
    --------
    >>> pd.Index([1, 2, 3])
    Int64Index([1, 2, 3], dtype='int64')

    >>> pd.Index(list('abc'))
    Index(['a', 'b', 'c'], dtype='object')
    """

    # tolist is not actually deprecated, just suppressed in the __dir__
    _deprecations: FrozenSet[str] = (
        PandasObject._deprecations
        | IndexOpsMixin._deprecations
        | frozenset(["contains", "set_value"])
    )

    # To hand over control to subclasses
    _join_precedence = 1

    # Cython methods; see github.com/cython/cython/issues/2647
    #  for why we need to wrap these instead of making them class attributes
    # Moreover, cython will choose the appropriate-dtyped sub-function
    #  given the dtypes of the passed arguments
    def _left_indexer_unique(self, left, right):
        return libjoin.left_join_indexer_unique(left, right)

    def _left_indexer(self, left, right):
        return libjoin.left_join_indexer(left, right)

    def _inner_indexer(self, left, right):
        return libjoin.inner_join_indexer(left, right)

    def _outer_indexer(self, left, right):
        return libjoin.outer_join_indexer(left, right)

    _typ = "index"
    _data: Union[ExtensionArray, np.ndarray]
    _id = None
    _name: Optional[Hashable] = None
    # MultiIndex.levels previously allowed setting the index name. We
    # don't allow this anymore, and raise if it happens rather than
    # failing silently.
    _no_setting_name: bool = False
    _comparables = ["name"]
    _attributes = ["name"]
    _is_numeric_dtype = False
    _can_hold_na = True

    # would we like our indexing holder to defer to us
    _defer_to_indexing = False

    # prioritize current class for _shallow_copy_with_infer,
    # used to infer integers as datetime-likes
    _infer_as_myclass = False

    _engine_type = libindex.ObjectEngine
    # whether we support partial string indexing. Overridden
    # in DatetimeIndex and PeriodIndex
    _supports_partial_string_indexing = False

    _accessors = {"str"}

    str = CachedAccessor("str", StringMethods)

    # --------------------------------------------------------------------
    # Constructors

    def __new__(
        cls, data=None, dtype=None, copy=False, name=None, tupleize_cols=True, **kwargs,
    ) -> "Index":

        from pandas.core.indexes.range import RangeIndex
        from pandas import PeriodIndex, DatetimeIndex, TimedeltaIndex
        from pandas.core.indexes.numeric import Float64Index, Int64Index, UInt64Index
        from pandas.core.indexes.interval import IntervalIndex
        from pandas.core.indexes.category import CategoricalIndex

        name = maybe_extract_name(name, data, cls)

        if isinstance(data, ABCPandasArray):
            # ensure users don't accidentally put a PandasArray in an index.
            data = data.to_numpy()

        # range
        if isinstance(data, RangeIndex):
            return RangeIndex(start=data, copy=copy, dtype=dtype, name=name)
        elif isinstance(data, range):
            return RangeIndex.from_range(data, dtype=dtype, name=name)

        # categorical
        elif is_categorical_dtype(data) or is_categorical_dtype(dtype):
            return CategoricalIndex(data, dtype=dtype, copy=copy, name=name, **kwargs)

        # interval
        elif is_interval_dtype(data) or is_interval_dtype(dtype):
            closed = kwargs.pop("closed", None)
            if is_dtype_equal(_o_dtype, dtype):
                return IntervalIndex(
                    data, name=name, copy=copy, closed=closed, **kwargs
                ).astype(object)
            return IntervalIndex(
                data, dtype=dtype, name=name, copy=copy, closed=closed, **kwargs
            )

        elif (
            is_datetime64_any_dtype(data)
            or is_datetime64_any_dtype(dtype)
            or "tz" in kwargs
        ):
            if is_dtype_equal(_o_dtype, dtype):
                # GH#23524 passing `dtype=object` to DatetimeIndex is invalid,
                #  will raise in the where `data` is already tz-aware.  So
                #  we leave it out of this step and cast to object-dtype after
                #  the DatetimeIndex construction.
                # Note we can pass copy=False because the .astype below
                #  will always make a copy
                return DatetimeIndex(data, copy=False, name=name, **kwargs).astype(
                    object
                )
            else:
                return DatetimeIndex(data, copy=copy, name=name, dtype=dtype, **kwargs)

        elif is_timedelta64_dtype(data) or is_timedelta64_dtype(dtype):
            if is_dtype_equal(_o_dtype, dtype):
                # Note we can pass copy=False because the .astype below
                #  will always make a copy
                return TimedeltaIndex(data, copy=False, name=name, **kwargs).astype(
                    object
                )
            else:
                return TimedeltaIndex(data, copy=copy, name=name, dtype=dtype, **kwargs)

        elif is_period_dtype(data) or is_period_dtype(dtype):
            if is_dtype_equal(_o_dtype, dtype):
                return PeriodIndex(data, copy=False, name=name, **kwargs).astype(object)
            return PeriodIndex(data, dtype=dtype, copy=copy, name=name, **kwargs)

        # extension dtype
        elif is_extension_array_dtype(data) or is_extension_array_dtype(dtype):
            if not (dtype is None or is_object_dtype(dtype)):
                # coerce to the provided dtype
                ea_cls = dtype.construct_array_type()
                data = ea_cls._from_sequence(data, dtype=dtype, copy=False)
            else:
                data = np.asarray(data, dtype=object)

            # coerce to the object dtype
            data = data.astype(object)
            return Index(data, dtype=object, copy=copy, name=name, **kwargs)

        # index-like
        elif isinstance(data, (np.ndarray, Index, ABCSeries)):
            if dtype is not None:
                # we need to avoid having numpy coerce
                # things that look like ints/floats to ints unless
                # they are actually ints, e.g. '0' and 0.0
                # should not be coerced
                # GH 11836
                data = _maybe_cast_with_dtype(data, dtype, copy)
                dtype = data.dtype  # TODO: maybe not for object?

            # maybe coerce to a sub-class
            if is_signed_integer_dtype(data.dtype):
                return Int64Index(data, copy=copy, dtype=dtype, name=name)
            elif is_unsigned_integer_dtype(data.dtype):
                return UInt64Index(data, copy=copy, dtype=dtype, name=name)
            elif is_float_dtype(data.dtype):
                return Float64Index(data, copy=copy, dtype=dtype, name=name)
            elif issubclass(data.dtype.type, np.bool) or is_bool_dtype(data):
                subarr = data.astype("object")
            else:
                subarr = com.asarray_tuplesafe(data, dtype=object)

            # asarray_tuplesafe does not always copy underlying data,
            # so need to make sure that this happens
            if copy:
                subarr = subarr.copy()

            if dtype is None:
                new_data, new_dtype = _maybe_cast_data_without_dtype(subarr)
                if new_dtype is not None:
                    return cls(
                        new_data, dtype=new_dtype, copy=False, name=name, **kwargs
                    )

            if kwargs:
                raise TypeError(f"Unexpected keyword arguments {repr(set(kwargs))}")
            if subarr.ndim > 1:
                # GH#13601, GH#20285, GH#27125
                raise ValueError("Index data must be 1-dimensional")
            return cls._simple_new(subarr, name)

        elif hasattr(data, "__array__"):
            return Index(np.asarray(data), dtype=dtype, copy=copy, name=name, **kwargs)
        elif data is None or is_scalar(data):
            raise cls._scalar_data_error(data)
        else:
            if tupleize_cols and is_list_like(data):
                # GH21470: convert iterable to list before determining if empty
                if is_iterator(data):
                    data = list(data)

                if data and all(isinstance(e, tuple) for e in data):
                    # we must be all tuples, otherwise don't construct
                    # 10697
                    from pandas.core.indexes.multi import MultiIndex

                    return MultiIndex.from_tuples(
                        data, names=name or kwargs.get("names")
                    )
            # other iterable of some kind
            subarr = com.asarray_tuplesafe(data, dtype=object)
            return Index(subarr, dtype=dtype, copy=copy, name=name, **kwargs)

    """
    NOTE for new Index creation:

    - _simple_new: It returns new Index with the same type as the caller.
      All metadata (such as name) must be provided by caller's responsibility.
      Using _shallow_copy is recommended because it fills these metadata
      otherwise specified.

    - _shallow_copy: It returns new Index with the same type (using
      _simple_new), but fills caller's metadata otherwise specified. Passed
      kwargs will overwrite corresponding metadata.

    - _shallow_copy_with_infer: It returns new Index inferring its type
      from passed values. It fills caller's metadata otherwise specified as the
      same as _shallow_copy.

    See each method's docstring.
    """

    @property
    def asi8(self):
        """
        Integer representation of the values.

        Returns
        -------
        ndarray
            An ndarray with int64 dtype.
        """
        return None

    @classmethod
    def _simple_new(cls, values, name=None, dtype=None):
        """
        We require that we have a dtype compat for the values. If we are passed
        a non-dtype compat, then coerce using the constructor.

        Must be careful not to recurse.
        """
        assert isinstance(values, np.ndarray), type(values)

        result = object.__new__(cls)
        result._data = values
        # _index_data is a (temporary?) fix to ensure that the direct data
        # manipulation we do in `_libs/reduction.pyx` continues to work.
        # We need access to the actual ndarray, since we're messing with
        # data buffers and strides. We don't re-use `_ndarray_values`, since
        # we actually set this value too.
        result._index_data = values
        result._name = name

        return result._reset_identity()

    @cache_readonly
    def _constructor(self):
        return type(self)

    # --------------------------------------------------------------------
    # Index Internals Methods

    def _get_attributes_dict(self):
        """
        Return an attributes dict for my class.
        """
        return {k: getattr(self, k, None) for k in self._attributes}

    _index_shared_docs[
        "_shallow_copy"
    ] = """
        Create a new Index with the same class as the caller, don't copy the
        data, use the same object attributes with passed in attributes taking
        precedence.

        *this is an internal non-public method*

        Parameters
        ----------
        values : the values to create the new Index, optional
        kwargs : updates the default attributes for this Index
        """

    @Appender(_index_shared_docs["_shallow_copy"])
    def _shallow_copy(self, values=None, **kwargs):
        if values is None:
            values = self.values

        attributes = self._get_attributes_dict()
        attributes.update(kwargs)

        return self._simple_new(values, **attributes)

    def _shallow_copy_with_infer(self, values, **kwargs):
        """
        Create a new Index inferring the class with passed value, don't copy
        the data, use the same object attributes with passed in attributes
        taking precedence.

        *this is an internal non-public method*

        Parameters
        ----------
        values : the values to create the new Index, optional
        kwargs : updates the default attributes for this Index
        """
        attributes = self._get_attributes_dict()
        attributes.update(kwargs)
        attributes["copy"] = False
        if not len(values) and "dtype" not in kwargs:
            # TODO: what if hasattr(values, "dtype")?
            attributes["dtype"] = self.dtype
        if self._infer_as_myclass:
            try:
                return self._constructor(values, **attributes)
            except (TypeError, ValueError):
                pass
        return Index(values, **attributes)

    def _update_inplace(self, result, **kwargs):
        # guard when called from IndexOpsMixin
        raise TypeError("Index can't be updated inplace")

    def is_(self, other) -> bool:
        """
        More flexible, faster check like ``is`` but that works through views.

        Note: this is *not* the same as ``Index.identical()``, which checks
        that metadata is also the same.

        Parameters
        ----------
        other : object
            other object to compare against.

        Returns
        -------
        True if both have same underlying data, False otherwise : bool
        """
        # use something other than None to be clearer
        return self._id is getattr(other, "_id", Ellipsis) and self._id is not None

    def _reset_identity(self):
        """
        Initializes or resets ``_id`` attribute with new object.
        """
        self._id = _Identity()
        return self

    def _cleanup(self):
        self._engine.clear_mapping()

    @cache_readonly
    def _engine(self):
        # property, for now, slow to look up

        # to avoid a reference cycle, bind `_ndarray_values` to a local variable, so
        # `self` is not passed into the lambda.
        _ndarray_values = self._ndarray_values
        return self._engine_type(lambda: _ndarray_values, len(self))

    # --------------------------------------------------------------------
    # Array-Like Methods

    # ndarray compat
    def __len__(self) -> int:
        """
        Return the length of the Index.
        """
        return len(self._data)

    def __array__(self, dtype=None) -> np.ndarray:
        """
        The array interface, return my values.
        """
        return np.asarray(self._data, dtype=dtype)

    def __array_wrap__(self, result, context=None):
        """
        Gets called after a ufunc.
        """
        result = lib.item_from_zerodim(result)
        if is_bool_dtype(result) or lib.is_scalar(result) or np.ndim(result) > 1:
            return result

        attrs = self._get_attributes_dict()
        return Index(result, **attrs)

    @cache_readonly
    def dtype(self):
        """
        Return the dtype object of the underlying data.
        """
        return self._data.dtype

    def ravel(self, order="C"):
        """
        Return an ndarray of the flattened values of the underlying data.

        Returns
        -------
        numpy.ndarray
            Flattened array.

        See Also
        --------
        numpy.ndarray.ravel
        """
        return self._ndarray_values.ravel(order=order)

    def view(self, cls=None):

        # we need to see if we are subclassing an
        # index type here
        if cls is not None and not hasattr(cls, "_typ"):
            result = self._data.view(cls)
        else:
            result = self._shallow_copy()
        if isinstance(result, Index):
            result._id = self._id
        return result

    _index_shared_docs[
        "astype"
    ] = """
        Create an Index with values cast to dtypes. The class of a new Index
        is determined by dtype. When conversion is impossible, a ValueError
        exception is raised.

        Parameters
        ----------
        dtype : numpy dtype or pandas type
            Note that any signed integer `dtype` is treated as ``'int64'``,
            and any unsigned integer `dtype` is treated as ``'uint64'``,
            regardless of the size.
        copy : bool, default True
            By default, astype always returns a newly allocated object.
            If copy is set to False and internal requirements on dtype are
            satisfied, the original data is used to create a new Index
            or the original Index is returned.

        Returns
        -------
        Index
            Index with values cast to specified dtype.
        """

    @Appender(_index_shared_docs["astype"])
    def astype(self, dtype, copy=True):
        if is_dtype_equal(self.dtype, dtype):
            return self.copy() if copy else self

        elif is_categorical_dtype(dtype):
            from pandas.core.indexes.category import CategoricalIndex

            return CategoricalIndex(self.values, name=self.name, dtype=dtype, copy=copy)

        elif is_extension_array_dtype(dtype):
            return Index(np.asarray(self), dtype=dtype, copy=copy)

        try:
            casted = self.values.astype(dtype, copy=copy)
        except (TypeError, ValueError):
            raise TypeError(f"Cannot cast {type(self).__name__} to dtype {dtype}")
        return Index(casted, name=self.name, dtype=dtype)

    _index_shared_docs[
        "take"
    ] = """
        Return a new %(klass)s of the values selected by the indices.

        For internal compatibility with numpy arrays.

        Parameters
        ----------
        indices : list
            Indices to be taken.
        axis : int, optional
            The axis over which to select values, always 0.
        allow_fill : bool, default True
        fill_value : bool, default None
            If allow_fill=True and fill_value is not None, indices specified by
            -1 is regarded as NA. If Index doesn't hold NA, raise ValueError.

        Returns
        -------
        numpy.ndarray
            Elements of given indices.

        See Also
        --------
        numpy.ndarray.take
        """

    @Appender(_index_shared_docs["take"] % _index_doc_kwargs)
    def take(self, indices, axis=0, allow_fill=True, fill_value=None, **kwargs):
        if kwargs:
            nv.validate_take(tuple(), kwargs)
        indices = ensure_platform_int(indices)
        if self._can_hold_na:
            taken = self._assert_take_fillable(
                self.values,
                indices,
                allow_fill=allow_fill,
                fill_value=fill_value,
                na_value=self._na_value,
            )
        else:
            if allow_fill and fill_value is not None:
                cls_name = type(self).__name__
                raise ValueError(
                    f"Unable to fill values because {cls_name} cannot contain NA"
                )
            taken = self.values.take(indices)
        return self._shallow_copy(taken)

    def _assert_take_fillable(
        self, values, indices, allow_fill=True, fill_value=None, na_value=np.nan
    ):
        """
        Internal method to handle NA filling of take.
        """
        indices = ensure_platform_int(indices)

        # only fill if we are passing a non-None fill_value
        if allow_fill and fill_value is not None:
            if (indices < -1).any():
                raise ValueError(
                    "When allow_fill=True and fill_value is not None, "
                    "all indices must be >= -1"
                )
            taken = algos.take(
                values, indices, allow_fill=allow_fill, fill_value=na_value
            )
        else:
            taken = values.take(indices)
        return taken

    _index_shared_docs[
        "repeat"
    ] = """
        Repeat elements of a %(klass)s.

        Returns a new %(klass)s where each element of the current %(klass)s
        is repeated consecutively a given number of times.

        Parameters
        ----------
        repeats : int or array of ints
            The number of repetitions for each element. This should be a
            non-negative integer. Repeating 0 times will return an empty
            %(klass)s.
        axis : None
            Must be ``None``. Has no effect but is accepted for compatibility
            with numpy.

        Returns
        -------
        repeated_index : %(klass)s
            Newly created %(klass)s with repeated elements.

        See Also
        --------
        Series.repeat : Equivalent function for Series.
        numpy.repeat : Similar method for :class:`numpy.ndarray`.

        Examples
        --------
        >>> idx = pd.Index(['a', 'b', 'c'])
        >>> idx
        Index(['a', 'b', 'c'], dtype='object')
        >>> idx.repeat(2)
        Index(['a', 'a', 'b', 'b', 'c', 'c'], dtype='object')
        >>> idx.repeat([1, 2, 3])
        Index(['a', 'b', 'b', 'c', 'c', 'c'], dtype='object')
        """

    @Appender(_index_shared_docs["repeat"] % _index_doc_kwargs)
    def repeat(self, repeats, axis=None):
        repeats = ensure_platform_int(repeats)
        nv.validate_repeat(tuple(), dict(axis=axis))
        return self._shallow_copy(self._values.repeat(repeats))

    # --------------------------------------------------------------------
    # Copying Methods

    _index_shared_docs[
        "copy"
    ] = """
        Make a copy of this object.  Name and dtype sets those attributes on
        the new object.

        Parameters
        ----------
        name : str, optional
        deep : bool, default False
        dtype : numpy dtype or pandas type

        Returns
        -------
        copy : Index

        Notes
        -----
        In most cases, there should be no functional difference from using
        ``deep``, but if ``deep`` is passed it will attempt to deepcopy.
        """

    @Appender(_index_shared_docs["copy"])
    def copy(self, name=None, deep=False, dtype=None, **kwargs):
        if deep:
            new_index = self._shallow_copy(self._data.copy())
        else:
            new_index = self._shallow_copy()

        names = kwargs.get("names")
        names = self._validate_names(name=name, names=names, deep=deep)
        new_index = new_index.set_names(names)

        if dtype:
            new_index = new_index.astype(dtype)
        return new_index

    def __copy__(self, **kwargs):
        return self.copy(**kwargs)

    def __deepcopy__(self, memo=None):
        """
        Parameters
        ----------
        memo, default None
            Standard signature. Unused
        """
        return self.copy(deep=True)

    # --------------------------------------------------------------------
    # Rendering Methods

    def __repr__(self) -> str_t:
        """
        Return a string representation for this object.
        """
        klass_name = type(self).__name__
        data = self._format_data()
        attrs = self._format_attrs()
        space = self._format_space()
        attrs_str = [f"{k}={v}" for k, v in attrs]
        prepr = f",{space}".join(attrs_str)

        # no data provided, just attributes
        if data is None:
            data = ""

        res = f"{klass_name}({data}{prepr})"

        return res

    def _format_space(self) -> str_t:

        # using space here controls if the attributes
        # are line separated or not (the default)

        # max_seq_items = get_option('display.max_seq_items')
        # if len(self) > max_seq_items:
        #    space = "\n%s" % (' ' * (len(klass) + 1))
        return " "

    @property
    def _formatter_func(self):
        """
        Return the formatter function.
        """
        return default_pprint

    def _format_data(self, name=None) -> str_t:
        """
        Return the formatted data as a unicode string.
        """

        # do we want to justify (only do so for non-objects)
        is_justify = True

        if self.inferred_type == "string":
            is_justify = False
        elif self.inferred_type == "categorical":
            if is_object_dtype(self.categories):  # type: ignore
                is_justify = False

        return format_object_summary(
            self, self._formatter_func, is_justify=is_justify, name=name
        )

    def _format_attrs(self):
        """
        Return a list of tuples of the (attr,formatted_value).
        """
        return format_object_attrs(self)

    def _mpl_repr(self):
        # how to represent ourselves to matplotlib
        return self.values

    def format(self, name: bool = False, formatter=None, **kwargs):
        """
        Render a string representation of the Index.
        """
        header = []
        if name:
            header.append(
                pprint_thing(self.name, escape_chars=("\t", "\r", "\n"))
                if self.name is not None
                else ""
            )

        if formatter is not None:
            return header + list(self.map(formatter))

        return self._format_with_header(header, **kwargs)

    def _format_with_header(self, header, na_rep="NaN", **kwargs):
        values = self.values

        from pandas.io.formats.format import format_array

        if is_categorical_dtype(values.dtype):
            values = np.array(values)

        elif is_object_dtype(values.dtype):
            values = lib.maybe_convert_objects(values, safe=1)

        if is_object_dtype(values.dtype):
            result = [pprint_thing(x, escape_chars=("\t", "\r", "\n")) for x in values]

            # could have nans
            mask = isna(values)
            if mask.any():
                result = np.array(result)
                result[mask] = na_rep
                result = result.tolist()

        else:
            result = _trim_front(format_array(values, None, justify="left"))
        return header + result

    def to_native_types(self, slicer=None, **kwargs):
        """
        Format specified values of `self` and return them.

        Parameters
        ----------
        slicer : int, array-like
            An indexer into `self` that specifies which values
            are used in the formatting process.
        kwargs : dict
            Options for specifying how the values should be formatted.
            These options include the following:

            1) na_rep : str
                The value that serves as a placeholder for NULL values
            2) quoting : bool or None
                Whether or not there are quoted values in `self`
            3) date_format : str
                The format used to represent date-like values.

        Returns
        -------
        numpy.ndarray
            Formatted values.
        """

        values = self
        if slicer is not None:
            values = values[slicer]
        return values._format_native_types(**kwargs)

    def _format_native_types(self, na_rep="", quoting=None, **kwargs):
        """
        Actually format specific types of the index.
        """
        mask = isna(self)
        if not self.is_object() and not quoting:
            values = np.asarray(self).astype(str)
        else:
            values = np.array(self, dtype=object, copy=True)

        values[mask] = na_rep
        return values

    def _summary(self, name=None) -> str_t:
        """
        Return a summarized representation.

        Parameters
        ----------
        name : str
            name to use in the summary representation

        Returns
        -------
        String with a summarized representation of the index
        """
        if len(self) > 0:
            head = self[0]
            if hasattr(head, "format") and not isinstance(head, str):
                head = head.format()
            tail = self[-1]
            if hasattr(tail, "format") and not isinstance(tail, str):
                tail = tail.format()
            index_summary = f", {head} to {tail}"
        else:
            index_summary = ""

        if name is None:
            name = type(self).__name__
        return f"{name}: {len(self)} entries{index_summary}"

    # --------------------------------------------------------------------
    # Conversion Methods

    def to_flat_index(self):
        """
        Identity method.

        .. versionadded:: 0.24.0

        This is implemented for compatibility with subclass implementations
        when chaining.

        Returns
        -------
        pd.Index
            Caller.

        See Also
        --------
        MultiIndex.to_flat_index : Subclass implementation.
        """
        return self

    def to_series(self, index=None, name=None):
        """
        Create a Series with both index and values equal to the index keys.

        Useful with map for returning an indexer based on an index.

        Parameters
        ----------
        index : Index, optional
            Index of resulting Series. If None, defaults to original index.
        name : str, optional
            Dame of resulting Series. If None, defaults to name of original
            index.

        Returns
        -------
        Series
            The dtype will be based on the type of the Index values.
        """

        from pandas import Series

        if index is None:
            index = self._shallow_copy()
        if name is None:
            name = self.name

        return Series(self.values.copy(), index=index, name=name)

    def to_frame(self, index: bool = True, name=None):
        """
        Create a DataFrame with a column containing the Index.

        .. versionadded:: 0.24.0

        Parameters
        ----------
        index : bool, default True
            Set the index of the returned DataFrame as the original Index.

        name : object, default None
            The passed name should substitute for the index name (if it has
            one).

        Returns
        -------
        DataFrame
            DataFrame containing the original Index data.

        See Also
        --------
        Index.to_series : Convert an Index to a Series.
        Series.to_frame : Convert Series to DataFrame.

        Examples
        --------
        >>> idx = pd.Index(['Ant', 'Bear', 'Cow'], name='animal')
        >>> idx.to_frame()
               animal
        animal
        Ant       Ant
        Bear     Bear
        Cow       Cow

        By default, the original Index is reused. To enforce a new Index:

        >>> idx.to_frame(index=False)
            animal
        0   Ant
        1  Bear
        2   Cow

        To override the name of the resulting column, specify `name`:

        >>> idx.to_frame(index=False, name='zoo')
            zoo
        0   Ant
        1  Bear
        2   Cow
        """

        from pandas import DataFrame

        if name is None:
            name = self.name or 0
        result = DataFrame({name: self._values.copy()})

        if index:
            result.index = self
        return result

    # --------------------------------------------------------------------
    # Name-Centric Methods

    @property
    def name(self):
        """
        Return Index or MultiIndex name.
        """
        return self._name

    @name.setter
    def name(self, value):
        if self._no_setting_name:
            # Used in MultiIndex.levels to avoid silently ignoring name updates.
            raise RuntimeError(
                "Cannot set name on a level of a MultiIndex. Use "
                "'MultiIndex.set_names' instead."
            )
        maybe_extract_name(value, None, type(self))
        self._name = value

    def _validate_names(self, name=None, names=None, deep: bool = False):
        """
        Handles the quirks of having a singular 'name' parameter for general
        Index and plural 'names' parameter for MultiIndex.
        """
        from copy import deepcopy

        if names is not None and name is not None:
            raise TypeError("Can only provide one of `names` and `name`")
        elif names is None and name is None:
            return deepcopy(self.names) if deep else self.names
        elif names is not None:
            if not is_list_like(names):
                raise TypeError("Must pass list-like as `names`.")
            return names
        else:
            if not is_list_like(name):
                return [name]
            return name

    def _get_names(self):
        return FrozenList((self.name,))

    def _set_names(self, values, level=None):
        """
        Set new names on index. Each name has to be a hashable type.

        Parameters
        ----------
        values : str or sequence
            name(s) to set
        level : int, level name, or sequence of int/level names (default None)
            If the index is a MultiIndex (hierarchical), level(s) to set (None
            for all levels).  Otherwise level must be None

        Raises
        ------
        TypeError if each name is not hashable.
        """
        if not is_list_like(values):
            raise ValueError("Names must be a list-like")
        if len(values) != 1:
            raise ValueError(f"Length of new names must be 1, got {len(values)}")

        # GH 20527
        # All items in 'name' need to be hashable:
        for name in values:
            if not is_hashable(name):
                raise TypeError(f"{type(self).__name__}.name must be a hashable type")
        self._name = values[0]

    names = property(fset=_set_names, fget=_get_names)

    def set_names(self, names, level=None, inplace: bool = False):
        """
        Set Index or MultiIndex name.

        Able to set new names partially and by level.

        Parameters
        ----------
        names : label or list of label
            Name(s) to set.
        level : int, label or list of int or label, optional
            If the index is a MultiIndex, level(s) to set (None for all
            levels). Otherwise level must be None.
        inplace : bool, default False
            Modifies the object directly, instead of creating a new Index or
            MultiIndex.

        Returns
        -------
        Index
            The same type as the caller or None if inplace is True.

        See Also
        --------
        Index.rename : Able to set new names without level.

        Examples
        --------
        >>> idx = pd.Index([1, 2, 3, 4])
        >>> idx
        Int64Index([1, 2, 3, 4], dtype='int64')
        >>> idx.set_names('quarter')
        Int64Index([1, 2, 3, 4], dtype='int64', name='quarter')

        >>> idx = pd.MultiIndex.from_product([['python', 'cobra'],
        ...                                   [2018, 2019]])
        >>> idx
        MultiIndex([('python', 2018),
                    ('python', 2019),
                    ( 'cobra', 2018),
                    ( 'cobra', 2019)],
                   )
        >>> idx.set_names(['kind', 'year'], inplace=True)
        >>> idx
        MultiIndex([('python', 2018),
                    ('python', 2019),
                    ( 'cobra', 2018),
                    ( 'cobra', 2019)],
                   names=['kind', 'year'])
        >>> idx.set_names('species', level=0)
        MultiIndex([('python', 2018),
                    ('python', 2019),
                    ( 'cobra', 2018),
                    ( 'cobra', 2019)],
                   names=['species', 'year'])
        """

        if level is not None and not isinstance(self, ABCMultiIndex):
            raise ValueError("Level must be None for non-MultiIndex")

        if level is not None and not is_list_like(level) and is_list_like(names):
            raise TypeError("Names must be a string when a single level is provided.")

        if not is_list_like(names) and level is None and self.nlevels > 1:
            raise TypeError("Must pass list-like as `names`.")

        if not is_list_like(names):
            names = [names]
        if level is not None and not is_list_like(level):
            level = [level]

        if inplace:
            idx = self
        else:
            idx = self._shallow_copy()
        idx._set_names(names, level=level)
        if not inplace:
            return idx

    def rename(self, name, inplace=False):
        """
        Alter Index or MultiIndex name.

        Able to set new names without level. Defaults to returning new index.
        Length of names must match number of levels in MultiIndex.

        Parameters
        ----------
        name : label or list of labels
            Name(s) to set.
        inplace : bool, default False
            Modifies the object directly, instead of creating a new Index or
            MultiIndex.

        Returns
        -------
        Index
            The same type as the caller or None if inplace is True.

        See Also
        --------
        Index.set_names : Able to set new names partially and by level.

        Examples
        --------
        >>> idx = pd.Index(['A', 'C', 'A', 'B'], name='score')
        >>> idx.rename('grade')
        Index(['A', 'C', 'A', 'B'], dtype='object', name='grade')

        >>> idx = pd.MultiIndex.from_product([['python', 'cobra'],
        ...                                   [2018, 2019]],
        ...                                   names=['kind', 'year'])
        >>> idx
        MultiIndex([('python', 2018),
                    ('python', 2019),
                    ( 'cobra', 2018),
                    ( 'cobra', 2019)],
                   names=['kind', 'year'])
        >>> idx.rename(['species', 'year'])
        MultiIndex([('python', 2018),
                    ('python', 2019),
                    ( 'cobra', 2018),
                    ( 'cobra', 2019)],
                   names=['species', 'year'])
        >>> idx.rename('species')
        Traceback (most recent call last):
        TypeError: Must pass list-like as `names`.
        """
        return self.set_names([name], inplace=inplace)

    # --------------------------------------------------------------------
    # Level-Centric Methods

    @property
    def nlevels(self) -> int:
        """
        Number of levels.
        """
        return 1

    def _sort_levels_monotonic(self):
        """
        Compat with MultiIndex.
        """
        return self

    def _validate_index_level(self, level):
        """
        Validate index level.

        For single-level Index getting level number is a no-op, but some
        verification must be done like in MultiIndex.

        """
        if isinstance(level, int):
            if level < 0 and level != -1:
                raise IndexError(
                    "Too many levels: Index has only 1 level, "
                    f"{level} is not a valid level number"
                )
            elif level > 0:
                raise IndexError(
                    f"Too many levels: Index has only 1 level, not {level + 1}"
                )
        elif level != self.name:
            raise KeyError(
                f"Requested level ({level}) does not match index name ({self.name})"
            )

    def _get_level_number(self, level) -> int:
        self._validate_index_level(level)
        return 0

    def sortlevel(self, level=None, ascending=True, sort_remaining=None):
        """
        For internal compatibility with with the Index API.

        Sort the Index. This is for compat with MultiIndex

        Parameters
        ----------
        ascending : bool, default True
            False to sort in descending order

        level, sort_remaining are compat parameters

        Returns
        -------
        Index
        """
        return self.sort_values(return_indexer=True, ascending=ascending)

    def _get_level_values(self, level):
        """
        Return an Index of values for requested level.

        This is primarily useful to get an individual level of values from a
        MultiIndex, but is provided on Index as well for compatibility.

        Parameters
        ----------
        level : int or str
            It is either the integer position or the name of the level.

        Returns
        -------
        Index
            Calling object, as there is only one level in the Index.

        See Also
        --------
        MultiIndex.get_level_values : Get values for a level of a MultiIndex.

        Notes
        -----
        For Index, level should be 0, since there are no multiple levels.

        Examples
        --------

        >>> idx = pd.Index(list('abc'))
        >>> idx
        Index(['a', 'b', 'c'], dtype='object')

        Get level values by supplying `level` as integer:

        >>> idx.get_level_values(0)
        Index(['a', 'b', 'c'], dtype='object')
        """
        self._validate_index_level(level)
        return self

    get_level_values = _get_level_values

    def droplevel(self, level=0):
        """
        Return index with requested level(s) removed.

        If resulting index has only 1 level left, the result will be
        of Index type, not MultiIndex.

        .. versionadded:: 0.23.1 (support for non-MultiIndex)

        Parameters
        ----------
        level : int, str, or list-like, default 0
            If a string is given, must be the name of a level
            If list-like, elements must be names or indexes of levels.

        Returns
        -------
        Index or MultiIndex
        """
        if not isinstance(level, (tuple, list)):
            level = [level]

        levnums = sorted(self._get_level_number(lev) for lev in level)[::-1]

        if len(level) == 0:
            return self
        if len(level) >= self.nlevels:
            raise ValueError(
                f"Cannot remove {len(level)} levels from an index with {self.nlevels} "
                "levels: at least one level must be left."
            )
        # The two checks above guarantee that here self is a MultiIndex

        new_levels = list(self.levels)
        new_codes = list(self.codes)
        new_names = list(self.names)

        for i in levnums:
            new_levels.pop(i)
            new_codes.pop(i)
            new_names.pop(i)

        if len(new_levels) == 1:

            # set nan if needed
            mask = new_codes[0] == -1
            result = new_levels[0].take(new_codes[0])
            if mask.any():
                result = result.putmask(mask, np.nan)

            result._name = new_names[0]
            return result
        else:
            from pandas.core.indexes.multi import MultiIndex

            return MultiIndex(
                levels=new_levels,
                codes=new_codes,
                names=new_names,
                verify_integrity=False,
            )

    _index_shared_docs[
        "_get_grouper_for_level"
    ] = """
        Get index grouper corresponding to an index level

        Parameters
        ----------
        mapper: Group mapping function or None
            Function mapping index values to groups
        level : int or None
            Index level

        Returns
        -------
        grouper : Index
            Index of values to group on.
        labels : ndarray of int or None
            Array of locations in level_index.
        uniques : Index or None
            Index of unique values for level.
        """

    @Appender(_index_shared_docs["_get_grouper_for_level"])
    def _get_grouper_for_level(self, mapper, level=None):
        assert level is None or level == 0
        if mapper is None:
            grouper = self
        else:
            grouper = self.map(mapper)

        return grouper, None, None

    # --------------------------------------------------------------------
    # Introspection Methods

    @property
    def is_monotonic(self) -> bool:
        """
        Alias for is_monotonic_increasing.
        """
        return self.is_monotonic_increasing

    @property
    def is_monotonic_increasing(self) -> bool:
        """
        Return if the index is monotonic increasing (only equal or
        increasing) values.

        Examples
        --------
        >>> Index([1, 2, 3]).is_monotonic_increasing
        True
        >>> Index([1, 2, 2]).is_monotonic_increasing
        True
        >>> Index([1, 3, 2]).is_monotonic_increasing
        False
        """
        return self._engine.is_monotonic_increasing

    @property
    def is_monotonic_decreasing(self) -> bool:
        """
        Return if the index is monotonic decreasing (only equal or
        decreasing) values.

        Examples
        --------
        >>> Index([3, 2, 1]).is_monotonic_decreasing
        True
        >>> Index([3, 2, 2]).is_monotonic_decreasing
        True
        >>> Index([3, 1, 2]).is_monotonic_decreasing
        False
        """
        return self._engine.is_monotonic_decreasing

    @property
    def _is_strictly_monotonic_increasing(self) -> bool:
        """
        Return if the index is strictly monotonic increasing
        (only increasing) values.

        Examples
        --------
        >>> Index([1, 2, 3])._is_strictly_monotonic_increasing
        True
        >>> Index([1, 2, 2])._is_strictly_monotonic_increasing
        False
        >>> Index([1, 3, 2])._is_strictly_monotonic_increasing
        False
        """
        return self.is_unique and self.is_monotonic_increasing

    @property
    def _is_strictly_monotonic_decreasing(self) -> bool:
        """
        Return if the index is strictly monotonic decreasing
        (only decreasing) values.

        Examples
        --------
        >>> Index([3, 2, 1])._is_strictly_monotonic_decreasing
        True
        >>> Index([3, 2, 2])._is_strictly_monotonic_decreasing
        False
        >>> Index([3, 1, 2])._is_strictly_monotonic_decreasing
        False
        """
        return self.is_unique and self.is_monotonic_decreasing

    @cache_readonly
    def is_unique(self) -> bool:
        """
        Return if the index has unique values.
        """
        return self._engine.is_unique

    @property
    def has_duplicates(self) -> bool:
        """
        Check if the Index has duplicate values.

        Returns
        -------
        bool
            Whether or not the Index has duplicate values.

        Examples
        --------
        >>> idx = pd.Index([1, 5, 7, 7])
        >>> idx.has_duplicates
        True

        >>> idx = pd.Index([1, 5, 7])
        >>> idx.has_duplicates
        False

        >>> idx = pd.Index(["Watermelon", "Orange", "Apple",
        ...                 "Watermelon"]).astype("category")
        >>> idx.has_duplicates
        True

        >>> idx = pd.Index(["Orange", "Apple",
        ...                 "Watermelon"]).astype("category")
        >>> idx.has_duplicates
        False
        """
        return not self.is_unique

    def is_boolean(self) -> bool:
        """
        Check if the Index only consists of booleans.

        Returns
        -------
        bool
            Whether or not the Index only consists of booleans.

        See Also
        --------
        is_integer : Check if the Index only consists of integers.
        is_floating : Check if the Index is a floating type.
        is_numeric : Check if the Index only consists of numeric data.
        is_object : Check if the Index is of the object dtype.
        is_categorical : Check if the Index holds categorical data.
        is_interval : Check if the Index holds Interval objects.
        is_mixed : Check if the Index holds data with mixed data types.

        Examples
        --------
        >>> idx = pd.Index([True, False, True])
        >>> idx.is_boolean()
        True

        >>> idx = pd.Index(["True", "False", "True"])
        >>> idx.is_boolean()
        False

        >>> idx = pd.Index([True, False, "True"])
        >>> idx.is_boolean()
        False
        """
        return self.inferred_type in ["boolean"]

    def is_integer(self) -> bool:
        """
        Check if the Index only consists of integers.

        Returns
        -------
        bool
            Whether or not the Index only consists of integers.

        See Also
        --------
        is_boolean : Check if the Index only consists of booleans.
        is_floating : Check if the Index is a floating type.
        is_numeric : Check if the Index only consists of numeric data.
        is_object : Check if the Index is of the object dtype.
        is_categorical : Check if the Index holds categorical data.
        is_interval : Check if the Index holds Interval objects.
        is_mixed : Check if the Index holds data with mixed data types.

        Examples
        --------
        >>> idx = pd.Index([1, 2, 3, 4])
        >>> idx.is_integer()
        True

        >>> idx = pd.Index([1.0, 2.0, 3.0, 4.0])
        >>> idx.is_integer()
        False

        >>> idx = pd.Index(["Apple", "Mango", "Watermelon"])
        >>> idx.is_integer()
        False
        """
        return self.inferred_type in ["integer"]

    def is_floating(self) -> bool:
        """
        Check if the Index is a floating type.

        The Index may consist of only floats, NaNs, or a mix of floats,
        integers, or NaNs.

        Returns
        -------
        bool
            Whether or not the Index only consists of only consists of floats, NaNs, or
            a mix of floats, integers, or NaNs.

        See Also
        --------
        is_boolean : Check if the Index only consists of booleans.
        is_integer : Check if the Index only consists of integers.
        is_numeric : Check if the Index only consists of numeric data.
        is_object : Check if the Index is of the object dtype.
        is_categorical : Check if the Index holds categorical data.
        is_interval : Check if the Index holds Interval objects.
        is_mixed : Check if the Index holds data with mixed data types.

        Examples
        --------
        >>> idx = pd.Index([1.0, 2.0, 3.0, 4.0])
        >>> idx.is_floating()
        True

        >>> idx = pd.Index([1.0, 2.0, np.nan, 4.0])
        >>> idx.is_floating()
        True

        >>> idx = pd.Index([1, 2, 3, 4, np.nan])
        >>> idx.is_floating()
        True

        >>> idx = pd.Index([1, 2, 3, 4])
        >>> idx.is_floating()
        False
        """
        return self.inferred_type in ["floating", "mixed-integer-float", "integer-na"]

    def is_numeric(self) -> bool:
        """
        Check if the Index only consists of numeric data.

        Returns
        -------
        bool
            Whether or not the Index only consists of numeric data.

        See Also
        --------
        is_boolean : Check if the Index only consists of booleans.
        is_integer : Check if the Index only consists of integers.
        is_floating : Check if the Index is a floating type.
        is_object : Check if the Index is of the object dtype.
        is_categorical : Check if the Index holds categorical data.
        is_interval : Check if the Index holds Interval objects.
        is_mixed : Check if the Index holds data with mixed data types.

        Examples
        --------
        >>> idx = pd.Index([1.0, 2.0, 3.0, 4.0])
        >>> idx.is_numeric()
        True

        >>> idx = pd.Index([1, 2, 3, 4.0])
        >>> idx.is_numeric()
        True

        >>> idx = pd.Index([1, 2, 3, 4])
        >>> idx.is_numeric()
        True

        >>> idx = pd.Index([1, 2, 3, 4.0, np.nan])
        >>> idx.is_numeric()
        True

        >>> idx = pd.Index([1, 2, 3, 4.0, np.nan, "Apple"])
        >>> idx.is_numeric()
        False
        """
        return self.inferred_type in ["integer", "floating"]

    def is_object(self) -> bool:
        """
        Check if the Index is of the object dtype.

        Returns
        -------
        bool
            Whether or not the Index is of the object dtype.

        See Also
        --------
        is_boolean : Check if the Index only consists of booleans.
        is_integer : Check if the Index only consists of integers.
        is_floating : Check if the Index is a floating type.
        is_numeric : Check if the Index only consists of numeric data.
        is_categorical : Check if the Index holds categorical data.
        is_interval : Check if the Index holds Interval objects.
        is_mixed : Check if the Index holds data with mixed data types.

        Examples
        --------
        >>> idx = pd.Index(["Apple", "Mango", "Watermelon"])
        >>> idx.is_object()
        True

        >>> idx = pd.Index(["Apple", "Mango", 2.0])
        >>> idx.is_object()
        True

        >>> idx = pd.Index(["Watermelon", "Orange", "Apple",
        ...                 "Watermelon"]).astype("category")
        >>> idx.object()
        False

        >>> idx = pd.Index([1.0, 2.0, 3.0, 4.0])
        >>> idx.is_object()
        False
        """
        return is_object_dtype(self.dtype)

    def is_categorical(self) -> bool:
        """
        Check if the Index holds categorical data.

        Returns
        -------
        bool
            True if the Index is categorical.

        See Also
        --------
        CategoricalIndex : Index for categorical data.
        is_boolean : Check if the Index only consists of booleans.
        is_integer : Check if the Index only consists of integers.
        is_floating : Check if the Index is a floating type.
        is_numeric : Check if the Index only consists of numeric data.
        is_object : Check if the Index is of the object dtype.
        is_interval : Check if the Index holds Interval objects.
        is_mixed : Check if the Index holds data with mixed data types.

        Examples
        --------
        >>> idx = pd.Index(["Watermelon", "Orange", "Apple",
        ...                 "Watermelon"]).astype("category")
        >>> idx.is_categorical()
        True

        >>> idx = pd.Index([1, 3, 5, 7])
        >>> idx.is_categorical()
        False

        >>> s = pd.Series(["Peter", "Victor", "Elisabeth", "Mar"])
        >>> s
        0        Peter
        1       Victor
        2    Elisabeth
        3          Mar
        dtype: object
        >>> s.index.is_categorical()
        False
        """
        return self.inferred_type in ["categorical"]

    def is_interval(self) -> bool:
        """
        Check if the Index holds Interval objects.

        Returns
        -------
        bool
            Whether or not the Index holds Interval objects.

        See Also
        --------
        IntervalIndex : Index for Interval objects.
        is_boolean : Check if the Index only consists of booleans.
        is_integer : Check if the Index only consists of integers.
        is_floating : Check if the Index is a floating type.
        is_numeric : Check if the Index only consists of numeric data.
        is_object : Check if the Index is of the object dtype.
        is_categorical : Check if the Index holds categorical data.
        is_mixed : Check if the Index holds data with mixed data types.

        Examples
        --------
        >>> idx = pd.Index([pd.Interval(left=0, right=5),
        ...                 pd.Interval(left=5, right=10)])
        >>> idx.is_interval()
        True

        >>> idx = pd.Index([1, 3, 5, 7])
        >>> idx.is_interval()
        False
        """
        return self.inferred_type in ["interval"]

    def is_mixed(self) -> bool:
        """
        Check if the Index holds data with mixed data types.

        Returns
        -------
        bool
            Whether or not the Index holds data with mixed data types.

        See Also
        --------
        is_boolean : Check if the Index only consists of booleans.
        is_integer : Check if the Index only consists of integers.
        is_floating : Check if the Index is a floating type.
        is_numeric : Check if the Index only consists of numeric data.
        is_object : Check if the Index is of the object dtype.
        is_categorical : Check if the Index holds categorical data.
        is_interval : Check if the Index holds Interval objects.

        Examples
        --------
        >>> idx = pd.Index(['a', np.nan, 'b'])
        >>> idx.is_mixed()
        True

        >>> idx = pd.Index([1.0, 2.0, 3.0, 5.0])
        >>> idx.is_mixed()
        False
        """
        return self.inferred_type in ["mixed"]

    def holds_integer(self) -> bool:
        """
        Whether the type is an integer type.
        """
        return self.inferred_type in ["integer", "mixed-integer"]

    @cache_readonly
    def inferred_type(self) -> str_t:
        """
        Return a string of the type inferred from the values.
        """
        return lib.infer_dtype(self, skipna=False)

    @cache_readonly
    def is_all_dates(self) -> bool:
        """
        Whether or not the index values only consist of dates.
        """
        return is_datetime_array(ensure_object(self.values))

    # --------------------------------------------------------------------
    # Pickle Methods

    def __reduce__(self):
        d = dict(data=self._data)
        d.update(self._get_attributes_dict())
        return _new_Index, (type(self), d), None

    # --------------------------------------------------------------------
    # Null Handling Methods

    _na_value = np.nan
    """The expected NA value to use with this index."""

    @cache_readonly
    def _isnan(self):
        """
        Return if each value is NaN.
        """
        if self._can_hold_na:
            return isna(self)
        else:
            # shouldn't reach to this condition by checking hasnans beforehand
            values = np.empty(len(self), dtype=np.bool_)
            values.fill(False)
            return values

    @cache_readonly
    def _nan_idxs(self):
        if self._can_hold_na:
            return self._isnan.nonzero()[0]
        else:
            return np.array([], dtype=np.int64)

    @cache_readonly
    def hasnans(self) -> bool:
        """
        Return if I have any nans; enables various perf speedups.
        """
        if self._can_hold_na:
            return bool(self._isnan.any())
        else:
            return False

    def isna(self):
        """
        Detect missing values.

        Return a boolean same-sized object indicating if the values are NA.
        NA values, such as ``None``, :attr:`numpy.NaN` or :attr:`pd.NaT`, get
        mapped to ``True`` values.
        Everything else get mapped to ``False`` values. Characters such as
        empty strings `''` or :attr:`numpy.inf` are not considered NA values
        (unless you set ``pandas.options.mode.use_inf_as_na = True``).

        Returns
        -------
        numpy.ndarray
            A boolean array of whether my values are NA.

        See Also
        --------
        Index.notna : Boolean inverse of isna.
        Index.dropna : Omit entries with missing values.
        isna : Top-level isna.
        Series.isna : Detect missing values in Series object.

        Examples
        --------
        Show which entries in a pandas.Index are NA. The result is an
        array.

        >>> idx = pd.Index([5.2, 6.0, np.NaN])
        >>> idx
        Float64Index([5.2, 6.0, nan], dtype='float64')
        >>> idx.isna()
        array([False, False,  True], dtype=bool)

        Empty strings are not considered NA values. None is considered an NA
        value.

        >>> idx = pd.Index(['black', '', 'red', None])
        >>> idx
        Index(['black', '', 'red', None], dtype='object')
        >>> idx.isna()
        array([False, False, False,  True], dtype=bool)

        For datetimes, `NaT` (Not a Time) is considered as an NA value.

        >>> idx = pd.DatetimeIndex([pd.Timestamp('1940-04-25'),
        ...                         pd.Timestamp(''), None, pd.NaT])
        >>> idx
        DatetimeIndex(['1940-04-25', 'NaT', 'NaT', 'NaT'],
                      dtype='datetime64[ns]', freq=None)
        >>> idx.isna()
        array([False,  True,  True,  True], dtype=bool)
        """
        return self._isnan

    isnull = isna

    def notna(self):
        """
        Detect existing (non-missing) values.

        Return a boolean same-sized object indicating if the values are not NA.
        Non-missing values get mapped to ``True``. Characters such as empty
        strings ``''`` or :attr:`numpy.inf` are not considered NA values
        (unless you set ``pandas.options.mode.use_inf_as_na = True``).
        NA values, such as None or :attr:`numpy.NaN`, get mapped to ``False``
        values.

        Returns
        -------
        numpy.ndarray
            Boolean array to indicate which entries are not NA.

        See Also
        --------
        Index.notnull : Alias of notna.
        Index.isna: Inverse of notna.
        notna : Top-level notna.

        Examples
        --------
        Show which entries in an Index are not NA. The result is an
        array.

        >>> idx = pd.Index([5.2, 6.0, np.NaN])
        >>> idx
        Float64Index([5.2, 6.0, nan], dtype='float64')
        >>> idx.notna()
        array([ True,  True, False])

        Empty strings are not considered NA values. None is considered a NA
        value.

        >>> idx = pd.Index(['black', '', 'red', None])
        >>> idx
        Index(['black', '', 'red', None], dtype='object')
        >>> idx.notna()
        array([ True,  True,  True, False])
        """
        return ~self.isna()

    notnull = notna

    _index_shared_docs[
        "fillna"
    ] = """
        Fill NA/NaN values with the specified value.

        Parameters
        ----------
        value : scalar
            Scalar value to use to fill holes (e.g. 0).
            This value cannot be a list-likes.
        downcast : dict, default is None
            a dict of item->dtype of what to downcast if possible,
            or the string 'infer' which will try to downcast to an appropriate
            equal type (e.g. float64 to int64 if possible).

        Returns
        -------
        filled : Index
        """

    @Appender(_index_shared_docs["fillna"])
    def fillna(self, value=None, downcast=None):
        self._assert_can_do_op(value)
        if self.hasnans:
            result = self.putmask(self._isnan, value)
            if downcast is None:
                # no need to care metadata other than name
                # because it can't have freq if
                return Index(result, name=self.name)
        return self._shallow_copy()

    _index_shared_docs[
        "dropna"
    ] = """
        Return Index without NA/NaN values.

        Parameters
        ----------
        how : {'any', 'all'}, default 'any'
            If the Index is a MultiIndex, drop the value when any or all levels
            are NaN.

        Returns
        -------
        valid : Index
        """

    @Appender(_index_shared_docs["dropna"])
    def dropna(self, how="any"):
        if how not in ("any", "all"):
            raise ValueError(f"invalid how option: {how}")

        if self.hasnans:
            return self._shallow_copy(self._values[~self._isnan])
        return self._shallow_copy()

    # --------------------------------------------------------------------
    # Uniqueness Methods

    _index_shared_docs[
        "index_unique"
    ] = """
        Return unique values in the index. Uniques are returned in order
        of appearance, this does NOT sort.

        Parameters
        ----------
        level : int or str, optional, default None
            Only return values from specified level (for MultiIndex).

            .. versionadded:: 0.23.0

        Returns
        -------
        Index without duplicates

        See Also
        --------
        unique
        Series.unique
        """

    @Appender(_index_shared_docs["index_unique"] % _index_doc_kwargs)
    def unique(self, level=None):
        if level is not None:
            self._validate_index_level(level)
        result = super().unique()
        return self._shallow_copy(result)

    def drop_duplicates(self, keep="first"):
        """
        Return Index with duplicate values removed.

        Parameters
        ----------
        keep : {'first', 'last', ``False``}, default 'first'
            - 'first' : Drop duplicates except for the first occurrence.
            - 'last' : Drop duplicates except for the last occurrence.
            - ``False`` : Drop all duplicates.

        Returns
        -------
        deduplicated : Index

        See Also
        --------
        Series.drop_duplicates : Equivalent method on Series.
        DataFrame.drop_duplicates : Equivalent method on DataFrame.
        Index.duplicated : Related method on Index, indicating duplicate
            Index values.

        Examples
        --------
        Generate an pandas.Index with duplicate values.

        >>> idx = pd.Index(['lama', 'cow', 'lama', 'beetle', 'lama', 'hippo'])

        The `keep` parameter controls  which duplicate values are removed.
        The value 'first' keeps the first occurrence for each
        set of duplicated entries. The default value of keep is 'first'.

        >>> idx.drop_duplicates(keep='first')
        Index(['lama', 'cow', 'beetle', 'hippo'], dtype='object')

        The value 'last' keeps the last occurrence for each set of duplicated
        entries.

        >>> idx.drop_duplicates(keep='last')
        Index(['cow', 'beetle', 'lama', 'hippo'], dtype='object')

        The value ``False`` discards all sets of duplicated entries.

        >>> idx.drop_duplicates(keep=False)
        Index(['cow', 'beetle', 'hippo'], dtype='object')
        """
        return super().drop_duplicates(keep=keep)

    def duplicated(self, keep="first"):
        """
        Indicate duplicate index values.

        Duplicated values are indicated as ``True`` values in the resulting
        array. Either all duplicates, all except the first, or all except the
        last occurrence of duplicates can be indicated.

        Parameters
        ----------
        keep : {'first', 'last', False}, default 'first'
            The value or values in a set of duplicates to mark as missing.

            - 'first' : Mark duplicates as ``True`` except for the first
              occurrence.
            - 'last' : Mark duplicates as ``True`` except for the last
              occurrence.
            - ``False`` : Mark all duplicates as ``True``.

        Returns
        -------
        numpy.ndarray

        See Also
        --------
        Series.duplicated : Equivalent method on pandas.Series.
        DataFrame.duplicated : Equivalent method on pandas.DataFrame.
        Index.drop_duplicates : Remove duplicate values from Index.

        Examples
        --------
        By default, for each set of duplicated values, the first occurrence is
        set to False and all others to True:

        >>> idx = pd.Index(['lama', 'cow', 'lama', 'beetle', 'lama'])
        >>> idx.duplicated()
        array([False, False,  True, False,  True])

        which is equivalent to

        >>> idx.duplicated(keep='first')
        array([False, False,  True, False,  True])

        By using 'last', the last occurrence of each set of duplicated values
        is set on False and all others on True:

        >>> idx.duplicated(keep='last')
        array([ True, False,  True, False, False])

        By setting keep on ``False``, all duplicates are True:

        >>> idx.duplicated(keep=False)
        array([ True, False,  True, False,  True])
        """
        return super().duplicated(keep=keep)

    def _get_unique_index(self, dropna: bool = False):
        """
        Returns an index containing unique values.

        Parameters
        ----------
        dropna : bool, default False
            If True, NaN values are dropped.

        Returns
        -------
        uniques : index
        """
        if self.is_unique and not dropna:
            return self

        values = self.values

        if not self.is_unique:
            values = self.unique()
            if not isinstance(self, ABCMultiIndex):
                # extract an array to pass to _shallow_copy
                values = values._data

        if dropna:
            try:
                if self.hasnans:
                    values = values[~isna(values)]
            except NotImplementedError:
                pass

        return self._shallow_copy(values)

    # --------------------------------------------------------------------
    # Arithmetic & Logical Methods

    def __add__(self, other):
        if isinstance(other, (ABCSeries, ABCDataFrame)):
            return NotImplemented
        from pandas import Series

        return Index(Series(self) + other)

    def __radd__(self, other):
        from pandas import Series

        return Index(other + Series(self))

    def __iadd__(self, other):
        # alias for __add__
        return self + other

    def __sub__(self, other):
        return Index(np.array(self) - other)

    def __rsub__(self, other):
        # wrap Series to ensure we pin name correctly
        from pandas import Series

        return Index(other - Series(self))

    def __and__(self, other):
        return self.intersection(other)

    def __or__(self, other):
        return self.union(other)

    def __xor__(self, other):
        return self.symmetric_difference(other)

    def __nonzero__(self):
        raise ValueError(
            f"The truth value of a {type(self).__name__} is ambiguous. "
            "Use a.empty, a.bool(), a.item(), a.any() or a.all()."
        )

    __bool__ = __nonzero__

    # --------------------------------------------------------------------
    # Set Operation Methods

    def _get_reconciled_name_object(self, other):
        """
        If the result of a set operation will be self,
        return self, unless the name changes, in which
        case make a shallow copy of self.
        """
        name = get_op_result_name(self, other)
        if self.name != name:
            return self._shallow_copy(name=name)
        return self

    def _union_incompatible_dtypes(self, other, sort):
        """
        Casts this and other index to object dtype to allow the formation
        of a union between incompatible types.

        Parameters
        ----------
        other : Index or array-like
        sort : False or None, default False
            Whether to sort the resulting index.

            * False : do not sort the result.
            * None : sort the result, except when `self` and `other` are equal
              or when the values cannot be compared.

        Returns
        -------
        Index
        """
        this = self.astype(object, copy=False)
        # cast to Index for when `other` is list-like
        other = Index(other).astype(object, copy=False)
        return Index.union(this, other, sort=sort).astype(object, copy=False)

    def _is_compatible_with_other(self, other) -> bool:
        """
        Check whether this and the other dtype are compatible with each other.
        Meaning a union can be formed between them without needing to be cast
        to dtype object.

        Parameters
        ----------
        other : Index or array-like

        Returns
        -------
        bool
        """
        return type(self) is type(other) and is_dtype_equal(self.dtype, other.dtype)

    def _validate_sort_keyword(self, sort):
        if sort not in [None, False]:
            raise ValueError(
                "The 'sort' keyword only takes the values of "
                f"None or False; {sort} was passed."
            )

    def union(self, other, sort=None):
        """
        Form the union of two Index objects.

        If the Index objects are incompatible, both Index objects will be
        cast to dtype('object') first.

            .. versionchanged:: 0.25.0

        Parameters
        ----------
        other : Index or array-like
        sort : bool or None, default None
            Whether to sort the resulting Index.

            * None : Sort the result, except when

              1. `self` and `other` are equal.
              2. `self` or `other` has length 0.
              3. Some values in `self` or `other` cannot be compared.
                 A RuntimeWarning is issued in this case.

            * False : do not sort the result.

            .. versionadded:: 0.24.0

            .. versionchanged:: 0.24.1

               Changed the default value from ``True`` to ``None``
               (without change in behaviour).

        Returns
        -------
        union : Index

        Examples
        --------

        Union matching dtypes

        >>> idx1 = pd.Index([1, 2, 3, 4])
        >>> idx2 = pd.Index([3, 4, 5, 6])
        >>> idx1.union(idx2)
        Int64Index([1, 2, 3, 4, 5, 6], dtype='int64')

        Union mismatched dtypes

        >>> idx1 = pd.Index(['a', 'b', 'c', 'd'])
        >>> idx2 = pd.Index([1, 2, 3, 4])
        >>> idx1.union(idx2)
        Index(['a', 'b', 'c', 'd', 1, 2, 3, 4], dtype='object')
        """
        self._validate_sort_keyword(sort)
        self._assert_can_do_setop(other)

        if not self._is_compatible_with_other(other):
            return self._union_incompatible_dtypes(other, sort=sort)

        return self._union(other, sort=sort)

    def _union(self, other, sort):
        """
        Specific union logic should go here. In subclasses, union behavior
        should be overwritten here rather than in `self.union`.

        Parameters
        ----------
        other : Index or array-like
        sort : False or None, default False
            Whether to sort the resulting index.

            * False : do not sort the result.
            * None : sort the result, except when `self` and `other` are equal
              or when the values cannot be compared.

        Returns
        -------
        Index
        """

        if not len(other) or self.equals(other):
            return self._get_reconciled_name_object(other)

        if not len(self):
            return other._get_reconciled_name_object(self)

        # TODO(EA): setops-refactor, clean all this up
        if is_datetime64tz_dtype(self):
            lvals = self._ndarray_values
        else:
            lvals = self._values
        if is_datetime64tz_dtype(other):
            rvals = other._ndarray_values
        else:
            rvals = other._values

        if sort is None and self.is_monotonic and other.is_monotonic:
            try:
                result = self._outer_indexer(lvals, rvals)[0]
            except TypeError:
                # incomparable objects
                result = list(lvals)

                # worth making this faster? a very unusual case
                value_set = set(lvals)
                result.extend([x for x in rvals if x not in value_set])
        else:
            # find indexes of things in "other" that are not in "self"
            if self.is_unique:
                indexer = self.get_indexer(other)
                indexer = (indexer == -1).nonzero()[0]
            else:
                indexer = algos.unique1d(self.get_indexer_non_unique(other)[1])

            if len(indexer) > 0:
                other_diff = algos.take_nd(rvals, indexer, allow_fill=False)
                result = concat_compat((lvals, other_diff))

            else:
                result = lvals

            if sort is None:
                try:
                    result = algos.safe_sort(result)
                except TypeError as err:
                    warnings.warn(
                        f"{err}, sort order is undefined for incomparable objects",
                        RuntimeWarning,
                        stacklevel=3,
                    )

        # for subclasses
        return self._wrap_setop_result(other, result)

    def _wrap_setop_result(self, other, result):
        return self._constructor(result, name=get_op_result_name(self, other))

    _index_shared_docs[
        "intersection"
    ] = """
        Form the intersection of two Index objects.

        This returns a new Index with elements common to the index and `other`.

        Parameters
        ----------
        other : Index or array-like
        sort : False or None, default False
            Whether to sort the resulting index.

            * False : do not sort the result.
            * None : sort the result, except when `self` and `other` are equal
              or when the values cannot be compared.

            .. versionadded:: 0.24.0

            .. versionchanged:: 0.24.1

               Changed the default from ``True`` to ``False``, to match
               the behaviour of 0.23.4 and earlier.

        Returns
        -------
        intersection : Index

        Examples
        --------

        >>> idx1 = pd.Index([1, 2, 3, 4])
        >>> idx2 = pd.Index([3, 4, 5, 6])
        >>> idx1.intersection(idx2)
        Int64Index([3, 4], dtype='int64')
        """

    # TODO: standardize return type of non-union setops type(self vs other)
    @Appender(_index_shared_docs["intersection"])
    def intersection(self, other, sort=False):
        self._validate_sort_keyword(sort)
        self._assert_can_do_setop(other)
        other = ensure_index(other)

        if self.equals(other):
            return self._get_reconciled_name_object(other)

        if not is_dtype_equal(self.dtype, other.dtype):
            this = self.astype("O")
            other = other.astype("O")
            return this.intersection(other, sort=sort)

        # TODO(EA): setops-refactor, clean all this up
        lvals = self._values
        rvals = other._values

        if self.is_monotonic and other.is_monotonic:
            try:
                result = self._inner_indexer(lvals, rvals)[0]
                return self._wrap_setop_result(other, result)
            except TypeError:
                pass

        try:
            indexer = Index(rvals).get_indexer(lvals)
            indexer = indexer.take((indexer != -1).nonzero()[0])
        except (InvalidIndexError, IncompatibleFrequency):
            # InvalidIndexError raised by get_indexer if non-unique
            # IncompatibleFrequency raised by PeriodIndex.get_indexer
            indexer = algos.unique1d(Index(rvals).get_indexer_non_unique(lvals)[0])
            indexer = indexer[indexer != -1]

        taken = other.take(indexer)
        res_name = get_op_result_name(self, other)

        if sort is None:
            taken = algos.safe_sort(taken.values)
            return self._shallow_copy(taken, name=res_name)

        taken.name = res_name
        return taken

    def difference(self, other, sort=None):
        """
        Return a new Index with elements from the index that are not in
        `other`.

        This is the set difference of two Index objects.

        Parameters
        ----------
        other : Index or array-like
        sort : False or None, default None
            Whether to sort the resulting index. By default, the
            values are attempted to be sorted, but any TypeError from
            incomparable elements is caught by pandas.

            * None : Attempt to sort the result, but catch any TypeErrors
              from comparing incomparable elements.
            * False : Do not sort the result.

            .. versionadded:: 0.24.0

            .. versionchanged:: 0.24.1

               Changed the default value from ``True`` to ``None``
               (without change in behaviour).

        Returns
        -------
        difference : Index

        Examples
        --------

        >>> idx1 = pd.Index([2, 1, 3, 4])
        >>> idx2 = pd.Index([3, 4, 5, 6])
        >>> idx1.difference(idx2)
        Int64Index([1, 2], dtype='int64')
        >>> idx1.difference(idx2, sort=False)
        Int64Index([2, 1], dtype='int64')
        """
        self._validate_sort_keyword(sort)
        self._assert_can_do_setop(other)

        if self.equals(other):
            # pass an empty np.ndarray with the appropriate dtype
            return self._shallow_copy(self._data[:0])

        other, result_name = self._convert_can_do_setop(other)

        this = self._get_unique_index()

        indexer = this.get_indexer(other)
        indexer = indexer.take((indexer != -1).nonzero()[0])

        label_diff = np.setdiff1d(np.arange(this.size), indexer, assume_unique=True)
        the_diff = this.values.take(label_diff)
        if sort is None:
            try:
                the_diff = algos.safe_sort(the_diff)
            except TypeError:
                pass

        return this._shallow_copy(the_diff, name=result_name)

    def symmetric_difference(self, other, result_name=None, sort=None):
        """
        Compute the symmetric difference of two Index objects.

        Parameters
        ----------
        other : Index or array-like
        result_name : str
        sort : False or None, default None
            Whether to sort the resulting index. By default, the
            values are attempted to be sorted, but any TypeError from
            incomparable elements is caught by pandas.

            * None : Attempt to sort the result, but catch any TypeErrors
              from comparing incomparable elements.
            * False : Do not sort the result.

            .. versionadded:: 0.24.0

            .. versionchanged:: 0.24.1

               Changed the default value from ``True`` to ``None``
               (without change in behaviour).

        Returns
        -------
        symmetric_difference : Index

        Notes
        -----
        ``symmetric_difference`` contains elements that appear in either
        ``idx1`` or ``idx2`` but not both. Equivalent to the Index created by
        ``idx1.difference(idx2) | idx2.difference(idx1)`` with duplicates
        dropped.

        Examples
        --------
        >>> idx1 = pd.Index([1, 2, 3, 4])
        >>> idx2 = pd.Index([2, 3, 4, 5])
        >>> idx1.symmetric_difference(idx2)
        Int64Index([1, 5], dtype='int64')

        You can also use the ``^`` operator:

        >>> idx1 ^ idx2
        Int64Index([1, 5], dtype='int64')
        """
        self._validate_sort_keyword(sort)
        self._assert_can_do_setop(other)
        other, result_name_update = self._convert_can_do_setop(other)
        if result_name is None:
            result_name = result_name_update

        this = self._get_unique_index()
        other = other._get_unique_index()
        indexer = this.get_indexer(other)

        # {this} minus {other}
        common_indexer = indexer.take((indexer != -1).nonzero()[0])
        left_indexer = np.setdiff1d(
            np.arange(this.size), common_indexer, assume_unique=True
        )
        left_diff = this._values.take(left_indexer)

        # {other} minus {this}
        right_indexer = (indexer == -1).nonzero()[0]
        right_diff = other._values.take(right_indexer)

        the_diff = concat_compat([left_diff, right_diff])
        if sort is None:
            try:
                the_diff = algos.safe_sort(the_diff)
            except TypeError:
                pass

        attribs = self._get_attributes_dict()
        attribs["name"] = result_name
        if "freq" in attribs:
            attribs["freq"] = None
        return self._shallow_copy_with_infer(the_diff, **attribs)

    def _assert_can_do_setop(self, other):
        if not is_list_like(other):
            raise TypeError("Input must be Index or array-like")
        return True

    def _convert_can_do_setop(self, other):
        if not isinstance(other, Index):
            other = Index(other, name=self.name)
            result_name = self.name
        else:
            result_name = get_op_result_name(self, other)
        return other, result_name

    # --------------------------------------------------------------------
    # Indexing Methods

    _index_shared_docs[
        "get_loc"
    ] = """
        Get integer location, slice or boolean mask for requested label.

        Parameters
        ----------
        key : label
        method : {None, 'pad'/'ffill', 'backfill'/'bfill', 'nearest'}, optional
            * default: exact matches only.
            * pad / ffill: find the PREVIOUS index value if no exact match.
            * backfill / bfill: use NEXT index value if no exact match
            * nearest: use the NEAREST index value if no exact match. Tied
              distances are broken by preferring the larger index value.
        tolerance : int or float, optional
            Maximum distance from index value for inexact matches. The value of
            the index at the matching location most satisfy the equation
            ``abs(index[loc] - key) <= tolerance``.

            .. versionadded:: 0.21.0 (list-like tolerance)

        Returns
        -------
        loc : int if unique index, slice if monotonic index, else mask

        Examples
        --------
        >>> unique_index = pd.Index(list('abc'))
        >>> unique_index.get_loc('b')
        1

        >>> monotonic_index = pd.Index(list('abbc'))
        >>> monotonic_index.get_loc('b')
        slice(1, 3, None)

        >>> non_monotonic_index = pd.Index(list('abcb'))
        >>> non_monotonic_index.get_loc('b')
        array([False,  True, False,  True], dtype=bool)
        """

    @Appender(_index_shared_docs["get_loc"])
    def get_loc(self, key, method=None, tolerance=None):
        if method is None:
            if tolerance is not None:
                raise ValueError(
                    "tolerance argument only valid if using pad, "
                    "backfill or nearest lookups"
                )
            try:
                return self._engine.get_loc(key)
            except KeyError:
                return self._engine.get_loc(self._maybe_cast_indexer(key))
        indexer = self.get_indexer([key], method=method, tolerance=tolerance)
        if indexer.ndim > 1 or indexer.size > 1:
            raise TypeError("get_loc requires scalar valued input")
        loc = indexer.item()
        if loc == -1:
            raise KeyError(key)
        return loc

    _index_shared_docs[
        "get_indexer"
    ] = """
        Compute indexer and mask for new index given the current index. The
        indexer should be then used as an input to ndarray.take to align the
        current data to the new index.

        Parameters
        ----------
        target : %(target_klass)s
        method : {None, 'pad'/'ffill', 'backfill'/'bfill', 'nearest'}, optional
            * default: exact matches only.
            * pad / ffill: find the PREVIOUS index value if no exact match.
            * backfill / bfill: use NEXT index value if no exact match
            * nearest: use the NEAREST index value if no exact match. Tied
              distances are broken by preferring the larger index value.
        limit : int, optional
            Maximum number of consecutive labels in ``target`` to match for
            inexact matches.
        tolerance : optional
            Maximum distance between original and new labels for inexact
            matches. The values of the index at the matching locations most
            satisfy the equation ``abs(index[indexer] - target) <= tolerance``.

            Tolerance may be a scalar value, which applies the same tolerance
            to all values, or list-like, which applies variable tolerance per
            element. List-like includes list, tuple, array, Series, and must be
            the same size as the index and its dtype must exactly match the
            index's type.

            .. versionadded:: 0.21.0 (list-like tolerance)

        Returns
        -------
        indexer : ndarray of int
            Integers from 0 to n - 1 indicating that the index at these
            positions matches the corresponding target values. Missing values
            in the target are marked by -1.
        %(raises_section)s
        Examples
        --------
        >>> index = pd.Index(['c', 'a', 'b'])
        >>> index.get_indexer(['a', 'b', 'x'])
        array([ 1,  2, -1])

        Notice that the return value is an array of locations in ``index``
        and ``x`` is marked by -1, as it is not in ``index``.
        """

    @Appender(_index_shared_docs["get_indexer"] % _index_doc_kwargs)
    def get_indexer(
        self, target, method=None, limit=None, tolerance=None
    ) -> np.ndarray:
        method = missing.clean_reindex_fill_method(method)
        target = ensure_index(target)
        if tolerance is not None:
            tolerance = self._convert_tolerance(tolerance, target)

        # Treat boolean labels passed to a numeric index as not found. Without
        # this fix False and True would be treated as 0 and 1 respectively.
        # (GH #16877)
        if target.is_boolean() and self.is_numeric():
            return ensure_platform_int(np.repeat(-1, target.size))

        pself, ptarget = self._maybe_promote(target)
        if pself is not self or ptarget is not target:
            return pself.get_indexer(
                ptarget, method=method, limit=limit, tolerance=tolerance
            )

        if not is_dtype_equal(self.dtype, target.dtype):
            this = self.astype(object)
            target = target.astype(object)
            return this.get_indexer(
                target, method=method, limit=limit, tolerance=tolerance
            )

        if not self.is_unique:
            raise InvalidIndexError(
                "Reindexing only valid with uniquely valued Index objects"
            )

        if method == "pad" or method == "backfill":
            indexer = self._get_fill_indexer(target, method, limit, tolerance)
        elif method == "nearest":
            indexer = self._get_nearest_indexer(target, limit, tolerance)
        else:
            if tolerance is not None:
                raise ValueError(
                    "tolerance argument only valid if doing pad, "
                    "backfill or nearest reindexing"
                )
            if limit is not None:
                raise ValueError(
                    "limit argument only valid if doing pad, "
                    "backfill or nearest reindexing"
                )

            indexer = self._engine.get_indexer(target._ndarray_values)

        return ensure_platform_int(indexer)

    def _convert_tolerance(self, tolerance, target):
        # override this method on subclasses
        tolerance = np.asarray(tolerance)
        if target.size != tolerance.size and tolerance.size > 1:
            raise ValueError("list-like tolerance size must match target index size")
        return tolerance

    def _get_fill_indexer(
        self, target: "Index", method: str_t, limit=None, tolerance=None
    ) -> np.ndarray:
        if self.is_monotonic_increasing and target.is_monotonic_increasing:
            engine_method = (
                self._engine.get_pad_indexer
                if method == "pad"
                else self._engine.get_backfill_indexer
            )
            indexer = engine_method(target._ndarray_values, limit)
        else:
            indexer = self._get_fill_indexer_searchsorted(target, method, limit)
        if tolerance is not None:
            indexer = self._filter_indexer_tolerance(
                target._ndarray_values, indexer, tolerance
            )
        return indexer

    def _get_fill_indexer_searchsorted(
        self, target: "Index", method: str_t, limit=None
    ) -> np.ndarray:
        """
        Fallback pad/backfill get_indexer that works for monotonic decreasing
        indexes and non-monotonic targets.
        """
        if limit is not None:
            raise ValueError(
                f"limit argument for {repr(method)} method only well-defined "
                "if index and target are monotonic"
            )

        side = "left" if method == "pad" else "right"

        # find exact matches first (this simplifies the algorithm)
        indexer = self.get_indexer(target)
        nonexact = indexer == -1
        indexer[nonexact] = self._searchsorted_monotonic(target[nonexact], side)
        if side == "left":
            # searchsorted returns "indices into a sorted array such that,
            # if the corresponding elements in v were inserted before the
            # indices, the order of a would be preserved".
            # Thus, we need to subtract 1 to find values to the left.
            indexer[nonexact] -= 1
            # This also mapped not found values (values of 0 from
            # np.searchsorted) to -1, which conveniently is also our
            # sentinel for missing values
        else:
            # Mark indices to the right of the largest value as not found
            indexer[indexer == len(self)] = -1
        return indexer

    def _get_nearest_indexer(self, target: "Index", limit, tolerance) -> np.ndarray:
        """
        Get the indexer for the nearest index labels; requires an index with
        values that can be subtracted from each other (e.g., not strings or
        tuples).
        """
        left_indexer = self.get_indexer(target, "pad", limit=limit)
        right_indexer = self.get_indexer(target, "backfill", limit=limit)

        target = np.asarray(target)
        left_distances = abs(self.values[left_indexer] - target)
        right_distances = abs(self.values[right_indexer] - target)

        op = operator.lt if self.is_monotonic_increasing else operator.le
        indexer = np.where(
            op(left_distances, right_distances) | (right_indexer == -1),
            left_indexer,
            right_indexer,
        )
        if tolerance is not None:
            indexer = self._filter_indexer_tolerance(target, indexer, tolerance)
        return indexer

    def _filter_indexer_tolerance(
        self, target: "Index", indexer: np.ndarray, tolerance
    ) -> np.ndarray:
        distance = abs(self.values[indexer] - target)
        indexer = np.where(distance <= tolerance, indexer, -1)
        return indexer

    # --------------------------------------------------------------------
    # Indexer Conversion Methods

    _index_shared_docs[
        "_convert_scalar_indexer"
    ] = """
        Convert a scalar indexer.

        Parameters
        ----------
        key : label of the slice bound
        kind : {'loc', 'getitem', 'iloc'} or None
    """

    @Appender(_index_shared_docs["_convert_scalar_indexer"])
    def _convert_scalar_indexer(self, key, kind=None):
        assert kind in ["loc", "getitem", "iloc", None]

        if kind == "iloc":
            return self._validate_indexer("positional", key, kind)

        if len(self) and not isinstance(self, ABCMultiIndex):

            # we can raise here if we are definitive that this
            # is positional indexing (eg. .loc on with a float)
            # or label indexing if we are using a type able
            # to be represented in the index

            if kind in ["getitem"] and is_float(key):
                if not self.is_floating():
                    self._invalid_indexer("label", key)

            elif kind in ["loc"] and is_float(key):

                # we want to raise KeyError on string/mixed here
                # technically we *could* raise a TypeError
                # on anything but mixed though
                if self.inferred_type not in [
                    "floating",
                    "mixed-integer-float",
                    "integer-na",
                    "string",
                    "mixed",
                ]:
                    self._invalid_indexer("label", key)

            elif kind in ["loc"] and is_integer(key):
                if not self.holds_integer():
                    self._invalid_indexer("label", key)

        return key

    _index_shared_docs[
        "_convert_slice_indexer"
    ] = """
        Convert a slice indexer.

        By definition, these are labels unless 'iloc' is passed in.
        Floats are not allowed as the start, step, or stop of the slice.

        Parameters
        ----------
        key : label of the slice bound
        kind : {'loc', 'getitem', 'iloc'} or None
    """

    @Appender(_index_shared_docs["_convert_slice_indexer"])
    def _convert_slice_indexer(self, key: slice, kind=None):
        assert kind in ["loc", "getitem", "iloc", None]

        # validate iloc
        if kind == "iloc":
            return slice(
                self._validate_indexer("slice", key.start, kind),
                self._validate_indexer("slice", key.stop, kind),
                self._validate_indexer("slice", key.step, kind),
            )

        # potentially cast the bounds to integers
        start, stop, step = key.start, key.stop, key.step

        # figure out if this is a positional indexer
        def is_int(v):
            return v is None or is_integer(v)

        is_null_slicer = start is None and stop is None
        is_index_slice = is_int(start) and is_int(stop)
        is_positional = is_index_slice and not (
            self.is_integer() or self.is_categorical()
        )

        if kind == "getitem":
            """
            called from the getitem slicers, validate that we are in fact
            integers
            """
            if self.is_integer() or is_index_slice:
                return slice(
                    self._validate_indexer("slice", key.start, kind),
                    self._validate_indexer("slice", key.stop, kind),
                    self._validate_indexer("slice", key.step, kind),
                )

        # convert the slice to an indexer here

        # if we are mixed and have integers
        try:
            if is_positional and self.is_mixed():
                # Validate start & stop
                if start is not None:
                    self.get_loc(start)
                if stop is not None:
                    self.get_loc(stop)
                is_positional = False
        except KeyError:
            if self.inferred_type in ["mixed-integer-float", "integer-na"]:
                raise

        if is_null_slicer:
            indexer = key
        elif is_positional:
            indexer = key
        else:
            indexer = self.slice_indexer(start, stop, step, kind=kind)

        return indexer

    def _convert_listlike_indexer(self, keyarr, kind=None):
        """
        Parameters
        ----------
        keyarr : list-like
            Indexer to convert.

        Returns
        -------
        indexer : numpy.ndarray or None
            Return an ndarray or None if cannot convert.
        keyarr : numpy.ndarray
            Return tuple-safe keys.
        """
        if isinstance(keyarr, Index):
            keyarr = self._convert_index_indexer(keyarr)
        else:
            keyarr = self._convert_arr_indexer(keyarr)

        indexer = self._convert_list_indexer(keyarr, kind=kind)
        return indexer, keyarr

    _index_shared_docs[
        "_convert_arr_indexer"
    ] = """
        Convert an array-like indexer to the appropriate dtype.

        Parameters
        ----------
        keyarr : array-like
            Indexer to convert.

        Returns
        -------
        converted_keyarr : array-like
    """

    @Appender(_index_shared_docs["_convert_arr_indexer"])
    def _convert_arr_indexer(self, keyarr):
        keyarr = com.asarray_tuplesafe(keyarr)
        return keyarr

    _index_shared_docs[
        "_convert_index_indexer"
    ] = """
        Convert an Index indexer to the appropriate dtype.

        Parameters
        ----------
        keyarr : Index (or sub-class)
            Indexer to convert.

        Returns
        -------
        converted_keyarr : Index (or sub-class)
    """

    @Appender(_index_shared_docs["_convert_index_indexer"])
    def _convert_index_indexer(self, keyarr):
        return keyarr

    _index_shared_docs[
        "_convert_list_indexer"
    ] = """
        Convert a list-like indexer to the appropriate dtype.

        Parameters
        ----------
        keyarr : Index (or sub-class)
            Indexer to convert.
        kind : iloc, loc, optional

        Returns
        -------
        positional indexer or None
    """

    @Appender(_index_shared_docs["_convert_list_indexer"])
    def _convert_list_indexer(self, keyarr, kind=None):
        if (
            kind in [None, "iloc"]
            and is_integer_dtype(keyarr)
            and not self.is_floating()
        ):

            if self.inferred_type == "mixed-integer":
                indexer = self.get_indexer(keyarr)
                if (indexer >= 0).all():
                    return indexer
                # missing values are flagged as -1 by get_indexer and negative
                # indices are already converted to positive indices in the
                # above if-statement, so the negative flags are changed to
                # values outside the range of indices so as to trigger an
                # IndexError in maybe_convert_indices
                indexer[indexer < 0] = len(self)

                return maybe_convert_indices(indexer, len(self))

            elif not self.inferred_type == "integer":
                keyarr = np.where(keyarr < 0, len(self) + keyarr, keyarr)
                return keyarr

        return None

    def _invalid_indexer(self, form, key):
        """
        Consistent invalid indexer message.
        """
        raise TypeError(
            f"cannot do {form} indexing on {type(self)} with these "
            f"indexers [{key}] of {type(key)}"
        )

    # --------------------------------------------------------------------
    # Reindex Methods

    def _can_reindex(self, indexer):
        """
        Check if we are allowing reindexing with this particular indexer.

        Parameters
        ----------
        indexer : an integer indexer

        Raises
        ------
        ValueError if its a duplicate axis
        """

        # trying to reindex on an axis with duplicates
        if not self.is_unique and len(indexer):
            raise ValueError("cannot reindex from a duplicate axis")

    def reindex(self, target, method=None, level=None, limit=None, tolerance=None):
        """
        Create index with target's values (move/add/delete values
        as necessary).

        Parameters
        ----------
        target : an iterable

        Returns
        -------
        new_index : pd.Index
            Resulting index.
        indexer : np.ndarray or None
            Indices of output values in original index.
        """
        # GH6552: preserve names when reindexing to non-named target
        # (i.e. neither Index nor Series).
        preserve_names = not hasattr(target, "name")

        # GH7774: preserve dtype/tz if target is empty and not an Index.
        target = _ensure_has_len(target)  # target may be an iterator

        if not isinstance(target, Index) and len(target) == 0:
            attrs = self._get_attributes_dict()
            attrs.pop("freq", None)  # don't preserve freq
            if isinstance(self, ABCRangeIndex):
                values = range(0)
            else:
                values = self._data[:0]  # appropriately-dtyped empty array
            target = self._simple_new(values, dtype=self.dtype, **attrs)
        else:
            target = ensure_index(target)

        if level is not None:
            if method is not None:
                raise TypeError("Fill method not supported if level passed")
            _, indexer, _ = self._join_level(
                target, level, how="right", return_indexers=True
            )
        else:
            if self.equals(target):
                indexer = None
            else:
                # check is_overlapping for IntervalIndex compat
                if self.is_unique and not getattr(self, "is_overlapping", False):
                    indexer = self.get_indexer(
                        target, method=method, limit=limit, tolerance=tolerance
                    )
                else:
                    if method is not None or limit is not None:
                        raise ValueError(
                            "cannot reindex a non-unique index "
                            "with a method or limit"
                        )
                    indexer, missing = self.get_indexer_non_unique(target)

        if preserve_names and target.nlevels == 1 and target.name != self.name:
            target = target.copy()
            target.name = self.name

        return target, indexer

    def _reindex_non_unique(self, target):
        """
        Create a new index with target's values (move/add/delete values as
        necessary) use with non-unique Index and a possibly non-unique target.

        Parameters
        ----------
        target : an iterable

        Returns
        -------
        new_index : pd.Index
            Resulting index.
        indexer : np.ndarray or None
            Indices of output values in original index.

        """

        target = ensure_index(target)
        indexer, missing = self.get_indexer_non_unique(target)
        check = indexer != -1
        new_labels = self.take(indexer[check])
        new_indexer = None

        if len(missing):
            length = np.arange(len(indexer))

            missing = ensure_platform_int(missing)
            missing_labels = target.take(missing)
            missing_indexer = ensure_int64(length[~check])
            cur_labels = self.take(indexer[check]).values
            cur_indexer = ensure_int64(length[check])

            new_labels = np.empty(tuple([len(indexer)]), dtype=object)
            new_labels[cur_indexer] = cur_labels
            new_labels[missing_indexer] = missing_labels

            # a unique indexer
            if target.is_unique:

                # see GH5553, make sure we use the right indexer
                new_indexer = np.arange(len(indexer))
                new_indexer[cur_indexer] = np.arange(len(cur_labels))
                new_indexer[missing_indexer] = -1

            # we have a non_unique selector, need to use the original
            # indexer here
            else:

                # need to retake to have the same size as the indexer
                indexer[~check] = -1

                # reset the new indexer to account for the new size
                new_indexer = np.arange(len(self.take(indexer)))
                new_indexer[~check] = -1

        new_index = self._shallow_copy_with_infer(new_labels)
        return new_index, indexer, new_indexer

    # --------------------------------------------------------------------
    # Join Methods

    _index_shared_docs[
        "join"
    ] = """
        Compute join_index and indexers to conform data
        structures to the new index.

        Parameters
        ----------
        other : Index
        how : {'left', 'right', 'inner', 'outer'}
        level : int or level name, default None
        return_indexers : bool, default False
        sort : bool, default False
            Sort the join keys lexicographically in the result Index. If False,
            the order of the join keys depends on the join type (how keyword).

        Returns
        -------
        join_index, (left_indexer, right_indexer)
        """

    @Appender(_index_shared_docs["join"])
    def join(self, other, how="left", level=None, return_indexers=False, sort=False):
        self_is_mi = isinstance(self, ABCMultiIndex)
        other_is_mi = isinstance(other, ABCMultiIndex)

        # try to figure out the join level
        # GH3662
        if level is None and (self_is_mi or other_is_mi):

            # have the same levels/names so a simple join
            if self.names == other.names:
                pass
            else:
                return self._join_multi(other, how=how, return_indexers=return_indexers)

        # join on the level
        if level is not None and (self_is_mi or other_is_mi):
            return self._join_level(
                other, level, how=how, return_indexers=return_indexers
            )

        other = ensure_index(other)

        if len(other) == 0 and how in ("left", "outer"):
            join_index = self._shallow_copy()
            if return_indexers:
                rindexer = np.repeat(-1, len(join_index))
                return join_index, None, rindexer
            else:
                return join_index

        if len(self) == 0 and how in ("right", "outer"):
            join_index = other._shallow_copy()
            if return_indexers:
                lindexer = np.repeat(-1, len(join_index))
                return join_index, lindexer, None
            else:
                return join_index

        if self._join_precedence < other._join_precedence:
            how = {"right": "left", "left": "right"}.get(how, how)
            result = other.join(
                self, how=how, level=level, return_indexers=return_indexers
            )
            if return_indexers:
                x, y, z = result
                result = x, z, y
            return result

        if not is_dtype_equal(self.dtype, other.dtype):
            this = self.astype("O")
            other = other.astype("O")
            return this.join(other, how=how, return_indexers=return_indexers)

        _validate_join_method(how)

        if not self.is_unique and not other.is_unique:
            return self._join_non_unique(
                other, how=how, return_indexers=return_indexers
            )
        elif not self.is_unique or not other.is_unique:
            if self.is_monotonic and other.is_monotonic:
                return self._join_monotonic(
                    other, how=how, return_indexers=return_indexers
                )
            else:
                return self._join_non_unique(
                    other, how=how, return_indexers=return_indexers
                )
        elif self.is_monotonic and other.is_monotonic:
            try:
                return self._join_monotonic(
                    other, how=how, return_indexers=return_indexers
                )
            except TypeError:
                pass

        if how == "left":
            join_index = self
        elif how == "right":
            join_index = other
        elif how == "inner":
            # TODO: sort=False here for backwards compat. It may
            # be better to use the sort parameter passed into join
            join_index = self.intersection(other, sort=False)
        elif how == "outer":
            # TODO: sort=True here for backwards compat. It may
            # be better to use the sort parameter passed into join
            join_index = self.union(other)

        if sort:
            join_index = join_index.sort_values()

        if return_indexers:
            if join_index is self:
                lindexer = None
            else:
                lindexer = self.get_indexer(join_index)
            if join_index is other:
                rindexer = None
            else:
                rindexer = other.get_indexer(join_index)
            return join_index, lindexer, rindexer
        else:
            return join_index

    def _join_multi(self, other, how, return_indexers=True):
        from pandas.core.indexes.multi import MultiIndex
        from pandas.core.reshape.merge import _restore_dropped_levels_multijoin

        # figure out join names
        self_names = set(com.not_none(*self.names))
        other_names = set(com.not_none(*other.names))
        overlap = self_names & other_names

        # need at least 1 in common
        if not overlap:
            raise ValueError("cannot join with no overlapping index names")

        self_is_mi = isinstance(self, MultiIndex)
        other_is_mi = isinstance(other, MultiIndex)

        if self_is_mi and other_is_mi:

            # Drop the non-matching levels from left and right respectively
            ldrop_names = list(self_names - overlap)
            rdrop_names = list(other_names - overlap)

            # if only the order differs
            if not len(ldrop_names + rdrop_names):
                self_jnlevels = self
                other_jnlevels = other.reorder_levels(self.names)
            else:
                self_jnlevels = self.droplevel(ldrop_names)
                other_jnlevels = other.droplevel(rdrop_names)

            # Join left and right
            # Join on same leveled multi-index frames is supported
            join_idx, lidx, ridx = self_jnlevels.join(
                other_jnlevels, how, return_indexers=True
            )

            # Restore the dropped levels
            # Returned index level order is
            # common levels, ldrop_names, rdrop_names
            dropped_names = ldrop_names + rdrop_names

            levels, codes, names = _restore_dropped_levels_multijoin(
                self, other, dropped_names, join_idx, lidx, ridx
            )

            # Re-create the multi-index
            multi_join_idx = MultiIndex(
                levels=levels, codes=codes, names=names, verify_integrity=False
            )

            multi_join_idx = multi_join_idx.remove_unused_levels()

            return multi_join_idx, lidx, ridx

        jl = list(overlap)[0]

        # Case where only one index is multi
        # make the indices into mi's that match
        flip_order = False
        if self_is_mi:
            self, other = other, self
            flip_order = True
            # flip if join method is right or left
            how = {"right": "left", "left": "right"}.get(how, how)

        level = other.names.index(jl)
        result = self._join_level(
            other, level, how=how, return_indexers=return_indexers
        )

        if flip_order:
            if isinstance(result, tuple):
                return result[0], result[2], result[1]
        return result

    def _join_non_unique(self, other, how="left", return_indexers=False):
        from pandas.core.reshape.merge import _get_join_indexers

        left_idx, right_idx = _get_join_indexers(
            [self._ndarray_values], [other._ndarray_values], how=how, sort=True
        )

        left_idx = ensure_platform_int(left_idx)
        right_idx = ensure_platform_int(right_idx)

        join_index = np.asarray(self._ndarray_values.take(left_idx))
        mask = left_idx == -1
        np.putmask(join_index, mask, other._ndarray_values.take(right_idx))

        join_index = self._wrap_joined_index(join_index, other)

        if return_indexers:
            return join_index, left_idx, right_idx
        else:
            return join_index

    def _join_level(
        self, other, level, how="left", return_indexers=False, keep_order=True
    ):
        """
        The join method *only* affects the level of the resulting
        MultiIndex. Otherwise it just exactly aligns the Index data to the
        labels of the level in the MultiIndex.

        If ```keep_order == True```, the order of the data indexed by the
        MultiIndex will not be changed; otherwise, it will tie out
        with `other`.
        """
        from pandas.core.indexes.multi import MultiIndex

        def _get_leaf_sorter(labels):
            """
            Returns sorter for the inner most level while preserving the
            order of higher levels.
            """
            if labels[0].size == 0:
                return np.empty(0, dtype="int64")

            if len(labels) == 1:
                lab = ensure_int64(labels[0])
                sorter, _ = libalgos.groupsort_indexer(lab, 1 + lab.max())
                return sorter

            # find indexers of beginning of each set of
            # same-key labels w.r.t all but last level
            tic = labels[0][:-1] != labels[0][1:]
            for lab in labels[1:-1]:
                tic |= lab[:-1] != lab[1:]

            starts = np.hstack(([True], tic, [True])).nonzero()[0]
            lab = ensure_int64(labels[-1])
            return lib.get_level_sorter(lab, ensure_int64(starts))

        if isinstance(self, MultiIndex) and isinstance(other, MultiIndex):
            raise TypeError("Join on level between two MultiIndex objects is ambiguous")

        left, right = self, other

        flip_order = not isinstance(self, MultiIndex)
        if flip_order:
            left, right = right, left
            how = {"right": "left", "left": "right"}.get(how, how)

        level = left._get_level_number(level)
        old_level = left.levels[level]

        if not right.is_unique:
            raise NotImplementedError(
                "Index._join_level on non-unique index is not implemented"
            )

        new_level, left_lev_indexer, right_lev_indexer = old_level.join(
            right, how=how, return_indexers=True
        )

        if left_lev_indexer is None:
            if keep_order or len(left) == 0:
                left_indexer = None
                join_index = left
            else:  # sort the leaves
                left_indexer = _get_leaf_sorter(left.codes[: level + 1])
                join_index = left[left_indexer]

        else:
            left_lev_indexer = ensure_int64(left_lev_indexer)
            rev_indexer = lib.get_reverse_indexer(left_lev_indexer, len(old_level))

            new_lev_codes = algos.take_nd(
                rev_indexer, left.codes[level], allow_fill=False
            )

            new_codes = list(left.codes)
            new_codes[level] = new_lev_codes

            new_levels = list(left.levels)
            new_levels[level] = new_level

            if keep_order:  # just drop missing values. o.w. keep order
                left_indexer = np.arange(len(left), dtype=np.intp)
                mask = new_lev_codes != -1
                if not mask.all():
                    new_codes = [lab[mask] for lab in new_codes]
                    left_indexer = left_indexer[mask]

            else:  # tie out the order with other
                if level == 0:  # outer most level, take the fast route
                    ngroups = 1 + new_lev_codes.max()
                    left_indexer, counts = libalgos.groupsort_indexer(
                        new_lev_codes, ngroups
                    )

                    # missing values are placed first; drop them!
                    left_indexer = left_indexer[counts[0] :]
                    new_codes = [lab[left_indexer] for lab in new_codes]

                else:  # sort the leaves
                    mask = new_lev_codes != -1
                    mask_all = mask.all()
                    if not mask_all:
                        new_codes = [lab[mask] for lab in new_codes]

                    left_indexer = _get_leaf_sorter(new_codes[: level + 1])
                    new_codes = [lab[left_indexer] for lab in new_codes]

                    # left_indexers are w.r.t masked frame.
                    # reverse to original frame!
                    if not mask_all:
                        left_indexer = mask.nonzero()[0][left_indexer]

            join_index = MultiIndex(
                levels=new_levels,
                codes=new_codes,
                names=left.names,
                verify_integrity=False,
            )

        if right_lev_indexer is not None:
            right_indexer = algos.take_nd(
                right_lev_indexer, join_index.codes[level], allow_fill=False
            )
        else:
            right_indexer = join_index.codes[level]

        if flip_order:
            left_indexer, right_indexer = right_indexer, left_indexer

        if return_indexers:
            left_indexer = (
                None if left_indexer is None else ensure_platform_int(left_indexer)
            )
            right_indexer = (
                None if right_indexer is None else ensure_platform_int(right_indexer)
            )
            return join_index, left_indexer, right_indexer
        else:
            return join_index

    def _join_monotonic(self, other, how="left", return_indexers=False):
        if self.equals(other):
            ret_index = other if how == "right" else self
            if return_indexers:
                return ret_index, None, None
            else:
                return ret_index

        sv = self._ndarray_values
        ov = other._ndarray_values

        if self.is_unique and other.is_unique:
            # We can perform much better than the general case
            if how == "left":
                join_index = self
                lidx = None
                ridx = self._left_indexer_unique(sv, ov)
            elif how == "right":
                join_index = other
                lidx = self._left_indexer_unique(ov, sv)
                ridx = None
            elif how == "inner":
                join_index, lidx, ridx = self._inner_indexer(sv, ov)
                join_index = self._wrap_joined_index(join_index, other)
            elif how == "outer":
                join_index, lidx, ridx = self._outer_indexer(sv, ov)
                join_index = self._wrap_joined_index(join_index, other)
        else:
            if how == "left":
                join_index, lidx, ridx = self._left_indexer(sv, ov)
            elif how == "right":
                join_index, ridx, lidx = self._left_indexer(ov, sv)
            elif how == "inner":
                join_index, lidx, ridx = self._inner_indexer(sv, ov)
            elif how == "outer":
                join_index, lidx, ridx = self._outer_indexer(sv, ov)
            join_index = self._wrap_joined_index(join_index, other)

        if return_indexers:
            lidx = None if lidx is None else ensure_platform_int(lidx)
            ridx = None if ridx is None else ensure_platform_int(ridx)
            return join_index, lidx, ridx
        else:
            return join_index

    def _wrap_joined_index(self, joined, other):
        name = get_op_result_name(self, other)
        return Index(joined, name=name)

    # --------------------------------------------------------------------
    # Uncategorized Methods

    @property
    def values(self) -> np.ndarray:
        """
        Return an array representing the data in the Index.

        .. warning::

           We recommend using :attr:`Index.array` or
           :meth:`Index.to_numpy`, depending on whether you need
           a reference to the underlying data or a NumPy array.

        Returns
        -------
        array: numpy.ndarray or ExtensionArray

        See Also
        --------
        Index.array : Reference to the underlying data.
        Index.to_numpy : A NumPy array representing the underlying data.
        """
        return self._data.view(np.ndarray)

    @cache_readonly
    @Appender(IndexOpsMixin.array.__doc__)  # type: ignore
    def array(self) -> ExtensionArray:
        array = self._data
        if isinstance(array, np.ndarray):
            from pandas.core.arrays.numpy_ import PandasArray

            array = PandasArray(array)
        return array

    @property
    def _values(self) -> Union[ExtensionArray, np.ndarray]:
        """
        The best array representation.

        This is an ndarray or ExtensionArray. This differs from
        ``_ndarray_values``, which always returns an ndarray.

        Both ``_values`` and ``_ndarray_values`` are consistent between
        ``Series`` and ``Index`` (except for datetime64[ns], which returns
        a DatetimeArray for _values on the Index, but ndarray[M8ns] on the
        Series).

        It may differ from the public '.values' method.

        index             | values          | _values       | _ndarray_values |
        ----------------- | --------------- | ------------- | --------------- |
        Index             | ndarray         | ndarray       | ndarray         |
        CategoricalIndex  | Categorical     | Categorical   | ndarray[int]    |
        DatetimeIndex     | ndarray[M8ns]   | DatetimeArray | ndarray[M8ns]   |
        DatetimeIndex[tz] | ndarray[M8ns]   | DatetimeArray | ndarray[M8ns]   |
        PeriodIndex       | ndarray[object] | PeriodArray   | ndarray[int]    |
        IntervalIndex     | IntervalArray   | IntervalArray | ndarray[object] |

        See Also
        --------
        values
        _ndarray_values
        """
        return self._data

    def _internal_get_values(self) -> np.ndarray:
        """
        Return `Index` data as an `numpy.ndarray`.

        Returns
        -------
        numpy.ndarray
            A one-dimensional numpy array of the `Index` values.

        See Also
        --------
        Index.values : The attribute that _internal_get_values wraps.

        Examples
        --------
        Getting the `Index` values of a `DataFrame`:

        >>> df = pd.DataFrame([[1, 2, 3], [4, 5, 6], [7, 8, 9]],
        ...                    index=['a', 'b', 'c'], columns=['A', 'B', 'C'])
        >>> df
           A  B  C
        a  1  2  3
        b  4  5  6
        c  7  8  9
        >>> df.index._internal_get_values()
        array(['a', 'b', 'c'], dtype=object)

        Standalone `Index` values:

        >>> idx = pd.Index(['1', '2', '3'])
        >>> idx._internal_get_values()
        array(['1', '2', '3'], dtype=object)

        `MultiIndex` arrays also have only one dimension:

        >>> midx = pd.MultiIndex.from_arrays([[1, 2, 3], ['a', 'b', 'c']],
        ...                                  names=('number', 'letter'))
        >>> midx._internal_get_values()
        array([(1, 'a'), (2, 'b'), (3, 'c')], dtype=object)
        >>> midx._internal_get_values().ndim
        1
        """
        return self.values

    @Appender(IndexOpsMixin.memory_usage.__doc__)
    def memory_usage(self, deep: bool = False) -> int:
        result = super().memory_usage(deep=deep)

        # include our engine hashtable
        result += self._engine.sizeof(deep=deep)
        return result

    _index_shared_docs[
        "where"
    ] = """
        Return an Index of same shape as self and whose corresponding
        entries are from self where cond is True and otherwise are from
        other.

        Parameters
        ----------
        cond : bool array-like with the same length as self
        other : scalar, or array-like

        Returns
        -------
        Index
        """

    @Appender(_index_shared_docs["where"])
    def where(self, cond, other=None):
        if other is None:
            other = self._na_value

        dtype = self.dtype
        values = self.values

        if is_bool(other) or is_bool_dtype(other):

            # bools force casting
            values = values.astype(object)
            dtype = None

        values = np.where(cond, values, other)

        if self._is_numeric_dtype and np.any(isna(values)):
            # We can't coerce to the numeric dtype of "self" (unless
            # it's float) if there are NaN values in our output.
            dtype = None

        return self._shallow_copy_with_infer(values, dtype=dtype)

    # construction helpers
    @classmethod
    def _scalar_data_error(cls, data):
        # We return the TypeError so that we can raise it from the constructor
        #  in order to keep mypy happy
        return TypeError(
            f"{cls.__name__}(...) must be called with a collection of some "
            f"kind, {repr(data)} was passed"
        )

    @classmethod
    def _string_data_error(cls, data):
        raise TypeError(
            "String dtype not supported, you may need "
            "to explicitly cast to a numeric type"
        )

    def _coerce_scalar_to_index(self, item):
        """
        We need to coerce a scalar to a compat for our index type.

        Parameters
        ----------
        item : scalar item to coerce
        """
        dtype = self.dtype

        if self._is_numeric_dtype and isna(item):
            # We can't coerce to the numeric dtype of "self" (unless
            # it's float) if there are NaN values in our output.
            dtype = None

        return Index([item], dtype=dtype, **self._get_attributes_dict())

    def _to_safe_for_reshape(self):
        """
        Convert to object if we are a categorical.
        """
        return self

    def _convert_for_op(self, value):
        """
        Convert value to be insertable to ndarray.
        """
        return value

    def _assert_can_do_op(self, value):
        """
        Check value is valid for scalar op.
        """
        if not is_scalar(value):
            raise TypeError(f"'value' must be a scalar, passed: {type(value).__name__}")

    @property
    def _has_complex_internals(self):
        """
        Indicates if an index is not directly backed by a numpy array
        """
        # used to avoid libreduction code paths, which raise or require conversion
        return False

    def _is_memory_usage_qualified(self) -> bool:
        """
        Return a boolean if we need a qualified .info display.
        """
        return self.is_object()

    def is_type_compatible(self, kind) -> bool:
        """
        Whether the index type is compatible with the provided type.
        """
        return kind == self.inferred_type

    _index_shared_docs[
        "contains"
    ] = """
        Return a boolean indicating whether the provided key is in the index.

        Parameters
        ----------
        key : label
            The key to check if it is present in the index.

        Returns
        -------
        bool
            Whether the key search is in the index.

        See Also
        --------
        Index.isin : Returns an ndarray of boolean dtype indicating whether the
            list-like key is in the index.

        Examples
        --------
        >>> idx = pd.Index([1, 2, 3, 4])
        >>> idx
        Int64Index([1, 2, 3, 4], dtype='int64')

        >>> 2 in idx
        True
        >>> 6 in idx
        False
        """

    @Appender(_index_shared_docs["contains"] % _index_doc_kwargs)
    def __contains__(self, key: Any) -> bool:
        hash(key)
        try:
            return key in self._engine
        except (OverflowError, TypeError, ValueError):
            return False

    def __hash__(self):
        raise TypeError(f"unhashable type: {repr(type(self).__name__)}")

    def __setitem__(self, key, value):
        raise TypeError("Index does not support mutable operations")

    def __getitem__(self, key):
        """
        Override numpy.ndarray's __getitem__ method to work as desired.

        This function adds lists and Series as valid boolean indexers
        (ndarrays only supports ndarray with dtype=bool).

        If resulting ndim != 1, plain ndarray is returned instead of
        corresponding `Index` subclass.

        """
        # There's no custom logic to be implemented in __getslice__, so it's
        # not overloaded intentionally.
        getitem = self._data.__getitem__
        promote = self._shallow_copy

        if is_scalar(key):
            key = com.cast_scalar_indexer(key)
            return getitem(key)

        if isinstance(key, slice):
            # This case is separated from the conditional above to avoid
            # pessimization of basic indexing.
            return promote(getitem(key))

        if com.is_bool_indexer(key):
            key = np.asarray(key, dtype=bool)

        key = com.values_from_object(key)
        result = getitem(key)
        if not is_scalar(result):
            if np.ndim(result) > 1:
                deprecate_ndim_indexing(result)
                return result
            return promote(result)
        else:
            return result

    def _can_hold_identifiers_and_holds_name(self, name) -> bool:
        """
        Faster check for ``name in self`` when we know `name` is a Python
        identifier (e.g. in NDFrame.__getattr__, which hits this to support
        . key lookup). For indexes that can't hold identifiers (everything
        but object & categorical) we just return False.

        https://github.com/pandas-dev/pandas/issues/19764
        """
        if self.is_object() or self.is_categorical():
            return name in self
        return False

    def append(self, other):
        """
        Append a collection of Index options together.

        Parameters
        ----------
        other : Index or list/tuple of indices

        Returns
        -------
        appended : Index
        """

        to_concat = [self]

        if isinstance(other, (list, tuple)):
            to_concat = to_concat + list(other)
        else:
            to_concat.append(other)

        for obj in to_concat:
            if not isinstance(obj, Index):
                raise TypeError("all inputs must be Index")

        names = {obj.name for obj in to_concat}
        name = None if len(names) > 1 else self.name

        return self._concat(to_concat, name)

    def _concat(self, to_concat, name):

        typs = _concat.get_dtype_kinds(to_concat)

        if len(typs) == 1:
            return self._concat_same_dtype(to_concat, name=name)
        return Index._concat_same_dtype(self, to_concat, name=name)

    def _concat_same_dtype(self, to_concat, name):
        """
        Concatenate to_concat which has the same class.
        """
        # must be overridden in specific classes
        klasses = (
            ABCDatetimeIndex,
            ABCTimedeltaIndex,
            ABCPeriodIndex,
            ExtensionArray,
            ABCIntervalIndex,
        )
        to_concat = [
            x.astype(object) if isinstance(x, klasses) else x for x in to_concat
        ]

        self = to_concat[0]
        attribs = self._get_attributes_dict()
        attribs["name"] = name

        to_concat = [x._values if isinstance(x, Index) else x for x in to_concat]

        return self._shallow_copy_with_infer(np.concatenate(to_concat), **attribs)

    def putmask(self, mask, value):
        """
        Return a new Index of the values set with the mask.

        Returns
        -------
        Index

        See Also
        --------
        numpy.ndarray.putmask
        """
        values = self.values.copy()
        try:
            np.putmask(values, mask, self._convert_for_op(value))
            return self._shallow_copy(values)
        except (ValueError, TypeError) as err:
            if is_object_dtype(self):
                raise err

            # coerces to object
            return self.astype(object).putmask(mask, value)

    def equals(self, other) -> bool:
        """
        Determine if two Index objects contain the same elements.

        Returns
        -------
        bool
            True if "other" is an Index and it has the same elements as calling
            index; False otherwise.
        """
        if self.is_(other):
            return True

        if not isinstance(other, Index):
            return False

        if is_object_dtype(self) and not is_object_dtype(other):
            # if other is not object, use other's logic for coercion
            return other.equals(self)

        if isinstance(other, ABCMultiIndex):
            # d-level MultiIndex can equal d-tuple Index
            if not is_object_dtype(self.dtype):
                if self.nlevels != other.nlevels:
                    return False

        return array_equivalent(
            com.values_from_object(self), com.values_from_object(other)
        )

    def identical(self, other) -> bool:
        """
        Similar to equals, but check that other comparable attributes are
        also equal.

        Returns
        -------
        bool
            If two Index objects have equal elements and same type True,
            otherwise False.
        """
        return (
            self.equals(other)
            and all(
                (
                    getattr(self, c, None) == getattr(other, c, None)
                    for c in self._comparables
                )
            )
            and type(self) == type(other)
        )

    def asof(self, label):
        """
        Return the label from the index, or, if not present, the previous one.

        Assuming that the index is sorted, return the passed index label if it
        is in the index, or return the previous index label if the passed one
        is not in the index.

        Parameters
        ----------
        label : object
            The label up to which the method returns the latest index label.

        Returns
        -------
        object
            The passed label if it is in the index. The previous label if the
            passed label is not in the sorted index or `NaN` if there is no
            such label.

        See Also
        --------
        Series.asof : Return the latest value in a Series up to the
            passed index.
        merge_asof : Perform an asof merge (similar to left join but it
            matches on nearest key rather than equal key).
        Index.get_loc : An `asof` is a thin wrapper around `get_loc`
            with method='pad'.

        Examples
        --------
        `Index.asof` returns the latest index label up to the passed label.

        >>> idx = pd.Index(['2013-12-31', '2014-01-02', '2014-01-03'])
        >>> idx.asof('2014-01-01')
        '2013-12-31'

        If the label is in the index, the method returns the passed label.

        >>> idx.asof('2014-01-02')
        '2014-01-02'

        If all of the labels in the index are later than the passed label,
        NaN is returned.

        >>> idx.asof('1999-01-02')
        nan

        If the index is not sorted, an error is raised.

        >>> idx_not_sorted = pd.Index(['2013-12-31', '2015-01-02',
        ...                            '2014-01-03'])
        >>> idx_not_sorted.asof('2013-12-31')
        Traceback (most recent call last):
        ValueError: index must be monotonic increasing or decreasing
        """
        try:
            loc = self.get_loc(label, method="pad")
        except KeyError:
            return self._na_value
        else:
            if isinstance(loc, slice):
                loc = loc.indices(len(self))[-1]
            return self[loc]

    def asof_locs(self, where, mask):
        """
        Find the locations (indices) of the labels from the index for
        every entry in the `where` argument.

        As in the `asof` function, if the label (a particular entry in
        `where`) is not in the index, the latest index label up to the
        passed label is chosen and its index returned.

        If all of the labels in the index are later than a label in `where`,
        -1 is returned.

        `mask` is used to ignore NA values in the index during calculation.

        Parameters
        ----------
        where : Index
            An Index consisting of an array of timestamps.
        mask : array-like
            Array of booleans denoting where values in the original
            data are not NA.

        Returns
        -------
        numpy.ndarray
            An array of locations (indices) of the labels from the Index
            which correspond to the return values of the `asof` function
            for every element in `where`.
        """
        locs = self.values[mask].searchsorted(where.values, side="right")
        locs = np.where(locs > 0, locs - 1, 0)

        result = np.arange(len(self))[mask].take(locs)

        first = mask.argmax()
        result[(locs == 0) & (where.values < self.values[first])] = -1

        return result

    def sort_values(self, return_indexer: bool = False, ascending: bool = True):
        """
        Return a sorted copy of the index.

        Return a sorted copy of the index, and optionally return the indices
        that sorted the index itself.

        Parameters
        ----------
        return_indexer : bool, default False
            Should the indices that would sort the index be returned.
        ascending : bool, default True
            Should the index values be sorted in an ascending order.

        Returns
        -------
        sorted_index : pandas.Index
            Sorted copy of the index.
        indexer : numpy.ndarray, optional
            The indices that the index itself was sorted by.

        See Also
        --------
        Series.sort_values : Sort values of a Series.
        DataFrame.sort_values : Sort values in a DataFrame.

        Examples
        --------
        >>> idx = pd.Index([10, 100, 1, 1000])
        >>> idx
        Int64Index([10, 100, 1, 1000], dtype='int64')

        Sort values in ascending order (default behavior).

        >>> idx.sort_values()
        Int64Index([1, 10, 100, 1000], dtype='int64')

        Sort values in descending order, and also get the indices `idx` was
        sorted by.

        >>> idx.sort_values(ascending=False, return_indexer=True)
        (Int64Index([1000, 100, 10, 1], dtype='int64'), array([3, 1, 0, 2]))
        """
        _as = self.argsort()
        if not ascending:
            _as = _as[::-1]

        sorted_index = self.take(_as)

        if return_indexer:
            return sorted_index, _as
        else:
            return sorted_index

    def sort(self, *args, **kwargs):
        """
        Use sort_values instead.
        """
        raise TypeError("cannot sort an Index object in-place, use sort_values instead")

    def shift(self, periods=1, freq=None):
        """
        Shift index by desired number of time frequency increments.

        This method is for shifting the values of datetime-like indexes
        by a specified time increment a given number of times.

        Parameters
        ----------
        periods : int, default 1
            Number of periods (or increments) to shift by,
            can be positive or negative.
        freq : pandas.DateOffset, pandas.Timedelta or str, optional
            Frequency increment to shift by.
            If None, the index is shifted by its own `freq` attribute.
            Offset aliases are valid strings, e.g., 'D', 'W', 'M' etc.

        Returns
        -------
        pandas.Index
            Shifted index.

        See Also
        --------
        Series.shift : Shift values of Series.

        Notes
        -----
        This method is only implemented for datetime-like index classes,
        i.e., DatetimeIndex, PeriodIndex and TimedeltaIndex.

        Examples
        --------
        Put the first 5 month starts of 2011 into an index.

        >>> month_starts = pd.date_range('1/1/2011', periods=5, freq='MS')
        >>> month_starts
        DatetimeIndex(['2011-01-01', '2011-02-01', '2011-03-01', '2011-04-01',
                       '2011-05-01'],
                      dtype='datetime64[ns]', freq='MS')

        Shift the index by 10 days.

        >>> month_starts.shift(10, freq='D')
        DatetimeIndex(['2011-01-11', '2011-02-11', '2011-03-11', '2011-04-11',
                       '2011-05-11'],
                      dtype='datetime64[ns]', freq=None)

        The default value of `freq` is the `freq` attribute of the index,
        which is 'MS' (month start) in this example.

        >>> month_starts.shift(10)
        DatetimeIndex(['2011-11-01', '2011-12-01', '2012-01-01', '2012-02-01',
                       '2012-03-01'],
                      dtype='datetime64[ns]', freq='MS')
        """
        raise NotImplementedError(f"Not supported for type {type(self).__name__}")

    def argsort(self, *args, **kwargs) -> np.ndarray:
        """
        Return the integer indices that would sort the index.

        Parameters
        ----------
        *args
            Passed to `numpy.ndarray.argsort`.
        **kwargs
            Passed to `numpy.ndarray.argsort`.

        Returns
        -------
        numpy.ndarray
            Integer indices that would sort the index if used as
            an indexer.

        See Also
        --------
        numpy.argsort : Similar method for NumPy arrays.
        Index.sort_values : Return sorted copy of Index.

        Examples
        --------
        >>> idx = pd.Index(['b', 'a', 'd', 'c'])
        >>> idx
        Index(['b', 'a', 'd', 'c'], dtype='object')

        >>> order = idx.argsort()
        >>> order
        array([1, 0, 3, 2])

        >>> idx[order]
        Index(['a', 'b', 'c', 'd'], dtype='object')
        """
        result = self.asi8
        if result is None:
            result = np.array(self)
        return result.argsort(*args, **kwargs)

    _index_shared_docs[
        "get_value"
    ] = """
        Fast lookup of value from 1-dimensional ndarray. Only use this if you
        know what you're doing.

        Returns
        -------
        scalar
            A value in the Series with the index of the key value in self.
        """

    @Appender(_index_shared_docs["get_value"] % _index_doc_kwargs)
    def get_value(self, series, key):

        if not is_scalar(key):
            # if key is not a scalar, directly raise an error (the code below
            # would convert to numpy arrays and raise later any way) - GH29926
            raise InvalidIndexError(key)

        try:
            # GH 20882, 21257
            # First try to convert the key to a location
            # If that fails, raise a KeyError if an integer
            # index, otherwise, see if key is an integer, and
            # try that
            loc = self._engine.get_loc(key)
        except KeyError:
            if len(self) > 0 and (self.holds_integer() or self.is_boolean()):
                raise
            elif is_integer(key):
                # If the Index cannot hold integer, then this is unambiguously
                #  a locational lookup.
                loc = key
            else:
                raise

        return self._get_values_for_loc(series, loc)

    def _get_values_for_loc(self, series, loc):
        """
        Do a positional lookup on the given Series, returning either a scalar
        or a Series.

        Assumes that `series.index is self`
        """
        if is_integer(loc):
            if isinstance(series._values, np.ndarray):
                # Since we have an ndarray and not DatetimeArray, we dont
                #  have to worry about a tz.
                return libindex.get_value_at(series._values, loc, tz=None)
            return series._values[loc]

        return series.iloc[loc]

    def set_value(self, arr, key, value):
        """
        Fast lookup of value from 1-dimensional ndarray.

        .. deprecated:: 1.0

        Notes
        -----
        Only use this if you know what you're doing.
        """
        warnings.warn(
            (
                "The 'set_value' method is deprecated, and "
                "will be removed in a future version."
            ),
            FutureWarning,
            stacklevel=2,
        )
        self._engine.set_value(
            com.values_from_object(arr), com.values_from_object(key), value
        )

    _index_shared_docs[
        "get_indexer_non_unique"
    ] = """
        Compute indexer and mask for new index given the current index. The
        indexer should be then used as an input to ndarray.take to align the
        current data to the new index.

        Parameters
        ----------
        target : %(target_klass)s

        Returns
        -------
        indexer : ndarray of int
            Integers from 0 to n - 1 indicating that the index at these
            positions matches the corresponding target values. Missing values
            in the target are marked by -1.
        missing : ndarray of int
            An indexer into the target of the values not found.
            These correspond to the -1 in the indexer array.
        """

    @Appender(_index_shared_docs["get_indexer_non_unique"] % _index_doc_kwargs)
    def get_indexer_non_unique(self, target):
        target = ensure_index(target)
        pself, ptarget = self._maybe_promote(target)
        if pself is not self or ptarget is not target:
            return pself.get_indexer_non_unique(ptarget)

        if is_categorical(target):
            tgt_values = np.asarray(target)
        elif self.is_all_dates and target.is_all_dates:  # GH 30399
            tgt_values = target.asi8
        else:
            tgt_values = target._ndarray_values

        indexer, missing = self._engine.get_indexer_non_unique(tgt_values)
        return ensure_platform_int(indexer), missing

    def get_indexer_for(self, target, **kwargs):
        """
        Guaranteed return of an indexer even when non-unique.

        This dispatches to get_indexer or get_indexer_non_unique
        as appropriate.

        Returns
        -------
        numpy.ndarray
            List of indices.
        """
        if self.is_unique:
            return self.get_indexer(target, **kwargs)
        indexer, _ = self.get_indexer_non_unique(target, **kwargs)
        return indexer

    def _maybe_promote(self, other):
        # A hack, but it works

        if self.inferred_type == "date" and isinstance(other, ABCDatetimeIndex):
            return type(other)(self), other
        elif self.inferred_type == "boolean":
            if not is_object_dtype(self.dtype):
                return self.astype("object"), other.astype("object")
        return self, other

    def groupby(self, values) -> Dict[Hashable, np.ndarray]:
        """
        Group the index labels by a given array of values.

        Parameters
        ----------
        values : array
            Values used to determine the groups.

        Returns
        -------
        dict
            {group name -> group labels}
        """

        # TODO: if we are a MultiIndex, we can do better
        # that converting to tuples
        if isinstance(values, ABCMultiIndex):
            values = values.values
        values = ensure_categorical(values)
        result = values._reverse_indexer()

        # map to the label
        result = {k: self.take(v) for k, v in result.items()}

        return result

    def map(self, mapper, na_action=None):
        """
        Map values using input correspondence (a dict, Series, or function).

        Parameters
        ----------
        mapper : function, dict, or Series
            Mapping correspondence.
        na_action : {None, 'ignore'}
            If 'ignore', propagate NA values, without passing them to the
            mapping correspondence.

        Returns
        -------
        applied : Union[Index, MultiIndex], inferred
            The output of the mapping function applied to the index.
            If the function returns a tuple with more than one element
            a MultiIndex will be returned.
        """

        from pandas.core.indexes.multi import MultiIndex

        new_values = super()._map_values(mapper, na_action=na_action)

        attributes = self._get_attributes_dict()

        # we can return a MultiIndex
        if new_values.size and isinstance(new_values[0], tuple):
            if isinstance(self, MultiIndex):
                names = self.names
            elif attributes.get("name"):
                names = [attributes.get("name")] * len(new_values[0])
            else:
                names = None
            return MultiIndex.from_tuples(new_values, names=names)

        attributes["copy"] = False
        if not new_values.size:
            # empty
            attributes["dtype"] = self.dtype

        return Index(new_values, **attributes)

    def isin(self, values, level=None):
        """
        Return a boolean array where the index values are in `values`.

        Compute boolean array of whether each index value is found in the
        passed set of values. The length of the returned boolean array matches
        the length of the index.

        Parameters
        ----------
        values : set or list-like
            Sought values.
        level : str or int, optional
            Name or position of the index level to use (if the index is a
            `MultiIndex`).

        Returns
        -------
        is_contained : ndarray
            NumPy array of boolean values.

        See Also
        --------
        Series.isin : Same for Series.
        DataFrame.isin : Same method for DataFrames.

        Notes
        -----
        In the case of `MultiIndex` you must either specify `values` as a
        list-like object containing tuples that are the same length as the
        number of levels, or specify `level`. Otherwise it will raise a
        ``ValueError``.

        If `level` is specified:

        - if it is the name of one *and only one* index level, use that level;
        - otherwise it should be a number indicating level position.

        Examples
        --------
        >>> idx = pd.Index([1,2,3])
        >>> idx
        Int64Index([1, 2, 3], dtype='int64')

        Check whether each index value in a list of values.
        >>> idx.isin([1, 4])
        array([ True, False, False])

        >>> midx = pd.MultiIndex.from_arrays([[1,2,3],
        ...                                  ['red', 'blue', 'green']],
        ...                                  names=('number', 'color'))
        >>> midx
        MultiIndex(levels=[[1, 2, 3], ['blue', 'green', 'red']],
                   codes=[[0, 1, 2], [2, 0, 1]],
                   names=['number', 'color'])

        Check whether the strings in the 'color' level of the MultiIndex
        are in a list of colors.

        >>> midx.isin(['red', 'orange', 'yellow'], level='color')
        array([ True, False, False])

        To check across the levels of a MultiIndex, pass a list of tuples:

        >>> midx.isin([(1, 'red'), (3, 'red')])
        array([ True, False, False])

        For a DatetimeIndex, string values in `values` are converted to
        Timestamps.

        >>> dates = ['2000-03-11', '2000-03-12', '2000-03-13']
        >>> dti = pd.to_datetime(dates)
        >>> dti
        DatetimeIndex(['2000-03-11', '2000-03-12', '2000-03-13'],
        dtype='datetime64[ns]', freq=None)

        >>> dti.isin(['2000-03-11'])
        array([ True, False, False])
        """
        if level is not None:
            self._validate_index_level(level)
        return algos.isin(self, values)

    def _get_string_slice(self, key: str_t, use_lhs: bool = True, use_rhs: bool = True):
        # this is for partial string indexing,
        # overridden in DatetimeIndex, TimedeltaIndex and PeriodIndex
        raise NotImplementedError

    def slice_indexer(self, start=None, end=None, step=None, kind=None):
        """
        For an ordered or unique index, compute the slice indexer for input
        labels and step.

        Parameters
        ----------
        start : label, default None
            If None, defaults to the beginning.
        end : label, default None
            If None, defaults to the end.
        step : int, default None
        kind : str, default None

        Returns
        -------
        indexer : slice

        Raises
        ------
        KeyError : If key does not exist, or key is not unique and index is
            not ordered.

        Notes
        -----
        This function assumes that the data is sorted, so use at your own peril

        Examples
        --------
        This is a method on all index types. For example you can do:

        >>> idx = pd.Index(list('abcd'))
        >>> idx.slice_indexer(start='b', end='c')
        slice(1, 3)

        >>> idx = pd.MultiIndex.from_arrays([list('abcd'), list('efgh')])
        >>> idx.slice_indexer(start='b', end=('c', 'g'))
        slice(1, 3)
        """
        start_slice, end_slice = self.slice_locs(start, end, step=step, kind=kind)

        # return a slice
        if not is_scalar(start_slice):
            raise AssertionError("Start slice bound is non-scalar")
        if not is_scalar(end_slice):
            raise AssertionError("End slice bound is non-scalar")

        return slice(start_slice, end_slice, step)

    def _maybe_cast_indexer(self, key):
        """
        If we have a float key and are not a floating index, then try to cast
        to an int if equivalent.
        """

        if is_float(key) and not self.is_floating():
            try:
                ckey = int(key)
                if ckey == key:
                    key = ckey
            except (OverflowError, ValueError, TypeError):
                pass
        return key

    def _validate_indexer(self, form, key, kind: str_t):
        """
        If we are positional indexer, validate that we have appropriate
        typed bounds must be an integer.
        """
        assert kind in ["loc", "getitem", "iloc"]

        if key is None:
            pass
        elif is_integer(key):
            pass
        elif kind in ["iloc", "getitem"]:
            self._invalid_indexer(form, key)
        return key

    _index_shared_docs[
        "_maybe_cast_slice_bound"
    ] = """
        This function should be overloaded in subclasses that allow non-trivial
        casting on label-slice bounds, e.g. datetime-like indices allowing
        strings containing formatted datetimes.

        Parameters
        ----------
        label : object
        side : {'left', 'right'}
        kind : {'loc', 'getitem'} or None

        Returns
        -------
        label : object

        Notes
        -----
        Value of `side` parameter should be validated in caller.
        """

    @Appender(_index_shared_docs["_maybe_cast_slice_bound"])
    def _maybe_cast_slice_bound(self, label, side, kind):
        assert kind in ["loc", "getitem", None]

        # We are a plain index here (sub-class override this method if they
        # wish to have special treatment for floats/ints, e.g. Float64Index and
        # datetimelike Indexes
        # reject them
        if is_float(label):
            self._invalid_indexer("slice", label)

        # we are trying to find integer bounds on a non-integer based index
        # this is rejected (generally .loc gets you here)
        elif is_integer(label):
            self._invalid_indexer("slice", label)

        return label

    def _searchsorted_monotonic(self, label, side="left"):
        if self.is_monotonic_increasing:
            return self.searchsorted(label, side=side)
        elif self.is_monotonic_decreasing:
            # np.searchsorted expects ascending sort order, have to reverse
            # everything for it to work (element ordering, search side and
            # resulting value).
            pos = self[::-1].searchsorted(
                label, side="right" if side == "left" else "left"
            )
            return len(self) - pos

        raise ValueError("index must be monotonic increasing or decreasing")

    def get_slice_bound(self, label, side, kind) -> int:
        """
        Calculate slice bound that corresponds to given label.

        Returns leftmost (one-past-the-rightmost if ``side=='right'``) position
        of given label.

        Parameters
        ----------
        label : object
        side : {'left', 'right'}
        kind : {'loc', 'getitem'} or None

        Returns
        -------
        int
            Index of label.
        """
        assert kind in ["loc", "getitem", None]

        if side not in ("left", "right"):
            raise ValueError(
                "Invalid value for side kwarg, must be either "
                f"'left' or 'right': {side}"
            )

        original_label = label

        # For datetime indices label may be a string that has to be converted
        # to datetime boundary according to its resolution.
        label = self._maybe_cast_slice_bound(label, side, kind)

        # we need to look up the label
        try:
            slc = self.get_loc(label)
        except KeyError as err:
            try:
                return self._searchsorted_monotonic(label, side)
            except ValueError:
                # raise the original KeyError
                raise err

        if isinstance(slc, np.ndarray):
            # get_loc may return a boolean array or an array of indices, which
            # is OK as long as they are representable by a slice.
            if is_bool_dtype(slc):
                slc = lib.maybe_booleans_to_slice(slc.view("u1"))
            else:
                slc = lib.maybe_indices_to_slice(slc.astype("i8"), len(self))
            if isinstance(slc, np.ndarray):
                raise KeyError(
                    f"Cannot get {side} slice bound for non-unique "
                    f"label: {repr(original_label)}"
                )

        if isinstance(slc, slice):
            if side == "left":
                return slc.start
            else:
                return slc.stop
        else:
            if side == "right":
                return slc + 1
            else:
                return slc

    def slice_locs(self, start=None, end=None, step=None, kind=None):
        """
        Compute slice locations for input labels.

        Parameters
        ----------
        start : label, default None
            If None, defaults to the beginning.
        end : label, default None
            If None, defaults to the end.
        step : int, defaults None
            If None, defaults to 1.
        kind : {'loc', 'getitem'} or None

        Returns
        -------
        start, end : int

        See Also
        --------
        Index.get_loc : Get location for a single label.

        Notes
        -----
        This method only works if the index is monotonic or unique.

        Examples
        --------
        >>> idx = pd.Index(list('abcd'))
        >>> idx.slice_locs(start='b', end='c')
        (1, 3)
        """
        inc = step is None or step >= 0

        if not inc:
            # If it's a reverse slice, temporarily swap bounds.
            start, end = end, start

        # GH 16785: If start and end happen to be date strings with UTC offsets
        # attempt to parse and check that the offsets are the same
        if isinstance(start, (str, datetime)) and isinstance(end, (str, datetime)):
            try:
                ts_start = Timestamp(start)
                ts_end = Timestamp(end)
            except (ValueError, TypeError):
                pass
            else:
                if not tz_compare(ts_start.tzinfo, ts_end.tzinfo):
                    raise ValueError("Both dates must have the same UTC offset")

        start_slice = None
        if start is not None:
            start_slice = self.get_slice_bound(start, "left", kind)
        if start_slice is None:
            start_slice = 0

        end_slice = None
        if end is not None:
            end_slice = self.get_slice_bound(end, "right", kind)
        if end_slice is None:
            end_slice = len(self)

        if not inc:
            # Bounds at this moment are swapped, swap them back and shift by 1.
            #
            # slice_locs('B', 'A', step=-1): s='B', e='A'
            #
            #              s='A'                 e='B'
            # AFTER SWAP:    |                     |
            #                v ------------------> V
            #           -----------------------------------
            #           | | |A|A|A|A| | | | | |B|B| | | | |
            #           -----------------------------------
            #              ^ <------------------ ^
            # SHOULD BE:   |                     |
            #           end=s-1              start=e-1
            #
            end_slice, start_slice = start_slice - 1, end_slice - 1

            # i == -1 triggers ``len(self) + i`` selection that points to the
            # last element, not before-the-first one, subtracting len(self)
            # compensates that.
            if end_slice == -1:
                end_slice -= len(self)
            if start_slice == -1:
                start_slice -= len(self)

        return start_slice, end_slice

    def delete(self, loc):
        """
        Make new Index with passed location(-s) deleted.

        Returns
        -------
        new_index : Index
        """
        return self._shallow_copy(np.delete(self._data, loc))

    def insert(self, loc: int, item):
        """
        Make new Index inserting new item at location.

        Follows Python list.append semantics for negative values.

        Parameters
        ----------
        loc : int
        item : object

        Returns
        -------
        new_index : Index
        """
        _self = np.asarray(self)
        item = self._coerce_scalar_to_index(item)._ndarray_values
        idx = np.concatenate((_self[:loc], item, _self[loc:]))
        return self._shallow_copy_with_infer(idx)

    def drop(self, labels, errors="raise"):
        """
        Make new Index with passed list of labels deleted.

        Parameters
        ----------
        labels : array-like
        errors : {'ignore', 'raise'}, default 'raise'
            If 'ignore', suppress error and existing labels are dropped.

        Returns
        -------
        dropped : Index

        Raises
        ------
        KeyError
            If not all of the labels are found in the selected axis
        """
        arr_dtype = "object" if self.dtype == "object" else None
        labels = com.index_labels_to_array(labels, dtype=arr_dtype)
        indexer = self.get_indexer(labels)
        mask = indexer == -1
        if mask.any():
            if errors != "ignore":
                raise KeyError(f"{labels[mask]} not found in axis")
            indexer = indexer[~mask]
        return self.delete(indexer)

    # --------------------------------------------------------------------
    # Generated Arithmetic, Comparison, and Unary Methods

    @classmethod
    def _add_comparison_methods(cls):
        """
        Add in comparison methods.
        """
        cls.__eq__ = _make_comparison_op(operator.eq, cls)
        cls.__ne__ = _make_comparison_op(operator.ne, cls)
        cls.__lt__ = _make_comparison_op(operator.lt, cls)
        cls.__gt__ = _make_comparison_op(operator.gt, cls)
        cls.__le__ = _make_comparison_op(operator.le, cls)
        cls.__ge__ = _make_comparison_op(operator.ge, cls)

    @classmethod
    def _add_numeric_methods_add_sub_disabled(cls):
        """
        Add in the numeric add/sub methods to disable.
        """
        cls.__add__ = make_invalid_op("__add__")
        cls.__radd__ = make_invalid_op("__radd__")
        cls.__iadd__ = make_invalid_op("__iadd__")
        cls.__sub__ = make_invalid_op("__sub__")
        cls.__rsub__ = make_invalid_op("__rsub__")
        cls.__isub__ = make_invalid_op("__isub__")

    @classmethod
    def _add_numeric_methods_disabled(cls):
        """
        Add in numeric methods to disable other than add/sub.
        """
        cls.__pow__ = make_invalid_op("__pow__")
        cls.__rpow__ = make_invalid_op("__rpow__")
        cls.__mul__ = make_invalid_op("__mul__")
        cls.__rmul__ = make_invalid_op("__rmul__")
        cls.__floordiv__ = make_invalid_op("__floordiv__")
        cls.__rfloordiv__ = make_invalid_op("__rfloordiv__")
        cls.__truediv__ = make_invalid_op("__truediv__")
        cls.__rtruediv__ = make_invalid_op("__rtruediv__")
        cls.__mod__ = make_invalid_op("__mod__")
        cls.__divmod__ = make_invalid_op("__divmod__")
        cls.__neg__ = make_invalid_op("__neg__")
        cls.__pos__ = make_invalid_op("__pos__")
        cls.__abs__ = make_invalid_op("__abs__")
        cls.__inv__ = make_invalid_op("__inv__")

    @classmethod
    def _add_numeric_methods_binary(cls):
        """
        Add in numeric methods.
        """
        cls.__add__ = _make_arithmetic_op(operator.add, cls)
        cls.__radd__ = _make_arithmetic_op(ops.radd, cls)
        cls.__sub__ = _make_arithmetic_op(operator.sub, cls)
        cls.__rsub__ = _make_arithmetic_op(ops.rsub, cls)
        cls.__rpow__ = _make_arithmetic_op(ops.rpow, cls)
        cls.__pow__ = _make_arithmetic_op(operator.pow, cls)

        cls.__truediv__ = _make_arithmetic_op(operator.truediv, cls)
        cls.__rtruediv__ = _make_arithmetic_op(ops.rtruediv, cls)

        # TODO: rmod? rdivmod?
        cls.__mod__ = _make_arithmetic_op(operator.mod, cls)
        cls.__floordiv__ = _make_arithmetic_op(operator.floordiv, cls)
        cls.__rfloordiv__ = _make_arithmetic_op(ops.rfloordiv, cls)
        cls.__divmod__ = _make_arithmetic_op(divmod, cls)
        cls.__mul__ = _make_arithmetic_op(operator.mul, cls)
        cls.__rmul__ = _make_arithmetic_op(ops.rmul, cls)

    @classmethod
    def _add_numeric_methods_unary(cls):
        """
        Add in numeric unary methods.
        """

        def _make_evaluate_unary(op, opstr):
            def _evaluate_numeric_unary(self):

                attrs = self._get_attributes_dict()
                return Index(op(self.values), **attrs)

            _evaluate_numeric_unary.__name__ = opstr
            return _evaluate_numeric_unary

        cls.__neg__ = _make_evaluate_unary(operator.neg, "__neg__")
        cls.__pos__ = _make_evaluate_unary(operator.pos, "__pos__")
        cls.__abs__ = _make_evaluate_unary(np.abs, "__abs__")
        cls.__inv__ = _make_evaluate_unary(lambda x: -x, "__inv__")

    @classmethod
    def _add_numeric_methods(cls):
        cls._add_numeric_methods_unary()
        cls._add_numeric_methods_binary()

    @classmethod
    def _add_logical_methods(cls):
        """
        Add in logical methods.
        """
        _doc = """
        %(desc)s

        Parameters
        ----------
        *args
            These parameters will be passed to numpy.%(outname)s.
        **kwargs
            These parameters will be passed to numpy.%(outname)s.

        Returns
        -------
        %(outname)s : bool or array_like (if axis is specified)
            A single element array_like may be converted to bool."""

        _index_shared_docs["index_all"] = dedent(
            """

        See Also
        --------
        Index.any : Return whether any element in an Index is True.
        Series.any : Return whether any element in a Series is True.
        Series.all : Return whether all elements in a Series are True.

        Notes
        -----
        Not a Number (NaN), positive infinity and negative infinity
        evaluate to True because these are not equal to zero.

        Examples
        --------
        **all**

        True, because nonzero integers are considered True.

        >>> pd.Index([1, 2, 3]).all()
        True

        False, because ``0`` is considered False.

        >>> pd.Index([0, 1, 2]).all()
        False

        **any**

        True, because ``1`` is considered True.

        >>> pd.Index([0, 0, 1]).any()
        True

        False, because ``0`` is considered False.

        >>> pd.Index([0, 0, 0]).any()
        False
        """
        )

        _index_shared_docs["index_any"] = dedent(
            """

        See Also
        --------
        Index.all : Return whether all elements are True.
        Series.all : Return whether all elements are True.

        Notes
        -----
        Not a Number (NaN), positive infinity and negative infinity
        evaluate to True because these are not equal to zero.

        Examples
        --------
        >>> index = pd.Index([0, 1, 2])
        >>> index.any()
        True

        >>> index = pd.Index([0, 0, 0])
        >>> index.any()
        False
        """
        )

        def _make_logical_function(name, desc, f):
            @Substitution(outname=name, desc=desc)
            @Appender(_index_shared_docs["index_" + name])
            @Appender(_doc)
            def logical_func(self, *args, **kwargs):
                result = f(self.values)
                if (
                    isinstance(result, (np.ndarray, ABCSeries, Index))
                    and result.ndim == 0
                ):
                    # return NumPy type
                    return result.dtype.type(result.item())
                else:  # pragma: no cover
                    return result

            logical_func.__name__ = name
            return logical_func

        cls.all = _make_logical_function(
            "all", "Return whether all elements are True.", np.all
        )
        cls.any = _make_logical_function(
            "any", "Return whether any element is True.", np.any
        )

    @classmethod
    def _add_logical_methods_disabled(cls):
        """
        Add in logical methods to disable.
        """
        cls.all = make_invalid_op("all")
        cls.any = make_invalid_op("any")

    @property
    def shape(self):
        """
        Return a tuple of the shape of the underlying data.
        """
        # not using "(len(self), )" to return "correct" shape if the values
        # consists of a >1 D array (see GH-27775)
        # overridden in MultiIndex.shape to avoid materializing the values
        return self._values.shape


Index._add_numeric_methods_disabled()
Index._add_logical_methods()
Index._add_comparison_methods()


def ensure_index_from_sequences(sequences, names=None):
    """
    Construct an index from sequences of data.

    A single sequence returns an Index. Many sequences returns a
    MultiIndex.

    Parameters
    ----------
    sequences : sequence of sequences
    names : sequence of str

    Returns
    -------
    index : Index or MultiIndex

    Examples
    --------
    >>> ensure_index_from_sequences([[1, 2, 3]], names=['name'])
    Int64Index([1, 2, 3], dtype='int64', name='name')

    >>> ensure_index_from_sequences([['a', 'a'], ['a', 'b']],
                                    names=['L1', 'L2'])
    MultiIndex([('a', 'a'),
                ('a', 'b')],
               names=['L1', 'L2'])

    See Also
    --------
    ensure_index
    """
    from pandas.core.indexes.multi import MultiIndex

    if len(sequences) == 1:
        if names is not None:
            names = names[0]
        return Index(sequences[0], name=names)
    else:
        return MultiIndex.from_arrays(sequences, names=names)


def ensure_index(index_like, copy=False):
    """
    Ensure that we have an index from some index-like object.

    Parameters
    ----------
    index : sequence
        An Index or other sequence
    copy : bool

    Returns
    -------
    index : Index or MultiIndex

    Examples
    --------
    >>> ensure_index(['a', 'b'])
    Index(['a', 'b'], dtype='object')

    >>> ensure_index([('a', 'a'),  ('b', 'c')])
    Index([('a', 'a'), ('b', 'c')], dtype='object')

    >>> ensure_index([['a', 'a'], ['b', 'c']])
    MultiIndex([('a', 'b'),
                ('a', 'c')],
               dtype='object')
               )

    See Also
    --------
    ensure_index_from_sequences
    """
    if isinstance(index_like, Index):
        if copy:
            index_like = index_like.copy()
        return index_like
    if hasattr(index_like, "name"):
        return Index(index_like, name=index_like.name, copy=copy)

    if is_iterator(index_like):
        index_like = list(index_like)

    # must check for exactly list here because of strict type
    # check in clean_index_list
    if isinstance(index_like, list):
        if type(index_like) != list:
            index_like = list(index_like)

        converted, all_arrays = lib.clean_index_list(index_like)

        if len(converted) > 0 and all_arrays:
            from pandas.core.indexes.multi import MultiIndex

            return MultiIndex.from_arrays(converted)
        else:
            index_like = converted
    else:
        # clean_index_list does the equivalent of copying
        # so only need to do this if not list instance
        if copy:
            from copy import copy

            index_like = copy(index_like)

    return Index(index_like)


def _ensure_has_len(seq):
    """
    If seq is an iterator, put its values into a list.
    """
    try:
        len(seq)
    except TypeError:
        return list(seq)
    else:
        return seq


def _trim_front(strings):
    """
    Trims zeros and decimal points.
    """
    trimmed = strings
    while len(strings) > 0 and all(x[0] == " " for x in trimmed):
        trimmed = [x[1:] for x in trimmed]
    return trimmed


def _validate_join_method(method):
    if method not in ["left", "right", "inner", "outer"]:
        raise ValueError(f"do not recognize join method {method}")


def default_index(n):
    from pandas.core.indexes.range import RangeIndex

    return RangeIndex(0, n, name=None)


def maybe_extract_name(name, obj, cls) -> Optional[Hashable]:
    """
    If no name is passed, then extract it from data, validating hashability.
    """
    if name is None and isinstance(obj, (Index, ABCSeries)):
        # Note we don't just check for "name" attribute since that would
        #  pick up e.g. dtype.name
        name = obj.name

    # GH#29069
    if not is_hashable(name):
        raise TypeError(f"{cls.__name__}.name must be a hashable type")

    return name


def _maybe_cast_with_dtype(data: np.ndarray, dtype: np.dtype, copy: bool) -> np.ndarray:
    """
    If a dtype is passed, cast to the closest matching dtype that is supported
    by Index.

    Parameters
    ----------
    data : np.ndarray
    dtype : np.dtype
    copy : bool

    Returns
    -------
    np.ndarray
    """
    # we need to avoid having numpy coerce
    # things that look like ints/floats to ints unless
    # they are actually ints, e.g. '0' and 0.0
    # should not be coerced
    # GH 11836
    if is_integer_dtype(dtype):
        inferred = lib.infer_dtype(data, skipna=False)
        if inferred == "integer":
            data = maybe_cast_to_integer_array(data, dtype, copy=copy)
        elif inferred in ["floating", "mixed-integer-float"]:
            if isna(data).any():
                raise ValueError("cannot convert float NaN to integer")

            if inferred == "mixed-integer-float":
                data = maybe_cast_to_integer_array(data, dtype)

            # If we are actually all equal to integers,
            # then coerce to integer.
            try:
                data = _try_convert_to_int_array(data, copy, dtype)
            except ValueError:
                data = np.array(data, dtype=np.float64, copy=copy)

        elif inferred == "string":
            pass
        else:
            data = data.astype(dtype)
    elif is_float_dtype(dtype):
        inferred = lib.infer_dtype(data, skipna=False)
        if inferred == "string":
            pass
        else:
            data = data.astype(dtype)
    else:
        data = np.array(data, dtype=dtype, copy=copy)

    return data


def _maybe_cast_data_without_dtype(subarr):
    """
    If we have an arraylike input but no passed dtype, try to infer
    a supported dtype.

    Parameters
    ----------
    subarr : np.ndarray, Index, or Series

    Returns
    -------
    converted : np.ndarray or ExtensionArray
    dtype : np.dtype or ExtensionDtype
    """
    # Runtime import needed bc IntervalArray imports Index
    from pandas.core.arrays import (
        IntervalArray,
        PeriodArray,
        DatetimeArray,
        TimedeltaArray,
    )

    inferred = lib.infer_dtype(subarr, skipna=False)

    if inferred == "integer":
        try:
            data = _try_convert_to_int_array(subarr, False, None)
            return data, data.dtype
        except ValueError:
            pass

        return subarr, object

    elif inferred in ["floating", "mixed-integer-float", "integer-na"]:
        # TODO: Returns IntegerArray for integer-na case in the future
        return subarr, np.float64

    elif inferred == "interval":
        try:
            data = IntervalArray._from_sequence(subarr, copy=False)
            return data, data.dtype
        except ValueError:
            # GH27172: mixed closed Intervals --> object dtype
            pass
    elif inferred == "boolean":
        # don't support boolean explicitly ATM
        pass
    elif inferred != "string":
        if inferred.startswith("datetime"):
            try:
                data = DatetimeArray._from_sequence(subarr, copy=False)
                return data, data.dtype
            except (ValueError, OutOfBoundsDatetime):
                # GH 27011
                # If we have mixed timezones, just send it
                # down the base constructor
                pass

        elif inferred.startswith("timedelta"):
            data = TimedeltaArray._from_sequence(subarr, copy=False)
            return data, data.dtype
        elif inferred == "period":
            try:
                data = PeriodArray._from_sequence(subarr)
                return data, data.dtype
            except IncompatibleFrequency:
                pass

    return subarr, subarr.dtype


def _try_convert_to_int_array(
    data: np.ndarray, copy: bool, dtype: np.dtype
) -> np.ndarray:
    """
    Attempt to convert an array of data into an integer array.

    Parameters
    ----------
    data : The data to convert.
    copy : bool
        Whether to copy the data or not.
    dtype : np.dtype

    Returns
    -------
    int_array : data converted to either an ndarray[int64] or ndarray[uint64]

    Raises
    ------
    ValueError if the conversion was not successful.
    """

    if not is_unsigned_integer_dtype(dtype):
        # skip int64 conversion attempt if uint-like dtype is passed, as
        # this could return Int64Index when UInt64Index is what's desired
        try:
            res = data.astype("i8", copy=False)
            if (res == data).all():
                return res  # TODO: might still need to copy
        except (OverflowError, TypeError, ValueError):
            pass

    # Conversion to int64 failed (possibly due to overflow) or was skipped,
    # so let's try now with uint64.
    try:
        res = data.astype("u8", copy=False)
        if (res == data).all():
            return res  # TODO: might still need to copy
    except (OverflowError, TypeError, ValueError):
        pass

<<<<<<< HEAD
    raise ValueError
=======
    raise ValueError


def deprecate_ndim_indexing(result):
    if np.ndim(result) > 1:
        # GH#27125 indexer like idx[:, None] expands dim, but we
        #  cannot do that and keep an index, so return ndarray
        # Deprecation GH#30588
        # Note: update SingleBlockManager.get_slice when the DeprecationWarning
        # is elevated to a FutureWarning
        warnings.warn(
            "Support for multi-dimensional indexing (e.g. `index[:, None]`) "
            "on an Index is deprecated and will be removed in a future "
            "version.  Convert to a numpy array before indexing instead.",
            DeprecationWarning,
            stacklevel=3,
        )
>>>>>>> 3dc59d4f
<|MERGE_RESOLUTION|>--- conflicted
+++ resolved
@@ -5824,24 +5824,4 @@
     except (OverflowError, TypeError, ValueError):
         pass
 
-<<<<<<< HEAD
-    raise ValueError
-=======
-    raise ValueError
-
-
-def deprecate_ndim_indexing(result):
-    if np.ndim(result) > 1:
-        # GH#27125 indexer like idx[:, None] expands dim, but we
-        #  cannot do that and keep an index, so return ndarray
-        # Deprecation GH#30588
-        # Note: update SingleBlockManager.get_slice when the DeprecationWarning
-        # is elevated to a FutureWarning
-        warnings.warn(
-            "Support for multi-dimensional indexing (e.g. `index[:, None]`) "
-            "on an Index is deprecated and will be removed in a future "
-            "version.  Convert to a numpy array before indexing instead.",
-            DeprecationWarning,
-            stacklevel=3,
-        )
->>>>>>> 3dc59d4f
+    raise ValueError