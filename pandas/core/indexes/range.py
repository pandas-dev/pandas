--- conflicted
+++ resolved
@@ -468,16 +468,6 @@
 
         if values.dtype.kind == "f":
             return Index(values, name=name, dtype=np.float64)
-<<<<<<< HEAD
-        if values.dtype.kind == "i":
-            # GH 46675 & 43885: If values is equally spaced, return a
-            # more memory-compact RangeIndex instead of Index with 64-bit dtype
-            unique_diffs = unique_deltas(values)
-            if len(unique_diffs) == 1 and unique_diffs[0] != 0:
-                diff = unique_diffs[0]
-                new_range = range(values[0], values[-1] + diff, diff)
-                return type(self)._simple_new(new_range, name=name)
-=======
         if values.dtype.kind == "i" and values.ndim == 1 and len(values) > 1:
             # GH 46675 & 43885: If values is equally spaced, return a
             # more memory-compact RangeIndex instead of Index with 64-bit dtype
@@ -489,7 +479,6 @@
                 ):
                     new_range = range(values[0], values[-1] + diff, diff)
                     return type(self)._simple_new(new_range, name=name)
->>>>>>> efdff03f
         return self._constructor._simple_new(values, name=name)
 
     def _view(self) -> Self:
