from datetime import timedelta
import operator
from sys import getsizeof
import warnings

import numpy as np

from pandas._libs import index as libindex
import pandas.compat as compat
from pandas.compat import get_range_parameters, lrange, range
from pandas.compat.numpy import function as nv
from pandas.util._decorators import Appender, cache_readonly

from pandas.core.dtypes import concat as _concat
from pandas.core.dtypes.common import (
    is_int64_dtype, is_integer, is_scalar, is_timedelta64_dtype)
from pandas.core.dtypes.generic import (
    ABCDataFrame, ABCSeries, ABCTimedeltaIndex)

from pandas.core import ops
import pandas.core.common as com
import pandas.core.indexes.base as ibase
from pandas.core.indexes.base import Index, _index_shared_docs
from pandas.core.indexes.numeric import Int64Index


class RangeIndex(Int64Index):

    """
    Immutable Index implementing a monotonic integer range.

    RangeIndex is a memory-saving special case of Int64Index limited to
    representing monotonic ranges. Using RangeIndex may in some instances
    improve computing speed.

    This is the default index type used
    by DataFrame and Series when no explicit index is provided by the user.

    Parameters
    ----------
    start : int (default: 0), or other RangeIndex instance.
        If int and "stop" is not given, interpreted as "stop" instead.
    stop : int (default: 0)
    step : int (default: 1)
    name : object, optional
        Name to be stored in the index
    copy : bool, default False
        Unused, accepted for homogeneity with other index types.

    See Also
    --------
    Index : The base pandas Index type
    Int64Index : Index of int64 data

    Attributes
    ----------
    None

    Methods
    -------
    from_range
    """

    _typ = 'rangeindex'
    _engine_type = libindex.Int64Engine

    def __new__(cls, start=None, stop=None, step=None,
                dtype=None, copy=False, name=None, fastpath=None):

        if fastpath is not None:
            warnings.warn("The 'fastpath' keyword is deprecated, and will be "
                          "removed in a future version.",
                          FutureWarning, stacklevel=2)
            if fastpath:
                return cls._simple_new(start, stop, step, name=name)

        cls._validate_dtype(dtype)

        # RangeIndex
        if isinstance(start, RangeIndex):
            if name is None:
                name = start.name
            return cls._simple_new(name=name,
                                   **dict(start._get_data_as_items()))

        # validate the arguments
        def ensure_int(value, field):
            msg = ("RangeIndex(...) must be called with integers,"
                   " {value} was passed for {field}")
            if not is_scalar(value):
                raise TypeError(msg.format(value=type(value).__name__,
                                           field=field))
            try:
                new_value = int(value)
                assert(new_value == value)
            except (TypeError, ValueError, AssertionError):
                raise TypeError(msg.format(value=type(value).__name__,
                                           field=field))

            return new_value

        if com._all_none(start, stop, step):
            msg = "RangeIndex(...) must be called with integers"
            raise TypeError(msg)
        elif start is None:
            start = 0
        else:
            start = ensure_int(start, 'start')
        if stop is None:
            stop = start
            start = 0
        else:
            stop = ensure_int(stop, 'stop')
        if step is None:
            step = 1
        elif step == 0:
            raise ValueError("Step must not be zero")
        else:
            step = ensure_int(step, 'step')

        return cls._simple_new(start, stop, step, name)

    @classmethod
    def from_range(cls, data, name=None, dtype=None, **kwargs):
        """ create RangeIndex from a range (py3), or xrange (py2) object """
        if not isinstance(data, range):
            raise TypeError(
                '{0}(...) must be called with object coercible to a '
                'range, {1} was passed'.format(cls.__name__, repr(data)))

        start, stop, step = get_range_parameters(data)
        return RangeIndex(start, stop, step, dtype=dtype, name=name, **kwargs)

    @classmethod
    def _simple_new(cls, start, stop=None, step=None, name=None,
                    dtype=None, **kwargs):
        result = object.__new__(cls)

        # handle passed None, non-integers
        if start is None and stop is None:
            # empty
            start, stop, step = 0, 0, 1

        if start is None or not is_integer(start):
            try:

                return RangeIndex(start, stop, step, name=name, **kwargs)
            except TypeError:
                return Index(start, stop, step, name=name, **kwargs)

        result._start = start
        result._stop = stop or 0
        result._step = step or 1
        result.name = name
        for k, v in compat.iteritems(kwargs):
            setattr(result, k, v)

        result._reset_identity()
        return result

    @staticmethod
    def _validate_dtype(dtype):
        """ require dtype to be None or int64 """
        if not (dtype is None or is_int64_dtype(dtype)):
            raise TypeError('Invalid to pass a non-int64 dtype to RangeIndex')

    @cache_readonly
    def _constructor(self):
        """ return the class to use for construction """
        return Int64Index

    @cache_readonly
    def _data(self):
        return np.arange(self._start, self._stop, self._step, dtype=np.int64)

    @cache_readonly
    def _int64index(self):
        return Int64Index._simple_new(self._data, name=self.name)

    def _get_data_as_items(self):
        """ return a list of tuples of start, stop, step """
        return [('start', self._start),
                ('stop', self._stop),
                ('step', self._step)]

    def __reduce__(self):
        d = self._get_attributes_dict()
        d.update(dict(self._get_data_as_items()))
        return ibase._new_Index, (self.__class__, d), None

    def _format_attrs(self):
        """
        Return a list of tuples of the (attr, formatted_value)
        """
        attrs = self._get_data_as_items()
        if self.name is not None:
            attrs.append(('name', ibase.default_pprint(self.name)))
        return attrs

    def _format_data(self, name=None):
        # we are formatting thru the attributes
        return None

    @cache_readonly
    def nbytes(self):
        """
        Return the number of bytes in the underlying data
        On implementations where this is undetermined (PyPy)
        assume 24 bytes for each value
        """
        return sum(getsizeof(getattr(self, v), 24) for v in
                   ['_start', '_stop', '_step'])

    def memory_usage(self, deep=False):
        """
        Memory usage of my values

        Parameters
        ----------
        deep : bool
            Introspect the data deeply, interrogate
            `object` dtypes for system-level memory consumption

        Returns
        -------
        bytes used

        Notes
        -----
        Memory usage does not include memory consumed by elements that
        are not components of the array if deep=False

        See Also
        --------
        numpy.ndarray.nbytes
        """
        return self.nbytes

    @property
    def dtype(self):
        return np.dtype(np.int64)

    @property
    def is_unique(self):
        """ return if the index has unique values """
        return True

    @cache_readonly
    def is_monotonic_increasing(self):
        return self._step > 0 or len(self) <= 1

    @cache_readonly
    def is_monotonic_decreasing(self):
        return self._step < 0 or len(self) <= 1

    @property
    def has_duplicates(self):
        return False

    def tolist(self):
        return lrange(self._start, self._stop, self._step)

    @Appender(_index_shared_docs['_shallow_copy'])
    def _shallow_copy(self, values=None, **kwargs):
        if values is None:
<<<<<<< HEAD
            name = kwargs.get("name", self.name)
            return RangeIndex(name=name, fastpath=True,
                              **dict(self._get_data_as_items()))
=======
            return RangeIndex._simple_new(
                name=self.name, **dict(self._get_data_as_items()))
>>>>>>> 6b9318c1
        else:
            kwargs.setdefault('name', self.name)
            return self._int64index._shallow_copy(values, **kwargs)

    @Appender(ibase._index_shared_docs['copy'])
    def copy(self, name=None, deep=False, dtype=None, **kwargs):
        self._validate_dtype(dtype)
        if name is None:
            name = self.name
        return RangeIndex._simple_new(
            name=name, **dict(self._get_data_as_items()))

    def _minmax(self, meth):
        no_steps = len(self) - 1
        if no_steps == -1:
            return np.nan
        elif ((meth == 'min' and self._step > 0) or
              (meth == 'max' and self._step < 0)):
            return self._start

        return self._start + self._step * no_steps

    def min(self):
        """The minimum value of the RangeIndex"""
        return self._minmax('min')

    def max(self):
        """The maximum value of the RangeIndex"""
        return self._minmax('max')

    def argsort(self, *args, **kwargs):
        """
        Returns the indices that would sort the index and its
        underlying data.

        Returns
        -------
        argsorted : numpy array

        See also
        --------
        numpy.ndarray.argsort
        """
        nv.validate_argsort(args, kwargs)

        if self._step > 0:
            return np.arange(len(self))
        else:
            return np.arange(len(self) - 1, -1, -1)

    def equals(self, other):
        """
        Determines if two Index objects contain the same elements.
        """
        if isinstance(other, RangeIndex):
            ls = len(self)
            lo = len(other)
            return (ls == lo == 0 or
                    ls == lo == 1 and
                    self._start == other._start or
                    ls == lo and
                    self._start == other._start and
                    self._step == other._step)

        return super(RangeIndex, self).equals(other)

    def intersection(self, other):
        """
        Form the intersection of two Index objects. Sortedness of the result is
        not guaranteed

        Parameters
        ----------
        other : Index or array-like

        Returns
        -------
        intersection : Index
        """

        if self.equals(other):
            return self._get_reconciled_name_object(other)

        if not isinstance(other, RangeIndex):
            return super(RangeIndex, self).intersection(other)

        if not len(self) or not len(other):
            return RangeIndex._simple_new(None)

        first = self[::-1] if self._step < 0 else self
        second = other[::-1] if other._step < 0 else other

        # check whether intervals intersect
        # deals with in- and decreasing ranges
        int_low = max(first._start, second._start)
        int_high = min(first._stop, second._stop)
        if int_high <= int_low:
            return RangeIndex._simple_new(None)

        # Method hint: linear Diophantine equation
        # solve intersection problem
        # performance hint: for identical step sizes, could use
        # cheaper alternative
        gcd, s, t = first._extended_gcd(first._step, second._step)

        # check whether element sets intersect
        if (first._start - second._start) % gcd:
            return RangeIndex._simple_new(None)

        # calculate parameters for the RangeIndex describing the
        # intersection disregarding the lower bounds
        tmp_start = first._start + (second._start - first._start) * \
            first._step // gcd * s
        new_step = first._step * second._step // gcd
        new_index = RangeIndex._simple_new(tmp_start, int_high, new_step)

        # adjust index to limiting interval
        new_index._start = new_index._min_fitting_element(int_low)

        if (self._step < 0 and other._step < 0) is not (new_index._step < 0):
            new_index = new_index[::-1]
        return new_index

    def _min_fitting_element(self, lower_limit):
        """Returns the smallest element greater than or equal to the limit"""
        no_steps = -(-(lower_limit - self._start) // abs(self._step))
        return self._start + abs(self._step) * no_steps

    def _max_fitting_element(self, upper_limit):
        """Returns the largest element smaller than or equal to the limit"""
        no_steps = (upper_limit - self._start) // abs(self._step)
        return self._start + abs(self._step) * no_steps

    def _extended_gcd(self, a, b):
        """
        Extended Euclidean algorithms to solve Bezout's identity:
           a*x + b*y = gcd(x, y)
        Finds one particular solution for x, y: s, t
        Returns: gcd, s, t
        """
        s, old_s = 0, 1
        t, old_t = 1, 0
        r, old_r = b, a
        while r:
            quotient = old_r // r
            old_r, r = r, old_r - quotient * r
            old_s, s = s, old_s - quotient * s
            old_t, t = t, old_t - quotient * t
        return old_r, old_s, old_t

    def union(self, other):
        """
        Form the union of two Index objects and sorts if possible

        Parameters
        ----------
        other : Index or array-like

        Returns
        -------
        union : Index
        """
        self._assert_can_do_setop(other)
        if len(other) == 0 or self.equals(other) or len(self) == 0:
            return super(RangeIndex, self).union(other)

        if isinstance(other, RangeIndex):
            start_s, step_s = self._start, self._step
            end_s = self._start + self._step * (len(self) - 1)
            start_o, step_o = other._start, other._step
            end_o = other._start + other._step * (len(other) - 1)
            if self._step < 0:
                start_s, step_s, end_s = end_s, -step_s, start_s
            if other._step < 0:
                start_o, step_o, end_o = end_o, -step_o, start_o
            if len(self) == 1 and len(other) == 1:
                step_s = step_o = abs(self._start - other._start)
            elif len(self) == 1:
                step_s = step_o
            elif len(other) == 1:
                step_o = step_s
            start_r = min(start_s, start_o)
            end_r = max(end_s, end_o)
            if step_o == step_s:
                if ((start_s - start_o) % step_s == 0 and
                        (start_s - end_o) <= step_s and
                        (start_o - end_s) <= step_s):
                    return RangeIndex(start_r, end_r + step_s, step_s)
                if ((step_s % 2 == 0) and
                        (abs(start_s - start_o) <= step_s / 2) and
                        (abs(end_s - end_o) <= step_s / 2)):
                    return RangeIndex(start_r, end_r + step_s / 2, step_s / 2)
            elif step_o % step_s == 0:
                if ((start_o - start_s) % step_s == 0 and
                        (start_o + step_s >= start_s) and
                        (end_o - step_s <= end_s)):
                    return RangeIndex(start_r, end_r + step_s, step_s)
            elif step_s % step_o == 0:
                if ((start_s - start_o) % step_o == 0 and
                        (start_s + step_o >= start_o) and
                        (end_s - step_o <= end_o)):
                    return RangeIndex(start_r, end_r + step_o, step_o)

        return self._int64index.union(other)

    @Appender(_index_shared_docs['join'])
    def join(self, other, how='left', level=None, return_indexers=False,
             sort=False):
        if how == 'outer' and self is not other:
            # note: could return RangeIndex in more circumstances
            return self._int64index.join(other, how, level, return_indexers,
                                         sort)

        return super(RangeIndex, self).join(other, how, level, return_indexers,
                                            sort)

    def _concat_same_dtype(self, indexes, name):
        return _concat._concat_rangeindex_same_dtype(indexes).rename(name)

    def __len__(self):
        """
        return the length of the RangeIndex
        """
        return max(0, -(-(self._stop - self._start) // self._step))

    @property
    def size(self):
        return len(self)

    def __getitem__(self, key):
        """
        Conserve RangeIndex type for scalar and slice keys.
        """
        super_getitem = super(RangeIndex, self).__getitem__

        if is_scalar(key):
            n = int(key)
            if n != key:
                return super_getitem(key)
            if n < 0:
                n = len(self) + key
            if n < 0 or n > len(self) - 1:
                raise IndexError("index {key} is out of bounds for axis 0 "
                                 "with size {size}".format(key=key,
                                                           size=len(self)))
            return self._start + n * self._step

        if isinstance(key, slice):

            # This is basically PySlice_GetIndicesEx, but delegation to our
            # super routines if we don't have integers

            length = len(self)

            # complete missing slice information
            step = 1 if key.step is None else key.step
            if key.start is None:
                start = length - 1 if step < 0 else 0
            else:
                start = key.start

                if start < 0:
                    start += length
                if start < 0:
                    start = -1 if step < 0 else 0
                if start >= length:
                    start = length - 1 if step < 0 else length

            if key.stop is None:
                stop = -1 if step < 0 else length
            else:
                stop = key.stop

                if stop < 0:
                    stop += length
                if stop < 0:
                    stop = -1
                if stop > length:
                    stop = length

            # delegate non-integer slices
            if (start != int(start) or
                    stop != int(stop) or
                    step != int(step)):
                return super_getitem(key)

            # convert indexes to values
            start = self._start + self._step * start
            stop = self._start + self._step * stop
            step = self._step * step

            return RangeIndex._simple_new(start, stop, step, name=self.name)

        # fall back to Int64Index
        return super_getitem(key)

    def __floordiv__(self, other):
        if isinstance(other, (ABCSeries, ABCDataFrame)):
            return NotImplemented

        if is_integer(other) and other != 0:
            if (len(self) == 0 or
                    self._start % other == 0 and
                    self._step % other == 0):
                start = self._start // other
                step = self._step // other
                stop = start + len(self) * step
                return RangeIndex._simple_new(
                    start, stop, step, name=self.name)
            if len(self) == 1:
                start = self._start // other
                return RangeIndex._simple_new(
                    start, start + 1, 1, name=self.name)
        return self._int64index // other

    @classmethod
    def _add_numeric_methods_binary(cls):
        """ add in numeric methods, specialized to RangeIndex """

        def _make_evaluate_binop(op, step=False):
            """
            Parameters
            ----------
            op : callable that accepts 2 parms
                perform the binary op
            step : callable, optional, default to False
                op to apply to the step parm if not None
                if False, use the existing step
            """

            def _evaluate_numeric_binop(self, other):
                if isinstance(other, (ABCSeries, ABCDataFrame)):
                    return NotImplemented
                elif isinstance(other, ABCTimedeltaIndex):
                    # Defer to TimedeltaIndex implementation
                    return NotImplemented
                elif isinstance(other, (timedelta, np.timedelta64)):
                    # GH#19333 is_integer evaluated True on timedelta64,
                    # so we need to catch these explicitly
                    return op(self._int64index, other)
                elif is_timedelta64_dtype(other):
                    # Must be an np.ndarray; GH#22390
                    return op(self._int64index, other)

                other = self._validate_for_numeric_binop(other, op)
                attrs = self._get_attributes_dict()
                attrs = self._maybe_update_attributes(attrs)

                left, right = self, other

                try:
                    # apply if we have an override
                    if step:
                        with np.errstate(all='ignore'):
                            rstep = step(left._step, right)

                        # we don't have a representable op
                        # so return a base index
                        if not is_integer(rstep) or not rstep:
                            raise ValueError

                    else:
                        rstep = left._step

                    with np.errstate(all='ignore'):
                        rstart = op(left._start, right)
                        rstop = op(left._stop, right)

                    result = RangeIndex(rstart,
                                        rstop,
                                        rstep,
                                        **attrs)

                    # for compat with numpy / Int64Index
                    # even if we can represent as a RangeIndex, return
                    # as a Float64Index if we have float-like descriptors
                    if not all(is_integer(x) for x in
                               [rstart, rstop, rstep]):
                        result = result.astype('float64')

                    return result

                except (ValueError, TypeError, ZeroDivisionError):
                    # Defer to Int64Index implementation
                    return op(self._int64index, other)
                    # TODO: Do attrs get handled reliably?

            return _evaluate_numeric_binop

        cls.__add__ = _make_evaluate_binop(operator.add)
        cls.__radd__ = _make_evaluate_binop(ops.radd)
        cls.__sub__ = _make_evaluate_binop(operator.sub)
        cls.__rsub__ = _make_evaluate_binop(ops.rsub)
        cls.__mul__ = _make_evaluate_binop(operator.mul, step=operator.mul)
        cls.__rmul__ = _make_evaluate_binop(ops.rmul, step=ops.rmul)
        cls.__truediv__ = _make_evaluate_binop(operator.truediv,
                                               step=operator.truediv)
        cls.__rtruediv__ = _make_evaluate_binop(ops.rtruediv,
                                                step=ops.rtruediv)
        if not compat.PY3:
            cls.__div__ = _make_evaluate_binop(operator.div, step=operator.div)
            cls.__rdiv__ = _make_evaluate_binop(ops.rdiv, step=ops.rdiv)


RangeIndex._add_numeric_methods()
RangeIndex._add_logical_methods()<|MERGE_RESOLUTION|>--- conflicted
+++ resolved
@@ -263,14 +263,9 @@
     @Appender(_index_shared_docs['_shallow_copy'])
     def _shallow_copy(self, values=None, **kwargs):
         if values is None:
-<<<<<<< HEAD
             name = kwargs.get("name", self.name)
-            return RangeIndex(name=name, fastpath=True,
-                              **dict(self._get_data_as_items()))
-=======
             return RangeIndex._simple_new(
-                name=self.name, **dict(self._get_data_as_items()))
->>>>>>> 6b9318c1
+                name=name, **dict(self._get_data_as_items()))
         else:
             kwargs.setdefault('name', self.name)
             return self._int64index._shallow_copy(values, **kwargs)
