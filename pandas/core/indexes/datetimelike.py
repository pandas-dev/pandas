--- conflicted
+++ resolved
@@ -528,7 +528,6 @@
         """
         Analogue to maybe_cast_indexer for get_indexer instead of get_loc.
         """
-<<<<<<< HEAD
         # GH#62158: For DatetimeIndex, prevent matching of pure Python `date` objects
         # not `datetime`.
         if isinstance(self._data, DatetimeArray):
@@ -543,8 +542,6 @@
                     if isinstance(keyarr, Index)
                     else Index._simple_new(arr, name=None)
                 )
-=======
->>>>>>> 0e978b68
         try:
             res = self._data._validate_listlike(keyarr, allow_object=True)
         except (ValueError, TypeError):
