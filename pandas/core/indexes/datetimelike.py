# -*- coding: utf-8 -*-
"""
Base and utility classes for tseries type pandas objects.
"""
import operator
import warnings

import numpy as np

from pandas._libs import NaT, iNaT, lib
from pandas.compat.numpy import function as nv
from pandas.errors import AbstractMethodError
from pandas.util._decorators import Appender, cache_readonly, deprecate_kwarg

from pandas.core.dtypes.common import (
    ensure_int64, is_bool_dtype, is_dtype_equal, is_float, is_integer,
    is_list_like, is_period_dtype, is_scalar)
from pandas.core.dtypes.generic import ABCIndex, ABCIndexClass, ABCSeries

from pandas.core import algorithms, ops
from pandas.core.accessor import PandasDelegate
from pandas.core.arrays import ExtensionOpsMixin
from pandas.core.arrays.datetimelike import (
    DatetimeLikeArrayMixin, _ensure_datetimelike_to_i8)
import pandas.core.indexes.base as ibase
from pandas.core.indexes.base import Index, _index_shared_docs
from pandas.core.tools.timedeltas import to_timedelta

import pandas.io.formats.printing as printing

_index_doc_kwargs = dict(ibase._index_doc_kwargs)


class DatetimeIndexOpsMixin(ExtensionOpsMixin):
    """
    common ops mixin to support a unified interface datetimelike Index
    """

    # override DatetimeLikeArrayMixin method
    copy = Index.copy
    view = Index.view

    # DatetimeLikeArrayMixin assumes subclasses are mutable, so these are
    # properties there.  They can be made into cache_readonly for Index
    # subclasses bc they are immutable
    inferred_freq = cache_readonly(DatetimeLikeArrayMixin.inferred_freq.fget)
    _isnan = cache_readonly(DatetimeLikeArrayMixin._isnan.fget)
    hasnans = cache_readonly(DatetimeLikeArrayMixin._hasnans.fget)
    _hasnans = hasnans  # for index / array -agnostic code
    _resolution = cache_readonly(DatetimeLikeArrayMixin._resolution.fget)
    resolution = cache_readonly(DatetimeLikeArrayMixin.resolution.fget)

    def _box_values(self, values):
        return self._eadata._box_values(values)

    def _maybe_mask_results(self, result, fill_value=iNaT, convert=None):
        return self._eadata._maybe_mask_results(
            result, fill_value=fill_value, convert=convert)

    def __iter__(self):
        return self._eadata.__iter__()

    @property
    def freqstr(self):
        return self._eadata.freqstr

    def unique(self, level=None):
        if level is not None:
            self._validate_index_level(level)

        result = self._eadata.unique()

        # Note: if `self` is already unique, then self.unique() should share
        #  a `freq` with self.  If not already unique, then self.freq must be
        #  None, so again sharing freq is correct.
        return self._shallow_copy(result._data)

    @classmethod
    def _create_comparison_method(cls, op):
        """
        Create a comparison method that dispatches to ``cls.values``.
        """
        def wrapper(self, other):
            result = op(self._eadata, maybe_unwrap_index(other))
            return result

        wrapper.__doc__ = op.__doc__
        wrapper.__name__ = '__{}__'.format(op.__name__)
        return wrapper

    # ------------------------------------------------------------------------

    def equals(self, other):
        """
        Determines if two Index objects contain the same elements.
        """
        if self.is_(other):
            return True

        if not isinstance(other, ABCIndexClass):
            return False
        elif not isinstance(other, type(self)):
            try:
                other = type(self)(other)
            except Exception:
                return False

        if not is_dtype_equal(self.dtype, other.dtype):
            # have different timezone
            return False

        elif is_period_dtype(self):
            if not is_period_dtype(other):
                return False
            if self.freq != other.freq:
                return False

        return np.array_equal(self.asi8, other.asi8)

    @staticmethod
    def _join_i8_wrapper(joinf, dtype, with_indexers=True):
        """
        Create the join wrapper methods.
        """

        @staticmethod
        def wrapper(left, right):
            if isinstance(left, (np.ndarray, ABCIndex, ABCSeries)):
                left = left.view('i8')
            if isinstance(right, (np.ndarray, ABCIndex, ABCSeries)):
                right = right.view('i8')
            results = joinf(left, right)
            if with_indexers:
                join_index, left_indexer, right_indexer = results
                join_index = join_index.view(dtype)
                return join_index, left_indexer, right_indexer
            return results

        return wrapper

    @Appender(DatetimeLikeArrayMixin._evaluate_compare.__doc__)
    def _evaluate_compare(self, other, op):
        result = self._eadata._evaluate_compare(other, op)
        if is_bool_dtype(result):
            return result
        try:
            return Index(result)
        except TypeError:
            return result

    def _ensure_localized(self, arg, ambiguous='raise', nonexistent='raise',
                          from_utc=False):
        # See DatetimeLikeArrayMixin._ensure_localized.__doc__

        if getattr(self, 'tz', None):
            # ensure_localized is only relevant for tz-aware DTI
            from pandas.core.arrays import DatetimeArrayMixin as DatetimeArray
            dtarr = DatetimeArray(self)
            result = dtarr._ensure_localized(arg,
                                             ambiguous=ambiguous,
                                             nonexistent=nonexistent,
                                             from_utc=from_utc)
            return type(self)(result, name=self.name)
        return arg

    def _box_values_as_index(self):
        """
        Return object Index which contains boxed values.
        """
        from pandas.core.index import Index
        return Index(self._box_values(self.asi8), name=self.name, dtype=object)

    @Appender(_index_shared_docs['contains'] % _index_doc_kwargs)
    def __contains__(self, key):
        try:
            res = self.get_loc(key)
            return (is_scalar(res) or isinstance(res, slice) or
                    (is_list_like(res) and len(res)))
        except (KeyError, TypeError, ValueError):
            return False

    contains = __contains__

    # Try to run function on index first, and then on elements of index
    # Especially important for group-by functionality
    def map(self, f):
        try:
            result = f(self)

            # Try to use this result if we can
            if isinstance(result, np.ndarray):
                result = Index(result)

            if not isinstance(result, Index):
                raise TypeError('The map function must return an Index object')
            return result
        except Exception:
            return self.astype(object).map(f)

    def sort_values(self, return_indexer=False, ascending=True):
        """
        Return sorted copy of Index.
        """
        if return_indexer:
            _as = self.argsort()
            if not ascending:
                _as = _as[::-1]
            sorted_index = self.take(_as)
            return sorted_index, _as
        else:
            sorted_values = np.sort(self._ndarray_values)
            attribs = self._get_attributes_dict()
            freq = attribs['freq']

            if freq is not None and not is_period_dtype(self):
                if freq.n > 0 and not ascending:
                    freq = freq * -1
                elif freq.n < 0 and ascending:
                    freq = freq * -1
            attribs['freq'] = freq

            if not ascending:
                sorted_values = sorted_values[::-1]

            sorted_values = self._maybe_box_as_values(sorted_values,
                                                      **attribs)

            return self._simple_new(sorted_values, **attribs)

    @Appender(_index_shared_docs['take'] % _index_doc_kwargs)
    def take(self, indices, axis=0, allow_fill=True,
             fill_value=None, **kwargs):
        nv.validate_take(tuple(), kwargs)
        indices = ensure_int64(indices)

        maybe_slice = lib.maybe_indices_to_slice(indices, len(self))
        if isinstance(maybe_slice, slice):
            return self[maybe_slice]

        taken = self._assert_take_fillable(self.asi8, indices,
                                           allow_fill=allow_fill,
                                           fill_value=fill_value,
                                           na_value=iNaT)

        # keep freq in PeriodArray/Index, reset otherwise
        freq = self.freq if is_period_dtype(self) else None
        return self._shallow_copy(taken, freq=freq)

    _can_hold_na = True

    _na_value = NaT
    """The expected NA value to use with this index."""

    @property
    def asobject(self):
        """
        Return object Index which contains boxed values.

        .. deprecated:: 0.23.0
            Use ``astype(object)`` instead.

        *this is an internal non-public method*
        """
        warnings.warn("'asobject' is deprecated. Use 'astype(object)'"
                      " instead", FutureWarning, stacklevel=2)
        return self.astype(object)

    def _convert_tolerance(self, tolerance, target):
        tolerance = np.asarray(to_timedelta(tolerance, box=False))
        if target.size != tolerance.size and tolerance.size > 1:
            raise ValueError('list-like tolerance size must match '
                             'target index size')
        return tolerance

    def tolist(self):
        """
        Return a list of the underlying data.
        """
        return list(self.astype(object))

    def min(self, axis=None, *args, **kwargs):
        """
        Return the minimum value of the Index or minimum along
        an axis.

        See Also
        --------
        numpy.ndarray.min
        """
        nv.validate_min(args, kwargs)
        nv.validate_minmax_axis(axis)

        try:
            i8 = self.asi8

            # quick check
            if len(i8) and self.is_monotonic:
                if i8[0] != iNaT:
                    return self._box_func(i8[0])

            if self.hasnans:
                min_stamp = self[~self._isnan].asi8.min()
            else:
                min_stamp = i8.min()
            return self._box_func(min_stamp)
        except ValueError:
            return self._na_value

    def argmin(self, axis=None, *args, **kwargs):
        """
        Returns the indices of the minimum values along an axis.

        See `numpy.ndarray.argmin` for more information on the
        `axis` parameter.

        See Also
        --------
        numpy.ndarray.argmin
        """
        nv.validate_argmin(args, kwargs)
        nv.validate_minmax_axis(axis)

        i8 = self.asi8
        if self.hasnans:
            mask = self._isnan
            if mask.all():
                return -1
            i8 = i8.copy()
            i8[mask] = np.iinfo('int64').max
        return i8.argmin()

    def max(self, axis=None, *args, **kwargs):
        """
        Return the maximum value of the Index or maximum along
        an axis.

        See Also
        --------
        numpy.ndarray.max
        """
        nv.validate_max(args, kwargs)
        nv.validate_minmax_axis(axis)

        try:
            i8 = self.asi8

            # quick check
            if len(i8) and self.is_monotonic:
                if i8[-1] != iNaT:
                    return self._box_func(i8[-1])

            if self.hasnans:
                max_stamp = self[~self._isnan].asi8.max()
            else:
                max_stamp = i8.max()
            return self._box_func(max_stamp)
        except ValueError:
            return self._na_value

    def argmax(self, axis=None, *args, **kwargs):
        """
        Returns the indices of the maximum values along an axis.

        See `numpy.ndarray.argmax` for more information on the
        `axis` parameter.

        See Also
        --------
        numpy.ndarray.argmax
        """
        nv.validate_argmax(args, kwargs)
        nv.validate_minmax_axis(axis)

        i8 = self.asi8
        if self.hasnans:
            mask = self._isnan
            if mask.all():
                return -1
            i8 = i8.copy()
            i8[mask] = 0
        return i8.argmax()

    # --------------------------------------------------------------------
    # Rendering Methods

    def _format_with_header(self, header, **kwargs):
        return header + list(self._format_native_types(**kwargs))

    @property
    def _formatter_func(self):
        raise AbstractMethodError(self)

    def _format_attrs(self):
        """
        Return a list of tuples of the (attr,formatted_value).
        """
        attrs = super(DatetimeIndexOpsMixin, self)._format_attrs()
        for attrib in self._attributes:
            if attrib == 'freq':
                freq = self.freqstr
                if freq is not None:
                    freq = "'%s'" % freq
                attrs.append(('freq', freq))
        return attrs

    # --------------------------------------------------------------------

    def _convert_scalar_indexer(self, key, kind=None):
        """
        We don't allow integer or float indexing on datetime-like when using
        loc.

        Parameters
        ----------
        key : label of the slice bound
        kind : {'ix', 'loc', 'getitem', 'iloc'} or None
        """

        assert kind in ['ix', 'loc', 'getitem', 'iloc', None]

        # we don't allow integer/float indexing for loc
        # we don't allow float indexing for ix/getitem
        if is_scalar(key):
            is_int = is_integer(key)
            is_flt = is_float(key)
            if kind in ['loc'] and (is_int or is_flt):
                self._invalid_indexer('index', key)
            elif kind in ['ix', 'getitem'] and is_flt:
                self._invalid_indexer('index', key)

        return (super(DatetimeIndexOpsMixin, self)
                ._convert_scalar_indexer(key, kind=kind))

    @classmethod
    def _add_datetimelike_methods(cls):
        """
        Add in the datetimelike methods (as we may have to override the
        superclass).
        """

        def __add__(self, other):
            # dispatch to ExtensionArray implementation
            result = self._eadata.__add__(maybe_unwrap_index(other))
            return wrap_arithmetic_op(self, other, result)

        cls.__add__ = __add__

        def __radd__(self, other):
            # alias for __add__
            return self.__add__(other)
        cls.__radd__ = __radd__

        def __sub__(self, other):
            # dispatch to ExtensionArray implementation
            result = self._eadata.__sub__(maybe_unwrap_index(other))
            return wrap_arithmetic_op(self, other, result)

        cls.__sub__ = __sub__

        def __rsub__(self, other):
            result = self._eadata.__rsub__(maybe_unwrap_index(other))
            return wrap_arithmetic_op(self, other, result)

        cls.__rsub__ = __rsub__

    def isin(self, values):
        """
        Compute boolean array of whether each index value is found in the
        passed set of values.

        Parameters
        ----------
        values : set or sequence of values

        Returns
        -------
        is_contained : ndarray (boolean dtype)
        """
        if not isinstance(values, type(self)):
            try:
                values = type(self)(values)
            except ValueError:
                return self.astype(object).isin(values)

        return algorithms.isin(self.asi8, values.asi8)

    @Appender(_index_shared_docs['repeat'] % _index_doc_kwargs)
    def repeat(self, repeats, axis=None):
        nv.validate_repeat(tuple(), dict(axis=axis))
        freq = self.freq if is_period_dtype(self) else None
        return self._shallow_copy(self.asi8.repeat(repeats), freq=freq)

    @Appender(_index_shared_docs['where'] % _index_doc_kwargs)
    def where(self, cond, other=None):
        other = _ensure_datetimelike_to_i8(other, to_utc=True)
        values = _ensure_datetimelike_to_i8(self, to_utc=True)
        result = np.where(cond, values, other).astype('i8')

        result = self._ensure_localized(result, from_utc=True)
        return self._shallow_copy(result)

    def _summary(self, name=None):
        """
        Return a summarized representation.

        Parameters
        ----------
        name : str
            name to use in the summary representation

        Returns
        -------
        String with a summarized representation of the index
        """
        formatter = self._formatter_func
        if len(self) > 0:
            index_summary = ', %s to %s' % (formatter(self[0]),
                                            formatter(self[-1]))
        else:
            index_summary = ''

        if name is None:
            name = type(self).__name__
        result = '%s: %s entries%s' % (printing.pprint_thing(name),
                                       len(self), index_summary)
        if self.freq:
            result += '\nFreq: %s' % self.freqstr

        # display as values, not quoted
        result = result.replace("'", "")
        return result

    def _concat_same_dtype(self, to_concat, name):
        """
        Concatenate to_concat which has the same class.
        """
        attribs = self._get_attributes_dict()
        attribs['name'] = name
        # do not pass tz to set because tzlocal cannot be hashed
        if len({str(x.dtype) for x in to_concat}) != 1:
            raise ValueError('to_concat must have the same tz')

        if not is_period_dtype(self):
            # reset freq
            attribs['freq'] = None
            # TODO(DatetimeArray)
            # - remove the .asi8 here
            # - remove the _maybe_box_as_values
            # - combine with the `else` block
            new_data = self._eadata._concat_same_type(to_concat).asi8
        else:
            new_data = type(self._values)._concat_same_type(to_concat)

        return self._simple_new(new_data, **attribs)

    def _maybe_box_as_values(self, values, **attribs):
        # TODO(DatetimeArray): remove
        # This is a temporary shim while PeriodArray is an ExtensoinArray,
        # but others are not. When everyone is an ExtensionArray, this can
        # be removed. Currently used in
        # - sort_values
        return values

    @Appender(_index_shared_docs['astype'])
    def astype(self, dtype, copy=True):
<<<<<<< HEAD
        if is_object_dtype(dtype):
            return self._box_values_as_index()
        elif is_string_dtype(dtype) and not is_categorical_dtype(dtype):
            return Index(self.format(), name=self.name, dtype=object)
        elif is_integer_dtype(dtype):
            # TODO(DatetimeArray): use self._values here.
            # Can't use ._values currently, because that returns a
            # DatetimeIndex, which throws us in an infinite loop.
            return Index(self.values.astype('i8', copy=copy), name=self.name,
                         dtype='i8')
        elif (is_datetime_or_timedelta_dtype(dtype) and
              not is_dtype_equal(self.dtype, dtype)) or is_float_dtype(dtype):
            # disallow conversion between datetime/timedelta,
            # and conversions for any datetimelike to float
            msg = 'Cannot cast {name} to dtype {dtype}'
            raise TypeError(msg.format(name=type(self).__name__, dtype=dtype))
        return Index.astype(self, dtype, copy=copy)
=======
        if is_dtype_equal(self.dtype, dtype) and copy is False:
            # Ensure that self.astype(self.dtype) is self
            return self

        new_values = self._eadata.astype(dtype, copy=copy)

        # pass copy=False because any copying will be done in the
        #  _eadata.astype call above
        return Index(new_values,
                     dtype=new_values.dtype, name=self.name, copy=False)
>>>>>>> f4f37f45

    @Appender(DatetimeLikeArrayMixin._time_shift.__doc__)
    def _time_shift(self, periods, freq=None):
        result = self._eadata._time_shift(periods, freq=freq)
        return type(self)(result, name=self.name)

    @deprecate_kwarg(old_arg_name='n', new_arg_name='periods')
    @Appender(DatetimeLikeArrayMixin.shift.__doc__)
    def shift(self, periods, freq=None):
        result = self._eadata.shift(periods, freq=freq)
        return type(self)(result, name=self.name)


def maybe_unwrap_index(obj):
    """
    If operating against another Index object, we need to unwrap the underlying
    data before deferring to the DatetimeArray/TimedeltaArray/PeriodArray
    implementation, otherwise we will incorrectly return NotImplemented.

    Parameters
    ----------
    obj : object

    Returns
    -------
    unwrapped object
    """
    if isinstance(obj, ABCIndexClass):
        if isinstance(obj, DatetimeIndexOpsMixin):
            # i.e. PeriodIndex/DatetimeIndex/TimedeltaIndex
            return obj._eadata
        return obj._data
    return obj


def wrap_arithmetic_op(self, other, result):
    if result is NotImplemented:
        return NotImplemented

    if isinstance(result, tuple):
        # divmod, rdivmod
        assert len(result) == 2
        return (wrap_arithmetic_op(self, other, result[0]),
                wrap_arithmetic_op(self, other, result[1]))

    if not isinstance(result, Index):
        # Index.__new__ will choose appropriate subclass for dtype
        result = Index(result)

    res_name = ops.get_op_result_name(self, other)
    result.name = res_name
    return result


class DatetimelikeDelegateMixin(PandasDelegate):
    """
    Delegation mechanism, specific for Datetime, Timedelta, and Period types.

    Functionality is delegated from the Index class to an Array class. A
    few things can be customized

    * _delegate_class : type
        The class being delegated to.
    * _delegated_methods, delegated_properties : List
        The list of property / method names being delagated.
    * raw_methods : Set
        The set of methods whose results should should *not* be
        boxed in an index, after being returned from the array
    * raw_properties : Set
        The set of properties whose results should should *not* be
        boxed in an index, after being returned from the array
    """
    # raw_methods : dispatch methods that shouldn't be boxed in an Index
    _raw_methods = set()
    # raw_properties : dispatch properties that shouldn't be boxed in an Index
    _raw_properties = set()
    name = None
    _data = None

    @property
    def _delegate_class(self):
        raise AbstractMethodError

    def _delegate_property_get(self, name, *args, **kwargs):
        result = getattr(self._eadata, name)
        if name not in self._raw_properties:
            result = Index(result, name=self.name)
        return result

    def _delegate_property_set(self, name, value, *args, **kwargs):
        setattr(self._eadata, name, value)

    def _delegate_method(self, name, *args, **kwargs):
        result = operator.methodcaller(name, *args, **kwargs)(self._eadata)
        if name not in self._raw_methods:
            result = Index(result, name=self.name)
        return result<|MERGE_RESOLUTION|>--- conflicted
+++ resolved
@@ -563,25 +563,6 @@
 
     @Appender(_index_shared_docs['astype'])
     def astype(self, dtype, copy=True):
-<<<<<<< HEAD
-        if is_object_dtype(dtype):
-            return self._box_values_as_index()
-        elif is_string_dtype(dtype) and not is_categorical_dtype(dtype):
-            return Index(self.format(), name=self.name, dtype=object)
-        elif is_integer_dtype(dtype):
-            # TODO(DatetimeArray): use self._values here.
-            # Can't use ._values currently, because that returns a
-            # DatetimeIndex, which throws us in an infinite loop.
-            return Index(self.values.astype('i8', copy=copy), name=self.name,
-                         dtype='i8')
-        elif (is_datetime_or_timedelta_dtype(dtype) and
-              not is_dtype_equal(self.dtype, dtype)) or is_float_dtype(dtype):
-            # disallow conversion between datetime/timedelta,
-            # and conversions for any datetimelike to float
-            msg = 'Cannot cast {name} to dtype {dtype}'
-            raise TypeError(msg.format(name=type(self).__name__, dtype=dtype))
-        return Index.astype(self, dtype, copy=copy)
-=======
         if is_dtype_equal(self.dtype, dtype) and copy is False:
             # Ensure that self.astype(self.dtype) is self
             return self
@@ -592,7 +573,6 @@
         #  _eadata.astype call above
         return Index(new_values,
                      dtype=new_values.dtype, name=self.name, copy=False)
->>>>>>> f4f37f45
 
     @Appender(DatetimeLikeArrayMixin._time_shift.__doc__)
     def _time_shift(self, periods, freq=None):
