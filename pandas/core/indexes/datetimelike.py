"""
Base and utility classes for tseries type pandas objects.
"""
from datetime import datetime
from typing import Any, List, Optional, Union

import numpy as np

from pandas._libs import NaT, iNaT, join as libjoin, lib
from pandas._libs.tslibs import timezones
from pandas._typing import Label
from pandas.compat.numpy import function as nv
from pandas.errors import AbstractMethodError
from pandas.util._decorators import Appender, cache_readonly

from pandas.core.dtypes.common import (
    ensure_int64,
    is_bool_dtype,
    is_categorical_dtype,
    is_dtype_equal,
    is_float,
    is_integer,
    is_list_like,
    is_period_dtype,
    is_scalar,
    needs_i8_conversion,
)
from pandas.core.dtypes.concat import concat_compat
from pandas.core.dtypes.generic import ABCIndex, ABCIndexClass, ABCSeries
from pandas.core.dtypes.missing import is_valid_nat_for_dtype, isna

from pandas.core import algorithms
from pandas.core.arrays import DatetimeArray, PeriodArray, TimedeltaArray
from pandas.core.arrays.datetimelike import DatetimeLikeArrayMixin
from pandas.core.base import _shared_docs
import pandas.core.indexes.base as ibase
from pandas.core.indexes.base import Index, _index_shared_docs
from pandas.core.indexes.extension import (
    ExtensionIndex,
    inherit_names,
    make_wrapped_arith_op,
)
from pandas.core.indexes.numeric import Int64Index
from pandas.core.ops import get_op_result_name
from pandas.core.tools.timedeltas import to_timedelta

from pandas.tseries.frequencies import DateOffset, to_offset

_index_doc_kwargs = dict(ibase._index_doc_kwargs)


def _join_i8_wrapper(joinf, with_indexers: bool = True):
    """
    Create the join wrapper methods.
    """

    @staticmethod  # type: ignore
    def wrapper(left, right):
        if isinstance(left, (np.ndarray, ABCIndex, ABCSeries, DatetimeLikeArrayMixin)):
            left = left.view("i8")
        if isinstance(right, (np.ndarray, ABCIndex, ABCSeries, DatetimeLikeArrayMixin)):
            right = right.view("i8")

        results = joinf(left, right)
        if with_indexers:
            # dtype should be timedelta64[ns] for TimedeltaIndex
            #  and datetime64[ns] for DatetimeIndex
            dtype = left.dtype.base

            join_index, left_indexer, right_indexer = results
            join_index = join_index.view(dtype)
            return join_index, left_indexer, right_indexer
        return results

    return wrapper


@inherit_names(
    ["inferred_freq", "_isnan", "_resolution", "resolution"],
    DatetimeLikeArrayMixin,
    cache=True,
)
@inherit_names(
    ["mean", "freq", "freqstr", "asi8", "_box_values", "_box_func"],
    DatetimeLikeArrayMixin,
)
class DatetimeIndexOpsMixin(ExtensionIndex):
    """
    Common ops mixin to support a unified interface datetimelike Index.
    """

    _data: Union[DatetimeArray, TimedeltaArray, PeriodArray]
    freq: Optional[DateOffset]
    freqstr: Optional[str]
    _resolution: int
    _bool_ops: List[str] = []
    _field_ops: List[str] = []

    hasnans = cache_readonly(DatetimeLikeArrayMixin._hasnans.fget)  # type: ignore
    _hasnans = hasnans  # for index / array -agnostic code

    @property
    def is_all_dates(self) -> bool:
        return True

    # ------------------------------------------------------------------------
    # Abstract data attributes

    @property
    def values(self):
        # Note: PeriodArray overrides this to return an ndarray of objects.
        return self._data._data

    def __array_wrap__(self, result, context=None):
        """
        Gets called after a ufunc.
        """
        result = lib.item_from_zerodim(result)
        if is_bool_dtype(result) or lib.is_scalar(result):
            return result

        attrs = self._get_attributes_dict()
        if not is_period_dtype(self) and attrs["freq"]:
            # no need to infer if freq is None
            attrs["freq"] = "infer"
        return Index(result, **attrs)

    # ------------------------------------------------------------------------

    def equals(self, other) -> bool:
        """
        Determines if two Index objects contain the same elements.
        """
        if self.is_(other):
            return True

        if not isinstance(other, ABCIndexClass):
            return False
        elif not isinstance(other, type(self)):
            try:
                other = type(self)(other)
            except (ValueError, TypeError, OverflowError):
                # e.g.
                #  ValueError -> cannot parse str entry, or OutOfBoundsDatetime
                #  TypeError  -> trying to convert IntervalIndex to DatetimeIndex
                #  OverflowError -> Index([very_large_timedeltas])
                return False

        if not is_dtype_equal(self.dtype, other.dtype):
            # have different timezone
            return False

        return np.array_equal(self.asi8, other.asi8)

    @Appender(Index.__contains__.__doc__)
    def __contains__(self, key: Any) -> bool:
        hash(key)
        try:
            res = self.get_loc(key)
        except (KeyError, TypeError, ValueError):
            return False
        return bool(
            is_scalar(res) or isinstance(res, slice) or (is_list_like(res) and len(res))
        )

    def sort_values(self, return_indexer=False, ascending=True):
        """
        Return sorted copy of Index.
        """
        if return_indexer:
            _as = self.argsort()
            if not ascending:
                _as = _as[::-1]
            sorted_index = self.take(_as)
            return sorted_index, _as
        else:
            # NB: using asi8 instead of _ndarray_values matters in numpy 1.18
            #  because the treatment of NaT has been changed to put NaT last
            #  instead of first.
            sorted_values = np.sort(self.asi8)

            freq = self.freq
            if freq is not None and not is_period_dtype(self):
                if freq.n > 0 and not ascending:
                    freq = freq * -1
                elif freq.n < 0 and ascending:
                    freq = freq * -1

            if not ascending:
                sorted_values = sorted_values[::-1]

            arr = type(self._data)._simple_new(
                sorted_values, dtype=self.dtype, freq=freq
            )
            return type(self)._simple_new(arr, name=self.name)

    @Appender(_index_shared_docs["take"] % _index_doc_kwargs)
    def take(self, indices, axis=0, allow_fill=True, fill_value=None, **kwargs):
        nv.validate_take(tuple(), kwargs)
        indices = ensure_int64(indices)

        maybe_slice = lib.maybe_indices_to_slice(indices, len(self))
        if isinstance(maybe_slice, slice):
            return self[maybe_slice]

        return ExtensionIndex.take(
            self, indices, axis, allow_fill, fill_value, **kwargs
        )

    @Appender(_shared_docs["searchsorted"])
    def searchsorted(self, value, side="left", sorter=None):
        if isinstance(value, str):
            raise TypeError(
                "searchsorted requires compatible dtype or scalar, "
                f"not {type(value).__name__}"
            )
        if isinstance(value, Index):
            value = value._data

        return self._data.searchsorted(value, side=side, sorter=sorter)

    _can_hold_na = True

    _na_value = NaT
    """The expected NA value to use with this index."""

    def _convert_tolerance(self, tolerance, target):
        tolerance = np.asarray(to_timedelta(tolerance).to_numpy())

        if target.size != tolerance.size and tolerance.size > 1:
            raise ValueError("list-like tolerance size must match target index size")
        return tolerance

    def tolist(self) -> List:
        """
        Return a list of the underlying data.
        """
        return list(self.astype(object))

    def min(self, axis=None, skipna=True, *args, **kwargs):
        """
        Return the minimum value of the Index or minimum along
        an axis.

        See Also
        --------
        numpy.ndarray.min
        Series.min : Return the minimum value in a Series.
        """
        nv.validate_min(args, kwargs)
        nv.validate_minmax_axis(axis)

        if not len(self):
            return self._na_value

        i8 = self.asi8
        try:
            # quick check
            if len(i8) and self.is_monotonic:
                if i8[0] != iNaT:
                    return self._box_func(i8[0])

            if self.hasnans:
                if skipna:
                    min_stamp = self[~self._isnan].asi8.min()
                else:
                    return self._na_value
            else:
                min_stamp = i8.min()
            return self._box_func(min_stamp)
        except ValueError:
            return self._na_value

    def argmin(self, axis=None, skipna=True, *args, **kwargs):
        """
        Returns the indices of the minimum values along an axis.

        See `numpy.ndarray.argmin` for more information on the
        `axis` parameter.

        See Also
        --------
        numpy.ndarray.argmin
        """
        nv.validate_argmin(args, kwargs)
        nv.validate_minmax_axis(axis)

        i8 = self.asi8
        if self.hasnans:
            mask = self._isnan
            if mask.all() or not skipna:
                return -1
            i8 = i8.copy()
            i8[mask] = np.iinfo("int64").max
        return i8.argmin()

    def max(self, axis=None, skipna=True, *args, **kwargs):
        """
        Return the maximum value of the Index or maximum along
        an axis.

        See Also
        --------
        numpy.ndarray.max
        Series.max : Return the maximum value in a Series.
        """
        nv.validate_max(args, kwargs)
        nv.validate_minmax_axis(axis)

        if not len(self):
            return self._na_value

        i8 = self.asi8
        try:
            # quick check
            if len(i8) and self.is_monotonic:
                if i8[-1] != iNaT:
                    return self._box_func(i8[-1])

            if self.hasnans:
                if skipna:
                    max_stamp = self[~self._isnan].asi8.max()
                else:
                    return self._na_value
            else:
                max_stamp = i8.max()
            return self._box_func(max_stamp)
        except ValueError:
            return self._na_value

    def argmax(self, axis=None, skipna=True, *args, **kwargs):
        """
        Returns the indices of the maximum values along an axis.

        See `numpy.ndarray.argmax` for more information on the
        `axis` parameter.

        See Also
        --------
        numpy.ndarray.argmax
        """
        nv.validate_argmax(args, kwargs)
        nv.validate_minmax_axis(axis)

        i8 = self.asi8
        if self.hasnans:
            mask = self._isnan
            if mask.all() or not skipna:
                return -1
            i8 = i8.copy()
            i8[mask] = 0
        return i8.argmax()

    # --------------------------------------------------------------------
    # Rendering Methods

    def _format_with_header(self, header, na_rep="NaT", **kwargs):
        return header + list(self._format_native_types(na_rep, **kwargs))

    @property
    def _formatter_func(self):
        raise AbstractMethodError(self)

    def _format_attrs(self):
        """
        Return a list of tuples of the (attr,formatted_value).
        """
        attrs = super()._format_attrs()
        for attrib in self._attributes:
            if attrib == "freq":
                freq = self.freqstr
                if freq is not None:
                    freq = repr(freq)
                attrs.append(("freq", freq))
        return attrs

    # --------------------------------------------------------------------
    # Indexing Methods

    def _convert_scalar_indexer(self, key, kind: str):
        """
        We don't allow integer or float indexing on datetime-like when using
        loc.

        Parameters
        ----------
        key : label of the slice bound
        kind : {'loc', 'getitem'}
        """
        assert kind in ["loc", "getitem"]

        if not is_scalar(key):
            raise TypeError(key)

        # we don't allow integer/float indexing for loc
        # we don't allow float indexing for getitem
        is_int = is_integer(key)
        is_flt = is_float(key)
        if kind == "loc" and (is_int or is_flt):
            self._invalid_indexer("label", key)
        elif kind == "getitem" and is_flt:
            self._invalid_indexer("label", key)

        return super()._convert_scalar_indexer(key, kind=kind)

    def _validate_partial_date_slice(self, reso: str):
        raise NotImplementedError

    def _parsed_string_to_bounds(self, reso: str, parsed: datetime):
        raise NotImplementedError

    def _partial_date_slice(
        self, reso: str, parsed: datetime, use_lhs: bool = True, use_rhs: bool = True
    ):
        """
        Parameters
        ----------
        reso : str
        parsed : datetime
        use_lhs : bool, default True
        use_rhs : bool, default True

        Returns
        -------
        slice or ndarray[intp]
        """
        self._validate_partial_date_slice(reso)

        t1, t2 = self._parsed_string_to_bounds(reso, parsed)
        i8vals = self.asi8
        unbox = self._data._unbox_scalar

        if self.is_monotonic:

            if len(self) and (
                (use_lhs and t1 < self[0] and t2 < self[0])
                or ((use_rhs and t1 > self[-1] and t2 > self[-1]))
            ):
                # we are out of range
                raise KeyError

            # TODO: does this depend on being monotonic _increasing_?

            # a monotonic (sorted) series can be sliced
            # Use asi8.searchsorted to avoid re-validating Periods/Timestamps
            left = i8vals.searchsorted(unbox(t1), side="left") if use_lhs else None
            right = i8vals.searchsorted(unbox(t2), side="right") if use_rhs else None
            return slice(left, right)

        else:
            lhs_mask = (i8vals >= unbox(t1)) if use_lhs else True
            rhs_mask = (i8vals <= unbox(t2)) if use_rhs else True

            # try to find the dates
            return (lhs_mask & rhs_mask).nonzero()[0]

    # --------------------------------------------------------------------

    __add__ = make_wrapped_arith_op("__add__")
    __radd__ = make_wrapped_arith_op("__radd__")
    __sub__ = make_wrapped_arith_op("__sub__")
    __rsub__ = make_wrapped_arith_op("__rsub__")
    __pow__ = make_wrapped_arith_op("__pow__")
    __rpow__ = make_wrapped_arith_op("__rpow__")
    __mul__ = make_wrapped_arith_op("__mul__")
    __rmul__ = make_wrapped_arith_op("__rmul__")
    __floordiv__ = make_wrapped_arith_op("__floordiv__")
    __rfloordiv__ = make_wrapped_arith_op("__rfloordiv__")
    __mod__ = make_wrapped_arith_op("__mod__")
    __rmod__ = make_wrapped_arith_op("__rmod__")
    __divmod__ = make_wrapped_arith_op("__divmod__")
    __rdivmod__ = make_wrapped_arith_op("__rdivmod__")
    __truediv__ = make_wrapped_arith_op("__truediv__")
    __rtruediv__ = make_wrapped_arith_op("__rtruediv__")

    def isin(self, values, level=None):
        """
        Compute boolean array of whether each index value is found in the
        passed set of values.

        Parameters
        ----------
        values : set or sequence of values

        Returns
        -------
        is_contained : ndarray (boolean dtype)
        """
        if level is not None:
            self._validate_index_level(level)

        if not isinstance(values, type(self)):
            try:
                values = type(self)(values)
            except ValueError:
                return self.astype(object).isin(values)

        return algorithms.isin(self.asi8, values.asi8)

    @Appender(Index.where.__doc__)
    def where(self, cond, other=None):
        values = self.view("i8")

        if is_scalar(other) and isna(other):
            other = NaT.value

        else:
            # Do type inference if necessary up front
            # e.g. we passed PeriodIndex.values and got an ndarray of Periods
            other = Index(other)

            if is_categorical_dtype(other):
                # e.g. we have a Categorical holding self.dtype
                if needs_i8_conversion(other.categories):
                    other = other._internal_get_values()

            if not is_dtype_equal(self.dtype, other.dtype):
                raise TypeError(f"Where requires matching dtype, not {other.dtype}")

            other = other.view("i8")

        result = np.where(cond, values, other).astype("i8")
        return self._shallow_copy(result)

    def _summary(self, name=None) -> str:
        """
        Return a summarized representation.

        Parameters
        ----------
        name : str
            Name to use in the summary representation.

        Returns
        -------
        str
            Summarized representation of the index.
        """
        formatter = self._formatter_func
        if len(self) > 0:
            index_summary = f", {formatter(self[0])} to {formatter(self[-1])}"
        else:
            index_summary = ""

        if name is None:
            name = type(self).__name__
        result = f"{name}: {len(self)} entries{index_summary}"
        if self.freq:
            result += f"\nFreq: {self.freqstr}"

        # display as values, not quoted
        result = result.replace("'", "")
        return result

    def shift(self, periods=1, freq=None):
        """
        Shift index by desired number of time frequency increments.

        This method is for shifting the values of datetime-like indexes
        by a specified time increment a given number of times.

        Parameters
        ----------
        periods : int, default 1
            Number of periods (or increments) to shift by,
            can be positive or negative.

            .. versionchanged:: 0.24.0

        freq : pandas.DateOffset, pandas.Timedelta or string, optional
            Frequency increment to shift by.
            If None, the index is shifted by its own `freq` attribute.
            Offset aliases are valid strings, e.g., 'D', 'W', 'M' etc.

        Returns
        -------
        pandas.DatetimeIndex
            Shifted index.

        See Also
        --------
        Index.shift : Shift values of Index.
        PeriodIndex.shift : Shift values of PeriodIndex.
        """
        result = self._data._time_shift(periods, freq=freq)
        return type(self)(result, name=self.name)

    # --------------------------------------------------------------------
    # List-like Methods

    def delete(self, loc):
        new_i8s = np.delete(self.asi8, loc)

        freq = None
        if is_period_dtype(self):
            freq = self.freq
        elif is_integer(loc):
            if loc in (0, -len(self), -1, len(self) - 1):
                freq = self.freq
        else:
            if is_list_like(loc):
                loc = lib.maybe_indices_to_slice(ensure_int64(np.array(loc)), len(self))
            if isinstance(loc, slice) and loc.step in (1, None):
                if loc.start in (0, None) or loc.stop in (len(self), None):
                    freq = self.freq

        arr = type(self._data)._simple_new(new_i8s, dtype=self.dtype, freq=freq)
        return type(self)._simple_new(arr, name=self.name)


class DatetimeTimedeltaMixin(DatetimeIndexOpsMixin, Int64Index):
    """
    Mixin class for methods shared by DatetimeIndex and TimedeltaIndex,
    but not PeriodIndex
    """

    # Compat for frequency inference, see GH#23789
    _is_monotonic_increasing = Index.is_monotonic_increasing
    _is_monotonic_decreasing = Index.is_monotonic_decreasing
    _is_unique = Index.is_unique

    def _set_freq(self, freq):
        """
        Set the _freq attribute on our underlying DatetimeArray.

        Parameters
        ----------
        freq : DateOffset, None, or "infer"
        """
        # GH#29843
        if freq is None:
            # Always valid
            pass
        elif len(self) == 0 and isinstance(freq, DateOffset):
            # Always valid.  In the TimedeltaIndex case, we assume this
            #  is a Tick offset.
            pass
        else:
            # As an internal method, we can ensure this assertion always holds
            assert freq == "infer"
            freq = to_offset(self.inferred_freq)

        self._data._freq = freq

    def _shallow_copy(self, values=None, name: Label = lib.no_default):
        name = self.name if name is lib.no_default else name

        if values is None:
            values = self._data

        if isinstance(values, type(self)):
            values = values._data
        if isinstance(values, np.ndarray):
            # TODO: We would rather not get here
            values = type(self._data)(values, dtype=self.dtype)

        attributes = self._get_attributes_dict()

        if self.freq is not None:
            if isinstance(values, (DatetimeArray, TimedeltaArray)):
                if values.freq is None:
                    del attributes["freq"]
        if "tz" in attributes:
            # FIXME: kludge
            tz = attributes.pop("tz")
            assert tz == values.tz, (tz, values.tz)

        attributes["name"] = name
        return type(self)._simple_new(values, **attributes)

    # --------------------------------------------------------------------
    # Set Operation Methods

    @Appender(Index.difference.__doc__)
    def difference(self, other, sort=None):
        new_idx = super().difference(other, sort=sort)
        new_idx._set_freq(None)
        return new_idx

    def intersection(self, other, sort=False):
        """
        Specialized intersection for DatetimeIndex/TimedeltaIndex.

        May be much faster than Index.intersection

        Parameters
        ----------
        other : Same type as self or array-like
        sort : False or None, default False
            Sort the resulting index if possible.

            .. versionadded:: 0.24.0

            .. versionchanged:: 0.24.1

               Changed the default to ``False`` to match the behaviour
               from before 0.24.0.

            .. versionchanged:: 0.25.0

               The `sort` keyword is added

        Returns
        -------
        y : Index or same type as self
        """
        self._validate_sort_keyword(sort)
        self._assert_can_do_setop(other)

        if self.equals(other):
            return self._get_reconciled_name_object(other)

        if len(self) == 0:
            return self.copy()
        if len(other) == 0:
            return other.copy()

        if not isinstance(other, type(self)):
            result = Index.intersection(self, other, sort=sort)
            if isinstance(result, type(self)):
                if result.freq is None:
                    result._set_freq("infer")
            return result

        elif (
            other.freq is None
            or self.freq is None
            or other.freq != self.freq
            or not other.freq.is_anchored()
            or (not self.is_monotonic or not other.is_monotonic)
        ):
            result = Index.intersection(self, other, sort=sort)

            # Invalidate the freq of `result`, which may not be correct at
            # this point, depending on the values.

            result._set_freq(None)
            result = self._shallow_copy(result._data, name=result.name)
            if result.freq is None:
                result._set_freq("infer")
            return result

        # to make our life easier, "sort" the two ranges
        if self[0] <= other[0]:
            left, right = self, other
        else:
            left, right = other, self

        # after sorting, the intersection always starts with the right index
        # and ends with the index of which the last elements is smallest
        end = min(left[-1], right[-1])
        start = right[0]

        if end < start:
            return type(self)(data=[])
        else:
            lslice = slice(*left.slice_locs(start, end))
            left_chunk = left.values[lslice]
            return self._shallow_copy(left_chunk)

    def _can_fast_union(self, other) -> bool:
        if not isinstance(other, type(self)):
            return False

        freq = self.freq

        if freq is None or freq != other.freq:
            return False

        if not self.is_monotonic or not other.is_monotonic:
            return False

        if len(self) == 0 or len(other) == 0:
            return True

        # to make our life easier, "sort" the two ranges
        if self[0] <= other[0]:
            left, right = self, other
        else:
            left, right = other, self

        right_start = right[0]
        left_end = left[-1]

        # Only need to "adjoin", not overlap
        try:
            return (right_start == left_end + freq) or right_start in left
        except ValueError:
            # if we are comparing a freq that does not propagate timezones
            # this will raise
            return False

    def _fast_union(self, other, sort=None):
        if len(other) == 0:
            return self.view(type(self))

        if len(self) == 0:
            return other.view(type(self))

        # to make our life easier, "sort" the two ranges
        if self[0] <= other[0]:
            left, right = self, other
        elif sort is False:
            # TDIs are not in the "correct" order and we don't want
            #  to sort but want to remove overlaps
            left, right = self, other
            left_start = left[0]
            loc = right.searchsorted(left_start, side="left")
            right_chunk = right.values[:loc]
            dates = concat_compat((left.values, right_chunk))
            result = self._shallow_copy(dates)
            result._set_freq("infer")
            # TODO: can we infer that it has self.freq?
            return result
        else:
            left, right = other, self

        left_end = left[-1]
        right_end = right[-1]

        # concatenate
        if left_end < right_end:
            loc = right.searchsorted(left_end, side="right")
            right_chunk = right.values[loc:]
            dates = concat_compat((left.values, right_chunk))
            result = self._shallow_copy(dates)
            result._set_freq("infer")
            # TODO: can we infer that it has self.freq?
            return result
        else:
            return left

    def _union(self, other, sort):
        if not len(other) or self.equals(other) or not len(self):
            return super()._union(other, sort=sort)

        # We are called by `union`, which is responsible for this validation
        assert isinstance(other, type(self))

        this, other = self._maybe_utc_convert(other)

        if this._can_fast_union(other):
            result = this._fast_union(other, sort=sort)
            if result.freq is None:
                result._set_freq("infer")
            return result
        else:
            i8self = Int64Index._simple_new(self.asi8, name=self.name)
            i8other = Int64Index._simple_new(other.asi8, name=other.name)
            i8result = i8self._union(i8other, sort=sort)
            result = type(self)(i8result, dtype=self.dtype, freq="infer")
            return result

    # --------------------------------------------------------------------
    # Join Methods
    _join_precedence = 10

    _inner_indexer = _join_i8_wrapper(libjoin.inner_join_indexer)
    _outer_indexer = _join_i8_wrapper(libjoin.outer_join_indexer)
    _left_indexer = _join_i8_wrapper(libjoin.left_join_indexer)
    _left_indexer_unique = _join_i8_wrapper(
        libjoin.left_join_indexer_unique, with_indexers=False
    )

    def join(
        self, other, how: str = "left", level=None, return_indexers=False, sort=False
    ):
        """
        See Index.join
        """
        if self._is_convertible_to_index_for_join(other):
            try:
                other = type(self)(other)
            except (TypeError, ValueError):
                pass

        this, other = self._maybe_utc_convert(other)
        return Index.join(
            this,
            other,
            how=how,
            level=level,
            return_indexers=return_indexers,
            sort=sort,
        )

    def _maybe_utc_convert(self, other):
        this = self
        if not hasattr(self, "tz"):
            return this, other

        if isinstance(other, type(self)):
            if self.tz is not None:
                if other.tz is None:
                    raise TypeError("Cannot join tz-naive with tz-aware DatetimeIndex")
            elif other.tz is not None:
                raise TypeError("Cannot join tz-naive with tz-aware DatetimeIndex")

            if not timezones.tz_compare(self.tz, other.tz):
                this = self.tz_convert("UTC")
                other = other.tz_convert("UTC")
        return this, other

    @classmethod
    def _is_convertible_to_index_for_join(cls, other: Index) -> bool:
        """
        return a boolean whether I can attempt conversion to a
        DatetimeIndex/TimedeltaIndex
        """
        if isinstance(other, cls):
            return False
        elif len(other) > 0 and other.inferred_type not in (
            "floating",
            "mixed-integer",
            "integer",
            "integer-na",
            "mixed-integer-float",
            "mixed",
        ):
            return True
        return False

    def _wrap_joined_index(self, joined: np.ndarray, other):
        assert other.dtype == self.dtype, (other.dtype, self.dtype)
        name = get_op_result_name(self, other)
<<<<<<< HEAD
        if self._can_fast_union(other):
            joined = self._shallow_copy(joined)
            joined.name = name
            return joined
        else:
            kwargs = {}
            if hasattr(self, "tz"):
                # TODO: Do we need to do this?
                kwargs["dtype"] = other.dtype

            arr = type(self._data)._simple_new(joined, **kwargs)
            return type(self)._simple_new(arr, name)
=======

        freq = self.freq if self._can_fast_union(other) else None
        new_data = type(self._data)._simple_new(joined, dtype=self.dtype, freq=freq)

        return type(self)._simple_new(new_data, name=name)
>>>>>>> e6bd49f4

    # --------------------------------------------------------------------
    # List-Like Methods

    def insert(self, loc, item):
        """
        Make new Index inserting new item at location

        Parameters
        ----------
        loc : int
        item : object
            if not either a Python datetime or a numpy integer-like, returned
            Index dtype will be object rather than datetime.

        Returns
        -------
        new_index : Index
        """
        if isinstance(item, self._data._recognized_scalars):
            item = self._data._scalar_type(item)
        elif is_valid_nat_for_dtype(item, self.dtype):
            # GH 18295
            item = self._na_value
        elif is_scalar(item) and isna(item):
            raise TypeError(
                f"cannot insert {type(self).__name__} with incompatible label"
            )

        freq = None
        if isinstance(item, self._data._scalar_type) or item is NaT:
            self._data._check_compatible_with(item, setitem=True)

            # check freq can be preserved on edge cases
            if self.size and self.freq is not None:
                if item is NaT:
                    pass
                elif (loc == 0 or loc == -len(self)) and item + self.freq == self[0]:
                    freq = self.freq
                elif (loc == len(self)) and item - self.freq == self[-1]:
                    freq = self.freq
            item = item.asm8

        try:
            new_i8s = np.concatenate(
                (self[:loc].asi8, [item.view(np.int64)], self[loc:].asi8)
            )
            arr = type(self._data)._simple_new(new_i8s, dtype=self.dtype, freq=freq)
            return type(self)._simple_new(arr, name=self.name)
        except (AttributeError, TypeError):

            # fall back to object index
            if isinstance(item, str):
                return self.astype(object).insert(loc, item)
            raise TypeError(
                f"cannot insert {type(self).__name__} with incompatible label"
            )<|MERGE_RESOLUTION|>--- conflicted
+++ resolved
@@ -923,26 +923,11 @@
     def _wrap_joined_index(self, joined: np.ndarray, other):
         assert other.dtype == self.dtype, (other.dtype, self.dtype)
         name = get_op_result_name(self, other)
-<<<<<<< HEAD
-        if self._can_fast_union(other):
-            joined = self._shallow_copy(joined)
-            joined.name = name
-            return joined
-        else:
-            kwargs = {}
-            if hasattr(self, "tz"):
-                # TODO: Do we need to do this?
-                kwargs["dtype"] = other.dtype
-
-            arr = type(self._data)._simple_new(joined, **kwargs)
-            return type(self)._simple_new(arr, name)
-=======
 
         freq = self.freq if self._can_fast_union(other) else None
         new_data = type(self._data)._simple_new(joined, dtype=self.dtype, freq=freq)
 
         return type(self)._simple_new(new_data, name=name)
->>>>>>> e6bd49f4
 
     # --------------------------------------------------------------------
     # List-Like Methods
