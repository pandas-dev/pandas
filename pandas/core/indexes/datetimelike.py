--- conflicted
+++ resolved
@@ -10,9 +10,8 @@
 from pandas._libs.tslibs.timestamps import RoundTo, round_nsint64
 import pandas.compat as compat
 from pandas.compat.numpy import function as nv
+from pandas.errors import AbstractMethodError
 from pandas.util._decorators import Appender, cache_readonly
-
-from pandas.errors import AbstractMethodError
 
 from pandas.core.dtypes.common import (
     ensure_int64, is_bool_dtype, is_categorical_dtype,
@@ -22,14 +21,8 @@
 import pandas.core.dtypes.concat as _concat
 from pandas.core.dtypes.generic import ABCIndex, ABCIndexClass, ABCSeries
 from pandas.core.dtypes.missing import isna
-<<<<<<< HEAD
+
 from pandas.core import algorithms, ops
-
-import pandas.io.formats.printing as printing
-=======
->>>>>>> 011b79fb
-
-from pandas.core import algorithms, common as com, ops
 from pandas.core.arrays import PeriodArray
 from pandas.core.arrays.datetimelike import DatetimeLikeArrayMixin
 import pandas.core.indexes.base as ibase
