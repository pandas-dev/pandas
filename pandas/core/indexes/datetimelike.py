--- conflicted
+++ resolved
@@ -35,25 +35,16 @@
 from pandas.core.arrays.datetimelike import DatetimeLikeArrayMixin
 import pandas.core.indexes.base as ibase
 from pandas.core.indexes.base import Index, _index_shared_docs
-<<<<<<< HEAD
-=======
 from pandas.core.indexes.extension import (
     ExtensionIndex,
     inherit_names,
     make_wrapped_arith_op,
-    make_wrapped_comparison_op,
 )
->>>>>>> 77fd1cf4
 from pandas.core.indexes.numeric import Int64Index
 from pandas.core.ops import get_op_result_name
 from pandas.core.tools.timedeltas import to_timedelta
 
 from pandas.tseries.frequencies import DateOffset, to_offset
-<<<<<<< HEAD
-
-from .extension import ExtensionIndex, inherit_names, make_wrapped_arith_op
-=======
->>>>>>> 77fd1cf4
 
 _index_doc_kwargs = dict(ibase._index_doc_kwargs)
 
