--- conflicted
+++ resolved
@@ -21,6 +21,7 @@
 
 from pandas.core import algorithms, ops
 from pandas.core.accessor import PandasDelegate
+from pandas.core.arrays import ExtensionOpsMixin
 from pandas.core.arrays.datetimelike import (
     DatetimeLikeArrayMixin, _ensure_datetimelike_to_i8)
 import pandas.core.indexes.base as ibase
@@ -32,7 +33,7 @@
 _index_doc_kwargs = dict(ibase._index_doc_kwargs)
 
 
-class DatetimeIndexOpsMixin(object):
+class DatetimeIndexOpsMixin(ExtensionOpsMixin):
     """
     common ops mixin to support a unified interface datetimelike Index
     """
@@ -50,7 +51,6 @@
     _resolution = cache_readonly(DatetimeLikeArrayMixin._resolution.fget)
     resolution = cache_readonly(DatetimeLikeArrayMixin.resolution.fget)
 
-<<<<<<< HEAD
     def _box_values(self, values):
         return self._eadata._box_values(values)
 
@@ -58,12 +58,13 @@
         return self._eadata._maybe_mask_results(
             result, fill_value=fill_value, convert=convert)
 
+    def __iter__(self):
+        return self._eadata.__iter__()
+
     @property
     def freqstr(self):
         return self._eadata.freqstr
 
-=======
->>>>>>> ab55d05e
     def unique(self, level=None):
         if level is not None:
             self._validate_index_level(level)
@@ -87,12 +88,6 @@
         wrapper.__doc__ = op.__doc__
         wrapper.__name__ = '__{}__'.format(op.__name__)
         return wrapper
-<<<<<<< HEAD
-=======
-
-    # A few methods that are shared
-    _maybe_mask_results = DatetimeLikeArrayMixin._maybe_mask_results
->>>>>>> ab55d05e
 
     # ------------------------------------------------------------------------
 
@@ -590,7 +585,6 @@
     def _time_shift(self, periods, freq=None):
         result = self._eadata._time_shift(periods, freq=freq)
         return type(self)(result, name=self.name)
-<<<<<<< HEAD
 
     @deprecate_kwarg(old_arg_name='n', new_arg_name='periods')
     @Appender(DatetimeLikeArrayMixin.shift.__doc__)
@@ -619,8 +613,6 @@
             return obj._eadata
         return obj._data
     return obj
-=======
->>>>>>> ab55d05e
 
 
 def wrap_arithmetic_op(self, other, result):
@@ -640,70 +632,6 @@
     res_name = ops.get_op_result_name(self, other)
     result.name = res_name
     return result
-
-
-def maybe_unwrap_index(obj):
-    """
-    If operating against another Index object, we need to unwrap the underlying
-    data before deferring to the DatetimeArray/TimedeltaArray/PeriodArray
-    implementation, otherwise we will incorrectly return NotImplemented.
-
-    Parameters
-    ----------
-    obj : object
-
-    Returns
-    -------
-    unwrapped object
-    """
-<<<<<<< HEAD
-    def index_method(self, *args, **kwargs):
-        result = method(self._eadata, *args, **kwargs)
-
-        # Index.__new__ will choose the appropriate subclass to return
-        result = Index(result)
-        if pin_name:
-            result.name = self.name
-        return result
-
-    index_method.__name__ = method.__name__
-    index_method.__doc__ = method.__doc__
-    return index_method
-
-
-def wrap_field_accessor(prop):
-    """
-    Wrap a DatetimeArray/TimedeltaArray/PeriodArray array-returning property
-    to return an Index subclass instead of ndarray or ExtensionArray subclass.
-
-    Parameters
-    ----------
-    prop : property
-
-    Returns
-    -------
-    new_prop : property
-    """
-    fget = prop.fget
-
-    def f(self):
-        result = fget(self._eadata)
-        if is_bool_dtype(result):
-            # return numpy array b/c there is no BoolIndex
-            return result
-        return Index(result, name=self.name)
-
-    f.__name__ = fget.__name__
-    f.__doc__ = fget.__doc__
-    return property(f)
-=======
-    if isinstance(obj, ABCIndexClass):
-        if isinstance(obj, DatetimeIndexOpsMixin):
-            # i.e. PeriodIndex/DatetimeIndex/TimedeltaIndex
-            return obj._eadata
-        return obj._data
-    return obj
->>>>>>> ab55d05e
 
 
 class DatetimelikeDelegateMixin(PandasDelegate):
