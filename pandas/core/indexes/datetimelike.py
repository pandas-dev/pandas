--- conflicted
+++ resolved
@@ -492,30 +492,7 @@
     def where(self, cond, other=None):
         values = self.view("i8")
 
-<<<<<<< HEAD
-        if is_valid_nat_for_dtype(other, self.dtype):
-            other = NaT.value
-        elif not is_list_like(other):
-            # TODO: what about own-type scalars?
-            raise TypeError(f"Where requires matching dtype, not {type(other)}")
-
-        else:
-            # Do type inference if necessary up front
-            # e.g. we passed PeriodIndex.values and got an ndarray of Periods
-            other = Index(other)
-
-            if is_categorical_dtype(other):
-                # e.g. we have a Categorical holding self.dtype
-                if is_dtype_equal(other.categories.dtype, self.dtype):
-                    other = other._internal_get_values()
-
-            if not is_dtype_equal(self.dtype, other.dtype):
-                raise TypeError(f"Where requires matching dtype, not {other.dtype}")
-
-            other = other.view("i8")
-=======
         other = self._data._validate_where_value(other)
->>>>>>> 04f2c2be
 
         result = np.where(cond, values, other).astype("i8")
         arr = type(self._data)._simple_new(result, dtype=self.dtype)
