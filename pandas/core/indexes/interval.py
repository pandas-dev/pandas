--- conflicted
+++ resolved
@@ -300,23 +300,6 @@
         return cls._simple_new(array, name=name)
 
     @classmethod
-<<<<<<< HEAD
-    @Appender(_interval_shared_docs["from_intervals"] % _index_doc_kwargs)
-    def from_intervals(cls, data, closed=None, name=None, copy=False, dtype=None):
-        msg = (
-            "IntervalIndex.from_intervals is deprecated and will be "
-            "removed in a future version; Use IntervalIndex(...) instead"
-        )
-        warnings.warn(msg, FutureWarning, stacklevel=2)
-        with rewrite_exception("IntervalArray", cls.__name__):
-            array = IntervalArray(data, closed=closed, copy=copy, dtype=dtype)
-
-        if name is None and isinstance(data, cls):
-            name = data.name
-
-        return cls._simple_new(array, name=name)
-
-    @classmethod
     @Appender(
         _interval_shared_docs["from_tuples"]
         % dict(
@@ -333,9 +316,6 @@
             ),
         )
     )
-=======
-    @Appender(_interval_shared_docs["from_tuples"] % _index_doc_kwargs)
->>>>>>> 5b0a2a6e
     def from_tuples(cls, data, closed="right", name=None, copy=False, dtype=None):
         with rewrite_exception("IntervalArray", cls.__name__):
             arr = IntervalArray.from_tuples(data, closed=closed, copy=copy, dtype=dtype)
