""" define the IntervalIndex """
from __future__ import annotations

from operator import (
    le,
    lt,
)
import textwrap
from typing import (
    Any,
    Hashable,
<<<<<<< HEAD
    Sequence,
    cast,
=======
>>>>>>> fa6b96e1
)

import numpy as np

from pandas._libs import lib
from pandas._libs.interval import (
    Interval,
    IntervalMixin,
    IntervalTree,
)
from pandas._libs.tslibs import (
    BaseOffset,
    Timedelta,
    Timestamp,
    to_offset,
)
from pandas._typing import (
    Dtype,
    DtypeObj,
)
from pandas.errors import InvalidIndexError
from pandas.util._decorators import (
    Appender,
    cache_readonly,
)
from pandas.util._exceptions import rewrite_exception

from pandas.core.dtypes.cast import (
    find_common_type,
    infer_dtype_from_scalar,
    maybe_box_datetimelike,
    maybe_downcast_numeric,
)
from pandas.core.dtypes.common import (
    ensure_platform_int,
    is_datetime64tz_dtype,
    is_datetime_or_timedelta_dtype,
    is_dtype_equal,
    is_float,
    is_float_dtype,
    is_integer,
    is_integer_dtype,
    is_interval_dtype,
    is_list_like,
    is_number,
    is_object_dtype,
    is_scalar,
)
from pandas.core.dtypes.dtypes import IntervalDtype
from pandas.core.dtypes.missing import is_valid_na_for_dtype

from pandas.core.arrays.interval import (
    IntervalArray,
    _interval_shared_docs,
)
import pandas.core.common as com
from pandas.core.indexers import is_valid_positional_slice
import pandas.core.indexes.base as ibase
from pandas.core.indexes.base import (
    Index,
    _index_shared_docs,
    ensure_index,
    maybe_extract_name,
)
from pandas.core.indexes.datetimes import (
    DatetimeIndex,
    date_range,
)
from pandas.core.indexes.extension import (
    ExtensionIndex,
    inherit_names,
)
from pandas.core.indexes.multi import MultiIndex
from pandas.core.indexes.timedeltas import (
    TimedeltaIndex,
    timedelta_range,
)

_index_doc_kwargs = dict(ibase._index_doc_kwargs)

_index_doc_kwargs.update(
    {
        "klass": "IntervalIndex",
        "qualname": "IntervalIndex",
        "target_klass": "IntervalIndex or list of Intervals",
        "name": textwrap.dedent(
            """\
         name : object, optional
              Name to be stored in the index.
         """
        ),
    }
)


def _get_next_label(label):
    dtype = getattr(label, "dtype", type(label))
    if isinstance(label, (Timestamp, Timedelta)):
        dtype = "datetime64"
    if is_datetime_or_timedelta_dtype(dtype) or is_datetime64tz_dtype(dtype):
        return label + np.timedelta64(1, "ns")
    elif is_integer_dtype(dtype):
        return label + 1
    elif is_float_dtype(dtype):
        return np.nextafter(label, np.infty)
    else:
        raise TypeError(f"cannot determine next label for type {repr(type(label))}")


def _get_prev_label(label):
    dtype = getattr(label, "dtype", type(label))
    if isinstance(label, (Timestamp, Timedelta)):
        dtype = "datetime64"
    if is_datetime_or_timedelta_dtype(dtype) or is_datetime64tz_dtype(dtype):
        return label - np.timedelta64(1, "ns")
    elif is_integer_dtype(dtype):
        return label - 1
    elif is_float_dtype(dtype):
        return np.nextafter(label, -np.infty)
    else:
        raise TypeError(f"cannot determine next label for type {repr(type(label))}")


def _new_IntervalIndex(cls, d):
    """
    This is called upon unpickling, rather than the default which doesn't have
    arguments and breaks __new__.
    """
    return cls.from_arrays(**d)


@Appender(
    _interval_shared_docs["class"]
    % {
        "klass": "IntervalIndex",
        "summary": "Immutable index of intervals that are closed on the same side.",
        "name": _index_doc_kwargs["name"],
        "versionadded": "0.20.0",
        "extra_attributes": "is_overlapping\nvalues\n",
        "extra_methods": "",
        "examples": textwrap.dedent(
            """\
    Examples
    --------
    A new ``IntervalIndex`` is typically constructed using
    :func:`interval_range`:

    >>> pd.interval_range(start=0, end=5)
    IntervalIndex([(0, 1], (1, 2], (2, 3], (3, 4], (4, 5]],
                  dtype='interval[int64, right]')

    It may also be constructed using one of the constructor
    methods: :meth:`IntervalIndex.from_arrays`,
    :meth:`IntervalIndex.from_breaks`, and :meth:`IntervalIndex.from_tuples`.

    See further examples in the doc strings of ``interval_range`` and the
    mentioned constructor methods.
    """
        ),
    }
)
@inherit_names(["set_closed", "to_tuples"], IntervalArray, wrap=True)
@inherit_names(
    [
        "__array__",
        "overlaps",
        "contains",
        "closed_left",
        "closed_right",
        "open_left",
        "open_right",
        "is_empty",
    ],
    IntervalArray,
)
@inherit_names(["is_non_overlapping_monotonic", "closed"], IntervalArray, cache=True)
class IntervalIndex(ExtensionIndex):
    _typ = "intervalindex"

    # annotate properties pinned via inherit_names
    closed: str
    is_non_overlapping_monotonic: bool
    closed_left: bool
    closed_right: bool

    _data: IntervalArray
    _values: IntervalArray
    _can_hold_strings = False
    _data_cls = IntervalArray

    # --------------------------------------------------------------------
    # Constructors

    def __new__(
        cls,
        data,
        closed=None,
        dtype: Dtype | None = None,
        copy: bool = False,
        name: Hashable = None,
        verify_integrity: bool = True,
    ) -> IntervalIndex:

        name = maybe_extract_name(name, data, cls)

        with rewrite_exception("IntervalArray", cls.__name__):
            array = IntervalArray(
                data,
                closed=closed,
                copy=copy,
                dtype=dtype,
                verify_integrity=verify_integrity,
            )

        return cls._simple_new(array, name)

    @classmethod
    @Appender(
        _interval_shared_docs["from_breaks"]
        % {
            "klass": "IntervalIndex",
            "examples": textwrap.dedent(
                """\
        Examples
        --------
        >>> pd.IntervalIndex.from_breaks([0, 1, 2, 3])
        IntervalIndex([(0, 1], (1, 2], (2, 3]],
                      dtype='interval[int64, right]')
        """
            ),
        }
    )
    def from_breaks(
        cls,
        breaks,
        closed: str = "right",
        name: Hashable = None,
        copy: bool = False,
        dtype: Dtype | None = None,
    ) -> IntervalIndex:
        with rewrite_exception("IntervalArray", cls.__name__):
            array = IntervalArray.from_breaks(
                breaks, closed=closed, copy=copy, dtype=dtype
            )
        return cls._simple_new(array, name=name)

    @classmethod
    @Appender(
        _interval_shared_docs["from_arrays"]
        % {
            "klass": "IntervalIndex",
            "examples": textwrap.dedent(
                """\
        Examples
        --------
        >>> pd.IntervalIndex.from_arrays([0, 1, 2], [1, 2, 3])
        IntervalIndex([(0, 1], (1, 2], (2, 3]],
                      dtype='interval[int64, right]')
        """
            ),
        }
    )
    def from_arrays(
        cls,
        left,
        right,
        closed: str = "right",
        name: Hashable = None,
        copy: bool = False,
        dtype: Dtype | None = None,
    ) -> IntervalIndex:
        with rewrite_exception("IntervalArray", cls.__name__):
            array = IntervalArray.from_arrays(
                left, right, closed, copy=copy, dtype=dtype
            )
        return cls._simple_new(array, name=name)

    @classmethod
    @Appender(
        _interval_shared_docs["from_tuples"]
        % {
            "klass": "IntervalIndex",
            "examples": textwrap.dedent(
                """\
        Examples
        --------
        >>> pd.IntervalIndex.from_tuples([(0, 1), (1, 2)])
        IntervalIndex([(0, 1], (1, 2]],
                       dtype='interval[int64, right]')
        """
            ),
        }
    )
    def from_tuples(
        cls,
        data,
        closed: str = "right",
        name: Hashable = None,
        copy: bool = False,
        dtype: Dtype | None = None,
    ) -> IntervalIndex:
        with rewrite_exception("IntervalArray", cls.__name__):
            arr = IntervalArray.from_tuples(data, closed=closed, copy=copy, dtype=dtype)
        return cls._simple_new(arr, name=name)

    @classmethod
    @Appender(
        _interval_shared_docs["from_strings"]
        % {
            "klass": "IntervalIndex",
            "examples": textwrap.dedent(
                """\
        Examples
        --------
        >>> pd.IntervalIndex.from_strings(["(0, 1]", "(1, 2]"])
        IntervalIndex([(0, 1], (1, 2]],
                       dtype='interval[int64, right]')
        """
            ),
        }
    )
    def from_strings(
        cls,
        data: Sequence[str],
        closed: str = "right",
        dtype: Dtype | None = None,
        name: Hashable = None,
    ) -> IntervalIndex:
        with rewrite_exception("IntervalArray", cls.__name__):
            arr = IntervalArray.from_strings(data=data, dtype=dtype, closed=closed)

        return cls._simple_new(arr, name=name)

    # --------------------------------------------------------------------

    @cache_readonly
    def _engine(self) -> IntervalTree:
        left = self._maybe_convert_i8(self.left)
        right = self._maybe_convert_i8(self.right)
        return IntervalTree(left, right, closed=self.closed)

    def __contains__(self, key: Any) -> bool:
        """
        return a boolean if this key is IN the index
        We *only* accept an Interval

        Parameters
        ----------
        key : Interval

        Returns
        -------
        bool
        """
        hash(key)
        if not isinstance(key, Interval):
            if is_valid_na_for_dtype(key, self.dtype):
                return self.hasnans
            return False

        try:
            self.get_loc(key)
            return True
        except KeyError:
            return False

    @cache_readonly
    def _multiindex(self) -> MultiIndex:
        return MultiIndex.from_arrays([self.left, self.right], names=["left", "right"])

    def __reduce__(self):
        d = {"left": self.left, "right": self.right, "closed": self.closed}
        d.update(self._get_attributes_dict())
        return _new_IntervalIndex, (type(self), d), None

    @property
    def inferred_type(self) -> str:
        """Return a string of the type inferred from the values"""
        return "interval"

    @Appender(Index.memory_usage.__doc__)
    def memory_usage(self, deep: bool = False) -> int:
        # we don't use an explicit engine
        # so return the bytes here
        return self.left.memory_usage(deep=deep) + self.right.memory_usage(deep=deep)

    # IntervalTree doesn't have a is_monotonic_decreasing, so have to override
    #  the Index implementation
    @cache_readonly
    def is_monotonic_decreasing(self) -> bool:
        """
        Return True if the IntervalIndex is monotonic decreasing (only equal or
        decreasing values), else False
        """
        return self[::-1].is_monotonic_increasing

    @cache_readonly
    def is_unique(self) -> bool:
        """
        Return True if the IntervalIndex contains unique elements, else False.
        """
        left = self.left
        right = self.right

        if self.isna().sum() > 1:
            return False

        if left.is_unique or right.is_unique:
            return True

        seen_pairs = set()
        check_idx = np.where(left.duplicated(keep=False))[0]
        for idx in check_idx:
            pair = (left[idx], right[idx])
            if pair in seen_pairs:
                return False
            seen_pairs.add(pair)

        return True

    @property
    def is_overlapping(self) -> bool:
        """
        Return True if the IntervalIndex has overlapping intervals, else False.

        Two intervals overlap if they share a common point, including closed
        endpoints. Intervals that only have an open endpoint in common do not
        overlap.

        Returns
        -------
        bool
            Boolean indicating if the IntervalIndex has overlapping intervals.

        See Also
        --------
        Interval.overlaps : Check whether two Interval objects overlap.
        IntervalIndex.overlaps : Check an IntervalIndex elementwise for
            overlaps.

        Examples
        --------
        >>> index = pd.IntervalIndex.from_tuples([(0, 2), (1, 3), (4, 5)])
        >>> index
        IntervalIndex([(0, 2], (1, 3], (4, 5]],
              dtype='interval[int64, right]')
        >>> index.is_overlapping
        True

        Intervals that share closed endpoints overlap:

        >>> index = pd.interval_range(0, 3, closed='both')
        >>> index
        IntervalIndex([[0, 1], [1, 2], [2, 3]],
              dtype='interval[int64, both]')
        >>> index.is_overlapping
        True

        Intervals that only have an open endpoint in common do not overlap:

        >>> index = pd.interval_range(0, 3, closed='left')
        >>> index
        IntervalIndex([[0, 1), [1, 2), [2, 3)],
              dtype='interval[int64, left]')
        >>> index.is_overlapping
        False
        """
        # GH 23309
        return self._engine.is_overlapping

    def _needs_i8_conversion(self, key) -> bool:
        """
        Check if a given key needs i8 conversion. Conversion is necessary for
        Timestamp, Timedelta, DatetimeIndex, and TimedeltaIndex keys. An
        Interval-like requires conversion if its endpoints are one of the
        aforementioned types.

        Assumes that any list-like data has already been cast to an Index.

        Parameters
        ----------
        key : scalar or Index-like
            The key that should be checked for i8 conversion

        Returns
        -------
        bool
        """
        if is_interval_dtype(key) or isinstance(key, Interval):
            return self._needs_i8_conversion(key.left)

        i8_types = (Timestamp, Timedelta, DatetimeIndex, TimedeltaIndex)
        return isinstance(key, i8_types)

    def _maybe_convert_i8(self, key):
        """
        Maybe convert a given key to its equivalent i8 value(s). Used as a
        preprocessing step prior to IntervalTree queries (self._engine), which
        expects numeric data.

        Parameters
        ----------
        key : scalar or list-like
            The key that should maybe be converted to i8.

        Returns
        -------
        scalar or list-like
            The original key if no conversion occurred, int if converted scalar,
            Int64Index if converted list-like.
        """
        original = key
        if is_list_like(key):
            key = ensure_index(key)

        if not self._needs_i8_conversion(key):
            return original

        scalar = is_scalar(key)
        if is_interval_dtype(key) or isinstance(key, Interval):
            # convert left/right and reconstruct
            left = self._maybe_convert_i8(key.left)
            right = self._maybe_convert_i8(key.right)
            constructor = Interval if scalar else IntervalIndex.from_arrays
            return constructor(left, right, closed=self.closed)

        if scalar:
            # Timestamp/Timedelta
            key_dtype, key_i8 = infer_dtype_from_scalar(key, pandas_dtype=True)
            if lib.is_period(key):
                key_i8 = key.ordinal
            elif isinstance(key_i8, Timestamp):
                key_i8 = key_i8.value
            elif isinstance(key_i8, (np.datetime64, np.timedelta64)):
                key_i8 = key_i8.view("i8")
        else:
            # DatetimeIndex/TimedeltaIndex
            key_dtype, key_i8 = key.dtype, Index(key.asi8)
            if key.hasnans:
                # convert NaT from its i8 value to np.nan so it's not viewed
                # as a valid value, maybe causing errors (e.g. is_overlapping)
                key_i8 = key_i8.where(~key._isnan)

        # ensure consistency with IntervalIndex subtype
        subtype = self.dtype.subtype

        if not is_dtype_equal(subtype, key_dtype):
            raise ValueError(
                f"Cannot index an IntervalIndex of subtype {subtype} with "
                f"values of dtype {key_dtype}"
            )

        return key_i8

    def _searchsorted_monotonic(self, label, side: str = "left"):
        if not self.is_non_overlapping_monotonic:
            raise KeyError(
                "can only get slices from an IntervalIndex if bounds are "
                "non-overlapping and all monotonic increasing or decreasing"
            )

        if isinstance(label, (IntervalMixin, IntervalIndex)):
            raise NotImplementedError("Interval objects are not currently supported")

        # GH 20921: "not is_monotonic_increasing" for the second condition
        # instead of "is_monotonic_decreasing" to account for single element
        # indexes being both increasing and decreasing
        if (side == "left" and self.left.is_monotonic_increasing) or (
            side == "right" and not self.left.is_monotonic_increasing
        ):
            sub_idx = self.right
            if self.open_right:
                label = _get_next_label(label)
        else:
            sub_idx = self.left
            if self.open_left:
                label = _get_prev_label(label)

        return sub_idx._searchsorted_monotonic(label, side)

    # --------------------------------------------------------------------
    # Indexing Methods

    def get_loc(
        self, key, method: str | None = None, tolerance=None
    ) -> int | slice | np.ndarray:
        """
        Get integer location, slice or boolean mask for requested label.

        Parameters
        ----------
        key : label
        method : {None}, optional
            * default: matches where the label is within an interval only.

        Returns
        -------
        int if unique index, slice if monotonic index, else mask

        Examples
        --------
        >>> i1, i2 = pd.Interval(0, 1), pd.Interval(1, 2)
        >>> index = pd.IntervalIndex([i1, i2])
        >>> index.get_loc(1)
        0

        You can also supply a point inside an interval.

        >>> index.get_loc(1.5)
        1

        If a label is in several intervals, you get the locations of all the
        relevant intervals.

        >>> i3 = pd.Interval(0, 2)
        >>> overlapping_index = pd.IntervalIndex([i1, i2, i3])
        >>> overlapping_index.get_loc(0.5)
        array([ True, False,  True])

        Only exact matches will be returned if an interval is provided.

        >>> index.get_loc(pd.Interval(0, 1))
        0
        """
        self._check_indexing_method(method)
        self._check_indexing_error(key)

        if isinstance(key, Interval):
            if self.closed != key.closed:
                raise KeyError(key)
            mask = (self.left == key.left) & (self.right == key.right)
        elif is_valid_na_for_dtype(key, self.dtype):
            mask = self.isna()
        else:
            # assume scalar
            op_left = le if self.closed_left else lt
            op_right = le if self.closed_right else lt
            try:
                mask = op_left(self.left, key) & op_right(key, self.right)
            except TypeError as err:
                # scalar is not comparable to II subtype --> invalid label
                raise KeyError(key) from err

        matches = mask.sum()
        if matches == 0:
            raise KeyError(key)
        elif matches == 1:
            return mask.argmax()

        res = lib.maybe_booleans_to_slice(mask.view("u1"))
        if isinstance(res, slice) and res.stop is None:
            # TODO: DO this in maybe_booleans_to_slice?
            res = slice(res.start, len(self), res.step)
        return res

    def _get_indexer(
        self,
        target: Index,
        method: str | None = None,
        limit: int | None = None,
        tolerance: Any | None = None,
    ) -> np.ndarray:
        # returned ndarray is np.intp

        if isinstance(target, IntervalIndex):
            if not self._should_compare(target):
                return self._get_indexer_non_comparable(target, method, unique=True)

            # non-overlapping -> at most one match per interval in target
            # want exact matches -> need both left/right to match, so defer to
            # left/right get_indexer, compare elementwise, equality -> match
            left_indexer = self.left.get_indexer(target.left)
            right_indexer = self.right.get_indexer(target.right)
            indexer = np.where(left_indexer == right_indexer, left_indexer, -1)

        elif not is_object_dtype(target):
            # homogeneous scalar index: use IntervalTree
            target = self._maybe_convert_i8(target)
            indexer = self._engine.get_indexer(target.values)
        else:
            # heterogeneous scalar index: defer elementwise to get_loc
            return self._get_indexer_pointwise(target)[0]

        return ensure_platform_int(indexer)

    @Appender(_index_shared_docs["get_indexer_non_unique"] % _index_doc_kwargs)
    def get_indexer_non_unique(self, target: Index) -> tuple[np.ndarray, np.ndarray]:
        # both returned ndarrays are np.intp
        target = ensure_index(target)

        if isinstance(target, IntervalIndex) and not self._should_compare(target):
            # different closed or incompatible subtype -> no matches
            return self._get_indexer_non_comparable(target, None, unique=False)

        elif is_object_dtype(target.dtype) or isinstance(target, IntervalIndex):
            # target might contain intervals: defer elementwise to get_loc
            return self._get_indexer_pointwise(target)

        else:
            # Note: this case behaves differently from other Index subclasses
            #  because IntervalIndex does partial-int indexing
            target = self._maybe_convert_i8(target)
            indexer, missing = self._engine.get_indexer_non_unique(target.values)

        return ensure_platform_int(indexer), ensure_platform_int(missing)

    def _get_indexer_pointwise(self, target: Index) -> tuple[np.ndarray, np.ndarray]:
        # both returned ndarrays are np.intp
        """
        pointwise implementation for get_indexer and get_indexer_non_unique.
        """
        indexer, missing = [], []
        for i, key in enumerate(target):
            try:
                locs = self.get_loc(key)
                if isinstance(locs, slice):
                    # Only needed for get_indexer_non_unique
                    locs = np.arange(locs.start, locs.stop, locs.step, dtype="intp")
                locs = np.array(locs, ndmin=1)
            except KeyError:
                missing.append(i)
                locs = np.array([-1])
            except InvalidIndexError:
                # i.e. non-scalar key e.g. a tuple.
                # see test_append_different_columns_types_raises
                missing.append(i)
                locs = np.array([-1])

            indexer.append(locs)

        indexer = np.concatenate(indexer)
        return ensure_platform_int(indexer), ensure_platform_int(missing)

    @cache_readonly
    def _index_as_unique(self) -> bool:
        return not self.is_overlapping and self._engine._na_count < 2

    _requires_unique_msg = (
        "cannot handle overlapping indices; use IntervalIndex.get_indexer_non_unique"
    )

    def _convert_slice_indexer(self, key: slice, kind: str):
        if not (key.step is None or key.step == 1):
            # GH#31658 if label-based, we require step == 1,
            #  if positional, we disallow float start/stop
            msg = "label-based slicing with step!=1 is not supported for IntervalIndex"
            if kind == "loc":
                raise ValueError(msg)
            elif kind == "getitem":
                if not is_valid_positional_slice(key):
                    # i.e. this cannot be interpreted as a positional slice
                    raise ValueError(msg)

        return super()._convert_slice_indexer(key, kind)

    @cache_readonly
    def _should_fallback_to_positional(self) -> bool:
        # integer lookups in Series.__getitem__ are unambiguously
        #  positional in this case
        return self.dtype.subtype.kind in ["m", "M"]

    def _maybe_cast_slice_bound(self, label, side: str, kind=lib.no_default):
        self._deprecated_arg(kind, "kind", "_maybe_cast_slice_bound")
        return getattr(self, side)._maybe_cast_slice_bound(label, side)

    def _is_comparable_dtype(self, dtype: DtypeObj) -> bool:
        if not isinstance(dtype, IntervalDtype):
            return False
        common_subtype = find_common_type([self.dtype, dtype])
        return not is_object_dtype(common_subtype)

    # --------------------------------------------------------------------

    @cache_readonly
    def left(self) -> Index:
        return Index(self._data.left, copy=False)

    @cache_readonly
    def right(self) -> Index:
        return Index(self._data.right, copy=False)

    @cache_readonly
    def mid(self) -> Index:
        return Index(self._data.mid, copy=False)

    @property
    def length(self) -> Index:
        return Index(self._data.length, copy=False)

    # --------------------------------------------------------------------
    # Rendering Methods
    # __repr__ associated methods are based on MultiIndex

    def _format_with_header(self, header: list[str], na_rep: str = "NaN") -> list[str]:
        return header + list(self._format_native_types(na_rep=na_rep))

    def _format_native_types(self, na_rep="NaN", quoting=None, **kwargs):
        # GH 28210: use base method but with different default na_rep
        return super()._format_native_types(na_rep=na_rep, quoting=quoting, **kwargs)

    def _format_data(self, name=None) -> str:
        # TODO: integrate with categorical and make generic
        # name argument is unused here; just for compat with base / categorical
        return self._data._format_data() + "," + self._format_space()

    # --------------------------------------------------------------------

    @property
    def _is_all_dates(self) -> bool:
        """
        This is False even when left/right contain datetime-like objects,
        as the check is done on the Interval itself
        """
        return False

    # TODO: arithmetic operations


def _is_valid_endpoint(endpoint) -> bool:
    """
    Helper for interval_range to check if start/end are valid types.
    """
    return any(
        [
            is_number(endpoint),
            isinstance(endpoint, Timestamp),
            isinstance(endpoint, Timedelta),
            endpoint is None,
        ]
    )


def _is_type_compatible(a, b) -> bool:
    """
    Helper for interval_range to check type compat of start/end/freq.
    """
    is_ts_compat = lambda x: isinstance(x, (Timestamp, BaseOffset))
    is_td_compat = lambda x: isinstance(x, (Timedelta, BaseOffset))
    return (
        (is_number(a) and is_number(b))
        or (is_ts_compat(a) and is_ts_compat(b))
        or (is_td_compat(a) and is_td_compat(b))
        or com.any_none(a, b)
    )


def interval_range(
    start=None, end=None, periods=None, freq=None, name: Hashable = None, closed="right"
) -> IntervalIndex:
    """
    Return a fixed frequency IntervalIndex.

    Parameters
    ----------
    start : numeric or datetime-like, default None
        Left bound for generating intervals.
    end : numeric or datetime-like, default None
        Right bound for generating intervals.
    periods : int, default None
        Number of periods to generate.
    freq : numeric, str, or DateOffset, default None
        The length of each interval. Must be consistent with the type of start
        and end, e.g. 2 for numeric, or '5H' for datetime-like.  Default is 1
        for numeric and 'D' for datetime-like.
    name : str, default None
        Name of the resulting IntervalIndex.
    closed : {'left', 'right', 'both', 'neither'}, default 'right'
        Whether the intervals are closed on the left-side, right-side, both
        or neither.

    Returns
    -------
    IntervalIndex

    See Also
    --------
    IntervalIndex : An Index of intervals that are all closed on the same side.

    Notes
    -----
    Of the four parameters ``start``, ``end``, ``periods``, and ``freq``,
    exactly three must be specified. If ``freq`` is omitted, the resulting
    ``IntervalIndex`` will have ``periods`` linearly spaced elements between
    ``start`` and ``end``, inclusively.

    To learn more about datetime-like frequency strings, please see `this link
    <https://pandas.pydata.org/pandas-docs/stable/user_guide/timeseries.html#offset-aliases>`__.

    Examples
    --------
    Numeric ``start`` and  ``end`` is supported.

    >>> pd.interval_range(start=0, end=5)
    IntervalIndex([(0, 1], (1, 2], (2, 3], (3, 4], (4, 5]],
                  dtype='interval[int64, right]')

    Additionally, datetime-like input is also supported.

    >>> pd.interval_range(start=pd.Timestamp('2017-01-01'),
    ...                   end=pd.Timestamp('2017-01-04'))
    IntervalIndex([(2017-01-01, 2017-01-02], (2017-01-02, 2017-01-03],
                   (2017-01-03, 2017-01-04]],
                  dtype='interval[datetime64[ns], right]')

    The ``freq`` parameter specifies the frequency between the left and right.
    endpoints of the individual intervals within the ``IntervalIndex``.  For
    numeric ``start`` and ``end``, the frequency must also be numeric.

    >>> pd.interval_range(start=0, periods=4, freq=1.5)
    IntervalIndex([(0.0, 1.5], (1.5, 3.0], (3.0, 4.5], (4.5, 6.0]],
                  dtype='interval[float64, right]')

    Similarly, for datetime-like ``start`` and ``end``, the frequency must be
    convertible to a DateOffset.

    >>> pd.interval_range(start=pd.Timestamp('2017-01-01'),
    ...                   periods=3, freq='MS')
    IntervalIndex([(2017-01-01, 2017-02-01], (2017-02-01, 2017-03-01],
                   (2017-03-01, 2017-04-01]],
                  dtype='interval[datetime64[ns], right]')

    Specify ``start``, ``end``, and ``periods``; the frequency is generated
    automatically (linearly spaced).

    >>> pd.interval_range(start=0, end=6, periods=4)
    IntervalIndex([(0.0, 1.5], (1.5, 3.0], (3.0, 4.5], (4.5, 6.0]],
              dtype='interval[float64, right]')

    The ``closed`` parameter specifies which endpoints of the individual
    intervals within the ``IntervalIndex`` are closed.

    >>> pd.interval_range(end=5, periods=4, closed='both')
    IntervalIndex([[1, 2], [2, 3], [3, 4], [4, 5]],
                  dtype='interval[int64, both]')
    """
    start = maybe_box_datetimelike(start)
    end = maybe_box_datetimelike(end)
    endpoint = start if start is not None else end

    if freq is None and com.any_none(periods, start, end):
        freq = 1 if is_number(endpoint) else "D"

    if com.count_not_none(start, end, periods, freq) != 3:
        raise ValueError(
            "Of the four parameters: start, end, periods, and "
            "freq, exactly three must be specified"
        )

    if not _is_valid_endpoint(start):
        raise ValueError(f"start must be numeric or datetime-like, got {start}")
    elif not _is_valid_endpoint(end):
        raise ValueError(f"end must be numeric or datetime-like, got {end}")

    if is_float(periods):
        periods = int(periods)
    elif not is_integer(periods) and periods is not None:
        raise TypeError(f"periods must be a number, got {periods}")

    if freq is not None and not is_number(freq):
        try:
            freq = to_offset(freq)
        except ValueError as err:
            raise ValueError(
                f"freq must be numeric or convertible to DateOffset, got {freq}"
            ) from err

    # verify type compatibility
    if not all(
        [
            _is_type_compatible(start, end),
            _is_type_compatible(start, freq),
            _is_type_compatible(end, freq),
        ]
    ):
        raise TypeError("start, end, freq need to be type compatible")

    # +1 to convert interval count to breaks count (n breaks = n-1 intervals)
    if periods is not None:
        periods += 1

    breaks: np.ndarray | TimedeltaIndex | DatetimeIndex

    if is_number(endpoint):
        # force consistency between start/end/freq (lower end if freq skips it)
        if com.all_not_none(start, end, freq):
            end -= (end - start) % freq

        # compute the period/start/end if unspecified (at most one)
        if periods is None:
            periods = int((end - start) // freq) + 1
        elif start is None:
            start = end - (periods - 1) * freq
        elif end is None:
            end = start + (periods - 1) * freq

        breaks = np.linspace(start, end, periods)
        if all(is_integer(x) for x in com.not_none(start, end, freq)):
            # np.linspace always produces float output

            # error: Incompatible types in assignment (expression has type
            # "Union[ExtensionArray, ndarray]", variable has type "ndarray")
            breaks = maybe_downcast_numeric(  # type: ignore[assignment]
                breaks, np.dtype("int64")
            )
    else:
        # delegate to the appropriate range function
        if isinstance(endpoint, Timestamp):
            breaks = date_range(start=start, end=end, periods=periods, freq=freq)
        else:
            breaks = timedelta_range(start=start, end=end, periods=periods, freq=freq)

    return IntervalIndex.from_breaks(breaks, name=name, closed=closed)<|MERGE_RESOLUTION|>--- conflicted
+++ resolved
@@ -9,11 +9,7 @@
 from typing import (
     Any,
     Hashable,
-<<<<<<< HEAD
     Sequence,
-    cast,
-=======
->>>>>>> fa6b96e1
 )
 
 import numpy as np
