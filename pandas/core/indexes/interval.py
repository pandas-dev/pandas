""" define the IntervalIndex """
from operator import le, lt
import textwrap
from typing import Any, Optional, Tuple, Union

import numpy as np

from pandas._config import get_option

from pandas._libs import Timedelta, Timestamp, lib
from pandas._libs.interval import Interval, IntervalMixin, IntervalTree
from pandas._typing import AnyArrayLike
from pandas.util._decorators import Appender, Substitution, cache_readonly
from pandas.util._exceptions import rewrite_exception

from pandas.core.dtypes.cast import (
    find_common_type,
    infer_dtype_from_scalar,
    maybe_downcast_to_dtype,
)
from pandas.core.dtypes.common import (
    ensure_platform_int,
    is_categorical,
    is_datetime64tz_dtype,
    is_datetime_or_timedelta_dtype,
    is_dtype_equal,
    is_float,
    is_float_dtype,
    is_integer,
    is_integer_dtype,
    is_interval_dtype,
    is_list_like,
    is_number,
    is_object_dtype,
    is_scalar,
)
from pandas.core.dtypes.generic import ABCSeries
from pandas.core.dtypes.missing import isna

from pandas.core.algorithms import take_1d
from pandas.core.arrays.interval import IntervalArray, _interval_shared_docs
import pandas.core.common as com
import pandas.core.indexes.base as ibase
from pandas.core.indexes.base import (
    Index,
    InvalidIndexError,
    _index_shared_docs,
    default_pprint,
    ensure_index,
    maybe_extract_name,
)
from pandas.core.indexes.datetimes import DatetimeIndex, date_range
from pandas.core.indexes.extension import ExtensionIndex, inherit_names
from pandas.core.indexes.multi import MultiIndex
from pandas.core.indexes.timedeltas import TimedeltaIndex, timedelta_range
from pandas.core.ops import get_op_result_name

from pandas.tseries.frequencies import to_offset
from pandas.tseries.offsets import DateOffset

_VALID_CLOSED = {"left", "right", "both", "neither"}
_index_doc_kwargs = dict(ibase._index_doc_kwargs)

_index_doc_kwargs.update(
    dict(
        klass="IntervalIndex",
        qualname="IntervalIndex",
        target_klass="IntervalIndex or list of Intervals",
        name=textwrap.dedent(
            """\
         name : object, optional
              Name to be stored in the index.
         """
        ),
    )
)


def _get_next_label(label):
    dtype = getattr(label, "dtype", type(label))
    if isinstance(label, (Timestamp, Timedelta)):
        dtype = "datetime64"
    if is_datetime_or_timedelta_dtype(dtype) or is_datetime64tz_dtype(dtype):
        return label + np.timedelta64(1, "ns")
    elif is_integer_dtype(dtype):
        return label + 1
    elif is_float_dtype(dtype):
        return np.nextafter(label, np.infty)
    else:
        raise TypeError(f"cannot determine next label for type {repr(type(label))}")


def _get_prev_label(label):
    dtype = getattr(label, "dtype", type(label))
    if isinstance(label, (Timestamp, Timedelta)):
        dtype = "datetime64"
    if is_datetime_or_timedelta_dtype(dtype) or is_datetime64tz_dtype(dtype):
        return label - np.timedelta64(1, "ns")
    elif is_integer_dtype(dtype):
        return label - 1
    elif is_float_dtype(dtype):
        return np.nextafter(label, -np.infty)
    else:
        raise TypeError(f"cannot determine next label for type {repr(type(label))}")


def _new_IntervalIndex(cls, d):
    """
    This is called upon unpickling, rather than the default which doesn't have
    arguments and breaks __new__.
    """
    return cls.from_arrays(**d)


class SetopCheck:
    """
    This is called to decorate the set operations of IntervalIndex
    to perform the type check in advance.
    """

    def __init__(self, op_name):
        self.op_name = op_name

    def __call__(self, setop):
        def func(intvidx_self, other, sort=False):
            intvidx_self._assert_can_do_setop(other)
            other = ensure_index(other)

            if not isinstance(other, IntervalIndex):
                result = getattr(intvidx_self.astype(object), self.op_name)(other)
                if self.op_name in ("difference",):
                    result = result.astype(intvidx_self.dtype)
                return result
            elif intvidx_self.closed != other.closed:
                raise ValueError(
                    "can only do set operations between two IntervalIndex "
                    "objects that are closed on the same side"
                )

            # GH 19016: ensure set op will not return a prohibited dtype
            subtypes = [intvidx_self.dtype.subtype, other.dtype.subtype]
            common_subtype = find_common_type(subtypes)
            if is_object_dtype(common_subtype):
                raise TypeError(
                    f"can only do {self.op_name} between two IntervalIndex "
                    "objects that have compatible dtypes"
                )

            return setop(intvidx_self, other, sort)

        return func


@Appender(
    _interval_shared_docs["class"]
    % dict(
        klass="IntervalIndex",
        summary="Immutable index of intervals that are closed on the same side.",
        name=_index_doc_kwargs["name"],
        versionadded="0.20.0",
        extra_attributes="is_overlapping\nvalues\n",
        extra_methods="",
        examples=textwrap.dedent(
            """\
    Examples
    --------
    A new ``IntervalIndex`` is typically constructed using
    :func:`interval_range`:

    >>> pd.interval_range(start=0, end=5)
    IntervalIndex([(0, 1], (1, 2], (2, 3], (3, 4], (4, 5]],
                  closed='right',
                  dtype='interval[int64]')

    It may also be constructed using one of the constructor
    methods: :meth:`IntervalIndex.from_arrays`,
    :meth:`IntervalIndex.from_breaks`, and :meth:`IntervalIndex.from_tuples`.

    See further examples in the doc strings of ``interval_range`` and the
    mentioned constructor methods.
    """
        ),
    )
)
@inherit_names(["set_closed", "to_tuples"], IntervalArray, wrap=True)
@inherit_names(
    [
        "__len__",
        "__array__",
        "overlaps",
        "contains",
        "size",
        "closed",
        "dtype",
        "left",
        "right",
        "length",
    ],
    IntervalArray,
)
@inherit_names(
    ["is_non_overlapping_monotonic", "mid", "_ndarray_values"],
    IntervalArray,
    cache=True,
)
class IntervalIndex(IntervalMixin, ExtensionIndex):
    _typ = "intervalindex"
    _comparables = ["name"]
    _attributes = ["name", "closed"]

    # we would like our indexing holder to defer to us
    _defer_to_indexing = True

    # Immutable, so we are able to cache computations like isna in '_mask'
    _mask = None

    # --------------------------------------------------------------------
    # Constructors

    def __new__(
        cls,
        data,
        closed=None,
        dtype=None,
        copy: bool = False,
        name=None,
        verify_integrity: bool = True,
    ):

        name = maybe_extract_name(name, data, cls)

        with rewrite_exception("IntervalArray", cls.__name__):
            array = IntervalArray(
                data,
                closed=closed,
                copy=copy,
                dtype=dtype,
                verify_integrity=verify_integrity,
            )

        return cls._simple_new(array, name)

    @classmethod
    def _simple_new(cls, array, name, closed=None):
        """
        Construct from an IntervalArray

        Parameters
        ----------
        array : IntervalArray
        name : str
            Attached as result.name
        closed : Any
            Ignored.
        """
        result = IntervalMixin.__new__(cls)
        result._data = array
        result.name = name
        result._no_setting_name = False
        result._reset_identity()
        return result

    @classmethod
    @Appender(
        _interval_shared_docs["from_breaks"]
        % dict(
            klass="IntervalIndex",
            examples=textwrap.dedent(
                """\
        Examples
        --------
        >>> pd.IntervalIndex.from_breaks([0, 1, 2, 3])
        IntervalIndex([(0, 1], (1, 2], (2, 3]],
                      closed='right',
                      dtype='interval[int64]')
        """
            ),
        )
    )
    def from_breaks(
        cls, breaks, closed: str = "right", name=None, copy: bool = False, dtype=None
    ):
        with rewrite_exception("IntervalArray", cls.__name__):
            array = IntervalArray.from_breaks(
                breaks, closed=closed, copy=copy, dtype=dtype
            )
        return cls._simple_new(array, name=name)

    @classmethod
    @Appender(
        _interval_shared_docs["from_arrays"]
        % dict(
            klass="IntervalIndex",
            examples=textwrap.dedent(
                """\
        Examples
        --------
        >>> pd.IntervalIndex.from_arrays([0, 1, 2], [1, 2, 3])
        IntervalIndex([(0, 1], (1, 2], (2, 3]],
                      closed='right',
                      dtype='interval[int64]')
        """
            ),
        )
    )
    def from_arrays(
        cls,
        left,
        right,
        closed: str = "right",
        name=None,
        copy: bool = False,
        dtype=None,
    ):
        with rewrite_exception("IntervalArray", cls.__name__):
            array = IntervalArray.from_arrays(
                left, right, closed, copy=copy, dtype=dtype
            )
        return cls._simple_new(array, name=name)

    @classmethod
    @Appender(
        _interval_shared_docs["from_tuples"]
        % dict(
            klass="IntervalIndex",
            examples=textwrap.dedent(
                """\
        Examples
        --------
        >>> pd.IntervalIndex.from_tuples([(0, 1), (1, 2)])
        IntervalIndex([(0, 1], (1, 2]],
                       closed='right',
                       dtype='interval[int64]')
        """
            ),
        )
    )
    def from_tuples(
        cls, data, closed: str = "right", name=None, copy: bool = False, dtype=None
    ):
        with rewrite_exception("IntervalArray", cls.__name__):
            arr = IntervalArray.from_tuples(data, closed=closed, copy=copy, dtype=dtype)
        return cls._simple_new(arr, name=name)

    # --------------------------------------------------------------------

    @Appender(_index_shared_docs["_shallow_copy"])
    def _shallow_copy(self, left=None, right=None, **kwargs):
        result = self._data._shallow_copy(left=left, right=right)
        attributes = self._get_attributes_dict()
        attributes.update(kwargs)
        return self._simple_new(result, **attributes)

    @cache_readonly
    def _isnan(self):
        """
        Return a mask indicating if each value is NA.
        """
        if self._mask is None:
            self._mask = isna(self.left)
        return self._mask

    @cache_readonly
    def _engine(self):
        left = self._maybe_convert_i8(self.left)
        right = self._maybe_convert_i8(self.right)
        return IntervalTree(left, right, closed=self.closed)

    def __contains__(self, key) -> bool:
        """
        return a boolean if this key is IN the index
        We *only* accept an Interval

        Parameters
        ----------
        key : Interval

        Returns
        -------
        bool
        """
        if not isinstance(key, Interval):
            return False

        try:
            self.get_loc(key)
            return True
        except KeyError:
            return False

    @cache_readonly
    def _multiindex(self):
        return MultiIndex.from_arrays([self.left, self.right], names=["left", "right"])

    @cache_readonly
    def values(self):
        """
        Return the IntervalIndex's data as an IntervalArray.
        """
        return self._data

    @cache_readonly
    def _values(self):
        return self._data

    def __array_wrap__(self, result, context=None):
        # we don't want the superclass implementation
        return result

    def __reduce__(self):
        d = dict(left=self.left, right=self.right)
        d.update(self._get_attributes_dict())
        return _new_IntervalIndex, (type(self), d), None

    @Appender(_index_shared_docs["astype"])
    def astype(self, dtype, copy=True):
        with rewrite_exception("IntervalArray", type(self).__name__):
            new_values = self.values.astype(dtype, copy=copy)
        if is_interval_dtype(new_values):
            return self._shallow_copy(new_values.left, new_values.right)
        return Index.astype(self, dtype, copy=copy)

    @property
    def inferred_type(self) -> str:
        """Return a string of the type inferred from the values"""
        return "interval"

    @Appender(Index.memory_usage.__doc__)
    def memory_usage(self, deep: bool = False) -> int:
        # we don't use an explicit engine
        # so return the bytes here
        return self.left.memory_usage(deep=deep) + self.right.memory_usage(deep=deep)

    @cache_readonly
    def is_monotonic(self) -> bool:
        """
        Return True if the IntervalIndex is monotonic increasing (only equal or
        increasing values), else False
        """
        return self.is_monotonic_increasing

    @cache_readonly
    def is_monotonic_increasing(self) -> bool:
        """
        Return True if the IntervalIndex is monotonic increasing (only equal or
        increasing values), else False
        """
        return self._engine.is_monotonic_increasing

    @cache_readonly
    def is_monotonic_decreasing(self) -> bool:
        """
        Return True if the IntervalIndex is monotonic decreasing (only equal or
        decreasing values), else False
        """
        return self[::-1].is_monotonic_increasing

    @cache_readonly
    def is_unique(self):
        """
        Return True if the IntervalIndex contains unique elements, else False.
        """
        left = self.left
        right = self.right

        if self.isna().sum() > 1:
            return False

        if left.is_unique or right.is_unique:
            return True

        seen_pairs = set()
        check_idx = np.where(left.duplicated(keep=False))[0]
        for idx in check_idx:
            pair = (left[idx], right[idx])
            if pair in seen_pairs:
                return False
            seen_pairs.add(pair)

        return True

    @property
    def is_overlapping(self):
        """
        Return True if the IntervalIndex has overlapping intervals, else False.

        Two intervals overlap if they share a common point, including closed
        endpoints. Intervals that only have an open endpoint in common do not
        overlap.

        .. versionadded:: 0.24.0

        Returns
        -------
        bool
            Boolean indicating if the IntervalIndex has overlapping intervals.

        See Also
        --------
        Interval.overlaps : Check whether two Interval objects overlap.
        IntervalIndex.overlaps : Check an IntervalIndex elementwise for
            overlaps.

        Examples
        --------
        >>> index = pd.IntervalIndex.from_tuples([(0, 2), (1, 3), (4, 5)])
        >>> index
        IntervalIndex([(0, 2], (1, 3], (4, 5]],
              closed='right',
              dtype='interval[int64]')
        >>> index.is_overlapping
        True

        Intervals that share closed endpoints overlap:

        >>> index = pd.interval_range(0, 3, closed='both')
        >>> index
        IntervalIndex([[0, 1], [1, 2], [2, 3]],
              closed='both',
              dtype='interval[int64]')
        >>> index.is_overlapping
        True

        Intervals that only have an open endpoint in common do not overlap:

        >>> index = pd.interval_range(0, 3, closed='left')
        >>> index
        IntervalIndex([[0, 1), [1, 2), [2, 3)],
              closed='left',
              dtype='interval[int64]')
        >>> index.is_overlapping
        False
        """
        # GH 23309
        return self._engine.is_overlapping

    @Appender(_index_shared_docs["_convert_scalar_indexer"])
    def _convert_scalar_indexer(self, key, kind=None):
        if kind == "iloc":
            return super()._convert_scalar_indexer(key, kind=kind)
        return key

    def _maybe_cast_slice_bound(self, label, side, kind):
        return getattr(self, side)._maybe_cast_slice_bound(label, side, kind)

    @Appender(_index_shared_docs["_convert_list_indexer"])
    def _convert_list_indexer(self, keyarr, kind=None):
        """
        we are passed a list-like indexer. Return the
        indexer for matching intervals.
        """
        locs = self.get_indexer_for(keyarr)

        # we have missing values
        if (locs == -1).any():
            raise KeyError

        return locs

    def _can_reindex(self, indexer: np.ndarray) -> None:
        """
        Check if we are allowing reindexing with this particular indexer.

        Parameters
        ----------
        indexer : an integer indexer

        Raises
        ------
        ValueError if its a duplicate axis
        """

        # trying to reindex on an axis with duplicates
        if self.is_overlapping and len(indexer):
            raise ValueError("cannot reindex from an overlapping axis")

    def _needs_i8_conversion(self, key):
        """
        Check if a given key needs i8 conversion. Conversion is necessary for
        Timestamp, Timedelta, DatetimeIndex, and TimedeltaIndex keys. An
        Interval-like requires conversion if it's endpoints are one of the
        aforementioned types.

        Assumes that any list-like data has already been cast to an Index.

        Parameters
        ----------
        key : scalar or Index-like
            The key that should be checked for i8 conversion

        Returns
        -------
        bool
        """
        if is_interval_dtype(key) or isinstance(key, Interval):
            return self._needs_i8_conversion(key.left)

        i8_types = (Timestamp, Timedelta, DatetimeIndex, TimedeltaIndex)
        return isinstance(key, i8_types)

    def _maybe_convert_i8(self, key):
        """
        Maybe convert a given key to it's equivalent i8 value(s). Used as a
        preprocessing step prior to IntervalTree queries (self._engine), which
        expects numeric data.

        Parameters
        ----------
        key : scalar or list-like
            The key that should maybe be converted to i8.

        Returns
        -------
        scalar or list-like
            The original key if no conversion occurred, int if converted scalar,
            Int64Index if converted list-like.
        """
        original = key
        if is_list_like(key):
            key = ensure_index(key)

        if not self._needs_i8_conversion(key):
            return original

        scalar = is_scalar(key)
        if is_interval_dtype(key) or isinstance(key, Interval):
            # convert left/right and reconstruct
            left = self._maybe_convert_i8(key.left)
            right = self._maybe_convert_i8(key.right)
            constructor = Interval if scalar else IntervalIndex.from_arrays
            return constructor(left, right, closed=self.closed)

        if scalar:
            # Timestamp/Timedelta
            key_dtype, key_i8 = infer_dtype_from_scalar(key, pandas_dtype=True)
        else:
            # DatetimeIndex/TimedeltaIndex
            key_dtype, key_i8 = key.dtype, Index(key.asi8)
            if key.hasnans:
                # convert NaT from it's i8 value to np.nan so it's not viewed
                # as a valid value, maybe causing errors (e.g. is_overlapping)
                key_i8 = key_i8.where(~key._isnan)

        # ensure consistency with IntervalIndex subtype
        subtype = self.dtype.subtype

        if not is_dtype_equal(subtype, key_dtype):
            raise ValueError(
                f"Cannot index an IntervalIndex of subtype {subtype} with "
                f"values of dtype {key_dtype}"
            )

        return key_i8

    def _check_method(self, method):
        if method is None:
            return

        if method in ["bfill", "backfill", "pad", "ffill", "nearest"]:
            raise NotImplementedError(
                f"method {method} not yet implemented for IntervalIndex"
            )

        raise ValueError("Invalid fill method")

    def _searchsorted_monotonic(self, label, side, exclude_label=False):
        if not self.is_non_overlapping_monotonic:
            raise KeyError(
                "can only get slices from an IntervalIndex if bounds are "
                "non-overlapping and all monotonic increasing or decreasing"
            )

        if isinstance(label, IntervalMixin):
            raise NotImplementedError("Interval objects are not currently supported")

        # GH 20921: "not is_monotonic_increasing" for the second condition
        # instead of "is_monotonic_decreasing" to account for single element
        # indexes being both increasing and decreasing
        if (side == "left" and self.left.is_monotonic_increasing) or (
            side == "right" and not self.left.is_monotonic_increasing
        ):
            sub_idx = self.right
            if self.open_right or exclude_label:
                label = _get_next_label(label)
        else:
            sub_idx = self.left
            if self.open_left or exclude_label:
                label = _get_prev_label(label)

        return sub_idx._searchsorted_monotonic(label, side)

    def get_loc(
        self, key: Any, method: Optional[str] = None, tolerance=None
    ) -> Union[int, slice, np.ndarray]:
        """
        Get integer location, slice or boolean mask for requested label.

        Parameters
        ----------
        key : label
        method : {None}, optional
            * default: matches where the label is within an interval only.

        Returns
        -------
        int if unique index, slice if monotonic index, else mask

        Examples
        --------
        >>> i1, i2 = pd.Interval(0, 1), pd.Interval(1, 2)
        >>> index = pd.IntervalIndex([i1, i2])
        >>> index.get_loc(1)
        0

        You can also supply a point inside an interval.

        >>> index.get_loc(1.5)
        1

        If a label is in several intervals, you get the locations of all the
        relevant intervals.

        >>> i3 = pd.Interval(0, 2)
        >>> overlapping_index = pd.IntervalIndex([i1, i2, i3])
        >>> overlapping_index.get_loc(0.5)
        array([ True, False,  True])

        Only exact matches will be returned if an interval is provided.

        >>> index.get_loc(pd.Interval(0, 1))
        0
        """
        self._check_method(method)

        # list-like are invalid labels for II but in some cases may work, e.g
        # single element array of comparable type, so guard against them early
        if is_list_like(key):
            raise KeyError(key)

        if isinstance(key, Interval):
            if self.closed != key.closed:
                raise KeyError(key)
            mask = (self.left == key.left) & (self.right == key.right)
        else:
            # assume scalar
            op_left = le if self.closed_left else lt
            op_right = le if self.closed_right else lt
            try:
                mask = op_left(self.left, key) & op_right(key, self.right)
            except TypeError:
                # scalar is not comparable to II subtype --> invalid label
                raise KeyError(key)

        matches = mask.sum()
        if matches == 0:
            raise KeyError(key)
        elif matches == 1:
            return mask.argmax()
        return lib.maybe_booleans_to_slice(mask.view("u1"))

    @Substitution(
        **dict(
            _index_doc_kwargs,
            **{
                "raises_section": textwrap.dedent(
                    """
        Raises
        ------
        NotImplementedError
            If any method argument other than the default of
            None is specified as these are not yet implemented.
        """
                )
            },
        )
    )
    @Appender(_index_shared_docs["get_indexer"])
    def get_indexer(
        self,
        target: AnyArrayLike,
        method: Optional[str] = None,
        limit: Optional[int] = None,
        tolerance: Optional[Any] = None,
    ) -> np.ndarray:

        self._check_method(method)

        if self.is_overlapping:
            raise InvalidIndexError(
                "cannot handle overlapping indices; "
                "use IntervalIndex.get_indexer_non_unique"
            )

        target_as_index = ensure_index(target)

        if isinstance(target_as_index, IntervalIndex):
            # equal indexes -> 1:1 positional match
            if self.equals(target_as_index):
                return np.arange(len(self), dtype="intp")

            # different closed or incompatible subtype -> no matches
            common_subtype = find_common_type(
                [self.dtype.subtype, target_as_index.dtype.subtype]
            )
            if self.closed != target_as_index.closed or is_object_dtype(common_subtype):
                return np.repeat(np.intp(-1), len(target_as_index))

            # non-overlapping -> at most one match per interval in target_as_index
            # want exact matches -> need both left/right to match, so defer to
            # left/right get_indexer, compare elementwise, equality -> match
            left_indexer = self.left.get_indexer(target_as_index.left)
            right_indexer = self.right.get_indexer(target_as_index.right)
            indexer = np.where(left_indexer == right_indexer, left_indexer, -1)
        elif is_categorical(target_as_index):
            # get an indexer for unique categories then propagate to codes via take_1d
            categories_indexer = self.get_indexer(target_as_index.categories)
            indexer = take_1d(categories_indexer, target_as_index.codes, fill_value=-1)
        elif not is_object_dtype(target_as_index):
            # homogeneous scalar index: use IntervalTree
            target_as_index = self._maybe_convert_i8(target_as_index)
            indexer = self._engine.get_indexer(target_as_index.values)
        else:
            # heterogeneous scalar index: defer elementwise to get_loc
            # (non-overlapping so get_loc guarantees scalar of KeyError)
            indexer = []
            for key in target_as_index:
                try:
                    loc = self.get_loc(key)
                except KeyError:
                    loc = -1
                indexer.append(loc)

        return ensure_platform_int(indexer)

    @Appender(_index_shared_docs["get_indexer_non_unique"] % _index_doc_kwargs)
    def get_indexer_non_unique(
        self, target: AnyArrayLike
    ) -> Tuple[np.ndarray, np.ndarray]:
        target_as_index = ensure_index(target)

        # check that target_as_index IntervalIndex is compatible
        if isinstance(target_as_index, IntervalIndex):
            common_subtype = find_common_type(
                [self.dtype.subtype, target_as_index.dtype.subtype]
            )
            if self.closed != target_as_index.closed or is_object_dtype(common_subtype):
                # different closed or incompatible subtype -> no matches
                return (
                    np.repeat(-1, len(target_as_index)),
                    np.arange(len(target_as_index)),
                )

        if is_object_dtype(target_as_index) or isinstance(
            target_as_index, IntervalIndex
        ):
            # target_as_index might contain intervals: defer elementwise to get_loc
            indexer, missing = [], []
            for i, key in enumerate(target_as_index):
                try:
                    locs = self.get_loc(key)
                    if isinstance(locs, slice):
                        locs = np.arange(locs.start, locs.stop, locs.step, dtype="intp")
                    locs = np.array(locs, ndmin=1)
                except KeyError:
                    missing.append(i)
                    locs = np.array([-1])
                indexer.append(locs)
            indexer = np.concatenate(indexer)
        else:
            target_as_index = self._maybe_convert_i8(target_as_index)
            indexer, missing = self._engine.get_indexer_non_unique(
                target_as_index.values
            )

        return ensure_platform_int(indexer), ensure_platform_int(missing)

    def get_indexer_for(self, target: AnyArrayLike, **kwargs) -> np.ndarray:
        """
        Guaranteed return of an indexer even when overlapping.

        This dispatches to get_indexer or get_indexer_non_unique
        as appropriate.

        Returns
        -------
        numpy.ndarray
            List of indices.
        """
        if self.is_overlapping:
            return self.get_indexer_non_unique(target)[0]
        return self.get_indexer(target, **kwargs)

    @Appender(_index_shared_docs["get_value"] % _index_doc_kwargs)
    def get_value(self, series: ABCSeries, key: Any) -> Any:

        if com.is_bool_indexer(key):
            loc = key
        elif is_list_like(key):
            if self.is_overlapping:
                loc, missing = self.get_indexer_non_unique(key)
                if len(missing):
                    raise KeyError
            else:
                loc = self.get_indexer(key)
        elif isinstance(key, slice):
            if not (key.step is None or key.step == 1):
                raise ValueError("cannot support not-default step in a slice")
            loc = self._convert_slice_indexer(key, kind="getitem")
        else:
            loc = self.get_loc(key)
        return series.iloc[loc]

    @Appender(_index_shared_docs["where"])
    def where(self, cond, other=None):
        if other is None:
            other = self._na_value
        values = np.where(cond, self.values, other)
        return self._shallow_copy(values)

    def delete(self, loc):
        """
        Return a new IntervalIndex with passed location(-s) deleted

        Returns
        -------
        IntervalIndex
        """
        new_left = self.left.delete(loc)
        new_right = self.right.delete(loc)
        return self._shallow_copy(new_left, new_right)

    def insert(self, loc, item):
        """
        Return a new IntervalIndex inserting new item at location. Follows
        Python list.append semantics for negative values.  Only Interval
        objects and NA can be inserted into an IntervalIndex

        Parameters
        ----------
        loc : int
        item : object

        Returns
        -------
        IntervalIndex
        """
        if isinstance(item, Interval):
            if item.closed != self.closed:
                raise ValueError(
                    "inserted item must be closed on the same side as the index"
                )
            left_insert = item.left
            right_insert = item.right
        elif is_scalar(item) and isna(item):
            # GH 18295
            left_insert = right_insert = item
        else:
            raise ValueError(
                "can only insert Interval objects and NA into an IntervalIndex"
            )

        new_left = self.left.insert(loc, left_insert)
        new_right = self.right.insert(loc, right_insert)
        return self._shallow_copy(new_left, new_right)

    def _concat_same_dtype(self, to_concat, name):
        """
        assert that we all have the same .closed
        we allow a 0-len index here as well
        """
        if not len({i.closed for i in to_concat if len(i)}) == 1:
            raise ValueError(
                "can only append two IntervalIndex objects "
                "that are closed on the same side"
            )
        return super()._concat_same_dtype(to_concat, name)

    @Appender(_index_shared_docs["take"] % _index_doc_kwargs)
    def take(self, indices, axis=0, allow_fill=True, fill_value=None, **kwargs):
        result = self._data.take(
            indices, axis=axis, allow_fill=allow_fill, fill_value=fill_value, **kwargs
        )
        return self._shallow_copy(result)

    def __getitem__(self, value):
        result = self._data[value]
        if isinstance(result, IntervalArray):
            return self._shallow_copy(result)
        else:
            # scalar
            return result

    # --------------------------------------------------------------------
    # Rendering Methods
    # __repr__ associated methods are based on MultiIndex

    def _format_with_header(self, header, **kwargs):
        return header + list(self._format_native_types(**kwargs))

    def _format_native_types(self, na_rep="NaN", quoting=None, **kwargs):
        # GH 28210: use base method but with different default na_rep
        return super()._format_native_types(na_rep=na_rep, quoting=quoting, **kwargs)

    def _format_data(self, name=None):

        # TODO: integrate with categorical and make generic
        # name argument is unused here; just for compat with base / categorical
        n = len(self)
        max_seq_items = min((get_option("display.max_seq_items") or n) // 10, 10)

        formatter = str

        if n == 0:
            summary = "[]"
        elif n == 1:
            first = formatter(self[0])
            summary = f"[{first}]"
        elif n == 2:
            first = formatter(self[0])
            last = formatter(self[-1])
            summary = f"[{first}, {last}]"
        else:

            if n > max_seq_items:
                n = min(max_seq_items // 2, 10)
                head = [formatter(x) for x in self[:n]]
                tail = [formatter(x) for x in self[-n:]]
                head_joined = ", ".join(head)
                tail_joined = ", ".join(tail)
                summary = f"[{head_joined} ... {tail_joined}]"
            else:
                tail = [formatter(x) for x in self]
                joined = ", ".join(tail)
                summary = f"[{joined}]"

        return summary + "," + self._format_space()

    def _format_attrs(self):
        attrs = [("closed", repr(self.closed))]
        if self.name is not None:
            attrs.append(("name", default_pprint(self.name)))
        attrs.append(("dtype", f"'{self.dtype}'"))
        return attrs

    def _format_space(self) -> str:
        space = " " * (len(type(self).__name__) + 1)
        return f"\n{space}"

    # --------------------------------------------------------------------

    def argsort(self, *args, **kwargs):
        return np.lexsort((self.right, self.left))

    def equals(self, other) -> bool:
        """
        Determines if two IntervalIndex objects contain the same elements.
        """
        if self.is_(other):
            return True

        # if we can coerce to an II
        # then we can compare
        if not isinstance(other, IntervalIndex):
            if not is_interval_dtype(other):
                return False
            other = Index(getattr(other, ".values", other))

        return (
            self.left.equals(other.left)
            and self.right.equals(other.right)
            and self.closed == other.closed
        )

    @Appender(_index_shared_docs["intersection"])
    @SetopCheck(op_name="intersection")
    def intersection(
        self, other: "IntervalIndex", sort: bool = False
    ) -> "IntervalIndex":
        if self.left.is_unique and self.right.is_unique:
            taken = self._intersection_unique(other)
        elif other.left.is_unique and other.right.is_unique and self.isna().sum() <= 1:
            # Swap other/self if other is unique and self does not have
            # multiple NaNs
            taken = other._intersection_unique(self)
        else:
            # duplicates
            taken = self._intersection_non_unique(other)

        if sort is None:
            taken = taken.sort_values()

        return taken

    def _intersection_unique(self, other: "IntervalIndex") -> "IntervalIndex":
        """
        Used when the IntervalIndex does not have any common endpoint,
        no mater left or right.
        Return the intersection with another IntervalIndex.

        Parameters
        ----------
        other : IntervalIndex

        Returns
        -------
        IntervalIndex
        """
        lindexer = self.left.get_indexer(other.left)
        rindexer = self.right.get_indexer(other.right)

        match = (lindexer == rindexer) & (lindexer != -1)
        indexer = lindexer.take(match.nonzero()[0])

        return self.take(indexer)

    def _intersection_non_unique(self, other: "IntervalIndex") -> "IntervalIndex":
        """
        Used when the IntervalIndex does have some common endpoints,
        on either sides.
        Return the intersection with another IntervalIndex.

        Parameters
        ----------
        other : IntervalIndex

        Returns
        -------
        IntervalIndex
        """
        mask = np.zeros(len(self), dtype=bool)

        if self.hasnans and other.hasnans:
            first_nan_loc = np.arange(len(self))[self.isna()][0]
            mask[first_nan_loc] = True

        other_tups = set(zip(other.left, other.right))
        for i, tup in enumerate(zip(self.left, self.right)):
            if tup in other_tups:
                mask[i] = True

        return self[mask]

    def _setop(op_name: str, sort=None):
        @SetopCheck(op_name=op_name)
        def func(self, other, sort=sort):
            result = getattr(self._multiindex, op_name)(other._multiindex, sort=sort)
            result_name = get_op_result_name(self, other)

            # GH 19101: ensure empty results have correct dtype
            if result.empty:
                result = result.values.astype(self.dtype.subtype)
            else:
                result = result.values

            return type(self).from_tuples(result, closed=self.closed, name=result_name)

        return func

    @property
    def is_all_dates(self) -> bool:
        """
        This is False even when left/right contain datetime-like objects,
        as the check is done on the Interval itself
        """
        return False

    union = _setop("union")
    difference = _setop("difference")
    symmetric_difference = _setop("symmetric_difference")

    # TODO: arithmetic operations

<<<<<<< HEAD
    @classmethod
    def _add_comparison_methods(cls):
        """ add in comparison methods """
        cls.__eq__ = make_wrapped_comparison_op("__eq__")
        cls.__ne__ = make_wrapped_comparison_op("__ne__")
=======
    def _delegate_property_get(self, name, *args, **kwargs):
        """ method delegation to the ._values """
        prop = getattr(self._data, name)
        return prop  # no wrapping for now

    def _delegate_method(self, name, *args, **kwargs):
        """ method delegation to the ._data """
        method = getattr(self._data, name)
        res = method(*args, **kwargs)
        if is_scalar(res) or name in self._raw_inherit:
            return res
        if isinstance(res, IntervalArray):
            return type(self)._simple_new(res, name=self.name)
        return Index(res)

    # GH#30817 until IntervalArray implements inequalities, get them from Index
    def __lt__(self, other):
        return Index.__lt__(self, other)

    def __le__(self, other):
        return Index.__le__(self, other)

    def __gt__(self, other):
        return Index.__gt__(self, other)

    def __ge__(self, other):
        return Index.__ge__(self, other)
>>>>>>> 493363ef


IntervalIndex._add_logical_methods_disabled()


def _is_valid_endpoint(endpoint) -> bool:
    """
    Helper for interval_range to check if start/end are valid types.
    """
    return any(
        [
            is_number(endpoint),
            isinstance(endpoint, Timestamp),
            isinstance(endpoint, Timedelta),
            endpoint is None,
        ]
    )


def _is_type_compatible(a, b) -> bool:
    """
    Helper for interval_range to check type compat of start/end/freq.
    """
    is_ts_compat = lambda x: isinstance(x, (Timestamp, DateOffset))
    is_td_compat = lambda x: isinstance(x, (Timedelta, DateOffset))
    return (
        (is_number(a) and is_number(b))
        or (is_ts_compat(a) and is_ts_compat(b))
        or (is_td_compat(a) and is_td_compat(b))
        or com.any_none(a, b)
    )


def interval_range(
    start=None, end=None, periods=None, freq=None, name=None, closed="right"
):
    """
    Return a fixed frequency IntervalIndex.

    Parameters
    ----------
    start : numeric or datetime-like, default None
        Left bound for generating intervals.
    end : numeric or datetime-like, default None
        Right bound for generating intervals.
    periods : int, default None
        Number of periods to generate.
    freq : numeric, str, or DateOffset, default None
        The length of each interval. Must be consistent with the type of start
        and end, e.g. 2 for numeric, or '5H' for datetime-like.  Default is 1
        for numeric and 'D' for datetime-like.
    name : str, default None
        Name of the resulting IntervalIndex.
    closed : {'left', 'right', 'both', 'neither'}, default 'right'
        Whether the intervals are closed on the left-side, right-side, both
        or neither.

    Returns
    -------
    IntervalIndex

    See Also
    --------
    IntervalIndex : An Index of intervals that are all closed on the same side.

    Notes
    -----
    Of the four parameters ``start``, ``end``, ``periods``, and ``freq``,
    exactly three must be specified. If ``freq`` is omitted, the resulting
    ``IntervalIndex`` will have ``periods`` linearly spaced elements between
    ``start`` and ``end``, inclusively.

    To learn more about datetime-like frequency strings, please see `this link
    <https://pandas.pydata.org/pandas-docs/stable/user_guide/timeseries.html#offset-aliases>`__.

    Examples
    --------
    Numeric ``start`` and  ``end`` is supported.

    >>> pd.interval_range(start=0, end=5)
    IntervalIndex([(0, 1], (1, 2], (2, 3], (3, 4], (4, 5]],
                  closed='right', dtype='interval[int64]')

    Additionally, datetime-like input is also supported.

    >>> pd.interval_range(start=pd.Timestamp('2017-01-01'),
    ...                   end=pd.Timestamp('2017-01-04'))
    IntervalIndex([(2017-01-01, 2017-01-02], (2017-01-02, 2017-01-03],
                   (2017-01-03, 2017-01-04]],
                  closed='right', dtype='interval[datetime64[ns]]')

    The ``freq`` parameter specifies the frequency between the left and right.
    endpoints of the individual intervals within the ``IntervalIndex``.  For
    numeric ``start`` and ``end``, the frequency must also be numeric.

    >>> pd.interval_range(start=0, periods=4, freq=1.5)
    IntervalIndex([(0.0, 1.5], (1.5, 3.0], (3.0, 4.5], (4.5, 6.0]],
                  closed='right', dtype='interval[float64]')

    Similarly, for datetime-like ``start`` and ``end``, the frequency must be
    convertible to a DateOffset.

    >>> pd.interval_range(start=pd.Timestamp('2017-01-01'),
    ...                   periods=3, freq='MS')
    IntervalIndex([(2017-01-01, 2017-02-01], (2017-02-01, 2017-03-01],
                   (2017-03-01, 2017-04-01]],
                  closed='right', dtype='interval[datetime64[ns]]')

    Specify ``start``, ``end``, and ``periods``; the frequency is generated
    automatically (linearly spaced).

    >>> pd.interval_range(start=0, end=6, periods=4)
    IntervalIndex([(0.0, 1.5], (1.5, 3.0], (3.0, 4.5], (4.5, 6.0]],
              closed='right',
              dtype='interval[float64]')

    The ``closed`` parameter specifies which endpoints of the individual
    intervals within the ``IntervalIndex`` are closed.

    >>> pd.interval_range(end=5, periods=4, closed='both')
    IntervalIndex([[1, 2], [2, 3], [3, 4], [4, 5]],
                  closed='both', dtype='interval[int64]')
    """
    start = com.maybe_box_datetimelike(start)
    end = com.maybe_box_datetimelike(end)
    endpoint = start if start is not None else end

    if freq is None and com.any_none(periods, start, end):
        freq = 1 if is_number(endpoint) else "D"

    if com.count_not_none(start, end, periods, freq) != 3:
        raise ValueError(
            "Of the four parameters: start, end, periods, and "
            "freq, exactly three must be specified"
        )

    if not _is_valid_endpoint(start):
        raise ValueError(f"start must be numeric or datetime-like, got {start}")
    elif not _is_valid_endpoint(end):
        raise ValueError(f"end must be numeric or datetime-like, got {end}")

    if is_float(periods):
        periods = int(periods)
    elif not is_integer(periods) and periods is not None:
        raise TypeError(f"periods must be a number, got {periods}")

    if freq is not None and not is_number(freq):
        try:
            freq = to_offset(freq)
        except ValueError:
            raise ValueError(
                f"freq must be numeric or convertible to DateOffset, got {freq}"
            )

    # verify type compatibility
    if not all(
        [
            _is_type_compatible(start, end),
            _is_type_compatible(start, freq),
            _is_type_compatible(end, freq),
        ]
    ):
        raise TypeError("start, end, freq need to be type compatible")

    # +1 to convert interval count to breaks count (n breaks = n-1 intervals)
    if periods is not None:
        periods += 1

    if is_number(endpoint):
        # force consistency between start/end/freq (lower end if freq skips it)
        if com.all_not_none(start, end, freq):
            end -= (end - start) % freq

        # compute the period/start/end if unspecified (at most one)
        if periods is None:
            periods = int((end - start) // freq) + 1
        elif start is None:
            start = end - (periods - 1) * freq
        elif end is None:
            end = start + (periods - 1) * freq

        breaks = np.linspace(start, end, periods)
        if all(is_integer(x) for x in com.not_none(start, end, freq)):
            # np.linspace always produces float output
            breaks = maybe_downcast_to_dtype(breaks, "int64")
    else:
        # delegate to the appropriate range function
        if isinstance(endpoint, Timestamp):
            range_func = date_range
        else:
            range_func = timedelta_range

        breaks = range_func(start=start, end=end, periods=periods, freq=freq)

    return IntervalIndex.from_breaks(breaks, name=name, closed=closed)<|MERGE_RESOLUTION|>--- conflicted
+++ resolved
@@ -1170,28 +1170,6 @@
 
     # TODO: arithmetic operations
 
-<<<<<<< HEAD
-    @classmethod
-    def _add_comparison_methods(cls):
-        """ add in comparison methods """
-        cls.__eq__ = make_wrapped_comparison_op("__eq__")
-        cls.__ne__ = make_wrapped_comparison_op("__ne__")
-=======
-    def _delegate_property_get(self, name, *args, **kwargs):
-        """ method delegation to the ._values """
-        prop = getattr(self._data, name)
-        return prop  # no wrapping for now
-
-    def _delegate_method(self, name, *args, **kwargs):
-        """ method delegation to the ._data """
-        method = getattr(self._data, name)
-        res = method(*args, **kwargs)
-        if is_scalar(res) or name in self._raw_inherit:
-            return res
-        if isinstance(res, IntervalArray):
-            return type(self)._simple_new(res, name=self.name)
-        return Index(res)
-
     # GH#30817 until IntervalArray implements inequalities, get them from Index
     def __lt__(self, other):
         return Index.__lt__(self, other)
@@ -1204,7 +1182,6 @@
 
     def __ge__(self, other):
         return Index.__ge__(self, other)
->>>>>>> 493363ef
 
 
 IntervalIndex._add_logical_methods_disabled()
