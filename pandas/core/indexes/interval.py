--- conflicted
+++ resolved
@@ -1,11 +1,7 @@
 """ define the IntervalIndex """
 from operator import le, lt
 import textwrap
-<<<<<<< HEAD
 from typing import TYPE_CHECKING, Any, Callable, Optional, Set, Tuple, Type, Union, cast
-=======
-from typing import TYPE_CHECKING, Any, Optional, Tuple, Union
->>>>>>> 5c37a0b9
 
 import numpy as np
 
@@ -63,12 +59,8 @@
 from pandas.tseries.offsets import DateOffset
 
 if TYPE_CHECKING:
-<<<<<<< HEAD
     from pandas import CategoricalIndex  # noqa: F401
-=======
     from pandas import Series
-
->>>>>>> 5c37a0b9
 
 _VALID_CLOSED = {"left", "right", "both", "neither"}
 _index_doc_kwargs = dict(ibase._index_doc_kwargs)
