""" define the IntervalIndex """
from __future__ import annotations

from operator import (
    le,
    lt,
)
import textwrap
from typing import (
    Any,
    Hashable,
    Literal,
)
import warnings

import numpy as np

from pandas._libs import lib
from pandas._libs.interval import (
    Interval,
    IntervalMixin,
    IntervalTree,
)
from pandas._libs.tslibs import (
    BaseOffset,
    Timedelta,
    Timestamp,
    to_offset,
)
from pandas._typing import (
    Dtype,
    DtypeObj,
    IntervalClosedType,
    npt,
)
from pandas.errors import InvalidIndexError
from pandas.util._decorators import (
    Appender,
    cache_readonly,
)
from pandas.util._exceptions import rewrite_exception

from pandas.core.dtypes.cast import (
    find_common_type,
    infer_dtype_from_scalar,
    maybe_box_datetimelike,
    maybe_downcast_numeric,
)
from pandas.core.dtypes.common import (
    ensure_platform_int,
    is_datetime64tz_dtype,
    is_datetime_or_timedelta_dtype,
    is_dtype_equal,
    is_float,
    is_float_dtype,
    is_integer,
    is_integer_dtype,
    is_interval_dtype,
    is_list_like,
    is_number,
    is_object_dtype,
    is_scalar,
)
from pandas.core.dtypes.dtypes import IntervalDtype
from pandas.core.dtypes.missing import is_valid_na_for_dtype

from pandas.core.algorithms import unique
from pandas.core.arrays.interval import (
    IntervalArray,
    _interval_shared_docs,
)
import pandas.core.common as com
from pandas.core.indexers import is_valid_positional_slice
import pandas.core.indexes.base as ibase
from pandas.core.indexes.base import (
    Index,
    _index_shared_docs,
    ensure_index,
    maybe_extract_name,
)
from pandas.core.indexes.datetimes import (
    DatetimeIndex,
    date_range,
)
from pandas.core.indexes.extension import (
    ExtensionIndex,
    inherit_names,
)
from pandas.core.indexes.multi import MultiIndex
from pandas.core.indexes.timedeltas import (
    TimedeltaIndex,
    timedelta_range,
)

_index_doc_kwargs = dict(ibase._index_doc_kwargs)

_index_doc_kwargs.update(
    {
        "klass": "IntervalIndex",
        "qualname": "IntervalIndex",
        "target_klass": "IntervalIndex or list of Intervals",
        "name": textwrap.dedent(
            """\
         name : object, optional
              Name to be stored in the index.
         """
        ),
    }
)


def _get_next_label(label):
    dtype = getattr(label, "dtype", type(label))
    if isinstance(label, (Timestamp, Timedelta)):
        dtype = "datetime64"
    if is_datetime_or_timedelta_dtype(dtype) or is_datetime64tz_dtype(dtype):
        return label + np.timedelta64(1, "ns")
    elif is_integer_dtype(dtype):
        return label + 1
    elif is_float_dtype(dtype):
        return np.nextafter(label, np.infty)
    else:
        raise TypeError(f"cannot determine next label for type {repr(type(label))}")


def _get_prev_label(label):
    dtype = getattr(label, "dtype", type(label))
    if isinstance(label, (Timestamp, Timedelta)):
        dtype = "datetime64"
    if is_datetime_or_timedelta_dtype(dtype) or is_datetime64tz_dtype(dtype):
        return label - np.timedelta64(1, "ns")
    elif is_integer_dtype(dtype):
        return label - 1
    elif is_float_dtype(dtype):
        return np.nextafter(label, -np.infty)
    else:
        raise TypeError(f"cannot determine next label for type {repr(type(label))}")


def _new_IntervalIndex(cls, d):
    """
    This is called upon unpickling, rather than the default which doesn't have
    arguments and breaks __new__.
    """
    return cls.from_arrays(**d)


@Appender(
    _interval_shared_docs["class"]
    % {
        "klass": "IntervalIndex",
        "summary": "Immutable index of intervals that are closed on the same side.",
        "name": _index_doc_kwargs["name"],
        "versionadded": "0.20.0",
        "extra_attributes": "is_overlapping\nvalues\n",
        "extra_methods": "",
        "examples": textwrap.dedent(
            """\
    Examples
    --------
    A new ``IntervalIndex`` is typically constructed using
    :func:`interval_range`:

    >>> pd.interval_range(start=0, end=5, inclusive="right")
    IntervalIndex([(0, 1], (1, 2], (2, 3], (3, 4], (4, 5]],
                  dtype='interval[int64, right]')

    It may also be constructed using one of the constructor
    methods: :meth:`IntervalIndex.from_arrays`,
    :meth:`IntervalIndex.from_breaks`, and :meth:`IntervalIndex.from_tuples`.

    See further examples in the doc strings of ``interval_range`` and the
    mentioned constructor methods.
    """
        ),
    }
)
@inherit_names(["set_closed", "to_tuples"], IntervalArray, wrap=True)
@inherit_names(
    [
        "__array__",
        "overlaps",
        "contains",
        "closed_left",
        "closed_right",
        "open_left",
        "open_right",
        "is_empty",
    ],
    IntervalArray,
)
@inherit_names(["is_non_overlapping_monotonic", "inclusive"], IntervalArray, cache=True)
class IntervalIndex(ExtensionIndex):
    _typ = "intervalindex"

    # annotate properties pinned via inherit_names
    inclusive: IntervalClosedType
    is_non_overlapping_monotonic: bool
    closed_left: bool
    closed_right: bool
    open_left: bool
    open_right: bool

    _data: IntervalArray
    _values: IntervalArray
    _can_hold_strings = False
    _data_cls = IntervalArray

    # --------------------------------------------------------------------
    # Constructors

    def __new__(
        cls,
        data,
        inclusive=None,
        closed: lib.NoDefault = lib.no_default,
        dtype: Dtype | None = None,
        copy: bool = False,
        name: Hashable = None,
        verify_integrity: bool = True,
    ) -> IntervalIndex:

        if inclusive is not None and not isinstance(closed, lib.NoDefault):
            raise ValueError(
                "Deprecated argument `closed` cannot be passed "
                "if argument `inclusive` is not None"
            )
        elif not isinstance(closed, lib.NoDefault):
            warnings.warn(
                "Argument `closed` is deprecated in favor of `inclusive`.",
                FutureWarning,
                stacklevel=2,
            )
            if closed is None:
                inclusive = "both"
            elif closed in ("both", "neither", "left", "right"):
                inclusive = closed
            else:
                raise ValueError(
                    "Argument `closed` has to be either"
                    "'both', 'neither', 'left' or 'right'"
                )

        name = maybe_extract_name(name, data, cls)

        with rewrite_exception("IntervalArray", cls.__name__):
            array = IntervalArray(
                data,
                inclusive=inclusive,
                copy=copy,
                dtype=dtype,
                verify_integrity=verify_integrity,
            )

        return cls._simple_new(array, name)

    @classmethod
    @Appender(
        _interval_shared_docs["from_breaks"]
        % {
            "klass": "IntervalIndex",
            "examples": textwrap.dedent(
                """\
        Examples
        --------
        >>> pd.IntervalIndex.from_breaks([0, 1, 2, 3], "right")
        IntervalIndex([(0, 1], (1, 2], (2, 3]],
                      dtype='interval[int64, right]')
        """
            ),
        }
    )
    def from_breaks(
        cls,
        breaks,
        inclusive=None,
        closed: lib.NoDefault = lib.no_default,
        name: Hashable = None,
        copy: bool = False,
        dtype: Dtype | None = None,
    ) -> IntervalIndex:

        if inclusive is not None and not isinstance(closed, lib.NoDefault):
            raise ValueError(
                "Deprecated argument `closed` cannot be passed "
                "if argument `inclusive` is not None"
            )
        elif not isinstance(closed, lib.NoDefault):
            warnings.warn(
                "Argument `closed` is deprecated in favor of `inclusive`.",
                FutureWarning,
                stacklevel=2,
            )
            if closed is None:
                inclusive = "both"
            elif closed in ("both", "neither", "left", "right"):
                inclusive = closed
            else:
                raise ValueError(
                    "Argument `closed` has to be either"
                    "'both', 'neither', 'left' or 'right'"
                )
        elif inclusive is None:
            inclusive = "both"

        with rewrite_exception("IntervalArray", cls.__name__):
            array = IntervalArray.from_breaks(
                breaks, inclusive=inclusive, copy=copy, dtype=dtype
            )
        return cls._simple_new(array, name=name)

    @classmethod
    @Appender(
        _interval_shared_docs["from_arrays"]
        % {
            "klass": "IntervalIndex",
            "examples": textwrap.dedent(
                """\
        Examples
        --------
        >>> pd.IntervalIndex.from_arrays([0, 1, 2], [1, 2, 3], "right")
        IntervalIndex([(0, 1], (1, 2], (2, 3]],
                      dtype='interval[int64, right]')
        """
            ),
        }
    )
    def from_arrays(
        cls,
        left,
        right,
        inclusive=None,
        closed: lib.NoDefault = lib.no_default,
        name: Hashable = None,
        copy: bool = False,
        dtype: Dtype | None = None,
    ) -> IntervalIndex:

        if inclusive is not None and not isinstance(closed, lib.NoDefault):
            raise ValueError(
                "Deprecated argument `closed` cannot be passed "
                "if argument `inclusive` is not None"
            )
        elif not isinstance(closed, lib.NoDefault):
            warnings.warn(
                "Argument `closed` is deprecated in favor of `inclusive`.",
                FutureWarning,
                stacklevel=2,
            )
            if closed is None:
                inclusive = "both"
            elif closed in ("both", "neither", "left", "right"):
                inclusive = closed
            else:
                raise ValueError(
                    "Argument `closed` has to be either"
                    "'both', 'neither', 'left' or 'right'"
                )
        elif inclusive is None:
            inclusive = "both"

        with rewrite_exception("IntervalArray", cls.__name__):
            array = IntervalArray.from_arrays(
                left, right, inclusive, copy=copy, dtype=dtype
            )
        return cls._simple_new(array, name=name)

    @classmethod
    @Appender(
        _interval_shared_docs["from_tuples"]
        % {
            "klass": "IntervalIndex",
            "examples": textwrap.dedent(
                """\
        Examples
        --------
        >>> pd.IntervalIndex.from_tuples([(0, 1), (1, 2)], "right")
        IntervalIndex([(0, 1], (1, 2]],
                       dtype='interval[int64, right]')
        """
            ),
        }
    )
    def from_tuples(
        cls,
        data,
        inclusive=None,
        closed: lib.NoDefault = lib.no_default,
        name: Hashable = None,
        copy: bool = False,
        dtype: Dtype | None = None,
    ) -> IntervalIndex:

        if inclusive is not None and not isinstance(closed, lib.NoDefault):
            raise ValueError(
                "Deprecated argument `closed` cannot be passed "
                "if argument `inclusive` is not None"
            )
        elif not isinstance(closed, lib.NoDefault):
            warnings.warn(
                "Argument `closed` is deprecated in favor of `inclusive`.",
                FutureWarning,
                stacklevel=2,
            )
            if closed is None:
                inclusive = "both"
            elif closed in ("both", "neither", "left", "right"):
                inclusive = closed
            else:
                raise ValueError(
                    "Argument `closed` has to be either"
                    "'both', 'neither', 'left' or 'right'"
                )
        elif inclusive is None:
            inclusive = "both"

        with rewrite_exception("IntervalArray", cls.__name__):
            arr = IntervalArray.from_tuples(
                data, inclusive=inclusive, copy=copy, dtype=dtype
            )
        return cls._simple_new(arr, name=name)

    # --------------------------------------------------------------------
    # error: Return type "IntervalTree" of "_engine" incompatible with return type
    # "Union[IndexEngine, ExtensionEngine]" in supertype "Index"
    @cache_readonly
    def _engine(self) -> IntervalTree:  # type: ignore[override]
        left = self._maybe_convert_i8(self.left)
        right = self._maybe_convert_i8(self.right)
        return IntervalTree(left, right, inclusive=self.inclusive)

    def __contains__(self, key: Any) -> bool:
        """
        return a boolean if this key is IN the index
        We *only* accept an Interval

        Parameters
        ----------
        key : Interval

        Returns
        -------
        bool
        """
        hash(key)
        if not isinstance(key, Interval):
            if is_valid_na_for_dtype(key, self.dtype):
                return self.hasnans
            return False

        try:
            self.get_loc(key)
            return True
        except KeyError:
            return False

    @cache_readonly
    def _multiindex(self) -> MultiIndex:
        return MultiIndex.from_arrays([self.left, self.right], names=["left", "right"])

    def __reduce__(self):
        d = {
            "left": self.left,
            "right": self.right,
            "inclusive": self.inclusive,
            "name": self.name,
        }
        return _new_IntervalIndex, (type(self), d), None

    @property
    def inferred_type(self) -> str:
        """Return a string of the type inferred from the values"""
        return "interval"

    @Appender(Index.memory_usage.__doc__)
    def memory_usage(self, deep: bool = False) -> int:
        # we don't use an explicit engine
        # so return the bytes here
        return self.left.memory_usage(deep=deep) + self.right.memory_usage(deep=deep)

    # IntervalTree doesn't have a is_monotonic_decreasing, so have to override
    #  the Index implementation
    @cache_readonly
    def is_monotonic_decreasing(self) -> bool:
        """
        Return True if the IntervalIndex is monotonic decreasing (only equal or
        decreasing values), else False
        """
        return self[::-1].is_monotonic_increasing

    @cache_readonly
    def is_unique(self) -> bool:
        """
        Return True if the IntervalIndex contains unique elements, else False.
        """
        left = self.left
        right = self.right

        if self.isna().sum() > 1:
            return False

        if left.is_unique or right.is_unique:
            return True

        seen_pairs = set()
        check_idx = np.where(left.duplicated(keep=False))[0]
        for idx in check_idx:
            pair = (left[idx], right[idx])
            if pair in seen_pairs:
                return False
            seen_pairs.add(pair)

        return True

    @property
    def is_overlapping(self) -> bool:
        """
        Return True if the IntervalIndex has overlapping intervals, else False.

        Two intervals overlap if they share a common point, including inclusive
        endpoints. Intervals that only have an open endpoint in common do not
        overlap.

        Returns
        -------
        bool
            Boolean indicating if the IntervalIndex has overlapping intervals.

        See Also
        --------
        Interval.overlaps : Check whether two Interval objects overlap.
        IntervalIndex.overlaps : Check an IntervalIndex elementwise for
            overlaps.

        Examples
        --------
        >>> index = pd.IntervalIndex.from_tuples([(0, 2), (1, 3), (4, 5)], "right")
        >>> index
        IntervalIndex([(0, 2], (1, 3], (4, 5]],
              dtype='interval[int64, right]')
        >>> index.is_overlapping
        True

        Intervals that share closed endpoints overlap:

        >>> index = pd.interval_range(0, 3, inclusive='both')
        >>> index
        IntervalIndex([[0, 1], [1, 2], [2, 3]],
              dtype='interval[int64, both]')
        >>> index.is_overlapping
        True

        Intervals that only have an open endpoint in common do not overlap:

        >>> index = pd.interval_range(0, 3, inclusive='left')
        >>> index
        IntervalIndex([[0, 1), [1, 2), [2, 3)],
              dtype='interval[int64, left]')
        >>> index.is_overlapping
        False
        """
        # GH 23309
        return self._engine.is_overlapping

    def _needs_i8_conversion(self, key) -> bool:
        """
        Check if a given key needs i8 conversion. Conversion is necessary for
        Timestamp, Timedelta, DatetimeIndex, and TimedeltaIndex keys. An
        Interval-like requires conversion if its endpoints are one of the
        aforementioned types.

        Assumes that any list-like data has already been cast to an Index.

        Parameters
        ----------
        key : scalar or Index-like
            The key that should be checked for i8 conversion

        Returns
        -------
        bool
        """
        if is_interval_dtype(key) or isinstance(key, Interval):
            return self._needs_i8_conversion(key.left)

        i8_types = (Timestamp, Timedelta, DatetimeIndex, TimedeltaIndex)
        return isinstance(key, i8_types)

    def _maybe_convert_i8(self, key):
        """
        Maybe convert a given key to its equivalent i8 value(s). Used as a
        preprocessing step prior to IntervalTree queries (self._engine), which
        expects numeric data.

        Parameters
        ----------
        key : scalar or list-like
            The key that should maybe be converted to i8.

        Returns
        -------
        scalar or list-like
            The original key if no conversion occurred, int if converted scalar,
            Int64Index if converted list-like.
        """
        original = key
        if is_list_like(key):
            key = ensure_index(key)

        if not self._needs_i8_conversion(key):
            return original

        scalar = is_scalar(key)
        if is_interval_dtype(key) or isinstance(key, Interval):
            # convert left/right and reconstruct
            left = self._maybe_convert_i8(key.left)
            right = self._maybe_convert_i8(key.right)
            constructor = Interval if scalar else IntervalIndex.from_arrays
            # error: "object" not callable
            return constructor(
                left, right, inclusive=self.inclusive
            )  # type: ignore[operator]

        if scalar:
            # Timestamp/Timedelta
            key_dtype, key_i8 = infer_dtype_from_scalar(key, pandas_dtype=True)
            if lib.is_period(key):
                key_i8 = key.ordinal
            elif isinstance(key_i8, Timestamp):
                key_i8 = key_i8.value
            elif isinstance(key_i8, (np.datetime64, np.timedelta64)):
                key_i8 = key_i8.view("i8")
        else:
            # DatetimeIndex/TimedeltaIndex
            key_dtype, key_i8 = key.dtype, Index(key.asi8)
            if key.hasnans:
                # convert NaT from its i8 value to np.nan so it's not viewed
                # as a valid value, maybe causing errors (e.g. is_overlapping)
                key_i8 = key_i8.where(~key._isnan)

        # ensure consistency with IntervalIndex subtype
        # error: Item "ExtensionDtype"/"dtype[Any]" of "Union[dtype[Any],
        # ExtensionDtype]" has no attribute "subtype"
        subtype = self.dtype.subtype  # type: ignore[union-attr]

        if not is_dtype_equal(subtype, key_dtype):
            raise ValueError(
                f"Cannot index an IntervalIndex of subtype {subtype} with "
                f"values of dtype {key_dtype}"
            )

        return key_i8

    def _searchsorted_monotonic(self, label, side: Literal["left", "right"] = "left"):
        if not self.is_non_overlapping_monotonic:
            raise KeyError(
                "can only get slices from an IntervalIndex if bounds are "
                "non-overlapping and all monotonic increasing or decreasing"
            )

        if isinstance(label, (IntervalMixin, IntervalIndex)):
            raise NotImplementedError("Interval objects are not currently supported")

        # GH 20921: "not is_monotonic_increasing" for the second condition
        # instead of "is_monotonic_decreasing" to account for single element
        # indexes being both increasing and decreasing
        if (side == "left" and self.left.is_monotonic_increasing) or (
            side == "right" and not self.left.is_monotonic_increasing
        ):
            sub_idx = self.right
            if self.open_right:
                label = _get_next_label(label)
        else:
            sub_idx = self.left
            if self.open_left:
                label = _get_prev_label(label)

        return sub_idx._searchsorted_monotonic(label, side)

    # --------------------------------------------------------------------
    # Indexing Methods

    def get_loc(
        self, key, method: str | None = None, tolerance=None
    ) -> int | slice | np.ndarray:
        """
        Get integer location, slice or boolean mask for requested label.

        Parameters
        ----------
        key : label
        method : {None}, optional
            * default: matches where the label is within an interval only.

        Returns
        -------
        int if unique index, slice if monotonic index, else mask

        Examples
        --------
        >>> i1, i2 = pd.Interval(0, 1), pd.Interval(1, 2)
        >>> index = pd.IntervalIndex([i1, i2], "right")
        >>> index.get_loc(1)
        0

        You can also supply a point inside an interval.

        >>> index.get_loc(1.5)
        1

        If a label is in several intervals, you get the locations of all the
        relevant intervals.

        >>> i3 = pd.Interval(0, 2)
        >>> overlapping_index = pd.IntervalIndex([i1, i2, i3], "right")
        >>> overlapping_index.get_loc(0.5)
        array([ True, False,  True])

        Only exact matches will be returned if an interval is provided.

        >>> index.get_loc(pd.Interval(0, 1, "right"))
        0
        """
        self._check_indexing_method(method)
        self._check_indexing_error(key)

        if isinstance(key, Interval):
            if self.inclusive != key.inclusive:
                raise KeyError(key)
            mask = (self.left == key.left) & (self.right == key.right)
        elif is_valid_na_for_dtype(key, self.dtype):
            mask = self.isna()
        else:
            # assume scalar
            op_left = le if self.closed_left else lt
            op_right = le if self.closed_right else lt
            try:
                mask = op_left(self.left, key) & op_right(key, self.right)
            except TypeError as err:
                # scalar is not comparable to II subtype --> invalid label
                raise KeyError(key) from err

        matches = mask.sum()
        if matches == 0:
            raise KeyError(key)
        elif matches == 1:
            return mask.argmax()

        res = lib.maybe_booleans_to_slice(mask.view("u1"))
        if isinstance(res, slice) and res.stop is None:
            # TODO: DO this in maybe_booleans_to_slice?
            res = slice(res.start, len(self), res.step)
        return res

    def _get_indexer(
        self,
        target: Index,
        method: str | None = None,
        limit: int | None = None,
        tolerance: Any | None = None,
    ) -> npt.NDArray[np.intp]:

        if isinstance(target, IntervalIndex):
            # We only get here with not self.is_overlapping
            # -> at most one match per interval in target
            # want exact matches -> need both left/right to match, so defer to
            # left/right get_indexer, compare elementwise, equality -> match
            indexer = self._get_indexer_unique_sides(target)

        elif not is_object_dtype(target.dtype):
            # homogeneous scalar index: use IntervalTree
            # we should always have self._should_partial_index(target) here
            target = self._maybe_convert_i8(target)
            indexer = self._engine.get_indexer(target.values)
        else:
            # heterogeneous scalar index: defer elementwise to get_loc
            # we should always have self._should_partial_index(target) here
            return self._get_indexer_pointwise(target)[0]

        return ensure_platform_int(indexer)

    @Appender(_index_shared_docs["get_indexer_non_unique"] % _index_doc_kwargs)
    def get_indexer_non_unique(
        self, target: Index
    ) -> tuple[npt.NDArray[np.intp], npt.NDArray[np.intp]]:
        target = ensure_index(target)

        if not self._should_compare(target) and not self._should_partial_index(target):
            # e.g. IntervalIndex with different inclusive or incompatible subtype
            #  -> no matches
            return self._get_indexer_non_comparable(target, None, unique=False)

        elif isinstance(target, IntervalIndex):
            if self.left.is_unique and self.right.is_unique:
                # fastpath available even if we don't have self._index_as_unique
                indexer = self._get_indexer_unique_sides(target)
                missing = (indexer == -1).nonzero()[0]
            else:
                return self._get_indexer_pointwise(target)

        elif is_object_dtype(target.dtype) or not self._should_partial_index(target):
            # target might contain intervals: defer elementwise to get_loc
            return self._get_indexer_pointwise(target)

        else:
            # Note: this case behaves differently from other Index subclasses
            #  because IntervalIndex does partial-int indexing
            target = self._maybe_convert_i8(target)
            indexer, missing = self._engine.get_indexer_non_unique(target.values)

        return ensure_platform_int(indexer), ensure_platform_int(missing)

    def _get_indexer_unique_sides(self, target: IntervalIndex) -> npt.NDArray[np.intp]:
        """
        _get_indexer specialized to the case where both of our sides are unique.
        """
        # Caller is responsible for checking
        #  `self.left.is_unique and self.right.is_unique`

        left_indexer = self.left.get_indexer(target.left)
        right_indexer = self.right.get_indexer(target.right)
        indexer = np.where(left_indexer == right_indexer, left_indexer, -1)
        return indexer

    def _get_indexer_pointwise(
        self, target: Index
    ) -> tuple[npt.NDArray[np.intp], npt.NDArray[np.intp]]:
        """
        pointwise implementation for get_indexer and get_indexer_non_unique.
        """
        indexer, missing = [], []
        for i, key in enumerate(target):
            try:
                locs = self.get_loc(key)
                if isinstance(locs, slice):
                    # Only needed for get_indexer_non_unique
                    locs = np.arange(locs.start, locs.stop, locs.step, dtype="intp")
                elif lib.is_integer(locs):
                    locs = np.array(locs, ndmin=1)
                else:
                    # otherwise we have ndarray[bool]
                    locs = np.where(locs)[0]
            except KeyError:
                missing.append(i)
                locs = np.array([-1])
            except InvalidIndexError:
                # i.e. non-scalar key e.g. a tuple.
                # see test_append_different_columns_types_raises
                missing.append(i)
                locs = np.array([-1])

            indexer.append(locs)

        indexer = np.concatenate(indexer)
        return ensure_platform_int(indexer), ensure_platform_int(missing)

    @cache_readonly
    def _index_as_unique(self) -> bool:
        return not self.is_overlapping and self._engine._na_count < 2

    _requires_unique_msg = (
        "cannot handle overlapping indices; use IntervalIndex.get_indexer_non_unique"
    )

    def _convert_slice_indexer(self, key: slice, kind: str, is_frame: bool = False):
        if not (key.step is None or key.step == 1):
            # GH#31658 if label-based, we require step == 1,
            #  if positional, we disallow float start/stop
            msg = "label-based slicing with step!=1 is not supported for IntervalIndex"
            if kind == "loc":
                raise ValueError(msg)
            elif kind == "getitem":
                if not is_valid_positional_slice(key):
                    # i.e. this cannot be interpreted as a positional slice
                    raise ValueError(msg)

        return super()._convert_slice_indexer(key, kind, is_frame=is_frame)

    @cache_readonly
    def _should_fallback_to_positional(self) -> bool:
        # integer lookups in Series.__getitem__ are unambiguously
        #  positional in this case
        # error: Item "ExtensionDtype"/"dtype[Any]" of "Union[dtype[Any],
        # ExtensionDtype]" has no attribute "subtype"
        return self.dtype.subtype.kind in ["m", "M"]  # type: ignore[union-attr]

    def _maybe_cast_slice_bound(self, label, side: str, kind=lib.no_default):
        self._deprecated_arg(kind, "kind", "_maybe_cast_slice_bound")
        return getattr(self, side)._maybe_cast_slice_bound(label, side)

    def _is_comparable_dtype(self, dtype: DtypeObj) -> bool:
        if not isinstance(dtype, IntervalDtype):
            return False
        common_subtype = find_common_type([self.dtype, dtype])
        return not is_object_dtype(common_subtype)

    # --------------------------------------------------------------------

    @cache_readonly
    def left(self) -> Index:
        return Index(self._data.left, copy=False)

    @cache_readonly
    def right(self) -> Index:
        return Index(self._data.right, copy=False)

    @cache_readonly
    def mid(self) -> Index:
        return Index(self._data.mid, copy=False)

    @property
    def length(self) -> Index:
        return Index(self._data.length, copy=False)

    # --------------------------------------------------------------------
    # Rendering Methods
    # __repr__ associated methods are based on MultiIndex

    def _format_with_header(self, header: list[str], na_rep: str) -> list[str]:
        # matches base class except for whitespace padding
        return header + list(self._format_native_types(na_rep=na_rep))

    def _format_native_types(
        self, *, na_rep="NaN", quoting=None, **kwargs
    ) -> npt.NDArray[np.object_]:
        # GH 28210: use base method but with different default na_rep
        return super()._format_native_types(na_rep=na_rep, quoting=quoting, **kwargs)

    def _format_data(self, name=None) -> str:
        # TODO: integrate with categorical and make generic
        # name argument is unused here; just for compat with base / categorical
        return self._data._format_data() + "," + self._format_space()

    # --------------------------------------------------------------------
    # Set Operations

    def _intersection(self, other, sort):
        """
        intersection specialized to the case with matching dtypes.
        """
        # For IntervalIndex we also know other.inclusive == self.inclusive
        if self.left.is_unique and self.right.is_unique:
            taken = self._intersection_unique(other)
        elif other.left.is_unique and other.right.is_unique and self.isna().sum() <= 1:
            # Swap other/self if other is unique and self does not have
            # multiple NaNs
            taken = other._intersection_unique(self)
        else:
            # duplicates
            taken = self._intersection_non_unique(other)

        if sort is None:
            taken = taken.sort_values()

        return taken

    def _intersection_unique(self, other: IntervalIndex) -> IntervalIndex:
        """
        Used when the IntervalIndex does not have any common endpoint,
        no matter left or right.
        Return the intersection with another IntervalIndex.
        Parameters
        ----------
        other : IntervalIndex
        Returns
        -------
        IntervalIndex
        """
        # Note: this is much more performant than super()._intersection(other)
        lindexer = self.left.get_indexer(other.left)
        rindexer = self.right.get_indexer(other.right)

        match = (lindexer == rindexer) & (lindexer != -1)
        indexer = lindexer.take(match.nonzero()[0])
        indexer = unique(indexer)

        return self.take(indexer)

    def _intersection_non_unique(self, other: IntervalIndex) -> IntervalIndex:
        """
        Used when the IntervalIndex does have some common endpoints,
        on either sides.
        Return the intersection with another IntervalIndex.

        Parameters
        ----------
        other : IntervalIndex

        Returns
        -------
        IntervalIndex
        """
        # Note: this is about 3.25x faster than super()._intersection(other)
        #  in IntervalIndexMethod.time_intersection_both_duplicate(1000)
        mask = np.zeros(len(self), dtype=bool)

        if self.hasnans and other.hasnans:
            first_nan_loc = np.arange(len(self))[self.isna()][0]
            mask[first_nan_loc] = True

        other_tups = set(zip(other.left, other.right))
        for i, tup in enumerate(zip(self.left, self.right)):
            if tup in other_tups:
                mask[i] = True

        return self[mask]

    # --------------------------------------------------------------------

    def _get_engine_target(self) -> np.ndarray:
        # Note: we _could_ use libjoin functions by either casting to object
        #  dtype or constructing tuples (faster than constructing Intervals)
        #  but the libjoin fastpaths are no longer fast in these cases.
        raise NotImplementedError(
            "IntervalIndex does not use libjoin fastpaths or pass values to "
            "IndexEngine objects"
        )

    def _from_join_target(self, result):
        raise NotImplementedError("IntervalIndex does not use libjoin fastpaths")

    # TODO: arithmetic operations


def _is_valid_endpoint(endpoint) -> bool:
    """
    Helper for interval_range to check if start/end are valid types.
    """
    return any(
        [
            is_number(endpoint),
            isinstance(endpoint, Timestamp),
            isinstance(endpoint, Timedelta),
            endpoint is None,
        ]
    )


def _is_type_compatible(a, b) -> bool:
    """
    Helper for interval_range to check type compat of start/end/freq.
    """
    is_ts_compat = lambda x: isinstance(x, (Timestamp, BaseOffset))
    is_td_compat = lambda x: isinstance(x, (Timedelta, BaseOffset))
    return (
        (is_number(a) and is_number(b))
        or (is_ts_compat(a) and is_ts_compat(b))
        or (is_td_compat(a) and is_td_compat(b))
        or com.any_none(a, b)
    )


def interval_range(
    start=None,
    end=None,
    periods=None,
    freq=None,
    name: Hashable = None,
    closed: lib.NoDefault = lib.no_default,
    inclusive: IntervalClosedType | None = None,
) -> IntervalIndex:
    """
    Return a fixed frequency IntervalIndex.

    Parameters
    ----------
    start : numeric or datetime-like, default None
        Left bound for generating intervals.
    end : numeric or datetime-like, default None
        Right bound for generating intervals.
    periods : int, default None
        Number of periods to generate.
    freq : numeric, str, or DateOffset, default None
        The length of each interval. Must be consistent with the type of start
        and end, e.g. 2 for numeric, or '5H' for datetime-like.  Default is 1
        for numeric and 'D' for datetime-like.
    name : str, default None
        Name of the resulting IntervalIndex.
    closed : {'left', 'right', 'both', 'neither'}, default 'right'
        Whether the intervals are closed on the left-side, right-side, both
        or neither.

        .. deprecated:: 1.5.0
           Argument `closed` has been deprecated to standardize boundary inputs.
           Use `inclusive` instead, to set each bound as closed or open.
    inclusive : {"both", "neither", "left", "right"}, default "both"
        Include boundaries; Whether to set each bound as closed or open.

        .. versionadded:: 1.5.0

    Returns
    -------
    IntervalIndex

    See Also
    --------
    IntervalIndex : An Index of intervals that are all closed on the same side.

    Notes
    -----
    Of the four parameters ``start``, ``end``, ``periods``, and ``freq``,
    exactly three must be specified. If ``freq`` is omitted, the resulting
    ``IntervalIndex`` will have ``periods`` linearly spaced elements between
    ``start`` and ``end``, inclusively.

    To learn more about datetime-like frequency strings, please see `this link
    <https://pandas.pydata.org/pandas-docs/stable/user_guide/timeseries.html#offset-aliases>`__.

    Examples
    --------
    Numeric ``start`` and  ``end`` is supported.

    >>> pd.interval_range(start=0, end=5, inclusive="right")
    IntervalIndex([(0, 1], (1, 2], (2, 3], (3, 4], (4, 5]],
                  dtype='interval[int64, right]')

    Additionally, datetime-like input is also supported.

    >>> pd.interval_range(start=pd.Timestamp('2017-01-01'),
    ...                   end=pd.Timestamp('2017-01-04'), inclusive="right")
    IntervalIndex([(2017-01-01, 2017-01-02], (2017-01-02, 2017-01-03],
                   (2017-01-03, 2017-01-04]],
                  dtype='interval[datetime64[ns], right]')

    The ``freq`` parameter specifies the frequency between the left and right.
    endpoints of the individual intervals within the ``IntervalIndex``.  For
    numeric ``start`` and ``end``, the frequency must also be numeric.

    >>> pd.interval_range(start=0, periods=4, freq=1.5, inclusive="right")
    IntervalIndex([(0.0, 1.5], (1.5, 3.0], (3.0, 4.5], (4.5, 6.0]],
                  dtype='interval[float64, right]')

    Similarly, for datetime-like ``start`` and ``end``, the frequency must be
    convertible to a DateOffset.

    >>> pd.interval_range(start=pd.Timestamp('2017-01-01'),
    ...                   periods=3, freq='MS', inclusive="right")
    IntervalIndex([(2017-01-01, 2017-02-01], (2017-02-01, 2017-03-01],
                   (2017-03-01, 2017-04-01]],
                  dtype='interval[datetime64[ns], right]')

    Specify ``start``, ``end``, and ``periods``; the frequency is generated
    automatically (linearly spaced).

    >>> pd.interval_range(start=0, end=6, periods=4, inclusive="right")
    IntervalIndex([(0.0, 1.5], (1.5, 3.0], (3.0, 4.5], (4.5, 6.0]],
              dtype='interval[float64, right]')

    The ``inclusive`` parameter specifies which endpoints of the individual
    intervals within the ``IntervalIndex`` are closed.

    >>> pd.interval_range(end=5, periods=4, inclusive='both')
    IntervalIndex([[1, 2], [2, 3], [3, 4], [4, 5]],
                  dtype='interval[int64, both]')
    """
    if inclusive is not None and not isinstance(closed, lib.NoDefault):
        raise ValueError(
            "Deprecated argument `closed` cannot be passed "
            "if argument `inclusive` is not None"
        )
    elif not isinstance(closed, lib.NoDefault):
        warnings.warn(
            "Argument `closed` is deprecated in favor of `inclusive`.",
            FutureWarning,
            stacklevel=2,
        )
        if closed is None:
            inclusive = "both"
        elif closed in ("both", "neither", "left", "right"):
            inclusive = closed
        else:
            raise ValueError(
                "Argument `closed` has to be either"
                "'both', 'neither', 'left' or 'right'"
            )
    elif inclusive is None:
        inclusive = "both"

    start = maybe_box_datetimelike(start)
    end = maybe_box_datetimelike(end)
    endpoint = start if start is not None else end

    if freq is None and com.any_none(periods, start, end):
        freq = 1 if is_number(endpoint) else "D"

    if com.count_not_none(start, end, periods, freq) != 3:
        raise ValueError(
            "Of the four parameters: start, end, periods, and "
            "freq, exactly three must be specified"
        )

    if not _is_valid_endpoint(start):
        raise ValueError(f"start must be numeric or datetime-like, got {start}")
    elif not _is_valid_endpoint(end):
        raise ValueError(f"end must be numeric or datetime-like, got {end}")

    if is_float(periods):
        periods = int(periods)
    elif not is_integer(periods) and periods is not None:
        raise TypeError(f"periods must be a number, got {periods}")

    if freq is not None and not is_number(freq):
        try:
            freq = to_offset(freq)
        except ValueError as err:
            raise ValueError(
                f"freq must be numeric or convertible to DateOffset, got {freq}"
            ) from err

    # verify type compatibility
    if not all(
        [
            _is_type_compatible(start, end),
            _is_type_compatible(start, freq),
            _is_type_compatible(end, freq),
        ]
    ):
        raise TypeError("start, end, freq need to be type compatible")

    # +1 to convert interval count to breaks count (n breaks = n-1 intervals)
    if periods is not None:
        periods += 1

    breaks: np.ndarray | TimedeltaIndex | DatetimeIndex

    if is_number(endpoint):
        # force consistency between start/end/freq (lower end if freq skips it)
        if com.all_not_none(start, end, freq):
            end -= (end - start) % freq

        # compute the period/start/end if unspecified (at most one)
        if periods is None:
            periods = int((end - start) // freq) + 1
        elif start is None:
            start = end - (periods - 1) * freq
        elif end is None:
            end = start + (periods - 1) * freq

        breaks = np.linspace(start, end, periods)
        if all(is_integer(x) for x in com.not_none(start, end, freq)):
            # np.linspace always produces float output

            # error: Incompatible types in assignment (expression has type
            # "Union[ExtensionArray, ndarray]", variable has type "ndarray")
            breaks = maybe_downcast_numeric(  # type: ignore[assignment]
                breaks, np.dtype("int64")
            )
    else:
        # delegate to the appropriate range function
        if isinstance(endpoint, Timestamp):
            breaks = date_range(start=start, end=end, periods=periods, freq=freq)
        else:
            breaks = timedelta_range(start=start, end=end, periods=periods, freq=freq)

<<<<<<< HEAD
    return IntervalIndex.from_breaks(breaks, name=name, inclusive=closed)
=======
    return IntervalIndex.from_breaks(breaks, name=name, closed=inclusive)
>>>>>>> 073b3535
<|MERGE_RESOLUTION|>--- conflicted
+++ resolved
@@ -1252,8 +1252,4 @@
         else:
             breaks = timedelta_range(start=start, end=end, periods=periods, freq=freq)
 
-<<<<<<< HEAD
-    return IntervalIndex.from_breaks(breaks, name=name, inclusive=closed)
-=======
-    return IntervalIndex.from_breaks(breaks, name=name, closed=inclusive)
->>>>>>> 073b3535
+    return IntervalIndex.from_breaks(breaks, name=name, inclusive=inclusive)