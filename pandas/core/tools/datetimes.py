--- conflicted
+++ resolved
@@ -816,12 +816,7 @@
         _required = ",".join(req)
         raise ValueError(
             "to assemble mappings requires at least that "
-<<<<<<< HEAD
-            f"[year, month, day] be specified: [{_required}] "
-            "is missing"
-=======
-            f"[year, month, day] be specified: [{required}] is missing"
->>>>>>> 15bacea8
+            f"[year, month, day] be specified: [{_required}] is missing"
         )
 
     # keys we don't recognize
