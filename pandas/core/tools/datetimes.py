from __future__ import annotations

from collections import abc
from datetime import date
from functools import partial
from itertools import islice
from typing import (
    TYPE_CHECKING,
    TypeAlias,
    TypedDict,
    Union,
    cast,
    overload,
)
import warnings

import numpy as np

from pandas._libs import (
    lib,
    tslib,
)
from pandas._libs.tslibs import (
    NaT,
    OutOfBoundsDatetime,
    Timedelta,
    Timestamp,
    astype_overflowsafe,
    is_supported_dtype,
    timezones as libtimezones,
)
from pandas._libs.tslibs.conversion import cast_from_unit_vectorized
from pandas._libs.tslibs.dtypes import NpyDatetimeUnit
from pandas._libs.tslibs.parsing import (
    DateParseError,
    guess_datetime_format,
)
from pandas._libs.tslibs.strptime import array_strptime
from pandas._typing import (
    AnyArrayLike,
    ArrayLike,
    DateTimeErrorChoices,
)
from pandas.errors import Pandas4Warning
from pandas.util._decorators import set_module
from pandas.util._exceptions import find_stack_level

from pandas.core.dtypes.common import (
    ensure_object,
    is_float,
    is_float_dtype,
    is_integer,
    is_integer_dtype,
    is_list_like,
    is_numeric_dtype,
)
from pandas.core.dtypes.dtypes import (
    ArrowDtype,
    DatetimeTZDtype,
)
from pandas.core.dtypes.generic import (
    ABCDataFrame,
    ABCSeries,
)

from pandas.arrays import (
    DatetimeArray,
    IntegerArray,
    NumpyExtensionArray,
)
from pandas.core.algorithms import unique
from pandas.core.arrays import ArrowExtensionArray
from pandas.core.arrays.base import ExtensionArray
from pandas.core.arrays.datetimes import (
    maybe_convert_dtype,
    objects_to_datetime64,
    tz_to_dtype,
)
from pandas.core.construction import extract_array
from pandas.core.indexes.base import Index
from pandas.core.indexes.datetimes import DatetimeIndex

if TYPE_CHECKING:
    from collections.abc import (
        Callable,
        Hashable,
    )

    from pandas._libs.tslibs.nattype import NaTType
    from pandas._libs.tslibs.timedeltas import UnitChoices

    from pandas import (
        DataFrame,
        Series,
    )

# ---------------------------------------------------------------------
# types used in annotations

ArrayConvertible: TypeAlias = list | tuple | AnyArrayLike
Scalar: TypeAlias = float | str
DatetimeScalar: TypeAlias = Scalar | date | np.datetime64

DatetimeScalarOrArrayConvertible: TypeAlias = DatetimeScalar | ArrayConvertible
DatetimeDictArg: TypeAlias = list[Scalar] | tuple[Scalar, ...] | AnyArrayLike


class YearMonthDayDict(TypedDict, total=True):
    year: DatetimeDictArg
    month: DatetimeDictArg
    day: DatetimeDictArg


class FulldatetimeDict(YearMonthDayDict, total=False):
    hour: DatetimeDictArg
    hours: DatetimeDictArg
    minute: DatetimeDictArg
    minutes: DatetimeDictArg
    second: DatetimeDictArg
    seconds: DatetimeDictArg
    ms: DatetimeDictArg
    us: DatetimeDictArg
    ns: DatetimeDictArg


DictConvertible = Union[FulldatetimeDict, "DataFrame"]
start_caching_at = 50


# ---------------------------------------------------------------------


def _guess_datetime_format_for_array(arr, dayfirst: bool | None = False) -> str | None:
    # Try to guess the format based on the first non-NaN element, return None if can't
    if (first_non_null := tslib.first_non_null(arr)) != -1:
        if type(first_non_nan_element := arr[first_non_null]) is str:
            # GH#32264 np.str_ object
            guessed_format = guess_datetime_format(
                first_non_nan_element, dayfirst=dayfirst
            )
            if guessed_format is not None:
                return guessed_format
            # If there are multiple non-null elements, warn about
            # how parsing might not be consistent
            if tslib.first_non_null(arr[first_non_null + 1 :]) != -1:
                warnings.warn(
                    "Could not infer format, so each element will be parsed "
                    "individually, falling back to `dateutil`. To ensure parsing is "
                    "consistent and as-expected, please specify a format.",
                    UserWarning,
                    stacklevel=find_stack_level(),
                )
    return None


def should_cache(
    arg: ArrayConvertible, unique_share: float = 0.7, check_count: int | None = None
) -> bool:
    """
    Decides whether to do caching.

    If the percent of unique elements among `check_count` elements less
    than `unique_share * 100` then we can do caching.

    Parameters
    ----------
    arg: listlike, tuple, 1-d array, Series
    unique_share: float, default=0.7, optional
        0 < unique_share < 1
    check_count: int, optional
        0 <= check_count <= len(arg)

    Returns
    -------
    do_caching: bool

    Notes
    -----
    By default for a sequence of less than 50 items in size, we don't do
    caching; for the number of elements less than 5000, we take ten percent of
    all elements to check for a uniqueness share; if the sequence size is more
    than 5000, then we check only the first 500 elements.
    All constants were chosen empirically by.
    """
    do_caching = True

    # default realization
    if check_count is None:
        # in this case, the gain from caching is negligible
        if len(arg) <= start_caching_at:
            return False

        if len(arg) <= 5000:
            check_count = len(arg) // 10
        else:
            check_count = 500
    else:
        assert 0 <= check_count <= len(arg), (
            "check_count must be in next bounds: [0; len(arg)]"
        )
        if check_count == 0:
            return False

    assert 0 < unique_share < 1, "unique_share must be in next bounds: (0; 1)"

    try:
        # We can't cache if the items are not hashable.
        unique_elements = set(islice(arg, check_count))
    except TypeError:
        return False
    if len(unique_elements) > check_count * unique_share:
        do_caching = False
    return do_caching


def _maybe_cache(
    arg: ArrayConvertible,
    format: str | None,
    cache: bool,
    convert_listlike: Callable,
) -> Series:
    """
    Create a cache of unique dates from an array of dates

    Parameters
    ----------
    arg : listlike, tuple, 1-d array, Series
    format : string
        Strftime format to parse time
    cache : bool
        True attempts to create a cache of converted values
    convert_listlike : function
        Conversion function to apply on dates

    Returns
    -------
    cache_array : Series
        Cache of converted, unique dates. Can be empty
    """
    from pandas import Series

    cache_array = Series(dtype=object)

    if cache:
        # Perform a quicker unique check
        if not should_cache(arg):
            return cache_array

        if not isinstance(arg, (np.ndarray, ExtensionArray, Index, ABCSeries)):
            arg = np.array(arg)

        unique_dates = unique(arg)
        if len(unique_dates) < len(arg):
            cache_dates = convert_listlike(unique_dates, format)
            # GH#45319
            try:
                cache_array = Series(cache_dates, index=unique_dates, copy=False)
            except OutOfBoundsDatetime:
                return cache_array
            # GH#39882 and GH#35888 in case of None and NaT we get duplicates
            if not cache_array.index.is_unique:
                cache_array = cache_array[~cache_array.index.duplicated()]
    return cache_array


def _box_as_indexlike(
    dt_array: ArrayLike, utc: bool = False, name: Hashable | None = None
) -> Index:
    """
    Properly boxes the ndarray of datetimes to DatetimeIndex
    if it is possible or to generic Index instead

    Parameters
    ----------
    dt_array: 1-d array
        Array of datetimes to be wrapped in an Index.
    utc : bool
        Whether to convert/localize timestamps to UTC.
    name : string, default None
        Name for a resulting index

    Returns
    -------
    result : datetime of converted dates
        - DatetimeIndex if convertible to sole datetime64 type
        - general Index otherwise
    """

    if lib.is_np_dtype(dt_array.dtype, "M"):
        tz = "utc" if utc else None
        return DatetimeIndex(dt_array, tz=tz, name=name)
    return Index(dt_array, name=name, dtype=dt_array.dtype)


def _convert_and_box_cache(
    arg: DatetimeScalarOrArrayConvertible,
    cache_array: Series,
    name: Hashable | None = None,
) -> Index:
    """
    Convert array of dates with a cache and wrap the result in an Index.

    Parameters
    ----------
    arg : integer, float, string, datetime, list, tuple, 1-d array, Series
    cache_array : Series
        Cache of converted, unique dates
    name : string, default None
        Name for a DatetimeIndex

    Returns
    -------
    result : Index-like of converted dates
    """
    from pandas import Series

    result = Series(arg, dtype=cache_array.index.dtype).map(cache_array)
    return _box_as_indexlike(result._values, utc=False, name=name)


def _convert_listlike_datetimes(
    arg,
    format: str | None,
    name: Hashable | None = None,
    utc: bool = False,
    input_unit: str | None = None,
    errors: DateTimeErrorChoices = "raise",
    dayfirst: bool | None = None,
    yearfirst: bool | None = None,
    exact: bool = True,
):
    """
    Helper function for to_datetime. Performs the conversions of 1D listlike
    of dates

    Parameters
    ----------
    arg : list, tuple, ndarray, Series, Index
        date to be parsed
    name : object
        None or string for the Index name
    utc : bool
        Whether to convert/localize timestamps to UTC.
    input_unit : str
        None or string of the frequency of the passed data
    errors : str
        error handing behaviors from to_datetime, 'raise', 'coerce'
    dayfirst : bool
        dayfirst parsing behavior from to_datetime
    yearfirst : bool
        yearfirst parsing behavior from to_datetime
    exact : bool, default True
        exact format matching behavior from to_datetime

    Returns
    -------
    Index-like of parsed dates
    """
    if isinstance(arg, (list, tuple)):
        arg = np.array(arg, dtype="O")
    elif isinstance(arg, NumpyExtensionArray):
        arg = np.array(arg)

    arg_dtype = getattr(arg, "dtype", None)
    # these are shortcutable
    tz = "utc" if utc else None
    if isinstance(arg_dtype, DatetimeTZDtype):
        if not isinstance(arg, (DatetimeArray, DatetimeIndex)):
            return DatetimeIndex(arg, tz=tz, name=name)
        if utc:
            arg = arg.tz_convert(None).tz_localize("utc")
        return arg

    elif isinstance(arg_dtype, ArrowDtype) and arg_dtype.type is Timestamp:
        # TODO: Combine with above if DTI/DTA supports Arrow timestamps
        if utc:
            # pyarrow uses UTC, not lowercase utc
            if isinstance(arg, Index):
                arg_array = cast(ArrowExtensionArray, arg.array)
                if arg_dtype.pyarrow_dtype.tz is not None:
                    arg_array = arg_array._dt_tz_convert("UTC")
                else:
                    arg_array = arg_array._dt_tz_localize("UTC")
                arg = Index(arg_array)
            else:
                # ArrowExtensionArray
                if arg_dtype.pyarrow_dtype.tz is not None:
                    arg = arg._dt_tz_convert("UTC")
                else:
                    arg = arg._dt_tz_localize("UTC")
        return arg

    elif lib.is_np_dtype(arg_dtype, "M"):
        if not is_supported_dtype(arg_dtype):
            # We go to closest supported reso, i.e. "s"
            arg = astype_overflowsafe(
                np.asarray(arg),
                np.dtype("M8[s]"),
                is_coerce=errors == "coerce",
            )

        if not isinstance(arg, (DatetimeArray, DatetimeIndex)):
            return DatetimeIndex(arg, tz=tz, name=name)
        elif utc:
            # DatetimeArray, DatetimeIndex
            return arg.tz_localize("utc")

        return arg

    elif input_unit is not None:
        if format is not None:
            raise ValueError("cannot specify both format and input_unit")
        return _to_datetime_with_unit(arg, input_unit, name, utc, errors)
    elif getattr(arg, "ndim", 1) > 1:
        raise TypeError(
            "arg must be a string, datetime, list, tuple, 1-d array, or Series"
        )

    # warn if passing timedelta64, raise for PeriodDtype
    # NB: this must come after unit transformation
    try:
        arg, _ = maybe_convert_dtype(arg, copy=False, tz=libtimezones.maybe_get_tz(tz))
    except TypeError:
        if errors == "coerce":
            npvalues = np.full(len(arg), np.datetime64("NaT", "ns"))
            return DatetimeIndex(npvalues, name=name)
        raise

    arg = ensure_object(arg)

    if format is None:
        format = _guess_datetime_format_for_array(arg, dayfirst=dayfirst)

    # `format` could be inferred, or user didn't ask for mixed-format parsing.
    if format is not None and format != "mixed":
        return _array_strptime_with_fallback(arg, name, utc, format, exact, errors)

    result, tz_parsed = objects_to_datetime64(
        arg,
        dayfirst=dayfirst,
        yearfirst=yearfirst,
        utc=utc,
        errors=errors,
        allow_object=True,
    )

    if tz_parsed is not None:
        # We can take a shortcut since the datetime64 numpy array
        # is in UTC
        out_unit = np.datetime_data(result.dtype)[0]
        dtype = tz_to_dtype(tz_parsed, out_unit)
        dt64_values = result.view(f"M8[{dtype.unit}]")
        dta = DatetimeArray._simple_new(dt64_values, dtype=dtype)
        return DatetimeIndex._simple_new(dta, name=name)

    return _box_as_indexlike(result, utc=utc, name=name)


def _array_strptime_with_fallback(
    arg,
    name,
    utc: bool,
    fmt: str,
    exact: bool,
    errors: str,
) -> Index:
    """
    Call array_strptime, with fallback behavior depending on 'errors'.
    """
    result, tz_out = array_strptime(arg, fmt, exact=exact, errors=errors, utc=utc)
    if tz_out is not None:
        unit = np.datetime_data(result.dtype)[0]
        dtype = DatetimeTZDtype(tz=tz_out, unit=unit)
        dta = DatetimeArray._simple_new(result, dtype=dtype)
        if utc:
            dta = dta.tz_convert("UTC")
        return Index(dta, name=name)
    elif result.dtype != object and utc:
        unit = np.datetime_data(result.dtype)[0]
        res = Index(result, dtype=f"M8[{unit}, UTC]", name=name)
        return res
    return Index(result, dtype=result.dtype, name=name)


def _to_datetime_with_unit(arg, input_unit, name, utc: bool, errors: str) -> Index:
    """
    to_datetime specalized to the case where a 'input_unit' is passed.
    """
    arg = extract_array(arg, extract_numpy=True)

    # GH#30050 pass an ndarray to tslib.array_to_datetime
    # because it expects an ndarray argument
    if isinstance(arg, IntegerArray):
        arr = arg.astype(f"datetime64[{input_unit}]")
        tz_parsed = None
    else:
        arg = np.asarray(arg)

        if arg.dtype.kind in "iu":
            # Note we can't do "f" here because that could induce unwanted
            #  rounding GH#14156, GH#20445
            arr = arg.astype(f"datetime64[{input_unit}]", copy=False)
            try:
                arr = astype_overflowsafe(arr, np.dtype("M8[ns]"), copy=False)
            except OutOfBoundsDatetime:
                if errors == "raise":
                    raise
                arg = arg.astype(object)
                return _to_datetime_with_unit(arg, input_unit, name, utc, errors)
            tz_parsed = None

        elif arg.dtype.kind == "f":
            with np.errstate(over="raise"):
                try:
                    arr = cast_from_unit_vectorized(arg, unit=input_unit)
                except OutOfBoundsDatetime as err:
                    if errors != "raise":
                        return _to_datetime_with_unit(
                            arg.astype(object), input_unit, name, utc, errors
                        )
                    raise OutOfBoundsDatetime(
                        f"cannot convert input with input_unit '{input_unit}'"
                    ) from err

            arr = arr.view("M8[ns]")
            tz_parsed = None
        else:
            arg = arg.astype(object, copy=False)
            arr, tz_parsed = tslib.array_to_datetime(
                arg,
                utc=utc,
                errors=errors,
                unit_for_numerics=input_unit,
                creso=cast(int, NpyDatetimeUnit.NPY_FR_ns.value),
            )

    result = DatetimeIndex(arr, name=name)
    if not isinstance(result, DatetimeIndex):
        return result

    # GH#23758: We may still need to localize the result with tz
    # GH#25546: Apply tz_parsed first (from arg), then tz (from caller)
    # result will be naive but in UTC
    result = result.tz_localize("UTC").tz_convert(tz_parsed)

    if utc:
        if result.tz is None:
            result = result.tz_localize("utc")
        else:
            result = result.tz_convert("utc")
    return result


def _adjust_to_origin(arg, origin, input_unit):
    """
    Helper function for to_datetime.
    Adjust input argument to the specified origin

    Parameters
    ----------
    arg : list, tuple, ndarray, Series, Index
        date to be adjusted
    origin : 'julian' or Timestamp
        origin offset for the arg
    input_unit : str
        passed input_unit from to_datetime, must be 'D'

    Returns
    -------
    ndarray or scalar of adjusted date(s)
    """
    if origin == "julian":
        original = arg
        j0 = Timestamp(0).to_julian_date()
        if input_unit != "D":
            raise ValueError("unit must be 'D' for origin='julian'")
        try:
            arg = arg - j0
        except TypeError as err:
            raise ValueError(
                "incompatible 'arg' type for given 'origin'='julian'"
            ) from err

        # preemptively check this for a nice range
        j_max = Timestamp.max.to_julian_date() - j0
        j_min = Timestamp.min.to_julian_date() - j0
        if np.any(arg > j_max) or np.any(arg < j_min):
            raise OutOfBoundsDatetime(
                f"{original} is Out of Bounds for origin='julian'"
            )
    else:
        # arg must be numeric
        if not (
            (is_integer(arg) or is_float(arg)) or is_numeric_dtype(np.asarray(arg))
        ):
            raise ValueError(
                f"'{arg}' is not compatible with origin='{origin}'; "
                "it must be numeric with a input_unit specified"
            )

        # we are going to offset back to unix / epoch time
        try:
<<<<<<< HEAD
            offset = Timestamp(origin, input_unit=input_unit)
=======
            if lib.is_integer(origin) or lib.is_float(origin):
                offset = Timestamp(origin, unit=unit)
            else:
                offset = Timestamp(origin)
>>>>>>> 94c7e889
        except OutOfBoundsDatetime as err:
            raise OutOfBoundsDatetime(f"origin {origin} is Out of Bounds") from err
        except ValueError as err:
            raise ValueError(
                f"origin {origin} cannot be converted to a Timestamp"
            ) from err

        if offset.tz is not None:
            raise ValueError(f"origin offset {offset} must be tz-naive")
        td_offset = offset - Timestamp(0)

        # convert the offset to the unit of the arg
        # this should be lossless in terms of precision
        ioffset = td_offset // Timedelta(1, input_unit=input_unit)

        # scalars & ndarray-like can handle the addition
        if is_list_like(arg) and not isinstance(arg, (ABCSeries, Index, np.ndarray)):
            arg = np.asarray(arg)
        arg = arg + ioffset
    return arg


@overload
def to_datetime(
    arg: DatetimeScalar,
    errors: DateTimeErrorChoices = ...,
    dayfirst: bool = ...,
    yearfirst: bool = ...,
    utc: bool = ...,
    format: str | None = ...,
    exact: bool = ...,
    unit: str | None = ...,
    origin=...,
    cache: bool = ...,
    *,
    input_unit: str | None = ...,
) -> Timestamp: ...


@overload
def to_datetime(
    arg: Series | DictConvertible,
    errors: DateTimeErrorChoices = ...,
    dayfirst: bool = ...,
    yearfirst: bool = ...,
    utc: bool = ...,
    format: str | None = ...,
    exact: bool = ...,
    unit: str | None = ...,
    origin=...,
    cache: bool = ...,
    *,
    input_unit: str | None = ...,
) -> Series: ...


@overload
def to_datetime(
    arg: list | tuple | Index | ArrayLike,
    errors: DateTimeErrorChoices = ...,
    dayfirst: bool = ...,
    yearfirst: bool = ...,
    utc: bool = ...,
    format: str | None = ...,
    exact: bool = ...,
    unit: str | None = ...,
    origin=...,
    cache: bool = ...,
    *,
    input_unit: str | None = ...,
) -> DatetimeIndex: ...


@set_module("pandas")
def to_datetime(
    arg: DatetimeScalarOrArrayConvertible | DictConvertible,
    errors: DateTimeErrorChoices = "raise",
    dayfirst: bool = False,
    yearfirst: bool = False,
    utc: bool = False,
    format: str | None = None,
    exact: bool | lib.NoDefault = lib.no_default,
    unit: str | None = None,
    origin: str = "unix",
    cache: bool = True,
    *,
    input_unit: str | None = None,
) -> DatetimeIndex | Series | DatetimeScalar | NaTType:
    """
    Convert argument to datetime.

    This function converts a scalar, array-like, :class:`Series` or
    :class:`DataFrame`/dict-like to a pandas datetime object.

    Parameters
    ----------
    arg : int, float, str, datetime, list, tuple, 1-d array, Series, DataFrame/dict-like
        The object to convert to a datetime. If a :class:`DataFrame` is provided, the
        method expects minimally the following columns: :const:`"year"`,
        :const:`"month"`, :const:`"day"`. The column "year"
        must be specified in 4-digit format.
    errors : {'raise', 'coerce'}, default 'raise'
        - If :const:`'raise'`, then invalid parsing will raise an exception.
        - If :const:`'coerce'`, then invalid parsing will be set as :const:`NaT`.
    dayfirst : bool, default False
        Specify a date parse order if `arg` is str or is list-like.
        If :const:`True`, parses dates with the day first, e.g. :const:`"10/11/12"`
        is parsed as :const:`2012-11-10`.

        .. warning::

            ``dayfirst=True`` is not strict, but will prefer to parse
            with day first.

    yearfirst : bool, default False
        Specify a date parse order if `arg` is str or is list-like.

        - If :const:`True` parses dates with the year first, e.g.
          :const:`"10/11/12"` is parsed as :const:`2010-11-12`.
        - If both `dayfirst` and `yearfirst` are :const:`True`, `yearfirst` is
          preceded (same as :mod:`dateutil`).

        .. warning::

            ``yearfirst=True`` is not strict, but will prefer to parse
            with year first.

    utc : bool, default False
        Control timezone-related parsing, localization and conversion.

        - If :const:`True`, the function *always* returns a timezone-aware
          UTC-localized :class:`Timestamp`, :class:`Series` or
          :class:`DatetimeIndex`. To do this, timezone-naive inputs are
          *localized* as UTC, while timezone-aware inputs are *converted* to UTC.

        - If :const:`False` (default), inputs will not be coerced to UTC.
          Timezone-naive inputs will remain naive, while timezone-aware ones
          will keep their time offsets. Limitations exist for mixed
          offsets (typically, daylight savings), see :ref:`Examples
          <to_datetime_tz_examples>` section for details.

        See also: pandas general documentation about `timezone conversion and
        localization
        <https://pandas.pydata.org/pandas-docs/stable/user_guide/timeseries.html
        #time-zone-handling>`_.

    format : str, default None
        The strftime to parse time, e.g. :const:`"%d/%m/%Y"`. See
        `strftime documentation
        <https://docs.python.org/3/library/datetime.html
        #strftime-and-strptime-behavior>`_ for more information on choices, though
        note that :const:`"%f"` will parse all the way up to nanoseconds.
        You can also pass:

        - "ISO8601", to parse any `ISO8601 <https://en.wikipedia.org/wiki/ISO_8601>`_
          time string (not necessarily in exactly the same format);
        - "mixed", to infer the format for each element individually. This is risky,
          and you should probably use it along with `dayfirst`.

        .. note::

            If a :class:`DataFrame` is passed, then `format` has no effect.

    exact : bool, default True
        Control how `format` is used:

        - If :const:`True`, require an exact `format` match.
        - If :const:`False`, allow the `format` to match anywhere in the target
          string.

        Cannot be used alongside ``format='ISO8601'`` or ``format='mixed'``.
    unit : str or None, default None
        Use input_unit instead.

        .. deprecated:: 3.0.0
    origin : scalar, default 'unix'
        Define the reference date. The numeric values would be parsed as number
        of units (defined by `unit`) since this reference date.

        - If :const:`'unix'` (or POSIX) time; origin is set to 1970-01-01.
        - If :const:`'julian'`, unit must be :const:`'D'`, and origin is set to
          beginning of Julian Calendar. Julian day number :const:`0` is assigned
          to the day starting at noon on January 1, 4713 BC.
        - If Timestamp convertible (Timestamp, dt.datetime, np.datetimt64 or date
          string), origin is set to Timestamp identified by origin.
        - If a float or integer, origin is the difference
          (in units determined by the ``unit`` argument) relative to 1970-01-01.
    cache : bool, default True
        If :const:`True`, use a cache of unique, converted dates to apply the
        datetime conversion. May produce significant speed-up when parsing
        duplicate date strings, especially ones with timezone offsets. The cache
        is only used when there are at least 50 values. The presence of
        out-of-bounds values will render the cache unusable and may slow down
        parsing.
    input_unit : str, default 'ns'
        The unit of the arg (D,s,ms,us,ns) denote the unit, which is an
        integer or float number. This will be based off the origin.
        Example, with ``unit='ms'`` and ``origin='unix'``, this would calculate
        the number of milliseconds to the unix epoch start.

    Returns
    -------
    datetime
        If parsing succeeded.
        Return type depends on input (types in parenthesis correspond to
        fallback in case of unsuccessful timezone or out-of-range timestamp
        parsing):

        - scalar: :class:`Timestamp` (or :class:`datetime.datetime`)
        - array-like: :class:`DatetimeIndex` (or :class:`Series` with
          :class:`object` dtype containing :class:`datetime.datetime`)
        - Series: :class:`Series` of :class:`datetime64` dtype (or
          :class:`Series` of :class:`object` dtype containing
          :class:`datetime.datetime`)
        - DataFrame: :class:`Series` of :class:`datetime64` dtype (or
          :class:`Series` of :class:`object` dtype containing
          :class:`datetime.datetime`)

    Raises
    ------
    ParserError
        When parsing a date from string fails.
    ValueError
        When another datetime conversion error happens. For example when one
        of 'year', 'month', day' columns is missing in a :class:`DataFrame`, or
        when a Timezone-aware :class:`datetime.datetime` is found in an array-like
        of mixed time offsets, and ``utc=False``, or when parsing datetimes
        with mixed time zones unless ``utc=True``. If parsing datetimes with mixed
        time zones, please specify ``utc=True``.

    See Also
    --------
    DataFrame.astype : Cast argument to a specified dtype.
    to_timedelta : Convert argument to timedelta.
    convert_dtypes : Convert dtypes.

    Notes
    -----

    Many input types are supported, and lead to different output types:

    - **scalars** can be int, float, str, datetime object (from stdlib :mod:`datetime`
      module or :mod:`numpy`). They are converted to :class:`Timestamp` when
      possible, otherwise they are converted to :class:`datetime.datetime`.
      None/NaN/null scalars are converted to :const:`NaT`.

    - **array-like** can contain int, float, str, datetime objects. They are
      converted to :class:`DatetimeIndex` when possible, otherwise they are
      converted to :class:`Index` with :class:`object` dtype, containing
      :class:`datetime.datetime`. None/NaN/null entries are converted to
      :const:`NaT` in both cases.

    - **Series** are converted to :class:`Series` with :class:`datetime64`
      dtype when possible, otherwise they are converted to :class:`Series` with
      :class:`object` dtype, containing :class:`datetime.datetime`. None/NaN/null
      entries are converted to :const:`NaT` in both cases.

    - **DataFrame/dict-like** are converted to :class:`Series` with
      :class:`datetime64` dtype. For each row a datetime is created from assembling
      the various dataframe columns. Column keys can be common abbreviations
      like ['year', 'month', 'day', 'minute', 'second', 'ms', 'us', 'ns']) or
      plurals of the same.

    The following causes are responsible for :class:`datetime.datetime` objects
    being returned (possibly inside an :class:`Index` or a :class:`Series` with
    :class:`object` dtype) instead of a proper pandas designated type
    (:class:`Timestamp`, :class:`DatetimeIndex` or :class:`Series`
    with :class:`datetime64` dtype):

    - when any input element is before :const:`Timestamp.min` or after
      :const:`Timestamp.max`, see `timestamp limitations
      <https://pandas.pydata.org/pandas-docs/stable/user_guide/timeseries.html
      #timeseries-timestamp-limits>`_.

    - when ``utc=False`` (default) and the input is an array-like or
      :class:`Series` containing mixed naive/aware datetime, or aware with mixed
      time offsets. Note that this happens in the (quite frequent) situation when
      the timezone has a daylight savings policy. In that case you may wish to
      use ``utc=True``.

    Examples
    --------

    **Handling various input formats**

    Assembling a datetime from multiple columns of a :class:`DataFrame`. The keys
    can be common abbreviations like ['year', 'month', 'day', 'minute', 'second',
    'ms', 'us', 'ns']) or plurals of the same

    >>> df = pd.DataFrame({"year": [2015, 2016], "month": [2, 3], "day": [4, 5]})
    >>> pd.to_datetime(df)
    0   2015-02-04
    1   2016-03-05
    dtype: datetime64[s]

    Using a unix epoch time

    >>> pd.to_datetime(1490195805, input_unit="s")
    Timestamp('2017-03-22 15:16:45')
    >>> pd.to_datetime(1490195805433502912, input_unit="ns")
    Timestamp('2017-03-22 15:16:45.433502912')

    .. warning:: For float arg, precision rounding might happen. To prevent
        unexpected behavior use a fixed-width exact type.

    Using a non-unix epoch origin

    >>> pd.to_datetime([1, 2, 3], input_unit="D", origin=pd.Timestamp("1960-01-01"))
    DatetimeIndex(['1960-01-02', '1960-01-03', '1960-01-04'],
                  dtype='datetime64[ns]', freq=None)

    **Differences with strptime behavior**

    :const:`"%f"` will parse all the way up to nanoseconds.

    >>> pd.to_datetime("2018-10-26 12:00:00.0000000011", format="%Y-%m-%d %H:%M:%S.%f")
    Timestamp('2018-10-26 12:00:00.000000001')

    **Non-convertible date/times**

    Passing ``errors='coerce'`` will force an out-of-bounds date to :const:`NaT`,
    in addition to forcing non-dates (or non-parseable dates) to :const:`NaT`.

    >>> pd.to_datetime("invalid for Ymd", format="%Y%m%d", errors="coerce")
    NaT

    .. _to_datetime_tz_examples:

    **Timezones and time offsets**

    The default behaviour (``utc=False``) is as follows:

    - Timezone-naive inputs are converted to timezone-naive :class:`DatetimeIndex`:

    >>> pd.to_datetime(["2018-10-26 12:00:00", "2018-10-26 13:00:15"])
    DatetimeIndex(['2018-10-26 12:00:00', '2018-10-26 13:00:15'],
                  dtype='datetime64[s]', freq=None)

    - Timezone-aware inputs *with constant time offset* are converted to
      timezone-aware :class:`DatetimeIndex`:

    >>> pd.to_datetime(["2018-10-26 12:00 -0500", "2018-10-26 13:00 -0500"])
    DatetimeIndex(['2018-10-26 12:00:00-05:00', '2018-10-26 13:00:00-05:00'],
                  dtype='datetime64[s, UTC-05:00]', freq=None)

    - However, timezone-aware inputs *with mixed time offsets* (for example
      issued from a timezone with daylight savings, such as Europe/Paris)
      are **not successfully converted** to a :class:`DatetimeIndex`.
      Parsing datetimes with mixed time zones will raise a ValueError unless
      ``utc=True``:

    >>> pd.to_datetime(
    ...     ["2020-10-25 02:00 +0200", "2020-10-25 04:00 +0100"]
    ... )  # doctest: +SKIP
    ValueError: Mixed timezones detected. Pass utc=True in to_datetime
    or tz='UTC' in DatetimeIndex to convert to a common timezone.

    - To create a :class:`Series` with mixed offsets and ``object`` dtype, please use
      :meth:`Series.apply` and :func:`datetime.datetime.strptime`:

    >>> import datetime as dt
    >>> ser = pd.Series(["2020-10-25 02:00 +0200", "2020-10-25 04:00 +0100"])
    >>> ser.apply(lambda x: dt.datetime.strptime(x, "%Y-%m-%d %H:%M %z"))
    0    2020-10-25 02:00:00+02:00
    1    2020-10-25 04:00:00+01:00
    dtype: object

    - A mix of timezone-aware and timezone-naive inputs will also raise a ValueError
      unless ``utc=True``:

    >>> from datetime import datetime
    >>> pd.to_datetime(
    ...     ["2020-01-01 01:00:00-01:00", datetime(2020, 1, 1, 3, 0)]
    ... )  # doctest: +SKIP
    ValueError: Mixed timezones detected. Pass utc=True in to_datetime
    or tz='UTC' in DatetimeIndex to convert to a common timezone.

    |

    Setting ``utc=True`` solves most of the above issues:

    - Timezone-naive inputs are *localized* as UTC

    >>> pd.to_datetime(["2018-10-26 12:00", "2018-10-26 13:00"], utc=True)
    DatetimeIndex(['2018-10-26 12:00:00+00:00', '2018-10-26 13:00:00+00:00'],
                  dtype='datetime64[s, UTC]', freq=None)

    - Timezone-aware inputs are *converted* to UTC (the output represents the
      exact same datetime, but viewed from the UTC time offset `+00:00`).

    >>> pd.to_datetime(["2018-10-26 12:00 -0530", "2018-10-26 12:00 -0500"], utc=True)
    DatetimeIndex(['2018-10-26 17:30:00+00:00', '2018-10-26 17:00:00+00:00'],
                  dtype='datetime64[s, UTC]', freq=None)

    - Inputs can contain both string or datetime, the above
      rules still apply

    >>> pd.to_datetime(["2018-10-26 12:00", datetime(2020, 1, 1, 18)], utc=True)
    DatetimeIndex(['2018-10-26 12:00:00+00:00', '2020-01-01 18:00:00+00:00'],
                  dtype='datetime64[us, UTC]', freq=None)
    """
    if unit is not None:
        # GH#62097
        if input_unit is not None:
            raise ValueError("Specify only 'input_unit', not 'unit'")
        warnings.warn(
            "The 'unit' keyword is deprecated. Use 'input_unit' instead.",
            Pandas4Warning,
            stacklevel=find_stack_level(),
        )
        input_unit = unit
    if exact is not lib.no_default and format in {"mixed", "ISO8601"}:
        raise ValueError("Cannot use 'exact' when 'format' is 'mixed' or 'ISO8601'")
    if arg is None:
        return NaT

    if origin != "unix":
        arg = _adjust_to_origin(arg, origin, input_unit)

    convert_listlike = partial(
        _convert_listlike_datetimes,
        utc=utc,
        input_unit=input_unit,
        dayfirst=dayfirst,
        yearfirst=yearfirst,
        errors=errors,
        exact=exact,  # type: ignore[arg-type]
    )
    result: Timestamp | NaTType | Series | Index

    if isinstance(arg, Timestamp):
        result = arg
        if utc:
            if arg.tz is not None:
                result = arg.tz_convert("utc")
            else:
                result = arg.tz_localize("utc")
    elif isinstance(arg, ABCSeries):
        cache_array = _maybe_cache(arg, format, cache, convert_listlike)
        if not cache_array.empty:
            result = arg.map(cache_array)
        else:
            values = convert_listlike(arg._values, format)
            result = arg._constructor(values, index=arg.index, name=arg.name)
    elif isinstance(arg, (ABCDataFrame, abc.MutableMapping)):
        result = _assemble_from_unit_mappings(arg, errors, utc)
    elif isinstance(arg, Index):
        cache_array = _maybe_cache(arg, format, cache, convert_listlike)
        if not cache_array.empty:
            result = _convert_and_box_cache(arg, cache_array, name=arg.name)
        else:
            result = convert_listlike(arg, format, name=arg.name)
    elif is_list_like(arg):
        try:
            # error: Argument 1 to "_maybe_cache" has incompatible type
            # "Union[float, str, datetime, List[Any], Tuple[Any, ...], ExtensionArray,
            # ndarray[Any, Any], Series]"; expected "Union[List[Any], Tuple[Any, ...],
            # Union[Union[ExtensionArray, ndarray[Any, Any]], Index, Series], Series]"
            argc = cast(
                Union[list, tuple, ExtensionArray, np.ndarray, "Series", Index], arg
            )
            cache_array = _maybe_cache(argc, format, cache, convert_listlike)
        except OutOfBoundsDatetime:
            # caching attempts to create a DatetimeIndex, which may raise
            # an OOB. If that's the desired behavior, then just reraise...
            if errors == "raise":
                raise
            # ... otherwise, continue without the cache.
            from pandas import Series

            cache_array = Series([], dtype=object)  # just an empty array
        if not cache_array.empty:
            result = _convert_and_box_cache(argc, cache_array)
        else:
            result = convert_listlike(argc, format)
    else:
        result = convert_listlike(np.array([arg]), format)[0]
        if isinstance(arg, bool) and isinstance(result, np.bool_):
            result = bool(result)  # TODO: avoid this kludge.

    #  error: Incompatible return value type (got "Union[Timestamp, NaTType,
    # Series, Index]", expected "Union[DatetimeIndex, Series, float, str,
    # NaTType, None]")
    return result  # type: ignore[return-value]


# mappings for assembling units
_unit_map = {
    "year": "year",
    "years": "year",
    "month": "month",
    "months": "month",
    "day": "day",
    "days": "day",
    "hour": "h",
    "hours": "h",
    "minute": "m",
    "minutes": "m",
    "second": "s",
    "seconds": "s",
    "ms": "ms",
    "millisecond": "ms",
    "milliseconds": "ms",
    "us": "us",
    "microsecond": "us",
    "microseconds": "us",
    "ns": "ns",
    "nanosecond": "ns",
    "nanoseconds": "ns",
}


def _assemble_from_unit_mappings(
    arg, errors: DateTimeErrorChoices, utc: bool
) -> Series:
    """
    assemble the unit specified fields from the arg (DataFrame)
    Return a Series for actual parsing

    Parameters
    ----------
    arg : DataFrame
    errors : {'raise', 'coerce'}, default 'raise'

        - If :const:`'raise'`, then invalid parsing will raise an exception
        - If :const:`'coerce'`, then invalid parsing will be set as :const:`NaT`
    utc : bool
        Whether to convert/localize timestamps to UTC.

    Returns
    -------
    Series
    """
    from pandas import (
        DataFrame,
        to_numeric,
        to_timedelta,
    )

    arg = DataFrame(arg)
    if not arg.columns.is_unique:
        raise ValueError("cannot assemble with duplicate keys")

    # replace passed unit with _unit_map
    def f(value):
        if value in _unit_map:
            return _unit_map[value]

        # m is case significant
        if value.lower() in _unit_map:
            return _unit_map[value.lower()]

        return value

    unit = {k: f(k) for k in arg.keys()}
    unit_rev = {v: k for k, v in unit.items()}

    # we require at least Ymd
    required = ["year", "month", "day"]
    req = set(required) - set(unit_rev.keys())
    if len(req):
        _required = ",".join(sorted(req))
        raise ValueError(
            "to assemble mappings requires at least that "
            f"[year, month, day] be specified: [{_required}] is missing"
        )

    # keys we don't recognize
    excess = set(unit_rev.keys()) - set(_unit_map.values())
    if len(excess):
        _excess = ",".join(sorted(excess))
        raise ValueError(
            f"extra keys have been passed to the datetime assemblage: [{_excess}]"
        )

    def coerce(values):
        # we allow coercion to if errors allows
        values = to_numeric(values, errors=errors)

        # prevent prevision issues in case of float32 # GH#60506
        if is_float_dtype(values.dtype):
            values = values.astype("float64")

        # prevent overflow in case of int8 or int16
        if is_integer_dtype(values.dtype):
            values = values.astype("int64")
        return values

    values = (
        coerce(arg[unit_rev["year"]]) * 10000
        + coerce(arg[unit_rev["month"]]) * 100
        + coerce(arg[unit_rev["day"]])
    )
    try:
        values = to_datetime(values, format="%Y%m%d", errors=errors, utc=utc)
    except (TypeError, ValueError) as err:
        raise ValueError(f"cannot assemble the datetimes: {err}") from err

    units: list[UnitChoices] = ["h", "m", "s", "ms", "us", "ns"]
    for u in units:
        value = unit_rev.get(u)
        if value is not None and value in arg:
            try:
                values += to_timedelta(coerce(arg[value]), input_unit=u, errors=errors)
            except (TypeError, ValueError) as err:
                raise ValueError(
                    f"cannot assemble the datetimes [{value}]: {err}"
                ) from err
    return values


__all__ = [
    "DateParseError",
    "should_cache",
    "to_datetime",
]<|MERGE_RESOLUTION|>--- conflicted
+++ resolved
@@ -600,14 +600,10 @@
 
         # we are going to offset back to unix / epoch time
         try:
-<<<<<<< HEAD
-            offset = Timestamp(origin, input_unit=input_unit)
-=======
             if lib.is_integer(origin) or lib.is_float(origin):
-                offset = Timestamp(origin, unit=unit)
+                offset = Timestamp(origin, input_unit=input_unit)
             else:
                 offset = Timestamp(origin)
->>>>>>> 94c7e889
         except OutOfBoundsDatetime as err:
             raise OutOfBoundsDatetime(f"origin {origin} is Out of Bounds") from err
         except ValueError as err:
