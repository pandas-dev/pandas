--- conflicted
+++ resolved
@@ -184,13 +184,11 @@
 
     if errors not in ("ignore", "raise", "coerce"):
         raise ValueError("invalid error value specified")
-<<<<<<< HEAD
     
     if len(decimal) > 1:
         raise ValueError("decimal seperator must have length one")
     if len(thousands) > 1:
         raise ValueError("thousands seperator must have length one")
-=======
     if errors == "ignore":
         # GH#54467
         warnings.warn(
@@ -200,7 +198,6 @@
             FutureWarning,
             stacklevel=find_stack_level(),
         )
->>>>>>> 02011f2b
 
     check_dtype_backend(dtype_backend)
 
@@ -260,14 +257,10 @@
                 set(),
                 coerce_numeric=coerce_numeric,
                 convert_to_masked_nullable=dtype_backend is not lib.no_default
-<<<<<<< HEAD
-                or isinstance(values_dtype, StringDtype),
-                thousands=thousands.encode('utf-8'),#ord(thousands),
-                decimal=decimal.encode('utf-8')#ord(decimal)
-=======
                 or isinstance(values_dtype, StringDtype)
                 and not values_dtype.storage == "pyarrow_numpy",
->>>>>>> 02011f2b
+                thousands=thousands.encode('utf-8'),
+                decimal=decimal.encode('utf-8')
             )
         except (ValueError, TypeError):
             if errors == "raise":
