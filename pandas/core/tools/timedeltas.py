"""
timedelta support tools
"""

import numpy as np

<<<<<<< HEAD
from pandas._libs import tslibs
from pandas._libs.tslibs.timedeltas import (
    convert_to_timedelta64,
    parse_timedelta_string,
    parse_timedelta_unit,
)
=======
from pandas._libs.tslibs import NaT
from pandas._libs.tslibs.timedeltas import Timedelta, parse_timedelta_unit
>>>>>>> c29e3950

from pandas.core.dtypes.common import is_list_like
from pandas.core.dtypes.generic import ABCIndexClass, ABCSeries

from pandas.core.arrays.timedeltas import sequence_to_td64ns


<<<<<<< HEAD
def to_timedelta(arg, unit=None, box=True, errors='raise'):
=======
def to_timedelta(arg, unit="ns", errors="raise"):
>>>>>>> c29e3950
    """
    Convert argument to timedelta.

    Timedeltas are absolute differences in times, expressed in difference
    units (e.g. days, hours, minutes, seconds). This method converts
    an argument from a recognized timedelta format / value into
    a Timedelta type.

    Parameters
    ----------
    arg : str, timedelta, list-like or Series
        The data to be converted to timedelta.
    unit : str, default 'ns'
        Denotes the unit of the arg. Possible values:
        ('W', 'D', 'days', 'day', 'hours', hour', 'hr', 'h',
        'm', 'minute', 'min', 'minutes', 'T', 'S', 'seconds',
        'sec', 'second', 'ms', 'milliseconds', 'millisecond',
        'milli', 'millis', 'L', 'us', 'microseconds', 'microsecond',
        'micro', 'micros', 'U', 'ns', 'nanoseconds', 'nano', 'nanos',
        'nanosecond', 'N').

    errors : {'ignore', 'raise', 'coerce'}, default 'raise'
        - If 'raise', then invalid parsing will raise an exception.
        - If 'coerce', then invalid parsing will be set as NaT.
        - If 'ignore', then invalid parsing will return the input.

    Returns
    -------
    timedelta64 or numpy.array of timedelta64
        Output type returned if parsing succeeded.

    See Also
    --------
    DataFrame.astype : Cast argument to a specified dtype.
    to_datetime : Convert argument to datetime.
    convert_dtypes : Convert dtypes.

    Examples
    --------
    Parsing a single string to a Timedelta:

    >>> pd.to_timedelta('1 days 06:05:01.00003')
    Timedelta('1 days 06:05:01.000030')
    >>> pd.to_timedelta('15.5us')
    Timedelta('0 days 00:00:00.000015500')

    Parsing a list or array of strings:

    >>> pd.to_timedelta(['1 days 06:05:01.00003', '15.5us', 'nan'])
    TimedeltaIndex(['1 days 06:05:01.000030', '0 days 00:00:00.000015500', NaT],
                   dtype='timedelta64[ns]', freq=None)

    Converting numbers by specifying the `unit` keyword argument:

    >>> pd.to_timedelta(np.arange(5), unit='s')
    TimedeltaIndex(['0 days 00:00:00', '0 days 00:00:01', '0 days 00:00:02',
                    '0 days 00:00:03', '0 days 00:00:04'],
                   dtype='timedelta64[ns]', freq=None)
    >>> pd.to_timedelta(np.arange(5), unit='d')
    TimedeltaIndex(['0 days', '1 days', '2 days', '3 days', '4 days'],
                   dtype='timedelta64[ns]', freq=None)
    """
    unit = parse_timedelta_unit(unit)

    if errors not in ("ignore", "raise", "coerce"):
        raise ValueError("errors must be one of 'ignore', 'raise', or 'coerce'}")

    if unit in {"Y", "y", "M"}:
        raise ValueError(
            "Units 'M' and 'Y' are no longer supported, as they do not "
            "represent unambiguous timedelta values durations."
        )

    if arg is None:
        return arg
    elif isinstance(arg, ABCSeries):
        values = _convert_listlike(arg._values, unit=unit, errors=errors)
        return arg._constructor(values, index=arg.index, name=arg.name)
    elif isinstance(arg, ABCIndexClass):
        return _convert_listlike(arg, unit=unit, errors=errors, name=arg.name)
    elif isinstance(arg, np.ndarray) and arg.ndim == 0:
        # extract array scalar and process below
        arg = arg.item()
    elif is_list_like(arg) and getattr(arg, "ndim", 1) == 1:
        return _convert_listlike(arg, unit=unit, errors=errors)
    elif getattr(arg, "ndim", 1) > 1:
        raise TypeError(
            "arg must be a string, timedelta, list, tuple, 1-d array, or Series"
        )

    # ...so it must be a scalar value. Return scalar.
    return _coerce_scalar_to_timedelta_type(arg, unit=unit, errors=errors)


<<<<<<< HEAD
def _coerce_scalar_to_timedelta_type(r, unit=None, box=True, errors='raise'):
=======
def _coerce_scalar_to_timedelta_type(r, unit="ns", errors="raise"):
>>>>>>> c29e3950
    """Convert string 'r' to a timedelta object."""
    try:
<<<<<<< HEAD
        result = parse_timedelta_string(r, unit)
        result = np.timedelta64(result)
    except (ValueError, TypeError):
        try:
            result = convert_to_timedelta64(r, unit)
        except ValueError:
            if errors == 'raise':
                raise
            elif errors == 'ignore':
                return r

            # coerce
            result = pd.NaT
=======
        result = Timedelta(r, unit)
    except ValueError:
        if errors == "raise":
            raise
        elif errors == "ignore":
            return r

        # coerce
        result = NaT
>>>>>>> c29e3950

    return result


<<<<<<< HEAD
def _convert_listlike(arg, unit=None, box=True, errors='raise', name=None):
=======
def _convert_listlike(arg, unit="ns", errors="raise", name=None):
>>>>>>> c29e3950
    """Convert a list of objects to a timedelta index object."""
    if isinstance(arg, (list, tuple)) or not hasattr(arg, "dtype"):
        # This is needed only to ensure that in the case where we end up
        #  returning arg (errors == "ignore"), and where the input is a
        #  generator, we return a useful list-like instead of a
        #  used-up generator
        arg = np.array(list(arg), dtype=object)

    try:
        value = sequence_to_td64ns(arg, unit=unit, errors=errors, copy=False)[0]
    except ValueError:
        if errors == "ignore":
            return arg
        else:
            # This else-block accounts for the cases when errors='raise'
            # and errors='coerce'. If errors == 'raise', these errors
            # should be raised. If errors == 'coerce', we shouldn't
            # expect any errors to be raised, since all parsing errors
            # cause coercion to pd.NaT. However, if an error / bug is
            # introduced that causes an Exception to be raised, we would
            # like to surface it.
            raise

    from pandas import TimedeltaIndex

    value = TimedeltaIndex(value, unit="ns", name=name)
    return value<|MERGE_RESOLUTION|>--- conflicted
+++ resolved
@@ -4,17 +4,12 @@
 
 import numpy as np
 
-<<<<<<< HEAD
 from pandas._libs import tslibs
 from pandas._libs.tslibs.timedeltas import (
     convert_to_timedelta64,
     parse_timedelta_string,
     parse_timedelta_unit,
 )
-=======
-from pandas._libs.tslibs import NaT
-from pandas._libs.tslibs.timedeltas import Timedelta, parse_timedelta_unit
->>>>>>> c29e3950
 
 from pandas.core.dtypes.common import is_list_like
 from pandas.core.dtypes.generic import ABCIndexClass, ABCSeries
@@ -22,11 +17,7 @@
 from pandas.core.arrays.timedeltas import sequence_to_td64ns
 
 
-<<<<<<< HEAD
 def to_timedelta(arg, unit=None, box=True, errors='raise'):
-=======
-def to_timedelta(arg, unit="ns", errors="raise"):
->>>>>>> c29e3950
     """
     Convert argument to timedelta.
 
@@ -121,14 +112,9 @@
     return _coerce_scalar_to_timedelta_type(arg, unit=unit, errors=errors)
 
 
-<<<<<<< HEAD
 def _coerce_scalar_to_timedelta_type(r, unit=None, box=True, errors='raise'):
-=======
-def _coerce_scalar_to_timedelta_type(r, unit="ns", errors="raise"):
->>>>>>> c29e3950
     """Convert string 'r' to a timedelta object."""
     try:
-<<<<<<< HEAD
         result = parse_timedelta_string(r, unit)
         result = np.timedelta64(result)
     except (ValueError, TypeError):
@@ -142,26 +128,11 @@
 
             # coerce
             result = pd.NaT
-=======
-        result = Timedelta(r, unit)
-    except ValueError:
-        if errors == "raise":
-            raise
-        elif errors == "ignore":
-            return r
-
-        # coerce
-        result = NaT
->>>>>>> c29e3950
 
     return result
 
 
-<<<<<<< HEAD
 def _convert_listlike(arg, unit=None, box=True, errors='raise', name=None):
-=======
-def _convert_listlike(arg, unit="ns", errors="raise", name=None):
->>>>>>> c29e3950
     """Convert a list of objects to a timedelta index object."""
     if isinstance(arg, (list, tuple)) or not hasattr(arg, "dtype"):
         # This is needed only to ensure that in the case where we end up
