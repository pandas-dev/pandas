"""
Base and utility classes for pandas objects.
"""

import builtins
import textwrap
from typing import (
    TYPE_CHECKING,
    Any,
    Callable,
    Dict,
    FrozenSet,
    Hashable,
    Optional,
    Set,
    TypeVar,
    Union,
    cast,
)

import numpy as np

import pandas._libs.lib as lib
<<<<<<< HEAD
from pandas._typing import Dtype, DtypeObj, FrameOrSeriesUnion, IndexLabel
=======
from pandas._typing import (
    Dtype,
    DtypeObj,
    IndexLabel,
)
>>>>>>> 4ca4dd31
from pandas.compat import PYPY
from pandas.compat.numpy import function as nv
from pandas.errors import AbstractMethodError
from pandas.util._decorators import (
    cache_readonly,
    doc,
)

from pandas.core.dtypes.common import (
    is_categorical_dtype,
    is_dict_like,
    is_extension_array_dtype,
    is_object_dtype,
    is_scalar,
)
from pandas.core.dtypes.generic import (
    ABCDataFrame,
    ABCIndex,
    ABCSeries,
)
from pandas.core.dtypes.missing import (
    isna,
    remove_na_arraylike,
)

from pandas.core import algorithms
from pandas.core.accessor import DirNamesMixin
from pandas.core.algorithms import (
    duplicated,
    unique1d,
    value_counts,
)
from pandas.core.arraylike import OpsMixin
from pandas.core.arrays import ExtensionArray
from pandas.core.construction import create_series_with_explicit_dtype
import pandas.core.nanops as nanops

if TYPE_CHECKING:
    from pandas import Categorical

_shared_docs: Dict[str, str] = {}
_indexops_doc_kwargs = {
    "klass": "IndexOpsMixin",
    "inplace": "",
    "unique": "IndexOpsMixin",
    "duplicated": "IndexOpsMixin",
}

_T = TypeVar("_T", bound="IndexOpsMixin")


class PandasObject(DirNamesMixin):
    """
    Baseclass for various pandas objects.
    """

    _cache: Dict[str, Any]

    @property
    def _constructor(self):
        """
        Class constructor (for this class it's just `__class__`.
        """
        return type(self)

    def __repr__(self) -> str:
        """
        Return a string representation for a particular object.
        """
        # Should be overwritten by base classes
        return object.__repr__(self)

    def _reset_cache(self, key: Optional[str] = None) -> None:
        """
        Reset cached properties. If ``key`` is passed, only clears that key.
        """
        if getattr(self, "_cache", None) is None:
            return
        if key is None:
            self._cache.clear()
        else:
            self._cache.pop(key, None)

    def __sizeof__(self):
        """
        Generates the total memory usage for an object that returns
        either a value or Series of values
        """
        if hasattr(self, "memory_usage"):
            # error: "PandasObject" has no attribute "memory_usage"
            mem = self.memory_usage(deep=True)  # type: ignore[attr-defined]
            return int(mem if is_scalar(mem) else mem.sum())

        # no memory_usage attribute, so fall back to object's 'sizeof'
        return super().__sizeof__()


class NoNewAttributesMixin:
    """
    Mixin which prevents adding new attributes.

    Prevents additional attributes via xxx.attribute = "something" after a
    call to `self.__freeze()`. Mainly used to prevent the user from using
    wrong attributes on an accessor (`Series.cat/.str/.dt`).

    If you really want to add a new attribute at a later time, you need to use
    `object.__setattr__(self, key, value)`.
    """

    def _freeze(self):
        """
        Prevents setting additional attributes.
        """
        object.__setattr__(self, "__frozen", True)

    # prevent adding any attribute via s.xxx.new_attribute = ...
    def __setattr__(self, key: str, value):
        # _cache is used by a decorator
        # We need to check both 1.) cls.__dict__ and 2.) getattr(self, key)
        # because
        # 1.) getattr is false for attributes that raise errors
        # 2.) cls.__dict__ doesn't traverse into base classes
        if getattr(self, "__frozen", False) and not (
            key == "_cache"
            or key in type(self).__dict__
            or getattr(self, key, None) is not None
        ):
            raise AttributeError(f"You cannot add any new attribute '{key}'")
        object.__setattr__(self, key, value)


class DataError(Exception):
    pass


class SpecificationError(Exception):
    pass


class SelectionMixin:
    """
    Mixin for the selection & aggregation interface on a group-like object.

    Sub-classes need to define: obj, exclusions
    """

    obj: FrameOrSeriesUnion
    exclusions: Set[Hashable]

    _selection: Optional[IndexLabel] = None
    _internal_names = ["_cache", "__setstate__"]
    _internal_names_set = set(_internal_names)

    _builtin_table = {builtins.sum: np.sum, builtins.max: np.max, builtins.min: np.min}

    _cython_table = {
        builtins.sum: "sum",
        builtins.max: "max",
        builtins.min: "min",
        np.all: "all",
        np.any: "any",
        np.sum: "sum",
        np.nansum: "sum",
        np.mean: "mean",
        np.nanmean: "mean",
        np.prod: "prod",
        np.nanprod: "prod",
        np.std: "std",
        np.nanstd: "std",
        np.var: "var",
        np.nanvar: "var",
        np.median: "median",
        np.nanmedian: "median",
        np.max: "max",
        np.nanmax: "max",
        np.min: "min",
        np.nanmin: "min",
        np.cumprod: "cumprod",
        np.nancumprod: "cumprod",
        np.cumsum: "cumsum",
        np.nancumsum: "cumsum",
    }

    @property
    def _selection_name(self):
        """
        Return a name for myself;

        This would ideally be called the 'name' property,
        but we cannot conflict with the Series.name property which can be set.
        """
        return self._selection

    @property
    def _selection_list(self):
        if not isinstance(
            self._selection, (list, tuple, ABCSeries, ABCIndex, np.ndarray)
        ):
            return [self._selection]
        return self._selection

    @cache_readonly
    def _selected_obj(self):
        if self._selection is None or isinstance(self.obj, ABCSeries):
            return self.obj
        return self.obj[self._selection]

    @cache_readonly
    def ndim(self) -> int:
        return self._selected_obj.ndim

    @cache_readonly
    def _obj_with_exclusions(self):
        if self._selection is not None and isinstance(self.obj, ABCDataFrame):
            return self.obj.reindex(columns=self._selection_list)

        if len(self.exclusions) > 0:
            return self.obj.drop(self.exclusions, axis=1)
        else:
            return self.obj

    def __getitem__(self, key):
        if self._selection is not None:
            raise IndexError(f"Column(s) {self._selection} already selected")

        if isinstance(key, (list, tuple, ABCSeries, ABCIndex, np.ndarray)):
            if len(self.obj.columns.intersection(key)) != len(key):
                bad_keys = list(set(key).difference(self.obj.columns))
                raise KeyError(f"Columns not found: {str(bad_keys)[1:-1]}")
            return self._gotitem(list(key), ndim=2)

        elif not getattr(self, "as_index", False):
            if key not in self.obj.columns:
                raise KeyError(f"Column not found: {key}")
            return self._gotitem(key, ndim=2)

        else:
            if key not in self.obj:
                raise KeyError(f"Column not found: {key}")
            return self._gotitem(key, ndim=1)

    def _gotitem(self, key, ndim: int, subset=None):
        """
        sub-classes to define
        return a sliced object

        Parameters
        ----------
        key : str / list of selections
        ndim : {1, 2}
            requested ndim of result
        subset : object, default None
            subset to act on
        """
        raise AbstractMethodError(self)

    def aggregate(self, func, *args, **kwargs):
        raise AbstractMethodError(self)

    agg = aggregate

    def _try_aggregate_string_function(self, arg: str, *args, **kwargs):
        """
        if arg is a string, then try to operate on it:
        - try to find a function (or attribute) on ourselves
        - try to find a numpy function
        - raise
        """
        assert isinstance(arg, str)

        f = getattr(self, arg, None)
        if f is not None:
            if callable(f):
                return f(*args, **kwargs)

            # people may try to aggregate on a non-callable attribute
            # but don't let them think they can pass args to it
            assert len(args) == 0
            assert len([kwarg for kwarg in kwargs if kwarg not in ["axis"]]) == 0
            return f

        f = getattr(np, arg, None)
        if f is not None and hasattr(self, "__array__"):
            # in particular exclude Window
            return f(self, *args, **kwargs)

        raise AttributeError(
            f"'{arg}' is not a valid function for '{type(self).__name__}' object"
        )

    def _get_cython_func(self, arg: Callable) -> Optional[str]:
        """
        if we define an internal function for this argument, return it
        """
        return self._cython_table.get(arg)

    def _is_builtin_func(self, arg):
        """
        if we define an builtin function for this argument, return it,
        otherwise return the arg
        """
        return self._builtin_table.get(arg, arg)


class IndexOpsMixin(OpsMixin):
    """
    Common ops mixin to support a unified interface / docs for Series / Index
    """

    # ndarray compatibility
    __array_priority__ = 1000
    _hidden_attrs: FrozenSet[str] = frozenset(
        ["tolist"]  # tolist is not deprecated, just suppressed in the __dir__
    )

    @property
    def dtype(self) -> DtypeObj:
        # must be defined here as a property for mypy
        raise AbstractMethodError(self)

    @property
    def _values(self) -> Union[ExtensionArray, np.ndarray]:
        # must be defined here as a property for mypy
        raise AbstractMethodError(self)

    def transpose(self: _T, *args, **kwargs) -> _T:
        """
        Return the transpose, which is by definition self.

        Returns
        -------
        %(klass)s
        """
        nv.validate_transpose(args, kwargs)
        return self

    T = property(
        transpose,
        doc="""
        Return the transpose, which is by definition self.
        """,
    )

    @property
    def shape(self):
        """
        Return a tuple of the shape of the underlying data.
        """
        return self._values.shape

    def __len__(self) -> int:
        # We need this defined here for mypy
        raise AbstractMethodError(self)

    @property
    def ndim(self) -> int:
        """
        Number of dimensions of the underlying data, by definition 1.
        """
        return 1

    def item(self):
        """
        Return the first element of the underlying data as a Python scalar.

        Returns
        -------
        scalar
            The first element of %(klass)s.

        Raises
        ------
        ValueError
            If the data is not length-1.
        """
        if len(self) == 1:
            return next(iter(self))
        raise ValueError("can only convert an array of size 1 to a Python scalar")

    @property
    def nbytes(self) -> int:
        """
        Return the number of bytes in the underlying data.
        """
        return self._values.nbytes

    @property
    def size(self) -> int:
        """
        Return the number of elements in the underlying data.
        """
        return len(self._values)

    @property
    def array(self) -> ExtensionArray:
        """
        The ExtensionArray of the data backing this Series or Index.

        .. versionadded:: 0.24.0

        Returns
        -------
        ExtensionArray
            An ExtensionArray of the values stored within. For extension
            types, this is the actual array. For NumPy native types, this
            is a thin (no copy) wrapper around :class:`numpy.ndarray`.

            ``.array`` differs ``.values`` which may require converting the
            data to a different form.

        See Also
        --------
        Index.to_numpy : Similar method that always returns a NumPy array.
        Series.to_numpy : Similar method that always returns a NumPy array.

        Notes
        -----
        This table lays out the different array types for each extension
        dtype within pandas.

        ================== =============================
        dtype              array type
        ================== =============================
        category           Categorical
        period             PeriodArray
        interval           IntervalArray
        IntegerNA          IntegerArray
        string             StringArray
        boolean            BooleanArray
        datetime64[ns, tz] DatetimeArray
        ================== =============================

        For any 3rd-party extension types, the array type will be an
        ExtensionArray.

        For all remaining dtypes ``.array`` will be a
        :class:`arrays.NumpyExtensionArray` wrapping the actual ndarray
        stored within. If you absolutely need a NumPy array (possibly with
        copying / coercing data), then use :meth:`Series.to_numpy` instead.

        Examples
        --------
        For regular NumPy types like int, and float, a PandasArray
        is returned.

        >>> pd.Series([1, 2, 3]).array
        <PandasArray>
        [1, 2, 3]
        Length: 3, dtype: int64

        For extension types, like Categorical, the actual ExtensionArray
        is returned

        >>> ser = pd.Series(pd.Categorical(['a', 'b', 'a']))
        >>> ser.array
        ['a', 'b', 'a']
        Categories (2, object): ['a', 'b']
        """
        raise AbstractMethodError(self)

    def to_numpy(
        self,
        dtype: Optional[Dtype] = None,
        copy: bool = False,
        na_value=lib.no_default,
        **kwargs,
    ):
        """
        A NumPy ndarray representing the values in this Series or Index.

        .. versionadded:: 0.24.0

        Parameters
        ----------
        dtype : str or numpy.dtype, optional
            The dtype to pass to :meth:`numpy.asarray`.
        copy : bool, default False
            Whether to ensure that the returned value is not a view on
            another array. Note that ``copy=False`` does not *ensure* that
            ``to_numpy()`` is no-copy. Rather, ``copy=True`` ensure that
            a copy is made, even if not strictly necessary.
        na_value : Any, optional
            The value to use for missing values. The default value depends
            on `dtype` and the type of the array.

            .. versionadded:: 1.0.0

        **kwargs
            Additional keywords passed through to the ``to_numpy`` method
            of the underlying array (for extension arrays).

            .. versionadded:: 1.0.0

        Returns
        -------
        numpy.ndarray

        See Also
        --------
        Series.array : Get the actual data stored within.
        Index.array : Get the actual data stored within.
        DataFrame.to_numpy : Similar method for DataFrame.

        Notes
        -----
        The returned array will be the same up to equality (values equal
        in `self` will be equal in the returned array; likewise for values
        that are not equal). When `self` contains an ExtensionArray, the
        dtype may be different. For example, for a category-dtype Series,
        ``to_numpy()`` will return a NumPy array and the categorical dtype
        will be lost.

        For NumPy dtypes, this will be a reference to the actual data stored
        in this Series or Index (assuming ``copy=False``). Modifying the result
        in place will modify the data stored in the Series or Index (not that
        we recommend doing that).

        For extension types, ``to_numpy()`` *may* require copying data and
        coercing the result to a NumPy type (possibly object), which may be
        expensive. When you need a no-copy reference to the underlying data,
        :attr:`Series.array` should be used instead.

        This table lays out the different dtypes and default return types of
        ``to_numpy()`` for various dtypes within pandas.

        ================== ================================
        dtype              array type
        ================== ================================
        category[T]        ndarray[T] (same dtype as input)
        period             ndarray[object] (Periods)
        interval           ndarray[object] (Intervals)
        IntegerNA          ndarray[object]
        datetime64[ns]     datetime64[ns]
        datetime64[ns, tz] ndarray[object] (Timestamps)
        ================== ================================

        Examples
        --------
        >>> ser = pd.Series(pd.Categorical(['a', 'b', 'a']))
        >>> ser.to_numpy()
        array(['a', 'b', 'a'], dtype=object)

        Specify the `dtype` to control how datetime-aware data is represented.
        Use ``dtype=object`` to return an ndarray of pandas :class:`Timestamp`
        objects, each with the correct ``tz``.

        >>> ser = pd.Series(pd.date_range('2000', periods=2, tz="CET"))
        >>> ser.to_numpy(dtype=object)
        array([Timestamp('2000-01-01 00:00:00+0100', tz='CET', freq='D'),
               Timestamp('2000-01-02 00:00:00+0100', tz='CET', freq='D')],
              dtype=object)

        Or ``dtype='datetime64[ns]'`` to return an ndarray of native
        datetime64 values. The values are converted to UTC and the timezone
        info is dropped.

        >>> ser.to_numpy(dtype="datetime64[ns]")
        ... # doctest: +ELLIPSIS
        array(['1999-12-31T23:00:00.000000000', '2000-01-01T23:00:00...'],
              dtype='datetime64[ns]')
        """
        if is_extension_array_dtype(self.dtype):
            # error: Too many arguments for "to_numpy" of "ExtensionArray"
            return self.array.to_numpy(  # type: ignore[call-arg]
                dtype, copy=copy, na_value=na_value, **kwargs
            )
        elif kwargs:
            bad_keys = list(kwargs.keys())[0]
            raise TypeError(
                f"to_numpy() got an unexpected keyword argument '{bad_keys}'"
            )

        result = np.asarray(self._values, dtype=dtype)
        # TODO(GH-24345): Avoid potential double copy
        if copy or na_value is not lib.no_default:
            result = result.copy()
            if na_value is not lib.no_default:
                result[self.isna()] = na_value
        return result

    @property
    def empty(self) -> bool:
        return not self.size

    def max(self, axis=None, skipna: bool = True, *args, **kwargs):
        """
        Return the maximum value of the Index.

        Parameters
        ----------
        axis : int, optional
            For compatibility with NumPy. Only 0 or None are allowed.
        skipna : bool, default True
            Exclude NA/null values when showing the result.
        *args, **kwargs
            Additional arguments and keywords for compatibility with NumPy.

        Returns
        -------
        scalar
            Maximum value.

        See Also
        --------
        Index.min : Return the minimum value in an Index.
        Series.max : Return the maximum value in a Series.
        DataFrame.max : Return the maximum values in a DataFrame.

        Examples
        --------
        >>> idx = pd.Index([3, 2, 1])
        >>> idx.max()
        3

        >>> idx = pd.Index(['c', 'b', 'a'])
        >>> idx.max()
        'c'

        For a MultiIndex, the maximum is determined lexicographically.

        >>> idx = pd.MultiIndex.from_product([('a', 'b'), (2, 1)])
        >>> idx.max()
        ('b', 2)
        """
        nv.validate_minmax_axis(axis)
        nv.validate_max(args, kwargs)
        return nanops.nanmax(self._values, skipna=skipna)

    @doc(op="max", oppose="min", value="largest")
    def argmax(self, axis=None, skipna: bool = True, *args, **kwargs) -> int:
        """
        Return int position of the {value} value in the Series.

        If the {op}imum is achieved in multiple locations,
        the first row position is returned.

        Parameters
        ----------
        axis : {{None}}
            Dummy argument for consistency with Series.
        skipna : bool, default True
            Exclude NA/null values when showing the result.
        *args, **kwargs
            Additional arguments and keywords for compatibility with NumPy.

        Returns
        -------
        int
            Row position of the {op}imum value.

        See Also
        --------
        Series.arg{op} : Return position of the {op}imum value.
        Series.arg{oppose} : Return position of the {oppose}imum value.
        numpy.ndarray.arg{op} : Equivalent method for numpy arrays.
        Series.idxmax : Return index label of the maximum values.
        Series.idxmin : Return index label of the minimum values.

        Examples
        --------
        Consider dataset containing cereal calories

        >>> s = pd.Series({{'Corn Flakes': 100.0, 'Almond Delight': 110.0,
        ...                'Cinnamon Toast Crunch': 120.0, 'Cocoa Puff': 110.0}})
        >>> s
        Corn Flakes              100.0
        Almond Delight           110.0
        Cinnamon Toast Crunch    120.0
        Cocoa Puff               110.0
        dtype: float64

        >>> s.argmax()
        2
        >>> s.argmin()
        0

        The maximum cereal calories is the third element and
        the minimum cereal calories is the first element,
        since series is zero-indexed.
        """
        delegate = self._values
        nv.validate_minmax_axis(axis)
        skipna = nv.validate_argmax_with_skipna(skipna, args, kwargs)

        if isinstance(delegate, ExtensionArray):
            if not skipna and delegate.isna().any():
                return -1
            else:
                return delegate.argmax()
        else:
            return nanops.nanargmax(delegate, skipna=skipna)

    def min(self, axis=None, skipna: bool = True, *args, **kwargs):
        """
        Return the minimum value of the Index.

        Parameters
        ----------
        axis : {None}
            Dummy argument for consistency with Series.
        skipna : bool, default True
            Exclude NA/null values when showing the result.
        *args, **kwargs
            Additional arguments and keywords for compatibility with NumPy.

        Returns
        -------
        scalar
            Minimum value.

        See Also
        --------
        Index.max : Return the maximum value of the object.
        Series.min : Return the minimum value in a Series.
        DataFrame.min : Return the minimum values in a DataFrame.

        Examples
        --------
        >>> idx = pd.Index([3, 2, 1])
        >>> idx.min()
        1

        >>> idx = pd.Index(['c', 'b', 'a'])
        >>> idx.min()
        'a'

        For a MultiIndex, the minimum is determined lexicographically.

        >>> idx = pd.MultiIndex.from_product([('a', 'b'), (2, 1)])
        >>> idx.min()
        ('a', 1)
        """
        nv.validate_minmax_axis(axis)
        nv.validate_min(args, kwargs)
        return nanops.nanmin(self._values, skipna=skipna)

    @doc(argmax, op="min", oppose="max", value="smallest")
    def argmin(self, axis=None, skipna=True, *args, **kwargs) -> int:
        delegate = self._values
        nv.validate_minmax_axis(axis)
        skipna = nv.validate_argmin_with_skipna(skipna, args, kwargs)

        if isinstance(delegate, ExtensionArray):
            if not skipna and delegate.isna().any():
                return -1
            else:
                return delegate.argmin()
        else:
            return nanops.nanargmin(delegate, skipna=skipna)

    def tolist(self):
        """
        Return a list of the values.

        These are each a scalar type, which is a Python scalar
        (for str, int, float) or a pandas scalar
        (for Timestamp/Timedelta/Interval/Period)

        Returns
        -------
        list

        See Also
        --------
        numpy.ndarray.tolist : Return the array as an a.ndim-levels deep
            nested list of Python scalars.
        """
        if not isinstance(self._values, np.ndarray):
            # check for ndarray instead of dtype to catch DTA/TDA
            return list(self._values)
        return self._values.tolist()

    to_list = tolist

    def __iter__(self):
        """
        Return an iterator of the values.

        These are each a scalar type, which is a Python scalar
        (for str, int, float) or a pandas scalar
        (for Timestamp/Timedelta/Interval/Period)

        Returns
        -------
        iterator
        """
        # We are explicitly making element iterators.
        if not isinstance(self._values, np.ndarray):
            # Check type instead of dtype to catch DTA/TDA
            return iter(self._values)
        else:
            return map(self._values.item, range(self._values.size))

    @cache_readonly
    def hasnans(self):
        """
        Return if I have any nans; enables various perf speedups.
        """
        return bool(isna(self).any())

    def isna(self):
        return isna(self._values)

    def _reduce(
        self,
        op,
        name: str,
        *,
        axis=0,
        skipna=True,
        numeric_only=None,
        filter_type=None,
        **kwds,
    ):
        """
        Perform the reduction type operation if we can.
        """
        func = getattr(self, name, None)
        if func is None:
            raise TypeError(
                f"{type(self).__name__} cannot perform the operation {name}"
            )
        return func(skipna=skipna, **kwds)

    def _map_values(self, mapper, na_action=None):
        """
        An internal function that maps values using the input
        correspondence (which can be a dict, Series, or function).

        Parameters
        ----------
        mapper : function, dict, or Series
            The input correspondence object
        na_action : {None, 'ignore'}
            If 'ignore', propagate NA values, without passing them to the
            mapping function

        Returns
        -------
        Union[Index, MultiIndex], inferred
            The output of the mapping function applied to the index.
            If the function returns a tuple with more than one element
            a MultiIndex will be returned.
        """
        # we can fastpath dict/Series to an efficient map
        # as we know that we are not going to have to yield
        # python types
        if is_dict_like(mapper):
            if isinstance(mapper, dict) and hasattr(mapper, "__missing__"):
                # If a dictionary subclass defines a default value method,
                # convert mapper to a lookup function (GH #15999).
                dict_with_default = mapper
                mapper = lambda x: dict_with_default[x]
            else:
                # Dictionary does not have a default. Thus it's safe to
                # convert to an Series for efficiency.
                # we specify the keys here to handle the
                # possibility that they are tuples

                # The return value of mapping with an empty mapper is
                # expected to be pd.Series(np.nan, ...). As np.nan is
                # of dtype float64 the return value of this method should
                # be float64 as well
                mapper = create_series_with_explicit_dtype(
                    mapper, dtype_if_empty=np.float64
                )

        if isinstance(mapper, ABCSeries):
            # Since values were input this means we came from either
            # a dict or a series and mapper should be an index
            if is_categorical_dtype(self.dtype):
                # use the built in categorical series mapper which saves
                # time by mapping the categories instead of all values

                # error: Incompatible types in assignment (expression has type
                # "Categorical", variable has type "IndexOpsMixin")
                self = cast("Categorical", self)  # type: ignore[assignment]
                # error: Item "ExtensionArray" of "Union[ExtensionArray, Any]" has no
                # attribute "map"
                return self._values.map(mapper)  # type: ignore[union-attr]

            values = self._values

            indexer = mapper.index.get_indexer(values)
            new_values = algorithms.take_nd(mapper._values, indexer)

            return new_values

        # we must convert to python types
        if is_extension_array_dtype(self.dtype) and hasattr(self._values, "map"):
            # GH#23179 some EAs do not have `map`
            values = self._values
            if na_action is not None:
                raise NotImplementedError
            map_f = lambda values, f: values.map(f)
        else:
            # error: "IndexOpsMixin" has no attribute "astype"
            values = self.astype(object)._values  # type: ignore[attr-defined]
            if na_action == "ignore":
                map_f = lambda values, f: lib.map_infer_mask(
                    values, f, isna(values).view(np.uint8)
                )
            elif na_action is None:
                map_f = lib.map_infer
            else:
                msg = (
                    "na_action must either be 'ignore' or None, "
                    f"{na_action} was passed"
                )
                raise ValueError(msg)

        # mapper is a function
        new_values = map_f(values, mapper)

        return new_values

    def value_counts(
        self,
        normalize: bool = False,
        sort: bool = True,
        ascending: bool = False,
        bins=None,
        dropna: bool = True,
    ):
        """
        Return a Series containing counts of unique values.

        The resulting object will be in descending order so that the
        first element is the most frequently-occurring element.
        Excludes NA values by default.

        Parameters
        ----------
        normalize : bool, default False
            If True then the object returned will contain the relative
            frequencies of the unique values.
        sort : bool, default True
            Sort by frequencies.
        ascending : bool, default False
            Sort in ascending order.
        bins : int, optional
            Rather than count values, group them into half-open bins,
            a convenience for ``pd.cut``, only works with numeric data.
        dropna : bool, default True
            Don't include counts of NaN.

        Returns
        -------
        Series

        See Also
        --------
        Series.count: Number of non-NA elements in a Series.
        DataFrame.count: Number of non-NA elements in a DataFrame.
        DataFrame.value_counts: Equivalent method on DataFrames.

        Examples
        --------
        >>> index = pd.Index([3, 1, 2, 3, 4, np.nan])
        >>> index.value_counts()
        3.0    2
        1.0    1
        2.0    1
        4.0    1
        dtype: int64

        With `normalize` set to `True`, returns the relative frequency by
        dividing all values by the sum of values.

        >>> s = pd.Series([3, 1, 2, 3, 4, np.nan])
        >>> s.value_counts(normalize=True)
        3.0    0.4
        1.0    0.2
        2.0    0.2
        4.0    0.2
        dtype: float64

        **bins**

        Bins can be useful for going from a continuous variable to a
        categorical variable; instead of counting unique
        apparitions of values, divide the index in the specified
        number of half-open bins.

        >>> s.value_counts(bins=3)
        (0.996, 2.0]    2
        (2.0, 3.0]      2
        (3.0, 4.0]      1
        dtype: int64

        **dropna**

        With `dropna` set to `False` we can also see NaN index values.

        >>> s.value_counts(dropna=False)
        3.0    2
        1.0    1
        2.0    1
        4.0    1
        NaN    1
        dtype: int64
        """
        return value_counts(
            self,
            sort=sort,
            ascending=ascending,
            normalize=normalize,
            bins=bins,
            dropna=dropna,
        )

    def unique(self):
        values = self._values

        if not isinstance(values, np.ndarray):
            result = values.unique()
            if self.dtype.kind in ["m", "M"] and isinstance(self, ABCSeries):
                # GH#31182 Series._values returns EA, unpack for backward-compat
                if getattr(self.dtype, "tz", None) is None:
                    result = np.asarray(result)
        else:
            result = unique1d(values)

        return result

    def nunique(self, dropna: bool = True) -> int:
        """
        Return number of unique elements in the object.

        Excludes NA values by default.

        Parameters
        ----------
        dropna : bool, default True
            Don't include NaN in the count.

        Returns
        -------
        int

        See Also
        --------
        DataFrame.nunique: Method nunique for DataFrame.
        Series.count: Count non-NA/null observations in the Series.

        Examples
        --------
        >>> s = pd.Series([1, 3, 5, 7, 7])
        >>> s
        0    1
        1    3
        2    5
        3    7
        4    7
        dtype: int64

        >>> s.nunique()
        4
        """
        obj = remove_na_arraylike(self) if dropna else self
        return len(obj.unique())

    @property
    def is_unique(self) -> bool:
        """
        Return boolean if values in the object are unique.

        Returns
        -------
        bool
        """
        return self.nunique(dropna=False) == len(self)

    @property
    def is_monotonic(self) -> bool:
        """
        Return boolean if values in the object are
        monotonic_increasing.

        Returns
        -------
        bool
        """
        from pandas import Index

        return Index(self).is_monotonic

    @property
    def is_monotonic_increasing(self) -> bool:
        """
        Alias for is_monotonic.
        """
        # mypy complains if we alias directly
        return self.is_monotonic

    @property
    def is_monotonic_decreasing(self) -> bool:
        """
        Return boolean if values in the object are
        monotonic_decreasing.

        Returns
        -------
        bool
        """
        from pandas import Index

        return Index(self).is_monotonic_decreasing

    def memory_usage(self, deep=False):
        """
        Memory usage of the values.

        Parameters
        ----------
        deep : bool, default False
            Introspect the data deeply, interrogate
            `object` dtypes for system-level memory consumption.

        Returns
        -------
        bytes used

        See Also
        --------
        numpy.ndarray.nbytes : Total bytes consumed by the elements of the
            array.

        Notes
        -----
        Memory usage does not include memory consumed by elements that
        are not components of the array if deep=False or if used on PyPy
        """
        if hasattr(self.array, "memory_usage"):
            # error: "ExtensionArray" has no attribute "memory_usage"
            return self.array.memory_usage(deep=deep)  # type: ignore[attr-defined]

        v = self.array.nbytes
        if deep and is_object_dtype(self) and not PYPY:
            v += lib.memory_usage_of_objects(self._values)
        return v

    @doc(
        algorithms.factorize,
        values="",
        order="",
        size_hint="",
        sort=textwrap.dedent(
            """\
            sort : bool, default False
                Sort `uniques` and shuffle `codes` to maintain the
                relationship.
            """
        ),
    )
    def factorize(self, sort: bool = False, na_sentinel: Optional[int] = -1):
        return algorithms.factorize(self, sort=sort, na_sentinel=na_sentinel)

    _shared_docs[
        "searchsorted"
    ] = """
        Find indices where elements should be inserted to maintain order.

        Find the indices into a sorted {klass} `self` such that, if the
        corresponding elements in `value` were inserted before the indices,
        the order of `self` would be preserved.

        .. note::

            The {klass} *must* be monotonically sorted, otherwise
            wrong locations will likely be returned. Pandas does *not*
            check this for you.

        Parameters
        ----------
        value : array_like
            Values to insert into `self`.
        side : {{'left', 'right'}}, optional
            If 'left', the index of the first suitable location found is given.
            If 'right', return the last such index.  If there is no suitable
            index, return either 0 or N (where N is the length of `self`).
        sorter : 1-D array_like, optional
            Optional array of integer indices that sort `self` into ascending
            order. They are typically the result of ``np.argsort``.

        Returns
        -------
        int or array of int
            A scalar or array of insertion points with the
            same shape as `value`.

            .. versionchanged:: 0.24.0
                If `value` is a scalar, an int is now always returned.
                Previously, scalar inputs returned an 1-item array for
                :class:`Series` and :class:`Categorical`.

        See Also
        --------
        sort_values : Sort by the values along either axis.
        numpy.searchsorted : Similar method from NumPy.

        Notes
        -----
        Binary search is used to find the required insertion points.

        Examples
        --------
        >>> ser = pd.Series([1, 2, 3])
        >>> ser
        0    1
        1    2
        2    3
        dtype: int64

        >>> ser.searchsorted(4)
        3

        >>> ser.searchsorted([0, 4])
        array([0, 3])

        >>> ser.searchsorted([1, 3], side='left')
        array([0, 2])

        >>> ser.searchsorted([1, 3], side='right')
        array([1, 3])

        >>> ser = pd.Series(pd.to_datetime(['3/11/2000', '3/12/2000', '3/13/2000']))
        >>> ser
        0   2000-03-11
        1   2000-03-12
        2   2000-03-13
        dtype: datetime64[ns]

        >>> ser.searchsorted('3/14/2000')
        3

        >>> ser = pd.Categorical(
        ...     ['apple', 'bread', 'bread', 'cheese', 'milk'], ordered=True
        ... )
        >>> ser
        ['apple', 'bread', 'bread', 'cheese', 'milk']
        Categories (4, object): ['apple' < 'bread' < 'cheese' < 'milk']

        >>> ser.searchsorted('bread')
        1

        >>> ser.searchsorted(['bread'], side='right')
        array([3])

        If the values are not monotonically sorted, wrong locations
        may be returned:

        >>> ser = pd.Series([2, 1, 3])
        >>> ser
        0    2
        1    1
        2    3
        dtype: int64

        >>> ser.searchsorted(1)  # doctest: +SKIP
        0  # wrong result, correct would be 1
        """

    @doc(_shared_docs["searchsorted"], klass="Index")
    def searchsorted(self, value, side="left", sorter=None) -> np.ndarray:
        return algorithms.searchsorted(self._values, value, side=side, sorter=sorter)

    def drop_duplicates(self, keep="first"):
        duplicated = self.duplicated(keep=keep)
        # error: Value of type "IndexOpsMixin" is not indexable
        return self[~duplicated]  # type: ignore[index]

    def duplicated(self, keep="first"):
        return duplicated(self._values, keep=keep)<|MERGE_RESOLUTION|>--- conflicted
+++ resolved
@@ -21,15 +21,12 @@
 import numpy as np
 
 import pandas._libs.lib as lib
-<<<<<<< HEAD
-from pandas._typing import Dtype, DtypeObj, FrameOrSeriesUnion, IndexLabel
-=======
 from pandas._typing import (
     Dtype,
     DtypeObj,
+    FrameOrSeriesUnion, 
     IndexLabel,
 )
->>>>>>> 4ca4dd31
 from pandas.compat import PYPY
 from pandas.compat.numpy import function as nv
 from pandas.errors import AbstractMethodError
