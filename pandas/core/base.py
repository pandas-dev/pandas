"""
Base and utility classes for pandas objects.
"""

from __future__ import annotations

import textwrap
from typing import (
    TYPE_CHECKING,
    Any,
    Generic,
    Hashable,
    Iterator,
    Literal,
    cast,
    final,
    overload,
)

import numpy as np

from pandas._config import using_copy_on_write

from pandas._libs import lib
from pandas._typing import (
    AxisInt,
    DtypeObj,
    IndexLabel,
    NDFrameT,
    Self,
    Shape,
    npt,
)
from pandas.compat import PYPY
from pandas.compat.numpy import function as nv
from pandas.errors import AbstractMethodError
from pandas.util._decorators import (
    cache_readonly,
    doc,
)

from pandas.core.dtypes.cast import can_hold_element
from pandas.core.dtypes.common import (
    is_object_dtype,
    is_scalar,
)
from pandas.core.dtypes.dtypes import ExtensionDtype
from pandas.core.dtypes.generic import (
    ABCDataFrame,
    ABCIndex,
    ABCSeries,
)
from pandas.core.dtypes.missing import (
    isna,
    remove_na_arraylike,
)

from pandas.core import (
    algorithms,
    nanops,
    ops,
)
from pandas.core.accessor import DirNamesMixin
from pandas.core.arraylike import OpsMixin
from pandas.core.arrays import ExtensionArray
from pandas.core.construction import (
    ensure_wrapped_if_datetimelike,
    extract_array,
)

if TYPE_CHECKING:
    from pandas._typing import (
        DropKeep,
        NumpySorter,
        NumpyValueArrayLike,
        ScalarLike_co,
    )

    from pandas import (
        Index,
        Series,
    )


_shared_docs: dict[str, str] = {}
_indexops_doc_kwargs = {
    "klass": "IndexOpsMixin",
    "inplace": "",
    "unique": "IndexOpsMixin",
    "duplicated": "IndexOpsMixin",
}


class PandasObject(DirNamesMixin):
    """
    Baseclass for various pandas objects.
    """

    # results from calls to methods decorated with cache_readonly get added to _cache
    _cache: dict[str, Any]

    @property
    def _constructor(self):
        """
        Class constructor (for this class it's just `__class__`.
        """
        return type(self)

    def __repr__(self) -> str:
        """
        Return a string representation for a particular object.
        """
        # Should be overwritten by base classes
        return object.__repr__(self)

    def _reset_cache(self, key: str | None = None) -> None:
        """
        Reset cached properties. If ``key`` is passed, only clears that key.
        """
        if not hasattr(self, "_cache"):
            return
        if key is None:
            self._cache.clear()
        else:
            self._cache.pop(key, None)

    def __sizeof__(self) -> int:
        """
        Generates the total memory usage for an object that returns
        either a value or Series of values
        """
        memory_usage = getattr(self, "memory_usage", None)
        if memory_usage:
            mem = memory_usage(deep=True)  # pylint: disable=not-callable
            return int(mem if is_scalar(mem) else mem.sum())

        # no memory_usage attribute, so fall back to object's 'sizeof'
        return super().__sizeof__()


class NoNewAttributesMixin:
    """
    Mixin which prevents adding new attributes.

    Prevents additional attributes via xxx.attribute = "something" after a
    call to `self.__freeze()`. Mainly used to prevent the user from using
    wrong attributes on an accessor (`Series.cat/.str/.dt`).

    If you really want to add a new attribute at a later time, you need to use
    `object.__setattr__(self, key, value)`.
    """

    def _freeze(self) -> None:
        """
        Prevents setting additional attributes.
        """
        object.__setattr__(self, "__frozen", True)

    # prevent adding any attribute via s.xxx.new_attribute = ...
    def __setattr__(self, key: str, value) -> None:
        # _cache is used by a decorator
        # We need to check both 1.) cls.__dict__ and 2.) getattr(self, key)
        # because
        # 1.) getattr is false for attributes that raise errors
        # 2.) cls.__dict__ doesn't traverse into base classes
        if getattr(self, "__frozen", False) and not (
            key == "_cache"
            or key in type(self).__dict__
            or getattr(self, key, None) is not None
        ):
            raise AttributeError(f"You cannot add any new attribute '{key}'")
        object.__setattr__(self, key, value)


class SelectionMixin(Generic[NDFrameT]):
    """
    mixin implementing the selection & aggregation interface on a group-like
    object sub-classes need to define: obj, exclusions
    """

    obj: NDFrameT
    _selection: IndexLabel | None = None
    exclusions: frozenset[Hashable]
    _internal_names = ["_cache", "__setstate__"]
    _internal_names_set = set(_internal_names)

    @final
    @property
    def _selection_list(self):
        if not isinstance(
            self._selection, (list, tuple, ABCSeries, ABCIndex, np.ndarray)
        ):
            return [self._selection]
        return self._selection

    @cache_readonly
    def _selected_obj(self):
        if self._selection is None or isinstance(self.obj, ABCSeries):
            return self.obj
        else:
            return self.obj[self._selection]

    @final
    @cache_readonly
    def ndim(self) -> int:
        return self._selected_obj.ndim

    @final
    @cache_readonly
    def _obj_with_exclusions(self):
        if isinstance(self.obj, ABCSeries):
            return self.obj

        if self._selection is not None:
            return self.obj._getitem_nocopy(self._selection_list)

        if len(self.exclusions) > 0:
            # equivalent to `self.obj.drop(self.exclusions, axis=1)
            #  but this avoids consolidating and making a copy
            # TODO: following GH#45287 can we now use .drop directly without
            #  making a copy?
            return self.obj._drop_axis(self.exclusions, axis=1, only_slice=True)
        else:
            return self.obj

    def __getitem__(self, key):
        if self._selection is not None:
            raise IndexError(f"Column(s) {self._selection} already selected")

        if isinstance(key, (list, tuple, ABCSeries, ABCIndex, np.ndarray)):
            if len(self.obj.columns.intersection(key)) != len(set(key)):
                bad_keys = list(set(key).difference(self.obj.columns))
                raise KeyError(f"Columns not found: {str(bad_keys)[1:-1]}")
            return self._gotitem(list(key), ndim=2)

        else:
            if key not in self.obj:
                raise KeyError(f"Column not found: {key}")
            ndim = self.obj[key].ndim
            return self._gotitem(key, ndim=ndim)

    def _gotitem(self, key, ndim: int, subset=None):
        """
        sub-classes to define
        return a sliced object

        Parameters
        ----------
        key : str / list of selections
        ndim : {1, 2}
            requested ndim of result
        subset : object, default None
            subset to act on
        """
        raise AbstractMethodError(self)

    def aggregate(self, func, *args, **kwargs):
        raise AbstractMethodError(self)

    agg = aggregate


class IndexOpsMixin(OpsMixin):
    """
    Common ops mixin to support a unified interface / docs for Series / Index
    """

    # ndarray compatibility
    __array_priority__ = 1000
    _hidden_attrs: frozenset[str] = frozenset(
        ["tolist"]  # tolist is not deprecated, just suppressed in the __dir__
    )

    @property
    def dtype(self) -> DtypeObj:
        # must be defined here as a property for mypy
        raise AbstractMethodError(self)

    @property
    def _values(self) -> ExtensionArray | np.ndarray:
        # must be defined here as a property for mypy
        raise AbstractMethodError(self)

    @final
    def transpose(self, *args, **kwargs) -> Self:
        """
        Return the transpose, which is by definition self.

        Returns
        -------
        %(klass)s
        """
        nv.validate_transpose(args, kwargs)
        return self

    T = property(
        transpose,
        doc="""
        Return the transpose, which is by definition self.

        Examples
        --------
        >>> s = pd.Series(['Ant', 'Bear', 'Cow'])
        >>> s
        0     Ant
        1    Bear
        2     Cow
        dtype: object
        >>> s.T
        0     Ant
        1    Bear
        2     Cow
        dtype: object
        """,
    )

    @property
    def shape(self) -> Shape:
        """
        Return a tuple of the shape of the underlying data.

        Examples
        --------
        >>> s = pd.Series([1, 2, 3])
        >>> s.shape
        (3,)
        """
        return self._values.shape

    def __len__(self) -> int:
        # We need this defined here for mypy
        raise AbstractMethodError(self)

    @property
    def ndim(self) -> Literal[1]:
        """
        Number of dimensions of the underlying data, by definition 1.

        Examples
        --------
        >>> s = pd.Series(['Ant', 'Bear', 'Cow'])
        >>> s
        0     Ant
        1    Bear
        2     Cow
        dtype: object
        >>> s.ndim
        1
        """
        return 1

    @final
    def item(self):
        """
        Return the first element of the underlying data as a Python scalar.

        Returns
        -------
        scalar
            The first element of Series.

        Raises
        ------
        ValueError
            If the data is not length-1.
        """
        if len(self) == 1:
            return next(iter(self))
        raise ValueError("can only convert an array of size 1 to a Python scalar")

    @property
    def nbytes(self) -> int:
        """
        Return the number of bytes in the underlying data.

        Examples
        --------
        >>> s = pd.Series(['Ant', 'Bear', 'Cow'])
        >>> s
        0     Ant
        1    Bear
        2     Cow
        dtype: object
        >>> s.nbytes
        24
        """
        return self._values.nbytes

    @property
    def size(self) -> int:
        """
        Return the number of elements in the underlying data.

        Examples
        --------
        >>> s = pd.Series(['Ant', 'Bear', 'Cow'])
        >>> s
        0     Ant
        1    Bear
        2     Cow
        dtype: object
        >>> s.size
        3
        """
        return len(self._values)

    @property
    def array(self) -> ExtensionArray:
        """
        The ExtensionArray of the data backing this Series or Index.

        Returns
        -------
        ExtensionArray
            An ExtensionArray of the values stored within. For extension
            types, this is the actual array. For NumPy native types, this
            is a thin (no copy) wrapper around :class:`numpy.ndarray`.

            ``.array`` differs ``.values`` which may require converting the
            data to a different form.

        See Also
        --------
        Index.to_numpy : Similar method that always returns a NumPy array.
        Series.to_numpy : Similar method that always returns a NumPy array.

        Notes
        -----
        This table lays out the different array types for each extension
        dtype within pandas.

        ================== =============================
        dtype              array type
        ================== =============================
        category           Categorical
        period             PeriodArray
        interval           IntervalArray
        IntegerNA          IntegerArray
        string             StringArray
        boolean            BooleanArray
        datetime64[ns, tz] DatetimeArray
        ================== =============================

        For any 3rd-party extension types, the array type will be an
        ExtensionArray.

        For all remaining dtypes ``.array`` will be a
        :class:`arrays.NumpyExtensionArray` wrapping the actual ndarray
        stored within. If you absolutely need a NumPy array (possibly with
        copying / coercing data), then use :meth:`Series.to_numpy` instead.

        Examples
        --------
        For regular NumPy types like int, and float, a PandasArray
        is returned.

        >>> pd.Series([1, 2, 3]).array
        <PandasArray>
        [1, 2, 3]
        Length: 3, dtype: int64

        For extension types, like Categorical, the actual ExtensionArray
        is returned

        >>> ser = pd.Series(pd.Categorical(['a', 'b', 'a']))
        >>> ser.array
        ['a', 'b', 'a']
        Categories (2, object): ['a', 'b']
        """
        raise AbstractMethodError(self)

    @final
    def to_numpy(
        self,
        dtype: npt.DTypeLike | None = None,
        copy: bool = False,
        na_value: object = lib.no_default,
        **kwargs,
    ) -> np.ndarray:
        """
        A NumPy ndarray representing the values in this Series or Index.

        Parameters
        ----------
        dtype : str or numpy.dtype, optional
            The dtype to pass to :meth:`numpy.asarray`.
        copy : bool, default False
            Whether to ensure that the returned value is not a view on
            another array. Note that ``copy=False`` does not *ensure* that
            ``to_numpy()`` is no-copy. Rather, ``copy=True`` ensure that
            a copy is made, even if not strictly necessary.
        na_value : Any, optional
            The value to use for missing values. The default value depends
            on `dtype` and the type of the array.
        **kwargs
            Additional keywords passed through to the ``to_numpy`` method
            of the underlying array (for extension arrays).

        Returns
        -------
        numpy.ndarray

        See Also
        --------
        Series.array : Get the actual data stored within.
        Index.array : Get the actual data stored within.
        DataFrame.to_numpy : Similar method for DataFrame.

        Notes
        -----
        The returned array will be the same up to equality (values equal
        in `self` will be equal in the returned array; likewise for values
        that are not equal). When `self` contains an ExtensionArray, the
        dtype may be different. For example, for a category-dtype Series,
        ``to_numpy()`` will return a NumPy array and the categorical dtype
        will be lost.

        For NumPy dtypes, this will be a reference to the actual data stored
        in this Series or Index (assuming ``copy=False``). Modifying the result
        in place will modify the data stored in the Series or Index (not that
        we recommend doing that).

        For extension types, ``to_numpy()`` *may* require copying data and
        coercing the result to a NumPy type (possibly object), which may be
        expensive. When you need a no-copy reference to the underlying data,
        :attr:`Series.array` should be used instead.

        This table lays out the different dtypes and default return types of
        ``to_numpy()`` for various dtypes within pandas.

        ================== ================================
        dtype              array type
        ================== ================================
        category[T]        ndarray[T] (same dtype as input)
        period             ndarray[object] (Periods)
        interval           ndarray[object] (Intervals)
        IntegerNA          ndarray[object]
        datetime64[ns]     datetime64[ns]
        datetime64[ns, tz] ndarray[object] (Timestamps)
        ================== ================================

        Examples
        --------
        >>> ser = pd.Series(pd.Categorical(['a', 'b', 'a']))
        >>> ser.to_numpy()
        array(['a', 'b', 'a'], dtype=object)

        Specify the `dtype` to control how datetime-aware data is represented.
        Use ``dtype=object`` to return an ndarray of pandas :class:`Timestamp`
        objects, each with the correct ``tz``.

        >>> ser = pd.Series(pd.date_range('2000', periods=2, tz="CET"))
        >>> ser.to_numpy(dtype=object)
        array([Timestamp('2000-01-01 00:00:00+0100', tz='CET'),
               Timestamp('2000-01-02 00:00:00+0100', tz='CET')],
              dtype=object)

        Or ``dtype='datetime64[ns]'`` to return an ndarray of native
        datetime64 values. The values are converted to UTC and the timezone
        info is dropped.

        >>> ser.to_numpy(dtype="datetime64[ns]")
        ... # doctest: +ELLIPSIS
        array(['1999-12-31T23:00:00.000000000', '2000-01-01T23:00:00...'],
              dtype='datetime64[ns]')
        """
        if isinstance(self.dtype, ExtensionDtype):
            return self.array.to_numpy(dtype, copy=copy, na_value=na_value, **kwargs)
        elif kwargs:
            bad_keys = list(kwargs.keys())[0]
            raise TypeError(
                f"to_numpy() got an unexpected keyword argument '{bad_keys}'"
            )

        fillna = (
            na_value is not lib.no_default
            # no need to fillna with np.nan if we already have a float dtype
            and not (na_value is np.nan and np.issubdtype(self.dtype, np.floating))
        )

        values = self._values
        if fillna:
            if not can_hold_element(values, na_value):
                # if we can't hold the na_value asarray either makes a copy or we
                # error before modifying values. The asarray later on thus won't make
                # another copy
                values = np.asarray(values, dtype=dtype)
            else:
                values = values.copy()
<<<<<<< HEAD

            values[np.asanyarray(isna(self))] = na_value
        else:
            values = self._values
=======
            values[np.asanyarray(self.isna())] = na_value
>>>>>>> 0e390168

        result = np.asarray(values, dtype=dtype)

        if (copy and not fillna) or (not copy and using_copy_on_write()):
            if np.shares_memory(self._values[:2], result[:2]):
                # Take slices to improve performance of check
                if using_copy_on_write() and not copy:
                    result = result.view()
                    result.flags.writeable = False
                else:
                    result = result.copy()

        return result

    @final
    @property
    def empty(self) -> bool:
        return not self.size

    @doc(op="max", oppose="min", value="largest")
    def argmax(
        self, axis: AxisInt | None = None, skipna: bool = True, *args, **kwargs
    ) -> int:
        """
        Return int position of the {value} value in the Series.

        If the {op}imum is achieved in multiple locations,
        the first row position is returned.

        Parameters
        ----------
        axis : {{None}}
            Unused. Parameter needed for compatibility with DataFrame.
        skipna : bool, default True
            Exclude NA/null values when showing the result.
        *args, **kwargs
            Additional arguments and keywords for compatibility with NumPy.

        Returns
        -------
        int
            Row position of the {op}imum value.

        See Also
        --------
        Series.arg{op} : Return position of the {op}imum value.
        Series.arg{oppose} : Return position of the {oppose}imum value.
        numpy.ndarray.arg{op} : Equivalent method for numpy arrays.
        Series.idxmax : Return index label of the maximum values.
        Series.idxmin : Return index label of the minimum values.

        Examples
        --------
        Consider dataset containing cereal calories

        >>> s = pd.Series({{'Corn Flakes': 100.0, 'Almond Delight': 110.0,
        ...                'Cinnamon Toast Crunch': 120.0, 'Cocoa Puff': 110.0}})
        >>> s
        Corn Flakes              100.0
        Almond Delight           110.0
        Cinnamon Toast Crunch    120.0
        Cocoa Puff               110.0
        dtype: float64

        >>> s.argmax()
        2
        >>> s.argmin()
        0

        The maximum cereal calories is the third element and
        the minimum cereal calories is the first element,
        since series is zero-indexed.
        """
        delegate = self._values
        nv.validate_minmax_axis(axis)
        skipna = nv.validate_argmax_with_skipna(skipna, args, kwargs)

        if isinstance(delegate, ExtensionArray):
            if not skipna and delegate.isna().any():
                return -1
            else:
                return delegate.argmax()
        else:
            # error: Incompatible return value type (got "Union[int, ndarray]", expected
            # "int")
            return nanops.nanargmax(  # type: ignore[return-value]
                delegate, skipna=skipna
            )

    @doc(argmax, op="min", oppose="max", value="smallest")
    def argmin(
        self, axis: AxisInt | None = None, skipna: bool = True, *args, **kwargs
    ) -> int:
        delegate = self._values
        nv.validate_minmax_axis(axis)
        skipna = nv.validate_argmin_with_skipna(skipna, args, kwargs)

        if isinstance(delegate, ExtensionArray):
            if not skipna and delegate.isna().any():
                return -1
            else:
                return delegate.argmin()
        else:
            # error: Incompatible return value type (got "Union[int, ndarray]", expected
            # "int")
            return nanops.nanargmin(  # type: ignore[return-value]
                delegate, skipna=skipna
            )

    def tolist(self):
        """
        Return a list of the values.

        These are each a scalar type, which is a Python scalar
        (for str, int, float) or a pandas scalar
        (for Timestamp/Timedelta/Interval/Period)

        Returns
        -------
        list

        See Also
        --------
        numpy.ndarray.tolist : Return the array as an a.ndim-levels deep
            nested list of Python scalars.

        Examples
        --------
        >>> s = pd.Series([1, 2, 3])
        >>> s.to_list()
        [1, 2, 3]
        """
        return self._values.tolist()

    to_list = tolist

    def __iter__(self) -> Iterator:
        """
        Return an iterator of the values.

        These are each a scalar type, which is a Python scalar
        (for str, int, float) or a pandas scalar
        (for Timestamp/Timedelta/Interval/Period)

        Returns
        -------
        iterator
        """
        # We are explicitly making element iterators.
        if not isinstance(self._values, np.ndarray):
            # Check type instead of dtype to catch DTA/TDA
            return iter(self._values)
        else:
            return map(self._values.item, range(self._values.size))

    @cache_readonly
    def hasnans(self) -> bool:
        """
        Return True if there are any NaNs.

        Enables various performance speedups.

        Returns
        -------
        bool

        Examples
        --------
        >>> s = pd.Series([1, 2, 3, None])
        >>> s
        0    1.0
        1    2.0
        2    3.0
        3    NaN
        dtype: float64
        >>> s.hasnans
        True
        """
        # error: Item "bool" of "Union[bool, ndarray[Any, dtype[bool_]], NDFrame]"
        # has no attribute "any"
        return bool(isna(self).any())  # type: ignore[union-attr]

    @final
    def _map_values(self, mapper, na_action=None, convert: bool = True):
        """
        An internal function that maps values using the input
        correspondence (which can be a dict, Series, or function).

        Parameters
        ----------
        mapper : function, dict, or Series
            The input correspondence object
        na_action : {None, 'ignore'}
            If 'ignore', propagate NA values, without passing them to the
            mapping function
        convert : bool, default True
            Try to find better dtype for elementwise function results. If
            False, leave as dtype=object. Note that the dtype is always
            preserved for some extension array dtypes, such as Categorical.

        Returns
        -------
        Union[Index, MultiIndex], inferred
            The output of the mapping function applied to the index.
            If the function returns a tuple with more than one element
            a MultiIndex will be returned.
        """
        arr = self._values

        if isinstance(arr, ExtensionArray):
            return arr.map(mapper, na_action=na_action)

        return algorithms.map_array(arr, mapper, na_action=na_action, convert=convert)

    @final
    def value_counts(
        self,
        normalize: bool = False,
        sort: bool = True,
        ascending: bool = False,
        bins=None,
        dropna: bool = True,
    ) -> Series:
        """
        Return a Series containing counts of unique values.

        The resulting object will be in descending order so that the
        first element is the most frequently-occurring element.
        Excludes NA values by default.

        Parameters
        ----------
        normalize : bool, default False
            If True then the object returned will contain the relative
            frequencies of the unique values.
        sort : bool, default True
            Sort by frequencies.
        ascending : bool, default False
            Sort in ascending order.
        bins : int, optional
            Rather than count values, group them into half-open bins,
            a convenience for ``pd.cut``, only works with numeric data.
        dropna : bool, default True
            Don't include counts of NaN.

        Returns
        -------
        Series

        See Also
        --------
        Series.count: Number of non-NA elements in a Series.
        DataFrame.count: Number of non-NA elements in a DataFrame.
        DataFrame.value_counts: Equivalent method on DataFrames.

        Examples
        --------
        >>> index = pd.Index([3, 1, 2, 3, 4, np.nan])
        >>> index.value_counts()
        3.0    2
        1.0    1
        2.0    1
        4.0    1
        Name: count, dtype: int64

        With `normalize` set to `True`, returns the relative frequency by
        dividing all values by the sum of values.

        >>> s = pd.Series([3, 1, 2, 3, 4, np.nan])
        >>> s.value_counts(normalize=True)
        3.0    0.4
        1.0    0.2
        2.0    0.2
        4.0    0.2
        Name: proportion, dtype: float64

        **bins**

        Bins can be useful for going from a continuous variable to a
        categorical variable; instead of counting unique
        apparitions of values, divide the index in the specified
        number of half-open bins.

        >>> s.value_counts(bins=3)
        (0.996, 2.0]    2
        (2.0, 3.0]      2
        (3.0, 4.0]      1
        Name: count, dtype: int64

        **dropna**

        With `dropna` set to `False` we can also see NaN index values.

        >>> s.value_counts(dropna=False)
        3.0    2
        1.0    1
        2.0    1
        4.0    1
        NaN    1
        Name: count, dtype: int64
        """
        return algorithms.value_counts(
            self,
            sort=sort,
            ascending=ascending,
            normalize=normalize,
            bins=bins,
            dropna=dropna,
        )

    def unique(self):
        values = self._values
        if not isinstance(values, np.ndarray):
            # i.e. ExtensionArray
            result = values.unique()
        else:
            result = algorithms.unique1d(values)
        return result

    @final
    def nunique(self, dropna: bool = True) -> int:
        """
        Return number of unique elements in the object.

        Excludes NA values by default.

        Parameters
        ----------
        dropna : bool, default True
            Don't include NaN in the count.

        Returns
        -------
        int

        See Also
        --------
        DataFrame.nunique: Method nunique for DataFrame.
        Series.count: Count non-NA/null observations in the Series.

        Examples
        --------
        >>> s = pd.Series([1, 3, 5, 7, 7])
        >>> s
        0    1
        1    3
        2    5
        3    7
        4    7
        dtype: int64

        >>> s.nunique()
        4
        """
        uniqs = self.unique()
        if dropna:
            uniqs = remove_na_arraylike(uniqs)
        return len(uniqs)

    @property
    def is_unique(self) -> bool:
        """
        Return boolean if values in the object are unique.

        Returns
        -------
        bool
        """
        return self.nunique(dropna=False) == len(self)

    @property
    def is_monotonic_increasing(self) -> bool:
        """
        Return boolean if values in the object are monotonically increasing.

        Returns
        -------
        bool
        """
        from pandas import Index

        return Index(self).is_monotonic_increasing

    @property
    def is_monotonic_decreasing(self) -> bool:
        """
        Return boolean if values in the object are monotonically decreasing.

        Returns
        -------
        bool
        """
        from pandas import Index

        return Index(self).is_monotonic_decreasing

    @final
    def _memory_usage(self, deep: bool = False) -> int:
        """
        Memory usage of the values.

        Parameters
        ----------
        deep : bool, default False
            Introspect the data deeply, interrogate
            `object` dtypes for system-level memory consumption.

        Returns
        -------
        bytes used

        See Also
        --------
        numpy.ndarray.nbytes : Total bytes consumed by the elements of the
            array.

        Notes
        -----
        Memory usage does not include memory consumed by elements that
        are not components of the array if deep=False or if used on PyPy
        """
        if hasattr(self.array, "memory_usage"):
            return self.array.memory_usage(  # pyright: ignore[reportGeneralTypeIssues]
                deep=deep,
            )

        v = self.array.nbytes
        if deep and is_object_dtype(self.dtype) and not PYPY:
            values = cast(np.ndarray, self._values)
            v += lib.memory_usage_of_objects(values)
        return v

    @doc(
        algorithms.factorize,
        values="",
        order="",
        size_hint="",
        sort=textwrap.dedent(
            """\
            sort : bool, default False
                Sort `uniques` and shuffle `codes` to maintain the
                relationship.
            """
        ),
    )
    def factorize(
        self,
        sort: bool = False,
        use_na_sentinel: bool = True,
    ) -> tuple[npt.NDArray[np.intp], Index]:
        codes, uniques = algorithms.factorize(
            self._values, sort=sort, use_na_sentinel=use_na_sentinel
        )
        if uniques.dtype == np.float16:
            uniques = uniques.astype(np.float32)

        if isinstance(self, ABCIndex):
            # preserve e.g. MultiIndex
            uniques = self._constructor(uniques)
        else:
            from pandas import Index

            uniques = Index(uniques)
        return codes, uniques

    _shared_docs[
        "searchsorted"
    ] = """
        Find indices where elements should be inserted to maintain order.

        Find the indices into a sorted {klass} `self` such that, if the
        corresponding elements in `value` were inserted before the indices,
        the order of `self` would be preserved.

        .. note::

            The {klass} *must* be monotonically sorted, otherwise
            wrong locations will likely be returned. Pandas does *not*
            check this for you.

        Parameters
        ----------
        value : array-like or scalar
            Values to insert into `self`.
        side : {{'left', 'right'}}, optional
            If 'left', the index of the first suitable location found is given.
            If 'right', return the last such index.  If there is no suitable
            index, return either 0 or N (where N is the length of `self`).
        sorter : 1-D array-like, optional
            Optional array of integer indices that sort `self` into ascending
            order. They are typically the result of ``np.argsort``.

        Returns
        -------
        int or array of int
            A scalar or array of insertion points with the
            same shape as `value`.

        See Also
        --------
        sort_values : Sort by the values along either axis.
        numpy.searchsorted : Similar method from NumPy.

        Notes
        -----
        Binary search is used to find the required insertion points.

        Examples
        --------
        >>> ser = pd.Series([1, 2, 3])
        >>> ser
        0    1
        1    2
        2    3
        dtype: int64

        >>> ser.searchsorted(4)
        3

        >>> ser.searchsorted([0, 4])
        array([0, 3])

        >>> ser.searchsorted([1, 3], side='left')
        array([0, 2])

        >>> ser.searchsorted([1, 3], side='right')
        array([1, 3])

        >>> ser = pd.Series(pd.to_datetime(['3/11/2000', '3/12/2000', '3/13/2000']))
        >>> ser
        0   2000-03-11
        1   2000-03-12
        2   2000-03-13
        dtype: datetime64[ns]

        >>> ser.searchsorted('3/14/2000')
        3

        >>> ser = pd.Categorical(
        ...     ['apple', 'bread', 'bread', 'cheese', 'milk'], ordered=True
        ... )
        >>> ser
        ['apple', 'bread', 'bread', 'cheese', 'milk']
        Categories (4, object): ['apple' < 'bread' < 'cheese' < 'milk']

        >>> ser.searchsorted('bread')
        1

        >>> ser.searchsorted(['bread'], side='right')
        array([3])

        If the values are not monotonically sorted, wrong locations
        may be returned:

        >>> ser = pd.Series([2, 1, 3])
        >>> ser
        0    2
        1    1
        2    3
        dtype: int64

        >>> ser.searchsorted(1)  # doctest: +SKIP
        0  # wrong result, correct would be 1
        """

    # This overload is needed so that the call to searchsorted in
    # pandas.core.resample.TimeGrouper._get_period_bins picks the correct result

    @overload
    # The following ignore is also present in numpy/__init__.pyi
    # Possibly a mypy bug??
    # error: Overloaded function signatures 1 and 2 overlap with incompatible
    # return types  [misc]
    def searchsorted(  # type: ignore[misc]
        self,
        value: ScalarLike_co,
        side: Literal["left", "right"] = ...,
        sorter: NumpySorter = ...,
    ) -> np.intp:
        ...

    @overload
    def searchsorted(
        self,
        value: npt.ArrayLike | ExtensionArray,
        side: Literal["left", "right"] = ...,
        sorter: NumpySorter = ...,
    ) -> npt.NDArray[np.intp]:
        ...

    @doc(_shared_docs["searchsorted"], klass="Index")
    def searchsorted(
        self,
        value: NumpyValueArrayLike | ExtensionArray,
        side: Literal["left", "right"] = "left",
        sorter: NumpySorter = None,
    ) -> npt.NDArray[np.intp] | np.intp:
        if isinstance(value, ABCDataFrame):
            msg = (
                "Value must be 1-D array-like or scalar, "
                f"{type(value).__name__} is not supported"
            )
            raise ValueError(msg)

        values = self._values
        if not isinstance(values, np.ndarray):
            # Going through EA.searchsorted directly improves performance GH#38083
            return values.searchsorted(value, side=side, sorter=sorter)

        return algorithms.searchsorted(
            values,
            value,
            side=side,
            sorter=sorter,
        )

    def drop_duplicates(self, *, keep: DropKeep = "first"):
        duplicated = self._duplicated(keep=keep)
        # error: Value of type "IndexOpsMixin" is not indexable
        return self[~duplicated]  # type: ignore[index]

    @final
    def _duplicated(self, keep: DropKeep = "first") -> npt.NDArray[np.bool_]:
        return algorithms.duplicated(self._values, keep=keep)

    def _arith_method(self, other, op):
        res_name = ops.get_op_result_name(self, other)

        lvalues = self._values
        rvalues = extract_array(other, extract_numpy=True, extract_range=True)
        rvalues = ops.maybe_prepare_scalar_for_op(rvalues, lvalues.shape)
        rvalues = ensure_wrapped_if_datetimelike(rvalues)
        if isinstance(rvalues, range):
            rvalues = np.arange(rvalues.start, rvalues.stop, rvalues.step)

        with np.errstate(all="ignore"):
            result = ops.arithmetic_op(lvalues, rvalues, op)

        return self._construct_result(result, name=res_name)

    def _construct_result(self, result, name):
        """
        Construct an appropriately-wrapped result from the ArrayLike result
        of an arithmetic-like operation.
        """
        raise AbstractMethodError(self)<|MERGE_RESOLUTION|>--- conflicted
+++ resolved
@@ -587,14 +587,8 @@
                 values = np.asarray(values, dtype=dtype)
             else:
                 values = values.copy()
-<<<<<<< HEAD
 
             values[np.asanyarray(isna(self))] = na_value
-        else:
-            values = self._values
-=======
-            values[np.asanyarray(self.isna())] = na_value
->>>>>>> 0e390168
 
         result = np.asarray(values, dtype=dtype)
 
