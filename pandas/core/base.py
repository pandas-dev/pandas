"""
Base and utility classes for pandas objects.
"""

import builtins
import textwrap
from typing import Dict, FrozenSet, List, Optional, Union

import numpy as np

import pandas._libs.lib as lib
from pandas._typing import T
from pandas.compat import PYPY
from pandas.compat.numpy import function as nv
from pandas.errors import AbstractMethodError
from pandas.util._decorators import Appender, Substitution, cache_readonly, doc
from pandas.util._validators import validate_bool_kwarg

from pandas.core.dtypes.cast import is_nested_object
from pandas.core.dtypes.common import (
    is_categorical_dtype,
    is_dict_like,
    is_extension_array_dtype,
    is_list_like,
    is_object_dtype,
    is_scalar,
    needs_i8_conversion,
)
from pandas.core.dtypes.generic import ABCDataFrame, ABCIndexClass, ABCSeries
from pandas.core.dtypes.missing import isna

from pandas.core import algorithms, common as com
from pandas.core.accessor import DirNamesMixin
from pandas.core.algorithms import duplicated, unique1d, value_counts
from pandas.core.arrays import ExtensionArray
from pandas.core.construction import create_series_with_explicit_dtype
import pandas.core.nanops as nanops

_shared_docs: Dict[str, str] = dict()
_indexops_doc_kwargs = dict(
    klass="IndexOpsMixin",
    inplace="",
    unique="IndexOpsMixin",
    duplicated="IndexOpsMixin",
)


class PandasObject(DirNamesMixin):
    """
    Baseclass for various pandas objects.
    """

    @property
    def _constructor(self):
        """
        Class constructor (for this class it's just `__class__`.
        """
        return type(self)

    def __repr__(self) -> str:
        """
        Return a string representation for a particular object.
        """
        # Should be overwritten by base classes
        return object.__repr__(self)

    def _reset_cache(self, key=None):
        """
        Reset cached properties. If ``key`` is passed, only clears that key.
        """
        if getattr(self, "_cache", None) is None:
            return
        if key is None:
            self._cache.clear()
        else:
            self._cache.pop(key, None)

    def __sizeof__(self):
        """
        Generates the total memory usage for an object that returns
        either a value or Series of values
        """
        if hasattr(self, "memory_usage"):
            mem = self.memory_usage(deep=True)
            return int(mem if is_scalar(mem) else mem.sum())

        # no memory_usage attribute, so fall back to object's 'sizeof'
        return super().__sizeof__()

    def _ensure_type(self: T, obj) -> T:
        """
        Ensure that an object has same type as self.

        Used by type checkers.
        """
        assert isinstance(obj, type(self)), type(obj)
        return obj


class NoNewAttributesMixin:
    """
    Mixin which prevents adding new attributes.

    Prevents additional attributes via xxx.attribute = "something" after a
    call to `self.__freeze()`. Mainly used to prevent the user from using
    wrong attributes on an accessor (`Series.cat/.str/.dt`).

    If you really want to add a new attribute at a later time, you need to use
    `object.__setattr__(self, key, value)`.
    """

    def _freeze(self):
        """
        Prevents setting additional attributes.
        """
        object.__setattr__(self, "__frozen", True)

    # prevent adding any attribute via s.xxx.new_attribute = ...
    def __setattr__(self, key: str, value):
        # _cache is used by a decorator
        # We need to check both 1.) cls.__dict__ and 2.) getattr(self, key)
        # because
        # 1.) getattr is false for attributes that raise errors
        # 2.) cls.__dict__ doesn't traverse into base classes
        if getattr(self, "__frozen", False) and not (
            key == "_cache"
            or key in type(self).__dict__
            or getattr(self, key, None) is not None
        ):
            raise AttributeError(f"You cannot add any new attribute '{key}'")
        object.__setattr__(self, key, value)


class GroupByError(Exception):
    pass


class DataError(GroupByError):
    pass


class SpecificationError(GroupByError):
    pass


class SelectionMixin:
    """
    mixin implementing the selection & aggregation interface on a group-like
    object sub-classes need to define: obj, exclusions
    """

    _selection = None
    _internal_names = ["_cache", "__setstate__"]
    _internal_names_set = set(_internal_names)

    _builtin_table = {builtins.sum: np.sum, builtins.max: np.max, builtins.min: np.min}

    _cython_table = {
        builtins.sum: "sum",
        builtins.max: "max",
        builtins.min: "min",
        np.all: "all",
        np.any: "any",
        np.sum: "sum",
        np.nansum: "sum",
        np.mean: "mean",
        np.nanmean: "mean",
        np.prod: "prod",
        np.nanprod: "prod",
        np.std: "std",
        np.nanstd: "std",
        np.var: "var",
        np.nanvar: "var",
        np.median: "median",
        np.nanmedian: "median",
        np.max: "max",
        np.nanmax: "max",
        np.min: "min",
        np.nanmin: "min",
        np.cumprod: "cumprod",
        np.nancumprod: "cumprod",
        np.cumsum: "cumsum",
        np.nancumsum: "cumsum",
    }

    @property
    def _selection_name(self):
        """
        Return a name for myself;

        This would ideally be called the 'name' property,
        but we cannot conflict with the Series.name property which can be set.
        """
        return self._selection

    @property
    def _selection_list(self):
        if not isinstance(
            self._selection, (list, tuple, ABCSeries, ABCIndexClass, np.ndarray)
        ):
            return [self._selection]
        return self._selection

    @cache_readonly
    def _selected_obj(self):
        if self._selection is None or isinstance(self.obj, ABCSeries):
            return self.obj
        else:
            return self.obj[self._selection]

    @cache_readonly
    def ndim(self) -> int:
        return self._selected_obj.ndim

    @cache_readonly
    def _obj_with_exclusions(self):
        if self._selection is not None and isinstance(self.obj, ABCDataFrame):
            return self.obj.reindex(columns=self._selection_list)

        if len(self.exclusions) > 0:
            return self.obj.drop(self.exclusions, axis=1)
        else:
            return self.obj

    def __getitem__(self, key):
        if self._selection is not None:
            raise IndexError(f"Column(s) {self._selection} already selected")

        if isinstance(key, (list, tuple, ABCSeries, ABCIndexClass, np.ndarray)):
            if len(self.obj.columns.intersection(key)) != len(key):
                bad_keys = list(set(key).difference(self.obj.columns))
                raise KeyError(f"Columns not found: {str(bad_keys)[1:-1]}")
            return self._gotitem(list(key), ndim=2)

        elif not getattr(self, "as_index", False):
            if key not in self.obj.columns:
                raise KeyError(f"Column not found: {key}")
            return self._gotitem(key, ndim=2)

        else:
            if key not in self.obj:
                raise KeyError(f"Column not found: {key}")
            return self._gotitem(key, ndim=1)

    def _gotitem(self, key, ndim: int, subset=None):
        """
        sub-classes to define
        return a sliced object

        Parameters
        ----------
        key : str / list of selections
        ndim : 1,2
            requested ndim of result
        subset : object, default None
            subset to act on
        """
        raise AbstractMethodError(self)

    def aggregate(self, func, *args, **kwargs):
        raise AbstractMethodError(self)

    agg = aggregate

    def _try_aggregate_string_function(self, arg: str, *args, **kwargs):
        """
        if arg is a string, then try to operate on it:
        - try to find a function (or attribute) on ourselves
        - try to find a numpy function
        - raise
        """
        assert isinstance(arg, str)

        f = getattr(self, arg, None)
        if f is not None:
            if callable(f):
                return f(*args, **kwargs)

            # people may try to aggregate on a non-callable attribute
            # but don't let them think they can pass args to it
            assert len(args) == 0
            assert len([kwarg for kwarg in kwargs if kwarg not in ["axis"]]) == 0
            return f

        f = getattr(np, arg, None)
        if f is not None:
            if hasattr(self, "__array__"):
                # in particular exclude Window
                return f(self, *args, **kwargs)

        raise AttributeError(
            f"'{arg}' is not a valid function for '{type(self).__name__}' object"
        )

    def _aggregate(self, arg, *args, **kwargs):
        """
        provide an implementation for the aggregators

        Parameters
        ----------
        arg : string, dict, function
        *args : args to pass on to the function
        **kwargs : kwargs to pass on to the function

        Returns
        -------
        tuple of result, how

        Notes
        -----
        how can be a string describe the required post-processing, or
        None if not required
        """
        is_aggregator = lambda x: isinstance(x, (list, tuple, dict))

        _axis = kwargs.pop("_axis", None)
        if _axis is None:
            _axis = getattr(self, "axis", 0)

        if isinstance(arg, str):
            return self._try_aggregate_string_function(arg, *args, **kwargs), None

        if isinstance(arg, dict):
            # aggregate based on the passed dict
            if _axis != 0:  # pragma: no cover
                raise ValueError("Can only pass dict with axis=0")

            obj = self._selected_obj

            # if we have a dict of any non-scalars
            # eg. {'A' : ['mean']}, normalize all to
            # be list-likes
            if any(is_aggregator(x) for x in arg.values()):
                new_arg = {}
                for k, v in arg.items():
                    if not isinstance(v, (tuple, list, dict)):
                        new_arg[k] = [v]
                    else:
                        new_arg[k] = v

                    # the keys must be in the columns
                    # for ndim=2, or renamers for ndim=1

                    # ok for now, but deprecated
                    # {'A': { 'ra': 'mean' }}
                    # {'A': { 'ra': ['mean'] }}
                    # {'ra': ['mean']}

                    # not ok
                    # {'ra' : { 'A' : 'mean' }}
                    if isinstance(v, dict):
                        raise SpecificationError("nested renamer is not supported")
                    elif isinstance(obj, ABCSeries):
                        raise SpecificationError("nested renamer is not supported")
                    elif isinstance(obj, ABCDataFrame) and k not in obj.columns:
                        raise KeyError(f"Column '{k}' does not exist!")

                arg = new_arg

            else:
                # deprecation of renaming keys
                # GH 15931
                keys = list(arg.keys())
                if isinstance(obj, ABCDataFrame) and len(
                    obj.columns.intersection(keys)
                ) != len(keys):
                    raise SpecificationError("nested renamer is not supported")

            from pandas.core.reshape.concat import concat

            def _agg_1dim(name, how, subset=None):
                """
                aggregate a 1-dim with how
                """
                colg = self._gotitem(name, ndim=1, subset=subset)
                if colg.ndim != 1:
                    raise SpecificationError(
                        "nested dictionary is ambiguous in aggregation"
                    )
                return colg.aggregate(how)

            def _agg_2dim(name, how):
                """
                aggregate a 2-dim with how
                """
                colg = self._gotitem(self._selection, ndim=2, subset=obj)
                return colg.aggregate(how)

            def _agg(arg, func):
                """
                run the aggregations over the arg with func
                return a dict
                """
                result = {}
                for fname, agg_how in arg.items():
                    result[fname] = func(fname, agg_how)
                return result

            # set the final keys
            keys = list(arg.keys())
            result = {}

            if self._selection is not None:

                sl = set(self._selection_list)

                # we are a Series like object,
                # but may have multiple aggregations
                if len(sl) == 1:

                    result = _agg(
                        arg, lambda fname, agg_how: _agg_1dim(self._selection, agg_how)
                    )

                # we are selecting the same set as we are aggregating
                elif not len(sl - set(keys)):

                    result = _agg(arg, _agg_1dim)

                # we are a DataFrame, with possibly multiple aggregations
                else:

                    result = _agg(arg, _agg_2dim)

            # no selection
            else:

                try:
                    result = _agg(arg, _agg_1dim)
                except SpecificationError:

                    # we are aggregating expecting all 1d-returns
                    # but we have 2d
                    result = _agg(arg, _agg_2dim)

            # combine results

            def is_any_series() -> bool:
                # return a boolean if we have *any* nested series
                return any(isinstance(r, ABCSeries) for r in result.values())

            def is_any_frame() -> bool:
                # return a boolean if we have *any* nested series
                return any(isinstance(r, ABCDataFrame) for r in result.values())

            if isinstance(result, list):
                return concat(result, keys=keys, axis=1, sort=True), True

            elif is_any_frame():
                # we have a dict of DataFrames
                # return a MI DataFrame

                return concat([result[k] for k in keys], keys=keys, axis=1), True

            elif isinstance(self, ABCSeries) and is_any_series():

                # we have a dict of Series
                # return a MI Series
                try:
                    result = concat(result)
                except TypeError as err:
                    # we want to give a nice error here if
                    # we have non-same sized objects, so
                    # we don't automatically broadcast

                    raise ValueError(
                        "cannot perform both aggregation "
                        "and transformation operations "
                        "simultaneously"
                    ) from err

                return result, True

            # fall thru
            from pandas import DataFrame, Series

            try:
                result = DataFrame(result)
            except ValueError:

                # we have a dict of scalars
                result = Series(result, name=getattr(self, "name", None))

            return result, True
        elif is_list_like(arg):
            # we require a list, but not an 'str'
            return self._aggregate_multiple_funcs(arg, _axis=_axis), None
        else:
            result = None

        f = self._get_cython_func(arg)
        if f and not args and not kwargs:
            return getattr(self, f)(), None

        # caller can react
        return result, True

    def _aggregate_multiple_funcs(self, arg, _axis):
        from pandas.core.reshape.concat import concat

        if _axis != 0:
            raise NotImplementedError("axis other than 0 is not supported")

        if self._selected_obj.ndim == 1:
            obj = self._selected_obj
        else:
            obj = self._obj_with_exclusions

        results = []
        keys = []

        # degenerate case
        if obj.ndim == 1:
            for a in arg:
                colg = self._gotitem(obj.name, ndim=1, subset=obj)
                try:
                    new_res = colg.aggregate(a)

                except TypeError:
                    pass
                else:
                    results.append(new_res)

                    # make sure we find a good name
                    name = com.get_callable_name(a) or a
                    keys.append(name)

        # multiples
        else:
            for index, col in enumerate(obj):
                colg = self._gotitem(col, ndim=1, subset=obj.iloc[:, index])
                try:
                    new_res = colg.aggregate(arg)
                except (TypeError, DataError):
                    pass
                except ValueError as err:
                    # cannot aggregate
                    if "Must produce aggregated value" in str(err):
                        # raised directly in _aggregate_named
                        pass
                    elif "no results" in str(err):
                        # raised direcly in _aggregate_multiple_funcs
                        pass
                    else:
                        raise
                else:
                    results.append(new_res)
                    keys.append(col)

        # if we are empty
        if not len(results):
            raise ValueError("no results")

        try:
            return concat(results, keys=keys, axis=1, sort=False)
        except TypeError as err:

            # we are concatting non-NDFrame objects,
            # e.g. a list of scalars

            from pandas import Series

            result = Series(results, index=keys, name=self.name)
            if is_nested_object(result):
                raise ValueError(
                    "cannot combine transform and aggregation operations"
                ) from err
            return result

    def _get_cython_func(self, arg: str) -> Optional[str]:
        """
        if we define an internal function for this argument, return it
        """
        return self._cython_table.get(arg)

    def _is_builtin_func(self, arg):
        """
        if we define an builtin function for this argument, return it,
        otherwise return the arg
        """
        return self._builtin_table.get(arg, arg)


class ShallowMixin:
    _attributes: List[str] = []

    def _shallow_copy(self, obj, **kwargs):
        """
        return a new object with the replacement attributes
        """
        if isinstance(obj, self._constructor):
            obj = obj.obj
        for attr in self._attributes:
            if attr not in kwargs:
                kwargs[attr] = getattr(self, attr)
        return self._constructor(obj, **kwargs)


class IndexOpsMixin:
    """
    Common ops mixin to support a unified interface / docs for Series / Index
    """

    # ndarray compatibility
    __array_priority__ = 1000
    _deprecations: FrozenSet[str] = frozenset(
        ["tolist"]  # tolist is not deprecated, just suppressed in the __dir__
    )

    @property
    def _values(self) -> Union[ExtensionArray, np.ndarray]:
        # must be defined here as a property for mypy
        raise AbstractMethodError(self)

    def transpose(self, *args, **kwargs):
        """
        Return the transpose, which is by definition self.

        Returns
        -------
        %(klass)s
        """
        nv.validate_transpose(args, kwargs)
        return self

    T = property(
        transpose,
        doc="""
        Return the transpose, which is by definition self.
        """,
    )

    @property
    def shape(self):
        """
        Return a tuple of the shape of the underlying data.
        """
        return self._values.shape

    def __len__(self) -> int:
        # We need this defined here for mypy
        raise AbstractMethodError(self)

    @property
    def ndim(self) -> int:
        """
        Number of dimensions of the underlying data, by definition 1.
        """
        return 1

    def item(self):
        """
        Return the first element of the underlying data as a python scalar.

        Returns
        -------
        scalar
            The first element of %(klass)s.

        Raises
        ------
        ValueError
            If the data is not length-1.
        """
        if not (
            is_extension_array_dtype(self.dtype) or needs_i8_conversion(self.dtype)
        ):
            # numpy returns ints instead of datetime64/timedelta64 objects,
            #  which we need to wrap in Timestamp/Timedelta/Period regardless.
            return self.values.item()

        if len(self) == 1:
            return next(iter(self))
        raise ValueError("can only convert an array of size 1 to a Python scalar")

    @property
    def nbytes(self) -> int:
        """
        Return the number of bytes in the underlying data.
        """
        return self._values.nbytes

    @property
    def size(self) -> int:
        """
        Return the number of elements in the underlying data.
        """
        return len(self._values)

    @property
    def array(self) -> ExtensionArray:
        """
        The ExtensionArray of the data backing this Series or Index.

        .. versionadded:: 0.24.0

        Returns
        -------
        ExtensionArray
            An ExtensionArray of the values stored within. For extension
            types, this is the actual array. For NumPy native types, this
            is a thin (no copy) wrapper around :class:`numpy.ndarray`.

            ``.array`` differs ``.values`` which may require converting the
            data to a different form.

        See Also
        --------
        Index.to_numpy : Similar method that always returns a NumPy array.
        Series.to_numpy : Similar method that always returns a NumPy array.

        Notes
        -----
        This table lays out the different array types for each extension
        dtype within pandas.

        ================== =============================
        dtype              array type
        ================== =============================
        category           Categorical
        period             PeriodArray
        interval           IntervalArray
        IntegerNA          IntegerArray
        string             StringArray
        boolean            BooleanArray
        datetime64[ns, tz] DatetimeArray
        ================== =============================

        For any 3rd-party extension types, the array type will be an
        ExtensionArray.

        For all remaining dtypes ``.array`` will be a
        :class:`arrays.NumpyExtensionArray` wrapping the actual ndarray
        stored within. If you absolutely need a NumPy array (possibly with
        copying / coercing data), then use :meth:`Series.to_numpy` instead.

        Examples
        --------
        For regular NumPy types like int, and float, a PandasArray
        is returned.

        >>> pd.Series([1, 2, 3]).array
        <PandasArray>
        [1, 2, 3]
        Length: 3, dtype: int64

        For extension types, like Categorical, the actual ExtensionArray
        is returned

        >>> ser = pd.Series(pd.Categorical(['a', 'b', 'a']))
        >>> ser.array
        [a, b, a]
        Categories (2, object): [a, b]
        """
        raise AbstractMethodError(self)

    def to_numpy(self, dtype=None, copy=False, na_value=lib.no_default, **kwargs):
        """
        A NumPy ndarray representing the values in this Series or Index.

        .. versionadded:: 0.24.0

        Parameters
        ----------
        dtype : str or numpy.dtype, optional
            The dtype to pass to :meth:`numpy.asarray`.
        copy : bool, default False
            Whether to ensure that the returned value is a not a view on
            another array. Note that ``copy=False`` does not *ensure* that
            ``to_numpy()`` is no-copy. Rather, ``copy=True`` ensure that
            a copy is made, even if not strictly necessary.
        na_value : Any, optional
            The value to use for missing values. The default value depends
            on `dtype` and the type of the array.

            .. versionadded:: 1.0.0

        **kwargs
            Additional keywords passed through to the ``to_numpy`` method
            of the underlying array (for extension arrays).

            .. versionadded:: 1.0.0

        Returns
        -------
        numpy.ndarray

        See Also
        --------
        Series.array : Get the actual data stored within.
        Index.array : Get the actual data stored within.
        DataFrame.to_numpy : Similar method for DataFrame.

        Notes
        -----
        The returned array will be the same up to equality (values equal
        in `self` will be equal in the returned array; likewise for values
        that are not equal). When `self` contains an ExtensionArray, the
        dtype may be different. For example, for a category-dtype Series,
        ``to_numpy()`` will return a NumPy array and the categorical dtype
        will be lost.

        For NumPy dtypes, this will be a reference to the actual data stored
        in this Series or Index (assuming ``copy=False``). Modifying the result
        in place will modify the data stored in the Series or Index (not that
        we recommend doing that).

        For extension types, ``to_numpy()`` *may* require copying data and
        coercing the result to a NumPy type (possibly object), which may be
        expensive. When you need a no-copy reference to the underlying data,
        :attr:`Series.array` should be used instead.

        This table lays out the different dtypes and default return types of
        ``to_numpy()`` for various dtypes within pandas.

        ================== ================================
        dtype              array type
        ================== ================================
        category[T]        ndarray[T] (same dtype as input)
        period             ndarray[object] (Periods)
        interval           ndarray[object] (Intervals)
        IntegerNA          ndarray[object]
        datetime64[ns]     datetime64[ns]
        datetime64[ns, tz] ndarray[object] (Timestamps)
        ================== ================================

        Examples
        --------
        >>> ser = pd.Series(pd.Categorical(['a', 'b', 'a']))
        >>> ser.to_numpy()
        array(['a', 'b', 'a'], dtype=object)

        Specify the `dtype` to control how datetime-aware data is represented.
        Use ``dtype=object`` to return an ndarray of pandas :class:`Timestamp`
        objects, each with the correct ``tz``.

        >>> ser = pd.Series(pd.date_range('2000', periods=2, tz="CET"))
        >>> ser.to_numpy(dtype=object)
        array([Timestamp('2000-01-01 00:00:00+0100', tz='CET', freq='D'),
               Timestamp('2000-01-02 00:00:00+0100', tz='CET', freq='D')],
              dtype=object)

        Or ``dtype='datetime64[ns]'`` to return an ndarray of native
        datetime64 values. The values are converted to UTC and the timezone
        info is dropped.

        >>> ser.to_numpy(dtype="datetime64[ns]")
        ... # doctest: +ELLIPSIS
        array(['1999-12-31T23:00:00.000000000', '2000-01-01T23:00:00...'],
              dtype='datetime64[ns]')
        """
        if is_extension_array_dtype(self.dtype):
            return self.array.to_numpy(dtype, copy=copy, na_value=na_value, **kwargs)
        elif kwargs:
            bad_keys = list(kwargs.keys())[0]
            raise TypeError(
                f"to_numpy() got an unexpected keyword argument '{bad_keys}'"
            )

        result = np.asarray(self._values, dtype=dtype)
        # TODO(GH-24345): Avoid potential double copy
        if copy or na_value is not lib.no_default:
            result = result.copy()
            if na_value is not lib.no_default:
                result[self.isna()] = na_value
        return result

    @property
    def _ndarray_values(self) -> np.ndarray:
        """
        The data as an ndarray, possibly losing information.

        The expectation is that this is cheap to compute, and is primarily
        used for interacting with our indexers.

        - categorical -> codes
        """
        if is_extension_array_dtype(self):
            return self.array._ndarray_values
        # As a mixin, we depend on the mixing class having values.
        # Special mixin syntax may be developed in the future:
        # https://github.com/python/typing/issues/246
        return self.values  # type: ignore

    @property
    def empty(self):
        return not self.size

    def max(self, axis=None, skipna=True, *args, **kwargs):
        """
        Return the maximum value of the Index.

        Parameters
        ----------
        axis : int, optional
            For compatibility with NumPy. Only 0 or None are allowed.
        skipna : bool, default True

        Returns
        -------
        scalar
            Maximum value.

        See Also
        --------
        Index.min : Return the minimum value in an Index.
        Series.max : Return the maximum value in a Series.
        DataFrame.max : Return the maximum values in a DataFrame.

        Examples
        --------
        >>> idx = pd.Index([3, 2, 1])
        >>> idx.max()
        3

        >>> idx = pd.Index(['c', 'b', 'a'])
        >>> idx.max()
        'c'

        For a MultiIndex, the maximum is determined lexicographically.

        >>> idx = pd.MultiIndex.from_product([('a', 'b'), (2, 1)])
        >>> idx.max()
        ('b', 2)
        """
        nv.validate_minmax_axis(axis)
        nv.validate_max(args, kwargs)
        return nanops.nanmax(self._values, skipna=skipna)

    @doc(
        op="max",
        oppose="min",
        value="largest",
        position="third",
        example_values="2",
    )
    def argmax(self, axis=None, skipna=True, *args, **kwargs):
        """
        Return int position of the {value} value in the Series.

        If the {op}imum is achieved in multiple locations,
        the first row position is returned.

        Parameters
        ----------
        axis : {{None}}
            Dummy argument for consistency with Series.
        skipna : bool, default True
            Exclude NA/null values when showing the result.
        *args, **kwargs
            Additional arguments and keywords for compatibility with NumPy.

        Returns
        -------
        int
            Row position of the {op}imum value.

        See Also
        --------
        numpy.ndarray.arg{op} : Equivalent method for numpy arrays.
        Series.arg{oppose} : Similar method, but returning the {oppose}imum.
        Series.idxmax : Return index label of the maximum values.
        Series.idxmin : Return index label of the minimum values.

        Examples
        --------
        Consider dataset containing cereal calories

        >>> s = pd.Series({{'Corn Flakes': 100.0, 'Almond Delight': 110.0,
        ...                'Cinnamon Toast Crunch': 120.0, 'Cocoa Puff': 110.0}})
        >>> s
        Corn Flakes              100.0
        Almond Delight           110.0
        Cinnamon Toast Crunch    120.0
        Cocoa Puff               110.0
        dtype: float64

        >>> s.arg{op}()
        {example_values}

        The {op}imum cereal calories is the {position} element,
        since series is zero-indexed.
        """
        nv.validate_minmax_axis(axis)
        nv.validate_argmax_with_skipna(skipna, args, kwargs)
        return nanops.nanargmax(self._values, skipna=skipna)

    def min(self, axis=None, skipna=True, *args, **kwargs):
        """
        Return the minimum value of the Index.

        Parameters
        ----------
        axis : {None}
            Dummy argument for consistency with Series.
        skipna : bool, default True

        Returns
        -------
        scalar
            Minimum value.

        See Also
        --------
        Index.max : Return the maximum value of the object.
        Series.min : Return the minimum value in a Series.
        DataFrame.min : Return the minimum values in a DataFrame.

        Examples
        --------
        >>> idx = pd.Index([3, 2, 1])
        >>> idx.min()
        1

        >>> idx = pd.Index(['c', 'b', 'a'])
        >>> idx.min()
        'a'

        For a MultiIndex, the minimum is determined lexicographically.

        >>> idx = pd.MultiIndex.from_product([('a', 'b'), (2, 1)])
        >>> idx.min()
        ('a', 1)
        """
        nv.validate_minmax_axis(axis)
        nv.validate_min(args, kwargs)
        return nanops.nanmin(self._values, skipna=skipna)

    @doc(
        argmax,
        op="min",
        oppose="max",
        value="smallest",
        position="first",
        example_values="0",
    )
    def argmin(self, axis=None, skipna=True, *args, **kwargs):
<<<<<<< HEAD
=======
        """
        Return a ndarray of the minimum argument indexer.

        Parameters
        ----------
        axis : {None}
            Dummy argument for consistency with Series.
        skipna : bool, default True

        Returns
        -------
        numpy.ndarray

        See Also
        --------
        numpy.ndarray.argmin : Return indices of the minimum values along
            the given axis.
        """
>>>>>>> ce7670cc
        nv.validate_minmax_axis(axis)
        nv.validate_argmax_with_skipna(skipna, args, kwargs)
        return nanops.nanargmin(self._values, skipna=skipna)

    def tolist(self):
        """
        Return a list of the values.

        These are each a scalar type, which is a Python scalar
        (for str, int, float) or a pandas scalar
        (for Timestamp/Timedelta/Interval/Period)

        Returns
        -------
        list

        See Also
        --------
        numpy.ndarray.tolist : Return the array as an a.ndim-levels deep
            nested list of Python scalars.
        """
        if not isinstance(self._values, np.ndarray):
            # check for ndarray instead of dtype to catch DTA/TDA
            return list(self._values)
        return self._values.tolist()

    to_list = tolist

    def __iter__(self):
        """
        Return an iterator of the values.

        These are each a scalar type, which is a Python scalar
        (for str, int, float) or a pandas scalar
        (for Timestamp/Timedelta/Interval/Period)

        Returns
        -------
        iterator
        """
        # We are explicitly making element iterators.
        if not isinstance(self._values, np.ndarray):
            # Check type instead of dtype to catch DTA/TDA
            return iter(self._values)
        else:
            return map(self._values.item, range(self._values.size))

    @cache_readonly
    def hasnans(self):
        """
        Return if I have any nans; enables various perf speedups.
        """
        return bool(isna(self).any())

    def _reduce(
        self,
        op,
        name: str,
        axis=0,
        skipna=True,
        numeric_only=None,
        filter_type=None,
        **kwds,
    ):
        """
        Perform the reduction type operation if we can.
        """
        func = getattr(self, name, None)
        if func is None:
            raise TypeError(
                f"{type(self).__name__} cannot perform the operation {name}"
            )
        return func(skipna=skipna, **kwds)

    def _map_values(self, mapper, na_action=None):
        """
        An internal function that maps values using the input
        correspondence (which can be a dict, Series, or function).

        Parameters
        ----------
        mapper : function, dict, or Series
            The input correspondence object
        na_action : {None, 'ignore'}
            If 'ignore', propagate NA values, without passing them to the
            mapping function

        Returns
        -------
        Union[Index, MultiIndex], inferred
            The output of the mapping function applied to the index.
            If the function returns a tuple with more than one element
            a MultiIndex will be returned.
        """
        # we can fastpath dict/Series to an efficient map
        # as we know that we are not going to have to yield
        # python types
        if is_dict_like(mapper):
            if isinstance(mapper, dict) and hasattr(mapper, "__missing__"):
                # If a dictionary subclass defines a default value method,
                # convert mapper to a lookup function (GH #15999).
                dict_with_default = mapper
                mapper = lambda x: dict_with_default[x]
            else:
                # Dictionary does not have a default. Thus it's safe to
                # convert to an Series for efficiency.
                # we specify the keys here to handle the
                # possibility that they are tuples

                # The return value of mapping with an empty mapper is
                # expected to be pd.Series(np.nan, ...). As np.nan is
                # of dtype float64 the return value of this method should
                # be float64 as well
                mapper = create_series_with_explicit_dtype(
                    mapper, dtype_if_empty=np.float64
                )

        if isinstance(mapper, ABCSeries):
            # Since values were input this means we came from either
            # a dict or a series and mapper should be an index
            if is_categorical_dtype(self._values):
                # use the built in categorical series mapper which saves
                # time by mapping the categories instead of all values
                return self._values.map(mapper)
            if is_extension_array_dtype(self.dtype):
                values = self._values
            else:
                values = self.values

            indexer = mapper.index.get_indexer(values)
            new_values = algorithms.take_1d(mapper._values, indexer)

            return new_values

        # we must convert to python types
        if is_extension_array_dtype(self.dtype) and hasattr(self._values, "map"):
            # GH#23179 some EAs do not have `map`
            values = self._values
            if na_action is not None:
                raise NotImplementedError
            map_f = lambda values, f: values.map(f)
        else:
            values = self.astype(object)
            values = getattr(values, "values", values)
            if na_action == "ignore":

                def map_f(values, f):
                    return lib.map_infer_mask(values, f, isna(values).view(np.uint8))

            else:
                map_f = lib.map_infer

        # mapper is a function
        new_values = map_f(values, mapper)

        return new_values

    def value_counts(
        self, normalize=False, sort=True, ascending=False, bins=None, dropna=True
    ):
        """
        Return a Series containing counts of unique values.

        The resulting object will be in descending order so that the
        first element is the most frequently-occurring element.
        Excludes NA values by default.

        Parameters
        ----------
        normalize : bool, default False
            If True then the object returned will contain the relative
            frequencies of the unique values.
        sort : bool, default True
            Sort by frequencies.
        ascending : bool, default False
            Sort in ascending order.
        bins : int, optional
            Rather than count values, group them into half-open bins,
            a convenience for ``pd.cut``, only works with numeric data.
        dropna : bool, default True
            Don't include counts of NaN.

        Returns
        -------
        Series

        See Also
        --------
        Series.count: Number of non-NA elements in a Series.
        DataFrame.count: Number of non-NA elements in a DataFrame.
        DataFrame.value_counts: Equivalent method on DataFrames.

        Examples
        --------
        >>> index = pd.Index([3, 1, 2, 3, 4, np.nan])
        >>> index.value_counts()
        3.0    2
        4.0    1
        2.0    1
        1.0    1
        dtype: int64

        With `normalize` set to `True`, returns the relative frequency by
        dividing all values by the sum of values.

        >>> s = pd.Series([3, 1, 2, 3, 4, np.nan])
        >>> s.value_counts(normalize=True)
        3.0    0.4
        4.0    0.2
        2.0    0.2
        1.0    0.2
        dtype: float64

        **bins**

        Bins can be useful for going from a continuous variable to a
        categorical variable; instead of counting unique
        apparitions of values, divide the index in the specified
        number of half-open bins.

        >>> s.value_counts(bins=3)
        (2.0, 3.0]      2
        (0.996, 2.0]    2
        (3.0, 4.0]      1
        dtype: int64

        **dropna**

        With `dropna` set to `False` we can also see NaN index values.

        >>> s.value_counts(dropna=False)
        3.0    2
        NaN    1
        4.0    1
        2.0    1
        1.0    1
        dtype: int64
        """
        result = value_counts(
            self,
            sort=sort,
            ascending=ascending,
            normalize=normalize,
            bins=bins,
            dropna=dropna,
        )
        return result

    def unique(self):
        values = self._values

        if hasattr(values, "unique"):

            result = values.unique()
            if self.dtype.kind in ["m", "M"] and isinstance(self, ABCSeries):
                # GH#31182 Series._values returns EA, unpack for backward-compat
                if getattr(self.dtype, "tz", None) is None:
                    result = np.asarray(result)
        else:
            result = unique1d(values)

        return result

    def nunique(self, dropna: bool = True) -> int:
        """
        Return number of unique elements in the object.

        Excludes NA values by default.

        Parameters
        ----------
        dropna : bool, default True
            Don't include NaN in the count.

        Returns
        -------
        int

        See Also
        --------
        DataFrame.nunique: Method nunique for DataFrame.
        Series.count: Count non-NA/null observations in the Series.

        Examples
        --------
        >>> s = pd.Series([1, 3, 5, 7, 7])
        >>> s
        0    1
        1    3
        2    5
        3    7
        4    7
        dtype: int64

        >>> s.nunique()
        4
        """
        uniqs = self.unique()
        n = len(uniqs)
        if dropna and isna(uniqs).any():
            n -= 1
        return n

    @property
    def is_unique(self) -> bool:
        """
        Return boolean if values in the object are unique.

        Returns
        -------
        bool
        """
        return self.nunique(dropna=False) == len(self)

    @property
    def is_monotonic(self) -> bool:
        """
        Return boolean if values in the object are
        monotonic_increasing.

        Returns
        -------
        bool
        """
        from pandas import Index

        return Index(self).is_monotonic

    @property
    def is_monotonic_increasing(self) -> bool:
        """
        Alias for is_monotonic.
        """
        # mypy complains if we alias directly
        return self.is_monotonic

    @property
    def is_monotonic_decreasing(self) -> bool:
        """
        Return boolean if values in the object are
        monotonic_decreasing.

        Returns
        -------
        bool
        """
        from pandas import Index

        return Index(self).is_monotonic_decreasing

    def memory_usage(self, deep=False):
        """
        Memory usage of the values.

        Parameters
        ----------
        deep : bool
            Introspect the data deeply, interrogate
            `object` dtypes for system-level memory consumption.

        Returns
        -------
        bytes used

        See Also
        --------
        numpy.ndarray.nbytes : Total bytes consumed by the elements of the
            array.

        Notes
        -----
        Memory usage does not include memory consumed by elements that
        are not components of the array if deep=False or if used on PyPy
        """
        if hasattr(self.array, "memory_usage"):
            return self.array.memory_usage(deep=deep)

        v = self.array.nbytes
        if deep and is_object_dtype(self) and not PYPY:
            v += lib.memory_usage_of_objects(self.array)
        return v

    @doc(
        algorithms.factorize,
        values="",
        order="",
        size_hint="",
        sort=textwrap.dedent(
            """\
            sort : bool, default False
                Sort `uniques` and shuffle `codes` to maintain the
                relationship.
            """
        ),
    )
    def factorize(self, sort=False, na_sentinel=-1):
        return algorithms.factorize(self, sort=sort, na_sentinel=na_sentinel)

    _shared_docs[
        "searchsorted"
    ] = """
        Find indices where elements should be inserted to maintain order.

        Find the indices into a sorted %(klass)s `self` such that, if the
        corresponding elements in `value` were inserted before the indices,
        the order of `self` would be preserved.

        .. note::

            The %(klass)s *must* be monotonically sorted, otherwise
            wrong locations will likely be returned. Pandas does *not*
            check this for you.

        Parameters
        ----------
        value : array_like
            Values to insert into `self`.
        side : {'left', 'right'}, optional
            If 'left', the index of the first suitable location found is given.
            If 'right', return the last such index.  If there is no suitable
            index, return either 0 or N (where N is the length of `self`).
        sorter : 1-D array_like, optional
            Optional array of integer indices that sort `self` into ascending
            order. They are typically the result of ``np.argsort``.

        Returns
        -------
        int or array of int
            A scalar or array of insertion points with the
            same shape as `value`.

            .. versionchanged:: 0.24.0
                If `value` is a scalar, an int is now always returned.
                Previously, scalar inputs returned an 1-item array for
                :class:`Series` and :class:`Categorical`.

        See Also
        --------
        sort_values : Sort by the values along either axis.
        numpy.searchsorted : Similar method from NumPy.

        Notes
        -----
        Binary search is used to find the required insertion points.

        Examples
        --------
        >>> x = pd.Series([1, 2, 3])
        >>> x
        0    1
        1    2
        2    3
        dtype: int64

        >>> x.searchsorted(4)
        3

        >>> x.searchsorted([0, 4])
        array([0, 3])

        >>> x.searchsorted([1, 3], side='left')
        array([0, 2])

        >>> x.searchsorted([1, 3], side='right')
        array([1, 3])

        >>> x = pd.Categorical(['apple', 'bread', 'bread',
                                'cheese', 'milk'], ordered=True)
        [apple, bread, bread, cheese, milk]
        Categories (4, object): [apple < bread < cheese < milk]

        >>> x.searchsorted('bread')
        1

        >>> x.searchsorted(['bread'], side='right')
        array([3])

        If the values are not monotonically sorted, wrong locations
        may be returned:

        >>> x = pd.Series([2, 1, 3])
        >>> x.searchsorted(1)
        0  # wrong result, correct would be 1
        """

    @Substitution(klass="Index")
    @Appender(_shared_docs["searchsorted"])
    def searchsorted(self, value, side="left", sorter=None) -> np.ndarray:
        return algorithms.searchsorted(self._values, value, side=side, sorter=sorter)

    def drop_duplicates(self, keep="first", inplace=False):
        inplace = validate_bool_kwarg(inplace, "inplace")
        if isinstance(self, ABCIndexClass):
            if self.is_unique:
                return self._shallow_copy()

        duplicated = self.duplicated(keep=keep)
        result = self[np.logical_not(duplicated)]
        if inplace:
            return self._update_inplace(result)
        else:
            return result

    def duplicated(self, keep="first"):
        if isinstance(self, ABCIndexClass):
            if self.is_unique:
                return np.zeros(len(self), dtype=np.bool)
            return duplicated(self, keep=keep)
        else:
            return self._constructor(
                duplicated(self, keep=keep), index=self.index
            ).__finalize__(self)

    # ----------------------------------------------------------------------
    # abstracts

    def _update_inplace(self, result, verify_is_copy=True, **kwargs):
        raise AbstractMethodError(self)<|MERGE_RESOLUTION|>--- conflicted
+++ resolved
@@ -1035,27 +1035,6 @@
         example_values="0",
     )
     def argmin(self, axis=None, skipna=True, *args, **kwargs):
-<<<<<<< HEAD
-=======
-        """
-        Return a ndarray of the minimum argument indexer.
-
-        Parameters
-        ----------
-        axis : {None}
-            Dummy argument for consistency with Series.
-        skipna : bool, default True
-
-        Returns
-        -------
-        numpy.ndarray
-
-        See Also
-        --------
-        numpy.ndarray.argmin : Return indices of the minimum values along
-            the given axis.
-        """
->>>>>>> ce7670cc
         nv.validate_minmax_axis(axis)
         nv.validate_argmax_with_skipna(skipna, args, kwargs)
         return nanops.nanargmin(self._values, skipna=skipna)
