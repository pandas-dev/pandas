"""
Base and utility classes for pandas objects.
"""
import warnings
import textwrap
from pandas import compat
from pandas.compat import builtins
import numpy as np

from pandas.core.dtypes.missing import isna
from pandas.core.dtypes.generic import ABCDataFrame, ABCSeries, ABCIndexClass
from pandas.core.dtypes.common import (
    is_datetimelike,
    is_object_dtype,
    is_list_like,
    is_scalar,
    is_extension_type,
    is_extension_array_dtype)

from pandas.util._validators import validate_bool_kwarg
from pandas.errors import AbstractMethodError
from pandas.core import common as com, algorithms
import pandas.core.nanops as nanops
import pandas._libs.lib as lib
from pandas.compat.numpy import function as nv
from pandas.compat import PYPY, OrderedDict
from pandas.util._decorators import Appender, cache_readonly, Substitution

from pandas.core.accessor import DirNamesMixin

_shared_docs = dict()
_indexops_doc_kwargs = dict(klass='IndexOpsMixin', inplace='',
                            unique='IndexOpsMixin', duplicated='IndexOpsMixin')


class StringMixin(object):
    """implements string methods so long as object defines a `__unicode__`
    method.

    Handles Python2/3 compatibility transparently.
    """
    # side note - this could be made into a metaclass if more than one
    #             object needs

    # ----------------------------------------------------------------------
    # Formatting

    def __unicode__(self):
        raise AbstractMethodError(self)

    def __str__(self):
        """
        Return a string representation for a particular Object

        Invoked by str(df) in both py2/py3.
        Yields Bytestring in Py2, Unicode String in py3.
        """

        if compat.PY3:
            return self.__unicode__()
        return self.__bytes__()

    def __bytes__(self):
        """
        Return a string representation for a particular object.

        Invoked by bytes(obj) in py3 only.
        Yields a bytestring in both py2/py3.
        """
        from pandas.core.config import get_option

        encoding = get_option("display.encoding")
        return self.__unicode__().encode(encoding, 'replace')

    def __repr__(self):
        """
        Return a string representation for a particular object.

        Yields Bytestring in Py2, Unicode String in py3.
        """
        return str(self)


class PandasObject(StringMixin, DirNamesMixin):

    """baseclass for various pandas objects"""

    @property
    def _constructor(self):
        """class constructor (for this class it's just `__class__`"""
        return self.__class__

    def __unicode__(self):
        """
        Return a string representation for a particular object.

        Invoked by unicode(obj) in py2 only. Yields a Unicode String in both
        py2/py3.
        """
        # Should be overwritten by base classes
        return object.__repr__(self)

    def _reset_cache(self, key=None):
        """
        Reset cached properties. If ``key`` is passed, only clears that key.
        """
        if getattr(self, '_cache', None) is None:
            return
        if key is None:
            self._cache.clear()
        else:
            self._cache.pop(key, None)

    def __sizeof__(self):
        """
        Generates the total memory usage for an object that returns
        either a value or Series of values
        """
        if hasattr(self, 'memory_usage'):
            mem = self.memory_usage(deep=True)
            if not is_scalar(mem):
                mem = mem.sum()
            return int(mem)

        # no memory_usage attribute, so fall back to
        # object's 'sizeof'
        return super(PandasObject, self).__sizeof__()


class NoNewAttributesMixin(object):
    """Mixin which prevents adding new attributes.

    Prevents additional attributes via xxx.attribute = "something" after a
    call to `self.__freeze()`. Mainly used to prevent the user from using
    wrong attributes on a accessor (`Series.cat/.str/.dt`).

    If you really want to add a new attribute at a later time, you need to use
    `object.__setattr__(self, key, value)`.
    """

    def _freeze(self):
        """Prevents setting additional attributes"""
        object.__setattr__(self, "__frozen", True)

    # prevent adding any attribute via s.xxx.new_attribute = ...
    def __setattr__(self, key, value):
        # _cache is used by a decorator
        # We need to check both 1.) cls.__dict__ and 2.) getattr(self, key)
        # because
        # 1.) getattr is false for attributes that raise errors
        # 2.) cls.__dict__ doesn't traverse into base classes
        if (getattr(self, "__frozen", False) and not
                (key == "_cache" or
                 key in type(self).__dict__ or
                 getattr(self, key, None) is not None)):
            raise AttributeError("You cannot add any new attribute '{key}'".
                                 format(key=key))
        object.__setattr__(self, key, value)


class GroupByError(Exception):
    pass


class DataError(GroupByError):
    pass


class SpecificationError(GroupByError):
    pass


class SelectionMixin(object):
    """
    mixin implementing the selection & aggregation interface on a group-like
    object sub-classes need to define: obj, exclusions
    """
    _selection = None
    _internal_names = ['_cache', '__setstate__']
    _internal_names_set = set(_internal_names)
    _builtin_table = OrderedDict((
        (builtins.sum, np.sum),
        (builtins.max, np.max),
        (builtins.min, np.min),
    ))
    _cython_table = OrderedDict((
        (builtins.sum, 'sum'),
        (builtins.max, 'max'),
        (builtins.min, 'min'),
        (np.all, 'all'),
        (np.any, 'any'),
        (np.sum, 'sum'),
        (np.mean, 'mean'),
        (np.prod, 'prod'),
        (np.std, 'std'),
        (np.var, 'var'),
        (np.median, 'median'),
        (np.max, 'max'),
        (np.min, 'min'),
        (np.cumprod, 'cumprod'),
        (np.cumsum, 'cumsum'),
    ))

    @property
    def _selection_name(self):
        """
        return a name for myself; this would ideally be called
        the 'name' property, but we cannot conflict with the
        Series.name property which can be set
        """
        if self._selection is None:
            return None  # 'result'
        else:
            return self._selection

    @property
    def _selection_list(self):
        if not isinstance(self._selection, (list, tuple, ABCSeries,
                                            ABCIndexClass, np.ndarray)):
            return [self._selection]
        return self._selection

    @cache_readonly
    def _selected_obj(self):

        if self._selection is None or isinstance(self.obj, ABCSeries):
            return self.obj
        else:
            return self.obj[self._selection]

    @cache_readonly
    def ndim(self):
        return self._selected_obj.ndim

    @cache_readonly
    def _obj_with_exclusions(self):
        if self._selection is not None and isinstance(self.obj,
                                                      ABCDataFrame):
            return self.obj.reindex(columns=self._selection_list)

        if len(self.exclusions) > 0:
            return self.obj.drop(self.exclusions, axis=1)
        else:
            return self.obj

    def __getitem__(self, key):
        if self._selection is not None:
            raise IndexError('Column(s) {selection} already selected'
                             .format(selection=self._selection))

        if isinstance(key, (list, tuple, ABCSeries, ABCIndexClass,
                            np.ndarray)):
            if len(self.obj.columns.intersection(key)) != len(key):
                bad_keys = list(set(key).difference(self.obj.columns))
                raise KeyError("Columns not found: {missing}"
                               .format(missing=str(bad_keys)[1:-1]))
            return self._gotitem(list(key), ndim=2)

        elif not getattr(self, 'as_index', False):
            if key not in self.obj.columns:
                raise KeyError("Column not found: {key}".format(key=key))
            return self._gotitem(key, ndim=2)

        else:
            if key not in self.obj:
                raise KeyError("Column not found: {key}".format(key=key))
            return self._gotitem(key, ndim=1)

    def _gotitem(self, key, ndim, subset=None):
        """
        sub-classes to define
        return a sliced object

        Parameters
        ----------
        key : string / list of selections
        ndim : 1,2
            requested ndim of result
        subset : object, default None
            subset to act on

        """
        raise AbstractMethodError(self)

    def aggregate(self, func, *args, **kwargs):
        raise AbstractMethodError(self)

    agg = aggregate

    def _try_aggregate_string_function(self, arg, *args, **kwargs):
        """
        if arg is a string, then try to operate on it:
        - try to find a function (or attribute) on ourselves
        - try to find a numpy function
        - raise

        """
        assert isinstance(arg, compat.string_types)

        f = getattr(self, arg, None)
        if f is not None:
            if callable(f):
                return f(*args, **kwargs)

            # people may try to aggregate on a non-callable attribute
            # but don't let them think they can pass args to it
            assert len(args) == 0
            assert len([kwarg for kwarg in kwargs
                        if kwarg not in ['axis', '_level']]) == 0
            return f

        f = getattr(np, arg, None)
        if f is not None:
            return f(self, *args, **kwargs)

        raise ValueError("{arg} is an unknown string function".format(arg=arg))

    def _aggregate(self, arg, *args, **kwargs):
        """
        provide an implementation for the aggregators

        Parameters
        ----------
        arg : string, dict, function
        *args : args to pass on to the function
        **kwargs : kwargs to pass on to the function

        Returns
        -------
        tuple of result, how

        Notes
        -----
        how can be a string describe the required post-processing, or
        None if not required
        """
        is_aggregator = lambda x: isinstance(x, (list, tuple, dict))
        is_nested_renamer = False

        _axis = kwargs.pop('_axis', None)
        if _axis is None:
            _axis = getattr(self, 'axis', 0)
        _level = kwargs.pop('_level', None)

        if isinstance(arg, compat.string_types):
            return self._try_aggregate_string_function(arg, *args,
                                                       **kwargs), None

        if isinstance(arg, dict):

            # aggregate based on the passed dict
            if _axis != 0:  # pragma: no cover
                raise ValueError('Can only pass dict with axis=0')

            obj = self._selected_obj

            def nested_renaming_depr(level=4):
                # deprecation of nested renaming
                # GH 15931
                warnings.warn(
                    ("using a dict with renaming "
                     "is deprecated and will be removed in a future "
                     "version"),
                    FutureWarning, stacklevel=level)

            # if we have a dict of any non-scalars
            # eg. {'A' : ['mean']}, normalize all to
            # be list-likes
            if any(is_aggregator(x) for x in compat.itervalues(arg)):
                new_arg = compat.OrderedDict()
                for k, v in compat.iteritems(arg):
                    if not isinstance(v, (tuple, list, dict)):
                        new_arg[k] = [v]
                    else:
                        new_arg[k] = v

                    # the keys must be in the columns
                    # for ndim=2, or renamers for ndim=1

                    # ok for now, but deprecated
                    # {'A': { 'ra': 'mean' }}
                    # {'A': { 'ra': ['mean'] }}
                    # {'ra': ['mean']}

                    # not ok
                    # {'ra' : { 'A' : 'mean' }}
                    if isinstance(v, dict):
                        is_nested_renamer = True

                        if k not in obj.columns:
                            msg = ('cannot perform renaming for {key} with a '
                                   'nested dictionary').format(key=k)
                            raise SpecificationError(msg)
                        nested_renaming_depr(4 + (_level or 0))

                    elif isinstance(obj, ABCSeries):
                        nested_renaming_depr()
                    elif isinstance(obj, ABCDataFrame) and \
                            k not in obj.columns:
                        raise KeyError(
                            "Column '{col}' does not exist!".format(col=k))

                arg = new_arg

            else:
                # deprecation of renaming keys
                # GH 15931
                keys = list(compat.iterkeys(arg))
                if (isinstance(obj, ABCDataFrame) and
                        len(obj.columns.intersection(keys)) != len(keys)):
                    nested_renaming_depr()

            from pandas.core.reshape.concat import concat

            def _agg_1dim(name, how, subset=None):
                """
                aggregate a 1-dim with how
                """
                colg = self._gotitem(name, ndim=1, subset=subset)
                if colg.ndim != 1:
                    raise SpecificationError("nested dictionary is ambiguous "
                                             "in aggregation")
                return colg.aggregate(how, _level=(_level or 0) + 1)

            def _agg_2dim(name, how):
                """
                aggregate a 2-dim with how
                """
                colg = self._gotitem(self._selection, ndim=2,
                                     subset=obj)
                return colg.aggregate(how, _level=None)

            def _agg(arg, func):
                """
                run the aggregations over the arg with func
                return an OrderedDict
                """
                result = compat.OrderedDict()
                for fname, agg_how in compat.iteritems(arg):
                    result[fname] = func(fname, agg_how)
                return result

            # set the final keys
            keys = list(compat.iterkeys(arg))
            result = compat.OrderedDict()

            # nested renamer
            if is_nested_renamer:
                result = list(_agg(arg, _agg_1dim).values())

                if all(isinstance(r, dict) for r in result):

                    result, results = compat.OrderedDict(), result
                    for r in results:
                        result.update(r)
                    keys = list(compat.iterkeys(result))

                else:

                    if self._selection is not None:
                        keys = None

            # some selection on the object
            elif self._selection is not None:

                sl = set(self._selection_list)

                # we are a Series like object,
                # but may have multiple aggregations
                if len(sl) == 1:

                    result = _agg(arg, lambda fname,
                                  agg_how: _agg_1dim(self._selection, agg_how))

                # we are selecting the same set as we are aggregating
                elif not len(sl - set(keys)):

                    result = _agg(arg, _agg_1dim)

                # we are a DataFrame, with possibly multiple aggregations
                else:

                    result = _agg(arg, _agg_2dim)

            # no selection
            else:

                try:
                    result = _agg(arg, _agg_1dim)
                except SpecificationError:

                    # we are aggregating expecting all 1d-returns
                    # but we have 2d
                    result = _agg(arg, _agg_2dim)

            # combine results

            def is_any_series():
                # return a boolean if we have *any* nested series
                return any(isinstance(r, ABCSeries)
                           for r in compat.itervalues(result))

            def is_any_frame():
                # return a boolean if we have *any* nested series
                return any(isinstance(r, ABCDataFrame)
                           for r in compat.itervalues(result))

            if isinstance(result, list):
                return concat(result, keys=keys, axis=1, sort=True), True

            elif is_any_frame():
                # we have a dict of DataFrames
                # return a MI DataFrame

                return concat([result[k] for k in keys],
                              keys=keys, axis=1), True

            elif isinstance(self, ABCSeries) and is_any_series():

                # we have a dict of Series
                # return a MI Series
                try:
                    result = concat(result)
                except TypeError:
                    # we want to give a nice error here if
                    # we have non-same sized objects, so
                    # we don't automatically broadcast

                    raise ValueError("cannot perform both aggregation "
                                     "and transformation operations "
                                     "simultaneously")

                return result, True

            # fall thru
            from pandas import DataFrame, Series
            try:
                result = DataFrame(result)
            except ValueError:

                # we have a dict of scalars
                result = Series(result,
                                name=getattr(self, 'name', None))

            return result, True
        elif is_list_like(arg) and arg not in compat.string_types:
            # we require a list, but not an 'str'
            return self._aggregate_multiple_funcs(arg,
                                                  _level=_level,
                                                  _axis=_axis), None
        else:
            result = None

        f = self._is_cython_func(arg)
        if f and not args and not kwargs:
            return getattr(self, f)(), None

        # caller can react
        return result, True

    def _aggregate_multiple_funcs(self, arg, _level, _axis):
        from pandas.core.reshape.concat import concat

        if _axis != 0:
            raise NotImplementedError("axis other than 0 is not supported")

        if self._selected_obj.ndim == 1:
            obj = self._selected_obj
        else:
            obj = self._obj_with_exclusions

        results = []
        keys = []

        # degenerate case
        if obj.ndim == 1:
            for a in arg:
                try:
                    colg = self._gotitem(obj.name, ndim=1, subset=obj)
                    results.append(colg.aggregate(a))

                    # make sure we find a good name
                    name = com.get_callable_name(a) or a
                    keys.append(name)
                except (TypeError, DataError):
                    pass
                except SpecificationError:
                    raise

        # multiples
        else:
            for index, col in enumerate(obj):
                try:
                    colg = self._gotitem(col, ndim=1,
                                         subset=obj.iloc[:, index])
                    results.append(colg.aggregate(arg))
                    keys.append(col)
                except (TypeError, DataError):
                    pass
                except ValueError:
                    # cannot aggregate
                    continue
                except SpecificationError:
                    raise

        # if we are empty
        if not len(results):
            raise ValueError("no results")

        try:
            return concat(results, keys=keys, axis=1, sort=False)
        except TypeError:

            # we are concatting non-NDFrame objects,
            # e.g. a list of scalars

            from pandas.core.dtypes.cast import is_nested_object
            from pandas import Series
            result = Series(results, index=keys, name=self.name)
            if is_nested_object(result):
                raise ValueError("cannot combine transform and "
                                 "aggregation operations")
            return result

    def _shallow_copy(self, obj=None, obj_type=None, **kwargs):
        """ return a new object with the replacement attributes """
        if obj is None:
            obj = self._selected_obj.copy()
        if obj_type is None:
            obj_type = self._constructor
        if isinstance(obj, obj_type):
            obj = obj.obj
        for attr in self._attributes:
            if attr not in kwargs:
                kwargs[attr] = getattr(self, attr)
        return obj_type(obj, **kwargs)

    def _is_cython_func(self, arg):
        """ if we define an internal function for this argument, return it """
        return self._cython_table.get(arg)

    def _is_builtin_func(self, arg):
        """
        if we define an builtin function for this argument, return it,
        otherwise return the arg
        """
        return self._builtin_table.get(arg, arg)


<<<<<<< HEAD
class GroupByMixin(object):
    """ provide the groupby facilities to the mixed object """

    @staticmethod
    def _dispatch(name, *args, **kwargs):
        """ dispatch to apply """

        def outer(self, *args, **kwargs):
            def f(x):
                x = self._shallow_copy(x, groupby=self._groupby)
                return getattr(x, name)(*args, **kwargs)
            return self._groupby.apply(f)
        outer.__name__ = name
        return outer

    def _gotitem(self, key, ndim, subset=None):
        """
        sub-classes to define
        return a sliced object

        Parameters
        ----------
        key : string / list of selections
        ndim : 1,2
            requested ndim of result
        subset : object, default None
            subset to act on
        """
        # create a new object to prevent aliasing
        if subset is None:
            subset = self.obj

        # we need to make a shallow copy of ourselves
        # with the same groupby
        kwargs = dict([(attr, getattr(self, attr))
                       for attr in self._attributes])

        try:
            groupby = self._groupby[key]  # get slice of frame
        except IndexError:
            groupby = self._groupby  # working with a Series

        self = self.__class__(subset,
                              groupby=groupby,
                              parent=self,
                              **kwargs)
        self._reset_cache()
        if subset.ndim == 2:
            if is_scalar(key) and key in subset or is_list_like(key):
                self._selection = key
        return self


=======
>>>>>>> 6b1f4605
class IndexOpsMixin(object):
    """ common ops mixin to support a unified interface / docs for Series /
    Index
    """

    # ndarray compatibility
    __array_priority__ = 1000

    def transpose(self, *args, **kwargs):
        """ return the transpose, which is by definition self """
        nv.validate_transpose(args, kwargs)
        return self

    T = property(transpose, doc="return the transpose, which is by "
                                "definition self")

    @property
    def _is_homogeneous(self):
        """Whether the object has a single dtype.

        By definition, Series and Index are always considered homogeneous.
        A MultiIndex may or may not be homogeneous, depending on the
        dtypes of the levels.

        See Also
        --------
        DataFrame._is_homogeneous
        MultiIndex._is_homogeneous
        """
        return True

    @property
    def shape(self):
        """ return a tuple of the shape of the underlying data """
        return self._values.shape

    @property
    def ndim(self):
        """ return the number of dimensions of the underlying data,
        by definition 1
        """
        return 1

    def item(self):
        """ return the first element of the underlying data as a python
        scalar
        """
        try:
            return self.values.item()
        except IndexError:
            # copy numpy's message here because Py26 raises an IndexError
            raise ValueError('can only convert an array of size 1 to a '
                             'Python scalar')

    @property
    def data(self):
        """ return the data pointer of the underlying data """
        warnings.warn("{obj}.data is deprecated and will be removed "
                      "in a future version".format(obj=type(self).__name__),
                      FutureWarning, stacklevel=2)
        return self.values.data

    @property
    def itemsize(self):
        """ return the size of the dtype of the item of the underlying data """
        warnings.warn("{obj}.itemsize is deprecated and will be removed "
                      "in a future version".format(obj=type(self).__name__),
                      FutureWarning, stacklevel=2)
        return self._ndarray_values.itemsize

    @property
    def nbytes(self):
        """ return the number of bytes in the underlying data """
        return self._values.nbytes

    @property
    def strides(self):
        """ return the strides of the underlying data """
        warnings.warn("{obj}.strides is deprecated and will be removed "
                      "in a future version".format(obj=type(self).__name__),
                      FutureWarning, stacklevel=2)
        return self._ndarray_values.strides

    @property
    def size(self):
        """ return the number of elements in the underlying data """
        return self._values.size

    @property
    def flags(self):
        """ return the ndarray.flags for the underlying data """
        warnings.warn("{obj}.flags is deprecated and will be removed "
                      "in a future version".format(obj=type(self).__name__),
                      FutureWarning, stacklevel=2)
        return self.values.flags

    @property
    def base(self):
        """ return the base object if the memory of the underlying data is
        shared
        """
        warnings.warn("{obj}.base is deprecated and will be removed "
                      "in a future version".format(obj=type(self).__name__),
                      FutureWarning, stacklevel=2)
        return self.values.base

    @property
    def _ndarray_values(self):
        # type: () -> np.ndarray
        """The data as an ndarray, possibly losing information.

        The expectation is that this is cheap to compute, and is primarily
        used for interacting with our indexers.

        - categorical -> codes
        """
        if is_extension_array_dtype(self):
            return self.values._ndarray_values
        return self.values

    @property
    def empty(self):
        return not self.size

    def max(self):
        """
        Return the maximum value of the Index.

        Returns
        -------
        scalar
            Maximum value.

        See Also
        --------
        Index.min : Return the minimum value in an Index.
        Series.max : Return the maximum value in a Series.
        DataFrame.max : Return the maximum values in a DataFrame.

        Examples
        --------
        >>> idx = pd.Index([3, 2, 1])
        >>> idx.max()
        3

        >>> idx = pd.Index(['c', 'b', 'a'])
        >>> idx.max()
        'c'

        For a MultiIndex, the maximum is determined lexicographically.

        >>> idx = pd.MultiIndex.from_product([('a', 'b'), (2, 1)])
        >>> idx.max()
        ('b', 2)
        """
        return nanops.nanmax(self.values)

    def argmax(self, axis=None):
        """
        return a ndarray of the maximum argument indexer

        See also
        --------
        numpy.ndarray.argmax
        """
        return nanops.nanargmax(self.values)

    def min(self):
        """
        Return the minimum value of the Index.

        Returns
        -------
        scalar
            Minimum value.

        See Also
        --------
        Index.max : Return the maximum value of the object.
        Series.min : Return the minimum value in a Series.
        DataFrame.min : Return the minimum values in a DataFrame.

        Examples
        --------
        >>> idx = pd.Index([3, 2, 1])
        >>> idx.min()
        1

        >>> idx = pd.Index(['c', 'b', 'a'])
        >>> idx.min()
        'a'

        For a MultiIndex, the minimum is determined lexicographically.

        >>> idx = pd.MultiIndex.from_product([('a', 'b'), (2, 1)])
        >>> idx.min()
        ('a', 1)
        """
        return nanops.nanmin(self.values)

    def argmin(self, axis=None):
        """
        return a ndarray of the minimum argument indexer

        See also
        --------
        numpy.ndarray.argmin
        """
        return nanops.nanargmin(self.values)

    def tolist(self):
        """
        Return a list of the values.

        These are each a scalar type, which is a Python scalar
        (for str, int, float) or a pandas scalar
        (for Timestamp/Timedelta/Interval/Period)

        See Also
        --------
        numpy.ndarray.tolist
        """
        if is_datetimelike(self._values):
            return [com.maybe_box_datetimelike(x) for x in self._values]
        elif is_extension_array_dtype(self._values):
            return list(self._values)
        else:
            return self._values.tolist()

    def __iter__(self):
        """
        Return an iterator of the values.

        These are each a scalar type, which is a Python scalar
        (for str, int, float) or a pandas scalar
        (for Timestamp/Timedelta/Interval/Period)
        """
        return iter(self.tolist())

    @cache_readonly
    def hasnans(self):
        """ return if I have any nans; enables various perf speedups """
        return isna(self).any()

    def _reduce(self, op, name, axis=0, skipna=True, numeric_only=None,
                filter_type=None, **kwds):
        """ perform the reduction type operation if we can """
        func = getattr(self, name, None)
        if func is None:
            raise TypeError("{klass} cannot perform the operation {op}".format(
                            klass=self.__class__.__name__, op=name))
        return func(**kwds)

    def _map_values(self, mapper, na_action=None):
        """An internal function that maps values using the input
        correspondence (which can be a dict, Series, or function).

        Parameters
        ----------
        mapper : function, dict, or Series
            The input correspondence object
        na_action : {None, 'ignore'}
            If 'ignore', propagate NA values, without passing them to the
            mapping function

        Returns
        -------
        applied : Union[Index, MultiIndex], inferred
            The output of the mapping function applied to the index.
            If the function returns a tuple with more than one element
            a MultiIndex will be returned.

        """

        # we can fastpath dict/Series to an efficient map
        # as we know that we are not going to have to yield
        # python types
        if isinstance(mapper, dict):
            if hasattr(mapper, '__missing__'):
                # If a dictionary subclass defines a default value method,
                # convert mapper to a lookup function (GH #15999).
                dict_with_default = mapper
                mapper = lambda x: dict_with_default[x]
            else:
                # Dictionary does not have a default. Thus it's safe to
                # convert to an Series for efficiency.
                # we specify the keys here to handle the
                # possibility that they are tuples
                from pandas import Series
                mapper = Series(mapper)

        if isinstance(mapper, ABCSeries):
            # Since values were input this means we came from either
            # a dict or a series and mapper should be an index
            if is_extension_type(self.dtype):
                values = self._values
            else:
                values = self.values

            indexer = mapper.index.get_indexer(values)
            new_values = algorithms.take_1d(mapper._values, indexer)

            return new_values

        # we must convert to python types
        if is_extension_type(self.dtype):
            values = self._values
            if na_action is not None:
                raise NotImplementedError
            map_f = lambda values, f: values.map(f)
        else:
            values = self.astype(object)
            values = getattr(values, 'values', values)
            if na_action == 'ignore':
                def map_f(values, f):
                    return lib.map_infer_mask(values, f,
                                              isna(values).view(np.uint8))
            else:
                map_f = lib.map_infer

        # mapper is a function
        new_values = map_f(values, mapper)

        return new_values

    def value_counts(self, normalize=False, sort=True, ascending=False,
                     bins=None, dropna=True):
        """
        Return a Series containing counts of unique values.

        The resulting object will be in descending order so that the
        first element is the most frequently-occurring element.
        Excludes NA values by default.

        Parameters
        ----------
        normalize : boolean, default False
            If True then the object returned will contain the relative
            frequencies of the unique values.
        sort : boolean, default True
            Sort by values.
        ascending : boolean, default False
            Sort in ascending order.
        bins : integer, optional
            Rather than count values, group them into half-open bins,
            a convenience for ``pd.cut``, only works with numeric data.
        dropna : boolean, default True
            Don't include counts of NaN.

        Returns
        -------
        counts : Series

        See Also
        --------
        Series.count: number of non-NA elements in a Series
        DataFrame.count: number of non-NA elements in a DataFrame

        Examples
        --------
        >>> index = pd.Index([3, 1, 2, 3, 4, np.nan])
        >>> index.value_counts()
        3.0    2
        4.0    1
        2.0    1
        1.0    1
        dtype: int64

        With `normalize` set to `True`, returns the relative frequency by
        dividing all values by the sum of values.

        >>> s = pd.Series([3, 1, 2, 3, 4, np.nan])
        >>> s.value_counts(normalize=True)
        3.0    0.4
        4.0    0.2
        2.0    0.2
        1.0    0.2
        dtype: float64

        **bins**

        Bins can be useful for going from a continuous variable to a
        categorical variable; instead of counting unique
        apparitions of values, divide the index in the specified
        number of half-open bins.

        >>> s.value_counts(bins=3)
        (2.0, 3.0]      2
        (0.996, 2.0]    2
        (3.0, 4.0]      1
        dtype: int64

        **dropna**

        With `dropna` set to `False` we can also see NaN index values.

        >>> s.value_counts(dropna=False)
        3.0    2
        NaN    1
        4.0    1
        2.0    1
        1.0    1
        dtype: int64
        """
        from pandas.core.algorithms import value_counts
        result = value_counts(self, sort=sort, ascending=ascending,
                              normalize=normalize, bins=bins, dropna=dropna)
        return result

    def unique(self):
        values = self._values

        if hasattr(values, 'unique'):

            result = values.unique()
        else:
            from pandas.core.algorithms import unique1d
            result = unique1d(values)

        return result

    def nunique(self, dropna=True):
        """
        Return number of unique elements in the object.

        Excludes NA values by default.

        Parameters
        ----------
        dropna : boolean, default True
            Don't include NaN in the count.

        Returns
        -------
        nunique : int
        """
        uniqs = self.unique()
        n = len(uniqs)
        if dropna and isna(uniqs).any():
            n -= 1
        return n

    @property
    def is_unique(self):
        """
        Return boolean if values in the object are unique

        Returns
        -------
        is_unique : boolean
        """
        return self.nunique() == len(self)

    @property
    def is_monotonic(self):
        """
        Return boolean if values in the object are
        monotonic_increasing

        .. versionadded:: 0.19.0

        Returns
        -------
        is_monotonic : boolean
        """
        from pandas import Index
        return Index(self).is_monotonic

    is_monotonic_increasing = is_monotonic

    @property
    def is_monotonic_decreasing(self):
        """
        Return boolean if values in the object are
        monotonic_decreasing

        .. versionadded:: 0.19.0

        Returns
        -------
        is_monotonic_decreasing : boolean
        """
        from pandas import Index
        return Index(self).is_monotonic_decreasing

    def memory_usage(self, deep=False):
        """
        Memory usage of the values

        Parameters
        ----------
        deep : bool
            Introspect the data deeply, interrogate
            `object` dtypes for system-level memory consumption

        Returns
        -------
        bytes used

        Notes
        -----
        Memory usage does not include memory consumed by elements that
        are not components of the array if deep=False or if used on PyPy

        See Also
        --------
        numpy.ndarray.nbytes
        """
        if hasattr(self.values, 'memory_usage'):
            return self.values.memory_usage(deep=deep)

        v = self.values.nbytes
        if deep and is_object_dtype(self) and not PYPY:
            v += lib.memory_usage_of_objects(self.values)
        return v

    @Substitution(
        values='', order='', size_hint='',
        sort=textwrap.dedent("""\
            sort : boolean, default False
                Sort `uniques` and shuffle `labels` to maintain the
                relationship.
            """))
    @Appender(algorithms._shared_docs['factorize'])
    def factorize(self, sort=False, na_sentinel=-1):
        return algorithms.factorize(self, sort=sort, na_sentinel=na_sentinel)

    _shared_docs['searchsorted'] = (
        """Find indices where elements should be inserted to maintain order.

        Find the indices into a sorted %(klass)s `self` such that, if the
        corresponding elements in `value` were inserted before the indices,
        the order of `self` would be preserved.

        Parameters
        ----------
        value : array_like
            Values to insert into `self`.
        side : {'left', 'right'}, optional
            If 'left', the index of the first suitable location found is given.
            If 'right', return the last such index.  If there is no suitable
            index, return either 0 or N (where N is the length of `self`).
        sorter : 1-D array_like, optional
            Optional array of integer indices that sort `self` into ascending
            order. They are typically the result of ``np.argsort``.

        Returns
        -------
        indices : array of ints
            Array of insertion points with the same shape as `value`.

        See Also
        --------
        numpy.searchsorted

        Notes
        -----
        Binary search is used to find the required insertion points.

        Examples
        --------

        >>> x = pd.Series([1, 2, 3])
        >>> x
        0    1
        1    2
        2    3
        dtype: int64

        >>> x.searchsorted(4)
        array([3])

        >>> x.searchsorted([0, 4])
        array([0, 3])

        >>> x.searchsorted([1, 3], side='left')
        array([0, 2])

        >>> x.searchsorted([1, 3], side='right')
        array([1, 3])

        >>> x = pd.Categorical(['apple', 'bread', 'bread',
                                'cheese', 'milk'], ordered=True)
        [apple, bread, bread, cheese, milk]
        Categories (4, object): [apple < bread < cheese < milk]

        >>> x.searchsorted('bread')
        array([1])     # Note: an array, not a scalar

        >>> x.searchsorted(['bread'], side='right')
        array([3])
        """)

    @Substitution(klass='IndexOpsMixin')
    @Appender(_shared_docs['searchsorted'])
    def searchsorted(self, value, side='left', sorter=None):
        # needs coercion on the key (DatetimeIndex does already)
        return self.values.searchsorted(value, side=side, sorter=sorter)

    def drop_duplicates(self, keep='first', inplace=False):
        inplace = validate_bool_kwarg(inplace, 'inplace')
        if isinstance(self, ABCIndexClass):
            if self.is_unique:
                return self._shallow_copy()

        duplicated = self.duplicated(keep=keep)
        result = self[np.logical_not(duplicated)]
        if inplace:
            return self._update_inplace(result)
        else:
            return result

    def duplicated(self, keep='first'):
        from pandas.core.algorithms import duplicated
        if isinstance(self, ABCIndexClass):
            if self.is_unique:
                return np.zeros(len(self), dtype=np.bool)
            return duplicated(self, keep=keep)
        else:
            return self._constructor(duplicated(self, keep=keep),
                                     index=self.index).__finalize__(self)

    # ----------------------------------------------------------------------
    # abstracts

    def _update_inplace(self, result, **kwargs):
        raise AbstractMethodError(self)<|MERGE_RESOLUTION|>--- conflicted
+++ resolved
@@ -647,62 +647,6 @@
         return self._builtin_table.get(arg, arg)
 
 
-<<<<<<< HEAD
-class GroupByMixin(object):
-    """ provide the groupby facilities to the mixed object """
-
-    @staticmethod
-    def _dispatch(name, *args, **kwargs):
-        """ dispatch to apply """
-
-        def outer(self, *args, **kwargs):
-            def f(x):
-                x = self._shallow_copy(x, groupby=self._groupby)
-                return getattr(x, name)(*args, **kwargs)
-            return self._groupby.apply(f)
-        outer.__name__ = name
-        return outer
-
-    def _gotitem(self, key, ndim, subset=None):
-        """
-        sub-classes to define
-        return a sliced object
-
-        Parameters
-        ----------
-        key : string / list of selections
-        ndim : 1,2
-            requested ndim of result
-        subset : object, default None
-            subset to act on
-        """
-        # create a new object to prevent aliasing
-        if subset is None:
-            subset = self.obj
-
-        # we need to make a shallow copy of ourselves
-        # with the same groupby
-        kwargs = dict([(attr, getattr(self, attr))
-                       for attr in self._attributes])
-
-        try:
-            groupby = self._groupby[key]  # get slice of frame
-        except IndexError:
-            groupby = self._groupby  # working with a Series
-
-        self = self.__class__(subset,
-                              groupby=groupby,
-                              parent=self,
-                              **kwargs)
-        self._reset_cache()
-        if subset.ndim == 2:
-            if is_scalar(key) and key in subset or is_list_like(key):
-                self._selection = key
-        return self
-
-
-=======
->>>>>>> 6b1f4605
 class IndexOpsMixin(object):
     """ common ops mixin to support a unified interface / docs for Series /
     Index
