--- conflicted
+++ resolved
@@ -910,22 +910,13 @@
         values = self.values if inplace else self.values.copy()
         values, _, fill_value, _ = self._try_coerce_args(values, fill_value)
         values = self._try_operate(values)
-<<<<<<< HEAD
-        interp_func = com.interpolate_nd if values.ndim > 2 else com.interpolate_2d
+        interp_func = mis.interpolate_nd if values.ndim > 2 else mis.interpolate_2d
         values = interp_func(values,
                              method=method,
                              axis=axis,
                              limit=limit,
                              fill_value=fill_value,
                              dtype=self.dtype)
-=======
-        values = mis.interpolate_2d(values,
-                                    method=method,
-                                    axis=axis,
-                                    limit=limit,
-                                    fill_value=fill_value,
-                                    dtype=self.dtype)
->>>>>>> c9b01118
         values = self._try_coerce_result(values)
 
         blocks = [self.make_block(values,
