"""
Functions for arithmetic and comparison operations on NumPy arrays and
ExtensionArrays.
"""
from datetime import timedelta
from functools import partial
import operator
from typing import Any
import warnings

import numpy as np

from pandas._libs import Timedelta, Timestamp, lib, ops as libops
from pandas._typing import ArrayLike, Shape

from pandas.core.dtypes.cast import (
    construct_1d_object_array_from_listlike,
    find_common_type,
    maybe_upcast_putmask,
)
from pandas.core.dtypes.common import (
    ensure_object,
    is_bool_dtype,
    is_integer_dtype,
    is_list_like,
    is_numeric_v_string_like,
    is_object_dtype,
    is_scalar,
)
from pandas.core.dtypes.generic import ABCExtensionArray, ABCIndexClass, ABCSeries
from pandas.core.dtypes.missing import isna, notna

from pandas.core.construction import ensure_wrapped_if_datetimelike
from pandas.core.ops import missing
from pandas.core.ops.dispatch import should_extension_dispatch
from pandas.core.ops.invalid import invalid_comparison
from pandas.core.ops.roperator import rpow


def comp_method_OBJECT_ARRAY(op, x, y):
    if isinstance(y, list):
        y = construct_1d_object_array_from_listlike(y)

    if isinstance(y, (np.ndarray, ABCSeries, ABCIndexClass)):
        if not is_object_dtype(y.dtype):
            y = y.astype(np.object_)

        if isinstance(y, (ABCSeries, ABCIndexClass)):
            y = y._values

        if x.shape != y.shape:
            raise ValueError("Shapes must match", x.shape, y.shape)
        result = libops.vec_compare(x.ravel(), y.ravel(), op)
    else:
        result = libops.scalar_compare(x.ravel(), y, op)
    return result.reshape(x.shape)


def _masked_arith_op(x: np.ndarray, y, op):
    """
    If the given arithmetic operation fails, attempt it again on
    only the non-null elements of the input array(s).

    Parameters
    ----------
    x : np.ndarray
    y : np.ndarray, Series, Index
    op : binary operator
    """
    # For Series `x` is 1D so ravel() is a no-op; calling it anyway makes
    # the logic valid for both Series and DataFrame ops.
    xrav = x.ravel()
    assert isinstance(x, np.ndarray), type(x)
    if isinstance(y, np.ndarray):
        dtype = find_common_type([x.dtype, y.dtype])
        # error: Argument "dtype" to "empty" has incompatible type
        # "Union[dtype, ExtensionDtype]"; expected "Union[dtype, None, type,
        # _SupportsDtype, str, Tuple[Any, int], Tuple[Any, Union[int,
        # Sequence[int]]], List[Any], _DtypeDict, Tuple[Any, Any]]"
        result = np.empty(x.size, dtype=dtype)  # type: ignore[arg-type]

        if len(x) != len(y):
            raise ValueError(x.shape, y.shape)
        else:
            ymask = notna(y)

        # NB: ravel() is only safe since y is ndarray; for e.g. PeriodIndex
        #  we would get int64 dtype, see GH#19956
        yrav = y.ravel()
        mask = notna(xrav) & ymask.ravel()

        # See GH#5284, GH#5035, GH#19448 for historical reference
        if mask.any():
            with np.errstate(all="ignore"):
                result[mask] = op(xrav[mask], yrav[mask])

    else:
        if not is_scalar(y):
            raise TypeError(
                f"Cannot broadcast np.ndarray with operand of type { type(y) }"
            )

        # mask is only meaningful for x
        result = np.empty(x.size, dtype=x.dtype)
        mask = notna(xrav)

        # 1 ** np.nan is 1. So we have to unmask those.
        if op is pow:
            mask = np.where(x == 1, False, mask)
        elif op is rpow:
            mask = np.where(y == 1, False, mask)

        if mask.any():
            with np.errstate(all="ignore"):
                result[mask] = op(xrav[mask], y)

    result, _ = maybe_upcast_putmask(result, ~mask, np.nan)
    result = result.reshape(x.shape)  # 2D compat
    return result


def _na_arithmetic_op(left, right, op, is_cmp: bool = False):
    """
    Return the result of evaluating op on the passed in values.

    If native types are not compatible, try coercion to object dtype.

    Parameters
    ----------
    left : np.ndarray
    right : np.ndarray or scalar
    is_cmp : bool, default False
        If this a comparison operation.

    Returns
    -------
    array-like

    Raises
    ------
    TypeError : invalid operation
    """
    import pandas.core.computation.expressions as expressions

    try:
        result = expressions.evaluate(op, left, right)
    except TypeError:
        if is_cmp:
            # numexpr failed on comparison op, e.g. ndarray[float] > datetime
            #  In this case we do not fall back to the masked op, as that
            #  will handle complex numbers incorrectly, see GH#32047
            raise
        result = _masked_arith_op(left, right, op)

    if is_cmp and (is_scalar(result) or result is NotImplemented):
        # numpy returned a scalar instead of operating element-wise
        # e.g. numeric array vs str
        return invalid_comparison(left, right, op)

    return missing.dispatch_fill_zeros(op, left, right, result)


def arithmetic_op(left: ArrayLike, right: Any, op):
    """
    Evaluate an arithmetic operation `+`, `-`, `*`, `/`, `//`, `%`, `**`, ...

    Parameters
    ----------
    left : np.ndarray or ExtensionArray
    right : object
        Cannot be a DataFrame or Index.  Series is *not* excluded.
    op : {operator.add, operator.sub, ...}
        Or one of the reversed variants from roperator.

    Returns
    -------
    ndarray or ExtensionArray
        Or a 2-tuple of these in the case of divmod or rdivmod.
    """

    # NB: We assume that extract_array has already been called
    #  on `left` and `right`.
    lvalues = ensure_wrapped_if_datetimelike(left)
    rvalues = ensure_wrapped_if_datetimelike(right)
    rvalues = _maybe_upcast_for_op(rvalues, lvalues.shape)

    if should_extension_dispatch(lvalues, rvalues) or isinstance(rvalues, Timedelta):
        # Timedelta is included because numexpr will fail on it, see GH#31457
        res_values = op(lvalues, rvalues)

    else:
        with np.errstate(all="ignore"):
            res_values = _na_arithmetic_op(lvalues, rvalues, op)

    return res_values


def comparison_op(left: ArrayLike, right: Any, op) -> ArrayLike:
    """
    Evaluate a comparison operation `=`, `!=`, `>=`, `>`, `<=`, or `<`.

    Parameters
    ----------
    left : np.ndarray or ExtensionArray
    right : object
        Cannot be a DataFrame, Series, or Index.
    op : {operator.eq, operator.ne, operator.gt, operator.ge, operator.lt, operator.le}

    Returns
    -------
    ndarray or ExtensionArray
    """
    # NB: We assume extract_array has already been called on left and right
    lvalues = ensure_wrapped_if_datetimelike(left)
    rvalues = right

    rvalues = lib.item_from_zerodim(rvalues)
    if isinstance(rvalues, list):
        # TODO: same for tuples?
        rvalues = np.asarray(rvalues)

    if isinstance(rvalues, (np.ndarray, ABCExtensionArray)):
        # TODO: make this treatment consistent across ops and classes.
        #  We are not catching all listlikes here (e.g. frozenset, tuple)
        #  The ambiguous case is object-dtype.  See GH#27803
        if len(lvalues) != len(rvalues):
            raise ValueError(
                "Lengths must match to compare", lvalues.shape, rvalues.shape
            )

    if should_extension_dispatch(lvalues, rvalues):
        # Call the method on lvalues
        res_values = op(lvalues, rvalues)

    elif is_scalar(rvalues) and isna(rvalues):
        # numpy does not like comparisons vs None
        if op is operator.ne:
            res_values = np.ones(lvalues.shape, dtype=bool)
        else:
            res_values = np.zeros(lvalues.shape, dtype=bool)

    elif is_numeric_v_string_like(lvalues, rvalues):
        # GH#36377 going through the numexpr path would incorrectly raise
        return invalid_comparison(lvalues, rvalues, op)

    elif is_object_dtype(lvalues.dtype):
        res_values = comp_method_OBJECT_ARRAY(op, lvalues, rvalues)

    else:
        with warnings.catch_warnings():
            # suppress warnings from numpy about element-wise comparison
            warnings.simplefilter("ignore", DeprecationWarning)
            with np.errstate(all="ignore"):
                res_values = _na_arithmetic_op(lvalues, rvalues, op, is_cmp=True)

    return res_values


def na_logical_op(x: np.ndarray, y, op):
    try:
        # For exposition, write:
        #  yarr = isinstance(y, np.ndarray)
        #  yint = is_integer(y) or (yarr and y.dtype.kind == "i")
        #  ybool = is_bool(y) or (yarr and y.dtype.kind == "b")
        #  xint = x.dtype.kind == "i"
        #  xbool = x.dtype.kind == "b"
        # Then Cases where this goes through without raising include:
        #  (xint or xbool) and (yint or bool)
        result = op(x, y)
    except TypeError:
        if isinstance(y, np.ndarray):
            # bool-bool dtype operations should be OK, should not get here
            assert not (is_bool_dtype(x.dtype) and is_bool_dtype(y.dtype))
            x = ensure_object(x)
            y = ensure_object(y)
            result = libops.vec_binop(x.ravel(), y.ravel(), op)
        else:
            # let null fall thru
            assert lib.is_scalar(y)
            if not isna(y):
                y = bool(y)
            try:
                result = libops.scalar_binop(x, y, op)
            except (
                TypeError,
                ValueError,
                AttributeError,
                OverflowError,
                NotImplementedError,
            ) as err:
                typ = type(y).__name__
                raise TypeError(
                    f"Cannot perform '{op.__name__}' with a dtyped [{x.dtype}] array "
                    f"and scalar of type [{typ}]"
                ) from err

    return result.reshape(x.shape)


def logical_op(left: ArrayLike, right: Any, op) -> ArrayLike:
    """
    Evaluate a logical operation `|`, `&`, or `^`.

    Parameters
    ----------
    left : np.ndarray or ExtensionArray
    right : object
        Cannot be a DataFrame, Series, or Index.
    op : {operator.and_, operator.or_, operator.xor}
        Or one of the reversed variants from roperator.

    Returns
    -------
    ndarray or ExtensionArray
    """
    fill_int = lambda x: x

    def fill_bool(x, left=None):
        # if `left` is specifically not-boolean, we do not cast to bool
        if x.dtype.kind in ["c", "f", "O"]:
            # dtypes that can hold NA
            mask = isna(x)
            if mask.any():
                x = x.astype(object)
                x[mask] = False

        if left is None or is_bool_dtype(left.dtype):
            x = x.astype(bool)
        return x

    is_self_int_dtype = is_integer_dtype(left.dtype)

    right = lib.item_from_zerodim(right)
    if is_list_like(right) and not hasattr(right, "dtype"):
        # e.g. list, tuple
        right = construct_1d_object_array_from_listlike(right)

    # NB: We assume extract_array has already been called on left and right
    lvalues = ensure_wrapped_if_datetimelike(left)
    rvalues = right

    if should_extension_dispatch(lvalues, rvalues):
        # Call the method on lvalues
        res_values = op(lvalues, rvalues)

    else:
        if isinstance(rvalues, np.ndarray):
            is_other_int_dtype = is_integer_dtype(rvalues.dtype)
            rvalues = rvalues if is_other_int_dtype else fill_bool(rvalues, lvalues)

        else:
            # i.e. scalar
            is_other_int_dtype = lib.is_integer(rvalues)

        # For int vs int `^`, `|`, `&` are bitwise operators and return
        #   integer dtypes.  Otherwise these are boolean ops
        filler = fill_int if is_self_int_dtype and is_other_int_dtype else fill_bool

        # error: Argument 1 to "na_logical_op" has incompatible type
        # "ExtensionArray"; expected "ndarray"
        res_values = na_logical_op(lvalues, rvalues, op)  # type: ignore[arg-type]
        # error: Cannot call function of unknown type
        res_values = filler(res_values)  # type: ignore[operator]

    return res_values


def get_array_op(op):
    """
    Return a binary array operation corresponding to the given operator op.

    Parameters
    ----------
    op : function
        Binary operator from operator or roperator module.

    Returns
    -------
    functools.partial
    """
    if isinstance(op, partial):
        # We get here via dispatch_to_series in DataFrame case
        # TODO: avoid getting here
        return op

    op_name = op.__name__.strip("_").lstrip("r")
    if op_name == "arith_op":
        # Reached via DataFrame._combine_frame
        return op

    if op_name in {"eq", "ne", "lt", "le", "gt", "ge"}:
        return partial(comparison_op, op=op)
    elif op_name in {"and", "or", "xor", "rand", "ror", "rxor"}:
        return partial(logical_op, op=op)
    elif op_name in {
        "add",
        "sub",
        "mul",
        "truediv",
        "floordiv",
        "mod",
        "divmod",
        "pow",
    }:
        return partial(arithmetic_op, op=op)
    else:
        raise NotImplementedError(op_name)


<<<<<<< HEAD
def maybe_upcast_datetimelike_array(obj: ArrayLike) -> ArrayLike:
    """
    If we have an ndarray that is either datetime64 or timedelta64, wrap in EA.

    Parameters
    ----------
    obj : ndarray or ExtensionArray

    Returns
    -------
    ndarray or ExtensionArray
    """
    if isinstance(obj, np.ndarray):
        if obj.dtype.kind == "m":
            from pandas.core.arrays import TimedeltaArray

            # error: Incompatible return value type (got "TimedeltaArray",
            # expected "ndarray")
            return TimedeltaArray._from_sequence(obj)  # type: ignore[return-value]
        if obj.dtype.kind == "M":
            from pandas.core.arrays import DatetimeArray

            return DatetimeArray._from_sequence(obj)

    return obj


=======
>>>>>>> d0db0098
def _maybe_upcast_for_op(obj, shape: Shape):
    """
    Cast non-pandas objects to pandas types to unify behavior of arithmetic
    and comparison operations.

    Parameters
    ----------
    obj: object
    shape : tuple[int]

    Returns
    -------
    out : object

    Notes
    -----
    Be careful to call this *after* determining the `name` attribute to be
    attached to the result of the arithmetic operation.
    """
    from pandas.core.arrays import DatetimeArray, TimedeltaArray

    if type(obj) is timedelta:
        # GH#22390  cast up to Timedelta to rely on Timedelta
        # implementation; otherwise operation against numeric-dtype
        # raises TypeError
        return Timedelta(obj)
    elif isinstance(obj, np.datetime64):
        # GH#28080 numpy casts integer-dtype to datetime64 when doing
        #  array[int] + datetime64, which we do not allow
        if isna(obj):
            # Avoid possible ambiguities with pd.NaT
            obj = obj.astype("datetime64[ns]")
            right = np.broadcast_to(obj, shape)
            return DatetimeArray(right)

        return Timestamp(obj)

    elif isinstance(obj, np.timedelta64):
        if isna(obj):
            # wrapping timedelta64("NaT") in Timedelta returns NaT,
            #  which would incorrectly be treated as a datetime-NaT, so
            #  we broadcast and wrap in a TimedeltaArray
            obj = obj.astype("timedelta64[ns]")
            right = np.broadcast_to(obj, shape)
            return TimedeltaArray(right)

        # In particular non-nanosecond timedelta64 needs to be cast to
        #  nanoseconds, or else we get undesired behavior like
        #  np.timedelta64(3, 'D') / 2 == np.timedelta64(1, 'D')
        return Timedelta(obj)

    elif isinstance(obj, np.ndarray) and obj.dtype.kind == "m":
        # GH#22390 Unfortunately we need to special-case right-hand
        # timedelta64 dtypes because numpy casts integer dtypes to
        # timedelta64 when operating with timedelta64
        return TimedeltaArray._from_sequence(obj)
    return obj<|MERGE_RESOLUTION|>--- conflicted
+++ resolved
@@ -407,36 +407,6 @@
         raise NotImplementedError(op_name)
 
 
-<<<<<<< HEAD
-def maybe_upcast_datetimelike_array(obj: ArrayLike) -> ArrayLike:
-    """
-    If we have an ndarray that is either datetime64 or timedelta64, wrap in EA.
-
-    Parameters
-    ----------
-    obj : ndarray or ExtensionArray
-
-    Returns
-    -------
-    ndarray or ExtensionArray
-    """
-    if isinstance(obj, np.ndarray):
-        if obj.dtype.kind == "m":
-            from pandas.core.arrays import TimedeltaArray
-
-            # error: Incompatible return value type (got "TimedeltaArray",
-            # expected "ndarray")
-            return TimedeltaArray._from_sequence(obj)  # type: ignore[return-value]
-        if obj.dtype.kind == "M":
-            from pandas.core.arrays import DatetimeArray
-
-            return DatetimeArray._from_sequence(obj)
-
-    return obj
-
-
-=======
->>>>>>> d0db0098
 def _maybe_upcast_for_op(obj, shape: Shape):
     """
     Cast non-pandas objects to pandas types to unify behavior of arithmetic
