--- conflicted
+++ resolved
@@ -224,7 +224,6 @@
     return res_values
 
 
-<<<<<<< HEAD
 def _broadcast_comparison_op(lvalues, rvalues, op) -> np.ndarray:
     """
     Broadcast a comparison operation between two 2D arrays.
@@ -270,12 +269,9 @@
     return False
 
 
-def comparison_op(left: ArrayLike, right: Any, op) -> ArrayLike:
-=======
 def comparison_op(
     left: ArrayLike, right: Any, op, str_rep: Optional[str] = None,
 ) -> ArrayLike:
->>>>>>> e6bd49f4
     """
     Evaluate a comparison operation `=`, `!=`, `>=`, `>`, `<=`, or `<`.
 
