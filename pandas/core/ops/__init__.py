--- conflicted
+++ resolved
@@ -34,10 +34,7 @@
 from pandas.core.construction import array, extract_array
 from pandas.core.ops.array_ops import (
     arithmetic_op,
-<<<<<<< HEAD
     array_op,
-=======
->>>>>>> b1061087
     comparison_op,
     define_na_arithmetic_op,
     logical_op,
@@ -727,11 +724,7 @@
         lvalues = extract_array(self, extract_numpy=True)
         rvalues = extract_array(other, extract_numpy=True)
 
-<<<<<<< HEAD
         res_values = comparison_op(lvalues, rvalues, op, None, {})
-=======
-        res_values = comparison_op(lvalues, rvalues, op)
->>>>>>> b1061087
 
         result = self._constructor(res_values, index=self.index)
         result = finalizer(result)
@@ -771,11 +764,7 @@
         lvalues = extract_array(self, extract_numpy=True)
         rvalues = extract_array(other, extract_numpy=True)
 
-<<<<<<< HEAD
         res_values = logical_op(lvalues, rvalues, op, None, {})
-=======
-        res_values = logical_op(lvalues, rvalues, op)
->>>>>>> b1061087
         result = self._constructor(res_values, index=self.index, name=res_name)
         return finalizer(result)
 
