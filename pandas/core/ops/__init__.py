--- conflicted
+++ resolved
@@ -886,13 +886,8 @@
             # Another DataFrame
             if not self._indexed_same(other):
                 self, other = self.align(other, "outer", level=level, copy=False)
-<<<<<<< HEAD
             new_data = dispatch_to_series(self, other, op, str_rep)
-            return self._construct_result(other, new_data, op)
-=======
-            new_data = dispatch_to_series(self, other, na_op, str_rep)
             return self._construct_result(new_data)
->>>>>>> 4fb853f6
 
         elif isinstance(other, ABCSeries):
             return _combine_series_frame(
@@ -900,12 +895,8 @@
             )
         else:
             # in this case we always have `np.ndim(other) == 0`
-<<<<<<< HEAD
-            return self._combine_const(other, op)
-=======
-            new_data = dispatch_to_series(self, other, na_op)
+            new_data = dispatch_to_series(self, other, op)
             return self._construct_result(new_data)
->>>>>>> 4fb853f6
 
     f.__name__ = op_name
 
