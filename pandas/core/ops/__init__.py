"""
Arithmetic operations for PandasObjects

This is not a public API.
"""
import datetime
import operator
from typing import Any, Callable, Tuple, Union

import numpy as np

from pandas._libs import Timedelta, lib, ops as libops
from pandas.errors import NullFrequencyError
from pandas.util._decorators import Appender

from pandas.core.dtypes.cast import construct_1d_object_array_from_listlike
from pandas.core.dtypes.common import (
    ensure_object,
    is_bool_dtype,
    is_datetime64_dtype,
    is_datetimelike_v_numeric,
    is_extension_array_dtype,
    is_integer_dtype,
    is_list_like,
    is_object_dtype,
    is_scalar,
    is_timedelta64_dtype,
)
from pandas.core.dtypes.generic import (
    ABCDataFrame,
    ABCDatetimeArray,
    ABCDatetimeIndex,
    ABCExtensionArray,
    ABCIndexClass,
    ABCSeries,
    ABCSparseSeries,
    ABCTimedeltaArray,
    ABCTimedeltaIndex,
)
from pandas.core.dtypes.missing import isna, notna

from pandas._typing import ArrayLike
from pandas.core.construction import array, extract_array
from pandas.core.ops.array_ops import comp_method_OBJECT_ARRAY, define_na_arithmetic_op
from pandas.core.ops.common import unpack_and_defer
from pandas.core.ops.docstrings import (
    _arith_doc_FRAME,
    _flex_comp_doc_FRAME,
    _make_flex_doc,
    _op_descriptions,
)
from pandas.core.ops.invalid import invalid_comparison
from pandas.core.ops.methods import (  # noqa:F401
    add_flex_arithmetic_methods,
    add_special_arithmetic_methods,
)
from pandas.core.ops.roperator import (  # noqa:F401
    radd,
    rand_,
    rdiv,
    rdivmod,
    rfloordiv,
    rmod,
    rmul,
    ror_,
    rpow,
    rsub,
    rtruediv,
    rxor,
)

# -----------------------------------------------------------------------------
# Ops Wrapping Utilities


def get_op_result_name(left, right):
    """
    Find the appropriate name to pin to an operation result.  This result
    should always be either an Index or a Series.

    Parameters
    ----------
    left : {Series, Index}
    right : object

    Returns
    -------
    name : object
        Usually a string
    """
    # `left` is always a Series when called from within ops
    if isinstance(right, (ABCSeries, ABCIndexClass)):
        name = _maybe_match_name(left, right)
    else:
        name = left.name
    return name


def _maybe_match_name(a, b):
    """
    Try to find a name to attach to the result of an operation between
    a and b.  If only one of these has a `name` attribute, return that
    name.  Otherwise return a consensus name if they match of None if
    they have different names.

    Parameters
    ----------
    a : object
    b : object

    Returns
    -------
    name : str or None

    See Also
    --------
    pandas.core.common.consensus_name_attr
    """
    a_has = hasattr(a, "name")
    b_has = hasattr(b, "name")
    if a_has and b_has:
        if a.name == b.name:
            return a.name
        else:
            # TODO: what if they both have np.nan for their names?
            return None
    elif a_has:
        return a.name
    elif b_has:
        return b.name
    return None


def maybe_upcast_for_op(obj, shape: Tuple[int, ...]):
    """
    Cast non-pandas objects to pandas types to unify behavior of arithmetic
    and comparison operations.

    Parameters
    ----------
    obj: object
    shape : tuple[int]

    Returns
    -------
    out : object

    Notes
    -----
    Be careful to call this *after* determining the `name` attribute to be
    attached to the result of the arithmetic operation.
    """
    from pandas.core.arrays import TimedeltaArray

    if type(obj) is datetime.timedelta:
        # GH#22390  cast up to Timedelta to rely on Timedelta
        # implementation; otherwise operation against numeric-dtype
        # raises TypeError
        return Timedelta(obj)
    elif isinstance(obj, np.timedelta64):
        if isna(obj):
            # wrapping timedelta64("NaT") in Timedelta returns NaT,
            #  which would incorrectly be treated as a datetime-NaT, so
            #  we broadcast and wrap in a TimedeltaArray
            obj = obj.astype("timedelta64[ns]")
            right = np.broadcast_to(obj, shape)
            return TimedeltaArray(right)

        # In particular non-nanosecond timedelta64 needs to be cast to
        #  nanoseconds, or else we get undesired behavior like
        #  np.timedelta64(3, 'D') / 2 == np.timedelta64(1, 'D')
        return Timedelta(obj)

    elif isinstance(obj, np.ndarray) and is_timedelta64_dtype(obj.dtype):
        # GH#22390 Unfortunately we need to special-case right-hand
        # timedelta64 dtypes because numpy casts integer dtypes to
        # timedelta64 when operating with timedelta64
        return TimedeltaArray._from_sequence(obj)
    return obj


# -----------------------------------------------------------------------------


def _gen_eval_kwargs(name):
    """
    Find the keyword arguments to pass to numexpr for the given operation.

    Parameters
    ----------
    name : str

    Returns
    -------
    eval_kwargs : dict

    Examples
    --------
    >>> _gen_eval_kwargs("__add__")
    {}

    >>> _gen_eval_kwargs("rtruediv")
    {'reversed': True, 'truediv': True}
    """
    kwargs = {}

    # Series appear to only pass __add__, __radd__, ...
    # but DataFrame gets both these dunder names _and_ non-dunder names
    # add, radd, ...
    name = name.replace("__", "")

    if name.startswith("r"):
        if name not in ["radd", "rand", "ror", "rxor"]:
            # Exclude commutative operations
            kwargs["reversed"] = True

    if name in ["truediv", "rtruediv"]:
        kwargs["truediv"] = True

    if name in ["ne"]:
        kwargs["masker"] = True

    return kwargs


def _get_frame_op_default_axis(name):
    """
    Only DataFrame cares about default_axis, specifically:
    special methods have default_axis=None and flex methods
    have default_axis='columns'.

    Parameters
    ----------
    name : str

    Returns
    -------
    default_axis: str or None
    """
    if name.replace("__r", "__") in ["__and__", "__or__", "__xor__"]:
        # bool methods
        return "columns"
    elif name.startswith("__"):
        # __add__, __mul__, ...
        return None
    else:
        # add, mul, ...
        return "columns"


def _get_opstr(op, cls):
    """
    Find the operation string, if any, to pass to numexpr for this
    operation.

    Parameters
    ----------
    op : binary operator
    cls : class

    Returns
    -------
    op_str : string or None
    """
    # numexpr is available for non-sparse classes
    subtyp = getattr(cls, "_subtyp", "")
    use_numexpr = "sparse" not in subtyp

    if not use_numexpr:
        # if we're not using numexpr, then don't pass a str_rep
        return None

    return {
        operator.add: "+",
        radd: "+",
        operator.mul: "*",
        rmul: "*",
        operator.sub: "-",
        rsub: "-",
        operator.truediv: "/",
        rtruediv: "/",
        operator.floordiv: "//",
        rfloordiv: "//",
        operator.mod: None,  # TODO: Why None for mod but '%' for rmod?
        rmod: "%",
        operator.pow: "**",
        rpow: "**",
        operator.eq: "==",
        operator.ne: "!=",
        operator.le: "<=",
        operator.lt: "<",
        operator.ge: ">=",
        operator.gt: ">",
        operator.and_: "&",
        rand_: "&",
        operator.or_: "|",
        ror_: "|",
        operator.xor: "^",
        rxor: "^",
        divmod: None,
        rdivmod: None,
    }[op]


def _get_op_name(op, special):
    """
    Find the name to attach to this method according to conventions
    for special and non-special methods.

    Parameters
    ----------
    op : binary operator
    special : bool

    Returns
    -------
    op_name : str
    """
    opname = op.__name__.strip("_")
    if special:
        opname = "__{opname}__".format(opname=opname)
    return opname


# -----------------------------------------------------------------------------
# Masking NA values and fallbacks for operations numpy does not support


def fill_binop(left, right, fill_value):
    """
    If a non-None fill_value is given, replace null entries in left and right
    with this value, but only in positions where _one_ of left/right is null,
    not both.

    Parameters
    ----------
    left : array-like
    right : array-like
    fill_value : object

    Returns
    -------
    left : array-like
    right : array-like

    Notes
    -----
    Makes copies if fill_value is not None
    """
    # TODO: can we make a no-copy implementation?
    if fill_value is not None:
        left_mask = isna(left)
        right_mask = isna(right)
        left = left.copy()
        right = right.copy()

        # one but not both
        mask = left_mask ^ right_mask
        left[left_mask & mask] = fill_value
        right[right_mask & mask] = fill_value
    return left, right


def mask_cmp_op(x, y, op):
    """
    Apply the function `op` to only non-null points in x and y.

    Parameters
    ----------
    x : array-like
    y : array-like
    op : binary operation

    Returns
    -------
    result : ndarray[bool]
    """
    xrav = x.ravel()
    result = np.empty(x.size, dtype=bool)
    if isinstance(y, (np.ndarray, ABCSeries)):
        yrav = y.ravel()
        mask = notna(xrav) & notna(yrav)
        result[mask] = op(np.array(list(xrav[mask])), np.array(list(yrav[mask])))
    else:
        mask = notna(xrav)
        result[mask] = op(np.array(list(xrav[mask])), y)

    if op == operator.ne:  # pragma: no cover
        np.putmask(result, ~mask, True)
    else:
        np.putmask(result, ~mask, False)
    result = result.reshape(x.shape)
    return result


# -----------------------------------------------------------------------------
# Dispatch logic


def should_extension_dispatch(left: ABCSeries, right: Any) -> bool:
    """
    Identify cases where Series operation should use dispatch_to_extension_op.

    Parameters
    ----------
    left : Series
    right : object

    Returns
    -------
    bool
    """
    if (
        is_extension_array_dtype(left.dtype)
        or is_datetime64_dtype(left.dtype)
        or is_timedelta64_dtype(left.dtype)
    ):
        return True

    if not is_scalar(right) and is_extension_array_dtype(right):
        # GH#22378 disallow scalar to exclude e.g. "category", "Int64"
        return True

    return False


def should_series_dispatch(left, right, op):
    """
    Identify cases where a DataFrame operation should dispatch to its
    Series counterpart.

    Parameters
    ----------
    left : DataFrame
    right : DataFrame
    op : binary operator

    Returns
    -------
    override : bool
    """
    if left._is_mixed_type or right._is_mixed_type:
        return True

    if not len(left.columns) or not len(right.columns):
        # ensure obj.dtypes[0] exists for each obj
        return False

    ldtype = left.dtypes.iloc[0]
    rdtype = right.dtypes.iloc[0]

    if (is_timedelta64_dtype(ldtype) and is_integer_dtype(rdtype)) or (
        is_timedelta64_dtype(rdtype) and is_integer_dtype(ldtype)
    ):
        # numpy integer dtypes as timedelta64 dtypes in this scenario
        return True

    if is_datetime64_dtype(ldtype) and is_object_dtype(rdtype):
        # in particular case where right is an array of DateOffsets
        return True

    return False


def dispatch_to_series(left, right, func, str_rep=None, axis=None):
    """
    Evaluate the frame operation func(left, right) by evaluating
    column-by-column, dispatching to the Series implementation.

    Parameters
    ----------
    left : DataFrame
    right : scalar or DataFrame
    func : arithmetic or comparison operator
    str_rep : str or None, default None
    axis : {None, 0, 1, "index", "columns"}

    Returns
    -------
    DataFrame
    """
    # Note: we use iloc to access columns for compat with cases
    #       with non-unique columns.
    import pandas.core.computation.expressions as expressions

    right = lib.item_from_zerodim(right)
    if lib.is_scalar(right) or np.ndim(right) == 0:

        def column_op(a, b):
            return {i: func(a.iloc[:, i], b) for i in range(len(a.columns))}

    elif isinstance(right, ABCDataFrame):
        assert right._indexed_same(left)

        def column_op(a, b):
            return {i: func(a.iloc[:, i], b.iloc[:, i]) for i in range(len(a.columns))}

    elif isinstance(right, ABCSeries) and axis == "columns":
        # We only get here if called via left._combine_match_columns,
        # in which case we specifically want to operate row-by-row
        assert right.index.equals(left.columns)

        def column_op(a, b):
            return {i: func(a.iloc[:, i], b.iloc[i]) for i in range(len(a.columns))}

    elif isinstance(right, ABCSeries):
        assert right.index.equals(left.index)  # Handle other cases later

        def column_op(a, b):
            return {i: func(a.iloc[:, i], b) for i in range(len(a.columns))}

    else:
        # Remaining cases have less-obvious dispatch rules
        raise NotImplementedError(right)

    new_data = expressions.evaluate(column_op, str_rep, left, right)

    result = left._constructor(new_data, index=left.index, copy=False)
    # Pin columns instead of passing to constructor for compat with
    # non-unique columns case
    result.columns = left.columns
    return result


def dispatch_to_extension_op(
    op,
    left: Union[ABCExtensionArray, np.ndarray],
    right: Any,
    keep_null_freq: bool = False,
):
    """
    Assume that left or right is a Series backed by an ExtensionArray,
    apply the operator defined by op.

    Parameters
    ----------
    op : binary operator
    left : ExtensionArray or np.ndarray
    right : object
    keep_null_freq : bool, default False
        Whether to re-raise a NullFrequencyError unchanged, as opposed to
        catching and raising TypeError.

    Returns
    -------
    ExtensionArray or np.ndarray
        2-tuple of these if op is divmod or rdivmod
    """
    # NB: left and right should already be unboxed, so neither should be
    #  a Series or Index.

    if left.dtype.kind in "mM" and isinstance(left, np.ndarray):
        # We need to cast datetime64 and timedelta64 ndarrays to
        #  DatetimeArray/TimedeltaArray.  But we avoid wrapping others in
        #  PandasArray as that behaves poorly with e.g. IntegerArray.
        left = array(left)

    # The op calls will raise TypeError if the op is not defined
    # on the ExtensionArray

    try:
        res_values = op(left, right)
    except NullFrequencyError:
        # DatetimeIndex and TimedeltaIndex with freq == None raise ValueError
        # on add/sub of integers (or int-like).  We re-raise as a TypeError.
        if keep_null_freq:
            # TODO: remove keep_null_freq after Timestamp+int deprecation
            #  GH#22535 is enforced
            raise
        raise TypeError(
            "incompatible type for a datetime/timedelta "
            "operation [{name}]".format(name=op.__name__)
        )
    return res_values


# -----------------------------------------------------------------------------
# Series


def _align_method_SERIES(left, right, align_asobject=False):
    """ align lhs and rhs Series """

    # ToDo: Different from _align_method_FRAME, list, tuple and ndarray
    # are not coerced here
    # because Series has inconsistencies described in #13637

    if isinstance(right, ABCSeries):
        # avoid repeated alignment
        if not left.index.equals(right.index):

            if align_asobject:
                # to keep original value's dtype for bool ops
                left = left.astype(object)
                right = right.astype(object)

            left, right = left.align(right, copy=False)

    return left, right


def _construct_result(left, result, index, name, dtype=None):
    """
    If the raw op result has a non-None name (e.g. it is an Index object) and
    the name argument is None, then passing name to the constructor will
    not be enough; we still need to override the name attribute.
    """
    out = left._constructor(result, index=index, dtype=dtype)
    out = out.__finalize__(left)
    out.name = name
    return out


def _construct_divmod_result(left, result, index, name, dtype=None):
    """divmod returns a tuple of like indexed series instead of a single series.
    """
    return (
        _construct_result(left, result[0], index=index, name=name, dtype=dtype),
        _construct_result(left, result[1], index=index, name=name, dtype=dtype),
    )


def _arith_method_SERIES(cls, op, special):
    """
    Wrapper function for Series arithmetic operations, to avoid
    code duplication.
    """
    str_rep = _get_opstr(op, cls)
    op_name = _get_op_name(op, special)
    eval_kwargs = _gen_eval_kwargs(op_name)
    construct_result = (
        _construct_divmod_result if op in [divmod, rdivmod] else _construct_result
    )

    na_op = define_na_arithmetic_op(op, str_rep, eval_kwargs)

    @unpack_and_defer(op_name)
    def wrapper(left, right):

        keep_null_freq = isinstance(
            right,
            (ABCDatetimeIndex, ABCDatetimeArray, ABCTimedeltaIndex, ABCTimedeltaArray),
        )

        left, right = _align_method_SERIES(left, right)
        res_name = get_op_result_name(left, right)

        lvalues = extract_array(left, extract_numpy=True)
        rvalues = extract_array(right, extract_numpy=True)

        rvalues = maybe_upcast_for_op(rvalues, lvalues.shape)

        if should_extension_dispatch(lvalues, rvalues):
            result = dispatch_to_extension_op(op, lvalues, rvalues, keep_null_freq)

        elif is_timedelta64_dtype(rvalues) or isinstance(rvalues, ABCDatetimeArray):
            # We should only get here with td64 rvalues with non-scalar values
            #  for rvalues upcast by maybe_upcast_for_op
            assert not isinstance(rvalues, (np.timedelta64, np.ndarray))
            result = dispatch_to_extension_op(op, lvalues, rvalues, keep_null_freq)

        else:
            with np.errstate(all="ignore"):
                result = na_op(lvalues, rvalues)

        # We do not pass dtype to ensure that the Series constructor
        #  does inference in the case where `result` has object-dtype.
        return construct_result(left, result, index=left.index, name=res_name)

    wrapper.__name__ = op_name
    return wrapper


def _comp_method_SERIES(cls, op, special):
    """
    Wrapper function for Series arithmetic operations, to avoid
    code duplication.
    """
    op_name = _get_op_name(op, special)

    def na_op(x, y):
        # TODO:
        # should have guarantees on what x, y can be type-wise
        # Extension Dtypes are not called here

        if is_object_dtype(x.dtype):
            result = comp_method_OBJECT_ARRAY(op, x, y)

        elif is_datetimelike_v_numeric(x, y):
            return invalid_comparison(x, y, op)

        else:
            method = getattr(x, op_name)
            with np.errstate(all="ignore"):
                result = method(y)
            if result is NotImplemented:
                return invalid_comparison(x, y, op)

        return result

    @unpack_and_defer(op_name)
    def wrapper(self, other, axis=None):
        # Validate the axis parameter
        if axis is not None:
            self._get_axis_number(axis)

        res_name = get_op_result_name(self, other)

        # TODO: shouldn't we be applying finalize whenever
        #  not isinstance(other, ABCSeries)?
        finalizer = (
            lambda x: x.__finalize__(self)
            if isinstance(other, (np.ndarray, ABCIndexClass))
            else x
        )

        if isinstance(other, list):
            # TODO: same for tuples?
            other = np.asarray(other)

        if isinstance(other, ABCSeries) and not self._indexed_same(other):
            raise ValueError("Can only compare identically-labeled Series objects")

        elif isinstance(
            other, (np.ndarray, ABCExtensionArray, ABCIndexClass, ABCSeries)
        ):
            # TODO: make this treatment consistent across ops and classes.
            #  We are not catching all listlikes here (e.g. frozenset, tuple)
            #  The ambiguous case is object-dtype.  See GH#27803
            if len(self) != len(other):
                raise ValueError("Lengths must match to compare")

        lvalues = extract_array(self, extract_numpy=True)
        rvalues = extract_array(other, extract_numpy=True)

        if should_extension_dispatch(lvalues, rvalues):
            res_values = dispatch_to_extension_op(op, lvalues, rvalues)

        elif is_scalar(rvalues) and isna(rvalues):
            # numpy does not like comparisons vs None
            if op is operator.ne:
                res_values = np.ones(len(lvalues), dtype=bool)
            else:
                res_values = np.zeros(len(lvalues), dtype=bool)

        else:
            with np.errstate(all="ignore"):
                res_values = na_op(lvalues, rvalues)
            if is_scalar(res_values):
                raise TypeError(
                    "Could not compare {typ} type with Series".format(typ=type(rvalues))
                )

        result = self._constructor(res_values, index=self.index)
        result = finalizer(result)

        # Set the result's name after finalizer is called because finalizer
        #  would set it back to self.name
        result.name = res_name
        return result

    wrapper.__name__ = op_name
    return wrapper


def _bool_method_SERIES(cls, op, special):
    """
    Wrapper function for Series arithmetic operations, to avoid
    code duplication.
    """
    op_name = _get_op_name(op, special)

    def na_op(x, y):
        try:
            result = op(x, y)
        except TypeError:
            assert not isinstance(y, (list, ABCSeries, ABCIndexClass))
            if isinstance(y, np.ndarray):
                # bool-bool dtype operations should be OK, should not get here
                assert not (is_bool_dtype(x.dtype) and is_bool_dtype(y.dtype))
                x = ensure_object(x)
                y = ensure_object(y)
                result = libops.vec_binop(x, y, op)
            else:
                # let null fall thru
                assert lib.is_scalar(y)
                if not isna(y):
                    y = bool(y)
                try:
                    result = libops.scalar_binop(x, y, op)
                except (
                    TypeError,
                    ValueError,
                    AttributeError,
                    OverflowError,
                    NotImplementedError,
                ):
                    raise TypeError(
                        "cannot compare a dtyped [{dtype}] array "
                        "with a scalar of type [{typ}]".format(
                            dtype=x.dtype, typ=type(y).__name__
                        )
                    )

        return result

    fill_int = lambda x: x.fillna(0)
    fill_bool = lambda x: x.fillna(False).astype(bool)

    @unpack_and_defer(op_name)
    def wrapper(self, other):
        is_self_int_dtype = is_integer_dtype(self.dtype)

        self, other = _align_method_SERIES(self, other, align_asobject=True)
        res_name = get_op_result_name(self, other)

<<<<<<< HEAD
        if isinstance(other, (ABCSeries, ABCIndexClass)):
=======
        # TODO: shouldn't we be applying finalize whenever
        #  not isinstance(other, ABCSeries)?
        finalizer = (
            lambda x: x.__finalize__(self)
            if not isinstance(other, (ABCSeries, ABCIndexClass))
            else x
        )

        if isinstance(other, ABCDataFrame):
            # Defer to DataFrame implementation; fail early
            return NotImplemented

        elif isinstance(other, (ABCSeries, ABCIndexClass)):
>>>>>>> 91e5b85a
            is_other_int_dtype = is_integer_dtype(other.dtype)
            other = other if is_other_int_dtype else fill_bool(other)

        else:
            # scalars, list, tuple, np.array
            is_other_int_dtype = is_integer_dtype(np.asarray(other).dtype)
            if is_list_like(other) and not isinstance(other, np.ndarray):
                # TODO: Can we do this before the is_integer_dtype check?
                # could the is_integer_dtype check be checking the wrong
                # thing?  e.g. other = [[0, 1], [2, 3], [4, 5]]?
                other = construct_1d_object_array_from_listlike(other)

        # TODO: use extract_array once we handle EA correctly, see GH#27959
        ovalues = lib.values_from_object(other)

        # For int vs int `^`, `|`, `&` are bitwise operators and return
        #   integer dtypes.  Otherwise these are boolean ops
        filler = fill_int if is_self_int_dtype and is_other_int_dtype else fill_bool
        res_values = na_op(self.values, ovalues)
        unfilled = self._constructor(res_values, index=self.index, name=res_name)
        filled = filler(unfilled)
        return finalizer(filled)

    wrapper.__name__ = op_name
    return wrapper


def _flex_method_SERIES(cls, op, special):
    name = _get_op_name(op, special)
    doc = _make_flex_doc(name, "series")

    @Appender(doc)
    def flex_wrapper(self, other, level=None, fill_value=None, axis=0):
        # validate axis
        if axis is not None:
            self._get_axis_number(axis)
        if isinstance(other, ABCSeries):
            return self._binop(other, op, level=level, fill_value=fill_value)
        elif isinstance(other, (np.ndarray, list, tuple)):
            if len(other) != len(self):
                raise ValueError("Lengths must be equal")
            other = self._constructor(other, self.index)
            return self._binop(other, op, level=level, fill_value=fill_value)
        else:
            if fill_value is not None:
                self = self.fillna(fill_value)

            return self._constructor(op(self, other), self.index).__finalize__(self)

    flex_wrapper.__name__ = name
    return flex_wrapper


# -----------------------------------------------------------------------------
# DataFrame


def _combine_series_frame(self, other, func, fill_value=None, axis=None, level=None):
    """
    Apply binary operator `func` to self, other using alignment and fill
    conventions determined by the fill_value, axis, and level kwargs.

    Parameters
    ----------
    self : DataFrame
    other : Series
    func : binary operator
    fill_value : object, default None
    axis : {0, 1, 'columns', 'index', None}, default None
    level : int or None, default None

    Returns
    -------
    result : DataFrame
    """
    if fill_value is not None:
        raise NotImplementedError(
            "fill_value {fill} not supported.".format(fill=fill_value)
        )

    if axis is not None:
        axis = self._get_axis_number(axis)
        if axis == 0:
            return self._combine_match_index(other, func, level=level)
        else:
            return self._combine_match_columns(other, func, level=level)
    else:
        if not len(other):
            return self * np.nan

        if not len(self):
            # Ambiguous case, use _series so works with DataFrame
            return self._constructor(
                data=self._series, index=self.index, columns=self.columns
            )

        # default axis is columns
        return self._combine_match_columns(other, func, level=level)


def _align_method_FRAME(left, right, axis):
    """ convert rhs to meet lhs dims if input is list, tuple or np.ndarray """

    def to_series(right):
        msg = "Unable to coerce to Series, length must be {req_len}: given {given_len}"
        if axis is not None and left._get_axis_name(axis) == "index":
            if len(left.index) != len(right):
                raise ValueError(
                    msg.format(req_len=len(left.index), given_len=len(right))
                )
            right = left._constructor_sliced(right, index=left.index)
        else:
            if len(left.columns) != len(right):
                raise ValueError(
                    msg.format(req_len=len(left.columns), given_len=len(right))
                )
            right = left._constructor_sliced(right, index=left.columns)
        return right

    if isinstance(right, np.ndarray):

        if right.ndim == 1:
            right = to_series(right)

        elif right.ndim == 2:
            if right.shape == left.shape:
                right = left._constructor(right, index=left.index, columns=left.columns)

            elif right.shape[0] == left.shape[0] and right.shape[1] == 1:
                # Broadcast across columns
                right = np.broadcast_to(right, left.shape)
                right = left._constructor(right, index=left.index, columns=left.columns)

            elif right.shape[1] == left.shape[1] and right.shape[0] == 1:
                # Broadcast along rows
                right = to_series(right[0, :])

            else:
                raise ValueError(
                    "Unable to coerce to DataFrame, shape "
                    "must be {req_shape}: given {given_shape}".format(
                        req_shape=left.shape, given_shape=right.shape
                    )
                )

        elif right.ndim > 2:
            raise ValueError(
                "Unable to coerce to Series/DataFrame, dim "
                "must be <= 2: {dim}".format(dim=right.shape)
            )

    elif is_list_like(right) and not isinstance(right, (ABCSeries, ABCDataFrame)):
        # GH17901
        right = to_series(right)

    return right


def _arith_method_FRAME(cls, op, special):
    str_rep = _get_opstr(op, cls)
    op_name = _get_op_name(op, special)
    eval_kwargs = _gen_eval_kwargs(op_name)
    default_axis = _get_frame_op_default_axis(op_name)

    na_op = define_na_arithmetic_op(op, str_rep, eval_kwargs)

    if op_name in _op_descriptions:
        # i.e. include "add" but not "__add__"
        doc = _make_flex_doc(op_name, "dataframe")
    else:
        doc = _arith_doc_FRAME % op_name

    @Appender(doc)
    def f(self, other, axis=default_axis, level=None, fill_value=None):

        other = _align_method_FRAME(self, other, axis)

        if isinstance(other, ABCDataFrame):
            # Another DataFrame
            pass_op = op if should_series_dispatch(self, other, op) else na_op
            return self._combine_frame(other, pass_op, fill_value, level)
        elif isinstance(other, ABCSeries):
            # For these values of `axis`, we end up dispatching to Series op,
            # so do not want the masked op.
            pass_op = op if axis in [0, "columns", None] else na_op
            return _combine_series_frame(
                self, other, pass_op, fill_value=fill_value, axis=axis, level=level
            )
        else:
            # in this case we always have `np.ndim(other) == 0`
            if fill_value is not None:
                self = self.fillna(fill_value)

            return self._combine_const(other, op)

    f.__name__ = op_name

    return f


def _flex_comp_method_FRAME(cls, op, special):
    str_rep = _get_opstr(op, cls)
    op_name = _get_op_name(op, special)
    default_axis = _get_frame_op_default_axis(op_name)

    def na_op(x, y):
        try:
            with np.errstate(invalid="ignore"):
                result = op(x, y)
        except TypeError:
            result = mask_cmp_op(x, y, op)
        return result

    doc = _flex_comp_doc_FRAME.format(
        op_name=op_name, desc=_op_descriptions[op_name]["desc"]
    )

    @Appender(doc)
    def f(self, other, axis=default_axis, level=None):

        other = _align_method_FRAME(self, other, axis)

        if isinstance(other, ABCDataFrame):
            # Another DataFrame
            if not self._indexed_same(other):
                self, other = self.align(other, "outer", level=level, copy=False)
            return dispatch_to_series(self, other, na_op, str_rep)

        elif isinstance(other, ABCSeries):
            return _combine_series_frame(
                self, other, na_op, fill_value=None, axis=axis, level=level
            )
        else:
            # in this case we always have `np.ndim(other) == 0`
            return self._combine_const(other, na_op)

    f.__name__ = op_name

    return f


def _comp_method_FRAME(cls, func, special):
    str_rep = _get_opstr(func, cls)
    op_name = _get_op_name(func, special)

    @Appender("Wrapper for comparison method {name}".format(name=op_name))
    def f(self, other):

        other = _align_method_FRAME(self, other, axis=None)

        if isinstance(other, ABCDataFrame):
            # Another DataFrame
            if not self._indexed_same(other):
                raise ValueError(
                    "Can only compare identically-labeled DataFrame objects"
                )
            return dispatch_to_series(self, other, func, str_rep)

        elif isinstance(other, ABCSeries):
            return _combine_series_frame(
                self, other, func, fill_value=None, axis=None, level=None
            )
        else:

            # straight boolean comparisons we want to allow all columns
            # (regardless of dtype to pass thru) See #4537 for discussion.
            res = self._combine_const(other, func)
            return res.fillna(True).astype(bool)

    f.__name__ = op_name

    return f


# -----------------------------------------------------------------------------
# Sparse


def _cast_sparse_series_op(left, right, opname):
    """
    For SparseSeries operation, coerce to float64 if the result is expected
    to have NaN or inf values

    Parameters
    ----------
    left : SparseArray
    right : SparseArray
    opname : str

    Returns
    -------
    left : SparseArray
    right : SparseArray
    """
    from pandas.core.sparse.api import SparseDtype

    opname = opname.strip("_")

    # TODO: This should be moved to the array?
    if is_integer_dtype(left) and is_integer_dtype(right):
        # series coerces to float64 if result should have NaN/inf
        if opname in ("floordiv", "mod") and (right.to_dense() == 0).any():
            left = left.astype(SparseDtype(np.float64, left.fill_value))
            right = right.astype(SparseDtype(np.float64, right.fill_value))
        elif opname in ("rfloordiv", "rmod") and (left.to_dense() == 0).any():
            left = left.astype(SparseDtype(np.float64, left.fill_value))
            right = right.astype(SparseDtype(np.float64, right.fill_value))

    return left, right


def _arith_method_SPARSE_SERIES(cls, op, special):
    """
    Wrapper function for Series arithmetic operations, to avoid
    code duplication.
    """
    op_name = _get_op_name(op, special)

    @unpack_and_defer(op_name)
    def wrapper(self, other):
        if isinstance(other, ABCSeries):
            if not isinstance(other, ABCSparseSeries):
                other = other.to_sparse(fill_value=self.fill_value)
            return _sparse_series_op(self, other, op, op_name)
        elif is_scalar(other):
            with np.errstate(all="ignore"):
                new_values = op(self.values, other)
            return self._constructor(new_values, index=self.index, name=self.name)
        else:  # pragma: no cover
            raise TypeError(
                "operation with {other} not supported".format(other=type(other))
            )

    wrapper.__name__ = op_name
    return wrapper


def _sparse_series_op(left, right, op, name):
    left, right = left.align(right, join="outer", copy=False)
    new_index = left.index
    new_name = get_op_result_name(left, right)

    from pandas.core.arrays.sparse import _sparse_array_op

    lvalues, rvalues = _cast_sparse_series_op(left.values, right.values, name)
    result = _sparse_array_op(lvalues, rvalues, op, name)
    return left._constructor(result, index=new_index, name=new_name)


def maybe_dispatch_ufunc_to_dunder_op(
    self: ArrayLike, ufunc: Callable, method: str, *inputs: ArrayLike, **kwargs: Any
):
    """
    Dispatch a ufunc to the equivalent dunder method.

    Parameters
    ----------
    self : ArrayLike
        The array whose dunder method we dispatch to
    ufunc : Callable
        A NumPy ufunc
    method : {'reduce', 'accumulate', 'reduceat', 'outer', 'at', '__call__'}
    inputs : ArrayLike
        The input arrays.
    kwargs : Any
        The additional keyword arguments, e.g. ``out``.

    Returns
    -------
    result : Any
        The result of applying the ufunc
    """
    # special has the ufuncs we dispatch to the dunder op on
    special = {
        "add",
        "sub",
        "mul",
        "pow",
        "mod",
        "floordiv",
        "truediv",
        "divmod",
        "eq",
        "ne",
        "lt",
        "gt",
        "le",
        "ge",
        "remainder",
        "matmul",
    }
    aliases = {
        "subtract": "sub",
        "multiply": "mul",
        "floor_divide": "floordiv",
        "true_divide": "truediv",
        "power": "pow",
        "remainder": "mod",
        "divide": "div",
        "equal": "eq",
        "not_equal": "ne",
        "less": "lt",
        "less_equal": "le",
        "greater": "gt",
        "greater_equal": "ge",
    }

    # For op(., Array) -> Array.__r{op}__
    flipped = {
        "lt": "__gt__",
        "le": "__ge__",
        "gt": "__lt__",
        "ge": "__le__",
        "eq": "__eq__",
        "ne": "__ne__",
    }

    op_name = ufunc.__name__
    op_name = aliases.get(op_name, op_name)

    def not_implemented(*args, **kwargs):
        return NotImplemented

    if method == "__call__" and op_name in special and kwargs.get("out") is None:
        if isinstance(inputs[0], type(self)):
            name = "__{}__".format(op_name)
            return getattr(self, name, not_implemented)(inputs[1])
        else:
            name = flipped.get(op_name, "__r{}__".format(op_name))
            return getattr(self, name, not_implemented)(inputs[0])
    else:
        return NotImplemented<|MERGE_RESOLUTION|>--- conflicted
+++ resolved
@@ -814,9 +814,6 @@
         self, other = _align_method_SERIES(self, other, align_asobject=True)
         res_name = get_op_result_name(self, other)
 
-<<<<<<< HEAD
-        if isinstance(other, (ABCSeries, ABCIndexClass)):
-=======
         # TODO: shouldn't we be applying finalize whenever
         #  not isinstance(other, ABCSeries)?
         finalizer = (
@@ -825,12 +822,7 @@
             else x
         )
 
-        if isinstance(other, ABCDataFrame):
-            # Defer to DataFrame implementation; fail early
-            return NotImplemented
-
-        elif isinstance(other, (ABCSeries, ABCIndexClass)):
->>>>>>> 91e5b85a
+        if isinstance(other, (ABCSeries, ABCIndexClass)):
             is_other_int_dtype = is_integer_dtype(other.dtype)
             other = other if is_other_int_dtype else fill_bool(other)
 
