"""
Arithmetic operations for PandasObjects

This is not a public API.
"""
import datetime
import operator
from typing import TYPE_CHECKING, Optional, Set, Tuple

import numpy as np

from pandas._libs import Timedelta, Timestamp, lib
from pandas._libs.ops_dispatch import maybe_dispatch_ufunc_to_dunder_op  # noqa:F401
from pandas._typing import ArrayLike, Level
from pandas.util._decorators import Appender

from pandas.core.dtypes.common import is_list_like, is_timedelta64_dtype
from pandas.core.dtypes.generic import ABCDataFrame, ABCIndexClass, ABCSeries
from pandas.core.dtypes.missing import isna

from pandas.core.construction import extract_array
from pandas.core.ops.array_ops import (
    arithmetic_op,
    comparison_op,
    define_na_arithmetic_op,
    get_array_op,
    logical_op,
)
from pandas.core.ops.array_ops import comp_method_OBJECT_ARRAY  # noqa:F401
from pandas.core.ops.common import unpack_zerodim_and_defer
from pandas.core.ops.dispatch import should_series_dispatch
from pandas.core.ops.docstrings import (
    _arith_doc_FRAME,
    _flex_comp_doc_FRAME,
    _make_flex_doc,
    _op_descriptions,
)
from pandas.core.ops.invalid import invalid_comparison  # noqa:F401
from pandas.core.ops.mask_ops import kleene_and, kleene_or, kleene_xor  # noqa: F401
from pandas.core.ops.methods import (  # noqa:F401
    add_flex_arithmetic_methods,
    add_special_arithmetic_methods,
)
from pandas.core.ops.roperator import (  # noqa:F401
    radd,
    rand_,
    rdiv,
    rdivmod,
    rfloordiv,
    rmod,
    rmul,
    ror_,
    rpow,
    rsub,
    rtruediv,
    rxor,
)

if TYPE_CHECKING:
    from pandas import DataFrame  # noqa:F401

# -----------------------------------------------------------------------------
# constants
ARITHMETIC_BINOPS: Set[str] = {
    "add",
    "sub",
    "mul",
    "pow",
    "mod",
    "floordiv",
    "truediv",
    "divmod",
    "radd",
    "rsub",
    "rmul",
    "rpow",
    "rmod",
    "rfloordiv",
    "rtruediv",
    "rdivmod",
}


COMPARISON_BINOPS: Set[str] = {
    "eq",
    "ne",
    "lt",
    "gt",
    "le",
    "ge",
}

# -----------------------------------------------------------------------------
# Ops Wrapping Utilities


def get_op_result_name(left, right):
    """
    Find the appropriate name to pin to an operation result.  This result
    should always be either an Index or a Series.

    Parameters
    ----------
    left : {Series, Index}
    right : object

    Returns
    -------
    name : object
        Usually a string
    """
    # `left` is always a Series when called from within ops
    if isinstance(right, (ABCSeries, ABCIndexClass)):
        name = _maybe_match_name(left, right)
    else:
        name = left.name
    return name


def _maybe_match_name(a, b):
    """
    Try to find a name to attach to the result of an operation between
    a and b.  If only one of these has a `name` attribute, return that
    name.  Otherwise return a consensus name if they match of None if
    they have different names.

    Parameters
    ----------
    a : object
    b : object

    Returns
    -------
    name : str or None

    See Also
    --------
    pandas.core.common.consensus_name_attr
    """
    a_has = hasattr(a, "name")
    b_has = hasattr(b, "name")
    if a_has and b_has:
        if a.name == b.name:
            return a.name
        else:
            # TODO: what if they both have np.nan for their names?
            return None
    elif a_has:
        return a.name
    elif b_has:
        return b.name
    return None


def maybe_upcast_for_op(obj, shape: Tuple[int, ...]):
    """
    Cast non-pandas objects to pandas types to unify behavior of arithmetic
    and comparison operations.

    Parameters
    ----------
    obj: object
    shape : tuple[int]

    Returns
    -------
    out : object

    Notes
    -----
    Be careful to call this *after* determining the `name` attribute to be
    attached to the result of the arithmetic operation.
    """
    from pandas.core.arrays import DatetimeArray, TimedeltaArray

    if type(obj) is datetime.timedelta:
        # GH#22390  cast up to Timedelta to rely on Timedelta
        # implementation; otherwise operation against numeric-dtype
        # raises TypeError
        return Timedelta(obj)
    elif isinstance(obj, np.datetime64):
        # GH#28080 numpy casts integer-dtype to datetime64 when doing
        #  array[int] + datetime64, which we do not allow
        if isna(obj):
            # Avoid possible ambiguities with pd.NaT
            obj = obj.astype("datetime64[ns]")
            right = np.broadcast_to(obj, shape)
            return DatetimeArray(right)

        return Timestamp(obj)

    elif isinstance(obj, np.timedelta64):
        if isna(obj):
            # wrapping timedelta64("NaT") in Timedelta returns NaT,
            #  which would incorrectly be treated as a datetime-NaT, so
            #  we broadcast and wrap in a TimedeltaArray
            obj = obj.astype("timedelta64[ns]")
            right = np.broadcast_to(obj, shape)
            return TimedeltaArray(right)

        # In particular non-nanosecond timedelta64 needs to be cast to
        #  nanoseconds, or else we get undesired behavior like
        #  np.timedelta64(3, 'D') / 2 == np.timedelta64(1, 'D')
        return Timedelta(obj)

    elif isinstance(obj, np.ndarray) and is_timedelta64_dtype(obj.dtype):
        # GH#22390 Unfortunately we need to special-case right-hand
        # timedelta64 dtypes because numpy casts integer dtypes to
        # timedelta64 when operating with timedelta64
        return TimedeltaArray._from_sequence(obj)
    return obj


# -----------------------------------------------------------------------------


def _get_frame_op_default_axis(name):
    """
    Only DataFrame cares about default_axis, specifically:
    special methods have default_axis=None and flex methods
    have default_axis='columns'.

    Parameters
    ----------
    name : str

    Returns
    -------
    default_axis: str or None
    """
    if name.replace("__r", "__") in ["__and__", "__or__", "__xor__"]:
        # bool methods
        return "columns"
    elif name.startswith("__"):
        # __add__, __mul__, ...
        return None
    else:
        # add, mul, ...
        return "columns"


def _get_opstr(op):
    """
    Find the operation string, if any, to pass to numexpr for this
    operation.

    Parameters
    ----------
    op : binary operator

    Returns
    -------
    op_str : string or None
    """
    return {
        operator.add: "+",
        radd: "+",
        operator.mul: "*",
        rmul: "*",
        operator.sub: "-",
        rsub: "-",
        operator.truediv: "/",
        rtruediv: "/",
        operator.floordiv: "//",
        rfloordiv: "//",
        operator.mod: "%",
        rmod: "%",
        operator.pow: "**",
        rpow: "**",
        operator.eq: "==",
        operator.ne: "!=",
        operator.le: "<=",
        operator.lt: "<",
        operator.ge: ">=",
        operator.gt: ">",
        operator.and_: "&",
        rand_: "&",
        operator.or_: "|",
        ror_: "|",
        operator.xor: "^",
        rxor: "^",
        divmod: None,
        rdivmod: None,
    }[op]


def _get_op_name(op, special):
    """
    Find the name to attach to this method according to conventions
    for special and non-special methods.

    Parameters
    ----------
    op : binary operator
    special : bool

    Returns
    -------
    op_name : str
    """
    opname = op.__name__.strip("_")
    if special:
        opname = f"__{opname}__"
    return opname


# -----------------------------------------------------------------------------
# Masking NA values and fallbacks for operations numpy does not support


def fill_binop(left, right, fill_value):
    """
    If a non-None fill_value is given, replace null entries in left and right
    with this value, but only in positions where _one_ of left/right is null,
    not both.

    Parameters
    ----------
    left : array-like
    right : array-like
    fill_value : object

    Returns
    -------
    left : array-like
    right : array-like

    Notes
    -----
    Makes copies if fill_value is not None and NAs are present.
    """
    if fill_value is not None:
        left_mask = isna(left)
        right_mask = isna(right)

        # one but not both
        mask = left_mask ^ right_mask

        if left_mask.any():
            # Avoid making a copy if we can
            left = left.copy()
            left[left_mask & mask] = fill_value

        if right_mask.any():
            # Avoid making a copy if we can
            right = right.copy()
            right[right_mask & mask] = fill_value

    return left, right


# -----------------------------------------------------------------------------
# Dispatch logic


def dispatch_to_series(left, right, func, str_rep=None, axis=None):
    """
    Evaluate the frame operation func(left, right) by evaluating
    column-by-column, dispatching to the Series implementation.

    Parameters
    ----------
    left : DataFrame
    right : scalar or DataFrame
    func : arithmetic or comparison operator
    str_rep : str or None, default None
    axis : {None, 0, 1, "index", "columns"}

    Returns
    -------
    DataFrame
    """
    # Note: we use iloc to access columns for compat with cases
    #       with non-unique columns.
    import pandas.core.computation.expressions as expressions

    right = lib.item_from_zerodim(right)
    if lib.is_scalar(right) or np.ndim(right) == 0:

        # Get the appropriate array-op to apply to each block's values.
        array_op = get_array_op(func, str_rep=str_rep)
        bm = left._data.apply(array_op, right=right)
        return type(left)(bm)

    elif isinstance(right, ABCDataFrame):
        assert right._indexed_same(left)

        def column_op(a, b):
            return {i: func(a.iloc[:, i], b.iloc[:, i]) for i in range(len(a.columns))}

    elif isinstance(right, ABCSeries) and axis == "columns":
        # We only get here if called via _combine_series_frame,
        # in which case we specifically want to operate row-by-row
        assert right.index.equals(left.columns)

        if right.dtype == "timedelta64[ns]":
            # ensure we treat NaT values as the correct dtype
            # Note: we do not do this unconditionally as it may be lossy or
            #  expensive for EA dtypes.
            right = np.asarray(right)

            def column_op(a, b):
                return {i: func(a.iloc[:, i], b[i]) for i in range(len(a.columns))}

        else:

            def column_op(a, b):
                return {i: func(a.iloc[:, i], b.iloc[i]) for i in range(len(a.columns))}

    elif isinstance(right, ABCSeries):
        assert right.index.equals(left.index)  # Handle other cases later

        def column_op(a, b):
            return {i: func(a.iloc[:, i], b) for i in range(len(a.columns))}

    else:
        # Remaining cases have less-obvious dispatch rules
        raise NotImplementedError(right)

    new_data = expressions.evaluate(column_op, str_rep, left, right)
    return new_data


# -----------------------------------------------------------------------------
# Series


def _align_method_SERIES(left, right, align_asobject=False):
    """ align lhs and rhs Series """
    # ToDo: Different from _align_method_FRAME, list, tuple and ndarray
    # are not coerced here
    # because Series has inconsistencies described in #13637

    if isinstance(right, ABCSeries):
        # avoid repeated alignment
        if not left.index.equals(right.index):

            if align_asobject:
                # to keep original value's dtype for bool ops
                left = left.astype(object)
                right = right.astype(object)

            left, right = left.align(right, copy=False)

    return left, right


def _construct_result(
    left: ABCSeries, result: ArrayLike, index: ABCIndexClass, name,
):
    """
    Construct an appropriately-labelled Series from the result of an op.

    Parameters
    ----------
    left : Series
    result : ndarray or ExtensionArray
    index : Index
    name : object

    Returns
    -------
    Series
        In the case of __divmod__ or __rdivmod__, a 2-tuple of Series.
    """
    if isinstance(result, tuple):
        # produced by divmod or rdivmod
        return (
            _construct_result(left, result[0], index=index, name=name),
            _construct_result(left, result[1], index=index, name=name),
        )

    # We do not pass dtype to ensure that the Series constructor
    #  does inference in the case where `result` has object-dtype.
    out = left._constructor(result, index=index)
    out = out.__finalize__(left)

    # Set the result's name after __finalize__ is called because __finalize__
    #  would set it back to self.name
    out.name = name
    return out


def _arith_method_SERIES(cls, op, special):
    """
    Wrapper function for Series arithmetic operations, to avoid
    code duplication.
    """
    str_rep = _get_opstr(op)
    op_name = _get_op_name(op, special)

    @unpack_zerodim_and_defer(op_name)
    def wrapper(left, right):

        left, right = _align_method_SERIES(left, right)
        res_name = get_op_result_name(left, right)

        lvalues = extract_array(left, extract_numpy=True)
        rvalues = extract_array(right, extract_numpy=True)
        result = arithmetic_op(lvalues, rvalues, op, str_rep)

        return _construct_result(left, result, index=left.index, name=res_name)

    wrapper.__name__ = op_name
    return wrapper


def _comp_method_SERIES(cls, op, special):
    """
    Wrapper function for Series arithmetic operations, to avoid
    code duplication.
    """
    str_rep = _get_opstr(op)
    op_name = _get_op_name(op, special)

    @unpack_zerodim_and_defer(op_name)
    def wrapper(self, other):

        res_name = get_op_result_name(self, other)

        if isinstance(other, ABCSeries) and not self._indexed_same(other):
            raise ValueError("Can only compare identically-labeled Series objects")

        lvalues = extract_array(self, extract_numpy=True)
        rvalues = extract_array(other, extract_numpy=True)

        res_values = comparison_op(lvalues, rvalues, op, str_rep)

        return _construct_result(self, res_values, index=self.index, name=res_name)

    wrapper.__name__ = op_name
    return wrapper


def _bool_method_SERIES(cls, op, special):
    """
    Wrapper function for Series arithmetic operations, to avoid
    code duplication.
    """
    op_name = _get_op_name(op, special)

    @unpack_zerodim_and_defer(op_name)
    def wrapper(self, other):
        self, other = _align_method_SERIES(self, other, align_asobject=True)
        res_name = get_op_result_name(self, other)

        lvalues = extract_array(self, extract_numpy=True)
        rvalues = extract_array(other, extract_numpy=True)

        res_values = logical_op(lvalues, rvalues, op)
        return _construct_result(self, res_values, index=self.index, name=res_name)

    wrapper.__name__ = op_name
    return wrapper


def _flex_method_SERIES(cls, op, special):
    name = _get_op_name(op, special)
    doc = _make_flex_doc(name, "series")

    @Appender(doc)
    def flex_wrapper(self, other, level=None, fill_value=None, axis=0):
        # validate axis
        if axis is not None:
            self._get_axis_number(axis)

        if isinstance(other, ABCSeries):
            return self._binop(other, op, level=level, fill_value=fill_value)
        elif isinstance(other, (np.ndarray, list, tuple)):
            if len(other) != len(self):
                raise ValueError("Lengths must be equal")
            other = self._constructor(other, self.index)
            return self._binop(other, op, level=level, fill_value=fill_value)
        else:
            if fill_value is not None:
                self = self.fillna(fill_value)

            return op(self, other)

    flex_wrapper.__name__ = name
    return flex_wrapper


# -----------------------------------------------------------------------------
# DataFrame


def _combine_series_frame(left, right, func, axis: int, str_rep: str):
    """
    Apply binary operator `func` to self, other using alignment and fill
    conventions determined by the axis argument.

    Parameters
    ----------
    left : DataFrame
    right : Series
    func : binary operator
    axis : {0, 1}
    str_rep : str

    Returns
    -------
    new_data : DataFrame or Dict[int, Series]
    result : DataFrame
    """
    # We assume that self.align(other, ...) has already been called
    if axis == 0:
        values = right._values
        if isinstance(values, np.ndarray):
            # We can operate block-wise
            values = values.reshape(-1, 1)

            array_op = get_array_op(func, str_rep=str_rep)
            bm = left._data.apply(array_op, right=values.T)
            return type(left)(bm)

        new_data = dispatch_to_series(left, right, func)

    else:
        new_data = dispatch_to_series(left, right, func, axis="columns")

    return new_data


def _align_method_FRAME(
    left, right, axis, flex: Optional[bool] = False, level: Level = None
):
    """
    Convert rhs to meet lhs dims if input is list, tuple or np.ndarray.

    Parameters
    ----------
    left : DataFrame
    right : Any
    axis: int, str, or None
    flex: bool or None, default False
        Whether this is a flex op, in which case we reindex.
        None indicates not to check for alignment.
    level : int or level name, default None

    Returns
    -------
    left : DataFrame
    right : Any
    """

    def to_series(right):
        msg = "Unable to coerce to Series, length must be {req_len}: given {given_len}"
        if axis is not None and left._get_axis_name(axis) == "index":
            if len(left.index) != len(right):
                raise ValueError(
                    msg.format(req_len=len(left.index), given_len=len(right))
                )
            right = left._constructor_sliced(right, index=left.index)
        else:
            if len(left.columns) != len(right):
                raise ValueError(
                    msg.format(req_len=len(left.columns), given_len=len(right))
                )
            right = left._constructor_sliced(right, index=left.columns)
        return right

    if isinstance(right, np.ndarray):

        if right.ndim == 1:
            right = to_series(right)

        elif right.ndim == 2:
            if right.shape == left.shape:
                right = left._constructor(right, index=left.index, columns=left.columns)

            elif right.shape[0] == left.shape[0] and right.shape[1] == 1:
                # Broadcast across columns
                right = np.broadcast_to(right, left.shape)
                right = left._constructor(right, index=left.index, columns=left.columns)

            elif right.shape[1] == left.shape[1] and right.shape[0] == 1:
                # Broadcast along rows
                right = to_series(right[0, :])

            else:
                raise ValueError(
                    "Unable to coerce to DataFrame, shape "
                    f"must be {left.shape}: given {right.shape}"
                )

        elif right.ndim > 2:
            raise ValueError(
                f"Unable to coerce to Series/DataFrame, dim must be <= 2: {right.shape}"
            )

    elif is_list_like(right) and not isinstance(right, (ABCSeries, ABCDataFrame)):
        # GH17901
        right = to_series(right)

    if flex is not None and isinstance(right, ABCDataFrame):
        if not left._indexed_same(right):
            if flex:
                left, right = left.align(right, join="outer", level=level, copy=False)
            else:
                raise ValueError(
                    "Can only compare identically-labeled DataFrame objects"
                )
    elif isinstance(right, ABCSeries):
        # axis=1 is default for DataFrame-with-Series op
        axis = left._get_axis_number(axis) if axis is not None else 1
        left, right = left.align(
            right, join="outer", axis=axis, level=level, copy=False
        )

    return left, right


def _should_reindex_frame_op(
    left: "DataFrame", right, axis, default_axis: int, fill_value, level
) -> bool:
    """
    Check if this is an operation between DataFrames that will need to reindex.
    """
    assert isinstance(left, ABCDataFrame)

    if not isinstance(right, ABCDataFrame):
        return False

    if fill_value is None and level is None and axis is default_axis:
        # TODO: any other cases we should handle here?
        cols = left.columns.intersection(right.columns)
        if not (cols.equals(left.columns) and cols.equals(right.columns)):
            return True

    return False


def _frame_arith_method_with_reindex(
    left: "DataFrame", right: "DataFrame", op
) -> "DataFrame":
    """
    For DataFrame-with-DataFrame operations that require reindexing,
    operate only on shared columns, then reindex.

    Parameters
    ----------
    left : DataFrame
    right : DataFrame
    op : binary operator

    Returns
    -------
    DataFrame
    """
    # GH#31623, only operate on shared columns
    cols = left.columns.intersection(right.columns)

    new_left = left[cols]
    new_right = right[cols]
    result = op(new_left, new_right)

    # Do the join on the columns instead of using _align_method_FRAME
    #  to avoid constructing two potentially large/sparse DataFrames
    join_columns, _, _ = left.columns.join(
        right.columns, how="outer", level=None, return_indexers=True
    )
    return result.reindex(join_columns, axis=1)


def _arith_method_FRAME(cls, op, special):
    str_rep = _get_opstr(op)
    op_name = _get_op_name(op, special)
    default_axis = _get_frame_op_default_axis(op_name)

    na_op = define_na_arithmetic_op(op, str_rep)
    is_logical = str_rep in ["&", "|", "^"]

    if op_name in _op_descriptions:
        # i.e. include "add" but not "__add__"
        doc = _make_flex_doc(op_name, "dataframe")
    else:
        doc = _arith_doc_FRAME % op_name

    @Appender(doc)
    def f(self, other, axis=default_axis, level=None, fill_value=None):

        if _should_reindex_frame_op(self, other, axis, default_axis, fill_value, level):
            return _frame_arith_method_with_reindex(self, other, op)

        self, other = _align_method_FRAME(self, other, axis, flex=True, level=level)

        if isinstance(other, ABCDataFrame):
            # Another DataFrame
            pass_op = op if should_series_dispatch(self, other, op) else na_op
            pass_op = pass_op if not is_logical else op

            new_data = self._combine_frame(other, pass_op, fill_value)

        elif isinstance(other, ABCSeries):
            # For these values of `axis`, we end up dispatching to Series op,
            # so do not want the masked op.
            pass_op = op if axis in [0, "columns", None] else na_op
            pass_op = pass_op if not is_logical else op

            if fill_value is not None:
                raise NotImplementedError(f"fill_value {fill_value} not supported.")

            axis = self._get_axis_number(axis) if axis is not None else 1
<<<<<<< HEAD
            new_data = _combine_series_frame(self, other, pass_op, axis=axis)
=======
            return _combine_series_frame(
                self, other, pass_op, axis=axis, str_rep=str_rep
            )
>>>>>>> edb863e1
        else:
            # in this case we always have `np.ndim(other) == 0`
            if fill_value is not None:
                self = self.fillna(fill_value)

            new_data = dispatch_to_series(self, other, op, str_rep)

        return self._construct_result(new_data)

    f.__name__ = op_name

    return f


def _flex_comp_method_FRAME(cls, op, special):
    str_rep = _get_opstr(op)
    op_name = _get_op_name(op, special)
    default_axis = _get_frame_op_default_axis(op_name)

    doc = _flex_comp_doc_FRAME.format(
        op_name=op_name, desc=_op_descriptions[op_name]["desc"]
    )

    @Appender(doc)
    def f(self, other, axis=default_axis, level=None):

        self, other = _align_method_FRAME(self, other, axis, flex=True, level=level)

        if isinstance(other, ABCDataFrame):
            # Another DataFrame
            new_data = dispatch_to_series(self, other, op, str_rep)

        elif isinstance(other, ABCSeries):
            axis = self._get_axis_number(axis) if axis is not None else 1
<<<<<<< HEAD
            new_data = _combine_series_frame(self, other, op, axis=axis)
=======
            return _combine_series_frame(self, other, op, axis=axis, str_rep=str_rep)
>>>>>>> edb863e1
        else:
            # in this case we always have `np.ndim(other) == 0`
            new_data = dispatch_to_series(self, other, op, str_rep)

        return self._construct_result(new_data)

    f.__name__ = op_name

    return f


def _comp_method_FRAME(cls, op, special):
    str_rep = _get_opstr(op)
    op_name = _get_op_name(op, special)

    @Appender(f"Wrapper for comparison method {op_name}")
    def f(self, other):

        self, other = _align_method_FRAME(
            self, other, axis=None, level=None, flex=False
        )

        # straight boolean comparisons we want to allow all columns
        # (regardless of dtype to pass thru) See #4537 for discussion.
        axis = "columns" if isinstance(other, ABCSeries) else None
        new_data = dispatch_to_series(self, other, op, str_rep=str_rep, axis=axis)
        return self._construct_result(new_data)

    f.__name__ = op_name

    return f<|MERGE_RESOLUTION|>--- conflicted
+++ resolved
@@ -802,13 +802,9 @@
                 raise NotImplementedError(f"fill_value {fill_value} not supported.")
 
             axis = self._get_axis_number(axis) if axis is not None else 1
-<<<<<<< HEAD
-            new_data = _combine_series_frame(self, other, pass_op, axis=axis)
-=======
-            return _combine_series_frame(
+            new_data = _combine_series_frame(
                 self, other, pass_op, axis=axis, str_rep=str_rep
             )
->>>>>>> edb863e1
         else:
             # in this case we always have `np.ndim(other) == 0`
             if fill_value is not None:
@@ -843,11 +839,9 @@
 
         elif isinstance(other, ABCSeries):
             axis = self._get_axis_number(axis) if axis is not None else 1
-<<<<<<< HEAD
-            new_data = _combine_series_frame(self, other, op, axis=axis)
-=======
-            return _combine_series_frame(self, other, op, axis=axis, str_rep=str_rep)
->>>>>>> edb863e1
+            new_data = _combine_series_frame(
+                self, other, op, axis=axis, str_rep=str_rep
+            )
         else:
             # in this case we always have `np.ndim(other) == 0`
             new_data = dispatch_to_series(self, other, op, str_rep)
