--- conflicted
+++ resolved
@@ -12,22 +12,17 @@
 from pandas._libs import Timedelta, Timestamp, lib
 from pandas.util._decorators import Appender
 
-<<<<<<< HEAD
 from pandas.core.dtypes.common import (
     is_extension_array_dtype,
     is_list_like,
     is_timedelta64_dtype,
 )
-from pandas.core.dtypes.generic import ABCDataFrame, ABCIndexClass, ABCSeries
-=======
-from pandas.core.dtypes.common import is_list_like, is_timedelta64_dtype
 from pandas.core.dtypes.generic import (
     ABCDataFrame,
     ABCExtensionArray,
     ABCIndexClass,
     ABCSeries,
 )
->>>>>>> 93183bab
 from pandas.core.dtypes.missing import isna
 
 from pandas.core.construction import extract_array
@@ -841,13 +836,9 @@
                 raise ValueError(
                     "Can only compare identically-labeled DataFrame objects"
                 )
-<<<<<<< HEAD
             new_data = dispatch_to_series(
-                self, other, func, str_rep=str_rep, eval_kwargs={}
+                self, other, op, str_rep=str_rep, eval_kwargs={}
             )
-=======
-            new_data = dispatch_to_series(self, other, op, str_rep)
->>>>>>> 93183bab
             return self._construct_result(new_data)
 
         elif isinstance(other, ABCSeries):
