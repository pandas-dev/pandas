--- conflicted
+++ resolved
@@ -2373,17 +2373,12 @@
         lk = ensure_int64(lk.codes)
         rk = ensure_int64(rk.codes)
 
-<<<<<<< HEAD
     elif isinstance(lk, ExtensionArray) and lk.dtype == rk.dtype:
-        if not isinstance(lk, BaseMaskedArray):
-=======
-    elif isinstance(lk, ExtensionArray) and is_dtype_equal(lk.dtype, rk.dtype):
         if not isinstance(lk, BaseMaskedArray) and not (
             # exclude arrow dtypes that would get cast to object
             isinstance(lk.dtype, ArrowDtype)
             and is_numeric_dtype(lk.dtype.numpy_dtype)
         ):
->>>>>>> c537b363
             lk, _ = lk._values_for_factorize()
 
             # error: Item "ndarray" of "Union[Any, ndarray]" has no attribute
