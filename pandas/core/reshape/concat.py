--- conflicted
+++ resolved
@@ -872,11 +872,7 @@
                 lens = [len(idx) for idx in indexes]
                 codes_list.append(np.repeat(np.arange(len(hlevel)), lens))
             else:
-<<<<<<< HEAD
-                for key, index in zip(hlevel, indexes, strict=False):
-=======
                 for key, index in zip(hlevel, indexes, strict=True):
->>>>>>> 241f07f8
                     # Find matching codes, include matching nan values as equal.
                     mask = (isna(level) & isna(key)) | (level == key)
                     if not mask.any():
