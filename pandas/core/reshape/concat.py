"""
Concat routines.
"""

from collections import abc
from typing import Iterable, List, Mapping, Union, overload

import numpy as np

from pandas._typing import FrameOrSeriesUnion, Label

from pandas.core.dtypes.concat import concat_compat
from pandas.core.dtypes.generic import ABCDataFrame, ABCSeries

from pandas import DataFrame, Index, MultiIndex, Series
from pandas.core.arrays.categorical import (
    factorize_from_iterable,
    factorize_from_iterables,
)
import pandas.core.common as com
from pandas.core.generic import NDFrame
from pandas.core.indexes.api import (
    all_indexes_same,
    ensure_index,
    get_consensus_names,
    get_objs_combined_axis,
)
import pandas.core.indexes.base as ibase
from pandas.core.internals import concatenate_block_managers

# ---------------------------------------------------------------------
# Concatenate DataFrame objects


@overload
def concat(
    objs: Union[Iterable["DataFrame"], Mapping[Label, "DataFrame"]],
    axis=0,
    join: str = "outer",
    ignore_index: bool = False,
    keys=None,
    levels=None,
    names=None,
    verify_integrity: bool = False,
    sort: bool = False,
    copy: bool = True,
) -> "DataFrame":
    ...


@overload
def concat(
    objs: Union[Iterable[FrameOrSeriesUnion], Mapping[Label, FrameOrSeriesUnion]],
    axis=0,
    join: str = "outer",
    ignore_index: bool = False,
    keys=None,
    levels=None,
    names=None,
    verify_integrity: bool = False,
    sort: bool = False,
    copy: bool = True,
) -> FrameOrSeriesUnion:
    ...


def concat(
    objs: Union[Iterable[FrameOrSeriesUnion], Mapping[Label, FrameOrSeriesUnion]],
    axis=0,
    join="outer",
    ignore_index: bool = False,
    keys=None,
    levels=None,
    names=None,
    verify_integrity: bool = False,
    sort: bool = False,
    copy: bool = True,
) -> FrameOrSeriesUnion:
    """
    Concatenate pandas objects along a particular axis with optional set logic
    along the other axes.

    Can also add a layer of hierarchical indexing on the concatenation axis,
    which may be useful if the labels are the same (or overlapping) on
    the passed axis number.

    Parameters
    ----------
    objs : a sequence or mapping of Series or DataFrame objects
        If a mapping is passed, the sorted keys will be used as the `keys`
        argument, unless it is passed, in which case the values will be
        selected (see below). Any None objects will be dropped silently unless
        they are all None in which case a ValueError will be raised.
    axis : {0/'index', 1/'columns'}, default 0
        The axis to concatenate along.
    join : {'inner', 'outer'}, default 'outer'
        How to handle indexes on other axis (or axes).
    ignore_index : bool, default False
        If True, do not use the index values along the concatenation axis. The
        resulting axis will be labeled 0, ..., n - 1. This is useful if you are
        concatenating objects where the concatenation axis does not have
        meaningful indexing information. Note the index values on the other
        axes are still respected in the join.
    keys : sequence, default None
        If multiple levels passed, should contain tuples. Construct
        hierarchical index using the passed keys as the outermost level.
    levels : list of sequences, default None
        Specific levels (unique values) to use for constructing a
        MultiIndex. Otherwise they will be inferred from the keys.
    names : list, default None
        Names for the levels in the resulting hierarchical index.
    verify_integrity : bool, default False
        Check whether the new concatenated axis contains duplicates. This can
        be very expensive relative to the actual data concatenation.
    sort : bool, default False
        Sort non-concatenation axis if it is not already aligned when `join`
        is 'outer'.
        This has no effect when ``join='inner'``, which already preserves
        the order of the non-concatenation axis.

        .. versionadded:: 0.23.0
        .. versionchanged:: 1.0.0

           Changed to not sort by default.

    copy : bool, default True
        If False, do not copy data unnecessarily.

    Returns
    -------
    object, type of objs
        When concatenating all ``Series`` along the index (axis=0), a
        ``Series`` is returned. When ``objs`` contains at least one
        ``DataFrame``, a ``DataFrame`` is returned. When concatenating along
        the columns (axis=1), a ``DataFrame`` is returned.

    See Also
    --------
    Series.append : Concatenate Series.
    DataFrame.append : Concatenate DataFrames.
    DataFrame.join : Join DataFrames using indexes.
    DataFrame.merge : Merge DataFrames by indexes or columns.

    Notes
    -----
    The keys, levels, and names arguments are all optional.

    A walkthrough of how this method fits in with other tools for combining
    pandas objects can be found `here
    <https://pandas.pydata.org/pandas-docs/stable/user_guide/merging.html>`__.

    Examples
    --------
    Combine two ``Series``.

    >>> s1 = pd.Series(['a', 'b'])
    >>> s2 = pd.Series(['c', 'd'])
    >>> pd.concat([s1, s2])
    0    a
    1    b
    0    c
    1    d
    dtype: object

    Clear the existing index and reset it in the result
    by setting the ``ignore_index`` option to ``True``.

    >>> pd.concat([s1, s2], ignore_index=True)
    0    a
    1    b
    2    c
    3    d
    dtype: object

    Add a hierarchical index at the outermost level of
    the data with the ``keys`` option.

    >>> pd.concat([s1, s2], keys=['s1', 's2'])
    s1  0    a
        1    b
    s2  0    c
        1    d
    dtype: object

    Label the index keys you create with the ``names`` option.

    >>> pd.concat([s1, s2], keys=['s1', 's2'],
    ...           names=['Series name', 'Row ID'])
    Series name  Row ID
    s1           0         a
                 1         b
    s2           0         c
                 1         d
    dtype: object

    Combine two ``DataFrame`` objects with identical columns.

    >>> df1 = pd.DataFrame([['a', 1], ['b', 2]],
    ...                    columns=['letter', 'number'])
    >>> df1
      letter  number
    0      a       1
    1      b       2
    >>> df2 = pd.DataFrame([['c', 3], ['d', 4]],
    ...                    columns=['letter', 'number'])
    >>> df2
      letter  number
    0      c       3
    1      d       4
    >>> pd.concat([df1, df2])
      letter  number
    0      a       1
    1      b       2
    0      c       3
    1      d       4

    Combine ``DataFrame`` objects with overlapping columns
    and return everything. Columns outside the intersection will
    be filled with ``NaN`` values.

    >>> df3 = pd.DataFrame([['c', 3, 'cat'], ['d', 4, 'dog']],
    ...                    columns=['letter', 'number', 'animal'])
    >>> df3
      letter  number animal
    0      c       3    cat
    1      d       4    dog
    >>> pd.concat([df1, df3], sort=False)
      letter  number animal
    0      a       1    NaN
    1      b       2    NaN
    0      c       3    cat
    1      d       4    dog

    Combine ``DataFrame`` objects with overlapping columns
    and return only those that are shared by passing ``inner`` to
    the ``join`` keyword argument.

    >>> pd.concat([df1, df3], join="inner")
      letter  number
    0      a       1
    1      b       2
    0      c       3
    1      d       4

    Combine ``DataFrame`` objects horizontally along the x axis by
    passing in ``axis=1``.

    >>> df4 = pd.DataFrame([['bird', 'polly'], ['monkey', 'george']],
    ...                    columns=['animal', 'name'])
    >>> pd.concat([df1, df4], axis=1)
      letter  number  animal    name
    0      a       1    bird   polly
    1      b       2  monkey  george

    Prevent the result from including duplicate index values with the
    ``verify_integrity`` option.

    >>> df5 = pd.DataFrame([1], index=['a'])
    >>> df5
       0
    a  1
    >>> df6 = pd.DataFrame([2], index=['a'])
    >>> df6
       0
    a  2
    >>> pd.concat([df5, df6], verify_integrity=True)
    Traceback (most recent call last):
        ...
    ValueError: Indexes have overlapping values: ['a']
    """
    op = _Concatenator(
        objs,
        axis=axis,
        ignore_index=ignore_index,
        join=join,
        keys=keys,
        levels=levels,
        names=names,
        verify_integrity=verify_integrity,
        copy=copy,
        sort=sort,
    )

    return op.get_result()


class _Concatenator:
    """
    Orchestrates a concatenation operation for BlockManagers
    """

    def __init__(
        self,
        objs,
        axis=0,
        join: str = "outer",
        keys=None,
        levels=None,
        names=None,
        ignore_index: bool = False,
        verify_integrity: bool = False,
        copy: bool = True,
        sort=False,
    ):
        if isinstance(objs, (NDFrame, str)):
            raise TypeError(
                "first argument must be an iterable of pandas "
                f'objects, you passed an object of type "{type(objs).__name__}"'
            )

        if join == "outer":
            self.intersect = False
        elif join == "inner":
            self.intersect = True
        else:  # pragma: no cover
            raise ValueError(
                "Only can inner (intersect) or outer (union) join the other axis"
            )

        if isinstance(objs, abc.Mapping):
            if keys is None:
                keys = list(objs.keys())
            objs = [objs[k] for k in keys]
        else:
            objs = list(objs)

        if len(objs) == 0:
            raise ValueError("No objects to concatenate")

        if keys is None:
            objs = list(com.not_none(*objs))
        else:
            # #1649
            clean_keys = []
            clean_objs = []
            for k, v in zip(keys, objs):
                if v is None:
                    continue
                clean_keys.append(k)
                clean_objs.append(v)
            objs = clean_objs
            name = getattr(keys, "name", None)
            keys = Index(clean_keys, name=name)

        if len(objs) == 0:
            raise ValueError("All objects passed were None")

        # consolidate data & figure out what our result ndim is going to be
        ndims = set()
        for obj in objs:
            if not isinstance(obj, (Series, DataFrame)):
                msg = (
                    f"cannot concatenate object of type '{type(obj)}'; "
                    "only Series and DataFrame objs are valid"
                )
                raise TypeError(msg)

            # consolidate
            obj._consolidate(inplace=True)
            ndims.add(obj.ndim)

        # get the sample
        # want the highest ndim that we have, and must be non-empty
        # unless all objs are empty
        sample = None
        if len(ndims) > 1:
            max_ndim = max(ndims)
            for obj in objs:
                if obj.ndim == max_ndim and np.sum(obj.shape):
                    sample = obj
                    break

        else:
            # filter out the empties if we have not multi-index possibilities
            # note to keep empty Series as it affect to result columns / name
            non_empties = [
                obj for obj in objs if sum(obj.shape) > 0 or isinstance(obj, Series)
            ]

            if len(non_empties) and (
                keys is None and names is None and levels is None and not self.intersect
            ):
                objs = non_empties
                sample = objs[0]

        if sample is None:
            sample = objs[0]
        self.objs = objs

        # Standardize axis parameter to int
        if isinstance(sample, Series):
            axis = DataFrame._get_axis_number(axis)
        else:
            axis = sample._get_axis_number(axis)

        # Need to flip BlockManager axis in the DataFrame special case
        self._is_frame = isinstance(sample, ABCDataFrame)
        if self._is_frame:
            axis = DataFrame._get_block_manager_axis(axis)

        self._is_series = isinstance(sample, ABCSeries)
        if not 0 <= axis <= sample.ndim:
            raise AssertionError(
                f"axis must be between 0 and {sample.ndim}, input was {axis}"
            )

        # if we have mixed ndims, then convert to highest ndim
        # creating column numbers as needed
        if len(ndims) > 1:
            current_column = 0
            max_ndim = sample.ndim
            self.objs, objs = [], self.objs
            for obj in objs:

                ndim = obj.ndim
                if ndim == max_ndim:
                    pass

                elif ndim != max_ndim - 1:
                    raise ValueError(
                        "cannot concatenate unaligned mixed "
                        "dimensional NDFrame objects"
                    )

                else:
                    name = getattr(obj, "name", None)
                    if ignore_index or name is None:
                        name = current_column
                        current_column += 1

                    # doing a row-wise concatenation so need everything
                    # to line up
                    if self._is_frame and axis == 1:
                        name = 0
                    obj = sample._constructor({name: obj})

                self.objs.append(obj)

        # note: this is the BlockManager axis (since DataFrame is transposed)
        self.bm_axis = axis
        self.axis = 1 - self.bm_axis if self._is_frame else 0
        self.keys = keys
        self.names = names or getattr(keys, "names", None)
        self.levels = levels
        self.sort = sort

        self.ignore_index = ignore_index
        self.verify_integrity = verify_integrity
        self.copy = copy

        self.new_axes = self._get_new_axes()

    def get_result(self):

        # series only
        if self._is_series:

            # stack blocks
            if self.bm_axis == 0:
                name = com.consensus_name_attr(self.objs)
<<<<<<< HEAD
=======

                mgr = self.objs[0]._mgr.concat(
                    [x._mgr for x in self.objs], self.new_axes[0]
                )
>>>>>>> 4124dc75
                cons = self.objs[0]._constructor

                arrs = [ser._values for ser in self.objs]

                res = concat_compat(arrs, axis=0)
                result = cons(res, index=self.new_axes[0], name=name, dtype=res.dtype)
                return result.__finalize__(self, method="concat")

            # combine as columns in a frame
            else:
                data = dict(zip(range(len(self.objs)), self.objs))
                cons = DataFrame

                index, columns = self.new_axes
                df = cons(data, index=index)
                df.columns = columns
                return df.__finalize__(self, method="concat")

        # combine block managers
        else:
            mgrs_indexers = []
            for obj in self.objs:
                indexers = {}
                for ax, new_labels in enumerate(self.new_axes):
                    # ::-1 to convert BlockManager ax to DataFrame ax
                    if ax == self.bm_axis:
                        # Suppress reindexing on concat axis
                        continue

                    # 1-ax to convert BlockManager axis to DataFrame axis
                    obj_labels = obj.axes[1 - ax]
                    if not new_labels.equals(obj_labels):
                        indexers[ax] = obj_labels.reindex(new_labels)[1]

                mgrs_indexers.append((obj._mgr, indexers))

            new_data = concatenate_block_managers(
                mgrs_indexers, self.new_axes, concat_axis=self.bm_axis, copy=self.copy
            )
            if not self.copy:
                new_data._consolidate_inplace()

            cons = self.objs[0]._constructor
            return cons(new_data).__finalize__(self, method="concat")

    def _get_result_dim(self) -> int:
        if self._is_series and self.bm_axis == 1:
            return 2
        else:
            return self.objs[0].ndim

    def _get_new_axes(self) -> List[Index]:
        ndim = self._get_result_dim()
        return [
            self._get_concat_axis() if i == self.bm_axis else self._get_comb_axis(i)
            for i in range(ndim)
        ]

    def _get_comb_axis(self, i: int) -> Index:
        data_axis = self.objs[0]._get_block_manager_axis(i)
        return get_objs_combined_axis(
            self.objs,
            axis=data_axis,
            intersect=self.intersect,
            sort=self.sort,
            copy=self.copy,
        )

    def _get_concat_axis(self) -> Index:
        """
        Return index to be used along concatenation axis.
        """
        if self._is_series:
            if self.bm_axis == 0:
                indexes = [x.index for x in self.objs]
            elif self.ignore_index:
                idx = ibase.default_index(len(self.objs))
                return idx
            elif self.keys is None:
                names: List[Label] = [None] * len(self.objs)
                num = 0
                has_names = False
                for i, x in enumerate(self.objs):
                    if not isinstance(x, Series):
                        raise TypeError(
                            f"Cannot concatenate type 'Series' with "
                            f"object of type '{type(x).__name__}'"
                        )
                    if x.name is not None:
                        names[i] = x.name
                        has_names = True
                    else:
                        names[i] = num
                        num += 1
                if has_names:
                    return Index(names)
                else:
                    return ibase.default_index(len(self.objs))
            else:
                return ensure_index(self.keys).set_names(self.names)
        else:
            indexes = [x.axes[self.axis] for x in self.objs]

        if self.ignore_index:
            idx = ibase.default_index(sum(len(i) for i in indexes))
            return idx

        if self.keys is None:
            concat_axis = _concat_indexes(indexes)
        else:
            concat_axis = _make_concat_multiindex(
                indexes, self.keys, self.levels, self.names
            )

        self._maybe_check_integrity(concat_axis)

        return concat_axis

    def _maybe_check_integrity(self, concat_index: Index):
        if self.verify_integrity:
            if not concat_index.is_unique:
                overlap = concat_index[concat_index.duplicated()].unique()
                raise ValueError(f"Indexes have overlapping values: {overlap}")


def _concat_indexes(indexes) -> Index:
    return indexes[0].append(indexes[1:])


def _make_concat_multiindex(indexes, keys, levels=None, names=None) -> MultiIndex:

    if (levels is None and isinstance(keys[0], tuple)) or (
        levels is not None and len(levels) > 1
    ):
        zipped = list(zip(*keys))
        if names is None:
            names = [None] * len(zipped)

        if levels is None:
            _, levels = factorize_from_iterables(zipped)
        else:
            levels = [ensure_index(x) for x in levels]
    else:
        zipped = [keys]
        if names is None:
            names = [None]

        if levels is None:
            levels = [ensure_index(keys)]
        else:
            levels = [ensure_index(x) for x in levels]

    if not all_indexes_same(indexes):
        codes_list = []

        # things are potentially different sizes, so compute the exact codes
        # for each level and pass those to MultiIndex.from_arrays

        for hlevel, level in zip(zipped, levels):
            to_concat = []
            for key, index in zip(hlevel, indexes):
                try:
                    i = level.get_loc(key)
                except KeyError as err:
                    raise ValueError(f"Key {key} not in level {level}") from err

                to_concat.append(np.repeat(i, len(index)))
            codes_list.append(np.concatenate(to_concat))

        concat_index = _concat_indexes(indexes)

        # these go at the end
        if isinstance(concat_index, MultiIndex):
            levels.extend(concat_index.levels)
            codes_list.extend(concat_index.codes)
        else:
            codes, categories = factorize_from_iterable(concat_index)
            levels.append(categories)
            codes_list.append(codes)

        if len(names) == len(levels):
            names = list(names)
        else:
            # make sure that all of the passed indices have the same nlevels
            if not len({idx.nlevels for idx in indexes}) == 1:
                raise AssertionError(
                    "Cannot concat indices that do not have the same number of levels"
                )

            # also copies
            names = names + get_consensus_names(indexes)

        return MultiIndex(
            levels=levels, codes=codes_list, names=names, verify_integrity=False
        )

    new_index = indexes[0]
    n = len(new_index)
    kpieces = len(indexes)

    # also copies
    new_names = list(names)
    new_levels = list(levels)

    # construct codes
    new_codes = []

    # do something a bit more speedy

    for hlevel, level in zip(zipped, levels):
        hlevel = ensure_index(hlevel)
        mapped = level.get_indexer(hlevel)

        mask = mapped == -1
        if mask.any():
            raise ValueError(f"Values not found in passed level: {hlevel[mask]!s}")

        new_codes.append(np.repeat(mapped, n))

    if isinstance(new_index, MultiIndex):
        new_levels.extend(new_index.levels)
        new_codes.extend([np.tile(lab, kpieces) for lab in new_index.codes])
    else:
        new_levels.append(new_index)
        new_codes.append(np.tile(np.arange(n), kpieces))

    if len(new_names) < len(new_levels):
        new_names.extend(new_index.names)

    return MultiIndex(
        levels=new_levels, codes=new_codes, names=new_names, verify_integrity=False
    )<|MERGE_RESOLUTION|>--- conflicted
+++ resolved
@@ -458,13 +458,6 @@
             # stack blocks
             if self.bm_axis == 0:
                 name = com.consensus_name_attr(self.objs)
-<<<<<<< HEAD
-=======
-
-                mgr = self.objs[0]._mgr.concat(
-                    [x._mgr for x in self.objs], self.new_axes[0]
-                )
->>>>>>> 4124dc75
                 cons = self.objs[0]._constructor
 
                 arrs = [ser._values for ser in self.objs]
