"""
Quantilization functions and related stuff
"""
from functools import partial

import numpy as np

from pandas._libs.lib import infer_dtype

from pandas.core.dtypes.common import (
<<<<<<< HEAD
    is_integer,
    is_scalar,
    is_categorical_dtype,
    is_datetime64_dtype,
    is_timedelta64_dtype,
    is_datetime64tz_dtype,
    is_datetime_or_timedelta_dtype,
    is_integer_dtype,
    ensure_int64)
=======
    ensure_int64, is_categorical_dtype, is_datetime64_dtype,
    is_datetime64tz_dtype, is_datetime_or_timedelta_dtype, is_integer,
    is_scalar, is_timedelta64_dtype)
from pandas.core.dtypes.missing import isna
>>>>>>> 91802fb0

from pandas import (
    Categorical, Index, Interval, IntervalIndex, Series, Timedelta, Timestamp,
    to_datetime, to_timedelta)
import pandas.core.algorithms as algos
import pandas.core.nanops as nanops


def cut(x, bins, right=True, labels=None, retbins=False, precision=3,
        include_lowest=False, duplicates='raise'):
    """
    Bin values into discrete intervals.

    Use `cut` when you need to segment and sort data values into bins. This
    function is also useful for going from a continuous variable to a
    categorical variable. For example, `cut` could convert ages to groups of
    age ranges. Supports binning into an equal number of bins, or a
    pre-specified array of bins.

    Parameters
    ----------
    x : array-like
        The input array to be binned. Must be 1-dimensional.
    bins : int, sequence of scalars, or pandas.IntervalIndex
        The criteria to bin by.

        * int : Defines the number of equal-width bins in the range of `x`. The
          range of `x` is extended by .1% on each side to include the minimum
          and maximum values of `x`.
        * sequence of scalars : Defines the bin edges allowing for non-uniform
          width. No extension of the range of `x` is done.
        * IntervalIndex : Defines the exact bins to be used. Note that
          IntervalIndex for `bins` must be non-overlapping.

    right : bool, default True
        Indicates whether `bins` includes the rightmost edge or not. If
        ``right == True`` (the default), then the `bins` ``[1, 2, 3, 4]``
        indicate (1,2], (2,3], (3,4]. This argument is ignored when
        `bins` is an IntervalIndex.
    labels : array or bool, optional
        Specifies the labels for the returned bins. Must be the same length as
        the resulting bins. If False, returns only integer indicators of the
        bins. This affects the type of the output container (see below).
        This argument is ignored when `bins` is an IntervalIndex.
    retbins : bool, default False
        Whether to return the bins or not. Useful when bins is provided
        as a scalar.
    precision : int, default 3
        The precision at which to store and display the bins labels.
    include_lowest : bool, default False
        Whether the first interval should be left-inclusive or not.
    duplicates : {default 'raise', 'drop'}, optional
        If bin edges are not unique, raise ValueError or drop non-uniques.

        .. versionadded:: 0.23.0

    Returns
    -------
    out : pandas.Categorical, Series, or ndarray
        An array-like object representing the respective bin for each value
        of `x`. The type depends on the value of `labels`.

        * True (default) : returns a Series for Series `x` or a
          pandas.Categorical for all other inputs. The values stored within
          are Interval dtype.

        * sequence of scalars : returns a Series for Series `x` or a
          pandas.Categorical for all other inputs. The values stored within
          are whatever the type in the sequence is.

        * False : returns an ndarray of integers.

    bins : numpy.ndarray or IntervalIndex.
        The computed or specified bins. Only returned when `retbins=True`.
        For scalar or sequence `bins`, this is an ndarray with the computed
        bins. If set `duplicates=drop`, `bins` will drop non-unique bin. For
        an IntervalIndex `bins`, this is equal to `bins`.

    See Also
    --------
    qcut : Discretize variable into equal-sized buckets based on rank
        or based on sample quantiles.
    pandas.Categorical : Array type for storing data that come from a
        fixed set of values.
    Series : One-dimensional array with axis labels (including time series).
    pandas.IntervalIndex : Immutable Index implementing an ordered,
        sliceable set.

    Notes
    -----
    Any NA values will be NA in the result. Out of bounds values will be NA in
    the resulting Series or pandas.Categorical object.

    Examples
    --------
    Discretize into three equal-sized bins.

    >>> pd.cut(np.array([1, 7, 5, 4, 6, 3]), 3)
    ... # doctest: +ELLIPSIS
    [(0.994, 3.0], (5.0, 7.0], (3.0, 5.0], (3.0, 5.0], (5.0, 7.0], ...
    Categories (3, interval[float64]): [(0.994, 3.0] < (3.0, 5.0] ...

    >>> pd.cut(np.array([1, 7, 5, 4, 6, 3]), 3, retbins=True)
    ... # doctest: +ELLIPSIS
    ([(0.994, 3.0], (5.0, 7.0], (3.0, 5.0], (3.0, 5.0], (5.0, 7.0], ...
    Categories (3, interval[float64]): [(0.994, 3.0] < (3.0, 5.0] ...
    array([0.994, 3.   , 5.   , 7.   ]))

    Discovers the same bins, but assign them specific labels. Notice that
    the returned Categorical's categories are `labels` and is ordered.

    >>> pd.cut(np.array([1, 7, 5, 4, 6, 3]),
    ...        3, labels=["bad", "medium", "good"])
    [bad, good, medium, medium, good, bad]
    Categories (3, object): [bad < medium < good]

    ``labels=False`` implies you just want the bins back.

    >>> pd.cut([0, 1, 1, 2], bins=4, labels=False)
    array([0, 1, 1, 3])

    Passing a Series as an input returns a Series with categorical dtype:

    >>> s = pd.Series(np.array([2, 4, 6, 8, 10]),
    ...               index=['a', 'b', 'c', 'd', 'e'])
    >>> pd.cut(s, 3)
    ... # doctest: +ELLIPSIS
    a    (1.992, 4.667]
    b    (1.992, 4.667]
    c    (4.667, 7.333]
    d     (7.333, 10.0]
    e     (7.333, 10.0]
    dtype: category
    Categories (3, interval[float64]): [(1.992, 4.667] < (4.667, ...

    Passing a Series as an input returns a Series with mapping value.
    It is used to map numerically to intervals based on bins.

    >>> s = pd.Series(np.array([2, 4, 6, 8, 10]),
    ...               index=['a', 'b', 'c', 'd', 'e'])
    >>> pd.cut(s, [0, 2, 4, 6, 8, 10], labels=False, retbins=True, right=False)
    ... # doctest: +ELLIPSIS
    (a    0.0
     b    1.0
     c    2.0
     d    3.0
     e    4.0
     dtype: float64, array([0, 2, 4, 6, 8]))

    Use `drop` optional when bins is not unique

    >>> pd.cut(s, [0, 2, 4, 6, 10, 10], labels=False, retbins=True,
    ...    right=False, duplicates='drop')
    ... # doctest: +ELLIPSIS
    (a    0.0
     b    1.0
     c    2.0
     d    3.0
     e    3.0
     dtype: float64, array([0, 2, 4, 6, 8]))

    Passing an IntervalIndex for `bins` results in those categories exactly.
    Notice that values not covered by the IntervalIndex are set to NaN. 0
    is to the left of the first bin (which is closed on the right), and 1.5
    falls between two bins.

    >>> bins = pd.IntervalIndex.from_tuples([(0, 1), (2, 3), (4, 5)])
    >>> pd.cut([0, 0.5, 1.5, 2.5, 4.5], bins)
    [NaN, (0, 1], NaN, (2, 3], (4, 5]]
    Categories (3, interval[int64]): [(0, 1] < (2, 3] < (4, 5]]
    """
    # NOTE: this binning code is changed a bit from histogram for var(x) == 0

    # for handling the cut for datetime and timedelta objects
    x_is_series, series_index, name, x = _preprocess_for_cut(x)
    x, dtype = _coerce_to_type(x)

    if not np.iterable(bins):
        if is_scalar(bins) and bins < 1:
            raise ValueError("`bins` should be a positive integer.")

        try:  # for array-like
            sz = x.size
        except AttributeError:
            x = np.asarray(x)
            sz = x.size

        if sz == 0:
            raise ValueError('Cannot cut empty array')

        rng = (nanops.nanmin(x), nanops.nanmax(x))
        mn, mx = [mi + 0.0 for mi in rng]

        if mn == mx:  # adjust end points before binning
            mn -= .001 * abs(mn) if mn != 0 else .001
            mx += .001 * abs(mx) if mx != 0 else .001
            bins = np.linspace(mn, mx, bins + 1, endpoint=True)
        else:  # adjust end points after binning
            bins = np.linspace(mn, mx, bins + 1, endpoint=True)
            adj = (mx - mn) * 0.001  # 0.1% of the range
            if right:
                bins[0] -= adj
            else:
                bins[-1] += adj

    elif isinstance(bins, IntervalIndex):
        if bins.is_overlapping:
            raise ValueError('Overlapping IntervalIndex is not accepted.')

    else:
        bins = np.asarray(bins)
        bins = _convert_bin_to_numeric_type(bins, dtype)
        if (np.diff(bins) < 0).any():
            raise ValueError('bins must increase monotonically.')

    fac, bins = _bins_to_cuts(x, bins, right=right, labels=labels,
                              precision=precision,
                              include_lowest=include_lowest,
                              dtype=dtype,
                              duplicates=duplicates)

    return _postprocess_for_cut(fac, bins, retbins, x_is_series,
                                series_index, name, dtype)


def qcut(x, q, labels=None, retbins=False, precision=3, duplicates='raise',
         bounded=True):
    """
    Quantile-based discretization function. Discretize variable into
    equal-sized buckets based on rank or based on sample quantiles. For example
    1000 values for 10 quantiles would produce a Categorical object indicating
    quantile membership for each data point.

    Parameters
    ----------
    x : 1d ndarray or Series
    q : integer or array of quantiles
        Number of quantiles. 10 for deciles, 4 for quartiles, etc. Alternately
        array of quantiles, e.g. [0, .25, .5, .75, 1.] for quartiles
    labels : array or boolean, default None
        Used as labels for the resulting bins. Must be of the same length as
        the resulting bins. If False, return only integer indicators of the
        bins.
    retbins : bool, optional
        Whether to return the (bins, labels) or not. Can be useful if bins
        is given as a scalar.
    precision : int, optional
        The precision at which to store and display the bins labels
    duplicates : {default 'raise', 'drop'}, optional
        If bin edges are not unique, raise ValueError or drop non-uniques.

        .. versionadded:: 0.20.0

    bounded : bool, optional
        Use the min/max of the distribution as the lower/upper bounds if True,
        otherwise use -inf/inf. Ignored if dtype is datetime/timedelta.

        .. versionadded:: 0.24.0

    Returns
    -------
    out : Categorical or Series or array of integers if labels is False
        The return type (Categorical or Series) depends on the input: a Series
        of type category if input is a Series else Categorical. Bins are
        represented as categories when categorical data is returned.
    bins : ndarray of floats
        Returned only if `retbins` is True.

    Notes
    -----
    Out of bounds values will be NA in the resulting Categorical object

    Examples
    --------
    >>> pd.qcut(range(5), 4)
    ... # doctest: +ELLIPSIS
    [(-0.001, 1.0], (-0.001, 1.0], (1.0, 2.0], (2.0, 3.0], (3.0, 4.0]]
    Categories (4, interval[float64]): [(-0.001, 1.0] < (1.0, 2.0] ...

    >>> pd.qcut(range(5), 3, labels=["good", "medium", "bad"])
    ... # doctest: +SKIP
    [good, good, medium, bad, bad]
    Categories (3, object): [good < medium < bad]

    >>> pd.qcut(range(5), 4, labels=False)
    array([0, 0, 1, 2, 3])
    """
    x_is_series, series_index, name, x = _preprocess_for_cut(x)

    x, dtype = _coerce_to_type(x)

    if is_integer(q):
        quantiles = np.linspace(0, 1, q + 1)
    else:
        quantiles = q
    bins = algos.quantile(x, quantiles)
    if not bounded and not dtype:
        if is_integer_dtype(bins):
            bins = bins.astype(np.float64)
        bins[0] = -np.inf
        bins[-1] = np.inf
    fac, bins = _bins_to_cuts(x, bins, labels=labels,
                              precision=precision, include_lowest=True,
                              dtype=dtype, duplicates=duplicates)

    return _postprocess_for_cut(fac, bins, retbins, x_is_series,
                                series_index, name, dtype)


def _bins_to_cuts(x, bins, right=True, labels=None,
                  precision=3, include_lowest=False,
                  dtype=None, duplicates='raise'):

    if duplicates not in ['raise', 'drop']:
        raise ValueError("invalid value for 'duplicates' parameter, "
                         "valid options are: raise, drop")

    if isinstance(bins, IntervalIndex):
        # we have a fast-path here
        ids = bins.get_indexer(x)
        result = algos.take_nd(bins, ids)
        result = Categorical(result, categories=bins, ordered=True)
        return result, bins

    unique_bins = algos.unique(bins)
    if len(unique_bins) < len(bins) and len(bins) != 2:
        if duplicates == 'raise':
            raise ValueError("Bin edges must be unique: {bins!r}.\nYou "
                             "can drop duplicate edges by setting "
                             "the 'duplicates' kwarg".format(bins=bins))
        else:
            bins = unique_bins

    side = 'left' if right else 'right'
    ids = ensure_int64(bins.searchsorted(x, side=side))

    if include_lowest:
        ids[x == bins[0]] = 1

    na_mask = isna(x) | (ids == len(bins)) | (ids == 0)
    has_nas = na_mask.any()

    if labels is not False:
        if labels is None:
            labels = _format_labels(bins, precision, right=right,
                                    include_lowest=include_lowest,
                                    dtype=dtype)
        else:
            if len(labels) != len(bins) - 1:
                raise ValueError('Bin labels must be one fewer than '
                                 'the number of bin edges')
        if not is_categorical_dtype(labels):
            labels = Categorical(labels, categories=labels, ordered=True)

        np.putmask(ids, na_mask, 0)
        result = algos.take_nd(labels, ids - 1)

    else:
        result = ids - 1
        if has_nas:
            result = result.astype(np.float64)
            np.putmask(result, na_mask, np.nan)

    return result, bins


def _trim_zeros(x):
    while len(x) > 1 and x[-1] == '0':
        x = x[:-1]
    if len(x) > 1 and x[-1] == '.':
        x = x[:-1]
    return x


def _coerce_to_type(x):
    """
    if the passed data is of datetime/timedelta type,
    this method converts it to numeric so that cut method can
    handle it
    """
    dtype = None

    if is_datetime64tz_dtype(x):
        dtype = x.dtype
    elif is_datetime64_dtype(x):
        x = to_datetime(x)
        dtype = np.datetime64
    elif is_timedelta64_dtype(x):
        x = to_timedelta(x)
        dtype = np.timedelta64

    if dtype is not None:
        # GH 19768: force NaT to NaN during integer conversion
        x = np.where(x.notna(), x.view(np.int64), np.nan)

    return x, dtype


def _convert_bin_to_numeric_type(bins, dtype):
    """
    if the passed bin is of datetime/timedelta type,
    this method converts it to integer

    Parameters
    ----------
    bins : list-like of bins
    dtype : dtype of data

    Raises
    ------
    ValueError if bins are not of a compat dtype to dtype
    """
    bins_dtype = infer_dtype(bins)
    if is_timedelta64_dtype(dtype):
        if bins_dtype in ['timedelta', 'timedelta64']:
            bins = to_timedelta(bins).view(np.int64)
        else:
            raise ValueError("bins must be of timedelta64 dtype")
    elif is_datetime64_dtype(dtype) or is_datetime64tz_dtype(dtype):
        if bins_dtype in ['datetime', 'datetime64']:
            bins = to_datetime(bins).view(np.int64)
        else:
            raise ValueError("bins must be of datetime64 dtype")

    return bins


def _convert_bin_to_datelike_type(bins, dtype):
    """
    Convert bins to a DatetimeIndex or TimedeltaIndex if the orginal dtype is
    datelike

    Parameters
    ----------
    bins : list-like of bins
    dtype : dtype of data

    Returns
    -------
    bins : Array-like of bins, DatetimeIndex or TimedeltaIndex if dtype is
           datelike
    """
    if is_datetime64tz_dtype(dtype) or is_datetime_or_timedelta_dtype(dtype):
        bins = Index(bins.astype(np.int64), dtype=dtype)
    return bins


def _format_labels(bins, precision, right=True,
                   include_lowest=False, dtype=None):
    """ based on the dtype, return our labels """

    closed = 'right' if right else 'left'

    if is_datetime64tz_dtype(dtype):
        formatter = partial(Timestamp, tz=dtype.tz)
        adjust = lambda x: x - Timedelta('1ns')
    elif is_datetime64_dtype(dtype):
        formatter = Timestamp
        adjust = lambda x: x - Timedelta('1ns')
    elif is_timedelta64_dtype(dtype):
        formatter = Timedelta
        adjust = lambda x: x - Timedelta('1ns')
    else:
        precision = _infer_precision(precision, bins)
        formatter = lambda x: _round_frac(x, precision)
        adjust = lambda x: x - 10 ** (-precision)

    breaks = [formatter(b) for b in bins]
    labels = IntervalIndex.from_breaks(breaks, closed=closed)

    if right and include_lowest:
        # we will adjust the left hand side by precision to
        # account that we are all right closed
        v = adjust(labels[0].left)

        i = IntervalIndex([Interval(v, labels[0].right, closed='right')])
        labels = i.append(labels[1:])

    return labels


def _preprocess_for_cut(x):
    """
    handles preprocessing for cut where we convert passed
    input to array, strip the index information and store it
    separately
    """
    x_is_series = isinstance(x, Series)
    series_index = None
    name = None

    if x_is_series:
        series_index = x.index
        name = x.name

    # Check that the passed array is a Pandas or Numpy object
    # We don't want to strip away a Pandas data-type here (e.g. datetimetz)
    ndim = getattr(x, 'ndim', None)
    if ndim is None:
        x = np.asarray(x)
    if x.ndim != 1:
        raise ValueError("Input array must be 1 dimensional")

    return x_is_series, series_index, name, x


def _postprocess_for_cut(fac, bins, retbins, x_is_series,
                         series_index, name, dtype):
    """
    handles post processing for the cut method where
    we combine the index information if the originally passed
    datatype was a series
    """
    if x_is_series:
        fac = Series(fac, index=series_index, name=name)

    if not retbins:
        return fac

    bins = _convert_bin_to_datelike_type(bins, dtype)

    return fac, bins


def _round_frac(x, precision):
    """
    Round the fractional part of the given number
    """
    if not np.isfinite(x) or x == 0:
        return x
    else:
        frac, whole = np.modf(x)
        if whole == 0:
            digits = -int(np.floor(np.log10(abs(frac)))) - 1 + precision
        else:
            digits = precision
        return np.around(x, digits)


def _infer_precision(base_precision, bins):
    """Infer an appropriate precision for _round_frac
    """
    for precision in range(base_precision, 20):
        levels = [_round_frac(b, precision) for b in bins]
        if algos.unique(levels).size == bins.size:
            return precision
    return base_precision  # default<|MERGE_RESOLUTION|>--- conflicted
+++ resolved
@@ -8,22 +8,10 @@
 from pandas._libs.lib import infer_dtype
 
 from pandas.core.dtypes.common import (
-<<<<<<< HEAD
-    is_integer,
-    is_scalar,
-    is_categorical_dtype,
-    is_datetime64_dtype,
-    is_timedelta64_dtype,
-    is_datetime64tz_dtype,
-    is_datetime_or_timedelta_dtype,
-    is_integer_dtype,
-    ensure_int64)
-=======
     ensure_int64, is_categorical_dtype, is_datetime64_dtype,
     is_datetime64tz_dtype, is_datetime_or_timedelta_dtype, is_integer,
-    is_scalar, is_timedelta64_dtype)
+    is_scalar, is_timedelta64_dtype, is_integer_dtype)
 from pandas.core.dtypes.missing import isna
->>>>>>> 91802fb0
 
 from pandas import (
     Categorical, Index, Interval, IntervalIndex, Series, Timedelta, Timestamp,
