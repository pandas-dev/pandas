--- conflicted
+++ resolved
@@ -450,12 +450,6 @@
             cols = com.convert_to_list_like(index)
         else:
             cols = []
-<<<<<<< HEAD
-        # error: Item "ExtensionArray" of "Union[List[Any], ExtensionArray]"
-        # has no attribute "extend"
-        cols.extend(columns)  # type: ignore[union-attr]
-=======
->>>>>>> df32e83f
 
         append = index is None
         indexed = data.set_index(cols + columns, append=append)
