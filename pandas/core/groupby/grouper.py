"""
Provide user facing operators for doing the split part of the
split-apply-combine paradigm.
"""

from __future__ import annotations

from typing import (
    TYPE_CHECKING,
    final,
)

import numpy as np

from pandas._libs import (
    algos as libalgos,
)
from pandas._libs.tslibs import OutOfBoundsDatetime
from pandas.errors import InvalidIndexError
from pandas.util._decorators import (
    cache_readonly,
    set_module,
)

from pandas.core.dtypes.common import (
    ensure_int64,
    ensure_platform_int,
    is_list_like,
    is_scalar,
)
from pandas.core.dtypes.dtypes import CategoricalDtype

from pandas.core import algorithms
from pandas.core.arrays import (
    Categorical,
    ExtensionArray,
)
import pandas.core.common as com
from pandas.core.frame import DataFrame
from pandas.core.groupby import ops
from pandas.core.groupby.categorical import recode_for_groupby
from pandas.core.indexes.api import (
    Index,
    MultiIndex,
    default_index,
)
from pandas.core.series import Series

from pandas.io.formats.printing import (
    PrettyDict,
    pprint_thing,
)

if TYPE_CHECKING:
    from collections.abc import (
        Hashable,
        Iterator,
    )

    from pandas._typing import (
        ArrayLike,
        NDFrameT,
        npt,
    )

    from pandas.core.generic import NDFrame


<<<<<<< HEAD
set_module("pandas")


=======
@set_module("pandas")
>>>>>>> 9b8598a3
class Grouper:
    """
    A Grouper allows the user to specify a groupby instruction for an object.

    This specification will select a column via the key parameter, or if the
    level parameter is given, a level of the index of the target
    object.

    If ``level`` is passed as a keyword to both `Grouper` and
    `groupby`, the values passed to `Grouper` take precedence.

    Parameters
    ----------
    *args
        Currently unused, reserved for future use.
    **kwargs
        Dictionary of the keyword arguments to pass to Grouper.

    Attributes
    ----------
    key : str, defaults to None
        Groupby key, which selects the grouping column of the target.
    level : name/number, defaults to None
        The level for the target index.
    freq : str / frequency object, defaults to None
        This will groupby the specified frequency if the target selection
        (via key or level) is a datetime-like object. For full specification
        of available frequencies, please see :ref:`here<timeseries.offset_aliases>`.
    sort : bool, default to False
        Whether to sort the resulting labels.
    closed : {'left' or 'right'}
        Closed end of interval. Only when `freq` parameter is passed.
    label : {'left' or 'right'}
        Interval boundary to use for labeling.
        Only when `freq` parameter is passed.
    convention : {'start', 'end', 'e', 's'}
        If grouper is PeriodIndex and `freq` parameter is passed.

    origin : Timestamp or str, default 'start_day'
        The timestamp on which to adjust the grouping. The timezone of origin must
        match the timezone of the index.
        If string, must be one of the following:

        - 'epoch': `origin` is 1970-01-01
        - 'start': `origin` is the first value of the timeseries
        - 'start_day': `origin` is the first day at midnight of the timeseries

        - 'end': `origin` is the last value of the timeseries
        - 'end_day': `origin` is the ceiling midnight of the last day

    offset : Timedelta or str, default is None
        An offset timedelta added to the origin.

    dropna : bool, default True
        If True, and if group keys contain NA values, NA values together with
        row/column will be dropped. If False, NA values will also be treated as
        the key in groups.

    Returns
    -------
    Grouper or pandas.api.typing.TimeGrouper
        A TimeGrouper is returned if ``freq`` is not ``None``. Otherwise, a Grouper
        is returned.

    See Also
    --------
    Series.groupby : Apply a function groupby to a Series.
    DataFrame.groupby : Apply a function groupby.

    Examples
    --------
    ``df.groupby(pd.Grouper(key="Animal"))`` is equivalent to ``df.groupby('Animal')``

    >>> df = pd.DataFrame(
    ...     {
    ...         "Animal": ["Falcon", "Parrot", "Falcon", "Falcon", "Parrot"],
    ...         "Speed": [100, 5, 200, 300, 15],
    ...     }
    ... )
    >>> df
       Animal  Speed
    0  Falcon    100
    1  Parrot      5
    2  Falcon    200
    3  Falcon    300
    4  Parrot     15
    >>> df.groupby(pd.Grouper(key="Animal")).mean()
            Speed
    Animal
    Falcon  200.0
    Parrot   10.0

    Specify a resample operation on the column 'Publish date'

    >>> df = pd.DataFrame(
    ...     {
    ...         "Publish date": [
    ...             pd.Timestamp("2000-01-02"),
    ...             pd.Timestamp("2000-01-02"),
    ...             pd.Timestamp("2000-01-09"),
    ...             pd.Timestamp("2000-01-16"),
    ...         ],
    ...         "ID": [0, 1, 2, 3],
    ...         "Price": [10, 20, 30, 40],
    ...     }
    ... )
    >>> df
      Publish date  ID  Price
    0   2000-01-02   0     10
    1   2000-01-02   1     20
    2   2000-01-09   2     30
    3   2000-01-16   3     40
    >>> df.groupby(pd.Grouper(key="Publish date", freq="1W")).mean()
                   ID  Price
    Publish date
    2000-01-02    0.5   15.0
    2000-01-09    2.0   30.0
    2000-01-16    3.0   40.0

    If you want to adjust the start of the bins based on a fixed timestamp:

    >>> start, end = "2000-10-01 23:30:00", "2000-10-02 00:30:00"
    >>> rng = pd.date_range(start, end, freq="7min")
    >>> ts = pd.Series(np.arange(len(rng)) * 3, index=rng)
    >>> ts
    2000-10-01 23:30:00     0
    2000-10-01 23:37:00     3
    2000-10-01 23:44:00     6
    2000-10-01 23:51:00     9
    2000-10-01 23:58:00    12
    2000-10-02 00:05:00    15
    2000-10-02 00:12:00    18
    2000-10-02 00:19:00    21
    2000-10-02 00:26:00    24
    Freq: 7min, dtype: int64

    >>> ts.groupby(pd.Grouper(freq="17min")).sum()
    2000-10-01 23:14:00     0
    2000-10-01 23:31:00     9
    2000-10-01 23:48:00    21
    2000-10-02 00:05:00    54
    2000-10-02 00:22:00    24
    Freq: 17min, dtype: int64

    >>> ts.groupby(pd.Grouper(freq="17min", origin="epoch")).sum()
    2000-10-01 23:18:00     0
    2000-10-01 23:35:00    18
    2000-10-01 23:52:00    27
    2000-10-02 00:09:00    39
    2000-10-02 00:26:00    24
    Freq: 17min, dtype: int64

    >>> ts.groupby(pd.Grouper(freq="17min", origin="2000-01-01")).sum()
    2000-10-01 23:24:00     3
    2000-10-01 23:41:00    15
    2000-10-01 23:58:00    45
    2000-10-02 00:15:00    45
    Freq: 17min, dtype: int64

    If you want to adjust the start of the bins with an `offset` Timedelta, the two
    following lines are equivalent:

    >>> ts.groupby(pd.Grouper(freq="17min", origin="start")).sum()
    2000-10-01 23:30:00     9
    2000-10-01 23:47:00    21
    2000-10-02 00:04:00    54
    2000-10-02 00:21:00    24
    Freq: 17min, dtype: int64

    >>> ts.groupby(pd.Grouper(freq="17min", offset="23h30min")).sum()
    2000-10-01 23:30:00     9
    2000-10-01 23:47:00    21
    2000-10-02 00:04:00    54
    2000-10-02 00:21:00    24
    Freq: 17min, dtype: int64

    To replace the use of the deprecated `base` argument, you can now use `offset`,
    in this example it is equivalent to have `base=2`:

    >>> ts.groupby(pd.Grouper(freq="17min", offset="2min")).sum()
    2000-10-01 23:16:00     0
    2000-10-01 23:33:00     9
    2000-10-01 23:50:00    36
    2000-10-02 00:07:00    39
    2000-10-02 00:24:00    24
    Freq: 17min, dtype: int64
    """

    sort: bool
    dropna: bool
    _grouper: Index | None

    _attributes: tuple[str, ...] = ("key", "level", "freq", "sort", "dropna")

    def __new__(cls, *args, **kwargs):
        if kwargs.get("freq") is not None:
            from pandas.core.resample import TimeGrouper

            cls = TimeGrouper
        return super().__new__(cls)

    def __init__(
        self,
        key=None,
        level=None,
        freq=None,
        sort: bool = False,
        dropna: bool = True,
    ) -> None:
        self.key = key
        self.level = level
        self.freq = freq
        self.sort = sort
        self.dropna = dropna

        self._indexer_deprecated: npt.NDArray[np.intp] | None = None
        self.binner = None
        self._grouper = None
        self._indexer: npt.NDArray[np.intp] | None = None

    def _get_grouper(
        self, obj: NDFrameT, validate: bool = True, observed: bool = True
    ) -> tuple[ops.BaseGrouper, NDFrameT]:
        """
        Parameters
        ----------
        obj : Series or DataFrame
            Object being grouped.
        validate : bool, default True
            If True, validate the grouper.
        observed : bool, default True
            Whether only observed groups should be in the result. Only
            has an impact when grouping on categorical data.

        Returns
        -------
        A tuple of grouper, obj (possibly sorted)
        """
        obj, _, _ = self._set_grouper(obj)
        grouper, _, obj = get_grouper(
            obj,
            [self.key],
            level=self.level,
            sort=self.sort,
            validate=validate,
            dropna=self.dropna,
            observed=observed,
        )

        return grouper, obj

    def _set_grouper(
        self, obj: NDFrameT, sort: bool = False, *, gpr_index: Index | None = None
    ) -> tuple[NDFrameT, Index, npt.NDArray[np.intp] | None]:
        """
        given an object and the specifications, setup the internal grouper
        for this particular specification

        Parameters
        ----------
        obj : Series or DataFrame
        sort : bool, default False
            whether the resulting grouper should be sorted
        gpr_index : Index or None, default None

        Returns
        -------
        NDFrame
        Index
        np.ndarray[np.intp] | None
        """
        assert obj is not None

        if self.key is not None and self.level is not None:
            raise ValueError("The Grouper cannot specify both a key and a level!")

        # Keep self._grouper value before overriding
        if self._grouper is None:
            # TODO: What are we assuming about subsequent calls?
            self._grouper = gpr_index
            self._indexer = self._indexer_deprecated

        # the key must be a valid info item
        if self.key is not None:
            key = self.key
            # The 'on' is already defined
            if getattr(gpr_index, "name", None) == key and isinstance(obj, Series):
                # Sometimes self._grouper will have been resorted while
                # obj has not. In this case there is a mismatch when we
                # call self._grouper.take(obj.index) so we need to undo the sorting
                # before we call _grouper.take.
                assert self._grouper is not None
                if self._indexer is not None:
                    reverse_indexer = self._indexer.argsort()
                    unsorted_ax = self._grouper.take(reverse_indexer)
                    ax = unsorted_ax.take(obj.index)
                else:
                    ax = self._grouper.take(obj.index)
            else:
                if key not in obj._info_axis:
                    raise KeyError(f"The grouper name {key} is not found")
                ax = Index(obj[key], name=key)

        else:
            ax = obj.index
            if self.level is not None:
                level = self.level

                # if a level is given it must be a mi level or
                # equivalent to the axis name
                if isinstance(ax, MultiIndex):
                    level = ax._get_level_number(level)
                    ax = Index(ax._get_level_values(level), name=ax.names[level])

                else:
                    if level not in (0, ax.name):
                        raise ValueError(f"The level {level} is not valid")

        # possibly sort
        indexer: npt.NDArray[np.intp] | None = None
        if (self.sort or sort) and not ax.is_monotonic_increasing:
            # use stable sort to support first, last, nth
            # TODO: why does putting na_position="first" fix datetimelike cases?
            indexer = self._indexer_deprecated = ax.array.argsort(
                kind="mergesort", na_position="first"
            )
            ax = ax.take(indexer)
            obj = obj.take(indexer, axis=0)

        return obj, ax, indexer

    @final
    def __repr__(self) -> str:
        attrs_list = (
            f"{attr_name}={getattr(self, attr_name)!r}"
            for attr_name in self._attributes
            if getattr(self, attr_name) is not None
        )
        attrs = ", ".join(attrs_list)
        cls_name = type(self).__name__
        return f"{cls_name}({attrs})"


@final
class Grouping:
    """
    Holds the grouping information for a single key

    Parameters
    ----------
    index : Index
    grouper :
    obj : DataFrame or Series
    name : Label
    level :
    observed : bool, default False
        If we are a Categorical, use the observed values
    in_axis : if the Grouping is a column in self.obj and hence among
        Groupby.exclusions list
    dropna : bool, default True
        Whether to drop NA groups.
    uniques : Array-like, optional
        When specified, will be used for unique values. Enables including empty groups
        in the result for a BinGrouper. Must not contain duplicates.

    Attributes
    -------
    indices : dict
        Mapping of {group -> index_list}
    codes : ndarray
        Group codes
    group_index : Index or None
        unique groups
    groups : dict
        Mapping of {group -> label_list}
    """

    _codes: npt.NDArray[np.signedinteger] | None = None
    _orig_cats: Index | None
    _index: Index

    def __init__(
        self,
        index: Index,
        grouper=None,
        obj: NDFrame | None = None,
        level=None,
        sort: bool = True,
        observed: bool = False,
        in_axis: bool = False,
        dropna: bool = True,
        uniques: ArrayLike | None = None,
    ) -> None:
        if isinstance(grouper, Series):
            grouper = grouper.copy(deep=False)
        self.level = level
        self._orig_grouper = grouper
        grouping_vector = _convert_grouper(index, grouper)
        self._orig_cats = None
        self._index = index
        self._sort = sort
        self.obj = obj
        self._observed = observed
        self.in_axis = in_axis
        self._dropna = dropna
        self._uniques = uniques

        # we have a single grouper which may be a myriad of things,
        # some of which are dependent on the passing in level

        ilevel = self._ilevel
        if ilevel is not None:
            # In extant tests, the new self.grouping_vector matches
            #  `index.get_level_values(ilevel)` whenever
            #  mapper is None and isinstance(index, MultiIndex)
            if isinstance(index, MultiIndex):
                index_level = index.get_level_values(ilevel)
            else:
                index_level = index

            if grouping_vector is None:
                grouping_vector = index_level
            else:
                mapper = grouping_vector
                grouping_vector = index_level.map(mapper)

        # a passed Grouper like, directly get the grouper in the same way
        # as single grouper groupby, use the group_info to get codes
        elif isinstance(grouping_vector, Grouper):
            # get the new grouper; we already have disambiguated
            # what key/level refer to exactly, don't need to
            # check again as we have by this point converted these
            # to an actual value (rather than a pd.Grouper)
            assert self.obj is not None  # for mypy
            newgrouper, newobj = grouping_vector._get_grouper(self.obj, validate=False)
            self.obj = newobj

            if isinstance(newgrouper, ops.BinGrouper):
                # TODO: can we unwrap this and get a tighter typing
                #  for self.grouping_vector?
                grouping_vector = newgrouper
            else:
                # ops.BaseGrouper
                # TODO: 2023-02-03 no test cases with len(newgrouper.groupings) > 1.
                #  If that were to occur, would we be throwing out information?
                # error: Cannot determine type of "grouping_vector"  [has-type]
                ng = newgrouper.groupings[0].grouping_vector  # type: ignore[has-type]
                # use Index instead of ndarray so we can recover the name
                grouping_vector = Index(ng, name=newgrouper.result_index.name)

        elif not isinstance(
            grouping_vector, (Series, Index, ExtensionArray, np.ndarray)
        ):
            # no level passed
            if getattr(grouping_vector, "ndim", 1) != 1:
                t = str(type(grouping_vector))
                raise ValueError(f"Grouper for '{t}' not 1-dimensional")

            grouping_vector = index.map(grouping_vector)

            if not (
                hasattr(grouping_vector, "__len__")
                and len(grouping_vector) == len(index)
            ):
                grper = pprint_thing(grouping_vector)
                errmsg = (
                    f"Grouper result violates len(labels) == len(data)\nresult: {grper}"
                )
                raise AssertionError(errmsg)

        if isinstance(grouping_vector, np.ndarray):
            if grouping_vector.dtype.kind in "mM":
                # if we have a date/time-like grouper, make sure that we have
                # Timestamps like
                # TODO 2022-10-08 we only have one test that gets here and
                #  values are already in nanoseconds in that case.
                grouping_vector = Series(grouping_vector).to_numpy()
        elif isinstance(getattr(grouping_vector, "dtype", None), CategoricalDtype):
            # a passed Categorical
            self._orig_cats = grouping_vector.categories
            grouping_vector = recode_for_groupby(grouping_vector, sort, observed)

        self.grouping_vector = grouping_vector

    def __repr__(self) -> str:
        return f"Grouping({self.name})"

    def __iter__(self) -> Iterator:
        return iter(self.indices)

    @cache_readonly
    def _passed_categorical(self) -> bool:
        dtype = getattr(self.grouping_vector, "dtype", None)
        return isinstance(dtype, CategoricalDtype)

    @cache_readonly
    def name(self) -> Hashable:
        ilevel = self._ilevel
        if ilevel is not None:
            return self._index.names[ilevel]

        if isinstance(self._orig_grouper, (Index, Series)):
            return self._orig_grouper.name

        elif isinstance(self.grouping_vector, ops.BaseGrouper):
            return self.grouping_vector.result_index.name

        elif isinstance(self.grouping_vector, Index):
            return self.grouping_vector.name

        # otherwise we have ndarray or ExtensionArray -> no name
        return None

    @cache_readonly
    def _ilevel(self) -> int | None:
        """
        If necessary, converted index level name to index level position.
        """
        level = self.level
        if level is None:
            return None
        if not isinstance(level, int):
            index = self._index
            if level not in index.names:
                raise AssertionError(f"Level {level} not in index")
            return index.names.index(level)
        return level

    @property
    def ngroups(self) -> int:
        return len(self.uniques)

    @cache_readonly
    def indices(self) -> dict[Hashable, npt.NDArray[np.intp]]:
        # we have a list of groupers
        if isinstance(self.grouping_vector, ops.BaseGrouper):
            return self.grouping_vector.indices

        values = Categorical(self.grouping_vector)
        return values._reverse_indexer()

    @property
    def codes(self) -> npt.NDArray[np.signedinteger]:
        return self._codes_and_uniques[0]

    @property
    def uniques(self) -> ArrayLike:
        return self._codes_and_uniques[1]

    @cache_readonly
    def _codes_and_uniques(self) -> tuple[npt.NDArray[np.signedinteger], ArrayLike]:
        uniques: ArrayLike
        if self._passed_categorical:
            # we make a CategoricalIndex out of the cat grouper
            # preserving the categories / ordered attributes;
            # doesn't (yet - GH#46909) handle dropna=False
            cat = self.grouping_vector
            categories = cat.categories

            if self._observed:
                ucodes = algorithms.unique1d(cat.codes)
                ucodes = ucodes[ucodes != -1]
                if self._sort:
                    ucodes = np.sort(ucodes)
            else:
                ucodes = np.arange(len(categories))

            has_dropped_na = False
            if not self._dropna:
                na_mask = cat.isna()
                if np.any(na_mask):
                    has_dropped_na = True
                    if self._sort:
                        # NA goes at the end, gets `largest non-NA code + 1`
                        na_code = len(categories)
                    else:
                        # Insert NA in result based on first appearance, need
                        # the number of unique codes prior
                        na_idx = na_mask.argmax()
                        na_code = algorithms.nunique_ints(cat.codes[:na_idx])
                    ucodes = np.insert(ucodes, na_code, -1)

            uniques = Categorical.from_codes(
                codes=ucodes, categories=categories, ordered=cat.ordered, validate=False
            )
            codes = cat.codes

            if has_dropped_na:
                if not self._sort:
                    # NA code is based on first appearance, increment higher codes
                    codes = np.where(codes >= na_code, codes + 1, codes)
                codes = np.where(na_mask, na_code, codes)

            return codes, uniques

        elif isinstance(self.grouping_vector, ops.BaseGrouper):
            # we have a list of groupers
            codes = self.grouping_vector.codes_info
            uniques = self.grouping_vector.result_index._values
        elif self._uniques is not None:
            # GH#50486 Code grouping_vector using _uniques; allows
            # including uniques that are not present in grouping_vector.
            cat = Categorical(self.grouping_vector, categories=self._uniques)
            codes = cat.codes
            uniques = self._uniques
        else:
            # GH35667, replace dropna=False with use_na_sentinel=False
            # error: Incompatible types in assignment (expression has type "Union[
            # ndarray[Any, Any], Index]", variable has type "Categorical")
            codes, uniques = algorithms.factorize(  # type: ignore[assignment]
                self.grouping_vector, sort=self._sort, use_na_sentinel=self._dropna
            )
        return codes, uniques

    @cache_readonly
    def groups(self) -> dict[Hashable, Index]:
        codes, uniques = self._codes_and_uniques
        uniques = Index._with_infer(uniques, name=self.name)

        r, counts = libalgos.groupsort_indexer(ensure_platform_int(codes), len(uniques))
        counts = ensure_int64(counts).cumsum()
        _result = (r[start:end] for start, end in zip(counts, counts[1:], strict=False))
        # map to the label
        result = {k: self._index.take(v) for k, v in zip(uniques, _result, strict=True)}

        return PrettyDict(result)

    @property
    def observed_grouping(self) -> Grouping:
        if self._observed:
            return self

        return self._observed_grouping

    @cache_readonly
    def _observed_grouping(self) -> Grouping:
        grouping = Grouping(
            self._index,
            self._orig_grouper,
            obj=self.obj,
            level=self.level,
            sort=self._sort,
            observed=True,
            in_axis=self.in_axis,
            dropna=self._dropna,
            uniques=self._uniques,
        )
        return grouping


def get_grouper(
    obj: NDFrameT,
    key=None,
    level=None,
    sort: bool = True,
    observed: bool = False,
    validate: bool = True,
    dropna: bool = True,
) -> tuple[ops.BaseGrouper, frozenset[Hashable], NDFrameT]:
    """
    Create and return a BaseGrouper, which is an internal
    mapping of how to create the grouper indexers.
    This may be composed of multiple Grouping objects, indicating
    multiple groupers

    Groupers are ultimately index mappings. They can originate as:
    index mappings, keys to columns, functions, or Groupers

    Groupers enable local references to level,sort, while
    the passed in level, and sort are 'global'.

    This routine tries to figure out what the passing in references
    are and then creates a Grouping for each one, combined into
    a BaseGrouper.

    If observed & we have a categorical grouper, only show the observed
    values.

    If validate, then check for key/level overlaps.

    """
    group_axis = obj.index

    # validate that the passed single level is compatible with the passed
    # index of the object
    if level is not None:
        # TODO: These if-block and else-block are almost same.
        # MultiIndex instance check is removable, but it seems that there are
        # some processes only for non-MultiIndex in else-block,
        # eg. `obj.index.name != level`. We have to consider carefully whether
        # these are applicable for MultiIndex. Even if these are applicable,
        # we need to check if it makes no side effect to subsequent processes
        # on the outside of this condition.
        # (GH 17621)
        if isinstance(group_axis, MultiIndex):
            if is_list_like(level) and len(level) == 1:
                level = level[0]

            if key is None and is_scalar(level):
                # Get the level values from group_axis
                key = group_axis.get_level_values(level)
                level = None

        else:
            # allow level to be a length-one list-like object
            # (e.g., level=[0])
            # GH 13901
            if is_list_like(level):
                nlevels = len(level)
                if nlevels == 1:
                    level = level[0]
                elif nlevels == 0:
                    raise ValueError("No group keys passed!")
                else:
                    raise ValueError("multiple levels only valid with MultiIndex")

            if isinstance(level, str):
                if obj.index.name != level:
                    raise ValueError(f"level name {level} is not the name of the index")
            elif level > 0 or level < -1:
                raise ValueError("level > 0 or level < -1 only valid with MultiIndex")

            # NOTE: `group_axis` and `group_axis.get_level_values(level)`
            # are same in this section.
            level = None
            key = group_axis

    # a passed-in Grouper, directly convert
    if isinstance(key, Grouper):
        grouper, obj = key._get_grouper(obj, validate=False, observed=observed)
        if key.key is None:
            return grouper, frozenset(), obj
        else:
            return grouper, frozenset({key.key}), obj

    # already have a BaseGrouper, just return it
    elif isinstance(key, ops.BaseGrouper):
        return key, frozenset(), obj

    if not isinstance(key, list):
        keys = [key]
        match_axis_length = False
    else:
        keys = key
        match_axis_length = len(keys) == len(group_axis)

    # what are we after, exactly?
    any_callable = any(callable(g) or isinstance(g, dict) for g in keys)
    any_groupers = any(isinstance(g, (Grouper, Grouping)) for g in keys)
    any_arraylike = any(
        isinstance(g, (list, tuple, Series, Index, np.ndarray)) for g in keys
    )

    # is this an index replacement?
    if (
        not any_callable
        and not any_arraylike
        and not any_groupers
        and match_axis_length
        and level is None
    ):
        if isinstance(obj, DataFrame):
            all_in_columns_index = all(
                g in obj.columns or g in obj.index.names for g in keys
            )
        else:
            assert isinstance(obj, Series)
            all_in_columns_index = all(g in obj.index.names for g in keys)

        if not all_in_columns_index:
            keys = [com.asarray_tuplesafe(keys)]

    if isinstance(level, (tuple, list)):
        if key is None:
            keys = [None] * len(level)
        levels = level
    else:
        levels = [level] * len(keys)

    groupings: list[Grouping] = []
    exclusions: set[Hashable] = set()

    # if the actual grouper should be obj[key]
    def is_in_axis(key) -> bool:
        if not _is_label_like(key):
            if obj.ndim == 1:
                return False

            # items -> .columns for DataFrame, .index for Series
            items = obj.axes[-1]
            try:
                items.get_loc(key)
            except (KeyError, TypeError, InvalidIndexError):
                # TypeError shows up here if we pass e.g. an Index
                return False

        return True

    # if the grouper is obj[name]
    def is_in_obj(gpr) -> bool:
        if not hasattr(gpr, "name"):
            return False
        # We check the references to determine if the
        # series is part of the object
        try:
            obj_gpr_column = obj[gpr.name]
        except (KeyError, IndexError, InvalidIndexError, OutOfBoundsDatetime):
            return False
        if isinstance(gpr, Series) and isinstance(obj_gpr_column, Series):
            return gpr._mgr.references_same_values(obj_gpr_column._mgr, 0)
        return False

    for gpr, level in zip(keys, levels, strict=True):
        if is_in_obj(gpr):  # df.groupby(df['name'])
            in_axis = True
            exclusions.add(gpr.name)

        elif is_in_axis(gpr):  # df.groupby('name')
            if obj.ndim != 1 and gpr in obj:
                if validate:
                    obj._check_label_or_level_ambiguity(gpr, axis=0)
                in_axis, name, gpr = True, gpr, obj[gpr]
                if gpr.ndim != 1:
                    # non-unique columns; raise here to get the name in the
                    # exception message
                    raise ValueError(f"Grouper for '{name}' not 1-dimensional")
                exclusions.add(name)
            elif obj._is_level_reference(gpr, axis=0):
                in_axis, level, gpr = False, gpr, None
            else:
                raise KeyError(gpr)
        elif isinstance(gpr, Grouper) and gpr.key is not None:
            # Add key to exclusions
            exclusions.add(gpr.key)
            in_axis = True
        else:
            in_axis = False

        # create the Grouping
        # allow us to passing the actual Grouping as the gpr
        ping = (
            Grouping(
                group_axis,
                gpr,
                obj=obj,
                level=level,
                sort=sort,
                observed=observed,
                in_axis=in_axis,
                dropna=dropna,
            )
            if not isinstance(gpr, Grouping)
            else gpr
        )

        groupings.append(ping)

    if len(groupings) == 0 and len(obj):
        raise ValueError("No group keys passed!")
    if len(groupings) == 0:
        groupings.append(Grouping(default_index(0), np.array([], dtype=np.intp)))

    # create the internals grouper
    grouper = ops.BaseGrouper(group_axis, groupings, sort=sort, dropna=dropna)
    return grouper, frozenset(exclusions), obj


def _is_label_like(val) -> bool:
    return isinstance(val, (str, tuple)) or (val is not None and is_scalar(val))


def _convert_grouper(axis: Index, grouper):
    if isinstance(grouper, dict):
        return grouper.get
    elif isinstance(grouper, Series):
        if grouper.index.equals(axis):
            return grouper._values
        else:
            return grouper.reindex(axis)._values
    elif isinstance(grouper, MultiIndex):
        return grouper._values
    elif isinstance(grouper, (list, tuple, Index, Categorical, np.ndarray)):
        if len(grouper) != len(axis):
            raise ValueError("Grouper and axis must be same length")

        if isinstance(grouper, (list, tuple)):
            grouper = com.asarray_tuplesafe(grouper)
        return grouper
    else:
        return grouper<|MERGE_RESOLUTION|>--- conflicted
+++ resolved
@@ -66,13 +66,7 @@
     from pandas.core.generic import NDFrame
 
 
-<<<<<<< HEAD
-set_module("pandas")
-
-
-=======
 @set_module("pandas")
->>>>>>> 9b8598a3
 class Grouper:
     """
     A Grouper allows the user to specify a groupby instruction for an object.
