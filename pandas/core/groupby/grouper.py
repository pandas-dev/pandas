"""
Provide user facing operators for doing the split part of the
split-apply-combine paradigm.
"""
from __future__ import annotations

from typing import Hashable
import warnings

import numpy as np

from pandas._typing import (
    FrameOrSeries,
    final,
)
from pandas.errors import InvalidIndexError
from pandas.util._decorators import cache_readonly

from pandas.core.dtypes.cast import sanitize_to_nanoseconds
from pandas.core.dtypes.common import (
    is_categorical_dtype,
    is_list_like,
    is_scalar,
)

import pandas.core.algorithms as algorithms
from pandas.core.arrays import (
    Categorical,
    ExtensionArray,
)
import pandas.core.common as com
from pandas.core.frame import DataFrame
from pandas.core.groupby import ops
from pandas.core.groupby.categorical import (
    recode_for_groupby,
    recode_from_groupby,
)
from pandas.core.indexes.api import (
    CategoricalIndex,
    Index,
    MultiIndex,
)
from pandas.core.series import Series

from pandas.io.formats.printing import pprint_thing


class Grouper:
    """
    A Grouper allows the user to specify a groupby instruction for an object.

    This specification will select a column via the key parameter, or if the
    level and/or axis parameters are given, a level of the index of the target
    object.

    If `axis` and/or `level` are passed as keywords to both `Grouper` and
    `groupby`, the values passed to `Grouper` take precedence.

    Parameters
    ----------
    key : str, defaults to None
        Groupby key, which selects the grouping column of the target.
    level : name/number, defaults to None
        The level for the target index.
    freq : str / frequency object, defaults to None
        This will groupby the specified frequency if the target selection
        (via key or level) is a datetime-like object. For full specification
        of available frequencies, please see `here
        <https://pandas.pydata.org/pandas-docs/stable/user_guide/timeseries.html#offset-aliases>`_.
    axis : str, int, defaults to 0
        Number/name of the axis.
    sort : bool, default to False
        Whether to sort the resulting labels.
    closed : {'left' or 'right'}
        Closed end of interval. Only when `freq` parameter is passed.
    label : {'left' or 'right'}
        Interval boundary to use for labeling.
        Only when `freq` parameter is passed.
    convention : {'start', 'end', 'e', 's'}
        If grouper is PeriodIndex and `freq` parameter is passed.
    base : int, default 0
        Only when `freq` parameter is passed.
        For frequencies that evenly subdivide 1 day, the "origin" of the
        aggregated intervals. For example, for '5min' frequency, base could
        range from 0 through 4. Defaults to 0.

        .. deprecated:: 1.1.0
            The new arguments that you should use are 'offset' or 'origin'.

    loffset : str, DateOffset, timedelta object
        Only when `freq` parameter is passed.

        .. deprecated:: 1.1.0
            loffset is only working for ``.resample(...)`` and not for
            Grouper (:issue:`28302`).
            However, loffset is also deprecated for ``.resample(...)``
            See: :class:`DataFrame.resample`

    origin : {{'epoch', 'start', 'start_day', 'end', 'end_day'}}, Timestamp
        or str, default 'start_day'
        The timestamp on which to adjust the grouping. The timezone of origin must
        match the timezone of the index.
        If a timestamp is not used, these values are also supported:

        - 'epoch': `origin` is 1970-01-01
        - 'start': `origin` is the first value of the timeseries
        - 'start_day': `origin` is the first day at midnight of the timeseries

        .. versionadded:: 1.1.0

        - 'end': `origin` is the last value of the timeseries
        - 'end_day': `origin` is the ceiling midnight of the last day

        .. versionadded:: 1.3.0

    offset : Timedelta or str, default is None
        An offset timedelta added to the origin.

        .. versionadded:: 1.1.0

    dropna : bool, default True
        If True, and if group keys contain NA values, NA values together with
        row/column will be dropped. If False, NA values will also be treated as
        the key in groups.

        .. versionadded:: 1.2.0

    Returns
    -------
    A specification for a groupby instruction

    Examples
    --------
    Syntactic sugar for ``df.groupby('A')``

    >>> df = pd.DataFrame(
    ...     {
    ...         "Animal": ["Falcon", "Parrot", "Falcon", "Falcon", "Parrot"],
    ...         "Speed": [100, 5, 200, 300, 15],
    ...     }
    ... )
    >>> df
       Animal  Speed
    0  Falcon    100
    1  Parrot      5
    2  Falcon    200
    3  Falcon    300
    4  Parrot     15
    >>> df.groupby(pd.Grouper(key="Animal")).mean()
            Speed
    Animal
    Falcon    200
    Parrot     10

    Specify a resample operation on the column 'Publish date'

    >>> df = pd.DataFrame(
    ...    {
    ...        "Publish date": [
    ...             pd.Timestamp("2000-01-02"),
    ...             pd.Timestamp("2000-01-02"),
    ...             pd.Timestamp("2000-01-09"),
    ...             pd.Timestamp("2000-01-16")
    ...         ],
    ...         "ID": [0, 1, 2, 3],
    ...         "Price": [10, 20, 30, 40]
    ...     }
    ... )
    >>> df
      Publish date  ID  Price
    0   2000-01-02   0     10
    1   2000-01-02   1     20
    2   2000-01-09   2     30
    3   2000-01-16   3     40
    >>> df.groupby(pd.Grouper(key="Publish date", freq="1W")).mean()
                   ID  Price
    Publish date
    2000-01-02    0.5   15.0
    2000-01-09    2.0   30.0
    2000-01-16    3.0   40.0

    If you want to adjust the start of the bins based on a fixed timestamp:

    >>> start, end = '2000-10-01 23:30:00', '2000-10-02 00:30:00'
    >>> rng = pd.date_range(start, end, freq='7min')
    >>> ts = pd.Series(np.arange(len(rng)) * 3, index=rng)
    >>> ts
    2000-10-01 23:30:00     0
    2000-10-01 23:37:00     3
    2000-10-01 23:44:00     6
    2000-10-01 23:51:00     9
    2000-10-01 23:58:00    12
    2000-10-02 00:05:00    15
    2000-10-02 00:12:00    18
    2000-10-02 00:19:00    21
    2000-10-02 00:26:00    24
    Freq: 7T, dtype: int64

    >>> ts.groupby(pd.Grouper(freq='17min')).sum()
    2000-10-01 23:14:00     0
    2000-10-01 23:31:00     9
    2000-10-01 23:48:00    21
    2000-10-02 00:05:00    54
    2000-10-02 00:22:00    24
    Freq: 17T, dtype: int64

    >>> ts.groupby(pd.Grouper(freq='17min', origin='epoch')).sum()
    2000-10-01 23:18:00     0
    2000-10-01 23:35:00    18
    2000-10-01 23:52:00    27
    2000-10-02 00:09:00    39
    2000-10-02 00:26:00    24
    Freq: 17T, dtype: int64

    >>> ts.groupby(pd.Grouper(freq='17min', origin='2000-01-01')).sum()
    2000-10-01 23:24:00     3
    2000-10-01 23:41:00    15
    2000-10-01 23:58:00    45
    2000-10-02 00:15:00    45
    Freq: 17T, dtype: int64

    If you want to adjust the start of the bins with an `offset` Timedelta, the two
    following lines are equivalent:

    >>> ts.groupby(pd.Grouper(freq='17min', origin='start')).sum()
    2000-10-01 23:30:00     9
    2000-10-01 23:47:00    21
    2000-10-02 00:04:00    54
    2000-10-02 00:21:00    24
    Freq: 17T, dtype: int64

    >>> ts.groupby(pd.Grouper(freq='17min', offset='23h30min')).sum()
    2000-10-01 23:30:00     9
    2000-10-01 23:47:00    21
    2000-10-02 00:04:00    54
    2000-10-02 00:21:00    24
    Freq: 17T, dtype: int64

    To replace the use of the deprecated `base` argument, you can now use `offset`,
    in this example it is equivalent to have `base=2`:

    >>> ts.groupby(pd.Grouper(freq='17min', offset='2min')).sum()
    2000-10-01 23:16:00     0
    2000-10-01 23:33:00     9
    2000-10-01 23:50:00    36
    2000-10-02 00:07:00    39
    2000-10-02 00:24:00    24
    Freq: 17T, dtype: int64
    """

    axis: int
    sort: bool
    dropna: bool

    _attributes: tuple[str, ...] = ("key", "level", "freq", "axis", "sort")

    def __new__(cls, *args, **kwargs):
        if kwargs.get("freq") is not None:
            from pandas.core.resample import TimeGrouper

            _check_deprecated_resample_kwargs(kwargs, origin=cls)
            cls = TimeGrouper
        return super().__new__(cls)

    def __init__(
        self,
        key=None,
        level=None,
        freq=None,
        axis: int = 0,
        sort: bool = False,
        dropna: bool = True,
    ):
        self.key = key
        self.level = level
        self.freq = freq
        self.axis = axis
        self.sort = sort

        self.grouper = None
        self.obj = None
        self.indexer = None
        self.binner = None
        self._grouper = None
        self._indexer = None
        self.dropna = dropna

    @final
    @property
    def ax(self):
        return self.grouper

    def _get_grouper(self, obj: FrameOrSeries, validate: bool = True):
        """
        Parameters
        ----------
        obj : Series or DataFrame
        validate : bool, default True
            if True, validate the grouper

        Returns
        -------
        a tuple of binner, grouper, obj (possibly sorted)
        """
        self._set_grouper(obj)
        # error: Value of type variable "FrameOrSeries" of "get_grouper" cannot be
        # "Optional[Any]"
        # error: Incompatible types in assignment (expression has type "BaseGrouper",
        # variable has type "None")
        self.grouper, _, self.obj = get_grouper(  # type: ignore[type-var,assignment]
            self.obj,
            [self.key],
            axis=self.axis,
            level=self.level,
            sort=self.sort,
            validate=validate,
            dropna=self.dropna,
        )
        return self.binner, self.grouper, self.obj

    @final
    def _set_grouper(self, obj: FrameOrSeries, sort: bool = False):
        """
        given an object and the specifications, setup the internal grouper
        for this particular specification

        Parameters
        ----------
        obj : Series or DataFrame
        sort : bool, default False
            whether the resulting grouper should be sorted
        """
        assert obj is not None

        if self.key is not None and self.level is not None:
            raise ValueError("The Grouper cannot specify both a key and a level!")

        # Keep self.grouper value before overriding
        if self._grouper is None:
            self._grouper = self.grouper
            self._indexer = self.indexer

        # the key must be a valid info item
        if self.key is not None:
            key = self.key
            # The 'on' is already defined
            if getattr(self.grouper, "name", None) == key and isinstance(obj, Series):
                # Sometimes self._grouper will have been resorted while
                # obj has not. In this case there is a mismatch when we
                # call self._grouper.take(obj.index) so we need to undo the sorting
                # before we call _grouper.take.
                assert self._grouper is not None
                if self._indexer is not None:
                    reverse_indexer = self._indexer.argsort()
                    unsorted_ax = self._grouper.take(reverse_indexer)
                    ax = unsorted_ax.take(obj.index)
                else:
                    ax = self._grouper.take(obj.index)
            else:
                if key not in obj._info_axis:
                    raise KeyError(f"The grouper name {key} is not found")
                ax = Index(obj[key], name=key)

        else:
            ax = obj._get_axis(self.axis)
            if self.level is not None:
                level = self.level

                # if a level is given it must be a mi level or
                # equivalent to the axis name
                if isinstance(ax, MultiIndex):
                    level = ax._get_level_number(level)
                    ax = Index(ax._get_level_values(level), name=ax.names[level])

                else:
                    if level not in (0, ax.name):
                        raise ValueError(f"The level {level} is not valid")

        # possibly sort
        if (self.sort or sort) and not ax.is_monotonic:
            # use stable sort to support first, last, nth
            # TODO: why does putting na_position="first" fix datetimelike cases?
            indexer = self.indexer = ax.array.argsort(
                kind="mergesort", na_position="first"
            )
            ax = ax.take(indexer)
            obj = obj.take(indexer, axis=self.axis)

        # error: Incompatible types in assignment (expression has type
        # "FrameOrSeries", variable has type "None")
        self.obj = obj  # type: ignore[assignment]
        # error: Incompatible types in assignment (expression has type "Index",
        # variable has type "None")
        self.grouper = ax  # type: ignore[assignment]
        return self.grouper

    @final
    @property
    def groups(self):
        # error: "None" has no attribute "groups"
        return self.grouper.groups  # type: ignore[attr-defined]

    @final
    def __repr__(self) -> str:
        attrs_list = (
            f"{attr_name}={repr(getattr(self, attr_name))}"
            for attr_name in self._attributes
            if getattr(self, attr_name) is not None
        )
        attrs = ", ".join(attrs_list)
        cls_name = type(self).__name__
        return f"{cls_name}({attrs})"


@final
class Grouping:
    """
    Holds the grouping information for a single key

    Parameters
    ----------
    index : Index
    grouper :
    obj : DataFrame or Series
    name : Label
    level :
    observed : bool, default False
        If we are a Categorical, use the observed values
    in_axis : if the Grouping is a column in self.obj and hence among
        Groupby.exclusions list

    Returns
    -------
    **Attributes**:
      * indices : dict of {group -> index_list}
      * codes : ndarray, group codes
      * group_index : unique groups
      * groups : dict of {group -> label_list}
    """

    _codes: np.ndarray | None = None
    _group_index: Index | None = None
    _passed_categorical: bool
    _all_grouper: Categorical | None
    _index: Index

    def __init__(
        self,
        index: Index,
        grouper=None,
        obj: FrameOrSeries | None = None,
        level=None,
        sort: bool = True,
        observed: bool = False,
        in_axis: bool = False,
        dropna: bool = True,
    ):
        self.level = level
        self._orig_grouper = grouper
        self.grouper = _convert_grouper(index, grouper)
        self._all_grouper = None
        self._index = index
        self._sort = sort
        self.obj = obj
        self._observed = observed
        self.in_axis = in_axis
        self._dropna = dropna

        self._passed_categorical = False

        # we have a single grouper which may be a myriad of things,
        # some of which are dependent on the passing in level

        ilevel = self._ilevel
        if ilevel is not None:
            mapper = self.grouper
            (
                self.grouper,  # Index
                self._codes,
                self._group_index,
            ) = index._get_grouper_for_level(mapper, ilevel)

            # In extant tests, the new self.grouper matches
            #  `index.get_level_values(ilevel)` whenever
            #  mapper is None and isinstance(index, MultiIndex)

        # a passed Grouper like, directly get the grouper in the same way
        # as single grouper groupby, use the group_info to get codes
        elif isinstance(self.grouper, Grouper):
            # get the new grouper; we already have disambiguated
            # what key/level refer to exactly, don't need to
            # check again as we have by this point converted these
            # to an actual value (rather than a pd.Grouper)
            _, newgrouper, newobj = self.grouper._get_grouper(
                # error: Value of type variable "FrameOrSeries" of "_get_grouper"
                # of "Grouper" cannot be "Optional[FrameOrSeries]"
                self.obj,  # type: ignore[type-var]
                validate=False,
            )
            self.obj = newobj

            ng = newgrouper._get_grouper()
            if isinstance(newgrouper, ops.BinGrouper):
                # in this case we have `ng is newgrouper`
                self.grouper = ng
            else:
                # ops.BaseGrouper
                # use Index instead of ndarray so we can recover the name
                self.grouper = Index(ng, name=newgrouper.result_index.name)

        elif is_categorical_dtype(self.grouper):
            # a passed Categorical
            self._passed_categorical = True

<<<<<<< HEAD
                self.grouper, self._all_grouper = recode_for_groupby(
                    self.grouper, sort, observed
                )
=======
            self.grouper, self.all_grouper = recode_for_groupby(
                self.grouper, self.sort, observed
            )
>>>>>>> 896256ee

        elif not isinstance(self.grouper, (Series, Index, ExtensionArray, np.ndarray)):
            # no level passed
            if getattr(self.grouper, "ndim", 1) != 1:
                t = self.name or str(type(self.grouper))
                raise ValueError(f"Grouper for '{t}' not 1-dimensional")

            self.grouper = self.index.map(self.grouper)

            if not (
                hasattr(self.grouper, "__len__")
                and len(self.grouper) == len(self.index)
            ):
<<<<<<< HEAD
                if getattr(self.grouper, "ndim", 1) != 1:
                    t = self.name or str(type(self.grouper))
                    raise ValueError(f"Grouper for '{t}' not 1-dimensional")
                self.grouper = index.map(self.grouper)
                if not (
                    hasattr(self.grouper, "__len__") and len(self.grouper) == len(index)
                ):
                    grper = pprint_thing(self.grouper)
                    errmsg = (
                        "Grouper result violates len(labels) == "
                        f"len(data)\nresult: {grper}"
                    )
                    self.grouper = None  # Try for sanity
                    raise AssertionError(errmsg)
=======
                grper = pprint_thing(self.grouper)
                errmsg = (
                    "Grouper result violates len(labels) == "
                    f"len(data)\nresult: {grper}"
                )
                self.grouper = None  # Try for sanity
                raise AssertionError(errmsg)
>>>>>>> 896256ee

        if isinstance(self.grouper, np.ndarray):
            # if we have a date/time-like grouper, make sure that we have
            # Timestamps like
            self.grouper = sanitize_to_nanoseconds(self.grouper)

    def __repr__(self) -> str:
        return f"Grouping({self.name})"

    def __iter__(self):
        return iter(self.indices)

    @cache_readonly
    def name(self) -> Hashable:
        ilevel = self._ilevel
        if ilevel is not None:
            return self._index.names[ilevel]

        if isinstance(self._orig_grouper, (Index, Series)):
            return self._orig_grouper.name

        elif isinstance(self.grouper, ops.BaseGrouper):
            return self.grouper.result_index.name

        elif isinstance(self.grouper, Index):
            return self.grouper.name

        # otherwise we have ndarray or ExtensionArray -> no name
        return None

    @cache_readonly
    def _ilevel(self) -> int | None:
        """
        If necessary, converted index level name to index level position.
        """
        level = self.level
        if level is None:
            return None
        if not isinstance(level, int):
            index = self._index
            if level not in index.names:
                raise AssertionError(f"Level {level} not in index")
            return index.names.index(level)
        return level

    @property
    def ngroups(self) -> int:
        return len(self.group_index)

    @cache_readonly
    def indices(self):
        # we have a list of groupers
        if isinstance(self.grouper, ops.BaseGrouper):
            return self.grouper.indices

        values = Categorical(self.grouper)
        return values._reverse_indexer()

    @property
    def codes(self) -> np.ndarray:
        if self._passed_categorical:
            # we make a CategoricalIndex out of the cat grouper
            # preserving the categories / ordered attributes
            cat = self.grouper
            return cat.codes

        if self._codes is None:
            self._make_codes()
        # error: Incompatible return value type (got "Optional[ndarray]",
        # expected "ndarray")
        return self._codes  # type: ignore[return-value]

    @cache_readonly
    def result_index(self) -> Index:
        if self._all_grouper is not None:
            group_idx = self.group_index
            assert isinstance(group_idx, CategoricalIndex)
            return recode_from_groupby(self._all_grouper, self._sort, group_idx)
        return self.group_index

    @cache_readonly
    def group_index(self) -> Index:
        if self._passed_categorical:
            # we make a CategoricalIndex out of the cat grouper
            # preserving the categories / ordered attributes
            cat = self.grouper
            categories = cat.categories

            if self._observed:
                codes = algorithms.unique1d(cat.codes)
                codes = codes[codes != -1]
                if self._sort or cat.ordered:
                    codes = np.sort(codes)
            else:
                codes = np.arange(len(categories))

            return CategoricalIndex(
                Categorical.from_codes(
                    codes=codes, categories=categories, ordered=cat.ordered
                ),
                name=self.name,
            )

        if self._group_index is None:
            self._make_codes()
        assert self._group_index is not None
        return self._group_index

    def _make_codes(self) -> None:
        if self._codes is not None and self._group_index is not None:
            return

        # we have a list of groupers
        if isinstance(self.grouper, ops.BaseGrouper):
            codes = self.grouper.codes_info
            uniques = self.grouper.result_index
        else:
            # GH35667, replace dropna=False with na_sentinel=None
            if not self._dropna:
                na_sentinel = None
            else:
                na_sentinel = -1
            codes, uniques = algorithms.factorize(
                self.grouper, sort=self._sort, na_sentinel=na_sentinel
            )
            uniques = Index(uniques, name=self.name)
        self._codes = codes
        self._group_index = uniques

    @cache_readonly
    def groups(self) -> dict[Hashable, np.ndarray]:
        return self._index.groupby(Categorical.from_codes(self.codes, self.group_index))


def get_grouper(
    obj: FrameOrSeries,
    key=None,
    axis: int = 0,
    level=None,
    sort: bool = True,
    observed: bool = False,
    mutated: bool = False,
    validate: bool = True,
    dropna: bool = True,
) -> tuple[ops.BaseGrouper, frozenset[Hashable], FrameOrSeries]:
    """
    Create and return a BaseGrouper, which is an internal
    mapping of how to create the grouper indexers.
    This may be composed of multiple Grouping objects, indicating
    multiple groupers

    Groupers are ultimately index mappings. They can originate as:
    index mappings, keys to columns, functions, or Groupers

    Groupers enable local references to axis,level,sort, while
    the passed in axis, level, and sort are 'global'.

    This routine tries to figure out what the passing in references
    are and then creates a Grouping for each one, combined into
    a BaseGrouper.

    If observed & we have a categorical grouper, only show the observed
    values.

    If validate, then check for key/level overlaps.

    """
    group_axis = obj._get_axis(axis)

    # validate that the passed single level is compatible with the passed
    # axis of the object
    if level is not None:
        # TODO: These if-block and else-block are almost same.
        # MultiIndex instance check is removable, but it seems that there are
        # some processes only for non-MultiIndex in else-block,
        # eg. `obj.index.name != level`. We have to consider carefully whether
        # these are applicable for MultiIndex. Even if these are applicable,
        # we need to check if it makes no side effect to subsequent processes
        # on the outside of this condition.
        # (GH 17621)
        if isinstance(group_axis, MultiIndex):
            if is_list_like(level) and len(level) == 1:
                level = level[0]

            if key is None and is_scalar(level):
                # Get the level values from group_axis
                key = group_axis.get_level_values(level)
                level = None

        else:
            # allow level to be a length-one list-like object
            # (e.g., level=[0])
            # GH 13901
            if is_list_like(level):
                nlevels = len(level)
                if nlevels == 1:
                    level = level[0]
                elif nlevels == 0:
                    raise ValueError("No group keys passed!")
                else:
                    raise ValueError("multiple levels only valid with MultiIndex")

            if isinstance(level, str):
                if obj._get_axis(axis).name != level:
                    raise ValueError(
                        f"level name {level} is not the name "
                        f"of the {obj._get_axis_name(axis)}"
                    )
            elif level > 0 or level < -1:
                raise ValueError("level > 0 or level < -1 only valid with MultiIndex")

            # NOTE: `group_axis` and `group_axis.get_level_values(level)`
            # are same in this section.
            level = None
            key = group_axis

    # a passed-in Grouper, directly convert
    if isinstance(key, Grouper):
        binner, grouper, obj = key._get_grouper(obj, validate=False)
        if key.key is None:
            return grouper, frozenset(), obj
        else:
            return grouper, frozenset({key.key}), obj

    # already have a BaseGrouper, just return it
    elif isinstance(key, ops.BaseGrouper):
        return key, frozenset(), obj

    if not isinstance(key, list):
        keys = [key]
        match_axis_length = False
    else:
        keys = key
        match_axis_length = len(keys) == len(group_axis)

    # what are we after, exactly?
    any_callable = any(callable(g) or isinstance(g, dict) for g in keys)
    any_groupers = any(isinstance(g, Grouper) for g in keys)
    any_arraylike = any(
        isinstance(g, (list, tuple, Series, Index, np.ndarray)) for g in keys
    )

    # is this an index replacement?
    if (
        not any_callable
        and not any_arraylike
        and not any_groupers
        and match_axis_length
        and level is None
    ):
        if isinstance(obj, DataFrame):
            all_in_columns_index = all(
                g in obj.columns or g in obj.index.names for g in keys
            )
        else:
            assert isinstance(obj, Series)
            all_in_columns_index = all(g in obj.index.names for g in keys)

        if not all_in_columns_index:
            keys = [com.asarray_tuplesafe(keys)]

    if isinstance(level, (tuple, list)):
        if key is None:
            keys = [None] * len(level)
        levels = level
    else:
        levels = [level] * len(keys)

    groupings: list[Grouping] = []
    exclusions: set[Hashable] = set()

    # if the actual grouper should be obj[key]
    def is_in_axis(key) -> bool:
        if not _is_label_like(key):
            # items -> .columns for DataFrame, .index for Series
            items = obj.axes[-1]
            try:
                items.get_loc(key)
            except (KeyError, TypeError, InvalidIndexError):
                # TypeError shows up here if we pass e.g. Int64Index
                return False

        return True

    # if the grouper is obj[name]
    def is_in_obj(gpr) -> bool:
        if not hasattr(gpr, "name"):
            return False
        try:
            return gpr is obj[gpr.name]
        except (KeyError, IndexError):
            # IndexError reached in e.g. test_skip_group_keys when we pass
            #  lambda here
            return False

    for gpr, level in zip(keys, levels):

        if is_in_obj(gpr):  # df.groupby(df['name'])
            in_axis = True
            exclusions.add(gpr.name)

        elif is_in_axis(gpr):  # df.groupby('name')
            if gpr in obj:
                if validate:
                    obj._check_label_or_level_ambiguity(gpr, axis=axis)
                in_axis, name, gpr = True, gpr, obj[gpr]
                if gpr.ndim != 1:
                    # non-unique columns; raise here to get the name in the
                    # exception message
                    raise ValueError(f"Grouper for '{name}' not 1-dimensional")
                exclusions.add(name)
            elif obj._is_level_reference(gpr, axis=axis):
                in_axis, level, gpr = False, gpr, None
            else:
                raise KeyError(gpr)
        elif isinstance(gpr, Grouper) and gpr.key is not None:
            # Add key to exclusions
            exclusions.add(gpr.key)
            in_axis = False
        else:
            in_axis = False

        if is_categorical_dtype(gpr) and len(gpr) != obj.shape[axis]:
            raise ValueError(
                f"Length of grouper ({len(gpr)}) and axis ({obj.shape[axis]}) "
                "must be same length"
            )

        # create the Grouping
        # allow us to passing the actual Grouping as the gpr
        ping = (
            Grouping(
                group_axis,
                gpr,
                obj=obj,
                level=level,
                sort=sort,
                observed=observed,
                in_axis=in_axis,
                dropna=dropna,
            )
            if not isinstance(gpr, Grouping)
            else gpr
        )

        groupings.append(ping)

    if len(groupings) == 0 and len(obj):
        raise ValueError("No group keys passed!")
    elif len(groupings) == 0:
        groupings.append(Grouping(Index([], dtype="int"), np.array([], dtype=np.intp)))

    # create the internals grouper
    grouper = ops.BaseGrouper(
        group_axis, groupings, sort=sort, mutated=mutated, dropna=dropna
    )
    return grouper, frozenset(exclusions), obj


def _is_label_like(val) -> bool:
    return isinstance(val, (str, tuple)) or (val is not None and is_scalar(val))


def _convert_grouper(axis: Index, grouper):
    if isinstance(grouper, dict):
        return grouper.get
    elif isinstance(grouper, Series):
        if grouper.index.equals(axis):
            return grouper._values
        else:
            return grouper.reindex(axis)._values
    elif isinstance(grouper, MultiIndex):
        return grouper._values
    elif isinstance(grouper, (list, tuple, Series, Index, np.ndarray)):
        if len(grouper) != len(axis):
            raise ValueError("Grouper and axis must be same length")

        if isinstance(grouper, (list, tuple)):
            grouper = com.asarray_tuplesafe(grouper)
        return grouper
    else:
        return grouper


def _check_deprecated_resample_kwargs(kwargs, origin):
    """
    Check for use of deprecated parameters in ``resample`` and related functions.

    Raises the appropriate warnings if these parameters are detected.
    Only sets an approximate ``stacklevel`` for the warnings (see #37603, #36629).

    Parameters
    ----------
    kwargs : dict
        Dictionary of keyword arguments to check for deprecated parameters.
    origin : object
        From where this function is being called; either Grouper or TimeGrouper. Used
        to determine an approximate stacklevel.
    """
    from pandas.core.resample import TimeGrouper

    # Deprecation warning of `base` and `loffset` since v1.1.0:
    # we are raising the warning here to be able to set the `stacklevel`
    # properly since we need to raise the `base` and `loffset` deprecation
    # warning from three different cases:
    #   core/generic.py::NDFrame.resample
    #   core/groupby/groupby.py::GroupBy.resample
    #   core/groupby/grouper.py::Grouper
    # raising these warnings from TimeGrouper directly would fail the test:
    #   tests/resample/test_deprecated.py::test_deprecating_on_loffset_and_base
    # hacky way to set the stacklevel: if cls is TimeGrouper it means
    # that the call comes from a pandas internal call of resample,
    # otherwise it comes from pd.Grouper
    stacklevel = (5 if origin is TimeGrouper else 2) + 1
    # the + 1 is for this helper function, check_deprecated_resample_kwargs

    if kwargs.get("base", None) is not None:
        warnings.warn(
            "'base' in .resample() and in Grouper() is deprecated.\n"
            "The new arguments that you should use are 'offset' or 'origin'.\n"
            '\n>>> df.resample(freq="3s", base=2)\n'
            "\nbecomes:\n"
            '\n>>> df.resample(freq="3s", offset="2s")\n',
            FutureWarning,
            stacklevel=stacklevel,
        )
    if kwargs.get("loffset", None) is not None:
        warnings.warn(
            "'loffset' in .resample() and in Grouper() is deprecated.\n"
            '\n>>> df.resample(freq="3s", loffset="8H")\n'
            "\nbecomes:\n"
            "\n>>> from pandas.tseries.frequencies import to_offset"
            '\n>>> df = df.resample(freq="3s").mean()'
            '\n>>> df.index = df.index.to_timestamp() + to_offset("8H")\n',
            FutureWarning,
            stacklevel=stacklevel,
        )<|MERGE_RESOLUTION|>--- conflicted
+++ resolved
@@ -512,15 +512,9 @@
             # a passed Categorical
             self._passed_categorical = True
 
-<<<<<<< HEAD
-                self.grouper, self._all_grouper = recode_for_groupby(
-                    self.grouper, sort, observed
-                )
-=======
-            self.grouper, self.all_grouper = recode_for_groupby(
-                self.grouper, self.sort, observed
+            self.grouper, self._all_grouper = recode_for_groupby(
+                self.grouper, sort, observed
             )
->>>>>>> 896256ee
 
         elif not isinstance(self.grouper, (Series, Index, ExtensionArray, np.ndarray)):
             # no level passed
@@ -528,28 +522,11 @@
                 t = self.name or str(type(self.grouper))
                 raise ValueError(f"Grouper for '{t}' not 1-dimensional")
 
-            self.grouper = self.index.map(self.grouper)
+            self.grouper = index.map(self.grouper)
 
             if not (
-                hasattr(self.grouper, "__len__")
-                and len(self.grouper) == len(self.index)
+                hasattr(self.grouper, "__len__") and len(self.grouper) == len(index)
             ):
-<<<<<<< HEAD
-                if getattr(self.grouper, "ndim", 1) != 1:
-                    t = self.name or str(type(self.grouper))
-                    raise ValueError(f"Grouper for '{t}' not 1-dimensional")
-                self.grouper = index.map(self.grouper)
-                if not (
-                    hasattr(self.grouper, "__len__") and len(self.grouper) == len(index)
-                ):
-                    grper = pprint_thing(self.grouper)
-                    errmsg = (
-                        "Grouper result violates len(labels) == "
-                        f"len(data)\nresult: {grper}"
-                    )
-                    self.grouper = None  # Try for sanity
-                    raise AssertionError(errmsg)
-=======
                 grper = pprint_thing(self.grouper)
                 errmsg = (
                     "Grouper result violates len(labels) == "
@@ -557,7 +534,6 @@
                 )
                 self.grouper = None  # Try for sanity
                 raise AssertionError(errmsg)
->>>>>>> 896256ee
 
         if isinstance(self.grouper, np.ndarray):
             # if we have a date/time-like grouper, make sure that we have
