--- conflicted
+++ resolved
@@ -501,63 +501,35 @@
                 # use Index instead of ndarray so we can recover the name
                 self.grouping_vector = Index(ng, name=newgrouper.result_index.name)
 
-        elif is_categorical_dtype(self.grouper):
+        elif is_categorical_dtype(self.grouping_vector):
             # a passed Categorical
-<<<<<<< HEAD
-            if is_categorical_dtype(self.grouping_vector):
-                self._passed_categorical = True
-
-                self.grouping_vector, self.all_grouper = recode_for_groupby(
-                    self.grouping_vector, self.sort, observed
-                )
-=======
             self._passed_categorical = True
 
-            self.grouper, self.all_grouper = recode_for_groupby(
-                self.grouper, self.sort, observed
+            self.grouping_vector, self.all_grouper = recode_for_groupby(
+                self.grouping_vector, self.sort, observed
             )
->>>>>>> 20681c9c
-
-        elif not isinstance(self.grouper, (Series, Index, ExtensionArray, np.ndarray)):
+
+        elif not isinstance(
+            self.grouping_vector, (Series, Index, ExtensionArray, np.ndarray)
+        ):
             # no level passed
-<<<<<<< HEAD
-            elif not isinstance(
-                self.grouping_vector, (Series, Index, ExtensionArray, np.ndarray)
+            if getattr(self.grouping_vector, "ndim", 1) != 1:
+                t = self.name or str(type(self.grouping_vector))
+                raise ValueError(f"Grouper for '{t}' not 1-dimensional")
+
+            self.grouping_vector = self.index.map(self.grouping_vector)
+
+            if not (
+                hasattr(self.grouping_vector, "__len__")
+                and len(self.grouping_vector) == len(self.index)
             ):
-                if getattr(self.grouping_vector, "ndim", 1) != 1:
-                    t = self.name or str(type(self.grouping_vector))
-                    raise ValueError(f"Grouper for '{t}' not 1-dimensional")
-                self.grouping_vector = self.index.map(self.grouping_vector)
-                if not (
-                    hasattr(self.grouping_vector, "__len__")
-                    and len(self.grouping_vector) == len(self.index)
-                ):
-                    grper = pprint_thing(self.grouping_vector)
-                    errmsg = (
-                        "Grouper result violates len(labels) == "
-                        f"len(data)\nresult: {grper}"
-                    )
-                    self.grouping_vector = None  # Try for sanity
-                    raise AssertionError(errmsg)
-=======
-            if getattr(self.grouper, "ndim", 1) != 1:
-                t = self.name or str(type(self.grouper))
-                raise ValueError(f"Grouper for '{t}' not 1-dimensional")
-
-            self.grouper = self.index.map(self.grouper)
-
-            if not (
-                hasattr(self.grouper, "__len__")
-                and len(self.grouper) == len(self.index)
-            ):
-                grper = pprint_thing(self.grouper)
+                grper = pprint_thing(self.grouping_vector)
                 errmsg = (
                     "Grouper result violates len(labels) == "
                     f"len(data)\nresult: {grper}"
                 )
-                self.grouper = None  # Try for sanity
+                self.grouping_vector = None  # Try for sanity
                 raise AssertionError(errmsg)
->>>>>>> 20681c9c
 
         if isinstance(self.grouping_vector, np.ndarray):
             # if we have a date/time-like grouper, make sure that we have
@@ -618,17 +590,9 @@
 
     @property
     def codes(self) -> np.ndarray:
-<<<<<<< HEAD
-        if self._passed_categorical:
-            # we make a CategoricalIndex out of the cat grouper
-            # preserving the categories / ordered attributes
-            cat = self.grouping_vector
-            return cat.codes
-=======
         if self._codes is not None:
             # _codes is set in __init__ for MultiIndex cases
             return self._codes
->>>>>>> 20681c9c
 
         return self._codes_and_uniques[0]
 
@@ -678,26 +642,10 @@
             )
             return cat.codes, uniques
 
-<<<<<<< HEAD
-        if self._group_index is None:
-            self._make_codes()
-        assert self._group_index is not None
-        return self._group_index
-
-    def _make_codes(self) -> None:
-        if self._codes is not None and self._group_index is not None:
-            return
-
-        # we have a list of groupers
-        if isinstance(self.grouping_vector, ops.BaseGrouper):
+        elif isinstance(self.grouping_vector, ops.BaseGrouper):
+            # we have a list of groupers
             codes = self.grouping_vector.codes_info
-            uniques = self.grouping_vector.result_index
-=======
-        elif isinstance(self.grouper, ops.BaseGrouper):
-            # we have a list of groupers
-            codes = self.grouper.codes_info
-            uniques = self.grouper.result_arraylike
->>>>>>> 20681c9c
+            uniques = self.grouping_vector.result_arraylike
         else:
             # GH35667, replace dropna=False with na_sentinel=None
             if not self.dropna:
