--- conflicted
+++ resolved
@@ -1011,19 +1011,8 @@
         """
         if self.grouper.groupings is None or self.obj.ndim == 1:
             return
-<<<<<<< HEAD
         self._group_selection = True
         self._reset_cache("_selected_obj")
-=======
-
-        exclusions = self.exclusions
-        if len(exclusions):
-            # GH12839 clear selected obj cache when group selection changes
-            ax = self.obj._info_axis
-            # ilocs of ax that are not in the exclusions
-            self._group_selection = np.arange(len(ax))[~ax.isin(exclusions)]
-            self._reset_cache("_selected_obj")
->>>>>>> 2fc97b22
 
     @final
     def _reset_group_selection(self) -> None:
