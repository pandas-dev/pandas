--- conflicted
+++ resolved
@@ -1122,23 +1122,7 @@
         inds = self._get_index(name)
         if not len(inds):
             raise KeyError(name)
-<<<<<<< HEAD
-
-        if obj is None:
-            indexer = inds if self.axis == 0 else (slice(None), inds)
-            return self._selected_obj.iloc[indexer]
-        else:
-            warnings.warn(
-                "obj is deprecated and will be removed in a future version. "
-                "Do ``df.iloc[gb.indices.get(name)]`` "
-                "instead of ``gb.get_group(name, obj=df)``.",
-                FutureWarning,
-                stacklevel=find_stack_level(),
-            )
-            return obj.take(inds, axis=self.axis)
-=======
         return self._selected_obj.iloc[inds]
->>>>>>> bb42fc0c
 
     @final
     def __iter__(self) -> Iterator[tuple[Hashable, NDFrameT]]:
@@ -1767,7 +1751,6 @@
         if not include_groups:
             return self._python_apply_general(f, self._obj_with_exclusions)
 
-<<<<<<< HEAD
         try:
             result = self._python_apply_general(f, self._selected_obj)
             if (
@@ -1777,7 +1760,7 @@
             ):
                 warnings.warn(
                     message=_apply_groupings_depr.format(type(self).__name__, "apply"),
-                    category=FutureWarning,
+                    category=DeprecationWarning,
                     stacklevel=find_stack_level(),
                 )
         except TypeError:
@@ -1790,34 +1773,6 @@
             # on a string grouper column
 
             return self._python_apply_general(f, self._obj_with_exclusions)
-=======
-        # ignore SettingWithCopy here in case the user mutates
-        with option_context("mode.chained_assignment", None):
-            try:
-                result = self._python_apply_general(f, self._selected_obj)
-                if (
-                    not isinstance(self.obj, Series)
-                    and self._selection is None
-                    and self._selected_obj.shape != self._obj_with_exclusions.shape
-                ):
-                    warnings.warn(
-                        message=_apply_groupings_depr.format(
-                            type(self).__name__, "apply"
-                        ),
-                        category=DeprecationWarning,
-                        stacklevel=find_stack_level(),
-                    )
-            except TypeError:
-                # gh-20949
-                # try again, with .apply acting as a filtering
-                # operation, by excluding the grouping column
-                # This would normally not be triggered
-                # except if the udf is trying an operation that
-                # fails on *some* columns, e.g. a numeric operation
-                # on a string grouper column
-
-                return self._python_apply_general(f, self._obj_with_exclusions)
->>>>>>> bb42fc0c
 
         return result
 
