"""
Provide the groupby split-apply-combine paradigm. Define the GroupBy
class providing the base-class of operations.

The SeriesGroupBy and DataFrameGroupBy sub-class
(defined in pandas.core.groupby.generic)
expose these user-facing objects to provide specific functionality.
"""
from __future__ import annotations

from contextlib import contextmanager
import datetime
from functools import (
    partial,
    wraps,
)
import inspect
from textwrap import dedent
import types
from typing import (
    Callable,
    Hashable,
    Iterable,
    Iterator,
    List,
    Literal,
    Mapping,
    Sequence,
    TypeVar,
    Union,
    cast,
    final,
)
import warnings

import numpy as np

from pandas._config.config import option_context

from pandas._libs import (
    Timestamp,
    lib,
)
import pandas._libs.groupby as libgroupby
from pandas._typing import (
    ArrayLike,
    IndexLabel,
    NDFrameT,
    PositionalIndexer,
    RandomState,
    Scalar,
    T,
    npt,
)
from pandas.compat.numpy import function as nv
from pandas.errors import AbstractMethodError
from pandas.util._decorators import (
    Appender,
    Substitution,
    cache_readonly,
    doc,
)
from pandas.util._exceptions import find_stack_level

from pandas.core.dtypes.cast import ensure_dtype_can_hold_na
from pandas.core.dtypes.common import (
    is_bool_dtype,
    is_datetime64_dtype,
    is_float_dtype,
    is_integer,
    is_integer_dtype,
    is_numeric_dtype,
    is_object_dtype,
    is_scalar,
    is_timedelta64_dtype,
)
from pandas.core.dtypes.missing import (
    isna,
    notna,
)

from pandas.core import nanops
from pandas.core._numba import executor
import pandas.core.algorithms as algorithms
from pandas.core.arrays import (
    BaseMaskedArray,
    BooleanArray,
    Categorical,
    ExtensionArray,
)
from pandas.core.base import (
    DataError,
    PandasObject,
    SelectionMixin,
)
import pandas.core.common as com
from pandas.core.frame import DataFrame
from pandas.core.generic import NDFrame
from pandas.core.groupby import (
    base,
    numba_,
    ops,
)
from pandas.core.groupby.indexing import (
    GroupByIndexingMixin,
    GroupByNthSelector,
)
from pandas.core.indexes.api import (
    CategoricalIndex,
    Index,
    MultiIndex,
    RangeIndex,
)
from pandas.core.internals.blocks import ensure_block_shape
import pandas.core.sample as sample
from pandas.core.series import Series
from pandas.core.sorting import get_group_index_sorter
from pandas.core.util.numba_ import (
    get_jit_arguments,
    maybe_use_numba,
)

_common_see_also = """
        See Also
        --------
        Series.%(name)s : Apply a function %(name)s to a Series.
        DataFrame.%(name)s : Apply a function %(name)s
            to each row or column of a DataFrame.
"""

_apply_docs = {
    "template": """
    Apply function ``func`` group-wise and combine the results together.

    The function passed to ``apply`` must take a {input} as its first
    argument and return a DataFrame, Series or scalar. ``apply`` will
    then take care of combining the results back together into a single
    dataframe or series. ``apply`` is therefore a highly flexible
    grouping method.

    While ``apply`` is a very flexible method, its downside is that
    using it can be quite a bit slower than using more specific methods
    like ``agg`` or ``transform``. Pandas offers a wide range of method that will
    be much faster than using ``apply`` for their specific purposes, so try to
    use them before reaching for ``apply``.

    Parameters
    ----------
    func : callable
        A callable that takes a {input} as its first argument, and
        returns a dataframe, a series or a scalar. In addition the
        callable may take positional and keyword arguments.
    args, kwargs : tuple and dict
        Optional positional and keyword arguments to pass to ``func``.

    Returns
    -------
    applied : Series or DataFrame

    See Also
    --------
    pipe : Apply function to the full GroupBy object instead of to each
        group.
    aggregate : Apply aggregate function to the GroupBy object.
    transform : Apply function column-by-column to the GroupBy object.
    Series.apply : Apply a function to a Series.
    DataFrame.apply : Apply a function to each row or column of a DataFrame.

    Notes
    -----

    .. versionchanged:: 1.3.0

        The resulting dtype will reflect the return value of the passed ``func``,
        see the examples below.

    Functions that mutate the passed object can produce unexpected
    behavior or errors and are not supported. See :ref:`gotchas.udf-mutation`
    for more details.

    Examples
    --------
    {examples}
    """,
    "dataframe_examples": """
    >>> df = pd.DataFrame({'A': 'a a b'.split(),
    ...                    'B': [1,2,3],
    ...                    'C': [4,6,5]})
    >>> g = df.groupby('A')

    Notice that ``g`` has two groups, ``a`` and ``b``.
    Calling `apply` in various ways, we can get different grouping results:

    Example 1: below the function passed to `apply` takes a DataFrame as
    its argument and returns a DataFrame. `apply` combines the result for
    each group together into a new DataFrame:

    >>> g[['B', 'C']].apply(lambda x: x / x.sum())
              B    C
    0  0.333333  0.4
    1  0.666667  0.6
    2  1.000000  1.0

    Example 2: The function passed to `apply` takes a DataFrame as
    its argument and returns a Series.  `apply` combines the result for
    each group together into a new DataFrame.

    .. versionchanged:: 1.3.0

        The resulting dtype will reflect the return value of the passed ``func``.

    >>> g[['B', 'C']].apply(lambda x: x.astype(float).max() - x.min())
         B    C
    A
    a  1.0  2.0
    b  0.0  0.0

    Example 3: The function passed to `apply` takes a DataFrame as
    its argument and returns a scalar. `apply` combines the result for
    each group together into a Series, including setting the index as
    appropriate:

    >>> g.apply(lambda x: x.C.max() - x.B.min())
    A
    a    5
    b    2
    dtype: int64""",
    "series_examples": """
    >>> s = pd.Series([0, 1, 2], index='a a b'.split())
    >>> g = s.groupby(s.index)

    From ``s`` above we can see that ``g`` has two groups, ``a`` and ``b``.
    Calling `apply` in various ways, we can get different grouping results:

    Example 1: The function passed to `apply` takes a Series as
    its argument and returns a Series.  `apply` combines the result for
    each group together into a new Series.

    .. versionchanged:: 1.3.0

        The resulting dtype will reflect the return value of the passed ``func``.

    >>> g.apply(lambda x: x*2 if x.name == 'a' else x/2)
    a    0.0
    a    2.0
    b    1.0
    dtype: float64

    Example 2: The function passed to `apply` takes a Series as
    its argument and returns a scalar. `apply` combines the result for
    each group together into a Series, including setting the index as
    appropriate:

    >>> g.apply(lambda x: x.max() - x.min())
    a    1
    b    0
    dtype: int64""",
}

_groupby_agg_method_template = """
Compute {fname} of group values.

Parameters
----------
numeric_only : bool, default {no}
    Include only float, int, boolean columns. If None, will attempt to use
    everything, then use only numeric data.
min_count : int, default {mc}
    The required number of valid values to perform the operation. If fewer
    than ``min_count`` non-NA values are present the result will be NA.

Returns
-------
Series or DataFrame
    Computed {fname} of values within each group.
"""

_pipe_template = """
Apply a function `func` with arguments to this %(klass)s object and return
the function's result.

Use `.pipe` when you want to improve readability by chaining together
functions that expect Series, DataFrames, GroupBy or Resampler objects.
Instead of writing

>>> h(g(f(df.groupby('group')), arg1=a), arg2=b, arg3=c)  # doctest: +SKIP

You can write

>>> (df.groupby('group')
...    .pipe(f)
...    .pipe(g, arg1=a)
...    .pipe(h, arg2=b, arg3=c))  # doctest: +SKIP

which is much more readable.

Parameters
----------
func : callable or tuple of (callable, str)
    Function to apply to this %(klass)s object or, alternatively,
    a `(callable, data_keyword)` tuple where `data_keyword` is a
    string indicating the keyword of `callable` that expects the
    %(klass)s object.
args : iterable, optional
       Positional arguments passed into `func`.
kwargs : dict, optional
         A dictionary of keyword arguments passed into `func`.

Returns
-------
object : the return type of `func`.

See Also
--------
Series.pipe : Apply a function with arguments to a series.
DataFrame.pipe: Apply a function with arguments to a dataframe.
apply : Apply function to each group instead of to the
    full %(klass)s object.

Notes
-----
See more `here
<https://pandas.pydata.org/pandas-docs/stable/user_guide/groupby.html#piping-function-calls>`_

Examples
--------
%(examples)s
"""

_transform_template = """
Call function producing a like-indexed %(klass)s on each group and
return a %(klass)s having the same indexes as the original object
filled with the transformed values.

Parameters
----------
f : function
    Function to apply to each group.

    Can also accept a Numba JIT function with
    ``engine='numba'`` specified.

    If the ``'numba'`` engine is chosen, the function must be
    a user defined function with ``values`` and ``index`` as the
    first and second arguments respectively in the function signature.
    Each group's index will be passed to the user defined function
    and optionally available for use.

    .. versionchanged:: 1.1.0
*args
    Positional arguments to pass to func.
engine : str, default None
    * ``'cython'`` : Runs the function through C-extensions from cython.
    * ``'numba'`` : Runs the function through JIT compiled code from numba.
    * ``None`` : Defaults to ``'cython'`` or the global setting ``compute.use_numba``

    .. versionadded:: 1.1.0
engine_kwargs : dict, default None
    * For ``'cython'`` engine, there are no accepted ``engine_kwargs``
    * For ``'numba'`` engine, the engine can accept ``nopython``, ``nogil``
      and ``parallel`` dictionary keys. The values must either be ``True`` or
      ``False``. The default ``engine_kwargs`` for the ``'numba'`` engine is
      ``{'nopython': True, 'nogil': False, 'parallel': False}`` and will be
      applied to the function

    .. versionadded:: 1.1.0
**kwargs
    Keyword arguments to be passed into func.

Returns
-------
%(klass)s

See Also
--------
%(klass)s.groupby.apply : Apply function ``func`` group-wise and combine
    the results together.
%(klass)s.groupby.aggregate : Aggregate using one or more
    operations over the specified axis.
%(klass)s.transform : Call ``func`` on self producing a %(klass)s with the
    same axis shape as self.

Notes
-----
Each group is endowed the attribute 'name' in case you need to know
which group you are working on.

The current implementation imposes three requirements on f:

* f must return a value that either has the same shape as the input
  subframe or can be broadcast to the shape of the input subframe.
  For example, if `f` returns a scalar it will be broadcast to have the
  same shape as the input subframe.
* if this is a DataFrame, f must support application column-by-column
  in the subframe. If f also supports application to the entire subframe,
  then a fast path is used starting from the second chunk.
* f must not mutate groups. Mutation is not supported and may
  produce unexpected results. See :ref:`gotchas.udf-mutation` for more details.

When using ``engine='numba'``, there will be no "fall back" behavior internally.
The group data and group index will be passed as numpy arrays to the JITed
user defined function, and no alternative execution attempts will be tried.

.. versionchanged:: 1.3.0

    The resulting dtype will reflect the return value of the passed ``func``,
    see the examples below.

Examples
--------

>>> df = pd.DataFrame({'A' : ['foo', 'bar', 'foo', 'bar',
...                           'foo', 'bar'],
...                    'B' : ['one', 'one', 'two', 'three',
...                           'two', 'two'],
...                    'C' : [1, 5, 5, 2, 5, 5],
...                    'D' : [2.0, 5., 8., 1., 2., 9.]})
>>> grouped = df.groupby('A')
>>> grouped.transform(lambda x: (x - x.mean()) / x.std())
          C         D
0 -1.154701 -0.577350
1  0.577350  0.000000
2  0.577350  1.154701
3 -1.154701 -1.000000
4  0.577350 -0.577350
5  0.577350  1.000000

Broadcast result of the transformation

>>> grouped.transform(lambda x: x.max() - x.min())
   C    D
0  4  6.0
1  3  8.0
2  4  6.0
3  3  8.0
4  4  6.0
5  3  8.0

.. versionchanged:: 1.3.0

    The resulting dtype will reflect the return value of the passed ``func``,
    for example:

>>> grouped[['C', 'D']].transform(lambda x: x.astype(int).max())
   C  D
0  5  8
1  5  9
2  5  8
3  5  9
4  5  8
5  5  9
"""

_agg_template = """
Aggregate using one or more operations over the specified axis.

Parameters
----------
func : function, str, list or dict
    Function to use for aggregating the data. If a function, must either
    work when passed a {klass} or when passed to {klass}.apply.

    Accepted combinations are:

    - function
    - string function name
    - list of functions and/or function names, e.g. ``[np.sum, 'mean']``
    - dict of axis labels -> functions, function names or list of such.

    Can also accept a Numba JIT function with
    ``engine='numba'`` specified. Only passing a single function is supported
    with this engine.

    If the ``'numba'`` engine is chosen, the function must be
    a user defined function with ``values`` and ``index`` as the
    first and second arguments respectively in the function signature.
    Each group's index will be passed to the user defined function
    and optionally available for use.

    .. versionchanged:: 1.1.0
*args
    Positional arguments to pass to func.
engine : str, default None
    * ``'cython'`` : Runs the function through C-extensions from cython.
    * ``'numba'`` : Runs the function through JIT compiled code from numba.
    * ``None`` : Defaults to ``'cython'`` or globally setting ``compute.use_numba``

    .. versionadded:: 1.1.0
engine_kwargs : dict, default None
    * For ``'cython'`` engine, there are no accepted ``engine_kwargs``
    * For ``'numba'`` engine, the engine can accept ``nopython``, ``nogil``
      and ``parallel`` dictionary keys. The values must either be ``True`` or
      ``False``. The default ``engine_kwargs`` for the ``'numba'`` engine is
      ``{{'nopython': True, 'nogil': False, 'parallel': False}}`` and will be
      applied to the function

    .. versionadded:: 1.1.0
**kwargs
    Keyword arguments to be passed into func.

Returns
-------
{klass}

See Also
--------
{klass}.groupby.apply : Apply function func group-wise
    and combine the results together.
{klass}.groupby.transform : Aggregate using one or more
    operations over the specified axis.
{klass}.aggregate : Transforms the Series on each group
    based on the given function.

Notes
-----
When using ``engine='numba'``, there will be no "fall back" behavior internally.
The group data and group index will be passed as numpy arrays to the JITed
user defined function, and no alternative execution attempts will be tried.

Functions that mutate the passed object can produce unexpected
behavior or errors and are not supported. See :ref:`gotchas.udf-mutation`
for more details.

.. versionchanged:: 1.3.0

    The resulting dtype will reflect the return value of the passed ``func``,
    see the examples below.
{examples}"""


@final
class GroupByPlot(PandasObject):
    """
    Class implementing the .plot attribute for groupby objects.
    """

    def __init__(self, groupby: GroupBy):
        self._groupby = groupby

    def __call__(self, *args, **kwargs):
        def f(self):
            return self.plot(*args, **kwargs)

        f.__name__ = "plot"
        return self._groupby.apply(f)

    def __getattr__(self, name: str):
        def attr(*args, **kwargs):
            def f(self):
                return getattr(self.plot, name)(*args, **kwargs)

            return self._groupby.apply(f)

        return attr


_KeysArgType = Union[
    Hashable,
    List[Hashable],
    Callable[[Hashable], Hashable],
    List[Callable[[Hashable], Hashable]],
    Mapping[Hashable, Hashable],
]


class BaseGroupBy(PandasObject, SelectionMixin[NDFrameT], GroupByIndexingMixin):
    _group_selection: IndexLabel | None = None
    _apply_allowlist: frozenset[str] = frozenset()
    _hidden_attrs = PandasObject._hidden_attrs | {
        "as_index",
        "axis",
        "dropna",
        "exclusions",
        "grouper",
        "group_keys",
        "keys",
        "level",
        "mutated",
        "obj",
        "observed",
        "sort",
        "squeeze",
    }

    axis: int
    grouper: ops.BaseGrouper
    group_keys: bool

    @final
    def __len__(self) -> int:
        return len(self.groups)

    @final
    def __repr__(self) -> str:
        # TODO: Better repr for GroupBy object
        return object.__repr__(self)

    @final
    @property
    def groups(self) -> dict[Hashable, np.ndarray]:
        """
        Dict {group name -> group labels}.
        """
        return self.grouper.groups

    @final
    @property
    def ngroups(self) -> int:
        return self.grouper.ngroups

    @final
    @property
    def indices(self):
        """
        Dict {group name -> group indices}.
        """
        return self.grouper.indices

    @final
    def _get_indices(self, names):
        """
        Safe get multiple indices, translate keys for
        datelike to underlying repr.
        """

        def get_converter(s):
            # possibly convert to the actual key types
            # in the indices, could be a Timestamp or a np.datetime64
            if isinstance(s, datetime.datetime):
                return lambda key: Timestamp(key)
            elif isinstance(s, np.datetime64):
                return lambda key: Timestamp(key).asm8
            else:
                return lambda key: key

        if len(names) == 0:
            return []

        if len(self.indices) > 0:
            index_sample = next(iter(self.indices))
        else:
            index_sample = None  # Dummy sample

        name_sample = names[0]
        if isinstance(index_sample, tuple):
            if not isinstance(name_sample, tuple):
                msg = "must supply a tuple to get_group with multiple grouping keys"
                raise ValueError(msg)
            if not len(name_sample) == len(index_sample):
                try:
                    # If the original grouper was a tuple
                    return [self.indices[name] for name in names]
                except KeyError as err:
                    # turns out it wasn't a tuple
                    msg = (
                        "must supply a same-length tuple to get_group "
                        "with multiple grouping keys"
                    )
                    raise ValueError(msg) from err

            converters = [get_converter(s) for s in index_sample]
            names = (tuple(f(n) for f, n in zip(converters, name)) for name in names)

        else:
            converter = get_converter(index_sample)
            names = (converter(name) for name in names)

        return [self.indices.get(name, []) for name in names]

    @final
    def _get_index(self, name):
        """
        Safe get index, translate keys for datelike to underlying repr.
        """
        return self._get_indices([name])[0]

    @final
    @cache_readonly
    def _selected_obj(self):
        # Note: _selected_obj is always just `self.obj` for SeriesGroupBy

        if self._selection is None or isinstance(self.obj, Series):
            if self._group_selection is not None:
                return self.obj[self._group_selection]
            return self.obj
        else:
            return self.obj[self._selection]

    @final
    def _dir_additions(self) -> set[str]:
        return self.obj._dir_additions() | self._apply_allowlist

    @Substitution(
        klass="GroupBy",
        examples=dedent(
            """\
        >>> df = pd.DataFrame({'A': 'a b a b'.split(), 'B': [1, 2, 3, 4]})
        >>> df
           A  B
        0  a  1
        1  b  2
        2  a  3
        3  b  4

        To get the difference between each groups maximum and minimum value in one
        pass, you can do

        >>> df.groupby('A').pipe(lambda x: x.max() - x.min())
           B
        A
        a  2
        b  2"""
        ),
    )
    @Appender(_pipe_template)
    def pipe(
        self,
        func: Callable[..., T] | tuple[Callable[..., T], str],
        *args,
        **kwargs,
    ) -> T:
        return com.pipe(self, func, *args, **kwargs)

    plot = property(GroupByPlot)

    @final
    def get_group(self, name, obj=None) -> DataFrame | Series:
        """
        Construct DataFrame from group with provided name.

        Parameters
        ----------
        name : object
            The name of the group to get as a DataFrame.
        obj : DataFrame, default None
            The DataFrame to take the DataFrame out of.  If
            it is None, the object groupby was called on will
            be used.

        Returns
        -------
        group : same type as obj
        """
        if obj is None:
            obj = self._selected_obj

        inds = self._get_index(name)
        if not len(inds):
            raise KeyError(name)

        return obj._take_with_is_copy(inds, axis=self.axis)

    @final
    def __iter__(self) -> Iterator[tuple[Hashable, NDFrameT]]:
        """
        Groupby iterator.

        Returns
        -------
        Generator yielding sequence of (name, subsetted object)
        for each group
        """
        return self.grouper.get_iterator(self._selected_obj, axis=self.axis)


# To track operations that expand dimensions, like ohlc
OutputFrameOrSeries = TypeVar("OutputFrameOrSeries", bound=NDFrame)


class GroupBy(BaseGroupBy[NDFrameT]):
    """
    Class for grouping and aggregating relational data.

    See aggregate, transform, and apply functions on this object.

    It's easiest to use obj.groupby(...) to use GroupBy, but you can also do:

    ::

        grouped = groupby(obj, ...)

    Parameters
    ----------
    obj : pandas object
    axis : int, default 0
    level : int, default None
        Level of MultiIndex
    groupings : list of Grouping objects
        Most users should ignore this
    exclusions : array-like, optional
        List of columns to exclude
    name : str
        Most users should ignore this

    Returns
    -------
    **Attributes**
    groups : dict
        {group name -> group labels}
    len(grouped) : int
        Number of groups

    Notes
    -----
    After grouping, see aggregate, apply, and transform functions. Here are
    some other brief notes about usage. When grouping by multiple groups, the
    result index will be a MultiIndex (hierarchical) by default.

    Iteration produces (key, group) tuples, i.e. chunking the data by group. So
    you can write code like:

    ::

        grouped = obj.groupby(keys, axis=axis)
        for key, group in grouped:
            # do something with the data

    Function calls on GroupBy, if not specially implemented, "dispatch" to the
    grouped data. So if you group a DataFrame and wish to invoke the std()
    method on each group, you can simply do:

    ::

        df.groupby(mapper).std()

    rather than

    ::

        df.groupby(mapper).aggregate(np.std)

    You can pass arguments to these "wrapped" functions, too.

    See the online documentation for full exposition on these topics and much
    more
    """

    grouper: ops.BaseGrouper
    as_index: bool

    @final
    def __init__(
        self,
        obj: NDFrameT,
        keys: _KeysArgType | None = None,
        axis: int = 0,
        level: IndexLabel | None = None,
        grouper: ops.BaseGrouper | None = None,
        exclusions: frozenset[Hashable] | None = None,
        selection: IndexLabel | None = None,
        as_index: bool = True,
        sort: bool = True,
        group_keys: bool = True,
        squeeze: bool = False,
        observed: bool = False,
        mutated: bool = False,
        dropna: bool = True,
    ):

        self._selection = selection

        assert isinstance(obj, NDFrame), type(obj)

        self.level = level

        if not as_index:
            if not isinstance(obj, DataFrame):
                raise TypeError("as_index=False only valid with DataFrame")
            if axis != 0:
                raise ValueError("as_index=False only valid for axis=0")

        self.as_index = as_index
        self.keys = keys
        self.sort = sort
        self.group_keys = group_keys
        self.squeeze = squeeze
        self.observed = observed
        self.mutated = mutated
        self.dropna = dropna

        if grouper is None:
            from pandas.core.groupby.grouper import get_grouper

            grouper, exclusions, obj = get_grouper(
                obj,
                keys,
                axis=axis,
                level=level,
                sort=sort,
                observed=observed,
                mutated=self.mutated,
                dropna=self.dropna,
            )

        self.obj = obj
        self.axis = obj._get_axis_number(axis)
        self.grouper = grouper
        self.exclusions = frozenset(exclusions) if exclusions else frozenset()

    def __getattr__(self, attr: str):
        if attr in self._internal_names_set:
            return object.__getattribute__(self, attr)
        if attr in self.obj:
            return self[attr]

        raise AttributeError(
            f"'{type(self).__name__}' object has no attribute '{attr}'"
        )

    def __getattribute__(self, attr: str):
        # Intercept nth to allow both call and index
        if attr == "nth":
            return GroupByNthSelector(self)
        elif attr == "nth_actual":
            return super().__getattribute__("nth")
        else:
            return super().__getattribute__(attr)

    @final
    def _make_wrapper(self, name: str) -> Callable:
        assert name in self._apply_allowlist

        with self._group_selection_context():
            # need to setup the selection
            # as are not passed directly but in the grouper
            f = getattr(self._obj_with_exclusions, name)
            if not isinstance(f, types.MethodType):
                #  error: Incompatible return value type
                # (got "NDFrameT", expected "Callable[..., Any]")  [return-value]
                return cast(Callable, self.apply(lambda self: getattr(self, name)))

        f = getattr(type(self._obj_with_exclusions), name)
        sig = inspect.signature(f)

        def wrapper(*args, **kwargs):
            # a little trickery for aggregation functions that need an axis
            # argument
            if "axis" in sig.parameters:
                if kwargs.get("axis", None) is None:
                    kwargs["axis"] = self.axis

            def curried(x):
                return f(x, *args, **kwargs)

            # preserve the name so we can detect it when calling plot methods,
            # to avoid duplicates
            curried.__name__ = name

            # special case otherwise extra plots are created when catching the
            # exception below
            if name in base.plotting_methods:
                return self.apply(curried)

            result = self._python_apply_general(curried, self._obj_with_exclusions)

            # TODO: Are there other cases where the name attribute is set incorrectly?
            if result.ndim == 1 and self.obj.ndim == 1 and result.name != self.obj.name:
                # apply sets the name on each group as the key; if there is one
                # group this name will come through on Series results
                result.name = None

            if self.grouper.has_dropped_na and name in base.transformation_kernels:
                # result will have dropped rows due to nans, fill with null
                # and ensure index is ordered same as the input
                result = self._set_result_index_ordered(result)
            return result

        wrapper.__name__ = name
        return wrapper

    # -----------------------------------------------------------------
    # Selection

    @final
    def _set_group_selection(self) -> None:
        """
        Create group based selection.

        Used when selection is not passed directly but instead via a grouper.

        NOTE: this should be paired with a call to _reset_group_selection
        """
        # This is a no-op for SeriesGroupBy
        grp = self.grouper
        if not (
            self.as_index
            and grp.groupings is not None
            and self.obj.ndim > 1
            and self._group_selection is None
        ):
            return

        groupers = [g.name for g in grp.groupings if g.level is None and g.in_axis]

        if len(groupers):
            # GH12839 clear selected obj cache when group selection changes
            ax = self.obj._info_axis
            self._group_selection = ax.difference(Index(groupers), sort=False).tolist()
            self._reset_cache("_selected_obj")

    @final
    def _reset_group_selection(self) -> None:
        """
        Clear group based selection.

        Used for methods needing to return info on each group regardless of
        whether a group selection was previously set.
        """
        if self._group_selection is not None:
            # GH12839 clear cached selection too when changing group selection
            self._group_selection = None
            self._reset_cache("_selected_obj")

    @contextmanager
    def _group_selection_context(self) -> Iterator[GroupBy]:
        """
        Set / reset the _group_selection_context.
        """
        self._set_group_selection()
        try:
            yield self
        finally:
            self._reset_group_selection()

    def _iterate_slices(self) -> Iterable[Series]:
        raise AbstractMethodError(self)

    # -----------------------------------------------------------------
    # Dispatch/Wrapping

    @final
    def _concat_objects(self, values, not_indexed_same: bool = False):
        from pandas.core.reshape.concat import concat

        def reset_identity(values):
            # reset the identities of the components
            # of the values to prevent aliasing
            for v in com.not_none(*values):
                ax = v._get_axis(self.axis)
                ax._reset_identity()
            return values

        if not not_indexed_same:
            result = concat(values, axis=self.axis)

            ax = self._selected_obj._get_axis(self.axis)
            if self.dropna:
                labels = self.grouper.group_info[0]
                mask = labels != -1
                ax = ax[mask]

            # this is a very unfortunate situation
            # we can't use reindex to restore the original order
            # when the ax has duplicates
            # so we resort to this
            # GH 14776, 30667
            if ax.has_duplicates and not result.axes[self.axis].equals(ax):
                indexer, _ = result.index.get_indexer_non_unique(ax._values)
                indexer = algorithms.unique1d(indexer)
                result = result.take(indexer, axis=self.axis)
            else:
                result = result.reindex(ax, axis=self.axis, copy=False)

        elif self.group_keys:

            values = reset_identity(values)
            if self.as_index:

                # possible MI return case
                group_keys = self.grouper.result_index
                group_levels = self.grouper.levels
                group_names = self.grouper.names

                result = concat(
                    values,
                    axis=self.axis,
                    keys=group_keys,
                    levels=group_levels,
                    names=group_names,
                    sort=False,
                )
            else:

                # GH5610, returns a MI, with the first level being a
                # range index
                keys = list(range(len(values)))
                result = concat(values, axis=self.axis, keys=keys)
        else:
            values = reset_identity(values)
            result = concat(values, axis=self.axis)

        name = self.obj.name if self.obj.ndim == 1 else self._selection
        if isinstance(result, Series) and name is not None:

            result.name = name

        return result

    @final
    def _set_result_index_ordered(
        self, result: OutputFrameOrSeries
    ) -> OutputFrameOrSeries:
        # set the result index on the passed values object and
        # return the new object, xref 8046

        if self.grouper.is_monotonic:
            # shortcut if we have an already ordered grouper
            result.set_axis(self.obj._get_axis(self.axis), axis=self.axis, inplace=True)
            return result

        # row order is scrambled => sort the rows by position in original index
        original_positions = Index(self.grouper.result_ilocs())
        result.set_axis(original_positions, axis=self.axis, inplace=True)
        result = result.sort_index(axis=self.axis)
        obj_axis = self.obj._get_axis(self.axis)
        if self.grouper.has_dropped_na:
            # Add back in any missing rows due to dropna - index here is integral
            # with values referring to the row of the input so can use RangeIndex
            result = result.reindex(RangeIndex(len(obj_axis)), axis=self.axis)
        result.set_axis(obj_axis, axis=self.axis, inplace=True)

        return result

    def _indexed_output_to_ndframe(
        self, result: Mapping[base.OutputKey, ArrayLike]
    ) -> Series | DataFrame:
        raise AbstractMethodError(self)

    @final
    def _wrap_aggregated_output(
        self,
        output: Series | DataFrame | Mapping[base.OutputKey, ArrayLike],
        qs: npt.NDArray[np.float64] | None = None,
    ):
        """
        Wraps the output of GroupBy aggregations into the expected result.

        Parameters
        ----------
        output : Series, DataFrame, or Mapping[base.OutputKey, ArrayLike]
           Data to wrap.

        Returns
        -------
        Series or DataFrame
        """

        if isinstance(output, (Series, DataFrame)):
            # We get here (for DataFrameGroupBy) if we used Manager.grouped_reduce,
            #  in which case our columns are already set correctly.
            # ATM we do not get here for SeriesGroupBy; when we do, we will
            #  need to require that result.name already match self.obj.name
            result = output
        else:
            result = self._indexed_output_to_ndframe(output)

        if not self.as_index:
            # `not self.as_index` is only relevant for DataFrameGroupBy,
            #   enforced in __init__
            self._insert_inaxis_grouper_inplace(result)
            result = result._consolidate()
            index = Index(range(self.grouper.ngroups))

        else:
            index = self.grouper.result_index

        if qs is not None:
            # We get here with len(qs) != 1 and not self.as_index
            #  in test_pass_args_kwargs
            index = _insert_quantile_level(index, qs)

        result.index = index

        if self.axis == 1:
            # Only relevant for DataFrameGroupBy, no-op for SeriesGroupBy
            result = result.T
            if result.index.equals(self.obj.index):
                # Retain e.g. DatetimeIndex/TimedeltaIndex freq
                result.index = self.obj.index.copy()
                # TODO: Do this more systematically

        return self._reindex_output(result, qs=qs)

    @final
    def _wrap_transformed_output(
        self, output: Mapping[base.OutputKey, ArrayLike]
    ) -> Series | DataFrame:
        """
        Wraps the output of GroupBy transformations into the expected result.

        Parameters
        ----------
        output : Mapping[base.OutputKey, ArrayLike]
            Data to wrap.

        Returns
        -------
        Series or DataFrame
            Series for SeriesGroupBy, DataFrame for DataFrameGroupBy
        """
        if isinstance(output, (Series, DataFrame)):
            result = output
        else:
            result = self._indexed_output_to_ndframe(output)

        if self.axis == 1:
            # Only relevant for DataFrameGroupBy
            result = result.T
            result.columns = self.obj.columns

        result.index = self.obj.index
        return result

    def _wrap_applied_output(self, data, values: list, not_indexed_same: bool = False):
        raise AbstractMethodError(self)

    def _resolve_numeric_only(self, numeric_only: bool | lib.NoDefault) -> bool:
        """
        Determine subclass-specific default value for 'numeric_only'.

        For SeriesGroupBy we want the default to be False (to match Series behavior).
        For DataFrameGroupBy we want it to be True (for backwards-compat).

        Parameters
        ----------
        numeric_only : bool or lib.no_default

        Returns
        -------
        bool
        """
        # GH#41291
        if numeric_only is lib.no_default:
            # i.e. not explicitly passed by user
            if self.obj.ndim == 2:
                # i.e. DataFrameGroupBy
                numeric_only = True
                # GH#42395 GH#43108 GH#43154
                # Regression from 1.2.5 to 1.3 caused object columns to be dropped
                if self.axis:
                    obj = self._obj_with_exclusions.T
                else:
                    obj = self._obj_with_exclusions
                check = obj._get_numeric_data()
                if len(obj.columns) and not len(check.columns) and not obj.empty:
                    numeric_only = False
                    # TODO: v1.4+ Add FutureWarning

            else:
                numeric_only = False

        # error: Incompatible return value type (got "Union[bool, NoDefault]",
        # expected "bool")
        return numeric_only  # type: ignore[return-value]

    # -----------------------------------------------------------------
    # numba

    @final
    def _numba_prep(self, data):
        ids, _, ngroups = self.grouper.group_info
        sorted_index = get_group_index_sorter(ids, ngroups)
        sorted_ids = algorithms.take_nd(ids, sorted_index, allow_fill=False)

        sorted_data = data.take(sorted_index, axis=self.axis).to_numpy()
        sorted_index_data = data.index.take(sorted_index).to_numpy()

        starts, ends = lib.generate_slices(sorted_ids, ngroups)
        return (
            starts,
            ends,
            sorted_index_data,
            sorted_data,
        )

    def _numba_agg_general(
        self,
        func: Callable,
        engine_kwargs: dict[str, bool] | None,
        *aggregator_args,
    ):
        """
        Perform groupby with a standard numerical aggregation function (e.g. mean)
        with Numba.
        """
        if not self.as_index:
            raise NotImplementedError(
                "as_index=False is not supported. Use .reset_index() instead."
            )
        if self.axis == 1:
            raise NotImplementedError("axis=1 is not supported.")

        with self._group_selection_context():
            data = self._selected_obj
        df = data if data.ndim == 2 else data.to_frame()
        starts, ends, sorted_index, sorted_data = self._numba_prep(df)
        aggregator = executor.generate_shared_aggregator(
            func, **get_jit_arguments(engine_kwargs)
        )
        result = aggregator(sorted_data, starts, ends, 0, *aggregator_args)

        index = self.grouper.result_index
        if data.ndim == 1:
            result_kwargs = {"name": data.name}
            result = result.ravel()
        else:
            result_kwargs = {"columns": data.columns}
        return data._constructor(result, index=index, **result_kwargs)

    @final
    def _transform_with_numba(self, data, func, *args, engine_kwargs=None, **kwargs):
        """
        Perform groupby transform routine with the numba engine.

        This routine mimics the data splitting routine of the DataSplitter class
        to generate the indices of each group in the sorted data and then passes the
        data and indices into a Numba jitted function.
        """
        starts, ends, sorted_index, sorted_data = self._numba_prep(data)
        numba_.validate_udf(func)
        numba_transform_func = numba_.generate_numba_transform_func(
            func, **get_jit_arguments(engine_kwargs, kwargs)
        )
        result = numba_transform_func(
            sorted_data,
            sorted_index,
            starts,
            ends,
            len(data.columns),
            *args,
        )
        # result values needs to be resorted to their original positions since we
        # evaluated the data sorted by group
        return result.take(np.argsort(sorted_index), axis=0)

    @final
    def _aggregate_with_numba(self, data, func, *args, engine_kwargs=None, **kwargs):
        """
        Perform groupby aggregation routine with the numba engine.

        This routine mimics the data splitting routine of the DataSplitter class
        to generate the indices of each group in the sorted data and then passes the
        data and indices into a Numba jitted function.
        """
        starts, ends, sorted_index, sorted_data = self._numba_prep(data)
        numba_.validate_udf(func)
        numba_agg_func = numba_.generate_numba_agg_func(
            func, **get_jit_arguments(engine_kwargs, kwargs)
        )
        result = numba_agg_func(
            sorted_data,
            sorted_index,
            starts,
            ends,
            len(data.columns),
            *args,
        )
        return result

    # -----------------------------------------------------------------
    # apply/agg/transform

    @Appender(
        _apply_docs["template"].format(
            input="dataframe", examples=_apply_docs["dataframe_examples"]
        )
    )
    def apply(self, func, *args, **kwargs) -> NDFrameT:

        func = com.is_builtin_func(func)

        # this is needed so we don't try and wrap strings. If we could
        # resolve functions to their callable functions prior, this
        # wouldn't be needed
        if args or kwargs:
            if callable(func):

                @wraps(func)
                def f(g):
                    with np.errstate(all="ignore"):
                        return func(g, *args, **kwargs)

            elif hasattr(nanops, "nan" + func):
                # TODO: should we wrap this in to e.g. _is_builtin_func?
                f = getattr(nanops, "nan" + func)

            else:
                raise ValueError(
                    "func must be a callable if args or kwargs are supplied"
                )
        elif isinstance(func, str):
            if hasattr(self, func):
                res = getattr(self, func)
                if callable(res):
                    return res()
                return res

            else:
                raise TypeError(f"apply func should be callable, not '{func}'")
        else:

            f = func

        # ignore SettingWithCopy here in case the user mutates
        with option_context("mode.chained_assignment", None):
            try:
                result = self._python_apply_general(f, self._selected_obj)
            except TypeError:
                # gh-20949
                # try again, with .apply acting as a filtering
                # operation, by excluding the grouping column
                # This would normally not be triggered
                # except if the udf is trying an operation that
                # fails on *some* columns, e.g. a numeric operation
                # on a string grouper column

                with self._group_selection_context():
                    return self._python_apply_general(f, self._selected_obj)

        return result

    @final
    def _python_apply_general(
        self,
        f: Callable,
        data: DataFrame | Series,
        not_indexed_same: bool | None = None,
    ) -> NDFrameT:
        """
        Apply function f in python space

        Parameters
        ----------
        f : callable
            Function to apply
        data : Series or DataFrame
            Data to apply f to
        not_indexed_same: bool, optional
            When specified, overrides the value of not_indexed_same. Apply behaves
            differently when the result index is equal to the input index, but
            this can be coincidental leading to value-dependent behavior.

        Returns
        -------
        Series or DataFrame
            data after applying f
        """
        values, mutated = self.grouper.apply(f, data, self.axis)

        if not_indexed_same is None:
            not_indexed_same = mutated or self.mutated

        return self._wrap_applied_output(
            data, values, not_indexed_same=not_indexed_same
        )

    @final
    def _python_agg_general(self, func, *args, **kwargs):
        func = com.is_builtin_func(func)
        f = lambda x: func(x, *args, **kwargs)

        # iterate through "columns" ex exclusions to populate output dict
        output: dict[base.OutputKey, ArrayLike] = {}

        if self.ngroups == 0:
            # agg_series below assumes ngroups > 0
            return self._python_apply_general(f, self._selected_obj)

        for idx, obj in enumerate(self._iterate_slices()):
            name = obj.name

            try:
                # if this function is invalid for this dtype, we will ignore it.
                result = self.grouper.agg_series(obj, f)
            except TypeError:
                warn_dropping_nuisance_columns_deprecated(type(self), "agg")
                continue

            key = base.OutputKey(label=name, position=idx)
            output[key] = result

        if not output:
            return self._python_apply_general(f, self._selected_obj)

        return self._wrap_aggregated_output(output)

    @final
    def _agg_general(
        self,
        numeric_only: bool = True,
        min_count: int = -1,
        *,
        alias: str,
        npfunc: Callable,
    ):

        with self._group_selection_context():
            # try a cython aggregation if we can
            result = self._cython_agg_general(
                how=alias,
                alt=npfunc,
                numeric_only=numeric_only,
                min_count=min_count,
            )
            return result.__finalize__(self.obj, method="groupby")

    def _agg_py_fallback(
        self, values: ArrayLike, ndim: int, alt: Callable
    ) -> ArrayLike:
        """
        Fallback to pure-python aggregation if _cython_operation raises
        NotImplementedError.
        """
        # We get here with a) EADtypes and b) object dtype

        if values.ndim == 1:
            # For DataFrameGroupBy we only get here with ExtensionArray
            ser = Series(values)
        else:
            # We only get here with values.dtype == object
            # TODO: special case not needed with ArrayManager
            df = DataFrame(values.T)
            # bc we split object blocks in grouped_reduce, we have only 1 col
            # otherwise we'd have to worry about block-splitting GH#39329
            assert df.shape[1] == 1
            # Avoid call to self.values that can occur in DataFrame
            #  reductions; see GH#28949
            ser = df.iloc[:, 0]

        # We do not get here with UDFs, so we know that our dtype
        #  should always be preserved by the implemented aggregations
        # TODO: Is this exactly right; see WrappedCythonOp get_result_dtype?
        res_values = self.grouper.agg_series(ser, alt, preserve_dtype=True)

        if isinstance(values, Categorical):
            # Because we only get here with known dtype-preserving
            #  reductions, we cast back to Categorical.
            # TODO: if we ever get "rank" working, exclude it here.
            res_values = type(values)._from_sequence(res_values, dtype=values.dtype)

        # If we are DataFrameGroupBy and went through a SeriesGroupByPath
        # then we need to reshape
        # GH#32223 includes case with IntegerArray values, ndarray res_values
        # test_groupby_duplicate_columns with object dtype values
        return ensure_block_shape(res_values, ndim=ndim)

    @final
    def _cython_agg_general(
        self, how: str, alt: Callable, numeric_only: bool, min_count: int = -1
    ):
        # Note: we never get here with how="ohlc" for DataFrameGroupBy;
        #  that goes through SeriesGroupBy

        data = self._get_data_to_aggregate()
        is_ser = data.ndim == 1

        if numeric_only:
            if is_ser and not is_numeric_dtype(self._selected_obj.dtype):
                # GH#41291 match Series behavior
                kwd_name = "numeric_only"
                if how in ["any", "all"]:
                    kwd_name = "bool_only"
                raise NotImplementedError(
                    f"{type(self).__name__}.{how} does not implement {kwd_name}."
                )
            elif not is_ser:
                data = data.get_numeric_data(copy=False)

        def array_func(values: ArrayLike) -> ArrayLike:
            try:
                result = self.grouper._cython_operation(
                    "aggregate", values, how, axis=data.ndim - 1, min_count=min_count
                )
            except NotImplementedError:
                # generally if we have numeric_only=False
                # and non-applicable functions
                # try to python agg
                # TODO: shouldn't min_count matter?
                result = self._agg_py_fallback(values, ndim=data.ndim, alt=alt)

            return result

        # TypeError -> we may have an exception in trying to aggregate
        #  continue and exclude the block
        new_mgr = data.grouped_reduce(array_func, ignore_failures=True)

        if not is_ser and len(new_mgr) < len(data):
            warn_dropping_nuisance_columns_deprecated(type(self), how)

        res = self._wrap_agged_manager(new_mgr)
        if is_ser:
            res.index = self.grouper.result_index
            return self._reindex_output(res)
        else:
            return res

    def _cython_transform(
        self, how: str, numeric_only: bool = True, axis: int = 0, **kwargs
    ):
        raise AbstractMethodError(self)

    @final
    def _transform(self, func, *args, engine=None, engine_kwargs=None, **kwargs):

        if maybe_use_numba(engine):
            # TODO: tests with self._selected_obj.ndim == 1 on DataFrameGroupBy
            with self._group_selection_context():
                data = self._selected_obj
            df = data if data.ndim == 2 else data.to_frame()
            result = self._transform_with_numba(
                df, func, *args, engine_kwargs=engine_kwargs, **kwargs
            )
            if self.obj.ndim == 2:
                return cast(DataFrame, self.obj)._constructor(
                    result, index=data.index, columns=data.columns
                )
            else:
                return cast(Series, self.obj)._constructor(
                    result.ravel(), index=data.index, name=data.name
                )

        # optimized transforms
        func = com.get_cython_func(func) or func

        if not isinstance(func, str):
            return self._transform_general(func, *args, **kwargs)

        elif func not in base.transform_kernel_allowlist:
            msg = f"'{func}' is not a valid function name for transform(name)"
            raise ValueError(msg)
        elif func in base.cythonized_kernels or func in base.transformation_kernels:
            # cythonized transform or canned "agg+broadcast"
            return getattr(self, func)(*args, **kwargs)

        else:
            # i.e. func in base.reduction_kernels

            # GH#30918 Use _transform_fast only when we know func is an aggregation
            # If func is a reduction, we need to broadcast the
            # result to the whole group. Compute func result
            # and deal with possible broadcasting below.
            # Temporarily set observed for dealing with categoricals.
            with com.temp_setattr(self, "observed", True):
                result = getattr(self, func)(*args, **kwargs)

            return self._wrap_transform_fast_result(result)

    @final
    def _wrap_transform_fast_result(self, result: NDFrameT) -> NDFrameT:
        """
        Fast transform path for aggregations.
        """
        obj = self._obj_with_exclusions

        # for each col, reshape to size of original frame by take operation
        ids, _, _ = self.grouper.group_info
        result = result.reindex(self.grouper.result_index, axis=self.axis, copy=False)

        if self.obj.ndim == 1:
            # i.e. SeriesGroupBy
            out = algorithms.take_nd(result._values, ids)
            output = obj._constructor(out, index=obj.index, name=obj.name)
        else:
<<<<<<< HEAD
=======
            # GH#46209
>>>>>>> 48d51595
            # Don't convert indices: negative indices need to give rise
            # to null values in the result
            output = result._take(ids, axis=self.axis, convert_indices=False)
            output = output.set_axis(obj._get_axis(self.axis), axis=self.axis)
        return output

    # -----------------------------------------------------------------
    # Utilities

    @final
    def _apply_filter(self, indices, dropna):
        if len(indices) == 0:
            indices = np.array([], dtype="int64")
        else:
            indices = np.sort(np.concatenate(indices))
        if dropna:
            filtered = self._selected_obj.take(indices, axis=self.axis)
        else:
            mask = np.empty(len(self._selected_obj.index), dtype=bool)
            mask.fill(False)
            mask[indices.astype(int)] = True
            # mask fails to broadcast when passed to where; broadcast manually.
            mask = np.tile(mask, list(self._selected_obj.shape[1:]) + [1]).T
            filtered = self._selected_obj.where(mask)  # Fill with NaNs.
        return filtered

    @final
    def _cumcount_array(self, ascending: bool = True) -> np.ndarray:
        """
        Parameters
        ----------
        ascending : bool, default True
            If False, number in reverse, from length of group - 1 to 0.

        Notes
        -----
        this is currently implementing sort=False
        (though the default is sort=True) for groupby in general
        """
        ids, _, ngroups = self.grouper.group_info
        sorter = get_group_index_sorter(ids, ngroups)
        ids, count = ids[sorter], len(ids)

        if count == 0:
            return np.empty(0, dtype=np.int64)

        run = np.r_[True, ids[:-1] != ids[1:]]
        rep = np.diff(np.r_[np.nonzero(run)[0], count])
        out = (~run).cumsum()

        if ascending:
            out -= np.repeat(out[run], rep)
        else:
            out = np.repeat(out[np.r_[run[1:], True]], rep) - out

        if self.grouper.has_dropped_na:
            out = np.where(ids == -1, np.nan, out.astype(np.float64, copy=False))
        else:
            out = out.astype(np.int64, copy=False)

        rev = np.empty(count, dtype=np.intp)
        rev[sorter] = np.arange(count, dtype=np.intp)
        return out[rev]

    # -----------------------------------------------------------------

    @final
    @property
    def _obj_1d_constructor(self) -> Callable:
        # GH28330 preserve subclassed Series/DataFrames
        if isinstance(self.obj, DataFrame):
            return self.obj._constructor_sliced
        assert isinstance(self.obj, Series)
        return self.obj._constructor

    @final
    def _bool_agg(self, val_test: Literal["any", "all"], skipna: bool):
        """
        Shared func to call any / all Cython GroupBy implementations.
        """

        def objs_to_bool(vals: ArrayLike) -> tuple[np.ndarray, type]:
            if is_object_dtype(vals.dtype):
                # GH#37501: don't raise on pd.NA when skipna=True
                if skipna:
                    func = np.vectorize(
                        lambda x: bool(x) if not isna(x) else True, otypes=[bool]
                    )
                    vals = func(vals)
                else:
                    vals = vals.astype(bool, copy=False)

                vals = cast(np.ndarray, vals)
            elif isinstance(vals, BaseMaskedArray):
                vals = vals._data.astype(bool, copy=False)
            else:
                vals = vals.astype(bool, copy=False)

            return vals.view(np.int8), bool

        def result_to_bool(
            result: np.ndarray,
            inference: type,
            nullable: bool = False,
        ) -> ArrayLike:
            if nullable:
                return BooleanArray(result.astype(bool, copy=False), result == -1)
            else:
                return result.astype(inference, copy=False)

        return self._get_cythonized_result(
            libgroupby.group_any_all,
            numeric_only=False,
            cython_dtype=np.dtype(np.int8),
            needs_mask=True,
            needs_nullable=True,
            pre_processing=objs_to_bool,
            post_processing=result_to_bool,
            val_test=val_test,
            skipna=skipna,
        )

    @final
    @Substitution(name="groupby")
    @Appender(_common_see_also)
    def any(self, skipna: bool = True):
        """
        Return True if any value in the group is truthful, else False.

        Parameters
        ----------
        skipna : bool, default True
            Flag to ignore nan values during truth testing.

        Returns
        -------
        Series or DataFrame
            DataFrame or Series of boolean values, where a value is True if any element
            is True within its respective group, False otherwise.
        """
        return self._bool_agg("any", skipna)

    @final
    @Substitution(name="groupby")
    @Appender(_common_see_also)
    def all(self, skipna: bool = True):
        """
        Return True if all values in the group are truthful, else False.

        Parameters
        ----------
        skipna : bool, default True
            Flag to ignore nan values during truth testing.

        Returns
        -------
        Series or DataFrame
            DataFrame or Series of boolean values, where a value is True if all elements
            are True within its respective group, False otherwise.
        """
        return self._bool_agg("all", skipna)

    @final
    @Substitution(name="groupby")
    @Appender(_common_see_also)
    def count(self) -> NDFrameT:
        """
        Compute count of group, excluding missing values.

        Returns
        -------
        Series or DataFrame
            Count of values within each group.
        """
        data = self._get_data_to_aggregate()
        ids, _, ngroups = self.grouper.group_info
        mask = ids != -1

        is_series = data.ndim == 1

        def hfunc(bvalues: ArrayLike) -> ArrayLike:
            # TODO(EA2D): reshape would not be necessary with 2D EAs
            if bvalues.ndim == 1:
                # EA
                masked = mask & ~isna(bvalues).reshape(1, -1)
            else:
                masked = mask & ~isna(bvalues)

            counted = lib.count_level_2d(masked, labels=ids, max_bin=ngroups, axis=1)
            if is_series:
                assert counted.ndim == 2
                assert counted.shape[0] == 1
                return counted[0]
            return counted

        new_mgr = data.grouped_reduce(hfunc)

        # If we are grouping on categoricals we want unobserved categories to
        # return zero, rather than the default of NaN which the reindexing in
        # _wrap_agged_manager() returns. GH 35028
        with com.temp_setattr(self, "observed", True):
            result = self._wrap_agged_manager(new_mgr)

        if result.ndim == 1:
            result.index = self.grouper.result_index

        return self._reindex_output(result, fill_value=0)

    @final
    @Substitution(name="groupby")
    @Substitution(see_also=_common_see_also)
    def mean(
        self,
        numeric_only: bool | lib.NoDefault = lib.no_default,
        engine: str = "cython",
        engine_kwargs: dict[str, bool] | None = None,
    ):
        """
        Compute mean of groups, excluding missing values.

        Parameters
        ----------
        numeric_only : bool, default True
            Include only float, int, boolean columns. If None, will attempt to use
            everything, then use only numeric data.

        engine : str, default None
            * ``'cython'`` : Runs the operation through C-extensions from cython.
            * ``'numba'`` : Runs the operation through JIT compiled code from numba.
            * ``None`` : Defaults to ``'cython'`` or globally setting
              ``compute.use_numba``

            .. versionadded:: 1.4.0

        engine_kwargs : dict, default None
            * For ``'cython'`` engine, there are no accepted ``engine_kwargs``
            * For ``'numba'`` engine, the engine can accept ``nopython``, ``nogil``
              and ``parallel`` dictionary keys. The values must either be ``True`` or
              ``False``. The default ``engine_kwargs`` for the ``'numba'`` engine is
              ``{{'nopython': True, 'nogil': False, 'parallel': False}}``

            .. versionadded:: 1.4.0

        Returns
        -------
        pandas.Series or pandas.DataFrame
        %(see_also)s
        Examples
        --------
        >>> df = pd.DataFrame({'A': [1, 1, 2, 1, 2],
        ...                    'B': [np.nan, 2, 3, 4, 5],
        ...                    'C': [1, 2, 1, 1, 2]}, columns=['A', 'B', 'C'])

        Groupby one column and return the mean of the remaining columns in
        each group.

        >>> df.groupby('A').mean()
             B         C
        A
        1  3.0  1.333333
        2  4.0  1.500000

        Groupby two columns and return the mean of the remaining column.

        >>> df.groupby(['A', 'B']).mean()
                 C
        A B
        1 2.0  2.0
          4.0  1.0
        2 3.0  1.0
          5.0  2.0

        Groupby one column and return the mean of only particular column in
        the group.

        >>> df.groupby('A')['B'].mean()
        A
        1    3.0
        2    4.0
        Name: B, dtype: float64
        """
        numeric_only_bool = self._resolve_numeric_only(numeric_only)

        if maybe_use_numba(engine):
            from pandas.core._numba.kernels import sliding_mean

            return self._numba_agg_general(sliding_mean, engine_kwargs)
        else:
            result = self._cython_agg_general(
                "mean",
                alt=lambda x: Series(x).mean(numeric_only=numeric_only_bool),
                numeric_only=numeric_only_bool,
            )
            return result.__finalize__(self.obj, method="groupby")

    @final
    @Substitution(name="groupby")
    @Appender(_common_see_also)
    def median(self, numeric_only: bool | lib.NoDefault = lib.no_default):
        """
        Compute median of groups, excluding missing values.

        For multiple groupings, the result index will be a MultiIndex

        Parameters
        ----------
        numeric_only : bool, default True
            Include only float, int, boolean columns. If None, will attempt to use
            everything, then use only numeric data.

        Returns
        -------
        Series or DataFrame
            Median of values within each group.
        """
        numeric_only_bool = self._resolve_numeric_only(numeric_only)

        result = self._cython_agg_general(
            "median",
            alt=lambda x: Series(x).median(numeric_only=numeric_only_bool),
            numeric_only=numeric_only_bool,
        )
        return result.__finalize__(self.obj, method="groupby")

    @final
    @Substitution(name="groupby")
    @Appender(_common_see_also)
    def std(
        self,
        ddof: int = 1,
        engine: str | None = None,
        engine_kwargs: dict[str, bool] | None = None,
    ):
        """
        Compute standard deviation of groups, excluding missing values.

        For multiple groupings, the result index will be a MultiIndex.

        Parameters
        ----------
        ddof : int, default 1
            Degrees of freedom.

        engine : str, default None
            * ``'cython'`` : Runs the operation through C-extensions from cython.
            * ``'numba'`` : Runs the operation through JIT compiled code from numba.
            * ``None`` : Defaults to ``'cython'`` or globally setting
              ``compute.use_numba``

            .. versionadded:: 1.4.0

        engine_kwargs : dict, default None
            * For ``'cython'`` engine, there are no accepted ``engine_kwargs``
            * For ``'numba'`` engine, the engine can accept ``nopython``, ``nogil``
              and ``parallel`` dictionary keys. The values must either be ``True`` or
              ``False``. The default ``engine_kwargs`` for the ``'numba'`` engine is
              ``{{'nopython': True, 'nogil': False, 'parallel': False}}``

            .. versionadded:: 1.4.0

        Returns
        -------
        Series or DataFrame
            Standard deviation of values within each group.
        """
        if maybe_use_numba(engine):
            from pandas.core._numba.kernels import sliding_var

            return np.sqrt(self._numba_agg_general(sliding_var, engine_kwargs, ddof))
        else:
            return self._get_cythonized_result(
                libgroupby.group_var,
                needs_counts=True,
                cython_dtype=np.dtype(np.float64),
                post_processing=lambda vals, inference: np.sqrt(vals),
                ddof=ddof,
            )

    @final
    @Substitution(name="groupby")
    @Appender(_common_see_also)
    def var(
        self,
        ddof: int = 1,
        engine: str | None = None,
        engine_kwargs: dict[str, bool] | None = None,
    ):
        """
        Compute variance of groups, excluding missing values.

        For multiple groupings, the result index will be a MultiIndex.

        Parameters
        ----------
        ddof : int, default 1
            Degrees of freedom.

        engine : str, default None
            * ``'cython'`` : Runs the operation through C-extensions from cython.
            * ``'numba'`` : Runs the operation through JIT compiled code from numba.
            * ``None`` : Defaults to ``'cython'`` or globally setting
              ``compute.use_numba``

            .. versionadded:: 1.4.0

        engine_kwargs : dict, default None
            * For ``'cython'`` engine, there are no accepted ``engine_kwargs``
            * For ``'numba'`` engine, the engine can accept ``nopython``, ``nogil``
              and ``parallel`` dictionary keys. The values must either be ``True`` or
              ``False``. The default ``engine_kwargs`` for the ``'numba'`` engine is
              ``{{'nopython': True, 'nogil': False, 'parallel': False}}``

            .. versionadded:: 1.4.0

        Returns
        -------
        Series or DataFrame
            Variance of values within each group.
        """
        if maybe_use_numba(engine):
            from pandas.core._numba.kernels import sliding_var

            return self._numba_agg_general(sliding_var, engine_kwargs, ddof)
        else:
            if ddof == 1:
                numeric_only = self._resolve_numeric_only(lib.no_default)
                return self._cython_agg_general(
                    "var",
                    alt=lambda x: Series(x).var(ddof=ddof),
                    numeric_only=numeric_only,
                )
            else:
                func = lambda x: x.var(ddof=ddof)
                with self._group_selection_context():
                    return self._python_agg_general(func)

    @final
    @Substitution(name="groupby")
    @Appender(_common_see_also)
    def sem(self, ddof: int = 1):
        """
        Compute standard error of the mean of groups, excluding missing values.

        For multiple groupings, the result index will be a MultiIndex.

        Parameters
        ----------
        ddof : int, default 1
            Degrees of freedom.

        Returns
        -------
        Series or DataFrame
            Standard error of the mean of values within each group.
        """
        result = self.std(ddof=ddof)
        if result.ndim == 1:
            result /= np.sqrt(self.count())
        else:
            cols = result.columns.difference(self.exclusions).unique()
            counts = self.count()
            result_ilocs = result.columns.get_indexer_for(cols)
            count_ilocs = counts.columns.get_indexer_for(cols)
            result.iloc[:, result_ilocs] /= np.sqrt(counts.iloc[:, count_ilocs])
        return result

    @final
    @Substitution(name="groupby")
    @Appender(_common_see_also)
    def size(self) -> DataFrame | Series:
        """
        Compute group sizes.

        Returns
        -------
        DataFrame or Series
            Number of rows in each group as a Series if as_index is True
            or a DataFrame if as_index is False.
        """
        result = self.grouper.size()

        if self.axis == 1:
            return DataFrame(
                data=np.tile(result.values, (self.obj.shape[0], 1)),
                columns=result.index,
                index=self.obj.index,
            )

        # GH28330 preserve subclassed Series/DataFrames through calls
        if isinstance(self.obj, Series):
            result = self._obj_1d_constructor(result, name=self.obj.name)
        else:
            result = self._obj_1d_constructor(result)

        if not self.as_index:
            # Item "None" of "Optional[Series]" has no attribute "reset_index"
            result = result.rename("size").reset_index()  # type: ignore[union-attr]

        return self._reindex_output(result, fill_value=0)

    @final
    @doc(_groupby_agg_method_template, fname="sum", no=True, mc=0)
    def sum(
        self,
        numeric_only: bool | lib.NoDefault = lib.no_default,
        min_count: int = 0,
        engine: str | None = None,
        engine_kwargs: dict[str, bool] | None = None,
    ):
        if maybe_use_numba(engine):
            from pandas.core._numba.kernels import sliding_sum

            return self._numba_agg_general(
                sliding_sum,
                engine_kwargs,
            )
        else:
            numeric_only = self._resolve_numeric_only(numeric_only)

            # If we are grouping on categoricals we want unobserved categories to
            # return zero, rather than the default of NaN which the reindexing in
            # _agg_general() returns. GH #31422
            with com.temp_setattr(self, "observed", True):
                result = self._agg_general(
                    numeric_only=numeric_only,
                    min_count=min_count,
                    alias="add",
                    npfunc=np.sum,
                )

            return self._reindex_output(result, fill_value=0)

    @final
    @doc(_groupby_agg_method_template, fname="prod", no=True, mc=0)
    def prod(
        self, numeric_only: bool | lib.NoDefault = lib.no_default, min_count: int = 0
    ):
        numeric_only = self._resolve_numeric_only(numeric_only)

        return self._agg_general(
            numeric_only=numeric_only, min_count=min_count, alias="prod", npfunc=np.prod
        )

    @final
    @doc(_groupby_agg_method_template, fname="min", no=False, mc=-1)
    def min(
        self,
        numeric_only: bool = False,
        min_count: int = -1,
        engine: str | None = None,
        engine_kwargs: dict[str, bool] | None = None,
    ):
        if maybe_use_numba(engine):
            from pandas.core._numba.kernels import sliding_min_max

            return self._numba_agg_general(sliding_min_max, engine_kwargs, False)
        else:
            return self._agg_general(
                numeric_only=numeric_only,
                min_count=min_count,
                alias="min",
                npfunc=np.min,
            )

    @final
    @doc(_groupby_agg_method_template, fname="max", no=False, mc=-1)
    def max(
        self,
        numeric_only: bool = False,
        min_count: int = -1,
        engine: str | None = None,
        engine_kwargs: dict[str, bool] | None = None,
    ):
        if maybe_use_numba(engine):
            from pandas.core._numba.kernels import sliding_min_max

            return self._numba_agg_general(sliding_min_max, engine_kwargs, True)
        else:
            return self._agg_general(
                numeric_only=numeric_only,
                min_count=min_count,
                alias="max",
                npfunc=np.max,
            )

    @final
    @Substitution(name="groupby")
    def first(self, numeric_only: bool = False, min_count: int = -1):
        """
        Compute the first non-null entry of each column.

        Parameters
        ----------
        numeric_only : bool, default False
            Include only float, int, boolean columns. If None, will attempt to use
            everything, then use only numeric data.
        min_count : int, default -1
            The required number of valid values to perform the operation. If fewer
            than ``min_count`` non-NA values are present the result will be NA.

        Returns
        -------
        Series or DataFrame
            First non-null of values within each group.

        See Also
        --------
        DataFrame.groupby : Apply a function groupby to each row or column of a
            DataFrame.
        DataFrame.core.groupby.GroupBy.last : Compute the last non-null entry of each
            column.
        DataFrame.core.groupby.GroupBy.nth : Take the nth row from each group.

        Examples
        --------
        >>> df = pd.DataFrame(dict(A=[1, 1, 3], B=[None, 5, 6], C=[1, 2, 3]))
        >>> df.groupby("A").first()
             B  C
        A
        1  5.0  1
        3  6.0  3
        """

        def first_compat(obj: NDFrameT, axis: int = 0):
            def first(x: Series):
                """Helper function for first item that isn't NA."""
                arr = x.array[notna(x.array)]
                if not len(arr):
                    return np.nan
                return arr[0]

            if isinstance(obj, DataFrame):
                return obj.apply(first, axis=axis)
            elif isinstance(obj, Series):
                return first(obj)
            else:  # pragma: no cover
                raise TypeError(type(obj))

        return self._agg_general(
            numeric_only=numeric_only,
            min_count=min_count,
            alias="first",
            npfunc=first_compat,
        )

    @final
    @Substitution(name="groupby")
    def last(self, numeric_only: bool = False, min_count: int = -1):
        """
        Compute the last non-null entry of each column.

        Parameters
        ----------
        numeric_only : bool, default False
            Include only float, int, boolean columns. If None, will attempt to use
            everything, then use only numeric data.
        min_count : int, default -1
            The required number of valid values to perform the operation. If fewer
            than ``min_count`` non-NA values are present the result will be NA.

        Returns
        -------
        Series or DataFrame
            Last non-null of values within each group.

        See Also
        --------
        DataFrame.groupby : Apply a function groupby to each row or column of a
            DataFrame.
        DataFrame.core.groupby.GroupBy.first : Compute the first non-null entry of each
            column.
        DataFrame.core.groupby.GroupBy.nth : Take the nth row from each group.

        Examples
        --------
        >>> df = pd.DataFrame(dict(A=[1, 1, 3], B=[5, None, 6], C=[1, 2, 3]))
        >>> df.groupby("A").last()
             B  C
        A
        1  5.0  2
        3  6.0  3
        """

        def last_compat(obj: NDFrameT, axis: int = 0):
            def last(x: Series):
                """Helper function for last item that isn't NA."""
                arr = x.array[notna(x.array)]
                if not len(arr):
                    return np.nan
                return arr[-1]

            if isinstance(obj, DataFrame):
                return obj.apply(last, axis=axis)
            elif isinstance(obj, Series):
                return last(obj)
            else:  # pragma: no cover
                raise TypeError(type(obj))

        return self._agg_general(
            numeric_only=numeric_only,
            min_count=min_count,
            alias="last",
            npfunc=last_compat,
        )

    @final
    @Substitution(name="groupby")
    @Appender(_common_see_also)
    def ohlc(self) -> DataFrame:
        """
        Compute open, high, low and close values of a group, excluding missing values.

        For multiple groupings, the result index will be a MultiIndex

        Returns
        -------
        DataFrame
            Open, high, low and close values within each group.
        """
        if self.obj.ndim == 1:
            # self._iterate_slices() yields only self._selected_obj
            obj = self._selected_obj

            is_numeric = is_numeric_dtype(obj.dtype)
            if not is_numeric:
                raise DataError("No numeric types to aggregate")

            res_values = self.grouper._cython_operation(
                "aggregate", obj._values, "ohlc", axis=0, min_count=-1
            )

            agg_names = ["open", "high", "low", "close"]
            result = self.obj._constructor_expanddim(
                res_values, index=self.grouper.result_index, columns=agg_names
            )
            return self._reindex_output(result)

        return self._apply_to_column_groupbys(
            lambda x: x.ohlc(), self._obj_with_exclusions
        )

    @doc(DataFrame.describe)
    def describe(self, **kwargs):
        with self._group_selection_context():
            result = self.apply(lambda x: x.describe(**kwargs))
            if self.axis == 1:
                return result.T
            return result.unstack()

    @final
    def resample(self, rule, *args, **kwargs):
        """
        Provide resampling when using a TimeGrouper.

        Given a grouper, the function resamples it according to a string
        "string" -> "frequency".

        See the :ref:`frequency aliases <timeseries.offset_aliases>`
        documentation for more details.

        Parameters
        ----------
        rule : str or DateOffset
            The offset string or object representing target grouper conversion.
        *args, **kwargs
            Possible arguments are `how`, `fill_method`, `limit`, `kind` and
            `on`, and other arguments of `TimeGrouper`.

        Returns
        -------
        Grouper
            Return a new grouper with our resampler appended.

        See Also
        --------
        Grouper : Specify a frequency to resample with when
            grouping by a key.
        DatetimeIndex.resample : Frequency conversion and resampling of
            time series.

        Examples
        --------
        >>> idx = pd.date_range('1/1/2000', periods=4, freq='T')
        >>> df = pd.DataFrame(data=4 * [range(2)],
        ...                   index=idx,
        ...                   columns=['a', 'b'])
        >>> df.iloc[2, 0] = 5
        >>> df
                            a  b
        2000-01-01 00:00:00  0  1
        2000-01-01 00:01:00  0  1
        2000-01-01 00:02:00  5  1
        2000-01-01 00:03:00  0  1

        Downsample the DataFrame into 3 minute bins and sum the values of
        the timestamps falling into a bin.

        >>> df.groupby('a').resample('3T').sum()
                                 a  b
        a
        0   2000-01-01 00:00:00  0  2
            2000-01-01 00:03:00  0  1
        5   2000-01-01 00:00:00  5  1

        Upsample the series into 30 second bins.

        >>> df.groupby('a').resample('30S').sum()
                            a  b
        a
        0   2000-01-01 00:00:00  0  1
            2000-01-01 00:00:30  0  0
            2000-01-01 00:01:00  0  1
            2000-01-01 00:01:30  0  0
            2000-01-01 00:02:00  0  0
            2000-01-01 00:02:30  0  0
            2000-01-01 00:03:00  0  1
        5   2000-01-01 00:02:00  5  1

        Resample by month. Values are assigned to the month of the period.

        >>> df.groupby('a').resample('M').sum()
                    a  b
        a
        0   2000-01-31  0  3
        5   2000-01-31  5  1

        Downsample the series into 3 minute bins as above, but close the right
        side of the bin interval.

        >>> df.groupby('a').resample('3T', closed='right').sum()
                                 a  b
        a
        0   1999-12-31 23:57:00  0  1
            2000-01-01 00:00:00  0  2
        5   2000-01-01 00:00:00  5  1

        Downsample the series into 3 minute bins and close the right side of
        the bin interval, but label each bin using the right edge instead of
        the left.

        >>> df.groupby('a').resample('3T', closed='right', label='right').sum()
                                 a  b
        a
        0   2000-01-01 00:00:00  0  1
            2000-01-01 00:03:00  0  2
        5   2000-01-01 00:03:00  5  1
        """
        from pandas.core.resample import get_resampler_for_grouping

        return get_resampler_for_grouping(self, rule, *args, **kwargs)

    @final
    @Substitution(name="groupby")
    @Appender(_common_see_also)
    def rolling(self, *args, **kwargs):
        """
        Return a rolling grouper, providing rolling functionality per group.
        """
        from pandas.core.window import RollingGroupby

        return RollingGroupby(
            self._selected_obj,
            *args,
            _grouper=self.grouper,
            _as_index=self.as_index,
            **kwargs,
        )

    @final
    @Substitution(name="groupby")
    @Appender(_common_see_also)
    def expanding(self, *args, **kwargs):
        """
        Return an expanding grouper, providing expanding
        functionality per group.
        """
        from pandas.core.window import ExpandingGroupby

        return ExpandingGroupby(
            self._selected_obj,
            *args,
            _grouper=self.grouper,
            **kwargs,
        )

    @final
    @Substitution(name="groupby")
    @Appender(_common_see_also)
    def ewm(self, *args, **kwargs):
        """
        Return an ewm grouper, providing ewm functionality per group.
        """
        from pandas.core.window import ExponentialMovingWindowGroupby

        return ExponentialMovingWindowGroupby(
            self._selected_obj,
            *args,
            _grouper=self.grouper,
            **kwargs,
        )

    @final
    def _fill(self, direction: Literal["ffill", "bfill"], limit=None):
        """
        Shared function for `pad` and `backfill` to call Cython method.

        Parameters
        ----------
        direction : {'ffill', 'bfill'}
            Direction passed to underlying Cython function. `bfill` will cause
            values to be filled backwards. `ffill` and any other values will
            default to a forward fill
        limit : int, default None
            Maximum number of consecutive values to fill. If `None`, this
            method will convert to -1 prior to passing to Cython

        Returns
        -------
        `Series` or `DataFrame` with filled values

        See Also
        --------
        pad : Returns Series with minimum number of char in object.
        backfill : Backward fill the missing values in the dataset.
        """
        # Need int value for Cython
        if limit is None:
            limit = -1

        ids, _, _ = self.grouper.group_info
        sorted_labels = np.argsort(ids, kind="mergesort").astype(np.intp, copy=False)
        if direction == "bfill":
            sorted_labels = sorted_labels[::-1]

        col_func = partial(
            libgroupby.group_fillna_indexer,
            labels=ids,
            sorted_labels=sorted_labels,
            direction=direction,
            limit=limit,
            dropna=self.dropna,
        )

        def blk_func(values: ArrayLike) -> ArrayLike:
            mask = isna(values)
            if values.ndim == 1:
                indexer = np.empty(values.shape, dtype=np.intp)
                col_func(out=indexer, mask=mask)
                return algorithms.take_nd(values, indexer)

            else:
                # We broadcast algorithms.take_nd analogous to
                #  np.take_along_axis

                # Note: we only get here with backfill/pad,
                #  so if we have a dtype that cannot hold NAs,
                #  then there will be no -1s in indexer, so we can use
                #  the original dtype (no need to ensure_dtype_can_hold_na)
                if isinstance(values, np.ndarray):
                    dtype = values.dtype
                    if self.grouper.has_dropped_na:
                        #  ...unless there are any dropped null groups,
                        #  these give rise to nan in the result
                        dtype = ensure_dtype_can_hold_na(values.dtype)
                    out = np.empty(values.shape, dtype=dtype)
                else:
                    out = type(values)._empty(values.shape, dtype=values.dtype)

                for i in range(len(values)):
                    # call group_fillna_indexer column-wise
                    indexer = np.empty(values.shape[1], dtype=np.intp)
                    col_func(out=indexer, mask=mask[i])
                    out[i, :] = algorithms.take_nd(values[i], indexer)
                return out

        obj = self._obj_with_exclusions
        if self.axis == 1:
            obj = obj.T
        mgr = obj._mgr
        res_mgr = mgr.apply(blk_func)

        new_obj = obj._constructor(res_mgr)
        if isinstance(new_obj, Series):
            new_obj.name = obj.name

        return self._wrap_transformed_output(new_obj)

    @final
    @Substitution(name="groupby")
    def ffill(self, limit=None):
        """
        Forward fill the values.

        Parameters
        ----------
        limit : int, optional
            Limit of how many values to fill.

        Returns
        -------
        Series or DataFrame
            Object with missing values filled.

        See Also
        --------
        Series.ffill: Returns Series with minimum number of char in object.
        DataFrame.ffill: Object with missing values filled or None if inplace=True.
        Series.fillna: Fill NaN values of a Series.
        DataFrame.fillna: Fill NaN values of a DataFrame.
        """
        return self._fill("ffill", limit=limit)

    def pad(self, limit=None):
        warnings.warn(
            "pad is deprecated and will be removed in a future version. "
            "Use ffill instead.",
            FutureWarning,
            stacklevel=find_stack_level(),
        )
        return self.ffill(limit=limit)

    pad.__doc__ = ffill.__doc__

    @final
    @Substitution(name="groupby")
    def bfill(self, limit=None):
        """
        Backward fill the values.

        Parameters
        ----------
        limit : int, optional
            Limit of how many values to fill.

        Returns
        -------
        Series or DataFrame
            Object with missing values filled.

        See Also
        --------
        Series.bfill :  Backward fill the missing values in the dataset.
        DataFrame.bfill:  Backward fill the missing values in the dataset.
        Series.fillna: Fill NaN values of a Series.
        DataFrame.fillna: Fill NaN values of a DataFrame.
        """
        return self._fill("bfill", limit=limit)

    def backfill(self, limit=None):
        warnings.warn(
            "backfill is deprecated and will be removed in a future version. "
            "Use bfill instead.",
            FutureWarning,
            stacklevel=find_stack_level(),
        )
        return self.bfill(limit=limit)

    backfill.__doc__ = bfill.__doc__

    @final
    @Substitution(name="groupby")
    @Substitution(see_also=_common_see_also)
    def nth(
        self,
        n: PositionalIndexer | tuple,
        dropna: Literal["any", "all", None] = None,
    ) -> NDFrameT:
        """
        Take the nth row from each group if n is an int, otherwise a subset of rows.

        Can be either a call or an index. dropna is not available with index notation.
        Index notation accepts a comma separated list of integers and slices.

        If dropna, will take the nth non-null row, dropna is either
        'all' or 'any'; this is equivalent to calling dropna(how=dropna)
        before the groupby.

        Parameters
        ----------
        n : int, slice or list of ints and slices
            A single nth value for the row or a list of nth values or slices.

            .. versionchanged:: 1.4.0
                Added slice and lists containing slices.
                Added index notation.

        dropna : {'any', 'all', None}, default None
            Apply the specified dropna operation before counting which row is
            the nth row. Only supported if n is an int.

        Returns
        -------
        Series or DataFrame
            N-th value within each group.
        %(see_also)s
        Examples
        --------

        >>> df = pd.DataFrame({'A': [1, 1, 2, 1, 2],
        ...                    'B': [np.nan, 2, 3, 4, 5]}, columns=['A', 'B'])
        >>> g = df.groupby('A')
        >>> g.nth(0)
             B
        A
        1  NaN
        2  3.0
        >>> g.nth(1)
             B
        A
        1  2.0
        2  5.0
        >>> g.nth(-1)
             B
        A
        1  4.0
        2  5.0
        >>> g.nth([0, 1])
             B
        A
        1  NaN
        1  2.0
        2  3.0
        2  5.0
        >>> g.nth(slice(None, -1))
             B
        A
        1  NaN
        1  2.0
        2  3.0

        Index notation may also be used

        >>> g.nth[0, 1]
             B
        A
        1  NaN
        1  2.0
        2  3.0
        2  5.0
        >>> g.nth[:-1]
             B
        A
        1  NaN
        1  2.0
        2  3.0

        Specifying `dropna` allows count ignoring ``NaN``

        >>> g.nth(0, dropna='any')
             B
        A
        1  2.0
        2  3.0

        NaNs denote group exhausted when using dropna

        >>> g.nth(3, dropna='any')
            B
        A
        1 NaN
        2 NaN

        Specifying `as_index=False` in `groupby` keeps the original index.

        >>> df.groupby('A', as_index=False).nth(1)
           A    B
        1  1  2.0
        4  2  5.0
        """
        if not dropna:
            with self._group_selection_context():
                mask = self._make_mask_from_positional_indexer(n)

                ids, _, _ = self.grouper.group_info

                # Drop NA values in grouping
                mask = mask & (ids != -1)

                out = self._mask_selected_obj(mask)
                if not self.as_index:
                    return out

                result_index = self.grouper.result_index
                if self.axis == 0:
                    out.index = result_index[ids[mask]]
                    if not self.observed and isinstance(result_index, CategoricalIndex):
                        out = out.reindex(result_index)

                    out = self._reindex_output(out)
                else:
                    out.columns = result_index[ids[mask]]

                return out.sort_index(axis=self.axis) if self.sort else out

        # dropna is truthy
        if not is_integer(n):
            raise ValueError("dropna option only supported for an integer argument")

        if dropna not in ["any", "all"]:
            # Note: when agg-ing picker doesn't raise this, just returns NaN
            raise ValueError(
                "For a DataFrame or Series groupby.nth, dropna must be "
                "either None, 'any' or 'all', "
                f"(was passed {dropna})."
            )

        # old behaviour, but with all and any support for DataFrames.
        # modified in GH 7559 to have better perf
        n = cast(int, n)
        max_len = n if n >= 0 else -1 - n
        dropped = self.obj.dropna(how=dropna, axis=self.axis)

        # get a new grouper for our dropped obj
        if self.keys is None and self.level is None:

            # we don't have the grouper info available
            # (e.g. we have selected out
            # a column that is not in the current object)
            axis = self.grouper.axis
            grouper = axis[axis.isin(dropped.index)]

        else:

            # create a grouper with the original parameters, but on dropped
            # object
            from pandas.core.groupby.grouper import get_grouper

            grouper, _, _ = get_grouper(
                dropped,
                key=self.keys,
                axis=self.axis,
                level=self.level,
                sort=self.sort,
                mutated=self.mutated,
            )

        grb = dropped.groupby(
            grouper, as_index=self.as_index, sort=self.sort, axis=self.axis
        )
        sizes, result = grb.size(), grb.nth(n)
        mask = (sizes < max_len)._values

        # set the results which don't meet the criteria
        if len(result) and mask.any():
            result.loc[mask] = np.nan

        # reset/reindex to the original groups
        if len(self.obj) == len(dropped) or len(result) == len(
            self.grouper.result_index
        ):
            result.index = self.grouper.result_index
        else:
            result = result.reindex(self.grouper.result_index)

        return result

    @final
    def quantile(self, q=0.5, interpolation: str = "linear"):
        """
        Return group values at the given quantile, a la numpy.percentile.

        Parameters
        ----------
        q : float or array-like, default 0.5 (50% quantile)
            Value(s) between 0 and 1 providing the quantile(s) to compute.
        interpolation : {'linear', 'lower', 'higher', 'midpoint', 'nearest'}
            Method to use when the desired quantile falls between two points.

        Returns
        -------
        Series or DataFrame
            Return type determined by caller of GroupBy object.

        See Also
        --------
        Series.quantile : Similar method for Series.
        DataFrame.quantile : Similar method for DataFrame.
        numpy.percentile : NumPy method to compute qth percentile.

        Examples
        --------
        >>> df = pd.DataFrame([
        ...     ['a', 1], ['a', 2], ['a', 3],
        ...     ['b', 1], ['b', 3], ['b', 5]
        ... ], columns=['key', 'val'])
        >>> df.groupby('key').quantile()
            val
        key
        a    2.0
        b    3.0
        """

        def pre_processor(vals: ArrayLike) -> tuple[np.ndarray, np.dtype | None]:
            if is_object_dtype(vals):
                raise TypeError(
                    "'quantile' cannot be performed against 'object' dtypes!"
                )

            inference: np.dtype | None = None
            if is_integer_dtype(vals.dtype):
                if isinstance(vals, ExtensionArray):
                    out = vals.to_numpy(dtype=float, na_value=np.nan)
                else:
                    out = vals
                inference = np.dtype(np.int64)
            elif is_bool_dtype(vals.dtype) and isinstance(vals, ExtensionArray):
                out = vals.to_numpy(dtype=float, na_value=np.nan)
            elif is_datetime64_dtype(vals.dtype):
                inference = np.dtype("datetime64[ns]")
                out = np.asarray(vals).astype(float)
            elif is_timedelta64_dtype(vals.dtype):
                inference = np.dtype("timedelta64[ns]")
                out = np.asarray(vals).astype(float)
            elif isinstance(vals, ExtensionArray) and is_float_dtype(vals):
                inference = np.dtype(np.float64)
                out = vals.to_numpy(dtype=float, na_value=np.nan)
            else:
                out = np.asarray(vals)

            return out, inference

        def post_processor(vals: np.ndarray, inference: np.dtype | None) -> np.ndarray:
            if inference:
                # Check for edge case
                if not (
                    is_integer_dtype(inference)
                    and interpolation in {"linear", "midpoint"}
                ):
                    vals = vals.astype(inference)

            return vals

        orig_scalar = is_scalar(q)
        if orig_scalar:
            q = [q]

        qs = np.array(q, dtype=np.float64)
        ids, _, ngroups = self.grouper.group_info
        nqs = len(qs)

        func = partial(
            libgroupby.group_quantile, labels=ids, qs=qs, interpolation=interpolation
        )

        # Put '-1' (NaN) labels as the last group so it does not interfere
        # with the calculations. Note: length check avoids failure on empty
        # labels. In that case, the value doesn't matter
        na_label_for_sorting = ids.max() + 1 if len(ids) > 0 else 0
        labels_for_lexsort = np.where(ids == -1, na_label_for_sorting, ids)

        def blk_func(values: ArrayLike) -> ArrayLike:
            mask = isna(values)
            vals, inference = pre_processor(values)

            ncols = 1
            if vals.ndim == 2:
                ncols = vals.shape[0]
                shaped_labels = np.broadcast_to(
                    labels_for_lexsort, (ncols, len(labels_for_lexsort))
                )
            else:
                shaped_labels = labels_for_lexsort

            out = np.empty((ncols, ngroups, nqs), dtype=np.float64)

            # Get an index of values sorted by values and then labels
            order = (vals, shaped_labels)
            sort_arr = np.lexsort(order).astype(np.intp, copy=False)

            if vals.ndim == 1:
                func(out[0], values=vals, mask=mask, sort_indexer=sort_arr)
            else:
                for i in range(ncols):
                    func(out[i], values=vals[i], mask=mask[i], sort_indexer=sort_arr[i])

            if vals.ndim == 1:
                out = out.ravel("K")
            else:
                out = out.reshape(ncols, ngroups * nqs)
            return post_processor(out, inference)

        obj = self._obj_with_exclusions
        is_ser = obj.ndim == 1
        mgr = self._get_data_to_aggregate()

        res_mgr = mgr.grouped_reduce(blk_func, ignore_failures=True)
        if not is_ser and len(res_mgr.items) != len(mgr.items):
            warn_dropping_nuisance_columns_deprecated(type(self), "quantile")

            if len(res_mgr.items) == 0:
                # re-call grouped_reduce to get the desired exception message
                mgr.grouped_reduce(blk_func, ignore_failures=False)
                # grouped_reduce _should_ raise, so this should not be reached
                raise TypeError(  # pragma: no cover
                    "All columns were dropped in grouped_reduce"
                )

        if is_ser:
            res = self._wrap_agged_manager(res_mgr)
        else:
            res = obj._constructor(res_mgr)

        if orig_scalar:
            # Avoid expensive MultiIndex construction
            return self._wrap_aggregated_output(res)
        return self._wrap_aggregated_output(res, qs=qs)

    @final
    @Substitution(name="groupby")
    def ngroup(self, ascending: bool = True):
        """
        Number each group from 0 to the number of groups - 1.

        This is the enumerative complement of cumcount.  Note that the
        numbers given to the groups match the order in which the groups
        would be seen when iterating over the groupby object, not the
        order they are first observed.

        Parameters
        ----------
        ascending : bool, default True
            If False, number in reverse, from number of group - 1 to 0.

        Returns
        -------
        Series
            Unique numbers for each group.

        See Also
        --------
        .cumcount : Number the rows in each group.

        Examples
        --------
        >>> df = pd.DataFrame({"A": list("aaabba")})
        >>> df
           A
        0  a
        1  a
        2  a
        3  b
        4  b
        5  a
        >>> df.groupby('A').ngroup()
        0    0
        1    0
        2    0
        3    1
        4    1
        5    0
        dtype: int64
        >>> df.groupby('A').ngroup(ascending=False)
        0    1
        1    1
        2    1
        3    0
        4    0
        5    1
        dtype: int64
        >>> df.groupby(["A", [1,1,2,3,2,1]]).ngroup()
        0    0
        1    0
        2    1
        3    3
        4    2
        5    0
        dtype: int64
        """
        with self._group_selection_context():
            index = self._selected_obj.index
            comp_ids = self.grouper.group_info[0]
            if self.grouper.has_dropped_na:
                comp_ids = np.where(comp_ids == -1, np.nan, comp_ids)
            result = self._obj_1d_constructor(comp_ids, index, dtype=np.int64)
            if not ascending:
                result = self.ngroups - 1 - result
            return result

    @final
    @Substitution(name="groupby")
    def cumcount(self, ascending: bool = True):
        """
        Number each item in each group from 0 to the length of that group - 1.

        Essentially this is equivalent to

        .. code-block:: python

            self.apply(lambda x: pd.Series(np.arange(len(x)), x.index))

        Parameters
        ----------
        ascending : bool, default True
            If False, number in reverse, from length of group - 1 to 0.

        Returns
        -------
        Series
            Sequence number of each element within each group.

        See Also
        --------
        .ngroup : Number the groups themselves.

        Examples
        --------
        >>> df = pd.DataFrame([['a'], ['a'], ['a'], ['b'], ['b'], ['a']],
        ...                   columns=['A'])
        >>> df
           A
        0  a
        1  a
        2  a
        3  b
        4  b
        5  a
        >>> df.groupby('A').cumcount()
        0    0
        1    1
        2    2
        3    0
        4    1
        5    3
        dtype: int64
        >>> df.groupby('A').cumcount(ascending=False)
        0    3
        1    2
        2    1
        3    1
        4    0
        5    0
        dtype: int64
        """
        with self._group_selection_context():
            index = self._selected_obj._get_axis(self.axis)
            cumcounts = self._cumcount_array(ascending=ascending)
            return self._obj_1d_constructor(cumcounts, index)

    @final
    @Substitution(name="groupby")
    @Substitution(see_also=_common_see_also)
    def rank(
        self,
        method: str = "average",
        ascending: bool = True,
        na_option: str = "keep",
        pct: bool = False,
        axis: int = 0,
    ):
        """
        Provide the rank of values within each group.

        Parameters
        ----------
        method : {'average', 'min', 'max', 'first', 'dense'}, default 'average'
            * average: average rank of group.
            * min: lowest rank in group.
            * max: highest rank in group.
            * first: ranks assigned in order they appear in the array.
            * dense: like 'min', but rank always increases by 1 between groups.
        ascending : bool, default True
            False for ranks by high (1) to low (N).
        na_option : {'keep', 'top', 'bottom'}, default 'keep'
            * keep: leave NA values where they are.
            * top: smallest rank if ascending.
            * bottom: smallest rank if descending.
        pct : bool, default False
            Compute percentage rank of data within each group.
        axis : int, default 0
            The axis of the object over which to compute the rank.

        Returns
        -------
        DataFrame with ranking of values within each group
        %(see_also)s
        Examples
        --------
        >>> df = pd.DataFrame(
        ...     {
        ...         "group": ["a", "a", "a", "a", "a", "b", "b", "b", "b", "b"],
        ...         "value": [2, 4, 2, 3, 5, 1, 2, 4, 1, 5],
        ...     }
        ... )
        >>> df
          group  value
        0     a      2
        1     a      4
        2     a      2
        3     a      3
        4     a      5
        5     b      1
        6     b      2
        7     b      4
        8     b      1
        9     b      5
        >>> for method in ['average', 'min', 'max', 'dense', 'first']:
        ...     df[f'{method}_rank'] = df.groupby('group')['value'].rank(method)
        >>> df
          group  value  average_rank  min_rank  max_rank  dense_rank  first_rank
        0     a      2           1.5       1.0       2.0         1.0         1.0
        1     a      4           4.0       4.0       4.0         3.0         4.0
        2     a      2           1.5       1.0       2.0         1.0         2.0
        3     a      3           3.0       3.0       3.0         2.0         3.0
        4     a      5           5.0       5.0       5.0         4.0         5.0
        5     b      1           1.5       1.0       2.0         1.0         1.0
        6     b      2           3.0       3.0       3.0         2.0         3.0
        7     b      4           4.0       4.0       4.0         3.0         4.0
        8     b      1           1.5       1.0       2.0         1.0         2.0
        9     b      5           5.0       5.0       5.0         4.0         5.0
        """
        if na_option not in {"keep", "top", "bottom"}:
            msg = "na_option must be one of 'keep', 'top', or 'bottom'"
            raise ValueError(msg)

        kwargs = {
            "ties_method": method,
            "ascending": ascending,
            "na_option": na_option,
            "pct": pct,
        }
        if axis != 0:
            # DataFrame uses different keyword name
            kwargs["method"] = kwargs.pop("ties_method")
            return self.apply(lambda x: x.rank(axis=axis, numeric_only=False, **kwargs))

        return self._cython_transform(
            "rank",
            numeric_only=False,
            axis=axis,
            **kwargs,
        )

    @final
    @Substitution(name="groupby")
    @Appender(_common_see_also)
    def cumprod(self, axis=0, *args, **kwargs):
        """
        Cumulative product for each group.

        Returns
        -------
        Series or DataFrame
        """
        nv.validate_groupby_func("cumprod", args, kwargs, ["numeric_only", "skipna"])
        if axis != 0:
            return self.apply(lambda x: x.cumprod(axis=axis, **kwargs))

        return self._cython_transform("cumprod", **kwargs)

    @final
    @Substitution(name="groupby")
    @Appender(_common_see_also)
    def cumsum(self, axis=0, *args, **kwargs):
        """
        Cumulative sum for each group.

        Returns
        -------
        Series or DataFrame
        """
        nv.validate_groupby_func("cumsum", args, kwargs, ["numeric_only", "skipna"])
        if axis != 0:
            return self.apply(lambda x: x.cumsum(axis=axis, **kwargs))

        return self._cython_transform("cumsum", **kwargs)

    @final
    @Substitution(name="groupby")
    @Appender(_common_see_also)
    def cummin(self, axis=0, **kwargs):
        """
        Cumulative min for each group.

        Returns
        -------
        Series or DataFrame
        """
        skipna = kwargs.get("skipna", True)
        if axis != 0:
            return self.apply(lambda x: np.minimum.accumulate(x, axis))

        return self._cython_transform("cummin", numeric_only=False, skipna=skipna)

    @final
    @Substitution(name="groupby")
    @Appender(_common_see_also)
    def cummax(self, axis=0, **kwargs):
        """
        Cumulative max for each group.

        Returns
        -------
        Series or DataFrame
        """
        skipna = kwargs.get("skipna", True)
        if axis != 0:
            return self.apply(lambda x: np.maximum.accumulate(x, axis))

        return self._cython_transform("cummax", numeric_only=False, skipna=skipna)

    @final
    def _get_cythonized_result(
        self,
        base_func: Callable,
        cython_dtype: np.dtype,
        numeric_only: bool | lib.NoDefault = lib.no_default,
        needs_counts: bool = False,
        needs_nullable: bool = False,
        needs_mask: bool = False,
        pre_processing=None,
        post_processing=None,
        **kwargs,
    ):
        """
        Get result for Cythonized functions.

        Parameters
        ----------
        base_func : callable, Cythonized function to be called
        cython_dtype : np.dtype
            Type of the array that will be modified by the Cython call.
        numeric_only : bool, default True
            Whether only numeric datatypes should be computed
        needs_counts : bool, default False
            Whether the counts should be a part of the Cython call
        needs_mask : bool, default False
            Whether boolean mask needs to be part of the Cython call
            signature
        needs_nullable : bool, default False
            Whether a bool specifying if the input is nullable is part
            of the Cython call signature
        pre_processing : function, default None
            Function to be applied to `values` prior to passing to Cython.
            Function should return a tuple where the first element is the
            values to be passed to Cython and the second element is an optional
            type which the values should be converted to after being returned
            by the Cython operation. This function is also responsible for
            raising a TypeError if the values have an invalid type. Raises
            if `needs_values` is False.
        post_processing : function, default None
            Function to be applied to result of Cython function. Should accept
            an array of values as the first argument and type inferences as its
            second argument, i.e. the signature should be
            (ndarray, Type). If `needs_nullable=True`, a third argument should be
            `nullable`, to allow for processing specific to nullable values.
        **kwargs : dict
            Extra arguments to be passed back to Cython funcs

        Returns
        -------
        `Series` or `DataFrame`  with filled values
        """
        numeric_only = self._resolve_numeric_only(numeric_only)

        if post_processing and not callable(post_processing):
            raise ValueError("'post_processing' must be a callable!")
        if pre_processing and not callable(pre_processing):
            raise ValueError("'pre_processing' must be a callable!")

        grouper = self.grouper

        ids, _, ngroups = grouper.group_info

        how = base_func.__name__
        base_func = partial(base_func, labels=ids)

        def blk_func(values: ArrayLike) -> ArrayLike:
            values = values.T
            ncols = 1 if values.ndim == 1 else values.shape[1]

            result: ArrayLike
            result = np.zeros(ngroups * ncols, dtype=cython_dtype)
            result = result.reshape((ngroups, ncols))

            func = partial(base_func, out=result)

            inferences = None

            if needs_counts:
                counts = np.zeros(self.ngroups, dtype=np.int64)
                func = partial(func, counts=counts)

            vals = values
            if pre_processing:
                vals, inferences = pre_processing(vals)

            vals = vals.astype(cython_dtype, copy=False)
            if vals.ndim == 1:
                vals = vals.reshape((-1, 1))
            func = partial(func, values=vals)

            if needs_mask:
                mask = isna(values).view(np.uint8)
                if mask.ndim == 1:
                    mask = mask.reshape(-1, 1)
                func = partial(func, mask=mask)

            if needs_nullable:
                is_nullable = isinstance(values, BaseMaskedArray)
                func = partial(func, nullable=is_nullable)

            func(**kwargs)  # Call func to modify indexer values in place

            if values.ndim == 1:
                assert result.shape[1] == 1, result.shape
                result = result[:, 0]

            if post_processing:
                pp_kwargs = {}
                if needs_nullable:
                    pp_kwargs["nullable"] = isinstance(values, BaseMaskedArray)

                result = post_processing(result, inferences, **pp_kwargs)

            return result.T

        obj = self._obj_with_exclusions

        # Operate block-wise instead of column-by-column
        is_ser = obj.ndim == 1
        mgr = self._get_data_to_aggregate()

        if numeric_only:
            mgr = mgr.get_numeric_data()

        res_mgr = mgr.grouped_reduce(blk_func, ignore_failures=True)

        if not is_ser and len(res_mgr.items) != len(mgr.items):
            howstr = how.replace("group_", "")
            warn_dropping_nuisance_columns_deprecated(type(self), howstr)

            if len(res_mgr.items) == 0:
                # We re-call grouped_reduce to get the right exception message
                mgr.grouped_reduce(blk_func, ignore_failures=False)
                # grouped_reduce _should_ raise, so this should not be reached
                raise TypeError(  # pragma: no cover
                    "All columns were dropped in grouped_reduce"
                )

        if is_ser:
            out = self._wrap_agged_manager(res_mgr)
        else:
            out = obj._constructor(res_mgr)

        return self._wrap_aggregated_output(out)

    @final
    @Substitution(name="groupby")
    def shift(self, periods=1, freq=None, axis=0, fill_value=None):
        """
        Shift each group by periods observations.

        If freq is passed, the index will be increased using the periods and the freq.

        Parameters
        ----------
        periods : int, default 1
            Number of periods to shift.
        freq : str, optional
            Frequency string.
        axis : axis to shift, default 0
            Shift direction.
        fill_value : optional
            The scalar value to use for newly introduced missing values.

        Returns
        -------
        Series or DataFrame
            Object shifted within each group.

        See Also
        --------
        Index.shift : Shift values of Index.
        tshift : Shift the time index, using the index’s frequency
            if available.
        """
        if freq is not None or axis != 0:
            return self.apply(lambda x: x.shift(periods, freq, axis, fill_value))

        ids, _, ngroups = self.grouper.group_info
        res_indexer = np.zeros(len(ids), dtype=np.int64)

        libgroupby.group_shift_indexer(res_indexer, ids, ngroups, periods)

        obj = self._obj_with_exclusions

        res = obj._reindex_with_indexers(
            {self.axis: (obj.axes[self.axis], res_indexer)},
            fill_value=fill_value,
            allow_dups=True,
        )
        return res

    @final
    @Substitution(name="groupby")
    @Appender(_common_see_also)
    def diff(self, periods: int = 1, axis: int = 0) -> NDFrameT:
        """
        First discrete difference of element.

        Calculates the difference of each element compared with another
        element in the group (default is element in previous row).

        Parameters
        ----------
        periods : int, default 1
            Periods to shift for calculating difference, accepts negative values.
        axis : axis to shift, default 0
            Take difference over rows (0) or columns (1).

        Returns
        -------
        Series or DataFrame
            First differences.
        """
        if axis != 0:
            return self.apply(lambda x: x.diff(periods=periods, axis=axis))

        obj = self._obj_with_exclusions
        shifted = self.shift(periods=periods, axis=axis)

        # GH45562 - to retain existing behavior and match behavior of Series.diff(),
        # int8 and int16 are coerced to float32 rather than float64.
        dtypes_to_f32 = ["int8", "int16"]
        if obj.ndim == 1:
            if obj.dtype in dtypes_to_f32:
                shifted = shifted.astype("float32")
        else:
            to_coerce = [c for c, dtype in obj.dtypes.items() if dtype in dtypes_to_f32]
            if len(to_coerce):
                shifted = shifted.astype({c: "float32" for c in to_coerce})

        return obj - shifted

    @final
    @Substitution(name="groupby")
    @Appender(_common_see_also)
    def pct_change(self, periods=1, fill_method="ffill", limit=None, freq=None, axis=0):
        """
        Calculate pct_change of each value to previous entry in group.

        Returns
        -------
        Series or DataFrame
            Percentage changes within each group.
        """
        # TODO(GH#23918): Remove this conditional for SeriesGroupBy when
        #  GH#23918 is fixed
        if freq is not None or axis != 0:
            return self.apply(
                lambda x: x.pct_change(
                    periods=periods,
                    fill_method=fill_method,
                    limit=limit,
                    freq=freq,
                    axis=axis,
                )
            )
        if fill_method is None:  # GH30463
            fill_method = "ffill"
            limit = 0
        filled = getattr(self, fill_method)(limit=limit)
        fill_grp = filled.groupby(self.grouper.codes, axis=self.axis)
        shifted = fill_grp.shift(periods=periods, freq=freq, axis=self.axis)
        return (filled / shifted) - 1

    @final
    @Substitution(name="groupby")
    @Substitution(see_also=_common_see_also)
    def head(self, n=5):
        """
        Return first n rows of each group.

        Similar to ``.apply(lambda x: x.head(n))``, but it returns a subset of rows
        from the original DataFrame with original index and order preserved
        (``as_index`` flag is ignored).

        Parameters
        ----------
        n : int
            If positive: number of entries to include from start of each group.
            If negative: number of entries to exclude from end of each group.

        Returns
        -------
        Series or DataFrame
            Subset of original Series or DataFrame as determined by n.
        %(see_also)s
        Examples
        --------

        >>> df = pd.DataFrame([[1, 2], [1, 4], [5, 6]],
        ...                   columns=['A', 'B'])
        >>> df.groupby('A').head(1)
           A  B
        0  1  2
        2  5  6
        >>> df.groupby('A').head(-1)
           A  B
        0  1  2
        """
        self._reset_group_selection()
        mask = self._make_mask_from_positional_indexer(slice(None, n))
        return self._mask_selected_obj(mask)

    @final
    @Substitution(name="groupby")
    @Substitution(see_also=_common_see_also)
    def tail(self, n=5):
        """
        Return last n rows of each group.

        Similar to ``.apply(lambda x: x.tail(n))``, but it returns a subset of rows
        from the original DataFrame with original index and order preserved
        (``as_index`` flag is ignored).

        Parameters
        ----------
        n : int
            If positive: number of entries to include from end of each group.
            If negative: number of entries to exclude from start of each group.

        Returns
        -------
        Series or DataFrame
            Subset of original Series or DataFrame as determined by n.
        %(see_also)s
        Examples
        --------

        >>> df = pd.DataFrame([['a', 1], ['a', 2], ['b', 1], ['b', 2]],
        ...                   columns=['A', 'B'])
        >>> df.groupby('A').tail(1)
           A  B
        1  a  2
        3  b  2
        >>> df.groupby('A').tail(-1)
           A  B
        1  a  2
        3  b  2
        """
        self._reset_group_selection()
        if n:
            mask = self._make_mask_from_positional_indexer(slice(-n, None))
        else:
            mask = self._make_mask_from_positional_indexer([])

        return self._mask_selected_obj(mask)

    @final
    def _mask_selected_obj(self, mask: npt.NDArray[np.bool_]) -> NDFrameT:
        """
        Return _selected_obj with mask applied to the correct axis.

        Parameters
        ----------
        mask : np.ndarray[bool]
            Boolean mask to apply.

        Returns
        -------
        Series or DataFrame
            Filtered _selected_obj.
        """
        ids = self.grouper.group_info[0]
        mask = mask & (ids != -1)

        if self.axis == 0:
            return self._selected_obj[mask]
        else:
            return self._selected_obj.iloc[:, mask]

    @final
    def _reindex_output(
        self,
        output: OutputFrameOrSeries,
        fill_value: Scalar = np.NaN,
        qs: npt.NDArray[np.float64] | None = None,
    ) -> OutputFrameOrSeries:
        """
        If we have categorical groupers, then we might want to make sure that
        we have a fully re-indexed output to the levels. This means expanding
        the output space to accommodate all values in the cartesian product of
        our groups, regardless of whether they were observed in the data or
        not. This will expand the output space if there are missing groups.

        The method returns early without modifying the input if the number of
        groupings is less than 2, self.observed == True or none of the groupers
        are categorical.

        Parameters
        ----------
        output : Series or DataFrame
            Object resulting from grouping and applying an operation.
        fill_value : scalar, default np.NaN
            Value to use for unobserved categories if self.observed is False.
        qs : np.ndarray[float64] or None, default None
            quantile values, only relevant for quantile.

        Returns
        -------
        Series or DataFrame
            Object (potentially) re-indexed to include all possible groups.
        """
        groupings = self.grouper.groupings
        if len(groupings) == 1:
            return output

        # if we only care about the observed values
        # we are done
        elif self.observed:
            return output

        # reindexing only applies to a Categorical grouper
        elif not any(
            isinstance(ping.grouping_vector, (Categorical, CategoricalIndex))
            for ping in groupings
        ):
            return output

        levels_list = [ping.group_index for ping in groupings]
        names = self.grouper.names
        if qs is not None:
            # error: Argument 1 to "append" of "list" has incompatible type
            # "ndarray[Any, dtype[floating[_64Bit]]]"; expected "Index"
            levels_list.append(qs)  # type: ignore[arg-type]
            names = names + [None]
        index, _ = MultiIndex.from_product(levels_list, names=names).sortlevel()

        if self.as_index:
            # Always holds for SeriesGroupBy unless GH#36507 is implemented
            d = {
                self.obj._get_axis_name(self.axis): index,
                "copy": False,
                "fill_value": fill_value,
            }
            return output.reindex(**d)

        # GH 13204
        # Here, the categorical in-axis groupers, which need to be fully
        # expanded, are columns in `output`. An idea is to do:
        # output = output.set_index(self.grouper.names)
        #                .reindex(index).reset_index()
        # but special care has to be taken because of possible not-in-axis
        # groupers.
        # So, we manually select and drop the in-axis grouper columns,
        # reindex `output`, and then reset the in-axis grouper columns.

        # Select in-axis groupers
        in_axis_grps = (
            (i, ping.name) for (i, ping) in enumerate(groupings) if ping.in_axis
        )
        g_nums, g_names = zip(*in_axis_grps)

        output = output.drop(labels=list(g_names), axis=1)

        # Set a temp index and reindex (possibly expanding)
        output = output.set_index(self.grouper.result_index).reindex(
            index, copy=False, fill_value=fill_value
        )

        # Reset in-axis grouper columns
        # (using level numbers `g_nums` because level names may not be unique)
        output = output.reset_index(level=g_nums)

        return output.reset_index(drop=True)

    @final
    def sample(
        self,
        n: int | None = None,
        frac: float | None = None,
        replace: bool = False,
        weights: Sequence | Series | None = None,
        random_state: RandomState | None = None,
    ):
        """
        Return a random sample of items from each group.

        You can use `random_state` for reproducibility.

        .. versionadded:: 1.1.0

        Parameters
        ----------
        n : int, optional
            Number of items to return for each group. Cannot be used with
            `frac` and must be no larger than the smallest group unless
            `replace` is True. Default is one if `frac` is None.
        frac : float, optional
            Fraction of items to return. Cannot be used with `n`.
        replace : bool, default False
            Allow or disallow sampling of the same row more than once.
        weights : list-like, optional
            Default None results in equal probability weighting.
            If passed a list-like then values must have the same length as
            the underlying DataFrame or Series object and will be used as
            sampling probabilities after normalization within each group.
            Values must be non-negative with at least one positive element
            within each group.
        random_state : int, array-like, BitGenerator, np.random.RandomState, np.random.Generator, optional
            If int, array-like, or BitGenerator, seed for random number generator.
            If np.random.RandomState or np.random.Generator, use as given.

            .. versionchanged:: 1.4.0

                np.random.Generator objects now accepted

        Returns
        -------
        Series or DataFrame
            A new object of same type as caller containing items randomly
            sampled within each group from the caller object.

        See Also
        --------
        DataFrame.sample: Generate random samples from a DataFrame object.
        numpy.random.choice: Generate a random sample from a given 1-D numpy
            array.

        Examples
        --------
        >>> df = pd.DataFrame(
        ...     {"a": ["red"] * 2 + ["blue"] * 2 + ["black"] * 2, "b": range(6)}
        ... )
        >>> df
               a  b
        0    red  0
        1    red  1
        2   blue  2
        3   blue  3
        4  black  4
        5  black  5

        Select one row at random for each distinct value in column a. The
        `random_state` argument can be used to guarantee reproducibility:

        >>> df.groupby("a").sample(n=1, random_state=1)
               a  b
        4  black  4
        2   blue  2
        1    red  1

        Set `frac` to sample fixed proportions rather than counts:

        >>> df.groupby("a")["b"].sample(frac=0.5, random_state=2)
        5    5
        2    2
        0    0
        Name: b, dtype: int64

        Control sample probabilities within groups by setting weights:

        >>> df.groupby("a").sample(
        ...     n=1,
        ...     weights=[1, 1, 1, 0, 0, 1],
        ...     random_state=1,
        ... )
               a  b
        5  black  5
        2   blue  2
        0    red  0
        """  # noqa:E501
        size = sample.process_sampling_size(n, frac, replace)
        if weights is not None:
            weights_arr = sample.preprocess_weights(
                self._selected_obj, weights, axis=self.axis
            )

        random_state = com.random_state(random_state)

        group_iterator = self.grouper.get_iterator(self._selected_obj, self.axis)

        sampled_indices = []
        for labels, obj in group_iterator:
            grp_indices = self.indices[labels]
            group_size = len(grp_indices)
            if size is not None:
                sample_size = size
            else:
                assert frac is not None
                sample_size = round(frac * group_size)

            grp_sample = sample.sample(
                group_size,
                size=sample_size,
                replace=replace,
                weights=None if weights is None else weights_arr[grp_indices],
                random_state=random_state,
            )
            sampled_indices.append(grp_indices[grp_sample])

        sampled_indices = np.concatenate(sampled_indices)
        return self._selected_obj.take(sampled_indices, axis=self.axis)


@doc(GroupBy)
def get_groupby(
    obj: NDFrame,
    by: _KeysArgType | None = None,
    axis: int = 0,
    level=None,
    grouper: ops.BaseGrouper | None = None,
    exclusions=None,
    selection=None,
    as_index: bool = True,
    sort: bool = True,
    group_keys: bool = True,
    squeeze: bool = False,
    observed: bool = False,
    mutated: bool = False,
    dropna: bool = True,
) -> GroupBy:

    klass: type[GroupBy]
    if isinstance(obj, Series):
        from pandas.core.groupby.generic import SeriesGroupBy

        klass = SeriesGroupBy
    elif isinstance(obj, DataFrame):
        from pandas.core.groupby.generic import DataFrameGroupBy

        klass = DataFrameGroupBy
    else:  # pragma: no cover
        raise TypeError(f"invalid type: {obj}")

    return klass(
        obj=obj,
        keys=by,
        axis=axis,
        level=level,
        grouper=grouper,
        exclusions=exclusions,
        selection=selection,
        as_index=as_index,
        sort=sort,
        group_keys=group_keys,
        squeeze=squeeze,
        observed=observed,
        mutated=mutated,
        dropna=dropna,
    )


def _insert_quantile_level(idx: Index, qs: npt.NDArray[np.float64]) -> MultiIndex:
    """
    Insert the sequence 'qs' of quantiles as the inner-most level of a MultiIndex.

    The quantile level in the MultiIndex is a repeated copy of 'qs'.

    Parameters
    ----------
    idx : Index
    qs : np.ndarray[float64]

    Returns
    -------
    MultiIndex
    """
    nqs = len(qs)

    if idx._is_multi:
        idx = cast(MultiIndex, idx)
        lev_codes, lev = Index(qs).factorize()
        levels = list(idx.levels) + [lev]
        codes = [np.repeat(x, nqs) for x in idx.codes] + [np.tile(lev_codes, len(idx))]
        mi = MultiIndex(levels=levels, codes=codes, names=idx.names + [None])
    else:
        mi = MultiIndex.from_product([idx, qs])
    return mi


def warn_dropping_nuisance_columns_deprecated(cls, how: str) -> None:
    warnings.warn(
        "Dropping invalid columns in "
        f"{cls.__name__}.{how} is deprecated. "
        "In a future version, a TypeError will be raised. "
        f"Before calling .{how}, select only columns which "
        "should be valid for the function.",
        FutureWarning,
        stacklevel=find_stack_level(),
    )<|MERGE_RESOLUTION|>--- conflicted
+++ resolved
@@ -1661,10 +1661,7 @@
             out = algorithms.take_nd(result._values, ids)
             output = obj._constructor(out, index=obj.index, name=obj.name)
         else:
-<<<<<<< HEAD
-=======
             # GH#46209
->>>>>>> 48d51595
             # Don't convert indices: negative indices need to give rise
             # to null values in the result
             output = result._take(ids, axis=self.axis, convert_indices=False)
