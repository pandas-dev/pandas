"""
Provide the groupby split-apply-combine paradigm. Define the GroupBy
class providing the base-class of operations.

The SeriesGroupBy and DataFrameGroupBy sub-class
(defined in pandas.core.groupby.generic)
expose these user-facing objects to provide specific functionality.
"""
from __future__ import annotations

import datetime
from functools import (
    partial,
    wraps,
)
import inspect
from textwrap import dedent
from typing import (
    TYPE_CHECKING,
    Callable,
    Hashable,
    Iterable,
    Iterator,
    List,
    Literal,
    Mapping,
    Sequence,
    TypeVar,
    Union,
    cast,
    final,
)

import numpy as np

from pandas._config.config import option_context

from pandas._libs import (
    Timestamp,
    lib,
)
from pandas._libs.algos import rank_1d
import pandas._libs.groupby as libgroupby
from pandas._libs.missing import NA
from pandas._typing import (
    AnyArrayLike,
    ArrayLike,
    Axis,
    AxisInt,
    DtypeObj,
    FillnaOptions,
    IndexLabel,
    NDFrameT,
    PositionalIndexer,
    RandomState,
    Scalar,
    T,
    npt,
)
from pandas.compat.numpy import function as nv
from pandas.errors import (
    AbstractMethodError,
    DataError,
)
from pandas.util._decorators import (
    Appender,
    Substitution,
    cache_readonly,
    doc,
)

from pandas.core.dtypes.cast import ensure_dtype_can_hold_na
from pandas.core.dtypes.common import (
    is_bool_dtype,
    is_datetime64_dtype,
    is_float_dtype,
    is_hashable,
    is_integer,
    is_integer_dtype,
    is_numeric_dtype,
    is_object_dtype,
    is_scalar,
    is_timedelta64_dtype,
)
from pandas.core.dtypes.missing import (
    isna,
    notna,
)

from pandas.core import (
    algorithms,
    nanops,
    sample,
)
from pandas.core._numba import executor
from pandas.core.arrays import (
    BaseMaskedArray,
    BooleanArray,
    Categorical,
    ExtensionArray,
    FloatingArray,
)
from pandas.core.base import (
    PandasObject,
    SelectionMixin,
)
import pandas.core.common as com
from pandas.core.frame import DataFrame
from pandas.core.generic import NDFrame
from pandas.core.groupby import (
    base,
    numba_,
    ops,
)
from pandas.core.groupby.grouper import get_grouper
from pandas.core.groupby.indexing import (
    GroupByIndexingMixin,
    GroupByNthSelector,
)
from pandas.core.indexes.api import (
    CategoricalIndex,
    Index,
    MultiIndex,
    RangeIndex,
    default_index,
)
from pandas.core.internals.blocks import ensure_block_shape
from pandas.core.series import Series
from pandas.core.sorting import get_group_index_sorter
from pandas.core.util.numba_ import (
    get_jit_arguments,
    maybe_use_numba,
)

if TYPE_CHECKING:
    from pandas.core.window import (
        ExpandingGroupby,
        ExponentialMovingWindowGroupby,
        RollingGroupby,
    )

_common_see_also = """
        See Also
        --------
        Series.%(name)s : Apply a function %(name)s to a Series.
        DataFrame.%(name)s : Apply a function %(name)s
            to each row or column of a DataFrame.
"""

_apply_docs = {
    "template": """
    Apply function ``func`` group-wise and combine the results together.

    The function passed to ``apply`` must take a {input} as its first
    argument and return a DataFrame, Series or scalar. ``apply`` will
    then take care of combining the results back together into a single
    dataframe or series. ``apply`` is therefore a highly flexible
    grouping method.

    While ``apply`` is a very flexible method, its downside is that
    using it can be quite a bit slower than using more specific methods
    like ``agg`` or ``transform``. Pandas offers a wide range of method that will
    be much faster than using ``apply`` for their specific purposes, so try to
    use them before reaching for ``apply``.

    Parameters
    ----------
    func : callable
        A callable that takes a {input} as its first argument, and
        returns a dataframe, a series or a scalar. In addition the
        callable may take positional and keyword arguments.
    args, kwargs : tuple and dict
        Optional positional and keyword arguments to pass to ``func``.

    Returns
    -------
    Series or DataFrame

    See Also
    --------
    pipe : Apply function to the full GroupBy object instead of to each
        group.
    aggregate : Apply aggregate function to the GroupBy object.
    transform : Apply function column-by-column to the GroupBy object.
    Series.apply : Apply a function to a Series.
    DataFrame.apply : Apply a function to each row or column of a DataFrame.

    Notes
    -----

    .. versionchanged:: 1.3.0

        The resulting dtype will reflect the return value of the passed ``func``,
        see the examples below.

    Functions that mutate the passed object can produce unexpected
    behavior or errors and are not supported. See :ref:`gotchas.udf-mutation`
    for more details.

    Examples
    --------
    {examples}
    """,
    "dataframe_examples": """
    >>> df = pd.DataFrame({'A': 'a a b'.split(),
    ...                    'B': [1,2,3],
    ...                    'C': [4,6,5]})
    >>> g1 = df.groupby('A', group_keys=False)
    >>> g2 = df.groupby('A', group_keys=True)

    Notice that ``g1`` and ``g2`` have two groups, ``a`` and ``b``, and only
    differ in their ``group_keys`` argument. Calling `apply` in various ways,
    we can get different grouping results:

    Example 1: below the function passed to `apply` takes a DataFrame as
    its argument and returns a DataFrame. `apply` combines the result for
    each group together into a new DataFrame:

    >>> g1[['B', 'C']].apply(lambda x: x / x.sum())
              B    C
    0  0.333333  0.4
    1  0.666667  0.6
    2  1.000000  1.0

    In the above, the groups are not part of the index. We can have them included
    by using ``g2`` where ``group_keys=True``:

    >>> g2[['B', 'C']].apply(lambda x: x / x.sum())
                B    C
    A
    a 0  0.333333  0.4
      1  0.666667  0.6
    b 2  1.000000  1.0

    Example 2: The function passed to `apply` takes a DataFrame as
    its argument and returns a Series.  `apply` combines the result for
    each group together into a new DataFrame.

    .. versionchanged:: 1.3.0

        The resulting dtype will reflect the return value of the passed ``func``.

    >>> g1[['B', 'C']].apply(lambda x: x.astype(float).max() - x.min())
         B    C
    A
    a  1.0  2.0
    b  0.0  0.0

    >>> g2[['B', 'C']].apply(lambda x: x.astype(float).max() - x.min())
         B    C
    A
    a  1.0  2.0
    b  0.0  0.0

    The ``group_keys`` argument has no effect here because the result is not
    like-indexed (i.e. :ref:`a transform <groupby.transform>`) when compared
    to the input.

    Example 3: The function passed to `apply` takes a DataFrame as
    its argument and returns a scalar. `apply` combines the result for
    each group together into a Series, including setting the index as
    appropriate:

    >>> g1.apply(lambda x: x.C.max() - x.B.min())
    A
    a    5
    b    2
    dtype: int64""",
    "series_examples": """
    >>> s = pd.Series([0, 1, 2], index='a a b'.split())
    >>> g1 = s.groupby(s.index, group_keys=False)
    >>> g2 = s.groupby(s.index, group_keys=True)

    From ``s`` above we can see that ``g`` has two groups, ``a`` and ``b``.
    Notice that ``g1`` have ``g2`` have two groups, ``a`` and ``b``, and only
    differ in their ``group_keys`` argument. Calling `apply` in various ways,
    we can get different grouping results:

    Example 1: The function passed to `apply` takes a Series as
    its argument and returns a Series.  `apply` combines the result for
    each group together into a new Series.

    .. versionchanged:: 1.3.0

        The resulting dtype will reflect the return value of the passed ``func``.

    >>> g1.apply(lambda x: x*2 if x.name == 'a' else x/2)
    a    0.0
    a    2.0
    b    1.0
    dtype: float64

    In the above, the groups are not part of the index. We can have them included
    by using ``g2`` where ``group_keys=True``:

    >>> g2.apply(lambda x: x*2 if x.name == 'a' else x/2)
    a  a    0.0
       a    2.0
    b  b    1.0
    dtype: float64

    Example 2: The function passed to `apply` takes a Series as
    its argument and returns a scalar. `apply` combines the result for
    each group together into a Series, including setting the index as
    appropriate:

    >>> g1.apply(lambda x: x.max() - x.min())
    a    1
    b    0
    dtype: int64

    The ``group_keys`` argument has no effect here because the result is not
    like-indexed (i.e. :ref:`a transform <groupby.transform>`) when compared
    to the input.

    >>> g2.apply(lambda x: x.max() - x.min())
    a    1
    b    0
    dtype: int64""",
}

_groupby_agg_method_template = """
Compute {fname} of group values.

Parameters
----------
numeric_only : bool, default {no}
    Include only float, int, boolean columns.

    .. versionchanged:: 2.0.0

        numeric_only no longer accepts ``None``.

min_count : int, default {mc}
    The required number of valid values to perform the operation. If fewer
    than ``min_count`` non-NA values are present the result will be NA.

Returns
-------
Series or DataFrame
    Computed {fname} of values within each group.
"""

_pipe_template = """
Apply a ``func`` with arguments to this %(klass)s object and return its result.

Use `.pipe` when you want to improve readability by chaining together
functions that expect Series, DataFrames, GroupBy or Resampler objects.
Instead of writing

>>> h(g(f(df.groupby('group')), arg1=a), arg2=b, arg3=c)  # doctest: +SKIP

You can write

>>> (df.groupby('group')
...    .pipe(f)
...    .pipe(g, arg1=a)
...    .pipe(h, arg2=b, arg3=c))  # doctest: +SKIP

which is much more readable.

Parameters
----------
func : callable or tuple of (callable, str)
    Function to apply to this %(klass)s object or, alternatively,
    a `(callable, data_keyword)` tuple where `data_keyword` is a
    string indicating the keyword of `callable` that expects the
    %(klass)s object.
args : iterable, optional
       Positional arguments passed into `func`.
kwargs : dict, optional
         A dictionary of keyword arguments passed into `func`.

Returns
-------
the return type of `func`.

See Also
--------
Series.pipe : Apply a function with arguments to a series.
DataFrame.pipe: Apply a function with arguments to a dataframe.
apply : Apply function to each group instead of to the
    full %(klass)s object.

Notes
-----
See more `here
<https://pandas.pydata.org/pandas-docs/stable/user_guide/groupby.html#piping-function-calls>`_

Examples
--------
%(examples)s
"""

_transform_template = """
Call function producing a same-indexed %(klass)s on each group.

Returns a %(klass)s having the same indexes as the original object
filled with the transformed values.

Parameters
----------
f : function, str
    Function to apply to each group. See the Notes section below for requirements.

    Accepted inputs are:

    - String
    - Python function
    - Numba JIT function with ``engine='numba'`` specified.

    Only passing a single function is supported with this engine.
    If the ``'numba'`` engine is chosen, the function must be
    a user defined function with ``values`` and ``index`` as the
    first and second arguments respectively in the function signature.
    Each group's index will be passed to the user defined function
    and optionally available for use.

    If a string is chosen, then it needs to be the name
    of the groupby method you want to use.

    .. versionchanged:: 1.1.0
*args
    Positional arguments to pass to func.
engine : str, default None
    * ``'cython'`` : Runs the function through C-extensions from cython.
    * ``'numba'`` : Runs the function through JIT compiled code from numba.
    * ``None`` : Defaults to ``'cython'`` or the global setting ``compute.use_numba``

    .. versionadded:: 1.1.0
engine_kwargs : dict, default None
    * For ``'cython'`` engine, there are no accepted ``engine_kwargs``
    * For ``'numba'`` engine, the engine can accept ``nopython``, ``nogil``
      and ``parallel`` dictionary keys. The values must either be ``True`` or
      ``False``. The default ``engine_kwargs`` for the ``'numba'`` engine is
      ``{'nopython': True, 'nogil': False, 'parallel': False}`` and will be
      applied to the function

    .. versionadded:: 1.1.0
**kwargs
    Keyword arguments to be passed into func.

Returns
-------
%(klass)s

See Also
--------
%(klass)s.groupby.apply : Apply function ``func`` group-wise and combine
    the results together.
%(klass)s.groupby.aggregate : Aggregate using one or more
    operations over the specified axis.
%(klass)s.transform : Call ``func`` on self producing a %(klass)s with the
    same axis shape as self.

Notes
-----
Each group is endowed the attribute 'name' in case you need to know
which group you are working on.

The current implementation imposes three requirements on f:

* f must return a value that either has the same shape as the input
  subframe or can be broadcast to the shape of the input subframe.
  For example, if `f` returns a scalar it will be broadcast to have the
  same shape as the input subframe.
* if this is a DataFrame, f must support application column-by-column
  in the subframe. If f also supports application to the entire subframe,
  then a fast path is used starting from the second chunk.
* f must not mutate groups. Mutation is not supported and may
  produce unexpected results. See :ref:`gotchas.udf-mutation` for more details.

When using ``engine='numba'``, there will be no "fall back" behavior internally.
The group data and group index will be passed as numpy arrays to the JITed
user defined function, and no alternative execution attempts will be tried.

.. versionchanged:: 1.3.0

    The resulting dtype will reflect the return value of the passed ``func``,
    see the examples below.

.. versionchanged:: 2.0.0

    When using ``.transform`` on a grouped DataFrame and the transformation function
    returns a DataFrame, pandas now aligns the result's index
    with the input's index. You can call ``.to_numpy()`` on the
    result of the transformation function to avoid alignment.

Examples
--------
%(example)s"""

_agg_template = """
Aggregate using one or more operations over the specified axis.

Parameters
----------
func : function, str, list, dict or None
    Function to use for aggregating the data. If a function, must either
    work when passed a {klass} or when passed to {klass}.apply.

    Accepted combinations are:

    - function
    - string function name
    - list of functions and/or function names, e.g. ``[np.sum, 'mean']``
    - dict of axis labels -> functions, function names or list of such.
    - None, in which case ``**kwargs`` are used with Named Aggregation. Here the
      output has one column for each element in ``**kwargs``. The name of the
      column is keyword, whereas the value determines the aggregation used to compute
      the values in the column.

    Can also accept a Numba JIT function with
    ``engine='numba'`` specified. Only passing a single function is supported
    with this engine.

    If the ``'numba'`` engine is chosen, the function must be
    a user defined function with ``values`` and ``index`` as the
    first and second arguments respectively in the function signature.
    Each group's index will be passed to the user defined function
    and optionally available for use.

    .. versionchanged:: 1.1.0
*args
    Positional arguments to pass to func.
engine : str, default None
    * ``'cython'`` : Runs the function through C-extensions from cython.
    * ``'numba'`` : Runs the function through JIT compiled code from numba.
    * ``None`` : Defaults to ``'cython'`` or globally setting ``compute.use_numba``

    .. versionadded:: 1.1.0
engine_kwargs : dict, default None
    * For ``'cython'`` engine, there are no accepted ``engine_kwargs``
    * For ``'numba'`` engine, the engine can accept ``nopython``, ``nogil``
      and ``parallel`` dictionary keys. The values must either be ``True`` or
      ``False``. The default ``engine_kwargs`` for the ``'numba'`` engine is
      ``{{'nopython': True, 'nogil': False, 'parallel': False}}`` and will be
      applied to the function

    .. versionadded:: 1.1.0
**kwargs
    * If ``func`` is None, ``**kwargs`` are used to define the output names and
      aggregations via Named Aggregation. See ``func`` entry.
    * Otherwise, keyword arguments to be passed into func.

Returns
-------
{klass}

See Also
--------
{klass}.groupby.apply : Apply function func group-wise
    and combine the results together.
{klass}.groupby.transform : Transforms the Series on each group
    based on the given function.
{klass}.aggregate : Aggregate using one or more
    operations over the specified axis.

Notes
-----
When using ``engine='numba'``, there will be no "fall back" behavior internally.
The group data and group index will be passed as numpy arrays to the JITed
user defined function, and no alternative execution attempts will be tried.

Functions that mutate the passed object can produce unexpected
behavior or errors and are not supported. See :ref:`gotchas.udf-mutation`
for more details.

.. versionchanged:: 1.3.0

    The resulting dtype will reflect the return value of the passed ``func``,
    see the examples below.
{examples}"""


@final
class GroupByPlot(PandasObject):
    """
    Class implementing the .plot attribute for groupby objects.
    """

    def __init__(self, groupby: GroupBy) -> None:
        self._groupby = groupby

    def __call__(self, *args, **kwargs):
        def f(self):
            return self.plot(*args, **kwargs)

        f.__name__ = "plot"
        return self._groupby.apply(f)

    def __getattr__(self, name: str):
        def attr(*args, **kwargs):
            def f(self):
                return getattr(self.plot, name)(*args, **kwargs)

            return self._groupby.apply(f)

        return attr


_KeysArgType = Union[
    Hashable,
    List[Hashable],
    Callable[[Hashable], Hashable],
    List[Callable[[Hashable], Hashable]],
    Mapping[Hashable, Hashable],
]


class BaseGroupBy(PandasObject, SelectionMixin[NDFrameT], GroupByIndexingMixin):
    _hidden_attrs = PandasObject._hidden_attrs | {
        "as_index",
        "axis",
        "dropna",
        "exclusions",
        "grouper",
        "group_keys",
        "keys",
        "level",
        "obj",
        "observed",
        "sort",
    }

    axis: AxisInt
    grouper: ops.BaseGrouper
    keys: _KeysArgType | None = None
    group_keys: bool | lib.NoDefault

    @final
    def __len__(self) -> int:
        return len(self.groups)

    @final
    def __repr__(self) -> str:
        # TODO: Better repr for GroupBy object
        return object.__repr__(self)

    @final
    @property
    def groups(self) -> dict[Hashable, np.ndarray]:
        """
        Dict {group name -> group labels}.
        """
        return self.grouper.groups

    @final
    @property
    def ngroups(self) -> int:
        return self.grouper.ngroups

    @final
    @property
    def indices(self) -> dict[Hashable, npt.NDArray[np.intp]]:
        """
        Dict {group name -> group indices}.
        """
        return self.grouper.indices

    @final
    def _get_indices(self, names):
        """
        Safe get multiple indices, translate keys for
        datelike to underlying repr.
        """

        def get_converter(s):
            # possibly convert to the actual key types
            # in the indices, could be a Timestamp or a np.datetime64
            if isinstance(s, datetime.datetime):
                return lambda key: Timestamp(key)
            elif isinstance(s, np.datetime64):
                return lambda key: Timestamp(key).asm8
            else:
                return lambda key: key

        if len(names) == 0:
            return []

        if len(self.indices) > 0:
            index_sample = next(iter(self.indices))
        else:
            index_sample = None  # Dummy sample

        name_sample = names[0]
        if isinstance(index_sample, tuple):
            if not isinstance(name_sample, tuple):
                msg = "must supply a tuple to get_group with multiple grouping keys"
                raise ValueError(msg)
            if not len(name_sample) == len(index_sample):
                try:
                    # If the original grouper was a tuple
                    return [self.indices[name] for name in names]
                except KeyError as err:
                    # turns out it wasn't a tuple
                    msg = (
                        "must supply a same-length tuple to get_group "
                        "with multiple grouping keys"
                    )
                    raise ValueError(msg) from err

            converters = [get_converter(s) for s in index_sample]
            names = (tuple(f(n) for f, n in zip(converters, name)) for name in names)

        else:
            converter = get_converter(index_sample)
            names = (converter(name) for name in names)

        return [self.indices.get(name, []) for name in names]

    @final
    def _get_index(self, name):
        """
        Safe get index, translate keys for datelike to underlying repr.
        """
        return self._get_indices([name])[0]

    @final
    @cache_readonly
    def _selected_obj(self):
        # Note: _selected_obj is always just `self.obj` for SeriesGroupBy
        if isinstance(self.obj, Series):
            return self.obj

        if self._selection is not None:
            if is_hashable(self._selection):
                # i.e. a single key, so selecting it will return a Series.
                #  In this case, _obj_with_exclusions would wrap the key
                #  in a list and return a single-column DataFrame.
                return self.obj[self._selection]

            # Otherwise _selection is equivalent to _selection_list, so
            #  _selected_obj matches _obj_with_exclusions, so we can re-use
            #  that and avoid making a copy.
            return self._obj_with_exclusions

        return self.obj

    @final
    def _dir_additions(self) -> set[str]:
        return self.obj._dir_additions()

    @Substitution(
        klass="GroupBy",
        examples=dedent(
            """\
        >>> df = pd.DataFrame({'A': 'a b a b'.split(), 'B': [1, 2, 3, 4]})
        >>> df
           A  B
        0  a  1
        1  b  2
        2  a  3
        3  b  4

        To get the difference between each groups maximum and minimum value in one
        pass, you can do

        >>> df.groupby('A').pipe(lambda x: x.max() - x.min())
           B
        A
        a  2
        b  2"""
        ),
    )
    @Appender(_pipe_template)
    def pipe(
        self,
        func: Callable[..., T] | tuple[Callable[..., T], str],
        *args,
        **kwargs,
    ) -> T:
        return com.pipe(self, func, *args, **kwargs)

    @final
    def get_group(self, name, obj=None) -> DataFrame | Series:
        """
        Construct DataFrame from group with provided name.

        Parameters
        ----------
        name : object
            The name of the group to get as a DataFrame.
        obj : DataFrame, default None
            The DataFrame to take the DataFrame out of.  If
            it is None, the object groupby was called on will
            be used.

        Returns
        -------
        same type as obj
        """
        if obj is None:
            obj = self._selected_obj

        inds = self._get_index(name)
        if not len(inds):
            raise KeyError(name)

        return obj._take_with_is_copy(inds, axis=self.axis)

    @final
    def __iter__(self) -> Iterator[tuple[Hashable, NDFrameT]]:
        """
        Groupby iterator.

        Returns
        -------
        Generator yielding sequence of (name, subsetted object)
        for each group
        """
        keys = self.keys
        result = self.grouper.get_iterator(self._selected_obj, axis=self.axis)
        if isinstance(keys, list) and len(keys) == 1:
            # GH#42795 - when keys is a list, return tuples even when length is 1
            result = (((key,), group) for key, group in result)
        return result


# To track operations that expand dimensions, like ohlc
OutputFrameOrSeries = TypeVar("OutputFrameOrSeries", bound=NDFrame)


class GroupBy(BaseGroupBy[NDFrameT]):
    """
    Class for grouping and aggregating relational data.

    See aggregate, transform, and apply functions on this object.

    It's easiest to use obj.groupby(...) to use GroupBy, but you can also do:

    ::

        grouped = groupby(obj, ...)

    Parameters
    ----------
    obj : pandas object
    axis : int, default 0
    level : int, default None
        Level of MultiIndex
    groupings : list of Grouping objects
        Most users should ignore this
    exclusions : array-like, optional
        List of columns to exclude
    name : str
        Most users should ignore this

    Returns
    -------
    **Attributes**
    groups : dict
        {group name -> group labels}
    len(grouped) : int
        Number of groups

    Notes
    -----
    After grouping, see aggregate, apply, and transform functions. Here are
    some other brief notes about usage. When grouping by multiple groups, the
    result index will be a MultiIndex (hierarchical) by default.

    Iteration produces (key, group) tuples, i.e. chunking the data by group. So
    you can write code like:

    ::

        grouped = obj.groupby(keys, axis=axis)
        for key, group in grouped:
            # do something with the data

    Function calls on GroupBy, if not specially implemented, "dispatch" to the
    grouped data. So if you group a DataFrame and wish to invoke the std()
    method on each group, you can simply do:

    ::

        df.groupby(mapper).std()

    rather than

    ::

        df.groupby(mapper).aggregate(np.std)

    You can pass arguments to these "wrapped" functions, too.

    See the online documentation for full exposition on these topics and much
    more
    """

    grouper: ops.BaseGrouper
    as_index: bool

    @final
    def __init__(
        self,
        obj: NDFrameT,
        keys: _KeysArgType | None = None,
        axis: Axis = 0,
        level: IndexLabel | None = None,
        grouper: ops.BaseGrouper | None = None,
        exclusions: frozenset[Hashable] | None = None,
        selection: IndexLabel | None = None,
        as_index: bool = True,
        sort: bool = True,
        group_keys: bool | lib.NoDefault = True,
        observed: bool = False,
        dropna: bool = True,
    ) -> None:

        self._selection = selection

        assert isinstance(obj, NDFrame), type(obj)

        self.level = level

        if not as_index:
            if axis != 0:
                raise ValueError("as_index=False only valid for axis=0")

        self.as_index = as_index
        self.keys = keys
        self.sort = sort
        self.group_keys = group_keys
        self.observed = observed
        self.dropna = dropna

        if grouper is None:
            grouper, exclusions, obj = get_grouper(
                obj,
                keys,
                axis=axis,
                level=level,
                sort=sort,
                observed=observed,
                dropna=self.dropna,
            )

        self.obj = obj
        self.axis = obj._get_axis_number(axis)
        self.grouper = grouper
        self.exclusions = frozenset(exclusions) if exclusions else frozenset()

    def __getattr__(self, attr: str):
        if attr in self._internal_names_set:
            return object.__getattribute__(self, attr)
        if attr in self.obj:
            return self[attr]

        raise AttributeError(
            f"'{type(self).__name__}' object has no attribute '{attr}'"
        )

    @final
    def _op_via_apply(self, name: str, *args, **kwargs):
        """Compute the result of an operation by using GroupBy's apply."""
        f = getattr(type(self._obj_with_exclusions), name)
<<<<<<< HEAD
        if not callable(f):
            # is_monotonic_increasing/decreasing, dtype
            return self.apply(lambda obj: getattr(obj, name))

=======
>>>>>>> c64cc46a
        sig = inspect.signature(f)

        # a little trickery for aggregation functions that need an axis
        # argument
        if "axis" in sig.parameters:
            if kwargs.get("axis", None) is None or kwargs.get("axis") is lib.no_default:
                kwargs["axis"] = self.axis

        def curried(x):
            return f(x, *args, **kwargs)

        # preserve the name so we can detect it when calling plot methods,
        # to avoid duplicates
        curried.__name__ = name

        # special case otherwise extra plots are created when catching the
        # exception below
        if name in base.plotting_methods:
            return self.apply(curried)

        is_transform = name in base.transformation_kernels
<<<<<<< HEAD
        # Transform needs to keep the same schema, including when empty
        if is_transform and self._obj_with_exclusions.empty:
            # test_group_on_empty_multiindex
            return self._obj_with_exclusions
=======
>>>>>>> c64cc46a
        result = self._python_apply_general(
            curried,
            self._obj_with_exclusions,
            is_transform=is_transform,
            not_indexed_same=not is_transform,
        )

        if self.grouper.has_dropped_na and is_transform:
            # result will have dropped rows due to nans, fill with null
            # and ensure index is ordered same as the input
            result = self._set_result_index_ordered(result)
        return result

    # -----------------------------------------------------------------
    # Selection

    def _iterate_slices(self) -> Iterable[Series]:
        raise AbstractMethodError(self)

    # -----------------------------------------------------------------
    # Dispatch/Wrapping

    @final
    def _concat_objects(
        self,
        values,
        not_indexed_same: bool = False,
        is_transform: bool = False,
    ):
        from pandas.core.reshape.concat import concat

        def reset_identity(values):
            # reset the identities of the components
            # of the values to prevent aliasing
            for v in com.not_none(*values):
                ax = v._get_axis(self.axis)
                ax._reset_identity()
            return values

        if self.group_keys and not is_transform:

            values = reset_identity(values)
            if self.as_index:

                # possible MI return case
                group_keys = self.grouper.result_index
                group_levels = self.grouper.levels
                group_names = self.grouper.names

                result = concat(
                    values,
                    axis=self.axis,
                    keys=group_keys,
                    levels=group_levels,
                    names=group_names,
                    sort=False,
                )
            else:

                # GH5610, returns a MI, with the first level being a
                # range index
                keys = list(range(len(values)))
                result = concat(values, axis=self.axis, keys=keys)

        elif not not_indexed_same:
            result = concat(values, axis=self.axis)

            ax = self._selected_obj._get_axis(self.axis)
            if self.dropna:
                labels = self.grouper.group_info[0]
                mask = labels != -1
                ax = ax[mask]

            # this is a very unfortunate situation
            # we can't use reindex to restore the original order
            # when the ax has duplicates
            # so we resort to this
            # GH 14776, 30667
            if ax.has_duplicates and not result.axes[self.axis].equals(ax):
                target = algorithms.unique1d(ax._values)
                indexer, _ = result.index.get_indexer_non_unique(target)
                result = result.take(indexer, axis=self.axis)
            else:
                result = result.reindex(ax, axis=self.axis, copy=False)

        else:
            values = reset_identity(values)
            result = concat(values, axis=self.axis)

        name = self.obj.name if self.obj.ndim == 1 else self._selection
        if isinstance(result, Series) and name is not None:

            result.name = name

        return result

    @final
    def _set_result_index_ordered(
        self, result: OutputFrameOrSeries
    ) -> OutputFrameOrSeries:
        # set the result index on the passed values object and
        # return the new object, xref 8046

        obj_axis = self.obj._get_axis(self.axis)

        if self.grouper.is_monotonic and not self.grouper.has_dropped_na:
            # shortcut if we have an already ordered grouper
            result = result.set_axis(obj_axis, axis=self.axis, copy=False)
            return result

        # row order is scrambled => sort the rows by position in original index
        original_positions = Index(self.grouper.result_ilocs())
        result = result.set_axis(original_positions, axis=self.axis, copy=False)
        result = result.sort_index(axis=self.axis)
        if self.grouper.has_dropped_na:
            # Add back in any missing rows due to dropna - index here is integral
            # with values referring to the row of the input so can use RangeIndex
            result = result.reindex(RangeIndex(len(obj_axis)), axis=self.axis)
        result = result.set_axis(obj_axis, axis=self.axis, copy=False)

        return result

    @final
    def _insert_inaxis_grouper(self, result: Series | DataFrame) -> DataFrame:
        if isinstance(result, Series):
            result = result.to_frame()

        # zip in reverse so we can always insert at loc 0
        columns = result.columns
        for name, lev, in_axis in zip(
            reversed(self.grouper.names),
            reversed(self.grouper.get_group_levels()),
            reversed([grp.in_axis for grp in self.grouper.groupings]),
        ):
            # GH #28549
            # When using .apply(-), name will be in columns already
            if in_axis and name not in columns:
                result.insert(0, name, lev)

        return result

    def _indexed_output_to_ndframe(
        self, result: Mapping[base.OutputKey, ArrayLike]
    ) -> Series | DataFrame:
        raise AbstractMethodError(self)

    @final
    def _wrap_aggregated_output(
        self,
        result: Series | DataFrame,
        qs: npt.NDArray[np.float64] | None = None,
    ):
        """
        Wraps the output of GroupBy aggregations into the expected result.

        Parameters
        ----------
        result : Series, DataFrame

        Returns
        -------
        Series or DataFrame
        """
        # ATM we do not get here for SeriesGroupBy; when we do, we will
        #  need to require that result.name already match self.obj.name

        if not self.as_index:
            # `not self.as_index` is only relevant for DataFrameGroupBy,
            #   enforced in __init__
            result = self._insert_inaxis_grouper(result)
            result = result._consolidate()
            index = Index(range(self.grouper.ngroups))

        else:
            index = self.grouper.result_index

        if qs is not None:
            # We get here with len(qs) != 1 and not self.as_index
            #  in test_pass_args_kwargs
            index = _insert_quantile_level(index, qs)

        result.index = index

        if self.axis == 1:
            # Only relevant for DataFrameGroupBy, no-op for SeriesGroupBy
            result = result.T
            if result.index.equals(self.obj.index):
                # Retain e.g. DatetimeIndex/TimedeltaIndex freq
                result.index = self.obj.index.copy()
                # TODO: Do this more systematically

        return self._reindex_output(result, qs=qs)

    def _wrap_applied_output(
        self,
        data,
        values: list,
        not_indexed_same: bool = False,
        is_transform: bool = False,
    ):
        raise AbstractMethodError(self)

    # -----------------------------------------------------------------
    # numba

    @final
    def _numba_prep(self, data: DataFrame):
        ids, _, ngroups = self.grouper.group_info
        sorted_index = get_group_index_sorter(ids, ngroups)
        sorted_ids = algorithms.take_nd(ids, sorted_index, allow_fill=False)

        sorted_data = data.take(sorted_index, axis=self.axis).to_numpy()
        if len(self.grouper.groupings) > 1:
            raise NotImplementedError(
                "More than 1 grouping labels are not supported with engine='numba'"
            )
        # GH 46867
        index_data = data.index
        if isinstance(index_data, MultiIndex):
            group_key = self.grouper.groupings[0].name
            index_data = index_data.get_level_values(group_key)
        sorted_index_data = index_data.take(sorted_index).to_numpy()

        starts, ends = lib.generate_slices(sorted_ids, ngroups)
        return (
            starts,
            ends,
            sorted_index_data,
            sorted_data,
        )

    def _numba_agg_general(
        self,
        func: Callable,
        engine_kwargs: dict[str, bool] | None,
        *aggregator_args,
    ):
        """
        Perform groupby with a standard numerical aggregation function (e.g. mean)
        with Numba.
        """
        if not self.as_index:
            raise NotImplementedError(
                "as_index=False is not supported. Use .reset_index() instead."
            )
        if self.axis == 1:
            raise NotImplementedError("axis=1 is not supported.")

        data = self._obj_with_exclusions
        df = data if data.ndim == 2 else data.to_frame()
        starts, ends, sorted_index, sorted_data = self._numba_prep(df)
        aggregator = executor.generate_shared_aggregator(
            func, **get_jit_arguments(engine_kwargs)
        )
        result = aggregator(sorted_data, starts, ends, 0, *aggregator_args)

        index = self.grouper.result_index
        if data.ndim == 1:
            result_kwargs = {"name": data.name}
            result = result.ravel()
        else:
            result_kwargs = {"columns": data.columns}
        return data._constructor(result, index=index, **result_kwargs)

    @final
    def _transform_with_numba(
        self, data: DataFrame, func, *args, engine_kwargs=None, **kwargs
    ):
        """
        Perform groupby transform routine with the numba engine.

        This routine mimics the data splitting routine of the DataSplitter class
        to generate the indices of each group in the sorted data and then passes the
        data and indices into a Numba jitted function.
        """
        starts, ends, sorted_index, sorted_data = self._numba_prep(data)
        numba_.validate_udf(func)
        numba_transform_func = numba_.generate_numba_transform_func(
            func, **get_jit_arguments(engine_kwargs, kwargs)
        )
        result = numba_transform_func(
            sorted_data,
            sorted_index,
            starts,
            ends,
            len(data.columns),
            *args,
        )
        # result values needs to be resorted to their original positions since we
        # evaluated the data sorted by group
        return result.take(np.argsort(sorted_index), axis=0)

    @final
    def _aggregate_with_numba(
        self, data: DataFrame, func, *args, engine_kwargs=None, **kwargs
    ):
        """
        Perform groupby aggregation routine with the numba engine.

        This routine mimics the data splitting routine of the DataSplitter class
        to generate the indices of each group in the sorted data and then passes the
        data and indices into a Numba jitted function.
        """
        starts, ends, sorted_index, sorted_data = self._numba_prep(data)
        numba_.validate_udf(func)
        numba_agg_func = numba_.generate_numba_agg_func(
            func, **get_jit_arguments(engine_kwargs, kwargs)
        )
        result = numba_agg_func(
            sorted_data,
            sorted_index,
            starts,
            ends,
            len(data.columns),
            *args,
        )
        return result

    # -----------------------------------------------------------------
    # apply/agg/transform

    @Appender(
        _apply_docs["template"].format(
            input="dataframe", examples=_apply_docs["dataframe_examples"]
        )
    )
    def apply(self, func, *args, **kwargs) -> NDFrameT:

        func = com.is_builtin_func(func)

        if isinstance(func, str):
            if hasattr(self, func):
                res = getattr(self, func)
                if callable(res):
                    return res(*args, **kwargs)
                elif args or kwargs:
                    raise ValueError(f"Cannot pass arguments to property {func}")
                return res

            else:
                raise TypeError(f"apply func should be callable, not '{func}'")

        elif args or kwargs:
            if callable(func):

                @wraps(func)
                def f(g):
                    with np.errstate(all="ignore"):
                        return func(g, *args, **kwargs)

            elif hasattr(nanops, f"nan{func}"):
                # TODO: should we wrap this in to e.g. _is_builtin_func?
                f = getattr(nanops, f"nan{func}")

            else:
                raise ValueError(
                    "func must be a callable if args or kwargs are supplied"
                )
        else:

            f = func

        # ignore SettingWithCopy here in case the user mutates
        with option_context("mode.chained_assignment", None):
            try:
                result = self._python_apply_general(f, self._selected_obj)
            except TypeError:
                # gh-20949
                # try again, with .apply acting as a filtering
                # operation, by excluding the grouping column
                # This would normally not be triggered
                # except if the udf is trying an operation that
                # fails on *some* columns, e.g. a numeric operation
                # on a string grouper column

                return self._python_apply_general(f, self._obj_with_exclusions)

        return result

    @final
    def _python_apply_general(
        self,
        f: Callable,
        data: DataFrame | Series,
        not_indexed_same: bool | None = None,
        is_transform: bool = False,
        is_agg: bool = False,
    ) -> NDFrameT:
        """
        Apply function f in python space

        Parameters
        ----------
        f : callable
            Function to apply
        data : Series or DataFrame
            Data to apply f to
        not_indexed_same: bool, optional
            When specified, overrides the value of not_indexed_same. Apply behaves
            differently when the result index is equal to the input index, but
            this can be coincidental leading to value-dependent behavior.
        is_transform : bool, default False
            Indicator for whether the function is actually a transform
            and should not have group keys prepended.
        is_agg : bool, default False
            Indicator for whether the function is an aggregation. When the
            result is empty, we don't want to warn for this case.
            See _GroupBy._python_agg_general.

        Returns
        -------
        Series or DataFrame
            data after applying f
        """
        values, mutated = self.grouper.apply(f, data, self.axis)
        if not_indexed_same is None:
            not_indexed_same = mutated

        return self._wrap_applied_output(
            data,
            values,
            not_indexed_same,
            is_transform,
        )

    @final
    def _python_agg_general(self, func, *args, **kwargs):
        func = com.is_builtin_func(func)
        f = lambda x: func(x, *args, **kwargs)

        # iterate through "columns" ex exclusions to populate output dict
        output: dict[base.OutputKey, ArrayLike] = {}

        if self.ngroups == 0:
            # e.g. test_evaluate_with_empty_groups different path gets different
            #  result dtype in empty case.
            return self._python_apply_general(f, self._selected_obj, is_agg=True)

        for idx, obj in enumerate(self._iterate_slices()):
            name = obj.name
            result = self.grouper.agg_series(obj, f)
            key = base.OutputKey(label=name, position=idx)
            output[key] = result

        if not output:
<<<<<<< HEAD
            # test_margins_no_values_two_row_two_cols, test_groupby_crash_on_nunique
=======
            # e.g. test_groupby_crash_on_nunique, test_margins_no_values_no_cols
>>>>>>> c64cc46a
            return self._python_apply_general(f, self._selected_obj)

        res = self._indexed_output_to_ndframe(output)
        return self._wrap_aggregated_output(res)

    @final
    def _agg_general(
        self,
        numeric_only: bool = False,
        min_count: int = -1,
        *,
        alias: str,
        npfunc: Callable,
    ):

        result = self._cython_agg_general(
            how=alias,
            alt=npfunc,
            numeric_only=numeric_only,
            min_count=min_count,
        )
        return result.__finalize__(self.obj, method="groupby")

    def _agg_py_fallback(
        self, values: ArrayLike, ndim: int, alt: Callable
    ) -> ArrayLike:
        """
        Fallback to pure-python aggregation if _cython_operation raises
        NotImplementedError.
        """
        # We get here with a) EADtypes and b) object dtype

        if values.ndim == 1:
            # For DataFrameGroupBy we only get here with ExtensionArray
            ser = Series(values)
        else:
            # We only get here with values.dtype == object
            # TODO: special case not needed with ArrayManager
            df = DataFrame(values.T)
            # bc we split object blocks in grouped_reduce, we have only 1 col
            # otherwise we'd have to worry about block-splitting GH#39329
            assert df.shape[1] == 1
            # Avoid call to self.values that can occur in DataFrame
            #  reductions; see GH#28949
            ser = df.iloc[:, 0]

        # We do not get here with UDFs, so we know that our dtype
        #  should always be preserved by the implemented aggregations
        # TODO: Is this exactly right; see WrappedCythonOp get_result_dtype?
        res_values = self.grouper.agg_series(ser, alt, preserve_dtype=True)

        if isinstance(values, Categorical):
            # Because we only get here with known dtype-preserving
            #  reductions, we cast back to Categorical.
            # TODO: if we ever get "rank" working, exclude it here.
            res_values = type(values)._from_sequence(res_values, dtype=values.dtype)

        # If we are DataFrameGroupBy and went through a SeriesGroupByPath
        # then we need to reshape
        # GH#32223 includes case with IntegerArray values, ndarray res_values
        # test_groupby_duplicate_columns with object dtype values
        return ensure_block_shape(res_values, ndim=ndim)

    @final
    def _cython_agg_general(
        self,
        how: str,
        alt: Callable,
        numeric_only: bool = False,
        min_count: int = -1,
        **kwargs,
    ):
        # Note: we never get here with how="ohlc" for DataFrameGroupBy;
        #  that goes through SeriesGroupBy

        data = self._get_data_to_aggregate(numeric_only=numeric_only, name=how)
        is_ser = data.ndim == 1

        def array_func(values: ArrayLike) -> ArrayLike:
            try:
                result = self.grouper._cython_operation(
                    "aggregate",
                    values,
                    how,
                    axis=data.ndim - 1,
                    min_count=min_count,
                    **kwargs,
                )
            except NotImplementedError:
                # generally if we have numeric_only=False
                # and non-applicable functions
                # try to python agg
                # TODO: shouldn't min_count matter?
                result = self._agg_py_fallback(values, ndim=data.ndim, alt=alt)

            return result

        new_mgr = data.grouped_reduce(array_func)

        res = self._wrap_agged_manager(new_mgr)
        if is_ser:
            if self.as_index:
                res.index = self.grouper.result_index
            else:
                res = self._insert_inaxis_grouper(res)
            return self._reindex_output(res)
        else:
            return res

    def _cython_transform(
        self, how: str, numeric_only: bool = False, axis: AxisInt = 0, **kwargs
    ):
        raise AbstractMethodError(self)

    @final
    def _transform(self, func, *args, engine=None, engine_kwargs=None, **kwargs):

        if maybe_use_numba(engine):
            data = self._obj_with_exclusions
            df = data if data.ndim == 2 else data.to_frame()
            result = self._transform_with_numba(
                df, func, *args, engine_kwargs=engine_kwargs, **kwargs
            )
            if self.obj.ndim == 2:
                return cast(DataFrame, self.obj)._constructor(
                    result, index=data.index, columns=data.columns
                )
            else:
                return cast(Series, self.obj)._constructor(
                    result.ravel(), index=data.index, name=data.name
                )

        # optimized transforms
        func = com.get_cython_func(func) or func

        if not isinstance(func, str):
            return self._transform_general(func, *args, **kwargs)

        elif func not in base.transform_kernel_allowlist:
            msg = f"'{func}' is not a valid function name for transform(name)"
            raise ValueError(msg)
        elif func in base.cythonized_kernels or func in base.transformation_kernels:
            # cythonized transform or canned "agg+broadcast"
            return getattr(self, func)(*args, **kwargs)

        else:
            # i.e. func in base.reduction_kernels

            # GH#30918 Use _transform_fast only when we know func is an aggregation
            # If func is a reduction, we need to broadcast the
            # result to the whole group. Compute func result
            # and deal with possible broadcasting below.
            # Temporarily set observed for dealing with categoricals.
            with com.temp_setattr(self, "observed", True):
                with com.temp_setattr(self, "as_index", True):
                    # GH#49834 - result needs groups in the index for
                    # _wrap_transform_fast_result
                    result = getattr(self, func)(*args, **kwargs)

            return self._wrap_transform_fast_result(result)

    @final
    def _wrap_transform_fast_result(self, result: NDFrameT) -> NDFrameT:
        """
        Fast transform path for aggregations.
        """
        obj = self._obj_with_exclusions

        # for each col, reshape to size of original frame by take operation
        ids, _, _ = self.grouper.group_info
        result = result.reindex(self.grouper.result_index, axis=self.axis, copy=False)

        if self.obj.ndim == 1:
            # i.e. SeriesGroupBy
            out = algorithms.take_nd(result._values, ids)
            output = obj._constructor(out, index=obj.index, name=obj.name)
        else:
            # `.size()` gives Series output on DataFrame input, need axis 0
            axis = 0 if result.ndim == 1 else self.axis
            # GH#46209
            # Don't convert indices: negative indices need to give rise
            # to null values in the result
            output = result._take(ids, axis=axis, convert_indices=False)
            output = output.set_axis(obj._get_axis(self.axis), axis=axis)
        return output

    # -----------------------------------------------------------------
    # Utilities

    @final
    def _apply_filter(self, indices, dropna):
        if len(indices) == 0:
            indices = np.array([], dtype="int64")
        else:
            indices = np.sort(np.concatenate(indices))
        if dropna:
            filtered = self._selected_obj.take(indices, axis=self.axis)
        else:
            mask = np.empty(len(self._selected_obj.index), dtype=bool)
            mask.fill(False)
            mask[indices.astype(int)] = True
            # mask fails to broadcast when passed to where; broadcast manually.
            mask = np.tile(mask, list(self._selected_obj.shape[1:]) + [1]).T
            filtered = self._selected_obj.where(mask)  # Fill with NaNs.
        return filtered

    @final
    def _cumcount_array(self, ascending: bool = True) -> np.ndarray:
        """
        Parameters
        ----------
        ascending : bool, default True
            If False, number in reverse, from length of group - 1 to 0.

        Notes
        -----
        this is currently implementing sort=False
        (though the default is sort=True) for groupby in general
        """
        ids, _, ngroups = self.grouper.group_info
        sorter = get_group_index_sorter(ids, ngroups)
        ids, count = ids[sorter], len(ids)

        if count == 0:
            return np.empty(0, dtype=np.int64)

        run = np.r_[True, ids[:-1] != ids[1:]]
        rep = np.diff(np.r_[np.nonzero(run)[0], count])
        out = (~run).cumsum()

        if ascending:
            out -= np.repeat(out[run], rep)
        else:
            out = np.repeat(out[np.r_[run[1:], True]], rep) - out

        if self.grouper.has_dropped_na:
            out = np.where(ids == -1, np.nan, out.astype(np.float64, copy=False))
        else:
            out = out.astype(np.int64, copy=False)

        rev = np.empty(count, dtype=np.intp)
        rev[sorter] = np.arange(count, dtype=np.intp)
        return out[rev]

    # -----------------------------------------------------------------

    @final
    @property
    def _obj_1d_constructor(self) -> Callable:
        # GH28330 preserve subclassed Series/DataFrames
        if isinstance(self.obj, DataFrame):
            return self.obj._constructor_sliced
        assert isinstance(self.obj, Series)
        return self.obj._constructor

    @final
    def _bool_agg(self, val_test: Literal["any", "all"], skipna: bool):
        """
        Shared func to call any / all Cython GroupBy implementations.
        """

        def objs_to_bool(vals: ArrayLike) -> tuple[np.ndarray, type]:
            if is_object_dtype(vals.dtype) and skipna:
                # GH#37501: don't raise on pd.NA when skipna=True
                mask = isna(vals)
                if mask.any():
                    # mask on original values computed separately
                    vals = vals.copy()
                    vals[mask] = True
            elif isinstance(vals, BaseMaskedArray):
                vals = vals._data
            vals = vals.astype(bool, copy=False)
            return vals.view(np.int8), bool

        def result_to_bool(
            result: np.ndarray,
            inference: type,
            nullable: bool = False,
        ) -> ArrayLike:
            if nullable:
                return BooleanArray(result.astype(bool, copy=False), result == -1)
            else:
                return result.astype(inference, copy=False)

        return self._get_cythonized_result(
            libgroupby.group_any_all,
            numeric_only=False,
            cython_dtype=np.dtype(np.int8),
            pre_processing=objs_to_bool,
            post_processing=result_to_bool,
            val_test=val_test,
            skipna=skipna,
        )

    @final
    @Substitution(name="groupby")
    @Appender(_common_see_also)
    def any(self, skipna: bool = True):
        """
        Return True if any value in the group is truthful, else False.

        Parameters
        ----------
        skipna : bool, default True
            Flag to ignore nan values during truth testing.

        Returns
        -------
        Series or DataFrame
            DataFrame or Series of boolean values, where a value is True if any element
            is True within its respective group, False otherwise.
        """
        return self._bool_agg("any", skipna)

    @final
    @Substitution(name="groupby")
    @Appender(_common_see_also)
    def all(self, skipna: bool = True):
        """
        Return True if all values in the group are truthful, else False.

        Parameters
        ----------
        skipna : bool, default True
            Flag to ignore nan values during truth testing.

        Returns
        -------
        Series or DataFrame
            DataFrame or Series of boolean values, where a value is True if all elements
            are True within its respective group, False otherwise.
        """
        return self._bool_agg("all", skipna)

    @final
    @Substitution(name="groupby")
    @Appender(_common_see_also)
    def count(self) -> NDFrameT:
        """
        Compute count of group, excluding missing values.

        Returns
        -------
        Series or DataFrame
            Count of values within each group.
        """
        data = self._get_data_to_aggregate()
        ids, _, ngroups = self.grouper.group_info
        mask = ids != -1

        is_series = data.ndim == 1

        def hfunc(bvalues: ArrayLike) -> ArrayLike:
            # TODO(EA2D): reshape would not be necessary with 2D EAs
            if bvalues.ndim == 1:
                # EA
                masked = mask & ~isna(bvalues).reshape(1, -1)
            else:
                masked = mask & ~isna(bvalues)

            counted = lib.count_level_2d(masked, labels=ids, max_bin=ngroups, axis=1)
            if is_series:
                assert counted.ndim == 2
                assert counted.shape[0] == 1
                return counted[0]
            return counted

        new_mgr = data.grouped_reduce(hfunc)

        # If we are grouping on categoricals we want unobserved categories to
        # return zero, rather than the default of NaN which the reindexing in
        # _wrap_agged_manager() returns. GH 35028
        # e.g. test_dataframe_groupby_on_2_categoricals_when_observed_is_false
        with com.temp_setattr(self, "observed", True):
            result = self._wrap_agged_manager(new_mgr)

        if result.ndim == 1:
            if self.as_index:
                result.index = self.grouper.result_index
            else:
                result = self._insert_inaxis_grouper(result)

        return self._reindex_output(result, fill_value=0)

    @final
    @Substitution(name="groupby")
    @Substitution(see_also=_common_see_also)
    def mean(
        self,
        numeric_only: bool = False,
        engine: str = "cython",
        engine_kwargs: dict[str, bool] | None = None,
    ):
        """
        Compute mean of groups, excluding missing values.

        Parameters
        ----------
        numeric_only : bool, default False
            Include only float, int, boolean columns.

            .. versionchanged:: 2.0.0

                numeric_only no longer accepts ``None`` and defaults to ``False``.

        engine : str, default None
            * ``'cython'`` : Runs the operation through C-extensions from cython.
            * ``'numba'`` : Runs the operation through JIT compiled code from numba.
            * ``None`` : Defaults to ``'cython'`` or globally setting
              ``compute.use_numba``

            .. versionadded:: 1.4.0

        engine_kwargs : dict, default None
            * For ``'cython'`` engine, there are no accepted ``engine_kwargs``
            * For ``'numba'`` engine, the engine can accept ``nopython``, ``nogil``
              and ``parallel`` dictionary keys. The values must either be ``True`` or
              ``False``. The default ``engine_kwargs`` for the ``'numba'`` engine is
              ``{{'nopython': True, 'nogil': False, 'parallel': False}}``

            .. versionadded:: 1.4.0

        Returns
        -------
        pandas.Series or pandas.DataFrame
        %(see_also)s
        Examples
        --------
        >>> df = pd.DataFrame({'A': [1, 1, 2, 1, 2],
        ...                    'B': [np.nan, 2, 3, 4, 5],
        ...                    'C': [1, 2, 1, 1, 2]}, columns=['A', 'B', 'C'])

        Groupby one column and return the mean of the remaining columns in
        each group.

        >>> df.groupby('A').mean()
             B         C
        A
        1  3.0  1.333333
        2  4.0  1.500000

        Groupby two columns and return the mean of the remaining column.

        >>> df.groupby(['A', 'B']).mean()
                 C
        A B
        1 2.0  2.0
          4.0  1.0
        2 3.0  1.0
          5.0  2.0

        Groupby one column and return the mean of only particular column in
        the group.

        >>> df.groupby('A')['B'].mean()
        A
        1    3.0
        2    4.0
        Name: B, dtype: float64
        """

        if maybe_use_numba(engine):
            from pandas.core._numba.kernels import sliding_mean

            return self._numba_agg_general(sliding_mean, engine_kwargs)
        else:
            result = self._cython_agg_general(
                "mean",
                alt=lambda x: Series(x).mean(numeric_only=numeric_only),
                numeric_only=numeric_only,
            )
            return result.__finalize__(self.obj, method="groupby")

    @final
    def median(self, numeric_only: bool = False):
        """
        Compute median of groups, excluding missing values.

        For multiple groupings, the result index will be a MultiIndex

        Parameters
        ----------
        numeric_only : bool, default False
            Include only float, int, boolean columns.

            .. versionchanged:: 2.0.0

                numeric_only no longer accepts ``None`` and defaults to False.

        Returns
        -------
        Series or DataFrame
            Median of values within each group.
        """
        result = self._cython_agg_general(
            "median",
            alt=lambda x: Series(x).median(numeric_only=numeric_only),
            numeric_only=numeric_only,
        )
        return result.__finalize__(self.obj, method="groupby")

    @final
    @Substitution(name="groupby")
    @Appender(_common_see_also)
    def std(
        self,
        ddof: int = 1,
        engine: str | None = None,
        engine_kwargs: dict[str, bool] | None = None,
        numeric_only: bool = False,
    ):
        """
        Compute standard deviation of groups, excluding missing values.

        For multiple groupings, the result index will be a MultiIndex.

        Parameters
        ----------
        ddof : int, default 1
            Degrees of freedom.

        engine : str, default None
            * ``'cython'`` : Runs the operation through C-extensions from cython.
            * ``'numba'`` : Runs the operation through JIT compiled code from numba.
            * ``None`` : Defaults to ``'cython'`` or globally setting
              ``compute.use_numba``

            .. versionadded:: 1.4.0

        engine_kwargs : dict, default None
            * For ``'cython'`` engine, there are no accepted ``engine_kwargs``
            * For ``'numba'`` engine, the engine can accept ``nopython``, ``nogil``
              and ``parallel`` dictionary keys. The values must either be ``True`` or
              ``False``. The default ``engine_kwargs`` for the ``'numba'`` engine is
              ``{{'nopython': True, 'nogil': False, 'parallel': False}}``

            .. versionadded:: 1.4.0

        numeric_only : bool, default False
            Include only `float`, `int` or `boolean` data.

            .. versionadded:: 1.5.0

            .. versionchanged:: 2.0.0

                numeric_only now defaults to ``False``.

        Returns
        -------
        Series or DataFrame
            Standard deviation of values within each group.
        """
        if maybe_use_numba(engine):
            from pandas.core._numba.kernels import sliding_var

            return np.sqrt(self._numba_agg_general(sliding_var, engine_kwargs, ddof))
        else:

            def _preprocessing(values):
                if isinstance(values, BaseMaskedArray):
                    return values._data, None
                return values, None

            def _postprocessing(
                vals, inference, nullable: bool = False, result_mask=None
            ) -> ArrayLike:
                if nullable:
                    if result_mask.ndim == 2:
                        result_mask = result_mask[:, 0]
                    return FloatingArray(np.sqrt(vals), result_mask.view(np.bool_))
                return np.sqrt(vals)

            result = self._get_cythonized_result(
                libgroupby.group_var,
                cython_dtype=np.dtype(np.float64),
                numeric_only=numeric_only,
                needs_counts=True,
                pre_processing=_preprocessing,
                post_processing=_postprocessing,
                ddof=ddof,
                how="std",
            )
            return result

    @final
    @Substitution(name="groupby")
    @Appender(_common_see_also)
    def var(
        self,
        ddof: int = 1,
        engine: str | None = None,
        engine_kwargs: dict[str, bool] | None = None,
        numeric_only: bool = False,
    ):
        """
        Compute variance of groups, excluding missing values.

        For multiple groupings, the result index will be a MultiIndex.

        Parameters
        ----------
        ddof : int, default 1
            Degrees of freedom.

        engine : str, default None
            * ``'cython'`` : Runs the operation through C-extensions from cython.
            * ``'numba'`` : Runs the operation through JIT compiled code from numba.
            * ``None`` : Defaults to ``'cython'`` or globally setting
              ``compute.use_numba``

            .. versionadded:: 1.4.0

        engine_kwargs : dict, default None
            * For ``'cython'`` engine, there are no accepted ``engine_kwargs``
            * For ``'numba'`` engine, the engine can accept ``nopython``, ``nogil``
              and ``parallel`` dictionary keys. The values must either be ``True`` or
              ``False``. The default ``engine_kwargs`` for the ``'numba'`` engine is
              ``{{'nopython': True, 'nogil': False, 'parallel': False}}``

            .. versionadded:: 1.4.0

        numeric_only : bool, default False
            Include only `float`, `int` or `boolean` data.

            .. versionadded:: 1.5.0

            .. versionchanged:: 2.0.0

                numeric_only now defaults to ``False``.

        Returns
        -------
        Series or DataFrame
            Variance of values within each group.
        """
        if maybe_use_numba(engine):
            from pandas.core._numba.kernels import sliding_var

            return self._numba_agg_general(sliding_var, engine_kwargs, ddof)
        else:
            return self._cython_agg_general(
                "var",
                alt=lambda x: Series(x).var(ddof=ddof),
                numeric_only=numeric_only,
                ddof=ddof,
            )

    @final
    def _value_counts(
        self,
        subset: Sequence[Hashable] | None = None,
        normalize: bool = False,
        sort: bool = True,
        ascending: bool = False,
        dropna: bool = True,
    ) -> DataFrame | Series:
        """
        Shared implementation of value_counts for SeriesGroupBy and DataFrameGroupBy.

        SeriesGroupBy additionally supports a bins argument. See the docstring of
        DataFrameGroupBy.value_counts for a description of arguments.
        """
        if self.axis == 1:
            raise NotImplementedError(
                "DataFrameGroupBy.value_counts only handles axis=0"
            )
        name = "proportion" if normalize else "count"

        df = self.obj
        obj = self._obj_with_exclusions

        in_axis_names = {
            grouping.name for grouping in self.grouper.groupings if grouping.in_axis
        }
        if isinstance(obj, Series):
            _name = obj.name
            keys = [] if _name in in_axis_names else [obj]
        else:
            unique_cols = set(obj.columns)
            if subset is not None:
                subsetted = set(subset)
                clashing = subsetted & set(in_axis_names)
                if clashing:
                    raise ValueError(
                        f"Keys {clashing} in subset cannot be in "
                        "the groupby column keys."
                    )
                doesnt_exist = subsetted - unique_cols
                if doesnt_exist:
                    raise ValueError(
                        f"Keys {doesnt_exist} in subset do not "
                        f"exist in the DataFrame."
                    )
            else:
                subsetted = unique_cols

            keys = [
                # Can't use .values because the column label needs to be preserved
                obj.iloc[:, idx]
                for idx, _name in enumerate(obj.columns)
                if _name not in in_axis_names and _name in subsetted
            ]

        groupings = list(self.grouper.groupings)
        for key in keys:
            grouper, _, _ = get_grouper(
                df,
                key=key,
                axis=self.axis,
                sort=self.sort,
                observed=False,
                dropna=dropna,
            )
            groupings += list(grouper.groupings)

        # Take the size of the overall columns
        gb = df.groupby(
            groupings,
            sort=self.sort,
            observed=self.observed,
            dropna=self.dropna,
        )
        result_series = cast(Series, gb.size())
        result_series.name = name

        # GH-46357 Include non-observed categories
        # of non-grouping columns regardless of `observed`
        if any(
            isinstance(grouping.grouping_vector, (Categorical, CategoricalIndex))
            and not grouping._observed
            for grouping in groupings
        ):
            levels_list = [ping.result_index for ping in groupings]
            multi_index, _ = MultiIndex.from_product(
                levels_list, names=[ping.name for ping in groupings]
            ).sortlevel()
            result_series = result_series.reindex(multi_index, fill_value=0)

        if normalize:
            # Normalize the results by dividing by the original group sizes.
            # We are guaranteed to have the first N levels be the
            # user-requested grouping.
            levels = list(
                range(len(self.grouper.groupings), result_series.index.nlevels)
            )
            indexed_group_size = result_series.groupby(
                result_series.index.droplevel(levels),
                sort=self.sort,
                dropna=self.dropna,
            ).transform("sum")
            result_series /= indexed_group_size

            # Handle groups of non-observed categories
            result_series = result_series.fillna(0.0)

        if sort:
            # Sort the values and then resort by the main grouping
            index_level = range(len(self.grouper.groupings))
            result_series = result_series.sort_values(ascending=ascending).sort_index(
                level=index_level, sort_remaining=False
            )

        result: Series | DataFrame
        if self.as_index:
            result = result_series
        else:
            # Convert to frame
            index = result_series.index
            columns = com.fill_missing_names(index.names)
            if name in columns:
                raise ValueError(f"Column label '{name}' is duplicate of result column")
            result_series.name = name
            result_series.index = index.set_names(range(len(columns)))
            result_frame = result_series.reset_index()
            result_frame.columns = columns + [name]
            result = result_frame
        return result.__finalize__(self.obj, method="value_counts")

    @final
    def sem(self, ddof: int = 1, numeric_only: bool = False):
        """
        Compute standard error of the mean of groups, excluding missing values.

        For multiple groupings, the result index will be a MultiIndex.

        Parameters
        ----------
        ddof : int, default 1
            Degrees of freedom.

        numeric_only : bool, default False
            Include only `float`, `int` or `boolean` data.

            .. versionadded:: 1.5.0

            .. versionchanged:: 2.0.0

                numeric_only now defaults to ``False``.

        Returns
        -------
        Series or DataFrame
            Standard error of the mean of values within each group.
        """
        if numeric_only and self.obj.ndim == 1 and not is_numeric_dtype(self.obj.dtype):
            raise TypeError(
                f"{type(self).__name__}.sem called with "
                f"numeric_only={numeric_only} and dtype {self.obj.dtype}"
            )
        result = self.std(ddof=ddof, numeric_only=numeric_only)

        if result.ndim == 1:
            result /= np.sqrt(self.count())
        else:
            cols = result.columns.difference(self.exclusions).unique()
            counts = self.count()
            result_ilocs = result.columns.get_indexer_for(cols)
            count_ilocs = counts.columns.get_indexer_for(cols)

            result.iloc[:, result_ilocs] /= np.sqrt(counts.iloc[:, count_ilocs])
        return result

    @final
    @Substitution(name="groupby")
    @Appender(_common_see_also)
    def size(self) -> DataFrame | Series:
        """
        Compute group sizes.

        Returns
        -------
        DataFrame or Series
            Number of rows in each group as a Series if as_index is True
            or a DataFrame if as_index is False.
        """
        result = self.grouper.size()

        # GH28330 preserve subclassed Series/DataFrames through calls
        if isinstance(self.obj, Series):
            result = self._obj_1d_constructor(result, name=self.obj.name)
        else:
            result = self._obj_1d_constructor(result)

        with com.temp_setattr(self, "as_index", True):
            # size already has the desired behavior in GH#49519, but this makes the
            # as_index=False path of _reindex_output fail on categorical groupers.
            result = self._reindex_output(result, fill_value=0)
        if not self.as_index:
            # error: Incompatible types in assignment (expression has
            # type "DataFrame", variable has type "Series")
            result = result.rename("size").reset_index()  # type: ignore[assignment]
        return result

    @final
    @doc(_groupby_agg_method_template, fname="sum", no=False, mc=0)
    def sum(
        self,
        numeric_only: bool = False,
        min_count: int = 0,
        engine: str | None = None,
        engine_kwargs: dict[str, bool] | None = None,
    ):
        if maybe_use_numba(engine):
            from pandas.core._numba.kernels import sliding_sum

            return self._numba_agg_general(
                sliding_sum,
                engine_kwargs,
            )
        else:
            # If we are grouping on categoricals we want unobserved categories to
            # return zero, rather than the default of NaN which the reindexing in
            # _agg_general() returns. GH #31422
            with com.temp_setattr(self, "observed", True):
                result = self._agg_general(
                    numeric_only=numeric_only,
                    min_count=min_count,
                    alias="sum",
                    npfunc=np.sum,
                )

            return self._reindex_output(result, fill_value=0)

    @final
    @doc(_groupby_agg_method_template, fname="prod", no=False, mc=0)
    def prod(self, numeric_only: bool = False, min_count: int = 0):
        return self._agg_general(
            numeric_only=numeric_only, min_count=min_count, alias="prod", npfunc=np.prod
        )

    @final
    @doc(_groupby_agg_method_template, fname="min", no=False, mc=-1)
    def min(
        self,
        numeric_only: bool = False,
        min_count: int = -1,
        engine: str | None = None,
        engine_kwargs: dict[str, bool] | None = None,
    ):
        if maybe_use_numba(engine):
            from pandas.core._numba.kernels import sliding_min_max

            return self._numba_agg_general(sliding_min_max, engine_kwargs, False)
        else:
            return self._agg_general(
                numeric_only=numeric_only,
                min_count=min_count,
                alias="min",
                npfunc=np.min,
            )

    @final
    @doc(_groupby_agg_method_template, fname="max", no=False, mc=-1)
    def max(
        self,
        numeric_only: bool = False,
        min_count: int = -1,
        engine: str | None = None,
        engine_kwargs: dict[str, bool] | None = None,
    ):
        if maybe_use_numba(engine):
            from pandas.core._numba.kernels import sliding_min_max

            return self._numba_agg_general(sliding_min_max, engine_kwargs, True)
        else:
            return self._agg_general(
                numeric_only=numeric_only,
                min_count=min_count,
                alias="max",
                npfunc=np.max,
            )

    @final
    def first(self, numeric_only: bool = False, min_count: int = -1):
        """
        Compute the first non-null entry of each column.

        Parameters
        ----------
        numeric_only : bool, default False
            Include only float, int, boolean columns.
        min_count : int, default -1
            The required number of valid values to perform the operation. If fewer
            than ``min_count`` non-NA values are present the result will be NA.

        Returns
        -------
        Series or DataFrame
            First non-null of values within each group.

        See Also
        --------
        DataFrame.groupby : Apply a function groupby to each row or column of a
            DataFrame.
        pandas.core.groupby.DataFrameGroupBy.last : Compute the last non-null entry
            of each column.
        pandas.core.groupby.DataFrameGroupBy.nth : Take the nth row from each group.

        Examples
        --------
        >>> df = pd.DataFrame(dict(A=[1, 1, 3], B=[None, 5, 6], C=[1, 2, 3],
        ...                        D=['3/11/2000', '3/12/2000', '3/13/2000']))
        >>> df['D'] = pd.to_datetime(df['D'])
        >>> df.groupby("A").first()
             B  C          D
        A
        1  5.0  1 2000-03-11
        3  6.0  3 2000-03-13
        >>> df.groupby("A").first(min_count=2)
            B    C          D
        A
        1 NaN  1.0 2000-03-11
        3 NaN  NaN        NaT
        >>> df.groupby("A").first(numeric_only=True)
             B  C
        A
        1  5.0  1
        3  6.0  3
        """

        def first_compat(obj: NDFrameT, axis: AxisInt = 0):
            def first(x: Series):
                """Helper function for first item that isn't NA."""
                arr = x.array[notna(x.array)]
                if not len(arr):
                    return np.nan
                return arr[0]

            if isinstance(obj, DataFrame):
                return obj.apply(first, axis=axis)
            elif isinstance(obj, Series):
                return first(obj)
            else:  # pragma: no cover
                raise TypeError(type(obj))

        return self._agg_general(
            numeric_only=numeric_only,
            min_count=min_count,
            alias="first",
            npfunc=first_compat,
        )

    @final
    def last(self, numeric_only: bool = False, min_count: int = -1):
        """
        Compute the last non-null entry of each column.

        Parameters
        ----------
        numeric_only : bool, default False
            Include only float, int, boolean columns. If None, will attempt to use
            everything, then use only numeric data.
        min_count : int, default -1
            The required number of valid values to perform the operation. If fewer
            than ``min_count`` non-NA values are present the result will be NA.

        Returns
        -------
        Series or DataFrame
            Last non-null of values within each group.

        See Also
        --------
        DataFrame.groupby : Apply a function groupby to each row or column of a
            DataFrame.
        pandas.core.groupby.DataFrameGroupBy.first : Compute the first non-null entry
            of each column.
        pandas.core.groupby.DataFrameGroupBy.nth : Take the nth row from each group.

        Examples
        --------
        >>> df = pd.DataFrame(dict(A=[1, 1, 3], B=[5, None, 6], C=[1, 2, 3]))
        >>> df.groupby("A").last()
             B  C
        A
        1  5.0  2
        3  6.0  3
        """

        def last_compat(obj: NDFrameT, axis: AxisInt = 0):
            def last(x: Series):
                """Helper function for last item that isn't NA."""
                arr = x.array[notna(x.array)]
                if not len(arr):
                    return np.nan
                return arr[-1]

            if isinstance(obj, DataFrame):
                return obj.apply(last, axis=axis)
            elif isinstance(obj, Series):
                return last(obj)
            else:  # pragma: no cover
                raise TypeError(type(obj))

        return self._agg_general(
            numeric_only=numeric_only,
            min_count=min_count,
            alias="last",
            npfunc=last_compat,
        )

    @final
    def ohlc(self) -> DataFrame:
        """
        Compute open, high, low and close values of a group, excluding missing values.

        For multiple groupings, the result index will be a MultiIndex

        Returns
        -------
        DataFrame
            Open, high, low and close values within each group.
        """
        if self.obj.ndim == 1:
            # self._iterate_slices() yields only self._selected_obj
            obj = self._selected_obj

            is_numeric = is_numeric_dtype(obj.dtype)
            if not is_numeric:
                raise DataError("No numeric types to aggregate")

            res_values = self.grouper._cython_operation(
                "aggregate", obj._values, "ohlc", axis=0, min_count=-1
            )

            agg_names = ["open", "high", "low", "close"]
            result = self.obj._constructor_expanddim(
                res_values, index=self.grouper.result_index, columns=agg_names
            )
            return self._reindex_output(result)

        # TODO: 2023-02-05 all tests that get here have self.as_index
        return self._apply_to_column_groupbys(
            lambda x: x.ohlc(), self._obj_with_exclusions
        )

    @doc(DataFrame.describe)
    def describe(
        self,
        percentiles=None,
        include=None,
        exclude=None,
    ) -> NDFrameT:
        obj = self._obj_with_exclusions

        if len(obj) == 0:
            described = obj.describe(
                percentiles=percentiles, include=include, exclude=exclude
            )
            if obj.ndim == 1:
                result = described
            else:
                result = described.unstack()
            return result.to_frame().T.iloc[:0]

        with com.temp_setattr(self, "as_index", True):
            result = self._python_apply_general(
                lambda x: x.describe(
                    percentiles=percentiles, include=include, exclude=exclude
                ),
                obj,
                not_indexed_same=True,
            )
        if self.axis == 1:
            return result.T

        # GH#49256 - properly handle the grouping column(s)
        result = result.unstack()
        if not self.as_index:
            result = self._insert_inaxis_grouper(result)
            result.index = default_index(len(result))

        return result

    @final
    def resample(self, rule, *args, **kwargs):
        """
        Provide resampling when using a TimeGrouper.

        Given a grouper, the function resamples it according to a string
        "string" -> "frequency".

        See the :ref:`frequency aliases <timeseries.offset_aliases>`
        documentation for more details.

        Parameters
        ----------
        rule : str or DateOffset
            The offset string or object representing target grouper conversion.
        *args, **kwargs
            Possible arguments are `how`, `fill_method`, `limit`, `kind` and
            `on`, and other arguments of `TimeGrouper`.

        Returns
        -------
        Grouper
            Return a new grouper with our resampler appended.

        See Also
        --------
        Grouper : Specify a frequency to resample with when
            grouping by a key.
        DatetimeIndex.resample : Frequency conversion and resampling of
            time series.

        Examples
        --------
        >>> idx = pd.date_range('1/1/2000', periods=4, freq='T')
        >>> df = pd.DataFrame(data=4 * [range(2)],
        ...                   index=idx,
        ...                   columns=['a', 'b'])
        >>> df.iloc[2, 0] = 5
        >>> df
                            a  b
        2000-01-01 00:00:00  0  1
        2000-01-01 00:01:00  0  1
        2000-01-01 00:02:00  5  1
        2000-01-01 00:03:00  0  1

        Downsample the DataFrame into 3 minute bins and sum the values of
        the timestamps falling into a bin.

        >>> df.groupby('a').resample('3T').sum()
                                 a  b
        a
        0   2000-01-01 00:00:00  0  2
            2000-01-01 00:03:00  0  1
        5   2000-01-01 00:00:00  5  1

        Upsample the series into 30 second bins.

        >>> df.groupby('a').resample('30S').sum()
                            a  b
        a
        0   2000-01-01 00:00:00  0  1
            2000-01-01 00:00:30  0  0
            2000-01-01 00:01:00  0  1
            2000-01-01 00:01:30  0  0
            2000-01-01 00:02:00  0  0
            2000-01-01 00:02:30  0  0
            2000-01-01 00:03:00  0  1
        5   2000-01-01 00:02:00  5  1

        Resample by month. Values are assigned to the month of the period.

        >>> df.groupby('a').resample('M').sum()
                    a  b
        a
        0   2000-01-31  0  3
        5   2000-01-31  5  1

        Downsample the series into 3 minute bins as above, but close the right
        side of the bin interval.

        >>> df.groupby('a').resample('3T', closed='right').sum()
                                 a  b
        a
        0   1999-12-31 23:57:00  0  1
            2000-01-01 00:00:00  0  2
        5   2000-01-01 00:00:00  5  1

        Downsample the series into 3 minute bins and close the right side of
        the bin interval, but label each bin using the right edge instead of
        the left.

        >>> df.groupby('a').resample('3T', closed='right', label='right').sum()
                                 a  b
        a
        0   2000-01-01 00:00:00  0  1
            2000-01-01 00:03:00  0  2
        5   2000-01-01 00:03:00  5  1
        """
        from pandas.core.resample import get_resampler_for_grouping

        return get_resampler_for_grouping(self, rule, *args, **kwargs)

    @final
    @Substitution(name="groupby")
    @Appender(_common_see_also)
    def rolling(self, *args, **kwargs) -> RollingGroupby:
        """
        Return a rolling grouper, providing rolling functionality per group.
        """
        from pandas.core.window import RollingGroupby

        return RollingGroupby(
            self._selected_obj,
            *args,
            _grouper=self.grouper,
            _as_index=self.as_index,
            **kwargs,
        )

    @final
    @Substitution(name="groupby")
    @Appender(_common_see_also)
    def expanding(self, *args, **kwargs) -> ExpandingGroupby:
        """
        Return an expanding grouper, providing expanding
        functionality per group.
        """
        from pandas.core.window import ExpandingGroupby

        return ExpandingGroupby(
            self._selected_obj,
            *args,
            _grouper=self.grouper,
            **kwargs,
        )

    @final
    @Substitution(name="groupby")
    @Appender(_common_see_also)
    def ewm(self, *args, **kwargs) -> ExponentialMovingWindowGroupby:
        """
        Return an ewm grouper, providing ewm functionality per group.
        """
        from pandas.core.window import ExponentialMovingWindowGroupby

        return ExponentialMovingWindowGroupby(
            self._selected_obj,
            *args,
            _grouper=self.grouper,
            **kwargs,
        )

    @final
    def _fill(self, direction: Literal["ffill", "bfill"], limit=None):
        """
        Shared function for `pad` and `backfill` to call Cython method.

        Parameters
        ----------
        direction : {'ffill', 'bfill'}
            Direction passed to underlying Cython function. `bfill` will cause
            values to be filled backwards. `ffill` and any other values will
            default to a forward fill
        limit : int, default None
            Maximum number of consecutive values to fill. If `None`, this
            method will convert to -1 prior to passing to Cython

        Returns
        -------
        `Series` or `DataFrame` with filled values

        See Also
        --------
        pad : Returns Series with minimum number of char in object.
        backfill : Backward fill the missing values in the dataset.
        """
        # Need int value for Cython
        if limit is None:
            limit = -1

        ids, _, _ = self.grouper.group_info
        sorted_labels = np.argsort(ids, kind="mergesort").astype(np.intp, copy=False)
        if direction == "bfill":
            sorted_labels = sorted_labels[::-1]

        col_func = partial(
            libgroupby.group_fillna_indexer,
            labels=ids,
            sorted_labels=sorted_labels,
            direction=direction,
            limit=limit,
            dropna=self.dropna,
        )

        def blk_func(values: ArrayLike) -> ArrayLike:
            mask = isna(values)
            if values.ndim == 1:
                indexer = np.empty(values.shape, dtype=np.intp)
                col_func(out=indexer, mask=mask)
                return algorithms.take_nd(values, indexer)

            else:
                # We broadcast algorithms.take_nd analogous to
                #  np.take_along_axis

                # Note: we only get here with backfill/pad,
                #  so if we have a dtype that cannot hold NAs,
                #  then there will be no -1s in indexer, so we can use
                #  the original dtype (no need to ensure_dtype_can_hold_na)
                if isinstance(values, np.ndarray):
                    dtype = values.dtype
                    if self.grouper.has_dropped_na:
                        # dropped null groups give rise to nan in the result
                        dtype = ensure_dtype_can_hold_na(values.dtype)
                    out = np.empty(values.shape, dtype=dtype)
                else:
                    out = type(values)._empty(values.shape, dtype=values.dtype)

                for i, value_element in enumerate(values):
                    # call group_fillna_indexer column-wise
                    indexer = np.empty(values.shape[1], dtype=np.intp)
                    col_func(out=indexer, mask=mask[i])
                    out[i, :] = algorithms.take_nd(value_element, indexer)
                return out

        obj = self._obj_with_exclusions
        if self.axis == 1:
            obj = obj.T
        mgr = obj._mgr
        res_mgr = mgr.apply(blk_func)

        new_obj = obj._constructor(res_mgr)
        if isinstance(new_obj, Series):
            new_obj.name = obj.name

        if self.axis == 1:
            # Only relevant for DataFrameGroupBy
            new_obj = new_obj.T
            new_obj.columns = self.obj.columns

        new_obj.index = self.obj.index
        return new_obj

    @final
    @Substitution(name="groupby")
    def ffill(self, limit=None):
        """
        Forward fill the values.

        Parameters
        ----------
        limit : int, optional
            Limit of how many values to fill.

        Returns
        -------
        Series or DataFrame
            Object with missing values filled.

        See Also
        --------
        Series.ffill: Returns Series with minimum number of char in object.
        DataFrame.ffill: Object with missing values filled or None if inplace=True.
        Series.fillna: Fill NaN values of a Series.
        DataFrame.fillna: Fill NaN values of a DataFrame.
        """
        return self._fill("ffill", limit=limit)

    @final
    @Substitution(name="groupby")
    def bfill(self, limit=None):
        """
        Backward fill the values.

        Parameters
        ----------
        limit : int, optional
            Limit of how many values to fill.

        Returns
        -------
        Series or DataFrame
            Object with missing values filled.

        See Also
        --------
        Series.bfill :  Backward fill the missing values in the dataset.
        DataFrame.bfill:  Backward fill the missing values in the dataset.
        Series.fillna: Fill NaN values of a Series.
        DataFrame.fillna: Fill NaN values of a DataFrame.
        """
        return self._fill("bfill", limit=limit)

    @final
    @property
    @Substitution(name="groupby")
    @Substitution(see_also=_common_see_also)
    def nth(self) -> GroupByNthSelector:
        """
        Take the nth row from each group if n is an int, otherwise a subset of rows.

        Can be either a call or an index. dropna is not available with index notation.
        Index notation accepts a comma separated list of integers and slices.

        If dropna, will take the nth non-null row, dropna is either
        'all' or 'any'; this is equivalent to calling dropna(how=dropna)
        before the groupby.

        Parameters
        ----------
        n : int, slice or list of ints and slices
            A single nth value for the row or a list of nth values or slices.

            .. versionchanged:: 1.4.0
                Added slice and lists containing slices.
                Added index notation.

        dropna : {'any', 'all', None}, default None
            Apply the specified dropna operation before counting which row is
            the nth row. Only supported if n is an int.

        Returns
        -------
        Series or DataFrame
            N-th value within each group.
        %(see_also)s
        Examples
        --------

        >>> df = pd.DataFrame({'A': [1, 1, 2, 1, 2],
        ...                    'B': [np.nan, 2, 3, 4, 5]}, columns=['A', 'B'])
        >>> g = df.groupby('A')
        >>> g.nth(0)
           A   B
        0  1 NaN
        2  2 3.0
        >>> g.nth(1)
           A   B
        1  1 2.0
        4  2 5.0
        >>> g.nth(-1)
           A   B
        3  1 4.0
        4  2 5.0
        >>> g.nth([0, 1])
           A   B
        0  1 NaN
        1  1 2.0
        2  2 3.0
        4  2 5.0
        >>> g.nth(slice(None, -1))
           A   B
        0  1 NaN
        1  1 2.0
        2  2 3.0

        Index notation may also be used

        >>> g.nth[0, 1]
           A   B
        0  1 NaN
        1  1 2.0
        2  2 3.0
        4  2 5.0
        >>> g.nth[:-1]
           A   B
        0  1 NaN
        1  1 2.0
        2  2 3.0

        Specifying `dropna` allows ignoring ``NaN`` values

        >>> g.nth(0, dropna='any')
           A   B
        1  1 2.0
        2  2 3.0

        When the specified ``n`` is larger than any of the groups, an
        empty DataFrame is returned

        >>> g.nth(3, dropna='any')
        Empty DataFrame
        Columns: [A, B]
        Index: []
        """
        return GroupByNthSelector(self)

    def _nth(
        self,
        n: PositionalIndexer | tuple,
        dropna: Literal["any", "all", None] = None,
    ) -> NDFrameT:
        if not dropna:
            mask = self._make_mask_from_positional_indexer(n)

            ids, _, _ = self.grouper.group_info

            # Drop NA values in grouping
            mask = mask & (ids != -1)

            out = self._mask_selected_obj(mask)
            return out

        # dropna is truthy
        if not is_integer(n):
            raise ValueError("dropna option only supported for an integer argument")

        if dropna not in ["any", "all"]:
            # Note: when agg-ing picker doesn't raise this, just returns NaN
            raise ValueError(
                "For a DataFrame or Series groupby.nth, dropna must be "
                "either None, 'any' or 'all', "
                f"(was passed {dropna})."
            )

        # old behaviour, but with all and any support for DataFrames.
        # modified in GH 7559 to have better perf
        n = cast(int, n)
        dropped = self.obj.dropna(how=dropna, axis=self.axis)

        # get a new grouper for our dropped obj
        if self.keys is None and self.level is None:

            # we don't have the grouper info available
            # (e.g. we have selected out
            # a column that is not in the current object)
            axis = self.grouper.axis
            grouper = self.grouper.codes_info[axis.isin(dropped.index)]
            if self.grouper.has_dropped_na:
                # Null groups need to still be encoded as -1 when passed to groupby
                nulls = grouper == -1
                # error: No overload variant of "where" matches argument types
                #        "Any", "NAType", "Any"
                values = np.where(nulls, NA, grouper)  # type: ignore[call-overload]
                grouper = Index(values, dtype="Int64")

        else:

            # create a grouper with the original parameters, but on dropped
            # object
            grouper, _, _ = get_grouper(
                dropped,
                key=self.keys,
                axis=self.axis,
                level=self.level,
                sort=self.sort,
            )

        grb = dropped.groupby(
            grouper, as_index=self.as_index, sort=self.sort, axis=self.axis
        )
        return grb.nth(n)

    @final
    def quantile(
        self,
        q: float | AnyArrayLike = 0.5,
        interpolation: str = "linear",
        numeric_only: bool = False,
    ):
        """
        Return group values at the given quantile, a la numpy.percentile.

        Parameters
        ----------
        q : float or array-like, default 0.5 (50% quantile)
            Value(s) between 0 and 1 providing the quantile(s) to compute.
        interpolation : {'linear', 'lower', 'higher', 'midpoint', 'nearest'}
            Method to use when the desired quantile falls between two points.
        numeric_only : bool, default False
            Include only `float`, `int` or `boolean` data.

            .. versionadded:: 1.5.0

            .. versionchanged:: 2.0.0

                numeric_only now defaults to ``False``.

        Returns
        -------
        Series or DataFrame
            Return type determined by caller of GroupBy object.

        See Also
        --------
        Series.quantile : Similar method for Series.
        DataFrame.quantile : Similar method for DataFrame.
        numpy.percentile : NumPy method to compute qth percentile.

        Examples
        --------
        >>> df = pd.DataFrame([
        ...     ['a', 1], ['a', 2], ['a', 3],
        ...     ['b', 1], ['b', 3], ['b', 5]
        ... ], columns=['key', 'val'])
        >>> df.groupby('key').quantile()
            val
        key
        a    2.0
        b    3.0
        """

        def pre_processor(vals: ArrayLike) -> tuple[np.ndarray, DtypeObj | None]:
            if is_object_dtype(vals):
                raise TypeError(
                    "'quantile' cannot be performed against 'object' dtypes!"
                )

            inference: DtypeObj | None = None
            if isinstance(vals, BaseMaskedArray) and is_numeric_dtype(vals.dtype):
                out = vals.to_numpy(dtype=float, na_value=np.nan)
                inference = vals.dtype
            elif is_integer_dtype(vals.dtype):
                if isinstance(vals, ExtensionArray):
                    out = vals.to_numpy(dtype=float, na_value=np.nan)
                else:
                    out = vals
                inference = np.dtype(np.int64)
            elif is_bool_dtype(vals.dtype) and isinstance(vals, ExtensionArray):
                out = vals.to_numpy(dtype=float, na_value=np.nan)
            elif is_datetime64_dtype(vals.dtype):
                inference = vals.dtype
                out = np.asarray(vals).astype(float)
            elif is_timedelta64_dtype(vals.dtype):
                inference = vals.dtype
                out = np.asarray(vals).astype(float)
            elif isinstance(vals, ExtensionArray) and is_float_dtype(vals):
                inference = np.dtype(np.float64)
                out = vals.to_numpy(dtype=float, na_value=np.nan)
            else:
                out = np.asarray(vals)

            return out, inference

        def post_processor(
            vals: np.ndarray,
            inference: DtypeObj | None,
            result_mask: np.ndarray | None,
            orig_vals: ArrayLike,
        ) -> ArrayLike:
            if inference:
                # Check for edge case
                if isinstance(orig_vals, BaseMaskedArray):
                    assert result_mask is not None  # for mypy

                    if interpolation in {"linear", "midpoint"} and not is_float_dtype(
                        orig_vals
                    ):
                        return FloatingArray(vals, result_mask)
                    else:
                        # Item "ExtensionDtype" of "Union[ExtensionDtype, str,
                        # dtype[Any], Type[object]]" has no attribute "numpy_dtype"
                        # [union-attr]
                        return type(orig_vals)(
                            vals.astype(
                                inference.numpy_dtype  # type: ignore[union-attr]
                            ),
                            result_mask,
                        )

                elif not (
                    is_integer_dtype(inference)
                    and interpolation in {"linear", "midpoint"}
                ):
                    assert isinstance(inference, np.dtype)  # for mypy
                    return vals.astype(inference)

            return vals

        orig_scalar = is_scalar(q)
        if orig_scalar:
            # error: Incompatible types in assignment (expression has type "List[
            # Union[float, ExtensionArray, ndarray[Any, Any], Index, Series]]",
            # variable has type "Union[float, Union[Union[ExtensionArray, ndarray[
            # Any, Any]], Index, Series]]")
            q = [q]  # type: ignore[assignment]

        qs = np.array(q, dtype=np.float64)
        ids, _, ngroups = self.grouper.group_info
        nqs = len(qs)

        func = partial(
            libgroupby.group_quantile, labels=ids, qs=qs, interpolation=interpolation
        )

        # Put '-1' (NaN) labels as the last group so it does not interfere
        # with the calculations. Note: length check avoids failure on empty
        # labels. In that case, the value doesn't matter
        na_label_for_sorting = ids.max() + 1 if len(ids) > 0 else 0
        labels_for_lexsort = np.where(ids == -1, na_label_for_sorting, ids)

        def blk_func(values: ArrayLike) -> ArrayLike:
            orig_vals = values
            if isinstance(values, BaseMaskedArray):
                mask = values._mask
                result_mask = np.zeros((ngroups, nqs), dtype=np.bool_)
            else:
                mask = isna(values)
                result_mask = None

            vals, inference = pre_processor(values)

            ncols = 1
            if vals.ndim == 2:
                ncols = vals.shape[0]
                shaped_labels = np.broadcast_to(
                    labels_for_lexsort, (ncols, len(labels_for_lexsort))
                )
            else:
                shaped_labels = labels_for_lexsort

            out = np.empty((ncols, ngroups, nqs), dtype=np.float64)

            # Get an index of values sorted by values and then labels
            order = (vals, shaped_labels)
            sort_arr = np.lexsort(order).astype(np.intp, copy=False)

            if vals.ndim == 1:
                # Ea is always 1d
                func(
                    out[0],
                    values=vals,
                    mask=mask,
                    sort_indexer=sort_arr,
                    result_mask=result_mask,
                )
            else:
                for i in range(ncols):
                    func(out[i], values=vals[i], mask=mask[i], sort_indexer=sort_arr[i])

            if vals.ndim == 1:
                out = out.ravel("K")
                if result_mask is not None:
                    result_mask = result_mask.ravel("K")
            else:
                out = out.reshape(ncols, ngroups * nqs)
            return post_processor(out, inference, result_mask, orig_vals)

        obj = self._obj_with_exclusions
        is_ser = obj.ndim == 1
        data = self._get_data_to_aggregate(numeric_only=numeric_only, name="quantile")
        res_mgr = data.grouped_reduce(blk_func)

        if is_ser:
            res = self._wrap_agged_manager(res_mgr)
        else:
            res = obj._constructor(res_mgr)

        if orig_scalar:
            # Avoid expensive MultiIndex construction
            return self._wrap_aggregated_output(res)
        return self._wrap_aggregated_output(res, qs=qs)

    @final
    @Substitution(name="groupby")
    def ngroup(self, ascending: bool = True):
        """
        Number each group from 0 to the number of groups - 1.

        This is the enumerative complement of cumcount.  Note that the
        numbers given to the groups match the order in which the groups
        would be seen when iterating over the groupby object, not the
        order they are first observed.

        Groups with missing keys (where `pd.isna()` is True) will be labeled with `NaN`
        and will be skipped from the count.

        Parameters
        ----------
        ascending : bool, default True
            If False, number in reverse, from number of group - 1 to 0.

        Returns
        -------
        Series
            Unique numbers for each group.

        See Also
        --------
        .cumcount : Number the rows in each group.

        Examples
        --------
        >>> df = pd.DataFrame({"color": ["red", None, "red", "blue", "blue", "red"]})
        >>> df
           color
        0    red
        1   None
        2    red
        3   blue
        4   blue
        5    red
        >>> df.groupby("color").ngroup()
        0    1.0
        1    NaN
        2    1.0
        3    0.0
        4    0.0
        5    1.0
        dtype: float64
        >>> df.groupby("color", dropna=False).ngroup()
        0    1
        1    2
        2    1
        3    0
        4    0
        5    1
        dtype: int64
        >>> df.groupby("color", dropna=False).ngroup(ascending=False)
        0    1
        1    0
        2    1
        3    2
        4    2
        5    1
        dtype: int64
        """
        obj = self._obj_with_exclusions
        index = obj._get_axis(self.axis)
        comp_ids = self.grouper.group_info[0]

        dtype: type
        if self.grouper.has_dropped_na:
            comp_ids = np.where(comp_ids == -1, np.nan, comp_ids)
            dtype = np.float64
        else:
            dtype = np.int64

        if any(ping._passed_categorical for ping in self.grouper.groupings):
            # comp_ids reflect non-observed groups, we need only observed
            comp_ids = rank_1d(comp_ids, ties_method="dense") - 1

        result = self._obj_1d_constructor(comp_ids, index, dtype=dtype)
        if not ascending:
            result = self.ngroups - 1 - result
        return result

    @final
    @Substitution(name="groupby")
    def cumcount(self, ascending: bool = True):
        """
        Number each item in each group from 0 to the length of that group - 1.

        Essentially this is equivalent to

        .. code-block:: python

            self.apply(lambda x: pd.Series(np.arange(len(x)), x.index))

        Parameters
        ----------
        ascending : bool, default True
            If False, number in reverse, from length of group - 1 to 0.

        Returns
        -------
        Series
            Sequence number of each element within each group.

        See Also
        --------
        .ngroup : Number the groups themselves.

        Examples
        --------
        >>> df = pd.DataFrame([['a'], ['a'], ['a'], ['b'], ['b'], ['a']],
        ...                   columns=['A'])
        >>> df
           A
        0  a
        1  a
        2  a
        3  b
        4  b
        5  a
        >>> df.groupby('A').cumcount()
        0    0
        1    1
        2    2
        3    0
        4    1
        5    3
        dtype: int64
        >>> df.groupby('A').cumcount(ascending=False)
        0    3
        1    2
        2    1
        3    1
        4    0
        5    0
        dtype: int64
        """
        index = self._obj_with_exclusions._get_axis(self.axis)
        cumcounts = self._cumcount_array(ascending=ascending)
        return self._obj_1d_constructor(cumcounts, index)

    @final
    @Substitution(name="groupby")
    @Substitution(see_also=_common_see_also)
    def rank(
        self,
        method: str = "average",
        ascending: bool = True,
        na_option: str = "keep",
        pct: bool = False,
        axis: AxisInt = 0,
    ) -> NDFrameT:
        """
        Provide the rank of values within each group.

        Parameters
        ----------
        method : {'average', 'min', 'max', 'first', 'dense'}, default 'average'
            * average: average rank of group.
            * min: lowest rank in group.
            * max: highest rank in group.
            * first: ranks assigned in order they appear in the array.
            * dense: like 'min', but rank always increases by 1 between groups.
        ascending : bool, default True
            False for ranks by high (1) to low (N).
        na_option : {'keep', 'top', 'bottom'}, default 'keep'
            * keep: leave NA values where they are.
            * top: smallest rank if ascending.
            * bottom: smallest rank if descending.
        pct : bool, default False
            Compute percentage rank of data within each group.
        axis : int, default 0
            The axis of the object over which to compute the rank.

        Returns
        -------
        DataFrame with ranking of values within each group
        %(see_also)s
        Examples
        --------
        >>> df = pd.DataFrame(
        ...     {
        ...         "group": ["a", "a", "a", "a", "a", "b", "b", "b", "b", "b"],
        ...         "value": [2, 4, 2, 3, 5, 1, 2, 4, 1, 5],
        ...     }
        ... )
        >>> df
          group  value
        0     a      2
        1     a      4
        2     a      2
        3     a      3
        4     a      5
        5     b      1
        6     b      2
        7     b      4
        8     b      1
        9     b      5
        >>> for method in ['average', 'min', 'max', 'dense', 'first']:
        ...     df[f'{method}_rank'] = df.groupby('group')['value'].rank(method)
        >>> df
          group  value  average_rank  min_rank  max_rank  dense_rank  first_rank
        0     a      2           1.5       1.0       2.0         1.0         1.0
        1     a      4           4.0       4.0       4.0         3.0         4.0
        2     a      2           1.5       1.0       2.0         1.0         2.0
        3     a      3           3.0       3.0       3.0         2.0         3.0
        4     a      5           5.0       5.0       5.0         4.0         5.0
        5     b      1           1.5       1.0       2.0         1.0         1.0
        6     b      2           3.0       3.0       3.0         2.0         3.0
        7     b      4           4.0       4.0       4.0         3.0         4.0
        8     b      1           1.5       1.0       2.0         1.0         2.0
        9     b      5           5.0       5.0       5.0         4.0         5.0
        """
        if na_option not in {"keep", "top", "bottom"}:
            msg = "na_option must be one of 'keep', 'top', or 'bottom'"
            raise ValueError(msg)

        kwargs = {
            "ties_method": method,
            "ascending": ascending,
            "na_option": na_option,
            "pct": pct,
        }
        if axis != 0:
            # DataFrame uses different keyword name
            kwargs["method"] = kwargs.pop("ties_method")
            f = lambda x: x.rank(axis=axis, numeric_only=False, **kwargs)
            result = self._python_apply_general(
                f, self._selected_obj, is_transform=True
            )
            return result

        return self._cython_transform(
            "rank",
            numeric_only=False,
            axis=axis,
            **kwargs,
        )

    @final
    @Substitution(name="groupby")
    @Appender(_common_see_also)
    def cumprod(self, axis: Axis = 0, *args, **kwargs) -> NDFrameT:
        """
        Cumulative product for each group.

        Returns
        -------
        Series or DataFrame
        """
        nv.validate_groupby_func("cumprod", args, kwargs, ["numeric_only", "skipna"])
        if axis != 0:
            f = lambda x: x.cumprod(axis=axis, **kwargs)
            return self._python_apply_general(f, self._selected_obj, is_transform=True)

        return self._cython_transform("cumprod", **kwargs)

    @final
    @Substitution(name="groupby")
    @Appender(_common_see_also)
    def cumsum(self, axis: Axis = 0, *args, **kwargs) -> NDFrameT:
        """
        Cumulative sum for each group.

        Returns
        -------
        Series or DataFrame
        """
        nv.validate_groupby_func("cumsum", args, kwargs, ["numeric_only", "skipna"])
        if axis != 0:
            f = lambda x: x.cumsum(axis=axis, **kwargs)
            return self._python_apply_general(f, self._selected_obj, is_transform=True)

        return self._cython_transform("cumsum", **kwargs)

    @final
    @Substitution(name="groupby")
    @Appender(_common_see_also)
    def cummin(
        self, axis: AxisInt = 0, numeric_only: bool = False, **kwargs
    ) -> NDFrameT:
        """
        Cumulative min for each group.

        Returns
        -------
        Series or DataFrame
        """
        skipna = kwargs.get("skipna", True)
        if axis != 0:
            f = lambda x: np.minimum.accumulate(x, axis)
            obj = self._selected_obj
            if numeric_only:
                obj = obj._get_numeric_data()
            return self._python_apply_general(f, obj, is_transform=True)

        return self._cython_transform(
            "cummin", numeric_only=numeric_only, skipna=skipna
        )

    @final
    @Substitution(name="groupby")
    @Appender(_common_see_also)
    def cummax(
        self, axis: AxisInt = 0, numeric_only: bool = False, **kwargs
    ) -> NDFrameT:
        """
        Cumulative max for each group.

        Returns
        -------
        Series or DataFrame
        """
        skipna = kwargs.get("skipna", True)
        if axis != 0:
            f = lambda x: np.maximum.accumulate(x, axis)
            obj = self._selected_obj
            if numeric_only:
                obj = obj._get_numeric_data()
            return self._python_apply_general(f, obj, is_transform=True)

        return self._cython_transform(
            "cummax", numeric_only=numeric_only, skipna=skipna
        )

    @final
    def _get_cythonized_result(
        self,
        base_func: Callable,
        cython_dtype: np.dtype,
        numeric_only: bool = False,
        needs_counts: bool = False,
        pre_processing=None,
        post_processing=None,
        how: str = "any_all",
        **kwargs,
    ):
        """
        Get result for Cythonized functions.

        Parameters
        ----------
        base_func : callable, Cythonized function to be called
        cython_dtype : np.dtype
            Type of the array that will be modified by the Cython call.
        numeric_only : bool, default False
            Whether only numeric datatypes should be computed
        needs_counts : bool, default False
            Whether the counts should be a part of the Cython call
        pre_processing : function, default None
            Function to be applied to `values` prior to passing to Cython.
            Function should return a tuple where the first element is the
            values to be passed to Cython and the second element is an optional
            type which the values should be converted to after being returned
            by the Cython operation. This function is also responsible for
            raising a TypeError if the values have an invalid type. Raises
            if `needs_values` is False.
        post_processing : function, default None
            Function to be applied to result of Cython function. Should accept
            an array of values as the first argument and type inferences as its
            second argument, i.e. the signature should be
            (ndarray, Type). If `needs_nullable=True`, a third argument should be
            `nullable`, to allow for processing specific to nullable values.
        how : str, default any_all
            Determines if any/all cython interface or std interface is used.
        **kwargs : dict
            Extra arguments to be passed back to Cython funcs

        Returns
        -------
        `Series` or `DataFrame`  with filled values
        """
        if post_processing and not callable(post_processing):
            raise ValueError("'post_processing' must be a callable!")
        if pre_processing and not callable(pre_processing):
            raise ValueError("'pre_processing' must be a callable!")

        grouper = self.grouper

        ids, _, ngroups = grouper.group_info

        base_func = partial(base_func, labels=ids)

        def blk_func(values: ArrayLike) -> ArrayLike:
            values = values.T
            ncols = 1 if values.ndim == 1 else values.shape[1]

            result: ArrayLike
            result = np.zeros(ngroups * ncols, dtype=cython_dtype)
            result = result.reshape((ngroups, ncols))

            func = partial(base_func, out=result)

            inferences = None

            if needs_counts:
                counts = np.zeros(ngroups, dtype=np.int64)
                func = partial(func, counts=counts)

            vals = values
            if pre_processing:
                vals, inferences = pre_processing(vals)

            vals = vals.astype(cython_dtype, copy=False)
            if vals.ndim == 1:
                vals = vals.reshape((-1, 1))
            func = partial(func, values=vals)

            if how != "std" or isinstance(values, BaseMaskedArray):
                mask = isna(values).view(np.uint8)
                if mask.ndim == 1:
                    mask = mask.reshape(-1, 1)
                func = partial(func, mask=mask)

            if how != "std":
                is_nullable = isinstance(values, BaseMaskedArray)
                func = partial(func, nullable=is_nullable)

            elif isinstance(values, BaseMaskedArray):
                result_mask = np.zeros(result.shape, dtype=np.bool_)
                func = partial(func, result_mask=result_mask)

            func(**kwargs)  # Call func to modify result in place

            if values.ndim == 1:
                assert result.shape[1] == 1, result.shape
                result = result[:, 0]

            if post_processing:
                pp_kwargs: dict[str, bool | np.ndarray] = {}
                pp_kwargs["nullable"] = isinstance(values, BaseMaskedArray)
                if how == "std" and pp_kwargs["nullable"]:
                    pp_kwargs["result_mask"] = result_mask

                result = post_processing(result, inferences, **pp_kwargs)

            return result.T

        obj = self._obj_with_exclusions

        # Operate block-wise instead of column-by-column
        is_ser = obj.ndim == 1
        mgr = self._get_data_to_aggregate(numeric_only=numeric_only, name=how)

        res_mgr = mgr.grouped_reduce(blk_func)

        if is_ser:
            out = self._wrap_agged_manager(res_mgr)
        else:
            out = obj._constructor(res_mgr)

        return self._wrap_aggregated_output(out)

    @final
    @Substitution(name="groupby")
    def shift(self, periods: int = 1, freq=None, axis: Axis = 0, fill_value=None):
        """
        Shift each group by periods observations.

        If freq is passed, the index will be increased using the periods and the freq.

        Parameters
        ----------
        periods : int, default 1
            Number of periods to shift.
        freq : str, optional
            Frequency string.
        axis : axis to shift, default 0
            Shift direction.
        fill_value : optional
            The scalar value to use for newly introduced missing values.

        Returns
        -------
        Series or DataFrame
            Object shifted within each group.

        See Also
        --------
        Index.shift : Shift values of Index.
        """
        if freq is not None or axis != 0:
            f = lambda x: x.shift(periods, freq, axis, fill_value)
            return self._python_apply_general(f, self._selected_obj, is_transform=True)

        ids, _, ngroups = self.grouper.group_info
        res_indexer = np.zeros(len(ids), dtype=np.int64)

        libgroupby.group_shift_indexer(res_indexer, ids, ngroups, periods)

        obj = self._obj_with_exclusions

        res = obj._reindex_with_indexers(
            {self.axis: (obj.axes[self.axis], res_indexer)},
            fill_value=fill_value,
            allow_dups=True,
        )
        return res

    @final
    @Substitution(name="groupby")
    @Appender(_common_see_also)
    def diff(self, periods: int = 1, axis: AxisInt = 0) -> NDFrameT:
        """
        First discrete difference of element.

        Calculates the difference of each element compared with another
        element in the group (default is element in previous row).

        Parameters
        ----------
        periods : int, default 1
            Periods to shift for calculating difference, accepts negative values.
        axis : axis to shift, default 0
            Take difference over rows (0) or columns (1).

        Returns
        -------
        Series or DataFrame
            First differences.
        """
        if axis != 0:
            return self.apply(lambda x: x.diff(periods=periods, axis=axis))

        obj = self._obj_with_exclusions
        shifted = self.shift(periods=periods, axis=axis)

        # GH45562 - to retain existing behavior and match behavior of Series.diff(),
        # int8 and int16 are coerced to float32 rather than float64.
        dtypes_to_f32 = ["int8", "int16"]
        if obj.ndim == 1:
            if obj.dtype in dtypes_to_f32:
                shifted = shifted.astype("float32")
        else:
            to_coerce = [c for c, dtype in obj.dtypes.items() if dtype in dtypes_to_f32]
            if len(to_coerce):
                shifted = shifted.astype({c: "float32" for c in to_coerce})

        return obj - shifted

    @final
    @Substitution(name="groupby")
    @Appender(_common_see_also)
    def pct_change(
        self,
        periods: int = 1,
        fill_method: FillnaOptions = "ffill",
        limit=None,
        freq=None,
        axis: Axis = 0,
    ):
        """
        Calculate pct_change of each value to previous entry in group.

        Returns
        -------
        Series or DataFrame
            Percentage changes within each group.
        """
        # TODO(GH#23918): Remove this conditional for SeriesGroupBy when
        #  GH#23918 is fixed
        if freq is not None or axis != 0:
            f = lambda x: x.pct_change(
                periods=periods,
                fill_method=fill_method,
                limit=limit,
                freq=freq,
                axis=axis,
            )
            return self._python_apply_general(f, self._selected_obj, is_transform=True)

        if fill_method is None:  # GH30463
            fill_method = "ffill"
            limit = 0
        filled = getattr(self, fill_method)(limit=limit)
        fill_grp = filled.groupby(
            self.grouper.codes, axis=self.axis, group_keys=self.group_keys
        )
        shifted = fill_grp.shift(periods=periods, freq=freq, axis=self.axis)
        return (filled / shifted) - 1

    @final
    @Substitution(name="groupby")
    @Substitution(see_also=_common_see_also)
    def head(self, n: int = 5) -> NDFrameT:
        """
        Return first n rows of each group.

        Similar to ``.apply(lambda x: x.head(n))``, but it returns a subset of rows
        from the original DataFrame with original index and order preserved
        (``as_index`` flag is ignored).

        Parameters
        ----------
        n : int
            If positive: number of entries to include from start of each group.
            If negative: number of entries to exclude from end of each group.

        Returns
        -------
        Series or DataFrame
            Subset of original Series or DataFrame as determined by n.
        %(see_also)s
        Examples
        --------

        >>> df = pd.DataFrame([[1, 2], [1, 4], [5, 6]],
        ...                   columns=['A', 'B'])
        >>> df.groupby('A').head(1)
           A  B
        0  1  2
        2  5  6
        >>> df.groupby('A').head(-1)
           A  B
        0  1  2
        """
        mask = self._make_mask_from_positional_indexer(slice(None, n))
        return self._mask_selected_obj(mask)

    @final
    @Substitution(name="groupby")
    @Substitution(see_also=_common_see_also)
    def tail(self, n: int = 5) -> NDFrameT:
        """
        Return last n rows of each group.

        Similar to ``.apply(lambda x: x.tail(n))``, but it returns a subset of rows
        from the original DataFrame with original index and order preserved
        (``as_index`` flag is ignored).

        Parameters
        ----------
        n : int
            If positive: number of entries to include from end of each group.
            If negative: number of entries to exclude from start of each group.

        Returns
        -------
        Series or DataFrame
            Subset of original Series or DataFrame as determined by n.
        %(see_also)s
        Examples
        --------

        >>> df = pd.DataFrame([['a', 1], ['a', 2], ['b', 1], ['b', 2]],
        ...                   columns=['A', 'B'])
        >>> df.groupby('A').tail(1)
           A  B
        1  a  2
        3  b  2
        >>> df.groupby('A').tail(-1)
           A  B
        1  a  2
        3  b  2
        """
        if n:
            mask = self._make_mask_from_positional_indexer(slice(-n, None))
        else:
            mask = self._make_mask_from_positional_indexer([])

        return self._mask_selected_obj(mask)

    @final
    def _mask_selected_obj(self, mask: npt.NDArray[np.bool_]) -> NDFrameT:
        """
        Return _selected_obj with mask applied to the correct axis.

        Parameters
        ----------
        mask : np.ndarray[bool]
            Boolean mask to apply.

        Returns
        -------
        Series or DataFrame
            Filtered _selected_obj.
        """
        ids = self.grouper.group_info[0]
        mask = mask & (ids != -1)

        if self.axis == 0:
            return self._selected_obj[mask]
        else:
            return self._selected_obj.iloc[:, mask]

    @final
    def _reindex_output(
        self,
        output: OutputFrameOrSeries,
        fill_value: Scalar = np.NaN,
        qs: npt.NDArray[np.float64] | None = None,
    ) -> OutputFrameOrSeries:
        """
        If we have categorical groupers, then we might want to make sure that
        we have a fully re-indexed output to the levels. This means expanding
        the output space to accommodate all values in the cartesian product of
        our groups, regardless of whether they were observed in the data or
        not. This will expand the output space if there are missing groups.

        The method returns early without modifying the input if the number of
        groupings is less than 2, self.observed == True or none of the groupers
        are categorical.

        Parameters
        ----------
        output : Series or DataFrame
            Object resulting from grouping and applying an operation.
        fill_value : scalar, default np.NaN
            Value to use for unobserved categories if self.observed is False.
        qs : np.ndarray[float64] or None, default None
            quantile values, only relevant for quantile.

        Returns
        -------
        Series or DataFrame
            Object (potentially) re-indexed to include all possible groups.
        """
        groupings = self.grouper.groupings
        if len(groupings) == 1:
            return output

        # if we only care about the observed values
        # we are done
        elif self.observed:
            return output

        # reindexing only applies to a Categorical grouper
        elif not any(
            isinstance(ping.grouping_vector, (Categorical, CategoricalIndex))
            for ping in groupings
        ):
            return output

        levels_list = [ping.group_index for ping in groupings]
        names = self.grouper.names
        if qs is not None:
            # error: Argument 1 to "append" of "list" has incompatible type
            # "ndarray[Any, dtype[floating[_64Bit]]]"; expected "Index"
            levels_list.append(qs)  # type: ignore[arg-type]
            names = names + [None]
        index = MultiIndex.from_product(levels_list, names=names)
        if self.sort:
            index = index.sort_values()

        if self.as_index:
            # Always holds for SeriesGroupBy unless GH#36507 is implemented
            d = {
                self.obj._get_axis_name(self.axis): index,
                "copy": False,
                "fill_value": fill_value,
            }
            return output.reindex(**d)  # type: ignore[arg-type]

        # GH 13204
        # Here, the categorical in-axis groupers, which need to be fully
        # expanded, are columns in `output`. An idea is to do:
        # output = output.set_index(self.grouper.names)
        #                .reindex(index).reset_index()
        # but special care has to be taken because of possible not-in-axis
        # groupers.
        # So, we manually select and drop the in-axis grouper columns,
        # reindex `output`, and then reset the in-axis grouper columns.

        # Select in-axis groupers
        in_axis_grps = list(
            (i, ping.name) for (i, ping) in enumerate(groupings) if ping.in_axis
        )
        if len(in_axis_grps) > 0:
            g_nums, g_names = zip(*in_axis_grps)
            output = output.drop(labels=list(g_names), axis=1)

        # Set a temp index and reindex (possibly expanding)
        output = output.set_index(self.grouper.result_index).reindex(
            index, copy=False, fill_value=fill_value
        )

        # Reset in-axis grouper columns
        # (using level numbers `g_nums` because level names may not be unique)
        if len(in_axis_grps) > 0:
            output = output.reset_index(level=g_nums)

        return output.reset_index(drop=True)

    @final
    def sample(
        self,
        n: int | None = None,
        frac: float | None = None,
        replace: bool = False,
        weights: Sequence | Series | None = None,
        random_state: RandomState | None = None,
    ):
        """
        Return a random sample of items from each group.

        You can use `random_state` for reproducibility.

        .. versionadded:: 1.1.0

        Parameters
        ----------
        n : int, optional
            Number of items to return for each group. Cannot be used with
            `frac` and must be no larger than the smallest group unless
            `replace` is True. Default is one if `frac` is None.
        frac : float, optional
            Fraction of items to return. Cannot be used with `n`.
        replace : bool, default False
            Allow or disallow sampling of the same row more than once.
        weights : list-like, optional
            Default None results in equal probability weighting.
            If passed a list-like then values must have the same length as
            the underlying DataFrame or Series object and will be used as
            sampling probabilities after normalization within each group.
            Values must be non-negative with at least one positive element
            within each group.
        random_state : int, array-like, BitGenerator, np.random.RandomState, np.random.Generator, optional
            If int, array-like, or BitGenerator, seed for random number generator.
            If np.random.RandomState or np.random.Generator, use as given.

            .. versionchanged:: 1.4.0

                np.random.Generator objects now accepted

        Returns
        -------
        Series or DataFrame
            A new object of same type as caller containing items randomly
            sampled within each group from the caller object.

        See Also
        --------
        DataFrame.sample: Generate random samples from a DataFrame object.
        numpy.random.choice: Generate a random sample from a given 1-D numpy
            array.

        Examples
        --------
        >>> df = pd.DataFrame(
        ...     {"a": ["red"] * 2 + ["blue"] * 2 + ["black"] * 2, "b": range(6)}
        ... )
        >>> df
               a  b
        0    red  0
        1    red  1
        2   blue  2
        3   blue  3
        4  black  4
        5  black  5

        Select one row at random for each distinct value in column a. The
        `random_state` argument can be used to guarantee reproducibility:

        >>> df.groupby("a").sample(n=1, random_state=1)
               a  b
        4  black  4
        2   blue  2
        1    red  1

        Set `frac` to sample fixed proportions rather than counts:

        >>> df.groupby("a")["b"].sample(frac=0.5, random_state=2)
        5    5
        2    2
        0    0
        Name: b, dtype: int64

        Control sample probabilities within groups by setting weights:

        >>> df.groupby("a").sample(
        ...     n=1,
        ...     weights=[1, 1, 1, 0, 0, 1],
        ...     random_state=1,
        ... )
               a  b
        5  black  5
        2   blue  2
        0    red  0
        """  # noqa:E501
        if self._selected_obj.empty:
            # GH48459 prevent ValueError when object is empty
            return self._selected_obj
        size = sample.process_sampling_size(n, frac, replace)
        if weights is not None:
            weights_arr = sample.preprocess_weights(
                self._selected_obj, weights, axis=self.axis
            )

        random_state = com.random_state(random_state)

        group_iterator = self.grouper.get_iterator(self._selected_obj, self.axis)

        sampled_indices = []
        for labels, obj in group_iterator:
            grp_indices = self.indices[labels]
            group_size = len(grp_indices)
            if size is not None:
                sample_size = size
            else:
                assert frac is not None
                sample_size = round(frac * group_size)

            grp_sample = sample.sample(
                group_size,
                size=sample_size,
                replace=replace,
                weights=None if weights is None else weights_arr[grp_indices],
                random_state=random_state,
            )
            sampled_indices.append(grp_indices[grp_sample])

        sampled_indices = np.concatenate(sampled_indices)
        return self._selected_obj.take(sampled_indices, axis=self.axis)


@doc(GroupBy)
def get_groupby(
    obj: NDFrame,
    by: _KeysArgType | None = None,
    axis: AxisInt = 0,
    grouper: ops.BaseGrouper | None = None,
    group_keys: bool | lib.NoDefault = True,
) -> GroupBy:

    klass: type[GroupBy]
    if isinstance(obj, Series):
        from pandas.core.groupby.generic import SeriesGroupBy

        klass = SeriesGroupBy
    elif isinstance(obj, DataFrame):
        from pandas.core.groupby.generic import DataFrameGroupBy

        klass = DataFrameGroupBy
    else:  # pragma: no cover
        raise TypeError(f"invalid type: {obj}")

    return klass(
        obj=obj,
        keys=by,
        axis=axis,
        grouper=grouper,
        group_keys=group_keys,
    )


def _insert_quantile_level(idx: Index, qs: npt.NDArray[np.float64]) -> MultiIndex:
    """
    Insert the sequence 'qs' of quantiles as the inner-most level of a MultiIndex.

    The quantile level in the MultiIndex is a repeated copy of 'qs'.

    Parameters
    ----------
    idx : Index
    qs : np.ndarray[float64]

    Returns
    -------
    MultiIndex
    """
    nqs = len(qs)

    if idx._is_multi:
        idx = cast(MultiIndex, idx)
        lev_codes, lev = Index(qs).factorize()
        levels = list(idx.levels) + [lev]
        codes = [np.repeat(x, nqs) for x in idx.codes] + [np.tile(lev_codes, len(idx))]
        mi = MultiIndex(levels=levels, codes=codes, names=idx.names + [None])
    else:
        mi = MultiIndex.from_product([idx, qs])
    return mi<|MERGE_RESOLUTION|>--- conflicted
+++ resolved
@@ -956,13 +956,6 @@
     def _op_via_apply(self, name: str, *args, **kwargs):
         """Compute the result of an operation by using GroupBy's apply."""
         f = getattr(type(self._obj_with_exclusions), name)
-<<<<<<< HEAD
-        if not callable(f):
-            # is_monotonic_increasing/decreasing, dtype
-            return self.apply(lambda obj: getattr(obj, name))
-
-=======
->>>>>>> c64cc46a
         sig = inspect.signature(f)
 
         # a little trickery for aggregation functions that need an axis
@@ -984,13 +977,6 @@
             return self.apply(curried)
 
         is_transform = name in base.transformation_kernels
-<<<<<<< HEAD
-        # Transform needs to keep the same schema, including when empty
-        if is_transform and self._obj_with_exclusions.empty:
-            # test_group_on_empty_multiindex
-            return self._obj_with_exclusions
-=======
->>>>>>> c64cc46a
         result = self._python_apply_general(
             curried,
             self._obj_with_exclusions,
@@ -1436,11 +1422,7 @@
             output[key] = result
 
         if not output:
-<<<<<<< HEAD
-            # test_margins_no_values_two_row_two_cols, test_groupby_crash_on_nunique
-=======
             # e.g. test_groupby_crash_on_nunique, test_margins_no_values_no_cols
->>>>>>> c64cc46a
             return self._python_apply_general(f, self._selected_obj)
 
         res = self._indexed_output_to_ndframe(output)
