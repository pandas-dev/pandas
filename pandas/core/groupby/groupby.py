"""
Provide the groupby split-apply-combine paradigm. Define the GroupBy
class providing the base-class of operations.

The SeriesGroupBy and DataFrameGroupBy sub-class
(defined in pandas.core.groupby.generic)
expose these user-facing objects to provide specific functionality.
"""
from __future__ import annotations

from collections.abc import (
    Hashable,
    Iterable,
    Iterator,
    Mapping,
    Sequence,
)
import datetime
from functools import (
    partial,
    wraps,
)
import inspect
from textwrap import dedent
from typing import (
    TYPE_CHECKING,
    Callable,
    Literal,
    TypeVar,
    Union,
    cast,
    final,
)
import warnings

import numpy as np

from pandas._config.config import option_context

from pandas._libs import (
    Timestamp,
    lib,
)
from pandas._libs.algos import rank_1d
import pandas._libs.groupby as libgroupby
from pandas._libs.missing import NA
from pandas._typing import (
    AnyArrayLike,
    ArrayLike,
    Axis,
    AxisInt,
    DtypeObj,
    FillnaOptions,
    IndexLabel,
    NDFrameT,
    PositionalIndexer,
    RandomState,
    Scalar,
    T,
    npt,
)
from pandas.compat.numpy import function as nv
from pandas.errors import (
    AbstractMethodError,
    DataError,
)
from pandas.util._decorators import (
    Appender,
    Substitution,
    cache_readonly,
    doc,
)
from pandas.util._exceptions import find_stack_level

from pandas.core.dtypes.cast import (
    coerce_indexer_dtype,
    ensure_dtype_can_hold_na,
)
from pandas.core.dtypes.common import (
    is_bool_dtype,
    is_float_dtype,
    is_hashable,
    is_integer,
    is_integer_dtype,
    is_list_like,
    is_numeric_dtype,
    is_object_dtype,
    is_scalar,
    needs_i8_conversion,
)
from pandas.core.dtypes.missing import (
    isna,
    notna,
)

from pandas.core import (
    algorithms,
    sample,
)
from pandas.core._numba import executor
from pandas.core.apply import warn_alias_replacement
from pandas.core.arrays import (
    BaseMaskedArray,
    Categorical,
    ExtensionArray,
    FloatingArray,
)
from pandas.core.base import (
    PandasObject,
    SelectionMixin,
)
import pandas.core.common as com
from pandas.core.frame import DataFrame
from pandas.core.generic import NDFrame
from pandas.core.groupby import (
    base,
    numba_,
    ops,
)
from pandas.core.groupby.grouper import get_grouper
from pandas.core.groupby.indexing import (
    GroupByIndexingMixin,
    GroupByNthSelector,
)
from pandas.core.indexes.api import (
    CategoricalIndex,
    Index,
    MultiIndex,
    RangeIndex,
    default_index,
)
from pandas.core.internals.blocks import ensure_block_shape
from pandas.core.series import Series
from pandas.core.sorting import get_group_index_sorter
from pandas.core.util.numba_ import (
    get_jit_arguments,
    maybe_use_numba,
)

if TYPE_CHECKING:
    from typing import Any

    from pandas.core.window import (
        ExpandingGroupby,
        ExponentialMovingWindowGroupby,
        RollingGroupby,
    )

_common_see_also = """
        See Also
        --------
        Series.%(name)s : Apply a function %(name)s to a Series.
        DataFrame.%(name)s : Apply a function %(name)s
            to each row or column of a DataFrame.
"""

_apply_docs = {
    "template": """
    Apply function ``func`` group-wise and combine the results together.

    The function passed to ``apply`` must take a {input} as its first
    argument and return a DataFrame, Series or scalar. ``apply`` will
    then take care of combining the results back together into a single
    dataframe or series. ``apply`` is therefore a highly flexible
    grouping method.

    While ``apply`` is a very flexible method, its downside is that
    using it can be quite a bit slower than using more specific methods
    like ``agg`` or ``transform``. Pandas offers a wide range of method that will
    be much faster than using ``apply`` for their specific purposes, so try to
    use them before reaching for ``apply``.

    Parameters
    ----------
    func : callable
        A callable that takes a {input} as its first argument, and
        returns a dataframe, a series or a scalar. In addition the
        callable may take positional and keyword arguments.
    args, kwargs : tuple and dict
        Optional positional and keyword arguments to pass to ``func``.

    Returns
    -------
    Series or DataFrame

    See Also
    --------
    pipe : Apply function to the full GroupBy object instead of to each
        group.
    aggregate : Apply aggregate function to the GroupBy object.
    transform : Apply function column-by-column to the GroupBy object.
    Series.apply : Apply a function to a Series.
    DataFrame.apply : Apply a function to each row or column of a DataFrame.

    Notes
    -----

    .. versionchanged:: 1.3.0

        The resulting dtype will reflect the return value of the passed ``func``,
        see the examples below.

    Functions that mutate the passed object can produce unexpected
    behavior or errors and are not supported. See :ref:`gotchas.udf-mutation`
    for more details.

    Examples
    --------
    {examples}
    """,
    "dataframe_examples": """
    >>> df = pd.DataFrame({'A': 'a a b'.split(),
    ...                    'B': [1,2,3],
    ...                    'C': [4,6,5]})
    >>> g1 = df.groupby('A', group_keys=False)
    >>> g2 = df.groupby('A', group_keys=True)

    Notice that ``g1`` and ``g2`` have two groups, ``a`` and ``b``, and only
    differ in their ``group_keys`` argument. Calling `apply` in various ways,
    we can get different grouping results:

    Example 1: below the function passed to `apply` takes a DataFrame as
    its argument and returns a DataFrame. `apply` combines the result for
    each group together into a new DataFrame:

    >>> g1[['B', 'C']].apply(lambda x: x / x.sum())
              B    C
    0  0.333333  0.4
    1  0.666667  0.6
    2  1.000000  1.0

    In the above, the groups are not part of the index. We can have them included
    by using ``g2`` where ``group_keys=True``:

    >>> g2[['B', 'C']].apply(lambda x: x / x.sum())
                B    C
    A
    a 0  0.333333  0.4
      1  0.666667  0.6
    b 2  1.000000  1.0

    Example 2: The function passed to `apply` takes a DataFrame as
    its argument and returns a Series.  `apply` combines the result for
    each group together into a new DataFrame.

    .. versionchanged:: 1.3.0

        The resulting dtype will reflect the return value of the passed ``func``.

    >>> g1[['B', 'C']].apply(lambda x: x.astype(float).max() - x.min())
         B    C
    A
    a  1.0  2.0
    b  0.0  0.0

    >>> g2[['B', 'C']].apply(lambda x: x.astype(float).max() - x.min())
         B    C
    A
    a  1.0  2.0
    b  0.0  0.0

    The ``group_keys`` argument has no effect here because the result is not
    like-indexed (i.e. :ref:`a transform <groupby.transform>`) when compared
    to the input.

    Example 3: The function passed to `apply` takes a DataFrame as
    its argument and returns a scalar. `apply` combines the result for
    each group together into a Series, including setting the index as
    appropriate:

    >>> g1.apply(lambda x: x.C.max() - x.B.min())
    A
    a    5
    b    2
    dtype: int64""",
    "series_examples": """
    >>> s = pd.Series([0, 1, 2], index='a a b'.split())
    >>> g1 = s.groupby(s.index, group_keys=False)
    >>> g2 = s.groupby(s.index, group_keys=True)

    From ``s`` above we can see that ``g`` has two groups, ``a`` and ``b``.
    Notice that ``g1`` have ``g2`` have two groups, ``a`` and ``b``, and only
    differ in their ``group_keys`` argument. Calling `apply` in various ways,
    we can get different grouping results:

    Example 1: The function passed to `apply` takes a Series as
    its argument and returns a Series.  `apply` combines the result for
    each group together into a new Series.

    .. versionchanged:: 1.3.0

        The resulting dtype will reflect the return value of the passed ``func``.

    >>> g1.apply(lambda x: x*2 if x.name == 'a' else x/2)
    a    0.0
    a    2.0
    b    1.0
    dtype: float64

    In the above, the groups are not part of the index. We can have them included
    by using ``g2`` where ``group_keys=True``:

    >>> g2.apply(lambda x: x*2 if x.name == 'a' else x/2)
    a  a    0.0
       a    2.0
    b  b    1.0
    dtype: float64

    Example 2: The function passed to `apply` takes a Series as
    its argument and returns a scalar. `apply` combines the result for
    each group together into a Series, including setting the index as
    appropriate:

    >>> g1.apply(lambda x: x.max() - x.min())
    a    1
    b    0
    dtype: int64

    The ``group_keys`` argument has no effect here because the result is not
    like-indexed (i.e. :ref:`a transform <groupby.transform>`) when compared
    to the input.

    >>> g2.apply(lambda x: x.max() - x.min())
    a    1
    b    0
    dtype: int64""",
}

_groupby_agg_method_template = """
Compute {fname} of group values.

Parameters
----------
numeric_only : bool, default {no}
    Include only float, int, boolean columns.

    .. versionchanged:: 2.0.0

        numeric_only no longer accepts ``None``.

min_count : int, default {mc}
    The required number of valid values to perform the operation. If fewer
    than ``min_count`` non-NA values are present the result will be NA.

Returns
-------
Series or DataFrame
    Computed {fname} of values within each group.

Examples
--------
{example}
"""

_groupby_agg_method_engine_template = """
Compute {fname} of group values.

Parameters
----------
numeric_only : bool, default {no}
    Include only float, int, boolean columns.

    .. versionchanged:: 2.0.0

        numeric_only no longer accepts ``None``.

min_count : int, default {mc}
    The required number of valid values to perform the operation. If fewer
    than ``min_count`` non-NA values are present the result will be NA.

engine : str, default None {e}
    * ``'cython'`` : Runs rolling apply through C-extensions from cython.
    * ``'numba'`` : Runs rolling apply through JIT compiled code from numba.
        Only available when ``raw`` is set to ``True``.
    * ``None`` : Defaults to ``'cython'`` or globally setting ``compute.use_numba``

engine_kwargs : dict, default None {ek}
    * For ``'cython'`` engine, there are no accepted ``engine_kwargs``
    * For ``'numba'`` engine, the engine can accept ``nopython``, ``nogil``
        and ``parallel`` dictionary keys. The values must either be ``True`` or
        ``False``. The default ``engine_kwargs`` for the ``'numba'`` engine is
        ``{{'nopython': True, 'nogil': False, 'parallel': False}}`` and will be
        applied to both the ``func`` and the ``apply`` groupby aggregation.

Returns
-------
Series or DataFrame
    Computed {fname} of values within each group.

Examples
--------
{example}
"""

_pipe_template = """
Apply a ``func`` with arguments to this %(klass)s object and return its result.

Use `.pipe` when you want to improve readability by chaining together
functions that expect Series, DataFrames, GroupBy or Resampler objects.
Instead of writing

>>> h(g(f(df.groupby('group')), arg1=a), arg2=b, arg3=c)  # doctest: +SKIP

You can write

>>> (df.groupby('group')
...    .pipe(f)
...    .pipe(g, arg1=a)
...    .pipe(h, arg2=b, arg3=c))  # doctest: +SKIP

which is much more readable.

Parameters
----------
func : callable or tuple of (callable, str)
    Function to apply to this %(klass)s object or, alternatively,
    a `(callable, data_keyword)` tuple where `data_keyword` is a
    string indicating the keyword of `callable` that expects the
    %(klass)s object.
args : iterable, optional
       Positional arguments passed into `func`.
kwargs : dict, optional
         A dictionary of keyword arguments passed into `func`.

Returns
-------
the return type of `func`.

See Also
--------
Series.pipe : Apply a function with arguments to a series.
DataFrame.pipe: Apply a function with arguments to a dataframe.
apply : Apply function to each group instead of to the
    full %(klass)s object.

Notes
-----
See more `here
<https://pandas.pydata.org/pandas-docs/stable/user_guide/groupby.html#piping-function-calls>`_

Examples
--------
%(examples)s
"""

_transform_template = """
Call function producing a same-indexed %(klass)s on each group.

Returns a %(klass)s having the same indexes as the original object
filled with the transformed values.

Parameters
----------
f : function, str
    Function to apply to each group. See the Notes section below for requirements.

    Accepted inputs are:

    - String
    - Python function
    - Numba JIT function with ``engine='numba'`` specified.

    Only passing a single function is supported with this engine.
    If the ``'numba'`` engine is chosen, the function must be
    a user defined function with ``values`` and ``index`` as the
    first and second arguments respectively in the function signature.
    Each group's index will be passed to the user defined function
    and optionally available for use.

    If a string is chosen, then it needs to be the name
    of the groupby method you want to use.
*args
    Positional arguments to pass to func.
engine : str, default None
    * ``'cython'`` : Runs the function through C-extensions from cython.
    * ``'numba'`` : Runs the function through JIT compiled code from numba.
    * ``None`` : Defaults to ``'cython'`` or the global setting ``compute.use_numba``

engine_kwargs : dict, default None
    * For ``'cython'`` engine, there are no accepted ``engine_kwargs``
    * For ``'numba'`` engine, the engine can accept ``nopython``, ``nogil``
      and ``parallel`` dictionary keys. The values must either be ``True`` or
      ``False``. The default ``engine_kwargs`` for the ``'numba'`` engine is
      ``{'nopython': True, 'nogil': False, 'parallel': False}`` and will be
      applied to the function

**kwargs
    Keyword arguments to be passed into func.

Returns
-------
%(klass)s

See Also
--------
%(klass)s.groupby.apply : Apply function ``func`` group-wise and combine
    the results together.
%(klass)s.groupby.aggregate : Aggregate using one or more
    operations over the specified axis.
%(klass)s.transform : Call ``func`` on self producing a %(klass)s with the
    same axis shape as self.

Notes
-----
Each group is endowed the attribute 'name' in case you need to know
which group you are working on.

The current implementation imposes three requirements on f:

* f must return a value that either has the same shape as the input
  subframe or can be broadcast to the shape of the input subframe.
  For example, if `f` returns a scalar it will be broadcast to have the
  same shape as the input subframe.
* if this is a DataFrame, f must support application column-by-column
  in the subframe. If f also supports application to the entire subframe,
  then a fast path is used starting from the second chunk.
* f must not mutate groups. Mutation is not supported and may
  produce unexpected results. See :ref:`gotchas.udf-mutation` for more details.

When using ``engine='numba'``, there will be no "fall back" behavior internally.
The group data and group index will be passed as numpy arrays to the JITed
user defined function, and no alternative execution attempts will be tried.

.. versionchanged:: 1.3.0

    The resulting dtype will reflect the return value of the passed ``func``,
    see the examples below.

.. versionchanged:: 2.0.0

    When using ``.transform`` on a grouped DataFrame and the transformation function
    returns a DataFrame, pandas now aligns the result's index
    with the input's index. You can call ``.to_numpy()`` on the
    result of the transformation function to avoid alignment.

Examples
--------
%(example)s"""

_agg_template_series = """
Aggregate using one or more operations over the specified axis.

Parameters
----------
func : function, str, list, dict or None
    Function to use for aggregating the data. If a function, must either
    work when passed a {klass} or when passed to {klass}.apply.

    Accepted combinations are:

    - function
    - string function name
    - list of functions and/or function names, e.g. ``[np.sum, 'mean']``
    - None, in which case ``**kwargs`` are used with Named Aggregation. Here the
      output has one column for each element in ``**kwargs``. The name of the
      column is keyword, whereas the value determines the aggregation used to compute
      the values in the column.

      Can also accept a Numba JIT function with
      ``engine='numba'`` specified. Only passing a single function is supported
      with this engine.

      If the ``'numba'`` engine is chosen, the function must be
      a user defined function with ``values`` and ``index`` as the
      first and second arguments respectively in the function signature.
      Each group's index will be passed to the user defined function
      and optionally available for use.

    .. deprecated:: 2.1.0

        Passing a dictionary is deprecated and will raise in a future version
        of pandas. Pass a list of aggregations instead.
*args
    Positional arguments to pass to func.
engine : str, default None
    * ``'cython'`` : Runs the function through C-extensions from cython.
    * ``'numba'`` : Runs the function through JIT compiled code from numba.
    * ``None`` : Defaults to ``'cython'`` or globally setting ``compute.use_numba``

engine_kwargs : dict, default None
    * For ``'cython'`` engine, there are no accepted ``engine_kwargs``
    * For ``'numba'`` engine, the engine can accept ``nopython``, ``nogil``
      and ``parallel`` dictionary keys. The values must either be ``True`` or
      ``False``. The default ``engine_kwargs`` for the ``'numba'`` engine is
      ``{{'nopython': True, 'nogil': False, 'parallel': False}}`` and will be
      applied to the function

**kwargs
    * If ``func`` is None, ``**kwargs`` are used to define the output names and
      aggregations via Named Aggregation. See ``func`` entry.
    * Otherwise, keyword arguments to be passed into func.

Returns
-------
{klass}

See Also
--------
{klass}.groupby.apply : Apply function func group-wise
    and combine the results together.
{klass}.groupby.transform : Transforms the Series on each group
    based on the given function.
{klass}.aggregate : Aggregate using one or more
    operations over the specified axis.

Notes
-----
When using ``engine='numba'``, there will be no "fall back" behavior internally.
The group data and group index will be passed as numpy arrays to the JITed
user defined function, and no alternative execution attempts will be tried.

Functions that mutate the passed object can produce unexpected
behavior or errors and are not supported. See :ref:`gotchas.udf-mutation`
for more details.

.. versionchanged:: 1.3.0

    The resulting dtype will reflect the return value of the passed ``func``,
    see the examples below.
{examples}"""

_agg_template_frame = """
Aggregate using one or more operations over the specified axis.

Parameters
----------
func : function, str, list, dict or None
    Function to use for aggregating the data. If a function, must either
    work when passed a {klass} or when passed to {klass}.apply.

    Accepted combinations are:

    - function
    - string function name
    - list of functions and/or function names, e.g. ``[np.sum, 'mean']``
    - dict of axis labels -> functions, function names or list of such.
    - None, in which case ``**kwargs`` are used with Named Aggregation. Here the
      output has one column for each element in ``**kwargs``. The name of the
      column is keyword, whereas the value determines the aggregation used to compute
      the values in the column.

      Can also accept a Numba JIT function with
      ``engine='numba'`` specified. Only passing a single function is supported
      with this engine.

      If the ``'numba'`` engine is chosen, the function must be
      a user defined function with ``values`` and ``index`` as the
      first and second arguments respectively in the function signature.
      Each group's index will be passed to the user defined function
      and optionally available for use.

*args
    Positional arguments to pass to func.
engine : str, default None
    * ``'cython'`` : Runs the function through C-extensions from cython.
    * ``'numba'`` : Runs the function through JIT compiled code from numba.
    * ``None`` : Defaults to ``'cython'`` or globally setting ``compute.use_numba``

engine_kwargs : dict, default None
    * For ``'cython'`` engine, there are no accepted ``engine_kwargs``
    * For ``'numba'`` engine, the engine can accept ``nopython``, ``nogil``
      and ``parallel`` dictionary keys. The values must either be ``True`` or
      ``False``. The default ``engine_kwargs`` for the ``'numba'`` engine is
      ``{{'nopython': True, 'nogil': False, 'parallel': False}}`` and will be
      applied to the function

**kwargs
    * If ``func`` is None, ``**kwargs`` are used to define the output names and
      aggregations via Named Aggregation. See ``func`` entry.
    * Otherwise, keyword arguments to be passed into func.

Returns
-------
{klass}

See Also
--------
{klass}.groupby.apply : Apply function func group-wise
    and combine the results together.
{klass}.groupby.transform : Transforms the Series on each group
    based on the given function.
{klass}.aggregate : Aggregate using one or more
    operations over the specified axis.

Notes
-----
When using ``engine='numba'``, there will be no "fall back" behavior internally.
The group data and group index will be passed as numpy arrays to the JITed
user defined function, and no alternative execution attempts will be tried.

Functions that mutate the passed object can produce unexpected
behavior or errors and are not supported. See :ref:`gotchas.udf-mutation`
for more details.

.. versionchanged:: 1.3.0

    The resulting dtype will reflect the return value of the passed ``func``,
    see the examples below.
{examples}"""


@final
class GroupByPlot(PandasObject):
    """
    Class implementing the .plot attribute for groupby objects.
    """

    def __init__(self, groupby: GroupBy) -> None:
        self._groupby = groupby

    def __call__(self, *args, **kwargs):
        def f(self):
            return self.plot(*args, **kwargs)

        f.__name__ = "plot"
        return self._groupby._python_apply_general(f, self._groupby._selected_obj)

    def __getattr__(self, name: str):
        def attr(*args, **kwargs):
            def f(self):
                return getattr(self.plot, name)(*args, **kwargs)

            return self._groupby._python_apply_general(f, self._groupby._selected_obj)

        return attr


_KeysArgType = Union[
    Hashable,
    list[Hashable],
    Callable[[Hashable], Hashable],
    list[Callable[[Hashable], Hashable]],
    Mapping[Hashable, Hashable],
]


class BaseGroupBy(PandasObject, SelectionMixin[NDFrameT], GroupByIndexingMixin):
    _hidden_attrs = PandasObject._hidden_attrs | {
        "as_index",
        "axis",
        "dropna",
        "exclusions",
        "grouper",
        "group_keys",
        "keys",
        "level",
        "obj",
        "observed",
        "sort",
    }

    axis: AxisInt
    grouper: ops.BaseGrouper
    keys: _KeysArgType | None = None
    level: IndexLabel | None = None
    group_keys: bool

    @final
    def __len__(self) -> int:
        return len(self.groups)

    @final
    def __repr__(self) -> str:
        # TODO: Better repr for GroupBy object
        return object.__repr__(self)

    @final
    @property
    def groups(self) -> dict[Hashable, np.ndarray]:
        """
        Dict {group name -> group labels}.

        Examples
        --------

        For SeriesGroupBy:

        >>> lst = ['a', 'a', 'b']
        >>> ser = pd.Series([1, 2, 3], index=lst)
        >>> ser
        a    1
        a    2
        b    3
        dtype: int64
        >>> ser.groupby(level=0).groups
        {'a': ['a', 'a'], 'b': ['b']}

        For DataFrameGroupBy:

        >>> data = [[1, 2, 3], [1, 5, 6], [7, 8, 9]]
        >>> df = pd.DataFrame(data, columns=["a", "b", "c"])
        >>> df
           a  b  c
        0  1  2  3
        1  1  5  6
        2  7  8  9
        >>> df.groupby(by=["a"]).groups
        {1: [0, 1], 7: [2]}

        For Resampler:

        >>> ser = pd.Series([1, 2, 3, 4], index=pd.DatetimeIndex(
        ...                 ['2023-01-01', '2023-01-15', '2023-02-01', '2023-02-15']))
        >>> ser
        2023-01-01    1
        2023-01-15    2
        2023-02-01    3
        2023-02-15    4
        dtype: int64
        >>> ser.resample('MS').groups
        {Timestamp('2023-01-01 00:00:00'): 2, Timestamp('2023-02-01 00:00:00'): 4}
        """
        return self.grouper.groups

    @final
    @property
    def ngroups(self) -> int:
        return self.grouper.ngroups

    @final
    @property
    def indices(self) -> dict[Hashable, npt.NDArray[np.intp]]:
        """
        Dict {group name -> group indices}.

        Examples
        --------

        For SeriesGroupBy:

        >>> lst = ['a', 'a', 'b']
        >>> ser = pd.Series([1, 2, 3], index=lst)
        >>> ser
        a    1
        a    2
        b    3
        dtype: int64
        >>> ser.groupby(level=0).indices
        {'a': array([0, 1]), 'b': array([2])}

        For DataFrameGroupBy:

        >>> data = [[1, 2, 3], [1, 5, 6], [7, 8, 9]]
        >>> df = pd.DataFrame(data, columns=["a", "b", "c"],
        ...                   index=["owl", "toucan", "eagle"])
        >>> df
                a  b  c
        owl     1  2  3
        toucan  1  5  6
        eagle   7  8  9
        >>> df.groupby(by=["a"]).indices
        {1: array([0, 1]), 7: array([2])}

        For Resampler:

        >>> ser = pd.Series([1, 2, 3, 4], index=pd.DatetimeIndex(
        ...                 ['2023-01-01', '2023-01-15', '2023-02-01', '2023-02-15']))
        >>> ser
        2023-01-01    1
        2023-01-15    2
        2023-02-01    3
        2023-02-15    4
        dtype: int64
        >>> ser.resample('MS').indices
        defaultdict(<class 'list'>, {Timestamp('2023-01-01 00:00:00'): [0, 1],
        Timestamp('2023-02-01 00:00:00'): [2, 3]})
        """
        return self.grouper.indices

    @final
    def _get_indices(self, names):
        """
        Safe get multiple indices, translate keys for
        datelike to underlying repr.
        """

        def get_converter(s):
            # possibly convert to the actual key types
            # in the indices, could be a Timestamp or a np.datetime64
            if isinstance(s, datetime.datetime):
                return lambda key: Timestamp(key)
            elif isinstance(s, np.datetime64):
                return lambda key: Timestamp(key).asm8
            else:
                return lambda key: key

        if len(names) == 0:
            return []

        if len(self.indices) > 0:
            index_sample = next(iter(self.indices))
        else:
            index_sample = None  # Dummy sample

        name_sample = names[0]
        if isinstance(index_sample, tuple):
            if not isinstance(name_sample, tuple):
                msg = "must supply a tuple to get_group with multiple grouping keys"
                raise ValueError(msg)
            if not len(name_sample) == len(index_sample):
                try:
                    # If the original grouper was a tuple
                    return [self.indices[name] for name in names]
                except KeyError as err:
                    # turns out it wasn't a tuple
                    msg = (
                        "must supply a same-length tuple to get_group "
                        "with multiple grouping keys"
                    )
                    raise ValueError(msg) from err

            converters = [get_converter(s) for s in index_sample]
            names = (tuple(f(n) for f, n in zip(converters, name)) for name in names)

        else:
            converter = get_converter(index_sample)
            names = (converter(name) for name in names)

        return [self.indices.get(name, []) for name in names]

    @final
    def _get_index(self, name):
        """
        Safe get index, translate keys for datelike to underlying repr.
        """
        return self._get_indices([name])[0]

    @final
    @cache_readonly
    def _selected_obj(self):
        # Note: _selected_obj is always just `self.obj` for SeriesGroupBy
        if isinstance(self.obj, Series):
            return self.obj

        if self._selection is not None:
            if is_hashable(self._selection):
                # i.e. a single key, so selecting it will return a Series.
                #  In this case, _obj_with_exclusions would wrap the key
                #  in a list and return a single-column DataFrame.
                return self.obj[self._selection]

            # Otherwise _selection is equivalent to _selection_list, so
            #  _selected_obj matches _obj_with_exclusions, so we can re-use
            #  that and avoid making a copy.
            return self._obj_with_exclusions

        return self.obj

    @final
    def _dir_additions(self) -> set[str]:
        return self.obj._dir_additions()

    @Substitution(
        klass="GroupBy",
        examples=dedent(
            """\
        >>> df = pd.DataFrame({'A': 'a b a b'.split(), 'B': [1, 2, 3, 4]})
        >>> df
           A  B
        0  a  1
        1  b  2
        2  a  3
        3  b  4

        To get the difference between each groups maximum and minimum value in one
        pass, you can do

        >>> df.groupby('A').pipe(lambda x: x.max() - x.min())
           B
        A
        a  2
        b  2"""
        ),
    )
    @Appender(_pipe_template)
    def pipe(
        self,
        func: Callable[..., T] | tuple[Callable[..., T], str],
        *args,
        **kwargs,
    ) -> T:
        return com.pipe(self, func, *args, **kwargs)

    @final
    def get_group(self, name, obj=None) -> DataFrame | Series:
        """
        Construct DataFrame from group with provided name.

        Parameters
        ----------
        name : object
            The name of the group to get as a DataFrame.
        obj : DataFrame, default None
            The DataFrame to take the DataFrame out of.  If
            it is None, the object groupby was called on will
            be used.

            .. deprecated:: 2.1.0
                The obj is deprecated and will be removed in a future version.
                Do ``df.iloc[gb.indices.get(name)]``
                instead of ``gb.get_group(name, obj=df)``.

        Returns
        -------
        same type as obj

        Examples
        --------

        For SeriesGroupBy:

        >>> lst = ['a', 'a', 'b']
        >>> ser = pd.Series([1, 2, 3], index=lst)
        >>> ser
        a    1
        a    2
        b    3
        dtype: int64
        >>> ser.groupby(level=0).get_group("a")
        a    1
        a    2
        dtype: int64

        For DataFrameGroupBy:

        >>> data = [[1, 2, 3], [1, 5, 6], [7, 8, 9]]
        >>> df = pd.DataFrame(data, columns=["a", "b", "c"],
        ...                   index=["owl", "toucan", "eagle"])
        >>> df
                a  b  c
        owl     1  2  3
        toucan  1  5  6
        eagle   7  8  9
        >>> df.groupby(by=["a"]).get_group(1)
                a  b  c
        owl     1  2  3
        toucan  1  5  6

        For Resampler:

        >>> ser = pd.Series([1, 2, 3, 4], index=pd.DatetimeIndex(
        ...                 ['2023-01-01', '2023-01-15', '2023-02-01', '2023-02-15']))
        >>> ser
        2023-01-01    1
        2023-01-15    2
        2023-02-01    3
        2023-02-15    4
        dtype: int64
        >>> ser.resample('MS').get_group('2023-01-01')
        2023-01-01    1
        2023-01-15    2
        dtype: int64
        """
        inds = self._get_index(name)
        if not len(inds):
            raise KeyError(name)

        if obj is None:
            return self._selected_obj.iloc[inds]
        else:
            warnings.warn(
                "obj is deprecated and will be removed in a future version. "
                "Do ``df.iloc[gb.indices.get(name)]`` "
                "instead of ``gb.get_group(name, obj=df)``.",
                FutureWarning,
                stacklevel=find_stack_level(),
            )
            return obj._take_with_is_copy(inds, axis=self.axis)

    @final
    def __iter__(self) -> Iterator[tuple[Hashable, NDFrameT]]:
        """
        Groupby iterator.

        Returns
        -------
        Generator yielding sequence of (name, subsetted object)
        for each group

        Examples
        --------

        For SeriesGroupBy:

        >>> lst = ['a', 'a', 'b']
        >>> ser = pd.Series([1, 2, 3], index=lst)
        >>> ser
        a    1
        a    2
        b    3
        dtype: int64
        >>> for x, y in ser.groupby(level=0):
        ...     print(f'{x}\\n{y}\\n')
        a
        a    1
        a    2
        dtype: int64
        b
        b    3
        dtype: int64

        For DataFrameGroupBy:

        >>> data = [[1, 2, 3], [1, 5, 6], [7, 8, 9]]
        >>> df = pd.DataFrame(data, columns=["a", "b", "c"])
        >>> df
           a  b  c
        0  1  2  3
        1  1  5  6
        2  7  8  9
        >>> for x, y in df.groupby(by=["a"]):
        ...     print(f'{x}\\n{y}\\n')
        (1,)
           a  b  c
        0  1  2  3
        1  1  5  6
        (7,)
           a  b  c
        2  7  8  9

        For Resampler:

        >>> ser = pd.Series([1, 2, 3, 4], index=pd.DatetimeIndex(
        ...                 ['2023-01-01', '2023-01-15', '2023-02-01', '2023-02-15']))
        >>> ser
        2023-01-01    1
        2023-01-15    2
        2023-02-01    3
        2023-02-15    4
        dtype: int64
        >>> for x, y in ser.resample('MS'):
        ...     print(f'{x}\\n{y}\\n')
        2023-01-01 00:00:00
        2023-01-01    1
        2023-01-15    2
        dtype: int64
        2023-02-01 00:00:00
        2023-02-01    3
        2023-02-15    4
        dtype: int64
        """
        keys = self.keys
        level = self.level
        result = self.grouper.get_iterator(self._selected_obj, axis=self.axis)
        # error: Argument 1 to "len" has incompatible type "Hashable"; expected "Sized"
        if is_list_like(level) and len(level) == 1:  # type: ignore[arg-type]
            # GH 51583
            warnings.warn(
                "Creating a Groupby object with a length-1 list-like "
                "level parameter will yield indexes as tuples in a future version. "
                "To keep indexes as scalars, create Groupby objects with "
                "a scalar level parameter instead.",
                FutureWarning,
                stacklevel=find_stack_level(),
            )
        if isinstance(keys, list) and len(keys) == 1:
            # GH#42795 - when keys is a list, return tuples even when length is 1
            result = (((key,), group) for key, group in result)
        return result


# To track operations that expand dimensions, like ohlc
OutputFrameOrSeries = TypeVar("OutputFrameOrSeries", bound=NDFrame)


class GroupBy(BaseGroupBy[NDFrameT]):
    """
    Class for grouping and aggregating relational data.

    See aggregate, transform, and apply functions on this object.

    It's easiest to use obj.groupby(...) to use GroupBy, but you can also do:

    ::

        grouped = groupby(obj, ...)

    Parameters
    ----------
    obj : pandas object
    axis : int, default 0
    level : int, default None
        Level of MultiIndex
    groupings : list of Grouping objects
        Most users should ignore this
    exclusions : array-like, optional
        List of columns to exclude
    name : str
        Most users should ignore this

    Returns
    -------
    **Attributes**
    groups : dict
        {group name -> group labels}
    len(grouped) : int
        Number of groups

    Notes
    -----
    After grouping, see aggregate, apply, and transform functions. Here are
    some other brief notes about usage. When grouping by multiple groups, the
    result index will be a MultiIndex (hierarchical) by default.

    Iteration produces (key, group) tuples, i.e. chunking the data by group. So
    you can write code like:

    ::

        grouped = obj.groupby(keys, axis=axis)
        for key, group in grouped:
            # do something with the data

    Function calls on GroupBy, if not specially implemented, "dispatch" to the
    grouped data. So if you group a DataFrame and wish to invoke the std()
    method on each group, you can simply do:

    ::

        df.groupby(mapper).std()

    rather than

    ::

        df.groupby(mapper).aggregate(np.std)

    You can pass arguments to these "wrapped" functions, too.

    See the online documentation for full exposition on these topics and much
    more
    """

    grouper: ops.BaseGrouper
    as_index: bool

    @final
    def __init__(
        self,
        obj: NDFrameT,
        keys: _KeysArgType | None = None,
        axis: Axis = 0,
        level: IndexLabel | None = None,
        grouper: ops.BaseGrouper | None = None,
        exclusions: frozenset[Hashable] | None = None,
        selection: IndexLabel | None = None,
        as_index: bool = True,
        sort: bool = True,
        group_keys: bool = True,
        observed: bool | lib.NoDefault = lib.no_default,
        dropna: bool = True,
    ) -> None:
        self._selection = selection

        assert isinstance(obj, NDFrame), type(obj)

        self.level = level

        if not as_index:
            if axis != 0:
                raise ValueError("as_index=False only valid for axis=0")

        self.as_index = as_index
        self.keys = keys
        self.sort = sort
        self.group_keys = group_keys
        self.dropna = dropna

        if grouper is None:
            grouper, exclusions, obj = get_grouper(
                obj,
                keys,
                axis=axis,
                level=level,
                sort=sort,
                observed=False if observed is lib.no_default else observed,
                dropna=self.dropna,
            )

        if observed is lib.no_default:
            if any(ping._passed_categorical for ping in grouper.groupings):
                warnings.warn(
                    "The default of observed=False is deprecated and will be changed "
                    "to True in a future version of pandas. Pass observed=False to "
                    "retain current behavior or observed=True to adopt the future "
                    "default and silence this warning.",
                    FutureWarning,
                    stacklevel=find_stack_level(),
                )
            observed = False
        self.observed = observed

        self.obj = obj
        self.axis = obj._get_axis_number(axis)
        self.grouper = grouper
        self.exclusions = frozenset(exclusions) if exclusions else frozenset()

    def __getattr__(self, attr: str):
        if attr in self._internal_names_set:
            return object.__getattribute__(self, attr)
        if attr in self.obj:
            return self[attr]

        raise AttributeError(
            f"'{type(self).__name__}' object has no attribute '{attr}'"
        )

    @final
    def _deprecate_axis(self, axis: int, name: str) -> None:
        if axis == 1:
            warnings.warn(
                f"{type(self).__name__}.{name} with axis=1 is deprecated and "
                "will be removed in a future version. Operate on the un-grouped "
                "DataFrame instead",
                FutureWarning,
                stacklevel=find_stack_level(),
            )
        else:
            warnings.warn(
                f"The 'axis' keyword in {type(self).__name__}.{name} is deprecated "
                "and will be removed in a future version. "
                "Call without passing 'axis' instead.",
                FutureWarning,
                stacklevel=find_stack_level(),
            )

    @final
    def _op_via_apply(self, name: str, *args, **kwargs):
        """Compute the result of an operation by using GroupBy's apply."""
        f = getattr(type(self._obj_with_exclusions), name)
        sig = inspect.signature(f)

        if "axis" in kwargs and kwargs["axis"] is not lib.no_default:
            axis = self.obj._get_axis_number(kwargs["axis"])
            self._deprecate_axis(axis, name)
        elif "axis" in kwargs:
            # exclude skew here because that was already defaulting to lib.no_default
            #  before this deprecation was instituted
            if name == "skew":
                pass
            elif name == "fillna":
                # maintain the behavior from before the deprecation
                kwargs["axis"] = None
            else:
                kwargs["axis"] = 0

        # a little trickery for aggregation functions that need an axis
        # argument
        if "axis" in sig.parameters:
            if kwargs.get("axis", None) is None or kwargs.get("axis") is lib.no_default:
                kwargs["axis"] = self.axis

        def curried(x):
            return f(x, *args, **kwargs)

        # preserve the name so we can detect it when calling plot methods,
        # to avoid duplicates
        curried.__name__ = name

        # special case otherwise extra plots are created when catching the
        # exception below
        if name in base.plotting_methods:
            return self._python_apply_general(curried, self._selected_obj)

        is_transform = name in base.transformation_kernels
        result = self._python_apply_general(
            curried,
            self._obj_with_exclusions,
            is_transform=is_transform,
            not_indexed_same=not is_transform,
        )

        if self.grouper.has_dropped_na and is_transform:
            # result will have dropped rows due to nans, fill with null
            # and ensure index is ordered same as the input
            result = self._set_result_index_ordered(result)
        return result

    # -----------------------------------------------------------------
    # Dispatch/Wrapping

    @final
    def _concat_objects(
        self,
        values,
        not_indexed_same: bool = False,
        is_transform: bool = False,
    ):
        from pandas.core.reshape.concat import concat

        if self.group_keys and not is_transform:
            if self.as_index:
                # possible MI return case
                group_keys = self.grouper.result_index
                group_levels = self.grouper.levels
                group_names = self.grouper.names

                result = concat(
                    values,
                    axis=self.axis,
                    keys=group_keys,
                    levels=group_levels,
                    names=group_names,
                    sort=False,
                )
            else:
                # GH5610, returns a MI, with the first level being a
                # range index
                keys = list(range(len(values)))
                result = concat(values, axis=self.axis, keys=keys)

        elif not not_indexed_same:
            result = concat(values, axis=self.axis)

            ax = self._selected_obj._get_axis(self.axis)
            if self.dropna:
                labels = self.grouper.group_info[0]
                mask = labels != -1
                ax = ax[mask]

            # this is a very unfortunate situation
            # we can't use reindex to restore the original order
            # when the ax has duplicates
            # so we resort to this
            # GH 14776, 30667
            # TODO: can we re-use e.g. _reindex_non_unique?
            if ax.has_duplicates and not result.axes[self.axis].equals(ax):
                # e.g. test_category_order_transformer
                target = algorithms.unique1d(ax._values)
                indexer, _ = result.index.get_indexer_non_unique(target)
                result = result.take(indexer, axis=self.axis)
            else:
                result = result.reindex(ax, axis=self.axis, copy=False)

        else:
            result = concat(values, axis=self.axis)

        if self.obj.ndim == 1:
            name = self.obj.name
        elif is_hashable(self._selection):
            name = self._selection
        else:
            name = None

        if isinstance(result, Series) and name is not None:
            result.name = name

        return result

    @final
    def _set_result_index_ordered(
        self, result: OutputFrameOrSeries
    ) -> OutputFrameOrSeries:
        # set the result index on the passed values object and
        # return the new object, xref 8046

        obj_axis = self.obj._get_axis(self.axis)

        if self.grouper.is_monotonic and not self.grouper.has_dropped_na:
            # shortcut if we have an already ordered grouper
            result = result.set_axis(obj_axis, axis=self.axis, copy=False)
            return result

        # row order is scrambled => sort the rows by position in original index
        original_positions = Index(self.grouper.result_ilocs())
        result = result.set_axis(original_positions, axis=self.axis, copy=False)
        result = result.sort_index(axis=self.axis)
        if self.grouper.has_dropped_na:
            # Add back in any missing rows due to dropna - index here is integral
            # with values referring to the row of the input so can use RangeIndex
            result = result.reindex(RangeIndex(len(obj_axis)), axis=self.axis)
        result = result.set_axis(obj_axis, axis=self.axis, copy=False)

        return result

    @final
    def _insert_inaxis_grouper(self, result: Series | DataFrame) -> DataFrame:
        if isinstance(result, Series):
            result = result.to_frame()

        # zip in reverse so we can always insert at loc 0
        columns = result.columns
        for name, lev, in_axis in zip(
            reversed(self.grouper.names),
            reversed(self.grouper.get_group_levels()),
            reversed([grp.in_axis for grp in self.grouper.groupings]),
        ):
            # GH #28549
            # When using .apply(-), name will be in columns already
            if name not in columns:
                if in_axis:
                    result.insert(0, name, lev)
                else:
                    msg = (
                        "A grouping was used that is not in the columns of the "
                        "DataFrame and so was excluded from the result. This grouping "
                        "will be included in a future version of pandas. Add the "
                        "grouping as a column of the DataFrame to silence this warning."
                    )
                    warnings.warn(
                        message=msg,
                        category=FutureWarning,
                        stacklevel=find_stack_level(),
                    )

        return result

    @final
    def _maybe_transpose_result(self, result: NDFrameT) -> NDFrameT:
        if self.axis == 1:
            # Only relevant for DataFrameGroupBy, no-op for SeriesGroupBy
            result = result.T
            if result.index.equals(self.obj.index):
                # Retain e.g. DatetimeIndex/TimedeltaIndex freq
                # e.g. test_groupby_crash_on_nunique
                result.index = self.obj.index.copy()
        return result

    @final
    def _wrap_aggregated_output(
        self,
        result: Series | DataFrame,
        qs: npt.NDArray[np.float64] | None = None,
    ):
        """
        Wraps the output of GroupBy aggregations into the expected result.

        Parameters
        ----------
        result : Series, DataFrame

        Returns
        -------
        Series or DataFrame
        """
        # ATM we do not get here for SeriesGroupBy; when we do, we will
        #  need to require that result.name already match self.obj.name

        if not self.as_index:
            # `not self.as_index` is only relevant for DataFrameGroupBy,
            #   enforced in __init__
            result = self._insert_inaxis_grouper(result)
            result = result._consolidate()
            index = Index(range(self.grouper.ngroups))

        else:
            index = self.grouper.result_index

        if qs is not None:
            # We get here with len(qs) != 1 and not self.as_index
            #  in test_pass_args_kwargs
            index = _insert_quantile_level(index, qs)

        result.index = index

        # error: Argument 1 to "_maybe_transpose_result" of "GroupBy" has
        # incompatible type "Union[Series, DataFrame]"; expected "NDFrameT"
        res = self._maybe_transpose_result(result)  # type: ignore[arg-type]
        return self._reindex_output(res, qs=qs)

    def _wrap_applied_output(
        self,
        data,
        values: list,
        not_indexed_same: bool = False,
        is_transform: bool = False,
    ):
        raise AbstractMethodError(self)

    # -----------------------------------------------------------------
    # numba

    @final
    def _numba_prep(self, data: DataFrame):
        ids, _, ngroups = self.grouper.group_info
        sorted_index = self.grouper._sort_idx
        sorted_ids = self.grouper._sorted_ids

        sorted_data = data.take(sorted_index, axis=self.axis).to_numpy()
        # GH 46867
        index_data = data.index
        if isinstance(index_data, MultiIndex):
            if len(self.grouper.groupings) > 1:
                raise NotImplementedError(
                    "Grouping with more than 1 grouping labels and "
                    "a MultiIndex is not supported with engine='numba'"
                )
            group_key = self.grouper.groupings[0].name
            index_data = index_data.get_level_values(group_key)
        sorted_index_data = index_data.take(sorted_index).to_numpy()

        starts, ends = lib.generate_slices(sorted_ids, ngroups)
        return (
            starts,
            ends,
            sorted_index_data,
            sorted_data,
        )

    def _numba_agg_general(
        self,
        func: Callable,
        dtype_mapping: dict[np.dtype, Any],
        engine_kwargs: dict[str, bool] | None,
        **aggregator_kwargs,
    ):
        """
        Perform groupby with a standard numerical aggregation function (e.g. mean)
        with Numba.
        """
        if not self.as_index:
            raise NotImplementedError(
                "as_index=False is not supported. Use .reset_index() instead."
            )
        if self.axis == 1:
            raise NotImplementedError("axis=1 is not supported.")

        data = self._obj_with_exclusions
        df = data if data.ndim == 2 else data.to_frame()

        sorted_df = df.take(self.grouper._sort_idx, axis=self.axis)
        sorted_ids = self.grouper._sorted_ids
        _, _, ngroups = self.grouper.group_info
        starts, ends = lib.generate_slices(sorted_ids, ngroups)
        aggregator = executor.generate_shared_aggregator(
            func, dtype_mapping, **get_jit_arguments(engine_kwargs)
        )
        res_mgr = sorted_df._mgr.apply(
            aggregator, start=starts, end=ends, **aggregator_kwargs
        )
        res_mgr.axes[1] = self.grouper.result_index
        result = df._constructor_from_mgr(res_mgr, axes=res_mgr.axes)

        if data.ndim == 1:
            result = result.squeeze("columns")
            result.name = data.name
        else:
            result.columns = data.columns
        return result

    @final
    def _transform_with_numba(self, func, *args, engine_kwargs=None, **kwargs):
        """
        Perform groupby transform routine with the numba engine.

        This routine mimics the data splitting routine of the DataSplitter class
        to generate the indices of each group in the sorted data and then passes the
        data and indices into a Numba jitted function.
        """
        data = self._obj_with_exclusions
        df = data if data.ndim == 2 else data.to_frame()

        starts, ends, sorted_index, sorted_data = self._numba_prep(df)
        numba_.validate_udf(func)
        numba_transform_func = numba_.generate_numba_transform_func(
            func, **get_jit_arguments(engine_kwargs, kwargs)
        )
        result = numba_transform_func(
            sorted_data,
            sorted_index,
            starts,
            ends,
            len(df.columns),
            *args,
        )
        # result values needs to be resorted to their original positions since we
        # evaluated the data sorted by group
        result = result.take(np.argsort(sorted_index), axis=0)
        index = data.index
        if data.ndim == 1:
            result_kwargs = {"name": data.name}
            result = result.ravel()
        else:
            result_kwargs = {"columns": data.columns}
        return data._constructor(result, index=index, **result_kwargs)

    @final
    def _aggregate_with_numba(self, func, *args, engine_kwargs=None, **kwargs):
        """
        Perform groupby aggregation routine with the numba engine.

        This routine mimics the data splitting routine of the DataSplitter class
        to generate the indices of each group in the sorted data and then passes the
        data and indices into a Numba jitted function.
        """
        data = self._obj_with_exclusions
        df = data if data.ndim == 2 else data.to_frame()

        starts, ends, sorted_index, sorted_data = self._numba_prep(df)
        numba_.validate_udf(func)
        numba_agg_func = numba_.generate_numba_agg_func(
            func, **get_jit_arguments(engine_kwargs, kwargs)
        )
        result = numba_agg_func(
            sorted_data,
            sorted_index,
            starts,
            ends,
            len(df.columns),
            *args,
        )
        index = self.grouper.result_index
        if data.ndim == 1:
            result_kwargs = {"name": data.name}
            result = result.ravel()
        else:
            result_kwargs = {"columns": data.columns}
        res = data._constructor(result, index=index, **result_kwargs)
        if not self.as_index:
            res = self._insert_inaxis_grouper(res)
            res.index = default_index(len(res))
        return res

    # -----------------------------------------------------------------
    # apply/agg/transform

    @Appender(
        _apply_docs["template"].format(
            input="dataframe", examples=_apply_docs["dataframe_examples"]
        )
    )
    def apply(self, func, *args, **kwargs) -> NDFrameT:
        orig_func = func
        func = com.is_builtin_func(func)
        if orig_func != func:
            alias = com._builtin_table_alias[orig_func]
            warn_alias_replacement(self, orig_func, alias)

        if isinstance(func, str):
            if hasattr(self, func):
                res = getattr(self, func)
                if callable(res):
                    return res(*args, **kwargs)
                elif args or kwargs:
                    raise ValueError(f"Cannot pass arguments to property {func}")
                return res

            else:
                raise TypeError(f"apply func should be callable, not '{func}'")

        elif args or kwargs:
            if callable(func):

                @wraps(func)
                def f(g):
                    return func(g, *args, **kwargs)

            else:
                raise ValueError(
                    "func must be a callable if args or kwargs are supplied"
                )
        else:
            f = func

        # ignore SettingWithCopy here in case the user mutates
        with option_context("mode.chained_assignment", None):
            try:
                result = self._python_apply_general(f, self._selected_obj)
            except TypeError:
                # gh-20949
                # try again, with .apply acting as a filtering
                # operation, by excluding the grouping column
                # This would normally not be triggered
                # except if the udf is trying an operation that
                # fails on *some* columns, e.g. a numeric operation
                # on a string grouper column

                return self._python_apply_general(f, self._obj_with_exclusions)

        return result

    @final
    def _python_apply_general(
        self,
        f: Callable,
        data: DataFrame | Series,
        not_indexed_same: bool | None = None,
        is_transform: bool = False,
        is_agg: bool = False,
    ) -> NDFrameT:
        """
        Apply function f in python space

        Parameters
        ----------
        f : callable
            Function to apply
        data : Series or DataFrame
            Data to apply f to
        not_indexed_same: bool, optional
            When specified, overrides the value of not_indexed_same. Apply behaves
            differently when the result index is equal to the input index, but
            this can be coincidental leading to value-dependent behavior.
        is_transform : bool, default False
            Indicator for whether the function is actually a transform
            and should not have group keys prepended.
        is_agg : bool, default False
            Indicator for whether the function is an aggregation. When the
            result is empty, we don't want to warn for this case.
            See _GroupBy._python_agg_general.

        Returns
        -------
        Series or DataFrame
            data after applying f
        """
        values, mutated = self.grouper.apply_groupwise(f, data, self.axis)
        if not_indexed_same is None:
            not_indexed_same = mutated

        return self._wrap_applied_output(
            data,
            values,
            not_indexed_same,
            is_transform,
        )

    @final
    def _agg_general(
        self,
        numeric_only: bool = False,
        min_count: int = -1,
        *,
        alias: str,
        npfunc: Callable,
    ):
        result = self._cython_agg_general(
            how=alias,
            alt=npfunc,
            numeric_only=numeric_only,
            min_count=min_count,
        )
        return result.__finalize__(self.obj, method="groupby")

    def _agg_py_fallback(
        self, how: str, values: ArrayLike, ndim: int, alt: Callable
    ) -> ArrayLike:
        """
        Fallback to pure-python aggregation if _cython_operation raises
        NotImplementedError.
        """
        # We get here with a) EADtypes and b) object dtype
        assert alt is not None

        if values.ndim == 1:
            # For DataFrameGroupBy we only get here with ExtensionArray
            ser = Series(values, copy=False)
        else:
            # We only get here with values.dtype == object
            # TODO: special case not needed with ArrayManager
            df = DataFrame(values.T)
            # bc we split object blocks in grouped_reduce, we have only 1 col
            # otherwise we'd have to worry about block-splitting GH#39329
            assert df.shape[1] == 1
            # Avoid call to self.values that can occur in DataFrame
            #  reductions; see GH#28949
            ser = df.iloc[:, 0]

        # We do not get here with UDFs, so we know that our dtype
        #  should always be preserved by the implemented aggregations
        # TODO: Is this exactly right; see WrappedCythonOp get_result_dtype?
        try:
            res_values = self.grouper.agg_series(ser, alt, preserve_dtype=True)
        except Exception as err:
            msg = f"agg function failed [how->{how},dtype->{ser.dtype}]"
            # preserve the kind of exception that raised
            raise type(err)(msg) from err

        if ser.dtype == object:
            res_values = res_values.astype(object, copy=False)

        # If we are DataFrameGroupBy and went through a SeriesGroupByPath
        # then we need to reshape
        # GH#32223 includes case with IntegerArray values, ndarray res_values
        # test_groupby_duplicate_columns with object dtype values
        return ensure_block_shape(res_values, ndim=ndim)

    @final
    def _cython_agg_general(
        self,
        how: str,
        alt: Callable,
        numeric_only: bool = False,
        min_count: int = -1,
        **kwargs,
    ):
        # Note: we never get here with how="ohlc" for DataFrameGroupBy;
        #  that goes through SeriesGroupBy

        data = self._get_data_to_aggregate(numeric_only=numeric_only, name=how)

        def array_func(values: ArrayLike) -> ArrayLike:
            try:
                result = self.grouper._cython_operation(
                    "aggregate",
                    values,
                    how,
                    axis=data.ndim - 1,
                    min_count=min_count,
                    **kwargs,
                )
            except NotImplementedError:
                # generally if we have numeric_only=False
                # and non-applicable functions
                # try to python agg
                # TODO: shouldn't min_count matter?
                if how in ["any", "all", "std", "sem"]:
                    raise  # TODO: re-raise as TypeError?  should not be reached
            else:
                return result

            result = self._agg_py_fallback(how, values, ndim=data.ndim, alt=alt)
            return result

        new_mgr = data.grouped_reduce(array_func)
        res = self._wrap_agged_manager(new_mgr)
        out = self._wrap_aggregated_output(res)
        if self.axis == 1:
            out = out.infer_objects(copy=False)
        return out

    def _cython_transform(
        self, how: str, numeric_only: bool = False, axis: AxisInt = 0, **kwargs
    ):
        raise AbstractMethodError(self)

    @final
    def _transform(self, func, *args, engine=None, engine_kwargs=None, **kwargs):
        # optimized transforms
        orig_func = func
        func = com.get_cython_func(func) or func
        if orig_func != func:
            warn_alias_replacement(self, orig_func, func)

        if not isinstance(func, str):
            return self._transform_general(func, engine, engine_kwargs, *args, **kwargs)

        elif func not in base.transform_kernel_allowlist:
            msg = f"'{func}' is not a valid function name for transform(name)"
            raise ValueError(msg)
        elif func in base.cythonized_kernels or func in base.transformation_kernels:
            # cythonized transform or canned "agg+broadcast"
            if engine is not None:
                kwargs["engine"] = engine
                kwargs["engine_kwargs"] = engine_kwargs
            return getattr(self, func)(*args, **kwargs)

        else:
            # i.e. func in base.reduction_kernels

            # GH#30918 Use _transform_fast only when we know func is an aggregation
            # If func is a reduction, we need to broadcast the
            # result to the whole group. Compute func result
            # and deal with possible broadcasting below.
            # Temporarily set observed for dealing with categoricals.
            with com.temp_setattr(self, "observed", True):
                with com.temp_setattr(self, "as_index", True):
                    # GH#49834 - result needs groups in the index for
                    # _wrap_transform_fast_result
                    if engine is not None:
                        kwargs["engine"] = engine
                        kwargs["engine_kwargs"] = engine_kwargs
                    result = getattr(self, func)(*args, **kwargs)

            return self._wrap_transform_fast_result(result)

    @final
    def _wrap_transform_fast_result(self, result: NDFrameT) -> NDFrameT:
        """
        Fast transform path for aggregations.
        """
        obj = self._obj_with_exclusions

        # for each col, reshape to size of original frame by take operation
        ids, _, _ = self.grouper.group_info
        result = result.reindex(self.grouper.result_index, axis=self.axis, copy=False)

        if self.obj.ndim == 1:
            # i.e. SeriesGroupBy
            out = algorithms.take_nd(result._values, ids)
            output = obj._constructor(out, index=obj.index, name=obj.name)
        else:
            # `.size()` gives Series output on DataFrame input, need axis 0
            axis = 0 if result.ndim == 1 else self.axis
            # GH#46209
            # Don't convert indices: negative indices need to give rise
            # to null values in the result
            new_ax = result.axes[axis].take(ids)
            output = result._reindex_with_indexers(
                {axis: (new_ax, ids)}, allow_dups=True, copy=False
            )
            output = output.set_axis(obj._get_axis(self.axis), axis=axis)
        return output

    # -----------------------------------------------------------------
    # Utilities

    @final
    def _apply_filter(self, indices, dropna):
        if len(indices) == 0:
            indices = np.array([], dtype="int64")
        else:
            indices = np.sort(np.concatenate(indices))
        if dropna:
            filtered = self._selected_obj.take(indices, axis=self.axis)
        else:
            mask = np.empty(len(self._selected_obj.index), dtype=bool)
            mask.fill(False)
            mask[indices.astype(int)] = True
            # mask fails to broadcast when passed to where; broadcast manually.
            mask = np.tile(mask, list(self._selected_obj.shape[1:]) + [1]).T
            filtered = self._selected_obj.where(mask)  # Fill with NaNs.
        return filtered

    @final
    def _cumcount_array(self, ascending: bool = True) -> np.ndarray:
        """
        Parameters
        ----------
        ascending : bool, default True
            If False, number in reverse, from length of group - 1 to 0.

        Notes
        -----
        this is currently implementing sort=False
        (though the default is sort=True) for groupby in general
        """
        ids, _, ngroups = self.grouper.group_info
        sorter = get_group_index_sorter(ids, ngroups)
        ids, count = ids[sorter], len(ids)

        if count == 0:
            return np.empty(0, dtype=np.int64)

        run = np.r_[True, ids[:-1] != ids[1:]]
        rep = np.diff(np.r_[np.nonzero(run)[0], count])
        out = (~run).cumsum()

        if ascending:
            out -= np.repeat(out[run], rep)
        else:
            out = np.repeat(out[np.r_[run[1:], True]], rep) - out

        if self.grouper.has_dropped_na:
            out = np.where(ids == -1, np.nan, out.astype(np.float64, copy=False))
        else:
            out = out.astype(np.int64, copy=False)

        rev = np.empty(count, dtype=np.intp)
        rev[sorter] = np.arange(count, dtype=np.intp)
        return out[rev]

    # -----------------------------------------------------------------

    @final
    @property
    def _obj_1d_constructor(self) -> Callable:
        # GH28330 preserve subclassed Series/DataFrames
        if isinstance(self.obj, DataFrame):
            return self.obj._constructor_sliced
        assert isinstance(self.obj, Series)
        return self.obj._constructor

    @final
    @Substitution(name="groupby")
    @Substitution(see_also=_common_see_also)
    def any(self, skipna: bool = True):
        """
        Return True if any value in the group is truthful, else False.

        Parameters
        ----------
        skipna : bool, default True
            Flag to ignore nan values during truth testing.

        Returns
        -------
        Series or DataFrame
            DataFrame or Series of boolean values, where a value is True if any element
            is True within its respective group, False otherwise.
        %(see_also)s
        Examples
        --------
        For SeriesGroupBy:

        >>> lst = ['a', 'a', 'b']
        >>> ser = pd.Series([1, 2, 0], index=lst)
        >>> ser
        a    1
        a    2
        b    0
        dtype: int64
        >>> ser.groupby(level=0).any()
        a     True
        b    False
        dtype: bool

        For DataFrameGroupBy:

        >>> data = [[1, 0, 3], [1, 0, 6], [7, 1, 9]]
        >>> df = pd.DataFrame(data, columns=["a", "b", "c"],
        ...                   index=["ostrich", "penguin", "parrot"])
        >>> df
                 a  b  c
        ostrich  1  0  3
        penguin  1  0  6
        parrot   7  1  9
        >>> df.groupby(by=["a"]).any()
               b      c
        a
        1  False   True
        7   True   True
        """
        return self._cython_agg_general(
            "any",
            alt=lambda x: Series(x).any(skipna=skipna),
            skipna=skipna,
        )

    @final
    @Substitution(name="groupby")
    @Substitution(see_also=_common_see_also)
    def all(self, skipna: bool = True):
        """
        Return True if all values in the group are truthful, else False.

        Parameters
        ----------
        skipna : bool, default True
            Flag to ignore nan values during truth testing.

        Returns
        -------
        Series or DataFrame
            DataFrame or Series of boolean values, where a value is True if all elements
            are True within its respective group, False otherwise.
        %(see_also)s
        Examples
        --------

        For SeriesGroupBy:

        >>> lst = ['a', 'a', 'b']
        >>> ser = pd.Series([1, 2, 0], index=lst)
        >>> ser
        a    1
        a    2
        b    0
        dtype: int64
        >>> ser.groupby(level=0).all()
        a     True
        b    False
        dtype: bool

        For DataFrameGroupBy:

        >>> data = [[1, 0, 3], [1, 5, 6], [7, 8, 9]]
        >>> df = pd.DataFrame(data, columns=["a", "b", "c"],
        ...                   index=["ostrich", "penguin", "parrot"])
        >>> df
                 a  b  c
        ostrich  1  0  3
        penguin  1  5  6
        parrot   7  8  9
        >>> df.groupby(by=["a"]).all()
               b      c
        a
        1  False   True
        7   True   True
        """
        return self._cython_agg_general(
            "all",
            alt=lambda x: Series(x).all(skipna=skipna),
            skipna=skipna,
        )

    @final
    @Substitution(name="groupby")
    @Substitution(see_also=_common_see_also)
    def count(self) -> NDFrameT:
        """
        Compute count of group, excluding missing values.

        Returns
        -------
        Series or DataFrame
            Count of values within each group.
        %(see_also)s
        Examples
        --------
        For SeriesGroupBy:

        >>> lst = ['a', 'a', 'b']
        >>> ser = pd.Series([1, 2, np.nan], index=lst)
        >>> ser
        a    1.0
        a    2.0
        b    NaN
        dtype: float64
        >>> ser.groupby(level=0).count()
        a    2
        b    0
        dtype: int64

        For DataFrameGroupBy:

        >>> data = [[1, np.nan, 3], [1, np.nan, 6], [7, 8, 9]]
        >>> df = pd.DataFrame(data, columns=["a", "b", "c"],
        ...                   index=["cow", "horse", "bull"])
        >>> df
                a	  b	c
        cow     1	NaN	3
        horse	1	NaN	6
        bull	7	8.0	9
        >>> df.groupby("a").count()
            b   c
        a
        1   0   2
        7   1   1

        For Resampler:

        >>> ser = pd.Series([1, 2, 3, 4], index=pd.DatetimeIndex(
        ...                 ['2023-01-01', '2023-01-15', '2023-02-01', '2023-02-15']))
        >>> ser
        2023-01-01    1
        2023-01-15    2
        2023-02-01    3
        2023-02-15    4
        dtype: int64
        >>> ser.resample('MS').count()
        2023-01-01    2
        2023-02-01    2
        Freq: MS, dtype: int64
        """
        data = self._get_data_to_aggregate()
        ids, _, ngroups = self.grouper.group_info
        mask = ids != -1

        is_series = data.ndim == 1

        def hfunc(bvalues: ArrayLike) -> ArrayLike:
            # TODO(EA2D): reshape would not be necessary with 2D EAs
            if bvalues.ndim == 1:
                # EA
                masked = mask & ~isna(bvalues).reshape(1, -1)
            else:
                masked = mask & ~isna(bvalues)

            counted = lib.count_level_2d(masked, labels=ids, max_bin=ngroups)
            if is_series:
                assert counted.ndim == 2
                assert counted.shape[0] == 1
                return counted[0]
            return counted

        new_mgr = data.grouped_reduce(hfunc)
        new_obj = self._wrap_agged_manager(new_mgr)

        # If we are grouping on categoricals we want unobserved categories to
        # return zero, rather than the default of NaN which the reindexing in
        # _wrap_aggregated_output() returns. GH 35028
        # e.g. test_dataframe_groupby_on_2_categoricals_when_observed_is_false
        with com.temp_setattr(self, "observed", True):
            result = self._wrap_aggregated_output(new_obj)

        return self._reindex_output(result, fill_value=0)

    @final
    @Substitution(name="groupby")
    @Substitution(see_also=_common_see_also)
    def mean(
        self,
        numeric_only: bool = False,
        engine: Literal["cython", "numba"] | None = None,
        engine_kwargs: dict[str, bool] | None = None,
    ):
        """
        Compute mean of groups, excluding missing values.

        Parameters
        ----------
        numeric_only : bool, default False
            Include only float, int, boolean columns.

            .. versionchanged:: 2.0.0

                numeric_only no longer accepts ``None`` and defaults to ``False``.

        engine : str, default None
            * ``'cython'`` : Runs the operation through C-extensions from cython.
            * ``'numba'`` : Runs the operation through JIT compiled code from numba.
            * ``None`` : Defaults to ``'cython'`` or globally setting
              ``compute.use_numba``

            .. versionadded:: 1.4.0

        engine_kwargs : dict, default None
            * For ``'cython'`` engine, there are no accepted ``engine_kwargs``
            * For ``'numba'`` engine, the engine can accept ``nopython``, ``nogil``
              and ``parallel`` dictionary keys. The values must either be ``True`` or
              ``False``. The default ``engine_kwargs`` for the ``'numba'`` engine is
              ``{{'nopython': True, 'nogil': False, 'parallel': False}}``

            .. versionadded:: 1.4.0

        Returns
        -------
        pandas.Series or pandas.DataFrame
        %(see_also)s
        Examples
        --------
        >>> df = pd.DataFrame({'A': [1, 1, 2, 1, 2],
        ...                    'B': [np.nan, 2, 3, 4, 5],
        ...                    'C': [1, 2, 1, 1, 2]}, columns=['A', 'B', 'C'])

        Groupby one column and return the mean of the remaining columns in
        each group.

        >>> df.groupby('A').mean()
             B         C
        A
        1  3.0  1.333333
        2  4.0  1.500000

        Groupby two columns and return the mean of the remaining column.

        >>> df.groupby(['A', 'B']).mean()
                 C
        A B
        1 2.0  2.0
          4.0  1.0
        2 3.0  1.0
          5.0  2.0

        Groupby one column and return the mean of only particular column in
        the group.

        >>> df.groupby('A')['B'].mean()
        A
        1    3.0
        2    4.0
        Name: B, dtype: float64
        """

        if maybe_use_numba(engine):
            from pandas.core._numba.kernels import sliding_mean

            return self._numba_agg_general(
                sliding_mean, executor.float_dtype_mapping, engine_kwargs, min_periods=0
            )
        else:
            result = self._cython_agg_general(
                "mean",
                alt=lambda x: Series(x).mean(numeric_only=numeric_only),
                numeric_only=numeric_only,
            )
            return result.__finalize__(self.obj, method="groupby")

    @final
    def median(self, numeric_only: bool = False):
        """
        Compute median of groups, excluding missing values.

        For multiple groupings, the result index will be a MultiIndex

        Parameters
        ----------
        numeric_only : bool, default False
            Include only float, int, boolean columns.

            .. versionchanged:: 2.0.0

                numeric_only no longer accepts ``None`` and defaults to False.

        Returns
        -------
        Series or DataFrame
            Median of values within each group.

        Examples
        --------
        For SeriesGroupBy:

        >>> lst = ['a', 'a', 'a', 'b', 'b', 'b']
        >>> ser = pd.Series([7, 2, 8, 4, 3, 3], index=lst)
        >>> ser
        a     7
        a     2
        a     8
        b     4
        b     3
        b     3
        dtype: int64
        >>> ser.groupby(level=0).median()
        a    7.0
        b    3.0
        dtype: float64

        For DataFrameGroupBy:

        >>> data = {'a': [1, 3, 5, 7, 7, 8, 3], 'b': [1, 4, 8, 4, 4, 2, 1]}
        >>> df = pd.DataFrame(data, index=['dog', 'dog', 'dog',
        ...                   'mouse', 'mouse', 'mouse', 'mouse'])
        >>> df
                 a  b
          dog    1  1
          dog    3  4
          dog    5  8
        mouse    7  4
        mouse    7  4
        mouse    8  2
        mouse    3  1
        >>> df.groupby(level=0).median()
                 a    b
        dog    3.0  4.0
        mouse  7.0  3.0

        For Resampler:

        >>> ser = pd.Series([1, 2, 3, 3, 4, 5],
        ...                 index=pd.DatetimeIndex(['2023-01-01',
        ...                                         '2023-01-10',
        ...                                         '2023-01-15',
        ...                                         '2023-02-01',
        ...                                         '2023-02-10',
        ...                                         '2023-02-15']))
        >>> ser.resample('MS').median()
        2023-01-01    2.0
        2023-02-01    4.0
        Freq: MS, dtype: float64
        """
        result = self._cython_agg_general(
            "median",
            alt=lambda x: Series(x).median(numeric_only=numeric_only),
            numeric_only=numeric_only,
        )
        return result.__finalize__(self.obj, method="groupby")

    @final
    @Substitution(name="groupby")
    @Substitution(see_also=_common_see_also)
    def std(
        self,
        ddof: int = 1,
        engine: Literal["cython", "numba"] | None = None,
        engine_kwargs: dict[str, bool] | None = None,
        numeric_only: bool = False,
    ):
        """
        Compute standard deviation of groups, excluding missing values.

        For multiple groupings, the result index will be a MultiIndex.

        Parameters
        ----------
        ddof : int, default 1
            Degrees of freedom.

        engine : str, default None
            * ``'cython'`` : Runs the operation through C-extensions from cython.
            * ``'numba'`` : Runs the operation through JIT compiled code from numba.
            * ``None`` : Defaults to ``'cython'`` or globally setting
              ``compute.use_numba``

            .. versionadded:: 1.4.0

        engine_kwargs : dict, default None
            * For ``'cython'`` engine, there are no accepted ``engine_kwargs``
            * For ``'numba'`` engine, the engine can accept ``nopython``, ``nogil``
              and ``parallel`` dictionary keys. The values must either be ``True`` or
              ``False``. The default ``engine_kwargs`` for the ``'numba'`` engine is
              ``{{'nopython': True, 'nogil': False, 'parallel': False}}``

            .. versionadded:: 1.4.0

        numeric_only : bool, default False
            Include only `float`, `int` or `boolean` data.

            .. versionadded:: 1.5.0

            .. versionchanged:: 2.0.0

                numeric_only now defaults to ``False``.

        Returns
        -------
        Series or DataFrame
            Standard deviation of values within each group.
        %(see_also)s
        Examples
        --------
        For SeriesGroupBy:

        >>> lst = ['a', 'a', 'a', 'b', 'b', 'b']
        >>> ser = pd.Series([7, 2, 8, 4, 3, 3], index=lst)
        >>> ser
        a     7
        a     2
        a     8
        b     4
        b     3
        b     3
        dtype: int64
        >>> ser.groupby(level=0).std()
        a    3.21455
        b    0.57735
        dtype: float64

        For DataFrameGroupBy:

        >>> data = {'a': [1, 3, 5, 7, 7, 8, 3], 'b': [1, 4, 8, 4, 4, 2, 1]}
        >>> df = pd.DataFrame(data, index=['dog', 'dog', 'dog',
        ...                   'mouse', 'mouse', 'mouse', 'mouse'])
        >>> df
                 a  b
          dog    1  1
          dog    3  4
          dog    5  8
        mouse    7  4
        mouse    7  4
        mouse    8  2
        mouse    3  1
        >>> df.groupby(level=0).std()
                      a         b
        dog    2.000000  3.511885
        mouse  2.217356  1.500000
        """
        if maybe_use_numba(engine):
            from pandas.core._numba.kernels import sliding_var

            return np.sqrt(
                self._numba_agg_general(
                    sliding_var,
                    executor.float_dtype_mapping,
                    engine_kwargs,
                    min_periods=0,
                    ddof=ddof,
                )
            )
        else:
            return self._cython_agg_general(
                "std",
                alt=lambda x: Series(x).std(ddof=ddof),
                numeric_only=numeric_only,
                ddof=ddof,
            )

    @final
    @Substitution(name="groupby")
    @Substitution(see_also=_common_see_also)
    def var(
        self,
        ddof: int = 1,
        engine: Literal["cython", "numba"] | None = None,
        engine_kwargs: dict[str, bool] | None = None,
        numeric_only: bool = False,
    ):
        """
        Compute variance of groups, excluding missing values.

        For multiple groupings, the result index will be a MultiIndex.

        Parameters
        ----------
        ddof : int, default 1
            Degrees of freedom.

        engine : str, default None
            * ``'cython'`` : Runs the operation through C-extensions from cython.
            * ``'numba'`` : Runs the operation through JIT compiled code from numba.
            * ``None`` : Defaults to ``'cython'`` or globally setting
              ``compute.use_numba``

            .. versionadded:: 1.4.0

        engine_kwargs : dict, default None
            * For ``'cython'`` engine, there are no accepted ``engine_kwargs``
            * For ``'numba'`` engine, the engine can accept ``nopython``, ``nogil``
              and ``parallel`` dictionary keys. The values must either be ``True`` or
              ``False``. The default ``engine_kwargs`` for the ``'numba'`` engine is
              ``{{'nopython': True, 'nogil': False, 'parallel': False}}``

            .. versionadded:: 1.4.0

        numeric_only : bool, default False
            Include only `float`, `int` or `boolean` data.

            .. versionadded:: 1.5.0

            .. versionchanged:: 2.0.0

                numeric_only now defaults to ``False``.

        Returns
        -------
        Series or DataFrame
            Variance of values within each group.
        %(see_also)s
        Examples
        --------
        For SeriesGroupBy:

        >>> lst = ['a', 'a', 'a', 'b', 'b', 'b']
        >>> ser = pd.Series([7, 2, 8, 4, 3, 3], index=lst)
        >>> ser
        a     7
        a     2
        a     8
        b     4
        b     3
        b     3
        dtype: int64
        >>> ser.groupby(level=0).var()
        a    10.333333
        b     0.333333
        dtype: float64

        For DataFrameGroupBy:

        >>> data = {'a': [1, 3, 5, 7, 7, 8, 3], 'b': [1, 4, 8, 4, 4, 2, 1]}
        >>> df = pd.DataFrame(data, index=['dog', 'dog', 'dog',
        ...                   'mouse', 'mouse', 'mouse', 'mouse'])
        >>> df
                 a  b
          dog    1  1
          dog    3  4
          dog    5  8
        mouse    7  4
        mouse    7  4
        mouse    8  2
        mouse    3  1
        >>> df.groupby(level=0).var()
                      a          b
        dog    4.000000  12.333333
        mouse  4.916667   2.250000
        """
        if maybe_use_numba(engine):
            from pandas.core._numba.kernels import sliding_var

            return self._numba_agg_general(
                sliding_var,
                executor.float_dtype_mapping,
                engine_kwargs,
                min_periods=0,
                ddof=ddof,
            )
        else:
            return self._cython_agg_general(
                "var",
                alt=lambda x: Series(x).var(ddof=ddof),
                numeric_only=numeric_only,
                ddof=ddof,
            )

    @final
    def _value_counts(
        self,
        subset: Sequence[Hashable] | None = None,
        normalize: bool = False,
        sort: bool = True,
        ascending: bool = False,
        dropna: bool = True,
    ) -> DataFrame | Series:
        """
        Shared implementation of value_counts for SeriesGroupBy and DataFrameGroupBy.

        SeriesGroupBy additionally supports a bins argument. See the docstring of
        DataFrameGroupBy.value_counts for a description of arguments.
        """
        if self.axis == 1:
            raise NotImplementedError(
                "DataFrameGroupBy.value_counts only handles axis=0"
            )
        name = "proportion" if normalize else "count"

        df = self.obj
        obj = self._obj_with_exclusions

        in_axis_names = {
            grouping.name for grouping in self.grouper.groupings if grouping.in_axis
        }
        if isinstance(obj, Series):
            _name = obj.name
            keys = [] if _name in in_axis_names else [obj]
        else:
            unique_cols = set(obj.columns)
            if subset is not None:
                subsetted = set(subset)
                clashing = subsetted & set(in_axis_names)
                if clashing:
                    raise ValueError(
                        f"Keys {clashing} in subset cannot be in "
                        "the groupby column keys."
                    )
                doesnt_exist = subsetted - unique_cols
                if doesnt_exist:
                    raise ValueError(
                        f"Keys {doesnt_exist} in subset do not "
                        f"exist in the DataFrame."
                    )
            else:
                subsetted = unique_cols

            keys = [
                # Can't use .values because the column label needs to be preserved
                obj.iloc[:, idx]
                for idx, _name in enumerate(obj.columns)
                if _name not in in_axis_names and _name in subsetted
            ]

        groupings = list(self.grouper.groupings)
        for key in keys:
            grouper, _, _ = get_grouper(
                df,
                key=key,
                axis=self.axis,
                sort=self.sort,
                observed=False,
                dropna=dropna,
            )
            groupings += list(grouper.groupings)

        # Take the size of the overall columns
        gb = df.groupby(
            groupings,
            sort=self.sort,
            observed=self.observed,
            dropna=self.dropna,
        )
        result_series = cast(Series, gb.size())
        result_series.name = name

        # GH-46357 Include non-observed categories
        # of non-grouping columns regardless of `observed`
        if any(
            isinstance(grouping.grouping_vector, (Categorical, CategoricalIndex))
            and not grouping._observed
            for grouping in groupings
        ):
            levels_list = [ping.result_index for ping in groupings]
            multi_index, _ = MultiIndex.from_product(
                levels_list, names=[ping.name for ping in groupings]
            ).sortlevel()
            result_series = result_series.reindex(multi_index, fill_value=0)

        if normalize:
            # Normalize the results by dividing by the original group sizes.
            # We are guaranteed to have the first N levels be the
            # user-requested grouping.
            levels = list(
                range(len(self.grouper.groupings), result_series.index.nlevels)
            )
            indexed_group_size = result_series.groupby(
                result_series.index.droplevel(levels),
                sort=self.sort,
                dropna=self.dropna,
                # GH#43999 - deprecation of observed=False
                observed=False,
            ).transform("sum")
            result_series /= indexed_group_size

            # Handle groups of non-observed categories
            result_series = result_series.fillna(0.0)

        if sort:
            # Sort the values and then resort by the main grouping
            index_level = range(len(self.grouper.groupings))
            result_series = result_series.sort_values(ascending=ascending).sort_index(
                level=index_level, sort_remaining=False
            )

        result: Series | DataFrame
        if self.as_index:
            result = result_series
        else:
            # Convert to frame
            index = result_series.index
            columns = com.fill_missing_names(index.names)
            if name in columns:
                raise ValueError(f"Column label '{name}' is duplicate of result column")
            result_series.name = name
            result_series.index = index.set_names(range(len(columns)))
            result_frame = result_series.reset_index()
            result_frame.columns = columns + [name]
            result = result_frame
        return result.__finalize__(self.obj, method="value_counts")

    @final
    def sem(self, ddof: int = 1, numeric_only: bool = False):
        """
        Compute standard error of the mean of groups, excluding missing values.

        For multiple groupings, the result index will be a MultiIndex.

        Parameters
        ----------
        ddof : int, default 1
            Degrees of freedom.

        numeric_only : bool, default False
            Include only `float`, `int` or `boolean` data.

            .. versionadded:: 1.5.0

            .. versionchanged:: 2.0.0

                numeric_only now defaults to ``False``.

        Returns
        -------
        Series or DataFrame
            Standard error of the mean of values within each group.

        Examples
        --------
        For SeriesGroupBy:

        >>> lst = ['a', 'a', 'b', 'b']
        >>> ser = pd.Series([5, 10, 8, 14], index=lst)
        >>> ser
        a     5
        a    10
        b     8
        b    14
        dtype: int64
        >>> ser.groupby(level=0).sem()
        a    2.5
        b    3.0
        dtype: float64

        For DataFrameGroupBy:

        >>> data = [[1, 12, 11], [1, 15, 2], [2, 5, 8], [2, 6, 12]]
        >>> df = pd.DataFrame(data, columns=["a", "b", "c"],
        ...                   index=["tuna", "salmon", "catfish", "goldfish"])
        >>> df
                   a   b   c
            tuna   1  12  11
          salmon   1  15   2
         catfish   2   5   8
        goldfish   2   6  12
        >>> df.groupby("a").sem()
              b  c
        a
        1    1.5  4.5
        2    0.5  2.0

        For Resampler:

        >>> ser = pd.Series([1, 3, 2, 4, 3, 8],
        ...                 index=pd.DatetimeIndex(['2023-01-01',
        ...                                         '2023-01-10',
        ...                                         '2023-01-15',
        ...                                         '2023-02-01',
        ...                                         '2023-02-10',
        ...                                         '2023-02-15']))
        >>> ser.resample('MS').sem()
        2023-01-01    0.577350
        2023-02-01    1.527525
        Freq: MS, dtype: float64
        """
        if numeric_only and self.obj.ndim == 1 and not is_numeric_dtype(self.obj.dtype):
            raise TypeError(
                f"{type(self).__name__}.sem called with "
                f"numeric_only={numeric_only} and dtype {self.obj.dtype}"
            )
        return self._cython_agg_general(
            "sem",
            alt=lambda x: Series(x).sem(ddof=ddof),
            numeric_only=numeric_only,
            ddof=ddof,
        )

    @final
    @Substitution(name="groupby")
    @Substitution(see_also=_common_see_also)
    def size(self) -> DataFrame | Series:
        """
        Compute group sizes.

        Returns
        -------
        DataFrame or Series
            Number of rows in each group as a Series if as_index is True
            or a DataFrame if as_index is False.
        %(see_also)s
        Examples
        --------

        For SeriesGroupBy:

        >>> lst = ['a', 'a', 'b']
        >>> ser = pd.Series([1, 2, 3], index=lst)
        >>> ser
        a     1
        a     2
        b     3
        dtype: int64
        >>> ser.groupby(level=0).size()
        a    2
        b    1
        dtype: int64

        >>> data = [[1, 2, 3], [1, 5, 6], [7, 8, 9]]
        >>> df = pd.DataFrame(data, columns=["a", "b", "c"],
        ...                   index=["owl", "toucan", "eagle"])
        >>> df
                a  b  c
        owl     1  2  3
        toucan  1  5  6
        eagle   7  8  9
        >>> df.groupby("a").size()
        a
        1    2
        7    1
        dtype: int64

        For Resampler:

        >>> ser = pd.Series([1, 2, 3], index=pd.DatetimeIndex(
        ...                 ['2023-01-01', '2023-01-15', '2023-02-01']))
        >>> ser
        2023-01-01    1
        2023-01-15    2
        2023-02-01    3
        dtype: int64
        >>> ser.resample('MS').size()
        2023-01-01    2
        2023-02-01    1
        Freq: MS, dtype: int64
        """
        result = self.grouper.size()

        # GH28330 preserve subclassed Series/DataFrames through calls
        if isinstance(self.obj, Series):
            result = self._obj_1d_constructor(result, name=self.obj.name)
        else:
            result = self._obj_1d_constructor(result)

        with com.temp_setattr(self, "as_index", True):
            # size already has the desired behavior in GH#49519, but this makes the
            # as_index=False path of _reindex_output fail on categorical groupers.
            result = self._reindex_output(result, fill_value=0)
        if not self.as_index:
            # error: Incompatible types in assignment (expression has
            # type "DataFrame", variable has type "Series")
            result = result.rename("size").reset_index()  # type: ignore[assignment]
        return result

    @final
    @doc(
        _groupby_agg_method_engine_template,
        fname="sum",
        no=False,
        mc=0,
        e=None,
        ek=None,
        example=dedent(
            """\
        For SeriesGroupBy:

        >>> lst = ['a', 'a', 'b', 'b']
        >>> ser = pd.Series([1, 2, 3, 4], index=lst)
        >>> ser
        a    1
        a    2
        b    3
        b    4
        dtype: int64
        >>> ser.groupby(level=0).sum()
        a    3
        b    7
        dtype: int64

        For DataFrameGroupBy:

        >>> data = [[1, 8, 2], [1, 2, 5], [2, 5, 8], [2, 6, 9]]
        >>> df = pd.DataFrame(data, columns=["a", "b", "c"],
        ...                   index=["tiger", "leopard", "cheetah", "lion"])
        >>> df
                  a  b  c
          tiger   1  8  2
        leopard   1  2  5
        cheetah   2  5  8
           lion   2  6  9
        >>> df.groupby("a").sum()
             b   c
        a
        1   10   7
        2   11  17"""
        ),
    )
    def sum(
        self,
        numeric_only: bool = False,
        min_count: int = 0,
        engine: Literal["cython", "numba"] | None = None,
        engine_kwargs: dict[str, bool] | None = None,
    ):
        if maybe_use_numba(engine):
            from pandas.core._numba.kernels import sliding_sum

            return self._numba_agg_general(
                sliding_sum,
                executor.default_dtype_mapping,
                engine_kwargs,
                min_periods=min_count,
            )
        else:
            # If we are grouping on categoricals we want unobserved categories to
            # return zero, rather than the default of NaN which the reindexing in
            # _agg_general() returns. GH #31422
            with com.temp_setattr(self, "observed", True):
                result = self._agg_general(
                    numeric_only=numeric_only,
                    min_count=min_count,
                    alias="sum",
                    npfunc=np.sum,
                )

            return self._reindex_output(result, fill_value=0)

    @final
    @doc(
        _groupby_agg_method_template,
        fname="prod",
        no=False,
        mc=0,
        example=dedent(
            """\
        For SeriesGroupBy:

        >>> lst = ['a', 'a', 'b', 'b']
        >>> ser = pd.Series([1, 2, 3, 4], index=lst)
        >>> ser
        a    1
        a    2
        b    3
        b    4
        dtype: int64
        >>> ser.groupby(level=0).prod()
        a    2
        b   12
        dtype: int64

        For DataFrameGroupBy:

        >>> data = [[1, 8, 2], [1, 2, 5], [2, 5, 8], [2, 6, 9]]
        >>> df = pd.DataFrame(data, columns=["a", "b", "c"],
        ...                   index=["tiger", "leopard", "cheetah", "lion"])
        >>> df
                  a  b  c
          tiger   1  8  2
        leopard   1  2  5
        cheetah   2  5  8
           lion   2  6  9
        >>> df.groupby("a").prod()
             b    c
        a
        1   16   10
        2   30   72"""
        ),
    )
    def prod(self, numeric_only: bool = False, min_count: int = 0):
        return self._agg_general(
            numeric_only=numeric_only, min_count=min_count, alias="prod", npfunc=np.prod
        )

    @final
    @doc(
        _groupby_agg_method_engine_template,
        fname="min",
        no=False,
        mc=-1,
        e=None,
        ek=None,
        example=dedent(
            """\
        For SeriesGroupBy:

        >>> lst = ['a', 'a', 'b', 'b']
        >>> ser = pd.Series([1, 2, 3, 4], index=lst)
        >>> ser
        a    1
        a    2
        b    3
        b    4
        dtype: int64
        >>> ser.groupby(level=0).min()
        a    1
        b    3
        dtype: int64

        For DataFrameGroupBy:

        >>> data = [[1, 8, 2], [1, 2, 5], [2, 5, 8], [2, 6, 9]]
        >>> df = pd.DataFrame(data, columns=["a", "b", "c"],
        ...                   index=["tiger", "leopard", "cheetah", "lion"])
        >>> df
                  a  b  c
          tiger   1  8  2
        leopard   1  2  5
        cheetah   2  5  8
           lion   2  6  9
        >>> df.groupby("a").min()
            b  c
        a
        1   2  2
        2   5  8"""
        ),
    )
    def min(
        self,
        numeric_only: bool = False,
        min_count: int = -1,
        engine: Literal["cython", "numba"] | None = None,
        engine_kwargs: dict[str, bool] | None = None,
    ):
        if maybe_use_numba(engine):
            from pandas.core._numba.kernels import sliding_min_max

            return self._numba_agg_general(
                sliding_min_max,
                executor.identity_dtype_mapping,
                engine_kwargs,
                min_periods=min_count,
                is_max=False,
            )
        else:
            return self._agg_general(
                numeric_only=numeric_only,
                min_count=min_count,
                alias="min",
                npfunc=np.min,
            )

    @final
    @doc(
        _groupby_agg_method_engine_template,
        fname="max",
        no=False,
        mc=-1,
        e=None,
        ek=None,
        example=dedent(
            """\
        For SeriesGroupBy:

        >>> lst = ['a', 'a', 'b', 'b']
        >>> ser = pd.Series([1, 2, 3, 4], index=lst)
        >>> ser
        a    1
        a    2
        b    3
        b    4
        dtype: int64
        >>> ser.groupby(level=0).max()
        a    2
        b    4
        dtype: int64

        For DataFrameGroupBy:

        >>> data = [[1, 8, 2], [1, 2, 5], [2, 5, 8], [2, 6, 9]]
        >>> df = pd.DataFrame(data, columns=["a", "b", "c"],
        ...                   index=["tiger", "leopard", "cheetah", "lion"])
        >>> df
                  a  b  c
          tiger   1  8  2
        leopard   1  2  5
        cheetah   2  5  8
           lion   2  6  9
        >>> df.groupby("a").max()
            b  c
        a
        1   8  5
        2   6  9"""
        ),
    )
    def max(
        self,
        numeric_only: bool = False,
        min_count: int = -1,
        engine: Literal["cython", "numba"] | None = None,
        engine_kwargs: dict[str, bool] | None = None,
    ):
        if maybe_use_numba(engine):
            from pandas.core._numba.kernels import sliding_min_max

            return self._numba_agg_general(
                sliding_min_max,
                executor.identity_dtype_mapping,
                engine_kwargs,
                min_periods=min_count,
                is_max=True,
            )
        else:
            return self._agg_general(
                numeric_only=numeric_only,
                min_count=min_count,
                alias="max",
                npfunc=np.max,
            )

    @final
    def first(self, numeric_only: bool = False, min_count: int = -1):
        """
        Compute the first non-null entry of each column.

        Parameters
        ----------
        numeric_only : bool, default False
            Include only float, int, boolean columns.
        min_count : int, default -1
            The required number of valid values to perform the operation. If fewer
            than ``min_count`` non-NA values are present the result will be NA.

        Returns
        -------
        Series or DataFrame
            First non-null of values within each group.

        See Also
        --------
        DataFrame.groupby : Apply a function groupby to each row or column of a
            DataFrame.
        pandas.core.groupby.DataFrameGroupBy.last : Compute the last non-null entry
            of each column.
        pandas.core.groupby.DataFrameGroupBy.nth : Take the nth row from each group.

        Examples
        --------
        >>> df = pd.DataFrame(dict(A=[1, 1, 3], B=[None, 5, 6], C=[1, 2, 3],
        ...                        D=['3/11/2000', '3/12/2000', '3/13/2000']))
        >>> df['D'] = pd.to_datetime(df['D'])
        >>> df.groupby("A").first()
             B  C          D
        A
        1  5.0  1 2000-03-11
        3  6.0  3 2000-03-13
        >>> df.groupby("A").first(min_count=2)
            B    C          D
        A
        1 NaN  1.0 2000-03-11
        3 NaN  NaN        NaT
        >>> df.groupby("A").first(numeric_only=True)
             B  C
        A
        1  5.0  1
        3  6.0  3
        """

        def first_compat(obj: NDFrameT, axis: AxisInt = 0):
            def first(x: Series):
                """Helper function for first item that isn't NA."""
                arr = x.array[notna(x.array)]
                if not len(arr):
                    return np.nan
                return arr[0]

            if isinstance(obj, DataFrame):
                return obj.apply(first, axis=axis)
            elif isinstance(obj, Series):
                return first(obj)
            else:  # pragma: no cover
                raise TypeError(type(obj))

        return self._agg_general(
            numeric_only=numeric_only,
            min_count=min_count,
            alias="first",
            npfunc=first_compat,
        )

    @final
    def last(self, numeric_only: bool = False, min_count: int = -1):
        """
        Compute the last non-null entry of each column.

        Parameters
        ----------
        numeric_only : bool, default False
            Include only float, int, boolean columns. If None, will attempt to use
            everything, then use only numeric data.
        min_count : int, default -1
            The required number of valid values to perform the operation. If fewer
            than ``min_count`` non-NA values are present the result will be NA.

        Returns
        -------
        Series or DataFrame
            Last non-null of values within each group.

        See Also
        --------
        DataFrame.groupby : Apply a function groupby to each row or column of a
            DataFrame.
        pandas.core.groupby.DataFrameGroupBy.first : Compute the first non-null entry
            of each column.
        pandas.core.groupby.DataFrameGroupBy.nth : Take the nth row from each group.

        Examples
        --------
        >>> df = pd.DataFrame(dict(A=[1, 1, 3], B=[5, None, 6], C=[1, 2, 3]))
        >>> df.groupby("A").last()
             B  C
        A
        1  5.0  2
        3  6.0  3
        """

        def last_compat(obj: NDFrameT, axis: AxisInt = 0):
            def last(x: Series):
                """Helper function for last item that isn't NA."""
                arr = x.array[notna(x.array)]
                if not len(arr):
                    return np.nan
                return arr[-1]

            if isinstance(obj, DataFrame):
                return obj.apply(last, axis=axis)
            elif isinstance(obj, Series):
                return last(obj)
            else:  # pragma: no cover
                raise TypeError(type(obj))

        return self._agg_general(
            numeric_only=numeric_only,
            min_count=min_count,
            alias="last",
            npfunc=last_compat,
        )

    @final
    def ohlc(self) -> DataFrame:
        """
        Compute open, high, low and close values of a group, excluding missing values.

        For multiple groupings, the result index will be a MultiIndex

        Returns
        -------
        DataFrame
            Open, high, low and close values within each group.

        Examples
        --------

        For SeriesGroupBy:

        >>> lst = ['SPX', 'CAC', 'SPX', 'CAC', 'SPX', 'CAC', 'SPX', 'CAC',]
        >>> ser = pd.Series([3.4, 9.0, 7.2, 5.2, 8.8, 9.4, 0.1, 0.5], index=lst)
        >>> ser
        SPX     3.4
        CAC     9.0
        SPX     7.2
        CAC     5.2
        SPX     8.8
        CAC     9.4
        SPX     0.1
        CAC     0.5
        dtype: float64
        >>> ser.groupby(level=0).ohlc()
             open  high  low  close
        CAC   9.0   9.4  0.5    0.5
        SPX   3.4   8.8  0.1    0.1

        For DataFrameGroupBy:

        >>> data = {2022: [1.2, 2.3, 8.9, 4.5, 4.4, 3, 2 , 1],
        ...         2023: [3.4, 9.0, 7.2, 5.2, 8.8, 9.4, 8.2, 1.0]}
        >>> df = pd.DataFrame(data, index=['SPX', 'CAC', 'SPX', 'CAC',
        ...                   'SPX', 'CAC', 'SPX', 'CAC'])
        >>> df
             2022  2023
        SPX   1.2   3.4
        CAC   2.3   9.0
        SPX   8.9   7.2
        CAC   4.5   5.2
        SPX   4.4   8.8
        CAC   3.0   9.4
        SPX   2.0   8.2
        CAC   1.0   1.0
        >>> df.groupby(level=0).ohlc()
            2022                 2023
            open high  low close open high  low close
        CAC  2.3  4.5  1.0   1.0  9.0  9.4  1.0   1.0
        SPX  1.2  8.9  1.2   2.0  3.4  8.8  3.4   8.2

        For Resampler:

        >>> ser = pd.Series([1, 3, 2, 4, 3, 5],
        ...                 index=pd.DatetimeIndex(['2023-01-01',
        ...                                         '2023-01-10',
        ...                                         '2023-01-15',
        ...                                         '2023-02-01',
        ...                                         '2023-02-10',
        ...                                         '2023-02-15']))
        >>> ser.resample('MS').ohlc()
                    open  high  low  close
        2023-01-01     1     3    1      2
        2023-02-01     4     5    3      5
        """
        if self.obj.ndim == 1:
            obj = self._selected_obj

            is_numeric = is_numeric_dtype(obj.dtype)
            if not is_numeric:
                raise DataError("No numeric types to aggregate")

            res_values = self.grouper._cython_operation(
                "aggregate", obj._values, "ohlc", axis=0, min_count=-1
            )

            agg_names = ["open", "high", "low", "close"]
            result = self.obj._constructor_expanddim(
                res_values, index=self.grouper.result_index, columns=agg_names
            )
            return self._reindex_output(result)

        result = self._apply_to_column_groupbys(lambda sgb: sgb.ohlc())
        return result

    @doc(DataFrame.describe)
    def describe(
        self,
        percentiles=None,
        include=None,
        exclude=None,
    ) -> NDFrameT:
        obj = self._obj_with_exclusions

        if len(obj) == 0:
            described = obj.describe(
                percentiles=percentiles, include=include, exclude=exclude
            )
            if obj.ndim == 1:
                result = described
            else:
                result = described.unstack()
            return result.to_frame().T.iloc[:0]

        with com.temp_setattr(self, "as_index", True):
            result = self._python_apply_general(
                lambda x: x.describe(
                    percentiles=percentiles, include=include, exclude=exclude
                ),
                obj,
                not_indexed_same=True,
            )
        if self.axis == 1:
            return result.T

        # GH#49256 - properly handle the grouping column(s)
        result = result.unstack()
        if not self.as_index:
            result = self._insert_inaxis_grouper(result)
            result.index = default_index(len(result))

        return result

    @final
    def resample(self, rule, *args, **kwargs):
        """
        Provide resampling when using a TimeGrouper.

        Given a grouper, the function resamples it according to a string
        "string" -> "frequency".

        See the :ref:`frequency aliases <timeseries.offset_aliases>`
        documentation for more details.

        Parameters
        ----------
        rule : str or DateOffset
            The offset string or object representing target grouper conversion.
        *args, **kwargs
            Possible arguments are `how`, `fill_method`, `limit`, `kind` and
            `on`, and other arguments of `TimeGrouper`.

        Returns
        -------
        pandas.api.typing.DatetimeIndexResamplerGroupby,
        pandas.api.typing.PeriodIndexResamplerGroupby, or
        pandas.api.typing.TimedeltaIndexResamplerGroupby
            Return a new groupby object, with type depending on the data
            being resampled.

        See Also
        --------
        Grouper : Specify a frequency to resample with when
            grouping by a key.
        DatetimeIndex.resample : Frequency conversion and resampling of
            time series.

        Examples
        --------
        >>> idx = pd.date_range('1/1/2000', periods=4, freq='T')
        >>> df = pd.DataFrame(data=4 * [range(2)],
        ...                   index=idx,
        ...                   columns=['a', 'b'])
        >>> df.iloc[2, 0] = 5
        >>> df
                            a  b
        2000-01-01 00:00:00  0  1
        2000-01-01 00:01:00  0  1
        2000-01-01 00:02:00  5  1
        2000-01-01 00:03:00  0  1

        Downsample the DataFrame into 3 minute bins and sum the values of
        the timestamps falling into a bin.

        >>> df.groupby('a').resample('3T').sum()
                                 a  b
        a
        0   2000-01-01 00:00:00  0  2
            2000-01-01 00:03:00  0  1
        5   2000-01-01 00:00:00  5  1

        Upsample the series into 30 second bins.

        >>> df.groupby('a').resample('30S').sum()
                            a  b
        a
        0   2000-01-01 00:00:00  0  1
            2000-01-01 00:00:30  0  0
            2000-01-01 00:01:00  0  1
            2000-01-01 00:01:30  0  0
            2000-01-01 00:02:00  0  0
            2000-01-01 00:02:30  0  0
            2000-01-01 00:03:00  0  1
        5   2000-01-01 00:02:00  5  1

        Resample by month. Values are assigned to the month of the period.

        >>> df.groupby('a').resample('M').sum()
                    a  b
        a
        0   2000-01-31  0  3
        5   2000-01-31  5  1

        Downsample the series into 3 minute bins as above, but close the right
        side of the bin interval.

        >>> df.groupby('a').resample('3T', closed='right').sum()
                                 a  b
        a
        0   1999-12-31 23:57:00  0  1
            2000-01-01 00:00:00  0  2
        5   2000-01-01 00:00:00  5  1

        Downsample the series into 3 minute bins and close the right side of
        the bin interval, but label each bin using the right edge instead of
        the left.

        >>> df.groupby('a').resample('3T', closed='right', label='right').sum()
                                 a  b
        a
        0   2000-01-01 00:00:00  0  1
            2000-01-01 00:03:00  0  2
        5   2000-01-01 00:03:00  5  1
        """
        from pandas.core.resample import get_resampler_for_grouping

        return get_resampler_for_grouping(self, rule, *args, **kwargs)

    @final
    def rolling(self, *args, **kwargs) -> RollingGroupby:
        """
        Return a rolling grouper, providing rolling functionality per group.

        Parameters
        ----------
        window : int, timedelta, str, offset, or BaseIndexer subclass
            Size of the moving window.

            If an integer, the fixed number of observations used for
            each window.

            If a timedelta, str, or offset, the time period of each window. Each
            window will be a variable sized based on the observations included in
            the time-period. This is only valid for datetimelike indexes.
            To learn more about the offsets & frequency strings, please see `this link
            <https://pandas.pydata.org/pandas-docs/stable/user_guide/timeseries.html#offset-aliases>`__.

            If a BaseIndexer subclass, the window boundaries
            based on the defined ``get_window_bounds`` method. Additional rolling
            keyword arguments, namely ``min_periods``, ``center``, ``closed`` and
            ``step`` will be passed to ``get_window_bounds``.

        min_periods : int, default None
            Minimum number of observations in window required to have a value;
            otherwise, result is ``np.nan``.

            For a window that is specified by an offset,
            ``min_periods`` will default to 1.

            For a window that is specified by an integer, ``min_periods`` will default
            to the size of the window.

        center : bool, default False
            If False, set the window labels as the right edge of the window index.

            If True, set the window labels as the center of the window index.

        win_type : str, default None
            If ``None``, all points are evenly weighted.

            If a string, it must be a valid `scipy.signal window function
            <https://docs.scipy.org/doc/scipy/reference/signal.windows.html#module-scipy.signal.windows>`__.

            Certain Scipy window types require additional parameters to be passed
            in the aggregation function. The additional parameters must match
            the keywords specified in the Scipy window type method signature.

        on : str, optional
            For a DataFrame, a column label or Index level on which
            to calculate the rolling window, rather than the DataFrame's index.

            Provided integer column is ignored and excluded from result since
            an integer index is not used to calculate the rolling window.

        axis : int or str, default 0
            If ``0`` or ``'index'``, roll across the rows.

            If ``1`` or ``'columns'``, roll across the columns.

            For `Series` this parameter is unused and defaults to 0.

        closed : str, default None
            If ``'right'``, the first point in the window is excluded from calculations.

            If ``'left'``, the last point in the window is excluded from calculations.

            If ``'both'``, no points in the window are excluded from calculations.

            If ``'neither'``, the first and last points in the window are excluded
            from calculations.

            Default ``None`` (``'right'``).

        method : str {'single', 'table'}, default 'single'
            Execute the rolling operation per single column or row (``'single'``)
            or over the entire object (``'table'``).

            This argument is only implemented when specifying ``engine='numba'``
            in the method call.

        Returns
        -------
        pandas.api.typing.RollingGroupby
            Return a new grouper with our rolling appended.

        See Also
        --------
        Series.rolling : Calling object with Series data.
        DataFrame.rolling : Calling object with DataFrames.
        Series.groupby : Apply a function groupby to a Series.
        DataFrame.groupby : Apply a function groupby.

        Examples
        --------
        >>> df = pd.DataFrame({'A': [1, 1, 2, 2],
        ...                    'B': [1, 2, 3, 4],
        ...                    'C': [0.362, 0.227, 1.267, -0.562]})
        >>> df
              A  B      C
        0     1  1  0.362
        1     1  2  0.227
        2     2  3  1.267
        3     2  4 -0.562

        >>> df.groupby('A').rolling(2).sum()
            B      C
        A
        1 0  NaN    NaN
          1  3.0  0.589
        2 2  NaN    NaN
          3  7.0  0.705

        >>> df.groupby('A').rolling(2, min_periods=1).sum()
            B      C
        A
        1 0  1.0  0.362
          1  3.0  0.589
        2 2  3.0  1.267
          3  7.0  0.705

        >>> df.groupby('A').rolling(2, on='B').sum()
            B      C
        A
        1 0  1    NaN
          1  2  0.589
        2 2  3    NaN
          3  4  0.705
        """
        from pandas.core.window import RollingGroupby

        return RollingGroupby(
            self._selected_obj,
            *args,
            _grouper=self.grouper,
            _as_index=self.as_index,
            **kwargs,
        )

    @final
    @Substitution(name="groupby")
    @Appender(_common_see_also)
    def expanding(self, *args, **kwargs) -> ExpandingGroupby:
        """
        Return an expanding grouper, providing expanding
        functionality per group.

        Returns
        -------
        pandas.api.typing.ExpandingGroupby
        """
        from pandas.core.window import ExpandingGroupby

        return ExpandingGroupby(
            self._selected_obj,
            *args,
            _grouper=self.grouper,
            **kwargs,
        )

    @final
    @Substitution(name="groupby")
    @Appender(_common_see_also)
    def ewm(self, *args, **kwargs) -> ExponentialMovingWindowGroupby:
        """
        Return an ewm grouper, providing ewm functionality per group.

        Returns
        -------
        pandas.api.typing.ExponentialMovingWindowGroupby
        """
        from pandas.core.window import ExponentialMovingWindowGroupby

        return ExponentialMovingWindowGroupby(
            self._selected_obj,
            *args,
            _grouper=self.grouper,
            **kwargs,
        )

    @final
    def _fill(self, direction: Literal["ffill", "bfill"], limit: int | None = None):
        """
        Shared function for `pad` and `backfill` to call Cython method.

        Parameters
        ----------
        direction : {'ffill', 'bfill'}
            Direction passed to underlying Cython function. `bfill` will cause
            values to be filled backwards. `ffill` and any other values will
            default to a forward fill
        limit : int, default None
            Maximum number of consecutive values to fill. If `None`, this
            method will convert to -1 prior to passing to Cython

        Returns
        -------
        `Series` or `DataFrame` with filled values

        See Also
        --------
        pad : Returns Series with minimum number of char in object.
        backfill : Backward fill the missing values in the dataset.
        """
        # Need int value for Cython
        if limit is None:
            limit = -1

        ids, _, _ = self.grouper.group_info
        sorted_labels = np.argsort(ids, kind="mergesort").astype(np.intp, copy=False)
        if direction == "bfill":
            sorted_labels = sorted_labels[::-1]

        col_func = partial(
            libgroupby.group_fillna_indexer,
            labels=ids,
            sorted_labels=sorted_labels,
            limit=limit,
            dropna=self.dropna,
        )

        def blk_func(values: ArrayLike) -> ArrayLike:
            mask = isna(values)
            if values.ndim == 1:
                indexer = np.empty(values.shape, dtype=np.intp)
                col_func(out=indexer, mask=mask)
                return algorithms.take_nd(values, indexer)

            else:
                # We broadcast algorithms.take_nd analogous to
                #  np.take_along_axis
                if isinstance(values, np.ndarray):
                    dtype = values.dtype
                    if self.grouper.has_dropped_na:
                        # dropped null groups give rise to nan in the result
                        dtype = ensure_dtype_can_hold_na(values.dtype)
                    out = np.empty(values.shape, dtype=dtype)
                else:
                    # Note: we only get here with backfill/pad,
                    #  so if we have a dtype that cannot hold NAs,
                    #  then there will be no -1s in indexer, so we can use
                    #  the original dtype (no need to ensure_dtype_can_hold_na)
                    out = type(values)._empty(values.shape, dtype=values.dtype)

                for i, value_element in enumerate(values):
                    # call group_fillna_indexer column-wise
                    indexer = np.empty(values.shape[1], dtype=np.intp)
                    col_func(out=indexer, mask=mask[i])
                    out[i, :] = algorithms.take_nd(value_element, indexer)
                return out

        mgr = self._get_data_to_aggregate()
        res_mgr = mgr.apply(blk_func)

        new_obj = self._wrap_agged_manager(res_mgr)

        if self.axis == 1:
            # Only relevant for DataFrameGroupBy
            new_obj = new_obj.T
            new_obj.columns = self.obj.columns

        new_obj.index = self.obj.index
        return new_obj

    @final
    @Substitution(name="groupby")
    def ffill(self, limit: int | None = None):
        """
        Forward fill the values.

        Parameters
        ----------
        limit : int, optional
            Limit of how many values to fill.

        Returns
        -------
        Series or DataFrame
            Object with missing values filled.

        See Also
        --------
        Series.ffill: Returns Series with minimum number of char in object.
        DataFrame.ffill: Object with missing values filled or None if inplace=True.
        Series.fillna: Fill NaN values of a Series.
        DataFrame.fillna: Fill NaN values of a DataFrame.

        Examples
        --------

        For SeriesGroupBy:

        >>> key = [0, 0, 1, 1]
        >>> ser = pd.Series([np.nan, 2, 3, np.nan], index=key)
        >>> ser
        0    NaN
        0    2.0
        1    3.0
        1    NaN
        dtype: float64
        >>> ser.groupby(level=0).ffill()
        0    NaN
        0    2.0
        1    3.0
        1    3.0
        dtype: float64

        For DataFrameGroupBy:

        >>> df = pd.DataFrame(
        ...     {
        ...         "key": [0, 0, 1, 1, 1],
        ...         "A": [np.nan, 2, np.nan, 3, np.nan],
        ...         "B": [2, 3, np.nan, np.nan, np.nan],
        ...         "C": [np.nan, np.nan, 2, np.nan, np.nan],
        ...     }
        ... )
        >>> df
           key    A    B   C
        0    0  NaN  2.0 NaN
        1    0  2.0  3.0 NaN
        2    1  NaN  NaN 2.0
        3    1  3.0  NaN NaN
        4    1  NaN  NaN NaN

        Propagate non-null values forward or backward within each group along columns.

        >>> df.groupby("key").ffill()
             A    B   C
        0  NaN  2.0 NaN
        1  2.0  3.0 NaN
        2  NaN  NaN 2.0
        3  3.0  NaN 2.0
        4  3.0  NaN 2.0

        Propagate non-null values forward or backward within each group along rows.

        >>> df.T.groupby(np.array([0, 0, 1, 1])).ffill().T
           key    A    B    C
        0  0.0  0.0  2.0  2.0
        1  0.0  2.0  3.0  3.0
        2  1.0  1.0  NaN  2.0
        3  1.0  3.0  NaN  NaN
        4  1.0  1.0  NaN  NaN

        Only replace the first NaN element within a group along rows.

        >>> df.groupby("key").ffill(limit=1)
             A    B    C
        0  NaN  2.0  NaN
        1  2.0  3.0  NaN
        2  NaN  NaN  2.0
        3  3.0  NaN  2.0
        4  3.0  NaN  NaN
        """
        return self._fill("ffill", limit=limit)

    @final
    @Substitution(name="groupby")
    def bfill(self, limit: int | None = None):
        """
        Backward fill the values.

        Parameters
        ----------
        limit : int, optional
            Limit of how many values to fill.

        Returns
        -------
        Series or DataFrame
            Object with missing values filled.

        See Also
        --------
        Series.bfill :  Backward fill the missing values in the dataset.
        DataFrame.bfill:  Backward fill the missing values in the dataset.
        Series.fillna: Fill NaN values of a Series.
        DataFrame.fillna: Fill NaN values of a DataFrame.

        Examples
        --------

        With Series:

        >>> index = ['Falcon', 'Falcon', 'Parrot', 'Parrot', 'Parrot']
        >>> s = pd.Series([None, 1, None, None, 3], index=index)
        >>> s
        Falcon    NaN
        Falcon    1.0
        Parrot    NaN
        Parrot    NaN
        Parrot    3.0
        dtype: float64
        >>> s.groupby(level=0).bfill()
        Falcon    1.0
        Falcon    1.0
        Parrot    3.0
        Parrot    3.0
        Parrot    3.0
        dtype: float64
        >>> s.groupby(level=0).bfill(limit=1)
        Falcon    1.0
        Falcon    1.0
        Parrot    NaN
        Parrot    3.0
        Parrot    3.0
        dtype: float64

        With DataFrame:

        >>> df = pd.DataFrame({'A': [1, None, None, None, 4],
        ...                    'B': [None, None, 5, None, 7]}, index=index)
        >>> df
                  A	    B
        Falcon	1.0	  NaN
        Falcon	NaN	  NaN
        Parrot	NaN	  5.0
        Parrot	NaN	  NaN
        Parrot	4.0	  7.0
        >>> df.groupby(level=0).bfill()
                  A	    B
        Falcon	1.0	  NaN
        Falcon	NaN	  NaN
        Parrot	4.0	  5.0
        Parrot	4.0	  7.0
        Parrot	4.0	  7.0
        >>> df.groupby(level=0).bfill(limit=1)
                  A	    B
        Falcon	1.0	  NaN
        Falcon	NaN	  NaN
        Parrot	NaN	  5.0
        Parrot	4.0	  7.0
        Parrot	4.0	  7.0
        """
        return self._fill("bfill", limit=limit)

    @final
    @property
    @Substitution(name="groupby")
    @Substitution(see_also=_common_see_also)
    def nth(self) -> GroupByNthSelector:
        """
        Take the nth row from each group if n is an int, otherwise a subset of rows.

        Can be either a call or an index. dropna is not available with index notation.
        Index notation accepts a comma separated list of integers and slices.

        If dropna, will take the nth non-null row, dropna is either
        'all' or 'any'; this is equivalent to calling dropna(how=dropna)
        before the groupby.

        Parameters
        ----------
        n : int, slice or list of ints and slices
            A single nth value for the row or a list of nth values or slices.

            .. versionchanged:: 1.4.0
                Added slice and lists containing slices.
                Added index notation.

        dropna : {'any', 'all', None}, default None
            Apply the specified dropna operation before counting which row is
            the nth row. Only supported if n is an int.

        Returns
        -------
        Series or DataFrame
            N-th value within each group.
        %(see_also)s
        Examples
        --------

        >>> df = pd.DataFrame({'A': [1, 1, 2, 1, 2],
        ...                    'B': [np.nan, 2, 3, 4, 5]}, columns=['A', 'B'])
        >>> g = df.groupby('A')
        >>> g.nth(0)
           A   B
        0  1 NaN
        2  2 3.0
        >>> g.nth(1)
           A   B
        1  1 2.0
        4  2 5.0
        >>> g.nth(-1)
           A   B
        3  1 4.0
        4  2 5.0
        >>> g.nth([0, 1])
           A   B
        0  1 NaN
        1  1 2.0
        2  2 3.0
        4  2 5.0
        >>> g.nth(slice(None, -1))
           A   B
        0  1 NaN
        1  1 2.0
        2  2 3.0

        Index notation may also be used

        >>> g.nth[0, 1]
           A   B
        0  1 NaN
        1  1 2.0
        2  2 3.0
        4  2 5.0
        >>> g.nth[:-1]
           A   B
        0  1 NaN
        1  1 2.0
        2  2 3.0

        Specifying `dropna` allows ignoring ``NaN`` values

        >>> g.nth(0, dropna='any')
           A   B
        1  1 2.0
        2  2 3.0

        When the specified ``n`` is larger than any of the groups, an
        empty DataFrame is returned

        >>> g.nth(3, dropna='any')
        Empty DataFrame
        Columns: [A, B]
        Index: []
        """
        return GroupByNthSelector(self)

    def _nth(
        self,
        n: PositionalIndexer | tuple,
        dropna: Literal["any", "all", None] = None,
    ) -> NDFrameT:
        if not dropna:
            mask = self._make_mask_from_positional_indexer(n)

            ids, _, _ = self.grouper.group_info

            # Drop NA values in grouping
            mask = mask & (ids != -1)

            out = self._mask_selected_obj(mask)
            return out

        # dropna is truthy
        if not is_integer(n):
            raise ValueError("dropna option only supported for an integer argument")

        if dropna not in ["any", "all"]:
            # Note: when agg-ing picker doesn't raise this, just returns NaN
            raise ValueError(
                "For a DataFrame or Series groupby.nth, dropna must be "
                "either None, 'any' or 'all', "
                f"(was passed {dropna})."
            )

        # old behaviour, but with all and any support for DataFrames.
        # modified in GH 7559 to have better perf
        n = cast(int, n)
        dropped = self._selected_obj.dropna(how=dropna, axis=self.axis)

        # get a new grouper for our dropped obj
        grouper: np.ndarray | Index | ops.BaseGrouper
        if len(dropped) == len(self._selected_obj):
            # Nothing was dropped, can use the same grouper
            grouper = self.grouper
        else:
            # we don't have the grouper info available
            # (e.g. we have selected out
            # a column that is not in the current object)
            axis = self.grouper.axis
            grouper = self.grouper.codes_info[axis.isin(dropped.index)]
            if self.grouper.has_dropped_na:
                # Null groups need to still be encoded as -1 when passed to groupby
                nulls = grouper == -1
                # error: No overload variant of "where" matches argument types
                #        "Any", "NAType", "Any"
                values = np.where(nulls, NA, grouper)  # type: ignore[call-overload]
                grouper = Index(values, dtype="Int64")

        if self.axis == 1:
            grb = dropped.T.groupby(grouper, as_index=self.as_index, sort=self.sort)
        else:
            grb = dropped.groupby(grouper, as_index=self.as_index, sort=self.sort)
        return grb.nth(n)

    @final
    def quantile(
        self,
        q: float | AnyArrayLike = 0.5,
        interpolation: str = "linear",
        numeric_only: bool = False,
    ):
        """
        Return group values at the given quantile, a la numpy.percentile.

        Parameters
        ----------
        q : float or array-like, default 0.5 (50% quantile)
            Value(s) between 0 and 1 providing the quantile(s) to compute.
        interpolation : {'linear', 'lower', 'higher', 'midpoint', 'nearest'}
            Method to use when the desired quantile falls between two points.
        numeric_only : bool, default False
            Include only `float`, `int` or `boolean` data.

            .. versionadded:: 1.5.0

            .. versionchanged:: 2.0.0

                numeric_only now defaults to ``False``.

        Returns
        -------
        Series or DataFrame
            Return type determined by caller of GroupBy object.

        See Also
        --------
        Series.quantile : Similar method for Series.
        DataFrame.quantile : Similar method for DataFrame.
        numpy.percentile : NumPy method to compute qth percentile.

        Examples
        --------
        >>> df = pd.DataFrame([
        ...     ['a', 1], ['a', 2], ['a', 3],
        ...     ['b', 1], ['b', 3], ['b', 5]
        ... ], columns=['key', 'val'])
        >>> df.groupby('key').quantile()
            val
        key
        a    2.0
        b    3.0
        """

        def pre_processor(vals: ArrayLike) -> tuple[np.ndarray, DtypeObj | None]:
            if is_object_dtype(vals.dtype):
                raise TypeError(
                    "'quantile' cannot be performed against 'object' dtypes!"
                )

            inference: DtypeObj | None = None
            if isinstance(vals, BaseMaskedArray) and is_numeric_dtype(vals.dtype):
                out = vals.to_numpy(dtype=float, na_value=np.nan)
                inference = vals.dtype
            elif is_integer_dtype(vals.dtype):
                if isinstance(vals, ExtensionArray):
                    out = vals.to_numpy(dtype=float, na_value=np.nan)
                else:
                    out = vals
                inference = np.dtype(np.int64)
            elif is_bool_dtype(vals.dtype) and isinstance(vals, ExtensionArray):
                out = vals.to_numpy(dtype=float, na_value=np.nan)
            elif is_bool_dtype(vals.dtype):
                # GH#51424 deprecate to match Series/DataFrame behavior
                warnings.warn(
                    f"Allowing bool dtype in {type(self).__name__}.quantile is "
                    "deprecated and will raise in a future version, matching "
                    "the Series/DataFrame behavior. Cast to uint8 dtype before "
                    "calling quantile instead.",
                    FutureWarning,
                    stacklevel=find_stack_level(),
                )
                out = np.asarray(vals)
            elif needs_i8_conversion(vals.dtype):
                inference = vals.dtype
                # In this case we need to delay the casting until after the
                #  np.lexsort below.
                # error: Incompatible return value type (got
                # "Tuple[Union[ExtensionArray, ndarray[Any, Any]], Union[Any,
                # ExtensionDtype]]", expected "Tuple[ndarray[Any, Any],
                # Optional[Union[dtype[Any], ExtensionDtype]]]")
                return vals, inference  # type: ignore[return-value]
            elif isinstance(vals, ExtensionArray) and is_float_dtype(vals.dtype):
                inference = np.dtype(np.float64)
                out = vals.to_numpy(dtype=float, na_value=np.nan)
            else:
                out = np.asarray(vals)

            return out, inference

        def post_processor(
            vals: np.ndarray,
            inference: DtypeObj | None,
            result_mask: np.ndarray | None,
            orig_vals: ArrayLike,
        ) -> ArrayLike:
            if inference:
                # Check for edge case
                if isinstance(orig_vals, BaseMaskedArray):
                    assert result_mask is not None  # for mypy

                    if interpolation in {"linear", "midpoint"} and not is_float_dtype(
                        orig_vals
                    ):
                        return FloatingArray(vals, result_mask)
                    else:
                        # Item "ExtensionDtype" of "Union[ExtensionDtype, str,
                        # dtype[Any], Type[object]]" has no attribute "numpy_dtype"
                        # [union-attr]
                        with warnings.catch_warnings():
                            # vals.astype with nan can warn with numpy >1.24
                            warnings.filterwarnings("ignore", category=RuntimeWarning)
                            return type(orig_vals)(
                                vals.astype(
                                    inference.numpy_dtype  # type: ignore[union-attr]
                                ),
                                result_mask,
                            )

                elif not (
                    is_integer_dtype(inference)
                    and interpolation in {"linear", "midpoint"}
                ):
                    if needs_i8_conversion(inference):
                        # error: Item "ExtensionArray" of "Union[ExtensionArray,
                        # ndarray[Any, Any]]" has no attribute "_ndarray"
                        vals = vals.astype("i8").view(
                            orig_vals._ndarray.dtype  # type: ignore[union-attr]
                        )
                        # error: Item "ExtensionArray" of "Union[ExtensionArray,
                        # ndarray[Any, Any]]" has no attribute "_from_backing_data"
                        return orig_vals._from_backing_data(  # type: ignore[union-attr]
                            vals
                        )

                    assert isinstance(inference, np.dtype)  # for mypy
                    return vals.astype(inference)

            return vals

        orig_scalar = is_scalar(q)
        if orig_scalar:
            qs = np.array([q], dtype=np.float64)
        else:
            qs = np.array(q, dtype=np.float64)
        ids, _, ngroups = self.grouper.group_info
        nqs = len(qs)

        func = partial(
            libgroupby.group_quantile, labels=ids, qs=qs, interpolation=interpolation
        )

        # Put '-1' (NaN) labels as the last group so it does not interfere
        # with the calculations. Note: length check avoids failure on empty
        # labels. In that case, the value doesn't matter
        na_label_for_sorting = ids.max() + 1 if len(ids) > 0 else 0
        labels_for_lexsort = np.where(ids == -1, na_label_for_sorting, ids)

        def blk_func(values: ArrayLike) -> ArrayLike:
            orig_vals = values
            if isinstance(values, BaseMaskedArray):
                mask = values._mask
                result_mask = np.zeros((ngroups, nqs), dtype=np.bool_)
            else:
                mask = isna(values)
                result_mask = None

            is_datetimelike = needs_i8_conversion(values.dtype)

            vals, inference = pre_processor(values)

            ncols = 1
            if vals.ndim == 2:
                ncols = vals.shape[0]
                shaped_labels = np.broadcast_to(
                    labels_for_lexsort, (ncols, len(labels_for_lexsort))
                )
            else:
                shaped_labels = labels_for_lexsort

            out = np.empty((ncols, ngroups, nqs), dtype=np.float64)

            # Get an index of values sorted by values and then labels
            order = (vals, shaped_labels)
            sort_arr = np.lexsort(order).astype(np.intp, copy=False)

            if is_datetimelike:
                # This casting needs to happen after the lexsort in order
                #  to ensure that NaTs are placed at the end and not the front
                vals = vals.view("i8").astype(np.float64)

            if vals.ndim == 1:
                # Ea is always 1d
                func(
                    out[0],
                    values=vals,
                    mask=mask,
                    sort_indexer=sort_arr,
                    result_mask=result_mask,
                )
            else:
                for i in range(ncols):
                    func(out[i], values=vals[i], mask=mask[i], sort_indexer=sort_arr[i])

            if vals.ndim == 1:
                out = out.ravel("K")
                if result_mask is not None:
                    result_mask = result_mask.ravel("K")
            else:
                out = out.reshape(ncols, ngroups * nqs)
            return post_processor(out, inference, result_mask, orig_vals)

        data = self._get_data_to_aggregate(numeric_only=numeric_only, name="quantile")
        res_mgr = data.grouped_reduce(blk_func)

        res = self._wrap_agged_manager(res_mgr)

        if orig_scalar:
            # Avoid expensive MultiIndex construction
            return self._wrap_aggregated_output(res)
        return self._wrap_aggregated_output(res, qs=qs)

    @final
    @Substitution(name="groupby")
    def ngroup(self, ascending: bool = True):
        """
        Number each group from 0 to the number of groups - 1.

        This is the enumerative complement of cumcount.  Note that the
        numbers given to the groups match the order in which the groups
        would be seen when iterating over the groupby object, not the
        order they are first observed.

        Groups with missing keys (where `pd.isna()` is True) will be labeled with `NaN`
        and will be skipped from the count.

        Parameters
        ----------
        ascending : bool, default True
            If False, number in reverse, from number of group - 1 to 0.

        Returns
        -------
        Series
            Unique numbers for each group.

        See Also
        --------
        .cumcount : Number the rows in each group.

        Examples
        --------
        >>> df = pd.DataFrame({"color": ["red", None, "red", "blue", "blue", "red"]})
        >>> df
           color
        0    red
        1   None
        2    red
        3   blue
        4   blue
        5    red
        >>> df.groupby("color").ngroup()
        0    1.0
        1    NaN
        2    1.0
        3    0.0
        4    0.0
        5    1.0
        dtype: float64
        >>> df.groupby("color", dropna=False).ngroup()
        0    1
        1    2
        2    1
        3    0
        4    0
        5    1
        dtype: int64
        >>> df.groupby("color", dropna=False).ngroup(ascending=False)
        0    1
        1    0
        2    1
        3    2
        4    2
        5    1
        dtype: int64
        """
        obj = self._obj_with_exclusions
        index = obj._get_axis(self.axis)
        comp_ids = self.grouper.group_info[0]

        dtype: type
        if self.grouper.has_dropped_na:
            comp_ids = np.where(comp_ids == -1, np.nan, comp_ids)
            dtype = np.float64
        else:
            dtype = np.int64

        if any(ping._passed_categorical for ping in self.grouper.groupings):
            # comp_ids reflect non-observed groups, we need only observed
            comp_ids = rank_1d(comp_ids, ties_method="dense") - 1

        result = self._obj_1d_constructor(comp_ids, index, dtype=dtype)
        if not ascending:
            result = self.ngroups - 1 - result
        return result

    @final
    @Substitution(name="groupby")
    def cumcount(self, ascending: bool = True):
        """
        Number each item in each group from 0 to the length of that group - 1.

        Essentially this is equivalent to

        .. code-block:: python

            self.apply(lambda x: pd.Series(np.arange(len(x)), x.index))

        Parameters
        ----------
        ascending : bool, default True
            If False, number in reverse, from length of group - 1 to 0.

        Returns
        -------
        Series
            Sequence number of each element within each group.

        See Also
        --------
        .ngroup : Number the groups themselves.

        Examples
        --------
        >>> df = pd.DataFrame([['a'], ['a'], ['a'], ['b'], ['b'], ['a']],
        ...                   columns=['A'])
        >>> df
           A
        0  a
        1  a
        2  a
        3  b
        4  b
        5  a
        >>> df.groupby('A').cumcount()
        0    0
        1    1
        2    2
        3    0
        4    1
        5    3
        dtype: int64
        >>> df.groupby('A').cumcount(ascending=False)
        0    3
        1    2
        2    1
        3    1
        4    0
        5    0
        dtype: int64
        """
        index = self._obj_with_exclusions._get_axis(self.axis)
        cumcounts = self._cumcount_array(ascending=ascending)
        return self._obj_1d_constructor(cumcounts, index)

    @final
    @Substitution(name="groupby")
    @Substitution(see_also=_common_see_also)
    def rank(
        self,
        method: str = "average",
        ascending: bool = True,
        na_option: str = "keep",
        pct: bool = False,
        axis: AxisInt | lib.NoDefault = lib.no_default,
    ) -> NDFrameT:
        """
        Provide the rank of values within each group.

        Parameters
        ----------
        method : {'average', 'min', 'max', 'first', 'dense'}, default 'average'
            * average: average rank of group.
            * min: lowest rank in group.
            * max: highest rank in group.
            * first: ranks assigned in order they appear in the array.
            * dense: like 'min', but rank always increases by 1 between groups.
        ascending : bool, default True
            False for ranks by high (1) to low (N).
        na_option : {'keep', 'top', 'bottom'}, default 'keep'
            * keep: leave NA values where they are.
            * top: smallest rank if ascending.
            * bottom: smallest rank if descending.
        pct : bool, default False
            Compute percentage rank of data within each group.
        axis : int, default 0
            The axis of the object over which to compute the rank.

            .. deprecated:: 2.1.0
                For axis=1, operate on the underlying object instead. Otherwise
                the axis keyword is not necessary.

        Returns
        -------
        DataFrame with ranking of values within each group
        %(see_also)s
        Examples
        --------
        >>> df = pd.DataFrame(
        ...     {
        ...         "group": ["a", "a", "a", "a", "a", "b", "b", "b", "b", "b"],
        ...         "value": [2, 4, 2, 3, 5, 1, 2, 4, 1, 5],
        ...     }
        ... )
        >>> df
          group  value
        0     a      2
        1     a      4
        2     a      2
        3     a      3
        4     a      5
        5     b      1
        6     b      2
        7     b      4
        8     b      1
        9     b      5
        >>> for method in ['average', 'min', 'max', 'dense', 'first']:
        ...     df[f'{method}_rank'] = df.groupby('group')['value'].rank(method)
        >>> df
          group  value  average_rank  min_rank  max_rank  dense_rank  first_rank
        0     a      2           1.5       1.0       2.0         1.0         1.0
        1     a      4           4.0       4.0       4.0         3.0         4.0
        2     a      2           1.5       1.0       2.0         1.0         2.0
        3     a      3           3.0       3.0       3.0         2.0         3.0
        4     a      5           5.0       5.0       5.0         4.0         5.0
        5     b      1           1.5       1.0       2.0         1.0         1.0
        6     b      2           3.0       3.0       3.0         2.0         3.0
        7     b      4           4.0       4.0       4.0         3.0         4.0
        8     b      1           1.5       1.0       2.0         1.0         2.0
        9     b      5           5.0       5.0       5.0         4.0         5.0
        """
        if na_option not in {"keep", "top", "bottom"}:
            msg = "na_option must be one of 'keep', 'top', or 'bottom'"
            raise ValueError(msg)

        if axis is not lib.no_default:
            axis = self.obj._get_axis_number(axis)
            self._deprecate_axis(axis, "rank")
        else:
            axis = 0

        kwargs = {
            "ties_method": method,
            "ascending": ascending,
            "na_option": na_option,
            "pct": pct,
        }
        if axis != 0:
            # DataFrame uses different keyword name
            kwargs["method"] = kwargs.pop("ties_method")
            f = lambda x: x.rank(axis=axis, numeric_only=False, **kwargs)
            result = self._python_apply_general(
                f, self._selected_obj, is_transform=True
            )
            return result

        return self._cython_transform(
            "rank",
            numeric_only=False,
            axis=axis,
            **kwargs,
        )

    @final
    @Substitution(name="groupby")
    @Substitution(see_also=_common_see_also)
    def cumprod(
        self, axis: Axis | lib.NoDefault = lib.no_default, *args, **kwargs
    ) -> NDFrameT:
        """
        Cumulative product for each group.

        Returns
        -------
        Series or DataFrame
        %(see_also)s
        Examples
        --------
        For SeriesGroupBy:

        >>> lst = ['a', 'a', 'b']
        >>> ser = pd.Series([6, 2, 0], index=lst)
        >>> ser
        a    6
        a    2
        b    0
        dtype: int64
        >>> ser.groupby(level=0).cumprod()
        a    6
        a   12
        b    0
        dtype: int64

        For DataFrameGroupBy:

        >>> data = [[1, 8, 2], [1, 2, 5], [2, 6, 9]]
        >>> df = pd.DataFrame(data, columns=["a", "b", "c"],
        ...                   index=["cow", "horse", "bull"])
        >>> df
                a   b   c
        cow     1   8   2
        horse   1   2   5
        bull    2   6   9
        >>> df.groupby("a").groups
        {1: ['cow', 'horse'], 2: ['bull']}
        >>> df.groupby("a").cumprod()
                b   c
        cow     8   2
        horse  16  10
        bull    6   9
        """
        nv.validate_groupby_func("cumprod", args, kwargs, ["numeric_only", "skipna"])
        if axis is not lib.no_default:
            axis = self.obj._get_axis_number(axis)
            self._deprecate_axis(axis, "cumprod")
        else:
            axis = 0

        if axis != 0:
            f = lambda x: x.cumprod(axis=axis, **kwargs)
            return self._python_apply_general(f, self._selected_obj, is_transform=True)

        return self._cython_transform("cumprod", **kwargs)

    @final
    @Substitution(name="groupby")
    @Substitution(see_also=_common_see_also)
    def cumsum(
        self, axis: Axis | lib.NoDefault = lib.no_default, *args, **kwargs
    ) -> NDFrameT:
        """
        Cumulative sum for each group.

        Returns
        -------
        Series or DataFrame
        %(see_also)s
        Examples
        --------
        For SeriesGroupBy:

        >>> lst = ['a', 'a', 'b']
        >>> ser = pd.Series([6, 2, 0], index=lst)
        >>> ser
        a    6
        a    2
        b    0
        dtype: int64
        >>> ser.groupby(level=0).cumsum()
        a    6
        a    8
        b    0
        dtype: int64

        For DataFrameGroupBy:

        >>> data = [[1, 8, 2], [1, 2, 5], [2, 6, 9]]
        >>> df = pd.DataFrame(data, columns=["a", "b", "c"],
        ...                   index=["fox", "gorilla", "lion"])
        >>> df
                  a   b   c
        fox       1   8   2
        gorilla   1   2   5
        lion      2   6   9
        >>> df.groupby("a").groups
        {1: ['fox', 'gorilla'], 2: ['lion']}
        >>> df.groupby("a").cumsum()
                  b   c
        fox       8   2
        gorilla  10   7
        lion      6   9
        """
        nv.validate_groupby_func("cumsum", args, kwargs, ["numeric_only", "skipna"])
        if axis is not lib.no_default:
            axis = self.obj._get_axis_number(axis)
            self._deprecate_axis(axis, "cumsum")
        else:
            axis = 0

        if axis != 0:
            f = lambda x: x.cumsum(axis=axis, **kwargs)
            return self._python_apply_general(f, self._selected_obj, is_transform=True)

        return self._cython_transform("cumsum", **kwargs)

    @final
    @Substitution(name="groupby")
    @Substitution(see_also=_common_see_also)
    def cummin(
        self,
        axis: AxisInt | lib.NoDefault = lib.no_default,
        numeric_only: bool = False,
        **kwargs,
    ) -> NDFrameT:
        """
        Cumulative min for each group.

        Returns
        -------
        Series or DataFrame
        %(see_also)s
        Examples
        --------
        For SeriesGroupBy:

        >>> lst = ['a', 'a', 'a', 'b', 'b', 'b']
        >>> ser = pd.Series([1, 6, 2, 3, 0, 4], index=lst)
        >>> ser
        a    1
        a    6
        a    2
        b    3
        b    0
        b    4
        dtype: int64
        >>> ser.groupby(level=0).cummin()
        a    1
        a    1
        a    1
        b    3
        b    0
        b    0
        dtype: int64

        For DataFrameGroupBy:

        >>> data = [[1, 0, 2], [1, 1, 5], [6, 6, 9]]
        >>> df = pd.DataFrame(data, columns=["a", "b", "c"],
        ...                   index=["snake", "rabbit", "turtle"])
        >>> df
                a   b   c
        snake   1   0   2
        rabbit  1   1   5
        turtle  6   6   9
        >>> df.groupby("a").groups
        {1: ['snake', 'rabbit'], 6: ['turtle']}
        >>> df.groupby("a").cummin()
                b   c
        snake   0   2
        rabbit  0   2
        turtle  6   9
        """
        skipna = kwargs.get("skipna", True)
        if axis is not lib.no_default:
            axis = self.obj._get_axis_number(axis)
            self._deprecate_axis(axis, "cummin")
        else:
            axis = 0

        if axis != 0:
            f = lambda x: np.minimum.accumulate(x, axis)
            obj = self._selected_obj
            if numeric_only:
                obj = obj._get_numeric_data()
            return self._python_apply_general(f, obj, is_transform=True)

        return self._cython_transform(
            "cummin", numeric_only=numeric_only, skipna=skipna
        )

    @final
    @Substitution(name="groupby")
    @Substitution(see_also=_common_see_also)
    def cummax(
        self,
        axis: AxisInt | lib.NoDefault = lib.no_default,
        numeric_only: bool = False,
        **kwargs,
    ) -> NDFrameT:
        """
        Cumulative max for each group.

        Returns
        -------
        Series or DataFrame
        %(see_also)s
        Examples
        --------
        For SeriesGroupBy:

        >>> lst = ['a', 'a', 'a', 'b', 'b', 'b']
        >>> ser = pd.Series([1, 6, 2, 3, 1, 4], index=lst)
        >>> ser
        a    1
        a    6
        a    2
        b    3
        b    1
        b    4
        dtype: int64
        >>> ser.groupby(level=0).cummax()
        a    1
        a    6
        a    6
        b    3
        b    3
        b    4
        dtype: int64

        For DataFrameGroupBy:

        >>> data = [[1, 8, 2], [1, 1, 0], [2, 6, 9]]
        >>> df = pd.DataFrame(data, columns=["a", "b", "c"],
        ...                   index=["cow", "horse", "bull"])
        >>> df
                a   b   c
        cow     1   8   2
        horse   1   1   0
        bull    2   6   9
        >>> df.groupby("a").groups
        {1: ['cow', 'horse'], 2: ['bull']}
        >>> df.groupby("a").cummax()
                b   c
        cow     8   2
        horse   8   2
        bull    6   9
        """
        skipna = kwargs.get("skipna", True)
        if axis is not lib.no_default:
            axis = self.obj._get_axis_number(axis)
            self._deprecate_axis(axis, "cummax")
        else:
            axis = 0

        if axis != 0:
            f = lambda x: np.maximum.accumulate(x, axis)
            obj = self._selected_obj
            if numeric_only:
                obj = obj._get_numeric_data()
            return self._python_apply_general(f, obj, is_transform=True)

        return self._cython_transform(
            "cummax", numeric_only=numeric_only, skipna=skipna
        )

    @final
    @Substitution(name="groupby")
    def shift(
        self,
        periods: int | Iterable[int] = 1,
        freq=None,
        axis: Axis | lib.NoDefault = lib.no_default,
<<<<<<< HEAD
        fill_value=None,
        suffix: str | None = None,
=======
        fill_value=lib.no_default,
>>>>>>> c92b3701
    ):
        """
        Shift each group by periods observations.

        If freq is passed, the index will be increased using the periods and the freq.

        Parameters
        ----------
        periods : int | Iterable[int], default 1
            Number of periods to shift. If a list of values, shift each group by
            each period.
        freq : str, optional
            Frequency string.
        axis : axis to shift, default 0
            Shift direction.

            .. deprecated:: 2.1.0
                For axis=1, operate on the underlying object instead. Otherwise
                the axis keyword is not necessary.

        fill_value : optional
            The scalar value to use for newly introduced missing values.

<<<<<<< HEAD
        suffix : str, optional
            A string to add to each shifted column if there are multiple periods.
            Ignored otherwise.
=======
            .. versionchanged:: 2.1.0
                Will raise a ``ValueError`` if ``freq`` is provided too.
>>>>>>> c92b3701

        Returns
        -------
        Series or DataFrame
            Object shifted within each group.

        See Also
        --------
        Index.shift : Shift values of Index.

        Examples
        --------

        For SeriesGroupBy:

        >>> lst = ['a', 'a', 'b', 'b']
        >>> ser = pd.Series([1, 2, 3, 4], index=lst)
        >>> ser
        a    1
        a    2
        b    3
        b    4
        dtype: int64
        >>> ser.groupby(level=0).shift(1)
        a    NaN
        a    1.0
        b    NaN
        b    3.0
        dtype: float64

        For DataFrameGroupBy:

        >>> data = [[1, 2, 3], [1, 5, 6], [2, 5, 8], [2, 6, 9]]
        >>> df = pd.DataFrame(data, columns=["a", "b", "c"],
        ...                   index=["tuna", "salmon", "catfish", "goldfish"])
        >>> df
                   a  b  c
            tuna   1  2  3
          salmon   1  5  6
         catfish   2  5  8
        goldfish   2  6  9
        >>> df.groupby("a").shift(1)
                      b    c
            tuna    NaN  NaN
          salmon    2.0  3.0
         catfish    NaN  NaN
        goldfish    5.0  8.0
        """
        if axis is not lib.no_default:
            axis = self.obj._get_axis_number(axis)
            self._deprecate_axis(axis, "shift")
        else:
            axis = 0

        if is_list_like(periods):
            periods = cast(list, periods)
            if axis == 1:
                raise ValueError(
                    "If `periods` contains multiple shifts, `axis` cannot be 1."
                )
            if len(periods) == 0:
                raise ValueError("If `periods` is an iterable, it cannot be empty.")
            from pandas.core.reshape.concat import concat

<<<<<<< HEAD
            add_suffix = True
        else:
            if not isinstance(periods, int):
                raise TypeError(
                    f"Periods must be integer, but {periods} is {type(periods)}."
                )
            periods = [periods]
            add_suffix = False

        shifted_dataframes = []
        for period in periods:
            if not isinstance(period, int):
                raise TypeError(
                    f"Periods must be integer, but {period} is {type(period)}."
                )
            if freq is not None or axis != 0:
                f = lambda x: x.shift(
                    period, freq, axis, fill_value
                )  # pylint: disable=cell-var-from-loop
                shifted = self._python_apply_general(
                    f, self._selected_obj, is_transform=True
                )
=======
        if fill_value is lib.no_default:
            fill_value = None
        ids, _, ngroups = self.grouper.group_info
        res_indexer = np.zeros(len(ids), dtype=np.int64)
>>>>>>> c92b3701

            else:
                ids, _, ngroups = self.grouper.group_info
                res_indexer = np.zeros(len(ids), dtype=np.int64)

                libgroupby.group_shift_indexer(res_indexer, ids, ngroups, period)

                obj = self._obj_with_exclusions

                shifted = obj._reindex_with_indexers(
                    {self.axis: (obj.axes[self.axis], res_indexer)},
                    fill_value=fill_value,
                    allow_dups=True,
                )

            if add_suffix:
                if len(shifted.shape) == 1:
                    shifted = shifted.to_frame()
                shifted = shifted.add_suffix(
                    f"{suffix}_{period}" if suffix else f"_{period}"
                )
            shifted_dataframes.append(cast(Union[Series, DataFrame], shifted))

        return (
            shifted_dataframes[0]
            if len(shifted_dataframes) == 1
            else concat(shifted_dataframes, axis=1)
        )

    @final
    @Substitution(name="groupby")
    @Substitution(see_also=_common_see_also)
    def diff(
        self, periods: int = 1, axis: AxisInt | lib.NoDefault = lib.no_default
    ) -> NDFrameT:
        """
        First discrete difference of element.

        Calculates the difference of each element compared with another
        element in the group (default is element in previous row).

        Parameters
        ----------
        periods : int, default 1
            Periods to shift for calculating difference, accepts negative values.
        axis : axis to shift, default 0
            Take difference over rows (0) or columns (1).

            .. deprecated:: 2.1.0
                For axis=1, operate on the underlying object instead. Otherwise
                the axis keyword is not necessary.

        Returns
        -------
        Series or DataFrame
            First differences.
        %(see_also)s
        Examples
        --------
        For SeriesGroupBy:

        >>> lst = ['a', 'a', 'a', 'b', 'b', 'b']
        >>> ser = pd.Series([7, 2, 8, 4, 3, 3], index=lst)
        >>> ser
        a     7
        a     2
        a     8
        b     4
        b     3
        b     3
        dtype: int64
        >>> ser.groupby(level=0).diff()
        a    NaN
        a   -5.0
        a    6.0
        b    NaN
        b   -1.0
        b    0.0
        dtype: float64

        For DataFrameGroupBy:

        >>> data = {'a': [1, 3, 5, 7, 7, 8, 3], 'b': [1, 4, 8, 4, 4, 2, 1]}
        >>> df = pd.DataFrame(data, index=['dog', 'dog', 'dog',
        ...                   'mouse', 'mouse', 'mouse', 'mouse'])
        >>> df
                 a  b
          dog    1  1
          dog    3  4
          dog    5  8
        mouse    7  4
        mouse    7  4
        mouse    8  2
        mouse    3  1
        >>> df.groupby(level=0).diff()
                 a    b
          dog  NaN  NaN
          dog  2.0  3.0
          dog  2.0  4.0
        mouse  NaN  NaN
        mouse  0.0  0.0
        mouse  1.0 -2.0
        mouse -5.0 -1.0
        """
        if axis is not lib.no_default:
            axis = self.obj._get_axis_number(axis)
            self._deprecate_axis(axis, "diff")
        else:
            axis = 0

        if axis != 0:
            return self.apply(lambda x: x.diff(periods=periods, axis=axis))

        obj = self._obj_with_exclusions
        shifted = self.shift(periods=periods)

        # GH45562 - to retain existing behavior and match behavior of Series.diff(),
        # int8 and int16 are coerced to float32 rather than float64.
        dtypes_to_f32 = ["int8", "int16"]
        if obj.ndim == 1:
            if obj.dtype in dtypes_to_f32:
                shifted = shifted.astype("float32")
        else:
            to_coerce = [c for c, dtype in obj.dtypes.items() if dtype in dtypes_to_f32]
            if len(to_coerce):
                shifted = shifted.astype({c: "float32" for c in to_coerce})

        return obj - shifted

    @final
    @Substitution(name="groupby")
    @Substitution(see_also=_common_see_also)
    def pct_change(
        self,
        periods: int = 1,
        fill_method: FillnaOptions | lib.NoDefault = lib.no_default,
        limit: int | None | lib.NoDefault = lib.no_default,
        freq=None,
        axis: Axis | lib.NoDefault = lib.no_default,
    ):
        """
        Calculate pct_change of each value to previous entry in group.

        Returns
        -------
        Series or DataFrame
            Percentage changes within each group.
        %(see_also)s
        Examples
        --------

        For SeriesGroupBy:

        >>> lst = ['a', 'a', 'b', 'b']
        >>> ser = pd.Series([1, 2, 3, 4], index=lst)
        >>> ser
        a    1
        a    2
        b    3
        b    4
        dtype: int64
        >>> ser.groupby(level=0).pct_change()
        a         NaN
        a    1.000000
        b         NaN
        b    0.333333
        dtype: float64

        For DataFrameGroupBy:

        >>> data = [[1, 2, 3], [1, 5, 6], [2, 5, 8], [2, 6, 9]]
        >>> df = pd.DataFrame(data, columns=["a", "b", "c"],
        ...                   index=["tuna", "salmon", "catfish", "goldfish"])
        >>> df
                   a  b  c
            tuna   1  2  3
          salmon   1  5  6
         catfish   2  5  8
        goldfish   2  6  9
        >>> df.groupby("a").pct_change()
                    b  c
            tuna    NaN    NaN
          salmon    1.5  1.000
         catfish    NaN    NaN
        goldfish    0.2  0.125
        """
        # GH#53491
        if fill_method is not lib.no_default or limit is not lib.no_default:
            warnings.warn(
                "The 'fill_method' and 'limit' keywords in "
                f"{type(self).__name__}.pct_change are deprecated and will be "
                "removed in a future version. Call "
                f"{'bfill' if fill_method in ('backfill', 'bfill') else 'ffill'} "
                "before calling pct_change instead.",
                FutureWarning,
                stacklevel=find_stack_level(),
            )
        if fill_method is lib.no_default:
            if any(grp.isna().values.any() for _, grp in self):
                warnings.warn(
                    "The default fill_method='ffill' in "
                    f"{type(self).__name__}.pct_change is deprecated and will be "
                    "removed in a future version. Call ffill before calling "
                    "pct_change to retain current behavior and silence this warning.",
                    FutureWarning,
                    stacklevel=find_stack_level(),
                )
            fill_method = "ffill"
        if limit is lib.no_default:
            limit = None

        if axis is not lib.no_default:
            axis = self.obj._get_axis_number(axis)
            self._deprecate_axis(axis, "pct_change")
        else:
            axis = 0

        # TODO(GH#23918): Remove this conditional for SeriesGroupBy when
        #  GH#23918 is fixed
        if freq is not None or axis != 0:
            f = lambda x: x.pct_change(
                periods=periods,
                fill_method=fill_method,
                limit=limit,
                freq=freq,
                axis=axis,
            )
            return self._python_apply_general(f, self._selected_obj, is_transform=True)

        if fill_method is None:  # GH30463
            fill_method = "ffill"
            limit = 0
        filled = getattr(self, fill_method)(limit=limit)
        if self.axis == 0:
            fill_grp = filled.groupby(self.grouper.codes, group_keys=self.group_keys)
        else:
            fill_grp = filled.T.groupby(self.grouper.codes, group_keys=self.group_keys)
        shifted = fill_grp.shift(periods=periods, freq=freq)
        if self.axis == 1:
            shifted = shifted.T
        return (filled / shifted) - 1

    @final
    @Substitution(name="groupby")
    @Substitution(see_also=_common_see_also)
    def head(self, n: int = 5) -> NDFrameT:
        """
        Return first n rows of each group.

        Similar to ``.apply(lambda x: x.head(n))``, but it returns a subset of rows
        from the original DataFrame with original index and order preserved
        (``as_index`` flag is ignored).

        Parameters
        ----------
        n : int
            If positive: number of entries to include from start of each group.
            If negative: number of entries to exclude from end of each group.

        Returns
        -------
        Series or DataFrame
            Subset of original Series or DataFrame as determined by n.
        %(see_also)s
        Examples
        --------

        >>> df = pd.DataFrame([[1, 2], [1, 4], [5, 6]],
        ...                   columns=['A', 'B'])
        >>> df.groupby('A').head(1)
           A  B
        0  1  2
        2  5  6
        >>> df.groupby('A').head(-1)
           A  B
        0  1  2
        """
        mask = self._make_mask_from_positional_indexer(slice(None, n))
        return self._mask_selected_obj(mask)

    @final
    @Substitution(name="groupby")
    @Substitution(see_also=_common_see_also)
    def tail(self, n: int = 5) -> NDFrameT:
        """
        Return last n rows of each group.

        Similar to ``.apply(lambda x: x.tail(n))``, but it returns a subset of rows
        from the original DataFrame with original index and order preserved
        (``as_index`` flag is ignored).

        Parameters
        ----------
        n : int
            If positive: number of entries to include from end of each group.
            If negative: number of entries to exclude from start of each group.

        Returns
        -------
        Series or DataFrame
            Subset of original Series or DataFrame as determined by n.
        %(see_also)s
        Examples
        --------

        >>> df = pd.DataFrame([['a', 1], ['a', 2], ['b', 1], ['b', 2]],
        ...                   columns=['A', 'B'])
        >>> df.groupby('A').tail(1)
           A  B
        1  a  2
        3  b  2
        >>> df.groupby('A').tail(-1)
           A  B
        1  a  2
        3  b  2
        """
        if n:
            mask = self._make_mask_from_positional_indexer(slice(-n, None))
        else:
            mask = self._make_mask_from_positional_indexer([])

        return self._mask_selected_obj(mask)

    @final
    def _mask_selected_obj(self, mask: npt.NDArray[np.bool_]) -> NDFrameT:
        """
        Return _selected_obj with mask applied to the correct axis.

        Parameters
        ----------
        mask : np.ndarray[bool]
            Boolean mask to apply.

        Returns
        -------
        Series or DataFrame
            Filtered _selected_obj.
        """
        ids = self.grouper.group_info[0]
        mask = mask & (ids != -1)

        if self.axis == 0:
            return self._selected_obj[mask]
        else:
            return self._selected_obj.iloc[:, mask]

    @final
    def _reindex_output(
        self,
        output: OutputFrameOrSeries,
        fill_value: Scalar = np.NaN,
        qs: npt.NDArray[np.float64] | None = None,
    ) -> OutputFrameOrSeries:
        """
        If we have categorical groupers, then we might want to make sure that
        we have a fully re-indexed output to the levels. This means expanding
        the output space to accommodate all values in the cartesian product of
        our groups, regardless of whether they were observed in the data or
        not. This will expand the output space if there are missing groups.

        The method returns early without modifying the input if the number of
        groupings is less than 2, self.observed == True or none of the groupers
        are categorical.

        Parameters
        ----------
        output : Series or DataFrame
            Object resulting from grouping and applying an operation.
        fill_value : scalar, default np.NaN
            Value to use for unobserved categories if self.observed is False.
        qs : np.ndarray[float64] or None, default None
            quantile values, only relevant for quantile.

        Returns
        -------
        Series or DataFrame
            Object (potentially) re-indexed to include all possible groups.
        """
        groupings = self.grouper.groupings
        if len(groupings) == 1:
            return output

        # if we only care about the observed values
        # we are done
        elif self.observed:
            return output

        # reindexing only applies to a Categorical grouper
        elif not any(
            isinstance(ping.grouping_vector, (Categorical, CategoricalIndex))
            for ping in groupings
        ):
            return output

        levels_list = [ping.group_index for ping in groupings]
        names = self.grouper.names
        if qs is not None:
            # error: Argument 1 to "append" of "list" has incompatible type
            # "ndarray[Any, dtype[floating[_64Bit]]]"; expected "Index"
            levels_list.append(qs)  # type: ignore[arg-type]
            names = names + [None]
        index = MultiIndex.from_product(levels_list, names=names)
        if self.sort:
            index = index.sort_values()

        if self.as_index:
            # Always holds for SeriesGroupBy unless GH#36507 is implemented
            d = {
                self.obj._get_axis_name(self.axis): index,
                "copy": False,
                "fill_value": fill_value,
            }
            return output.reindex(**d)  # type: ignore[arg-type]

        # GH 13204
        # Here, the categorical in-axis groupers, which need to be fully
        # expanded, are columns in `output`. An idea is to do:
        # output = output.set_index(self.grouper.names)
        #                .reindex(index).reset_index()
        # but special care has to be taken because of possible not-in-axis
        # groupers.
        # So, we manually select and drop the in-axis grouper columns,
        # reindex `output`, and then reset the in-axis grouper columns.

        # Select in-axis groupers
        in_axis_grps = [
            (i, ping.name) for (i, ping) in enumerate(groupings) if ping.in_axis
        ]
        if len(in_axis_grps) > 0:
            g_nums, g_names = zip(*in_axis_grps)
            output = output.drop(labels=list(g_names), axis=1)

        # Set a temp index and reindex (possibly expanding)
        output = output.set_index(self.grouper.result_index).reindex(
            index, copy=False, fill_value=fill_value
        )

        # Reset in-axis grouper columns
        # (using level numbers `g_nums` because level names may not be unique)
        if len(in_axis_grps) > 0:
            output = output.reset_index(level=g_nums)

        return output.reset_index(drop=True)

    @final
    def sample(
        self,
        n: int | None = None,
        frac: float | None = None,
        replace: bool = False,
        weights: Sequence | Series | None = None,
        random_state: RandomState | None = None,
    ):
        """
        Return a random sample of items from each group.

        You can use `random_state` for reproducibility.

        Parameters
        ----------
        n : int, optional
            Number of items to return for each group. Cannot be used with
            `frac` and must be no larger than the smallest group unless
            `replace` is True. Default is one if `frac` is None.
        frac : float, optional
            Fraction of items to return. Cannot be used with `n`.
        replace : bool, default False
            Allow or disallow sampling of the same row more than once.
        weights : list-like, optional
            Default None results in equal probability weighting.
            If passed a list-like then values must have the same length as
            the underlying DataFrame or Series object and will be used as
            sampling probabilities after normalization within each group.
            Values must be non-negative with at least one positive element
            within each group.
        random_state : int, array-like, BitGenerator, np.random.RandomState, np.random.Generator, optional
            If int, array-like, or BitGenerator, seed for random number generator.
            If np.random.RandomState or np.random.Generator, use as given.

            .. versionchanged:: 1.4.0

                np.random.Generator objects now accepted

        Returns
        -------
        Series or DataFrame
            A new object of same type as caller containing items randomly
            sampled within each group from the caller object.

        See Also
        --------
        DataFrame.sample: Generate random samples from a DataFrame object.
        numpy.random.choice: Generate a random sample from a given 1-D numpy
            array.

        Examples
        --------
        >>> df = pd.DataFrame(
        ...     {"a": ["red"] * 2 + ["blue"] * 2 + ["black"] * 2, "b": range(6)}
        ... )
        >>> df
               a  b
        0    red  0
        1    red  1
        2   blue  2
        3   blue  3
        4  black  4
        5  black  5

        Select one row at random for each distinct value in column a. The
        `random_state` argument can be used to guarantee reproducibility:

        >>> df.groupby("a").sample(n=1, random_state=1)
               a  b
        4  black  4
        2   blue  2
        1    red  1

        Set `frac` to sample fixed proportions rather than counts:

        >>> df.groupby("a")["b"].sample(frac=0.5, random_state=2)
        5    5
        2    2
        0    0
        Name: b, dtype: int64

        Control sample probabilities within groups by setting weights:

        >>> df.groupby("a").sample(
        ...     n=1,
        ...     weights=[1, 1, 1, 0, 0, 1],
        ...     random_state=1,
        ... )
               a  b
        5  black  5
        2   blue  2
        0    red  0
        """  # noqa: E501
        if self._selected_obj.empty:
            # GH48459 prevent ValueError when object is empty
            return self._selected_obj
        size = sample.process_sampling_size(n, frac, replace)
        if weights is not None:
            weights_arr = sample.preprocess_weights(
                self._selected_obj, weights, axis=self.axis
            )

        random_state = com.random_state(random_state)

        group_iterator = self.grouper.get_iterator(self._selected_obj, self.axis)

        sampled_indices = []
        for labels, obj in group_iterator:
            grp_indices = self.indices[labels]
            group_size = len(grp_indices)
            if size is not None:
                sample_size = size
            else:
                assert frac is not None
                sample_size = round(frac * group_size)

            grp_sample = sample.sample(
                group_size,
                size=sample_size,
                replace=replace,
                weights=None if weights is None else weights_arr[grp_indices],
                random_state=random_state,
            )
            sampled_indices.append(grp_indices[grp_sample])

        sampled_indices = np.concatenate(sampled_indices)
        return self._selected_obj.take(sampled_indices, axis=self.axis)


@doc(GroupBy)
def get_groupby(
    obj: NDFrame,
    by: _KeysArgType | None = None,
    axis: AxisInt = 0,
    grouper: ops.BaseGrouper | None = None,
    group_keys: bool = True,
) -> GroupBy:
    klass: type[GroupBy]
    if isinstance(obj, Series):
        from pandas.core.groupby.generic import SeriesGroupBy

        klass = SeriesGroupBy
    elif isinstance(obj, DataFrame):
        from pandas.core.groupby.generic import DataFrameGroupBy

        klass = DataFrameGroupBy
    else:  # pragma: no cover
        raise TypeError(f"invalid type: {obj}")

    return klass(
        obj=obj,
        keys=by,
        axis=axis,
        grouper=grouper,
        group_keys=group_keys,
    )


def _insert_quantile_level(idx: Index, qs: npt.NDArray[np.float64]) -> MultiIndex:
    """
    Insert the sequence 'qs' of quantiles as the inner-most level of a MultiIndex.

    The quantile level in the MultiIndex is a repeated copy of 'qs'.

    Parameters
    ----------
    idx : Index
    qs : np.ndarray[float64]

    Returns
    -------
    MultiIndex
    """
    nqs = len(qs)
    lev_codes, lev = Index(qs).factorize()
    lev_codes = coerce_indexer_dtype(lev_codes, lev)

    if idx._is_multi:
        idx = cast(MultiIndex, idx)
        levels = list(idx.levels) + [lev]
        codes = [np.repeat(x, nqs) for x in idx.codes] + [np.tile(lev_codes, len(idx))]
        mi = MultiIndex(levels=levels, codes=codes, names=idx.names + [None])
    else:
        nidx = len(idx)
        idx_codes = coerce_indexer_dtype(np.arange(nidx), idx)
        levels = [idx, lev]
        codes = [np.repeat(idx_codes, nqs), np.tile(lev_codes, nidx)]
        mi = MultiIndex(levels=levels, codes=codes, names=[idx.name, None])

    return mi<|MERGE_RESOLUTION|>--- conflicted
+++ resolved
@@ -4912,12 +4912,8 @@
         periods: int | Iterable[int] = 1,
         freq=None,
         axis: Axis | lib.NoDefault = lib.no_default,
-<<<<<<< HEAD
-        fill_value=None,
+        fill_value=lib.no_default,
         suffix: str | None = None,
-=======
-        fill_value=lib.no_default,
->>>>>>> c92b3701
     ):
         """
         Shift each group by periods observations.
@@ -4941,14 +4937,12 @@
         fill_value : optional
             The scalar value to use for newly introduced missing values.
 
-<<<<<<< HEAD
+            .. versionchanged:: 2.1.0
+                Will raise a ``ValueError`` if ``freq`` is provided too.
+
         suffix : str, optional
             A string to add to each shifted column if there are multiple periods.
             Ignored otherwise.
-=======
-            .. versionchanged:: 2.1.0
-                Will raise a ``ValueError`` if ``freq`` is provided too.
->>>>>>> c92b3701
 
         Returns
         -------
@@ -5012,8 +5006,6 @@
             if len(periods) == 0:
                 raise ValueError("If `periods` is an iterable, it cannot be empty.")
             from pandas.core.reshape.concat import concat
-
-<<<<<<< HEAD
             add_suffix = True
         else:
             if not isinstance(periods, int):
@@ -5036,14 +5028,9 @@
                 shifted = self._python_apply_general(
                     f, self._selected_obj, is_transform=True
                 )
-=======
-        if fill_value is lib.no_default:
-            fill_value = None
-        ids, _, ngroups = self.grouper.group_info
-        res_indexer = np.zeros(len(ids), dtype=np.int64)
->>>>>>> c92b3701
-
             else:
+                if fill_value is lib.no_default:
+                    fill_value = None
                 ids, _, ngroups = self.grouper.group_info
                 res_indexer = np.zeros(len(ids), dtype=np.int64)
 
