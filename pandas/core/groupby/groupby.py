--- conflicted
+++ resolved
@@ -1794,7 +1794,6 @@
         # Note: we never get here with how="ohlc" for DataFrameGroupBy;
         #  that goes through SeriesGroupBy
 
-<<<<<<< HEAD
         # validate numeric_only is strictly a bool (disallow None, ints, etc.)
         # Deprecate passing None to numeric_only: warn now, error in a future
         # release. See GH#53098.
@@ -1804,10 +1803,6 @@
         validate_bool_kwarg(
             numeric_only, "numeric_only", none_allowed=True, int_allowed=False
         )
-=======
-        if not is_bool(numeric_only):
-            raise ValueError("numeric_only accepts only Boolean values")
->>>>>>> 944c527c
 
         data = self._get_data_to_aggregate(numeric_only=numeric_only, name=how)
 
