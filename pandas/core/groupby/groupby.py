--- conflicted
+++ resolved
@@ -8,11 +8,6 @@
 """
 
 import collections
-<<<<<<< HEAD
-import warnings
-import copy
-=======
->>>>>>> c72c1120
 from contextlib import contextmanager
 import datetime
 from functools import partial, wraps
