--- conflicted
+++ resolved
@@ -1993,13 +1993,8 @@
             return self._wrap_transformed_output(output)
 
     @Substitution(name='groupby')
-<<<<<<< HEAD
-    @Appender(_doc_template)
+    @Appender(_common_see_also)
     def shift(self, periods=1, freq=None, axis=0, fill_value=None):
-=======
-    @Appender(_common_see_also)
-    def shift(self, periods=1, freq=None, axis=0):
->>>>>>> f6cf7d9e
         """
         Shift each group by periods observations.
 
