--- conflicted
+++ resolved
@@ -1107,23 +1107,12 @@
             return result
 
         # row order is scrambled => sort the rows by position in original index
-<<<<<<< HEAD
-        _, obs_group_ids, _ = self.grouper.group_info
-        original_positions = Index(
-            np.concatenate(self._get_indices_by_codes(obs_group_ids))
-        )
-=======
         original_positions = Index(self.grouper.result_ilocs())
->>>>>>> 21a3b2f9
         result.set_axis(original_positions, axis=self.axis, inplace=True)
         result = result.sort_index(axis=self.axis)
         obj_axis = self.obj._get_axis(self.axis)
         if self.grouper.has_dropped_na:
-<<<<<<< HEAD
-            # Fill in any missing values due to dropna - index here is integral
-=======
             # Add back in any missing rows due to dropna - index here is integral
->>>>>>> 21a3b2f9
             # with values referring to the row of the input so can use RangeIndex
             result = result.reindex(RangeIndex(len(obj_axis)), axis=self.axis)
         result.set_axis(obj_axis, axis=self.axis, inplace=True)
@@ -1652,20 +1641,7 @@
             with com.temp_setattr(self, "observed", True):
                 result = getattr(self, func)(*args, **kwargs)
 
-<<<<<<< HEAD
-            if func == "ngroup" and not self.grouper.has_dropped_na:
-                # ngroup handles its own wrapping, as long as there aren't
-                # dropped null keys
-                return result
-
-            if self._can_use_transform_fast(func, result):
-                return self._wrap_transform_fast_result(result)
-
-            # only reached for DataFrameGroupBy
-            return self._transform_general(func, *args, **kwargs)
-=======
             return self._wrap_transform_fast_result(result)
->>>>>>> 21a3b2f9
 
     @final
     def _wrap_transform_fast_result(self, result: NDFrameT) -> NDFrameT:
@@ -1683,15 +1659,10 @@
             out = algorithms.take_nd(result._values, ids)
             output = obj._constructor(out, index=obj.index, name=obj.name)
         else:
-<<<<<<< HEAD
             # Don't convert indices: negative indices need to give rise
             # to null values in the result
-            output = result._take(ids, axis=0, convert_indices=False)
-            output.index = obj.index
-=======
-            output = result.take(ids, axis=self.axis)
-            output = output.set_axis(obj._get_axis(self.axis), axis=self.axis)
->>>>>>> 21a3b2f9
+            output = result._take(ids, axis=self.axis, convert_indices=False)
+            output.index = output.set_axis(obj._get_axis(self.axis), axis=self.axis)
         return output
 
     # -----------------------------------------------------------------
