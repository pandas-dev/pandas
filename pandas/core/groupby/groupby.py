"""
Provide the groupby split-apply-combine paradigm. Define the GroupBy
class providing the base-class of operations.

The SeriesGroupBy and DataFrameGroupBy sub-class
(defined in pandas.core.groupby.generic)
expose these user-facing objects to provide specific functionality.
"""
from __future__ import annotations

from contextlib import contextmanager
import datetime
from functools import (
    partial,
    wraps,
)
import inspect
from textwrap import dedent
import types
from typing import (
    TYPE_CHECKING,
    Callable,
    Hashable,
    Iterable,
    Iterator,
    List,
    Mapping,
    Sequence,
    TypeVar,
    Union,
    cast,
)
import warnings

import numpy as np

from pandas._config.config import option_context

from pandas._libs import (
    Timestamp,
    lib,
)
import pandas._libs.groupby as libgroupby
from pandas._typing import (
    ArrayLike,
    F,
    FrameOrSeries,
    FrameOrSeriesUnion,
    IndexLabel,
    Scalar,
    T,
    final,
)
from pandas.compat.numpy import function as nv
from pandas.errors import AbstractMethodError
from pandas.util._decorators import (
    Appender,
    Substitution,
    cache_readonly,
    doc,
)

from pandas.core.dtypes.common import (
    is_bool_dtype,
    is_datetime64_dtype,
    is_integer_dtype,
    is_numeric_dtype,
    is_object_dtype,
    is_scalar,
    is_timedelta64_dtype,
)
from pandas.core.dtypes.missing import (
    isna,
    notna,
)

from pandas.core import nanops
import pandas.core.algorithms as algorithms
from pandas.core.arrays import (
    BaseMaskedArray,
    BooleanArray,
    Categorical,
    ExtensionArray,
)
from pandas.core.base import (
    DataError,
    PandasObject,
    SelectionMixin,
)
import pandas.core.common as com
from pandas.core.frame import DataFrame
from pandas.core.generic import NDFrame
from pandas.core.groupby import (
    base,
    numba_,
    ops,
)
from pandas.core.indexes.api import (
    CategoricalIndex,
    Index,
    MultiIndex,
)
from pandas.core.internals.blocks import ensure_block_shape
from pandas.core.series import Series
from pandas.core.sorting import get_group_index_sorter
from pandas.core.util.numba_ import (
    NUMBA_FUNC_CACHE,
    maybe_use_numba,
)

if TYPE_CHECKING:
    from typing import Literal

_common_see_also = """
        See Also
        --------
        Series.%(name)s : Apply a function %(name)s to a Series.
        DataFrame.%(name)s : Apply a function %(name)s
            to each row or column of a DataFrame.
"""

_apply_docs = {
    "template": """
    Apply function ``func`` group-wise and combine the results together.

    The function passed to ``apply`` must take a {input} as its first
    argument and return a DataFrame, Series or scalar. ``apply`` will
    then take care of combining the results back together into a single
    dataframe or series. ``apply`` is therefore a highly flexible
    grouping method.

    While ``apply`` is a very flexible method, its downside is that
    using it can be quite a bit slower than using more specific methods
    like ``agg`` or ``transform``. Pandas offers a wide range of method that will
    be much faster than using ``apply`` for their specific purposes, so try to
    use them before reaching for ``apply``.

    Parameters
    ----------
    func : callable
        A callable that takes a {input} as its first argument, and
        returns a dataframe, a series or a scalar. In addition the
        callable may take positional and keyword arguments.
    args, kwargs : tuple and dict
        Optional positional and keyword arguments to pass to ``func``.

    Returns
    -------
    applied : Series or DataFrame

    See Also
    --------
    pipe : Apply function to the full GroupBy object instead of to each
        group.
    aggregate : Apply aggregate function to the GroupBy object.
    transform : Apply function column-by-column to the GroupBy object.
    Series.apply : Apply a function to a Series.
    DataFrame.apply : Apply a function to each row or column of a DataFrame.

    Notes
    -----
    In the current implementation ``apply`` calls ``func`` twice on the
    first group to decide whether it can take a fast or slow code
    path. This can lead to unexpected behavior if ``func`` has
    side-effects, as they will take effect twice for the first
    group.

    .. versionchanged:: 1.3.0

        The resulting dtype will reflect the return value of the passed ``func``,
        see the examples below.

    Examples
    --------
    {examples}
    """,
    "dataframe_examples": """
    >>> df = pd.DataFrame({'A': 'a a b'.split(),
    ...                    'B': [1,2,3],
    ...                    'C': [4,6,5]})
    >>> g = df.groupby('A')

    Notice that ``g`` has two groups, ``a`` and ``b``.
    Calling `apply` in various ways, we can get different grouping results:

    Example 1: below the function passed to `apply` takes a DataFrame as
    its argument and returns a DataFrame. `apply` combines the result for
    each group together into a new DataFrame:

    >>> g[['B', 'C']].apply(lambda x: x / x.sum())
              B    C
    0  0.333333  0.4
    1  0.666667  0.6
    2  1.000000  1.0

    Example 2: The function passed to `apply` takes a DataFrame as
    its argument and returns a Series.  `apply` combines the result for
    each group together into a new DataFrame.

    .. versionchanged:: 1.3.0

        The resulting dtype will reflect the return value of the passed ``func``.

    >>> g[['B', 'C']].apply(lambda x: x.astype(float).max() - x.min())
         B    C
    A
    a  1.0  2.0
    b  0.0  0.0

    Example 3: The function passed to `apply` takes a DataFrame as
    its argument and returns a scalar. `apply` combines the result for
    each group together into a Series, including setting the index as
    appropriate:

    >>> g.apply(lambda x: x.C.max() - x.B.min())
    A
    a    5
    b    2
    dtype: int64""",
    "series_examples": """
    >>> s = pd.Series([0, 1, 2], index='a a b'.split())
    >>> g = s.groupby(s.index)

    From ``s`` above we can see that ``g`` has two groups, ``a`` and ``b``.
    Calling `apply` in various ways, we can get different grouping results:

    Example 1: The function passed to `apply` takes a Series as
    its argument and returns a Series.  `apply` combines the result for
    each group together into a new Series.

    .. versionchanged:: 1.3.0

        The resulting dtype will reflect the return value of the passed ``func``.

    >>> g.apply(lambda x: x*2 if x.name == 'a' else x/2)
    a    0.0
    a    2.0
    b    1.0
    dtype: float64

    Example 2: The function passed to `apply` takes a Series as
    its argument and returns a scalar. `apply` combines the result for
    each group together into a Series, including setting the index as
    appropriate:

    >>> g.apply(lambda x: x.max() - x.min())
    a    1
    b    0
    dtype: int64""",
}

_groupby_agg_method_template = """
Compute {fname} of group values.

Parameters
----------
numeric_only : bool, default {no}
    Include only float, int, boolean columns. If None, will attempt to use
    everything, then use only numeric data.
min_count : int, default {mc}
    The required number of valid values to perform the operation. If fewer
    than ``min_count`` non-NA values are present the result will be NA.

Returns
-------
Series or DataFrame
    Computed {fname} of values within each group.
"""

_pipe_template = """
Apply a function `func` with arguments to this %(klass)s object and return
the function's result.

Use `.pipe` when you want to improve readability by chaining together
functions that expect Series, DataFrames, GroupBy or Resampler objects.
Instead of writing

>>> h(g(f(df.groupby('group')), arg1=a), arg2=b, arg3=c)  # doctest: +SKIP

You can write

>>> (df.groupby('group')
...    .pipe(f)
...    .pipe(g, arg1=a)
...    .pipe(h, arg2=b, arg3=c))  # doctest: +SKIP

which is much more readable.

Parameters
----------
func : callable or tuple of (callable, str)
    Function to apply to this %(klass)s object or, alternatively,
    a `(callable, data_keyword)` tuple where `data_keyword` is a
    string indicating the keyword of `callable` that expects the
    %(klass)s object.
args : iterable, optional
       Positional arguments passed into `func`.
kwargs : dict, optional
         A dictionary of keyword arguments passed into `func`.

Returns
-------
object : the return type of `func`.

See Also
--------
Series.pipe : Apply a function with arguments to a series.
DataFrame.pipe: Apply a function with arguments to a dataframe.
apply : Apply function to each group instead of to the
    full %(klass)s object.

Notes
-----
See more `here
<https://pandas.pydata.org/pandas-docs/stable/user_guide/groupby.html#piping-function-calls>`_

Examples
--------
%(examples)s
"""

_transform_template = """
Call function producing a like-indexed %(klass)s on each group and
return a %(klass)s having the same indexes as the original object
filled with the transformed values

Parameters
----------
f : function
    Function to apply to each group.

    Can also accept a Numba JIT function with
    ``engine='numba'`` specified.

    If the ``'numba'`` engine is chosen, the function must be
    a user defined function with ``values`` and ``index`` as the
    first and second arguments respectively in the function signature.
    Each group's index will be passed to the user defined function
    and optionally available for use.

    .. versionchanged:: 1.1.0
*args
    Positional arguments to pass to func.
engine : str, default None
    * ``'cython'`` : Runs the function through C-extensions from cython.
    * ``'numba'`` : Runs the function through JIT compiled code from numba.
    * ``None`` : Defaults to ``'cython'`` or the global setting ``compute.use_numba``

    .. versionadded:: 1.1.0
engine_kwargs : dict, default None
    * For ``'cython'`` engine, there are no accepted ``engine_kwargs``
    * For ``'numba'`` engine, the engine can accept ``nopython``, ``nogil``
      and ``parallel`` dictionary keys. The values must either be ``True`` or
      ``False``. The default ``engine_kwargs`` for the ``'numba'`` engine is
      ``{'nopython': True, 'nogil': False, 'parallel': False}`` and will be
      applied to the function

    .. versionadded:: 1.1.0
**kwargs
    Keyword arguments to be passed into func.

Returns
-------
%(klass)s

See Also
--------
%(klass)s.groupby.apply : Apply function ``func`` group-wise and combine
    the results together.
%(klass)s.groupby.aggregate : Aggregate using one or more
    operations over the specified axis.
%(klass)s.transform : Call ``func`` on self producing a %(klass)s with
    transformed values.

Notes
-----
Each group is endowed the attribute 'name' in case you need to know
which group you are working on.

The current implementation imposes three requirements on f:

* f must return a value that either has the same shape as the input
  subframe or can be broadcast to the shape of the input subframe.
  For example, if `f` returns a scalar it will be broadcast to have the
  same shape as the input subframe.
* if this is a DataFrame, f must support application column-by-column
  in the subframe. If f also supports application to the entire subframe,
  then a fast path is used starting from the second chunk.
* f must not mutate groups. Mutation is not supported and may
  produce unexpected results. See :ref:`gotchas.udf-mutation` for more details.

When using ``engine='numba'``, there will be no "fall back" behavior internally.
The group data and group index will be passed as numpy arrays to the JITed
user defined function, and no alternative execution attempts will be tried.

.. versionchanged:: 1.3.0

    The resulting dtype will reflect the return value of the passed ``func``,
    see the examples below.

Examples
--------

>>> df = pd.DataFrame({'A' : ['foo', 'bar', 'foo', 'bar',
...                           'foo', 'bar'],
...                    'B' : ['one', 'one', 'two', 'three',
...                           'two', 'two'],
...                    'C' : [1, 5, 5, 2, 5, 5],
...                    'D' : [2.0, 5., 8., 1., 2., 9.]})
>>> grouped = df.groupby('A')
>>> grouped.transform(lambda x: (x - x.mean()) / x.std())
          C         D
0 -1.154701 -0.577350
1  0.577350  0.000000
2  0.577350  1.154701
3 -1.154701 -1.000000
4  0.577350 -0.577350
5  0.577350  1.000000

Broadcast result of the transformation

>>> grouped.transform(lambda x: x.max() - x.min())
   C    D
0  4  6.0
1  3  8.0
2  4  6.0
3  3  8.0
4  4  6.0
5  3  8.0

.. versionchanged:: 1.3.0

    The resulting dtype will reflect the return value of the passed ``func``,
    for example:

>>> grouped[['C', 'D']].transform(lambda x: x.astype(int).max())
   C  D
0  5  8
1  5  9
2  5  8
3  5  9
4  5  8
5  5  9
"""

_agg_template = """
Aggregate using one or more operations over the specified axis.

Parameters
----------
func : function, str, list or dict
    Function to use for aggregating the data. If a function, must either
    work when passed a {klass} or when passed to {klass}.apply.

    Accepted combinations are:

    - function
    - string function name
    - list of functions and/or function names, e.g. ``[np.sum, 'mean']``
    - dict of axis labels -> functions, function names or list of such.

    Can also accept a Numba JIT function with
    ``engine='numba'`` specified. Only passing a single function is supported
    with this engine.

    If the ``'numba'`` engine is chosen, the function must be
    a user defined function with ``values`` and ``index`` as the
    first and second arguments respectively in the function signature.
    Each group's index will be passed to the user defined function
    and optionally available for use.

    .. versionchanged:: 1.1.0
*args
    Positional arguments to pass to func.
engine : str, default None
    * ``'cython'`` : Runs the function through C-extensions from cython.
    * ``'numba'`` : Runs the function through JIT compiled code from numba.
    * ``None`` : Defaults to ``'cython'`` or globally setting ``compute.use_numba``

    .. versionadded:: 1.1.0
engine_kwargs : dict, default None
    * For ``'cython'`` engine, there are no accepted ``engine_kwargs``
    * For ``'numba'`` engine, the engine can accept ``nopython``, ``nogil``
      and ``parallel`` dictionary keys. The values must either be ``True`` or
      ``False``. The default ``engine_kwargs`` for the ``'numba'`` engine is
      ``{{'nopython': True, 'nogil': False, 'parallel': False}}`` and will be
      applied to the function

    .. versionadded:: 1.1.0
**kwargs
    Keyword arguments to be passed into func.

Returns
-------
{klass}

See Also
--------
{klass}.groupby.apply : Apply function func group-wise
    and combine the results together.
{klass}.groupby.transform : Aggregate using one or more
    operations over the specified axis.
{klass}.aggregate : Transforms the Series on each group
    based on the given function.

Notes
-----
When using ``engine='numba'``, there will be no "fall back" behavior internally.
The group data and group index will be passed as numpy arrays to the JITed
user defined function, and no alternative execution attempts will be tried.

Functions that mutate the passed object can produce unexpected
behavior or errors and are not supported. See :ref:`gotchas.udf-mutation`
for more details.

.. versionchanged:: 1.3.0

    The resulting dtype will reflect the return value of the passed ``func``,
    see the examples below.
{examples}"""


@final
class GroupByPlot(PandasObject):
    """
    Class implementing the .plot attribute for groupby objects.
    """

    def __init__(self, groupby: GroupBy):
        self._groupby = groupby

    def __call__(self, *args, **kwargs):
        def f(self):
            return self.plot(*args, **kwargs)

        f.__name__ = "plot"
        return self._groupby.apply(f)

    def __getattr__(self, name: str):
        def attr(*args, **kwargs):
            def f(self):
                return getattr(self.plot, name)(*args, **kwargs)

            return self._groupby.apply(f)

        return attr


@contextmanager
def group_selection_context(groupby: GroupBy) -> Iterator[GroupBy]:
    """
    Set / reset the group_selection_context.
    """
    groupby._set_group_selection()
    try:
        yield groupby
    finally:
        groupby._reset_group_selection()


_KeysArgType = Union[
    Hashable,
    List[Hashable],
    Callable[[Hashable], Hashable],
    List[Callable[[Hashable], Hashable]],
    Mapping[Hashable, Hashable],
]


class BaseGroupBy(PandasObject, SelectionMixin[FrameOrSeries]):
    _group_selection: IndexLabel | None = None
    _apply_allowlist: frozenset[str] = frozenset()
    _hidden_attrs = PandasObject._hidden_attrs | {
        "as_index",
        "axis",
        "dropna",
        "exclusions",
        "grouper",
        "group_keys",
        "keys",
        "level",
        "mutated",
        "obj",
        "observed",
        "sort",
        "squeeze",
    }

    axis: int
    grouper: ops.BaseGrouper
    group_keys: bool

    @final
    def __len__(self) -> int:
        return len(self.groups)

    @final
    def __repr__(self) -> str:
        # TODO: Better repr for GroupBy object
        return object.__repr__(self)

    @final
    @property
    def groups(self) -> dict[Hashable, np.ndarray]:
        """
        Dict {group name -> group labels}.
        """
        return self.grouper.groups

    @final
    @property
    def ngroups(self) -> int:
        return self.grouper.ngroups

    @final
    @property
    def indices(self):
        """
        Dict {group name -> group indices}.
        """
        return self.grouper.indices

    @final
    def _get_indices(self, names):
        """
        Safe get multiple indices, translate keys for
        datelike to underlying repr.
        """

        def get_converter(s):
            # possibly convert to the actual key types
            # in the indices, could be a Timestamp or a np.datetime64
            if isinstance(s, datetime.datetime):
                return lambda key: Timestamp(key)
            elif isinstance(s, np.datetime64):
                return lambda key: Timestamp(key).asm8
            else:
                return lambda key: key

        if len(names) == 0:
            return []

        if len(self.indices) > 0:
            index_sample = next(iter(self.indices))
        else:
            index_sample = None  # Dummy sample

        name_sample = names[0]
        if isinstance(index_sample, tuple):
            if not isinstance(name_sample, tuple):
                msg = "must supply a tuple to get_group with multiple grouping keys"
                raise ValueError(msg)
            if not len(name_sample) == len(index_sample):
                try:
                    # If the original grouper was a tuple
                    return [self.indices[name] for name in names]
                except KeyError as err:
                    # turns out it wasn't a tuple
                    msg = (
                        "must supply a same-length tuple to get_group "
                        "with multiple grouping keys"
                    )
                    raise ValueError(msg) from err

            converters = [get_converter(s) for s in index_sample]
            names = (tuple(f(n) for f, n in zip(converters, name)) for name in names)

        else:
            converter = get_converter(index_sample)
            names = (converter(name) for name in names)

        return [self.indices.get(name, []) for name in names]

    @final
    def _get_index(self, name):
        """
        Safe get index, translate keys for datelike to underlying repr.
        """
        return self._get_indices([name])[0]

    @final
    @cache_readonly
    def _selected_obj(self):
        # Note: _selected_obj is always just `self.obj` for SeriesGroupBy

        if self._selection is None or isinstance(self.obj, Series):
            if self._group_selection is not None:
                return self.obj[self._group_selection]
            return self.obj
        else:
            return self.obj[self._selection]

    @final
    def _dir_additions(self) -> set[str]:
        return self.obj._dir_additions() | self._apply_allowlist

    @Substitution(
        klass="GroupBy",
        examples=dedent(
            """\
        >>> df = pd.DataFrame({'A': 'a b a b'.split(), 'B': [1, 2, 3, 4]})
        >>> df
           A  B
        0  a  1
        1  b  2
        2  a  3
        3  b  4

        To get the difference between each groups maximum and minimum value in one
        pass, you can do

        >>> df.groupby('A').pipe(lambda x: x.max() - x.min())
           B
        A
        a  2
        b  2"""
        ),
    )
    @Appender(_pipe_template)
    def pipe(
        self,
        func: Callable[..., T] | tuple[Callable[..., T], str],
        *args,
        **kwargs,
    ) -> T:
        return com.pipe(self, func, *args, **kwargs)

    plot = property(GroupByPlot)

    @final
    def get_group(self, name, obj=None) -> FrameOrSeriesUnion:
        """
        Construct DataFrame from group with provided name.

        Parameters
        ----------
        name : object
            The name of the group to get as a DataFrame.
        obj : DataFrame, default None
            The DataFrame to take the DataFrame out of.  If
            it is None, the object groupby was called on will
            be used.

        Returns
        -------
        group : same type as obj
        """
        if obj is None:
            obj = self._selected_obj

        inds = self._get_index(name)
        if not len(inds):
            raise KeyError(name)

        return obj._take_with_is_copy(inds, axis=self.axis)

    @final
    def __iter__(self) -> Iterator[tuple[Hashable, FrameOrSeries]]:
        """
        Groupby iterator.

        Returns
        -------
        Generator yielding sequence of (name, subsetted object)
        for each group
        """
        return self.grouper.get_iterator(self.obj, axis=self.axis)


# To track operations that expand dimensions, like ohlc
OutputFrameOrSeries = TypeVar("OutputFrameOrSeries", bound=NDFrame)


class GroupBy(BaseGroupBy[FrameOrSeries]):
    """
    Class for grouping and aggregating relational data.

    See aggregate, transform, and apply functions on this object.

    It's easiest to use obj.groupby(...) to use GroupBy, but you can also do:

    ::

        grouped = groupby(obj, ...)

    Parameters
    ----------
    obj : pandas object
    axis : int, default 0
    level : int, default None
        Level of MultiIndex
    groupings : list of Grouping objects
        Most users should ignore this
    exclusions : array-like, optional
        List of columns to exclude
    name : str
        Most users should ignore this

    Returns
    -------
    **Attributes**
    groups : dict
        {group name -> group labels}
    len(grouped) : int
        Number of groups

    Notes
    -----
    After grouping, see aggregate, apply, and transform functions. Here are
    some other brief notes about usage. When grouping by multiple groups, the
    result index will be a MultiIndex (hierarchical) by default.

    Iteration produces (key, group) tuples, i.e. chunking the data by group. So
    you can write code like:

    ::

        grouped = obj.groupby(keys, axis=axis)
        for key, group in grouped:
            # do something with the data

    Function calls on GroupBy, if not specially implemented, "dispatch" to the
    grouped data. So if you group a DataFrame and wish to invoke the std()
    method on each group, you can simply do:

    ::

        df.groupby(mapper).std()

    rather than

    ::

        df.groupby(mapper).aggregate(np.std)

    You can pass arguments to these "wrapped" functions, too.

    See the online documentation for full exposition on these topics and much
    more
    """

    grouper: ops.BaseGrouper
    as_index: bool

    @final
    def __init__(
        self,
        obj: FrameOrSeries,
        keys: _KeysArgType | None = None,
        axis: int = 0,
        level: IndexLabel | None = None,
        grouper: ops.BaseGrouper | None = None,
        exclusions: frozenset[Hashable] | None = None,
        selection: IndexLabel | None = None,
        as_index: bool = True,
        sort: bool = True,
        group_keys: bool = True,
        squeeze: bool = False,
        observed: bool = False,
        mutated: bool = False,
        dropna: bool = True,
    ):

        self._selection = selection

        assert isinstance(obj, NDFrame), type(obj)

        self.level = level

        if not as_index:
            if not isinstance(obj, DataFrame):
                raise TypeError("as_index=False only valid with DataFrame")
            if axis != 0:
                raise ValueError("as_index=False only valid for axis=0")

        self.as_index = as_index
        self.keys = keys
        self.sort = sort
        self.group_keys = group_keys
        self.squeeze = squeeze
        self.observed = observed
        self.mutated = mutated
        self.dropna = dropna

        if grouper is None:
            from pandas.core.groupby.grouper import get_grouper

            grouper, exclusions, obj = get_grouper(
                obj,
                keys,
                axis=axis,
                level=level,
                sort=sort,
                observed=observed,
                mutated=self.mutated,
                dropna=self.dropna,
            )

        self.obj = obj
        self.axis = obj._get_axis_number(axis)
        self.grouper = grouper
        self.exclusions = frozenset(exclusions) if exclusions else frozenset()

    def __getattr__(self, attr: str):
        if attr in self._internal_names_set:
            return object.__getattribute__(self, attr)
        if attr in self.obj:
            return self[attr]

        raise AttributeError(
            f"'{type(self).__name__}' object has no attribute '{attr}'"
        )

    @final
    def _make_wrapper(self, name: str) -> Callable:
        assert name in self._apply_allowlist

        with group_selection_context(self):
            # need to setup the selection
            # as are not passed directly but in the grouper
            f = getattr(self._obj_with_exclusions, name)
            if not isinstance(f, types.MethodType):
                return self.apply(lambda self: getattr(self, name))

        f = getattr(type(self._obj_with_exclusions), name)
        sig = inspect.signature(f)

        def wrapper(*args, **kwargs):
            # a little trickery for aggregation functions that need an axis
            # argument
            if "axis" in sig.parameters:
                if kwargs.get("axis", None) is None:
                    kwargs["axis"] = self.axis

            def curried(x):
                return f(x, *args, **kwargs)

            # preserve the name so we can detect it when calling plot methods,
            # to avoid duplicates
            curried.__name__ = name

            # special case otherwise extra plots are created when catching the
            # exception below
            if name in base.plotting_methods:
                return self.apply(curried)

            return self._python_apply_general(curried, self._obj_with_exclusions)

        wrapper.__name__ = name
        return wrapper

    # -----------------------------------------------------------------
    # Selection

    @final
    def _set_group_selection(self) -> None:
        """
        Create group based selection.

        Used when selection is not passed directly but instead via a grouper.

        NOTE: this should be paired with a call to _reset_group_selection
        """
        # This is a no-op for SeriesGroupBy
        grp = self.grouper
        if not (
            self.as_index
            and grp.groupings is not None
            and self.obj.ndim > 1
            and self._group_selection is None
        ):
            return

        groupers = [g.name for g in grp.groupings if g.level is None and g.in_axis]

        if len(groupers):
            # GH12839 clear selected obj cache when group selection changes
            ax = self.obj._info_axis
            self._group_selection = ax.difference(Index(groupers), sort=False).tolist()
            self._reset_cache("_selected_obj")

    @final
    def _reset_group_selection(self) -> None:
        """
        Clear group based selection.

        Used for methods needing to return info on each group regardless of
        whether a group selection was previously set.
        """
        if self._group_selection is not None:
            # GH12839 clear cached selection too when changing group selection
            self._group_selection = None
            self._reset_cache("_selected_obj")

    def _iterate_slices(self) -> Iterable[Series]:
        raise AbstractMethodError(self)

    # -----------------------------------------------------------------
    # Dispatch/Wrapping

    @final
    def _concat_objects(self, keys, values, not_indexed_same: bool = False):
        from pandas.core.reshape.concat import concat

        def reset_identity(values):
            # reset the identities of the components
            # of the values to prevent aliasing
            for v in com.not_none(*values):
                ax = v._get_axis(self.axis)
                ax._reset_identity()
            return values

        if not not_indexed_same:
            result = concat(values, axis=self.axis)
            ax = self.filter(lambda x: True).axes[self.axis]

            # this is a very unfortunate situation
            # we can't use reindex to restore the original order
            # when the ax has duplicates
            # so we resort to this
            # GH 14776, 30667
            if ax.has_duplicates and not result.axes[self.axis].equals(ax):
                indexer, _ = result.index.get_indexer_non_unique(ax._values)
                indexer = algorithms.unique1d(indexer)
                result = result.take(indexer, axis=self.axis)
            else:
                result = result.reindex(ax, axis=self.axis, copy=False)

        elif self.group_keys:

            values = reset_identity(values)
            if self.as_index:

                # possible MI return case
                group_keys = keys
                group_levels = self.grouper.levels
                group_names = self.grouper.names

                result = concat(
                    values,
                    axis=self.axis,
                    keys=group_keys,
                    levels=group_levels,
                    names=group_names,
                    sort=False,
                )
            else:

                # GH5610, returns a MI, with the first level being a
                # range index
                keys = list(range(len(values)))
                result = concat(values, axis=self.axis, keys=keys)
        else:
            values = reset_identity(values)
            result = concat(values, axis=self.axis)

        name = self.obj.name if self.obj.ndim == 1 else self._selection
        if isinstance(result, Series) and name is not None:

            result.name = name

        return result

    @final
    def _set_result_index_ordered(
        self, result: OutputFrameOrSeries
    ) -> OutputFrameOrSeries:
        # set the result index on the passed values object and
        # return the new object, xref 8046

        if self.grouper.is_monotonic:
            # shortcut if we have an already ordered grouper
            result.set_axis(self.obj._get_axis(self.axis), axis=self.axis, inplace=True)
            return result

        # row order is scrambled => sort the rows by position in original index
        original_positions = Index(
            np.concatenate(self._get_indices(self.grouper.result_index))
        )
        result.set_axis(original_positions, axis=self.axis, inplace=True)
        result = result.sort_index(axis=self.axis)

        dropped_rows = len(result.index) < len(self.obj.index)

        if dropped_rows:
            # get index by slicing original index according to original positions
            # slice drops attrs => use set_axis when no rows were dropped
            sorted_indexer = result.index
            result.index = self._selected_obj.index[sorted_indexer]
        else:
            result.set_axis(self.obj._get_axis(self.axis), axis=self.axis, inplace=True)

        return result

    def _wrap_aggregated_output(self, output: Mapping[base.OutputKey, ArrayLike]):
        raise AbstractMethodError(self)

    def _wrap_transformed_output(self, output: Mapping[base.OutputKey, ArrayLike]):
        raise AbstractMethodError(self)

    def _wrap_applied_output(self, data, keys, values, not_indexed_same: bool = False):
        raise AbstractMethodError(self)

    def _resolve_numeric_only(self, numeric_only: bool | lib.NoDefault) -> bool:
        """
<<<<<<< HEAD
        For SeriesGroupBy we want the default to be False (to match Series behavior).
        For DataFrameGroupBy we want it to be True (for backwards-compat).
=======
        Determine subclass-specific default value for 'numeric_only'.

        For SeriesGroupBy we want the default to be False (to match Series behavior).
        For DataFrameGroupBy we want it to be True (for backwards-compat).

        Parameters
        ----------
        numeric_only : bool or lib.no_default

        Returns
        -------
        bool
>>>>>>> 1a20d130
        """
        # GH#41291
        if numeric_only is lib.no_default:
            # i.e. not explicitly passed by user
            if self.obj.ndim == 2:
                # i.e. DataFrameGroupBy
                numeric_only = True
            else:
                numeric_only = False

        # error: Incompatible return value type (got "Union[bool, NoDefault]",
        # expected "bool")
        return numeric_only  # type: ignore[return-value]

    # -----------------------------------------------------------------
    # numba

    @final
    def _numba_prep(self, func, data):
        if not callable(func):
            raise NotImplementedError(
                "Numba engine can only be used with a single function."
            )
        ids, _, ngroups = self.grouper.group_info
        sorted_index = get_group_index_sorter(ids, ngroups)
        sorted_ids = algorithms.take_nd(ids, sorted_index, allow_fill=False)

        sorted_data = data.take(sorted_index, axis=self.axis).to_numpy()

        starts, ends = lib.generate_slices(sorted_ids, ngroups)
        return starts, ends, sorted_index, sorted_data

    @final
    def _transform_with_numba(self, data, func, *args, engine_kwargs=None, **kwargs):
        """
        Perform groupby transform routine with the numba engine.

        This routine mimics the data splitting routine of the DataSplitter class
        to generate the indices of each group in the sorted data and then passes the
        data and indices into a Numba jitted function.
        """
        starts, ends, sorted_index, sorted_data = self._numba_prep(func, data)
        group_keys = self.grouper._get_group_keys()

        numba_transform_func = numba_.generate_numba_transform_func(
            kwargs, func, engine_kwargs
        )
        result = numba_transform_func(
            sorted_data,
            sorted_index,
            starts,
            ends,
            len(group_keys),
            len(data.columns),
            *args,
        )

        cache_key = (func, "groupby_transform")
        if cache_key not in NUMBA_FUNC_CACHE:
            NUMBA_FUNC_CACHE[cache_key] = numba_transform_func

        # result values needs to be resorted to their original positions since we
        # evaluated the data sorted by group
        return result.take(np.argsort(sorted_index), axis=0)

    @final
    def _aggregate_with_numba(self, data, func, *args, engine_kwargs=None, **kwargs):
        """
        Perform groupby aggregation routine with the numba engine.

        This routine mimics the data splitting routine of the DataSplitter class
        to generate the indices of each group in the sorted data and then passes the
        data and indices into a Numba jitted function.
        """
        starts, ends, sorted_index, sorted_data = self._numba_prep(func, data)
        group_keys = self.grouper._get_group_keys()

        numba_agg_func = numba_.generate_numba_agg_func(kwargs, func, engine_kwargs)
        result = numba_agg_func(
            sorted_data,
            sorted_index,
            starts,
            ends,
            len(group_keys),
            len(data.columns),
            *args,
        )

        cache_key = (func, "groupby_agg")
        if cache_key not in NUMBA_FUNC_CACHE:
            NUMBA_FUNC_CACHE[cache_key] = numba_agg_func

        if self.grouper.nkeys > 1:
            index = MultiIndex.from_tuples(group_keys, names=self.grouper.names)
        else:
            index = Index(group_keys, name=self.grouper.names[0])
        return result, index

    # -----------------------------------------------------------------
    # apply/agg/transform

    @Appender(
        _apply_docs["template"].format(
            input="dataframe", examples=_apply_docs["dataframe_examples"]
        )
    )
    def apply(self, func, *args, **kwargs):

        func = com.is_builtin_func(func)

        # this is needed so we don't try and wrap strings. If we could
        # resolve functions to their callable functions prior, this
        # wouldn't be needed
        if args or kwargs:
            if callable(func):

                @wraps(func)
                def f(g):
                    with np.errstate(all="ignore"):
                        return func(g, *args, **kwargs)

            elif hasattr(nanops, "nan" + func):
                # TODO: should we wrap this in to e.g. _is_builtin_func?
                f = getattr(nanops, "nan" + func)

            else:
                raise ValueError(
                    "func must be a callable if args or kwargs are supplied"
                )
        else:
            f = func

        # ignore SettingWithCopy here in case the user mutates
        with option_context("mode.chained_assignment", None):
            try:
                result = self._python_apply_general(f, self._selected_obj)
            except TypeError:
                # gh-20949
                # try again, with .apply acting as a filtering
                # operation, by excluding the grouping column
                # This would normally not be triggered
                # except if the udf is trying an operation that
                # fails on *some* columns, e.g. a numeric operation
                # on a string grouper column

                with group_selection_context(self):
                    return self._python_apply_general(f, self._selected_obj)

        return result

    @final
    def _python_apply_general(
        self, f: F, data: FrameOrSeriesUnion
    ) -> FrameOrSeriesUnion:
        """
        Apply function f in python space

        Parameters
        ----------
        f : callable
            Function to apply
        data : Series or DataFrame
            Data to apply f to

        Returns
        -------
        Series or DataFrame
            data after applying f
        """
        keys, values, mutated = self.grouper.apply(f, data, self.axis)

        return self._wrap_applied_output(
            data, keys, values, not_indexed_same=mutated or self.mutated
        )

    @final
    def _python_agg_general(self, func, *args, **kwargs):
        func = com.is_builtin_func(func)
        f = lambda x: func(x, *args, **kwargs)

        # iterate through "columns" ex exclusions to populate output dict
        output: dict[base.OutputKey, ArrayLike] = {}

        if self.ngroups == 0:
            # agg_series below assumes ngroups > 0
            return self._python_apply_general(f, self._selected_obj)

        for idx, obj in enumerate(self._iterate_slices()):
            name = obj.name

            try:
                # if this function is invalid for this dtype, we will ignore it.
                result = self.grouper.agg_series(obj, f)
            except TypeError:
                warnings.warn(
                    f"Dropping invalid columns in {type(self).__name__}.agg "
                    "is deprecated. In a future version, a TypeError will be raised. "
                    "Before calling .agg, select only columns which should be "
                    "valid for the aggregating function.",
                    FutureWarning,
                    stacklevel=3,
                )
                continue

            key = base.OutputKey(label=name, position=idx)
            output[key] = result

        if not output:
            return self._python_apply_general(f, self._selected_obj)

        return self._wrap_aggregated_output(output)

    @final
    def _agg_general(
        self,
        numeric_only: bool = True,
        min_count: int = -1,
        *,
        alias: str,
        npfunc: Callable,
    ):

        with group_selection_context(self):
            # try a cython aggregation if we can
            result = None
            try:
                result = self._cython_agg_general(
                    how=alias,
                    alt=npfunc,
                    numeric_only=numeric_only,
                    min_count=min_count,
                )
            except DataError:
                pass

            # apply a non-cython aggregation
            if result is None:
                result = self.aggregate(lambda x: npfunc(x, axis=self.axis))
            return result.__finalize__(self.obj, method="groupby")

    def _agg_py_fallback(
        self, values: ArrayLike, ndim: int, alt: Callable
    ) -> ArrayLike:
        """
        Fallback to pure-python aggregation if _cython_operation raises
        NotImplementedError.
        """
        # We get here with a) EADtypes and b) object dtype

        if values.ndim == 1:
            # For DataFrameGroupBy we only get here with ExtensionArray
            ser = Series(values)
        else:
            # We only get here with values.dtype == object
            # TODO: special case not needed with ArrayManager
            df = DataFrame(values.T)
            # bc we split object blocks in grouped_reduce, we have only 1 col
            # otherwise we'd have to worry about block-splitting GH#39329
            assert df.shape[1] == 1
            # Avoid call to self.values that can occur in DataFrame
            #  reductions; see GH#28949
            ser = df.iloc[:, 0]

        # We do not get here with UDFs, so we know that our dtype
        #  should always be preserved by the implemented aggregations
        # TODO: Is this exactly right; see WrappedCythonOp get_result_dtype?
        res_values = self.grouper.agg_series(ser, alt, preserve_dtype=True)

        if isinstance(values, Categorical):
            # Because we only get here with known dtype-preserving
            #  reductions, we cast back to Categorical.
            # TODO: if we ever get "rank" working, exclude it here.
            res_values = type(values)._from_sequence(res_values, dtype=values.dtype)

        # If we are DataFrameGroupBy and went through a SeriesGroupByPath
        # then we need to reshape
        # GH#32223 includes case with IntegerArray values, ndarray res_values
        # test_groupby_duplicate_columns with object dtype values
        return ensure_block_shape(res_values, ndim=ndim)

    def _cython_agg_general(
        self, how: str, alt: Callable, numeric_only: bool, min_count: int = -1
    ):
        raise AbstractMethodError(self)

    def _cython_transform(
        self, how: str, numeric_only: bool = True, axis: int = 0, **kwargs
    ):
        raise AbstractMethodError(self)

    @final
    def _transform(self, func, *args, engine=None, engine_kwargs=None, **kwargs):

        if maybe_use_numba(engine):
            # TODO: tests with self._selected_obj.ndim == 1 on DataFrameGroupBy
            with group_selection_context(self):
                data = self._selected_obj
            df = data if data.ndim == 2 else data.to_frame()
            result = self._transform_with_numba(
                df, func, *args, engine_kwargs=engine_kwargs, **kwargs
            )
            if self.obj.ndim == 2:
                return cast(DataFrame, self.obj)._constructor(
                    result, index=data.index, columns=data.columns
                )
            else:
                return cast(Series, self.obj)._constructor(
                    result.ravel(), index=data.index, name=data.name
                )

        # optimized transforms
        func = com.get_cython_func(func) or func

        if not isinstance(func, str):
            return self._transform_general(func, *args, **kwargs)

        elif func not in base.transform_kernel_allowlist:
            msg = f"'{func}' is not a valid function name for transform(name)"
            raise ValueError(msg)
        elif func in base.cythonized_kernels or func in base.transformation_kernels:
            # cythonized transform or canned "agg+broadcast"
            return getattr(self, func)(*args, **kwargs)

        else:
            # i.e. func in base.reduction_kernels

            # GH#30918 Use _transform_fast only when we know func is an aggregation
            # If func is a reduction, we need to broadcast the
            # result to the whole group. Compute func result
            # and deal with possible broadcasting below.
            # Temporarily set observed for dealing with categoricals.
            with com.temp_setattr(self, "observed", True):
                result = getattr(self, func)(*args, **kwargs)

            if self._can_use_transform_fast(result):
                return self._wrap_transform_fast_result(result)

            # only reached for DataFrameGroupBy
            return self._transform_general(func, *args, **kwargs)

    # -----------------------------------------------------------------
    # Utilities

    @final
    def _apply_filter(self, indices, dropna):
        if len(indices) == 0:
            indices = np.array([], dtype="int64")
        else:
            indices = np.sort(np.concatenate(indices))
        if dropna:
            filtered = self._selected_obj.take(indices, axis=self.axis)
        else:
            mask = np.empty(len(self._selected_obj.index), dtype=bool)
            mask.fill(False)
            mask[indices.astype(int)] = True
            # mask fails to broadcast when passed to where; broadcast manually.
            mask = np.tile(mask, list(self._selected_obj.shape[1:]) + [1]).T
            filtered = self._selected_obj.where(mask)  # Fill with NaNs.
        return filtered

    @final
    def _cumcount_array(self, ascending: bool = True) -> np.ndarray:
        """
        Parameters
        ----------
        ascending : bool, default True
            If False, number in reverse, from length of group - 1 to 0.

        Notes
        -----
        this is currently implementing sort=False
        (though the default is sort=True) for groupby in general
        """
        ids, _, ngroups = self.grouper.group_info
        sorter = get_group_index_sorter(ids, ngroups)
        ids, count = ids[sorter], len(ids)

        if count == 0:
            return np.empty(0, dtype=np.int64)

        run = np.r_[True, ids[:-1] != ids[1:]]
        rep = np.diff(np.r_[np.nonzero(run)[0], count])
        out = (~run).cumsum()

        if ascending:
            out -= np.repeat(out[run], rep)
        else:
            out = np.repeat(out[np.r_[run[1:], True]], rep) - out

        rev = np.empty(count, dtype=np.intp)
        rev[sorter] = np.arange(count, dtype=np.intp)
        return out[rev].astype(np.int64, copy=False)

    # -----------------------------------------------------------------

    @final
    @property
    def _obj_1d_constructor(self) -> type[Series]:
        # GH28330 preserve subclassed Series/DataFrames
        if isinstance(self.obj, DataFrame):
            return self.obj._constructor_sliced
        assert isinstance(self.obj, Series)
        return self.obj._constructor

    @final
    def _bool_agg(self, val_test, skipna):
        """
        Shared func to call any / all Cython GroupBy implementations.
        """

        def objs_to_bool(vals: ArrayLike) -> tuple[np.ndarray, type]:
            if is_object_dtype(vals):
                vals = np.array([bool(x) for x in vals])
            elif isinstance(vals, BaseMaskedArray):
                vals = vals._data.astype(bool, copy=False)
            else:
                vals = vals.astype(bool)

            return vals.view(np.int8), bool

        def result_to_bool(
            result: np.ndarray,
            inference: type,
            nullable: bool = False,
        ) -> ArrayLike:
            if nullable:
                return BooleanArray(result.astype(bool, copy=False), result == -1)
            else:
                return result.astype(inference, copy=False)

        return self._get_cythonized_result(
            "group_any_all",
            aggregate=True,
            numeric_only=False,
            cython_dtype=np.dtype(np.int8),
            needs_values=True,
            needs_mask=True,
            needs_nullable=True,
            pre_processing=objs_to_bool,
            post_processing=result_to_bool,
            val_test=val_test,
            skipna=skipna,
        )

    @final
    @Substitution(name="groupby")
    @Appender(_common_see_also)
    def any(self, skipna: bool = True):
        """
        Return True if any value in the group is truthful, else False.

        Parameters
        ----------
        skipna : bool, default True
            Flag to ignore nan values during truth testing.

        Returns
        -------
        Series or DataFrame
            DataFrame or Series of boolean values, where a value is True if any element
            is True within its respective group, False otherwise.
        """
        return self._bool_agg("any", skipna)

    @final
    @Substitution(name="groupby")
    @Appender(_common_see_also)
    def all(self, skipna: bool = True):
        """
        Return True if all values in the group are truthful, else False.

        Parameters
        ----------
        skipna : bool, default True
            Flag to ignore nan values during truth testing.

        Returns
        -------
        Series or DataFrame
            DataFrame or Series of boolean values, where a value is True if all elements
            are True within its respective group, False otherwise.
        """
        return self._bool_agg("all", skipna)

    @Substitution(name="groupby")
    @Appender(_common_see_also)
    def count(self):
        """
        Compute count of group, excluding missing values.

        Returns
        -------
        Series or DataFrame
            Count of values within each group.
        """
        # defined here for API doc
        raise NotImplementedError

    @final
    @Substitution(name="groupby")
    @Substitution(see_also=_common_see_also)
    def mean(self, numeric_only: bool | lib.NoDefault = lib.no_default):
        """
        Compute mean of groups, excluding missing values.

        Parameters
        ----------
        numeric_only : bool, default True
            Include only float, int, boolean columns. If None, will attempt to use
            everything, then use only numeric data.

        Returns
        -------
        pandas.Series or pandas.DataFrame
        %(see_also)s
        Examples
        --------
        >>> df = pd.DataFrame({'A': [1, 1, 2, 1, 2],
        ...                    'B': [np.nan, 2, 3, 4, 5],
        ...                    'C': [1, 2, 1, 1, 2]}, columns=['A', 'B', 'C'])

        Groupby one column and return the mean of the remaining columns in
        each group.

        >>> df.groupby('A').mean()
             B         C
        A
        1  3.0  1.333333
        2  4.0  1.500000

        Groupby two columns and return the mean of the remaining column.

        >>> df.groupby(['A', 'B']).mean()
                 C
        A B
        1 2.0  2.0
          4.0  1.0
        2 3.0  1.0
          5.0  2.0

        Groupby one column and return the mean of only particular column in
        the group.

        >>> df.groupby('A')['B'].mean()
        A
        1    3.0
        2    4.0
        Name: B, dtype: float64
        """
        numeric_only = self._resolve_numeric_only(numeric_only)

        result = self._cython_agg_general(
            "mean",
            alt=lambda x: Series(x).mean(numeric_only=numeric_only),
            numeric_only=numeric_only,
        )
        return result.__finalize__(self.obj, method="groupby")

    @final
    @Substitution(name="groupby")
    @Appender(_common_see_also)
    def median(self, numeric_only: bool | lib.NoDefault = lib.no_default):
        """
        Compute median of groups, excluding missing values.

        For multiple groupings, the result index will be a MultiIndex

        Parameters
        ----------
        numeric_only : bool, default True
            Include only float, int, boolean columns. If None, will attempt to use
            everything, then use only numeric data.

        Returns
        -------
        Series or DataFrame
            Median of values within each group.
        """
        numeric_only = self._resolve_numeric_only(numeric_only)

        result = self._cython_agg_general(
            "median",
            alt=lambda x: Series(x).median(numeric_only=numeric_only),
            numeric_only=numeric_only,
        )
        return result.__finalize__(self.obj, method="groupby")

    @final
    @Substitution(name="groupby")
    @Appender(_common_see_also)
    def std(self, ddof: int = 1):
        """
        Compute standard deviation of groups, excluding missing values.

        For multiple groupings, the result index will be a MultiIndex.

        Parameters
        ----------
        ddof : int, default 1
            Degrees of freedom.

        Returns
        -------
        Series or DataFrame
            Standard deviation of values within each group.
        """
        return self._get_cythonized_result(
            "group_var",
            aggregate=True,
            needs_counts=True,
            needs_values=True,
            needs_2d=True,
            cython_dtype=np.dtype(np.float64),
            post_processing=lambda vals, inference: np.sqrt(vals),
            ddof=ddof,
        )

    @final
    @Substitution(name="groupby")
    @Appender(_common_see_also)
    def var(self, ddof: int = 1):
        """
        Compute variance of groups, excluding missing values.

        For multiple groupings, the result index will be a MultiIndex.

        Parameters
        ----------
        ddof : int, default 1
            Degrees of freedom.

        Returns
        -------
        Series or DataFrame
            Variance of values within each group.
        """
        if ddof == 1:
            numeric_only = self._resolve_numeric_only(lib.no_default)
            return self._cython_agg_general(
                "var", alt=lambda x: Series(x).var(ddof=ddof), numeric_only=numeric_only
            )
        else:
            func = lambda x: x.var(ddof=ddof)
            with group_selection_context(self):
                return self._python_agg_general(func)

    @final
    @Substitution(name="groupby")
    @Appender(_common_see_also)
    def sem(self, ddof: int = 1):
        """
        Compute standard error of the mean of groups, excluding missing values.

        For multiple groupings, the result index will be a MultiIndex.

        Parameters
        ----------
        ddof : int, default 1
            Degrees of freedom.

        Returns
        -------
        Series or DataFrame
            Standard error of the mean of values within each group.
        """
        result = self.std(ddof=ddof)
        if result.ndim == 1:
            result /= np.sqrt(self.count())
        else:
            cols = result.columns.difference(self.exclusions).unique()
            counts = self.count()
            result_ilocs = result.columns.get_indexer_for(cols)
            count_ilocs = counts.columns.get_indexer_for(cols)
            result.iloc[:, result_ilocs] /= np.sqrt(counts.iloc[:, count_ilocs])
        return result

    @final
    @Substitution(name="groupby")
    @Appender(_common_see_also)
    def size(self) -> FrameOrSeriesUnion:
        """
        Compute group sizes.

        Returns
        -------
        DataFrame or Series
            Number of rows in each group as a Series if as_index is True
            or a DataFrame if as_index is False.
        """
        result = self.grouper.size()

        # GH28330 preserve subclassed Series/DataFrames through calls
        if issubclass(self.obj._constructor, Series):
            result = self._obj_1d_constructor(result, name=self.obj.name)
        else:
            result = self._obj_1d_constructor(result)

        if not self.as_index:
            result = result.rename("size").reset_index()

        return self._reindex_output(result, fill_value=0)

    @final
    @doc(_groupby_agg_method_template, fname="sum", no=True, mc=0)
    def sum(
        self, numeric_only: bool | lib.NoDefault = lib.no_default, min_count: int = 0
    ):
        numeric_only = self._resolve_numeric_only(numeric_only)

        # If we are grouping on categoricals we want unobserved categories to
        # return zero, rather than the default of NaN which the reindexing in
        # _agg_general() returns. GH #31422
        with com.temp_setattr(self, "observed", True):
            result = self._agg_general(
                numeric_only=numeric_only,
                min_count=min_count,
                alias="add",
                npfunc=np.sum,
            )

        return self._reindex_output(result, fill_value=0)

    @final
    @doc(_groupby_agg_method_template, fname="prod", no=True, mc=0)
    def prod(
        self, numeric_only: bool | lib.NoDefault = lib.no_default, min_count: int = 0
    ):
        numeric_only = self._resolve_numeric_only(numeric_only)

        return self._agg_general(
            numeric_only=numeric_only, min_count=min_count, alias="prod", npfunc=np.prod
        )

    @final
    @doc(_groupby_agg_method_template, fname="min", no=False, mc=-1)
    def min(self, numeric_only: bool = False, min_count: int = -1):
        return self._agg_general(
            numeric_only=numeric_only, min_count=min_count, alias="min", npfunc=np.min
        )

    @final
    @doc(_groupby_agg_method_template, fname="max", no=False, mc=-1)
    def max(self, numeric_only: bool = False, min_count: int = -1):
        return self._agg_general(
            numeric_only=numeric_only, min_count=min_count, alias="max", npfunc=np.max
        )

    @final
    @doc(_groupby_agg_method_template, fname="first", no=False, mc=-1)
    def first(self, numeric_only: bool = False, min_count: int = -1):
        def first_compat(obj: FrameOrSeries, axis: int = 0):
            def first(x: Series):
                """Helper function for first item that isn't NA."""
                arr = x.array[notna(x.array)]
                if not len(arr):
                    return np.nan
                return arr[0]

            if isinstance(obj, DataFrame):
                return obj.apply(first, axis=axis)
            elif isinstance(obj, Series):
                return first(obj)
            else:  # pragma: no cover
                raise TypeError(type(obj))

        return self._agg_general(
            numeric_only=numeric_only,
            min_count=min_count,
            alias="first",
            npfunc=first_compat,
        )

    @final
    @doc(_groupby_agg_method_template, fname="last", no=False, mc=-1)
    def last(self, numeric_only: bool = False, min_count: int = -1):
        def last_compat(obj: FrameOrSeries, axis: int = 0):
            def last(x: Series):
                """Helper function for last item that isn't NA."""
                arr = x.array[notna(x.array)]
                if not len(arr):
                    return np.nan
                return arr[-1]

            if isinstance(obj, DataFrame):
                return obj.apply(last, axis=axis)
            elif isinstance(obj, Series):
                return last(obj)
            else:  # pragma: no cover
                raise TypeError(type(obj))

        return self._agg_general(
            numeric_only=numeric_only,
            min_count=min_count,
            alias="last",
            npfunc=last_compat,
        )

    @final
    @Substitution(name="groupby")
    @Appender(_common_see_also)
    def ohlc(self) -> DataFrame:
        """
        Compute open, high, low and close values of a group, excluding missing values.

        For multiple groupings, the result index will be a MultiIndex

        Returns
        -------
        DataFrame
            Open, high, low and close values within each group.
        """
        if self.obj.ndim == 1:
            # self._iterate_slices() yields only self._selected_obj
            obj = self._selected_obj

            is_numeric = is_numeric_dtype(obj.dtype)
            if not is_numeric:
                raise DataError("No numeric types to aggregate")

            res_values = self.grouper._cython_operation(
                "aggregate", obj._values, "ohlc", axis=0, min_count=-1
            )

            agg_names = ["open", "high", "low", "close"]
            result = self.obj._constructor_expanddim(
                res_values, index=self.grouper.result_index, columns=agg_names
            )
            return self._reindex_output(result)

        return self._apply_to_column_groupbys(
            lambda x: x.ohlc(), self._obj_with_exclusions
        )

    @final
    @doc(DataFrame.describe)
    def describe(self, **kwargs):
        with group_selection_context(self):
            result = self.apply(lambda x: x.describe(**kwargs))
            if self.axis == 1:
                return result.T
            return result.unstack()

    @final
    def resample(self, rule, *args, **kwargs):
        """
        Provide resampling when using a TimeGrouper.

        Given a grouper, the function resamples it according to a string
        "string" -> "frequency".

        See the :ref:`frequency aliases <timeseries.offset_aliases>`
        documentation for more details.

        Parameters
        ----------
        rule : str or DateOffset
            The offset string or object representing target grouper conversion.
        *args, **kwargs
            Possible arguments are `how`, `fill_method`, `limit`, `kind` and
            `on`, and other arguments of `TimeGrouper`.

        Returns
        -------
        Grouper
            Return a new grouper with our resampler appended.

        See Also
        --------
        Grouper : Specify a frequency to resample with when
            grouping by a key.
        DatetimeIndex.resample : Frequency conversion and resampling of
            time series.

        Examples
        --------
        >>> idx = pd.date_range('1/1/2000', periods=4, freq='T')
        >>> df = pd.DataFrame(data=4 * [range(2)],
        ...                   index=idx,
        ...                   columns=['a', 'b'])
        >>> df.iloc[2, 0] = 5
        >>> df
                            a  b
        2000-01-01 00:00:00  0  1
        2000-01-01 00:01:00  0  1
        2000-01-01 00:02:00  5  1
        2000-01-01 00:03:00  0  1

        Downsample the DataFrame into 3 minute bins and sum the values of
        the timestamps falling into a bin.

        >>> df.groupby('a').resample('3T').sum()
                                 a  b
        a
        0   2000-01-01 00:00:00  0  2
            2000-01-01 00:03:00  0  1
        5   2000-01-01 00:00:00  5  1

        Upsample the series into 30 second bins.

        >>> df.groupby('a').resample('30S').sum()
                            a  b
        a
        0   2000-01-01 00:00:00  0  1
            2000-01-01 00:00:30  0  0
            2000-01-01 00:01:00  0  1
            2000-01-01 00:01:30  0  0
            2000-01-01 00:02:00  0  0
            2000-01-01 00:02:30  0  0
            2000-01-01 00:03:00  0  1
        5   2000-01-01 00:02:00  5  1

        Resample by month. Values are assigned to the month of the period.

        >>> df.groupby('a').resample('M').sum()
                    a  b
        a
        0   2000-01-31  0  3
        5   2000-01-31  5  1

        Downsample the series into 3 minute bins as above, but close the right
        side of the bin interval.

        >>> df.groupby('a').resample('3T', closed='right').sum()
                                 a  b
        a
        0   1999-12-31 23:57:00  0  1
            2000-01-01 00:00:00  0  2
        5   2000-01-01 00:00:00  5  1

        Downsample the series into 3 minute bins and close the right side of
        the bin interval, but label each bin using the right edge instead of
        the left.

        >>> df.groupby('a').resample('3T', closed='right', label='right').sum()
                                 a  b
        a
        0   2000-01-01 00:00:00  0  1
            2000-01-01 00:03:00  0  2
        5   2000-01-01 00:03:00  5  1
        """
        from pandas.core.resample import get_resampler_for_grouping

        return get_resampler_for_grouping(self, rule, *args, **kwargs)

    @final
    @Substitution(name="groupby")
    @Appender(_common_see_also)
    def rolling(self, *args, **kwargs):
        """
        Return a rolling grouper, providing rolling functionality per group.
        """
        from pandas.core.window import RollingGroupby

        return RollingGroupby(
            self._selected_obj,
            *args,
            _grouper=self.grouper,
            _as_index=self.as_index,
            **kwargs,
        )

    @final
    @Substitution(name="groupby")
    @Appender(_common_see_also)
    def expanding(self, *args, **kwargs):
        """
        Return an expanding grouper, providing expanding
        functionality per group.
        """
        from pandas.core.window import ExpandingGroupby

        return ExpandingGroupby(
            self._selected_obj,
            *args,
            _grouper=self.grouper,
            **kwargs,
        )

    @final
    @Substitution(name="groupby")
    @Appender(_common_see_also)
    def ewm(self, *args, **kwargs):
        """
        Return an ewm grouper, providing ewm functionality per group.
        """
        from pandas.core.window import ExponentialMovingWindowGroupby

        return ExponentialMovingWindowGroupby(
            self._selected_obj,
            *args,
            _grouper=self.grouper,
            **kwargs,
        )

    @final
    def _fill(self, direction: Literal["ffill", "bfill"], limit=None):
        """
        Shared function for `pad` and `backfill` to call Cython method.

        Parameters
        ----------
        direction : {'ffill', 'bfill'}
            Direction passed to underlying Cython function. `bfill` will cause
            values to be filled backwards. `ffill` and any other values will
            default to a forward fill
        limit : int, default None
            Maximum number of consecutive values to fill. If `None`, this
            method will convert to -1 prior to passing to Cython

        Returns
        -------
        `Series` or `DataFrame` with filled values

        See Also
        --------
        pad : Returns Series with minimum number of char in object.
        backfill : Backward fill the missing values in the dataset.
        """
        # Need int value for Cython
        if limit is None:
            limit = -1

        return self._get_cythonized_result(
            "group_fillna_indexer",
            numeric_only=False,
            needs_mask=True,
            cython_dtype=np.dtype(np.int64),
            result_is_index=True,
            direction=direction,
            limit=limit,
            dropna=self.dropna,
        )

    @final
    @Substitution(name="groupby")
    def pad(self, limit=None):
        """
        Forward fill the values.

        Parameters
        ----------
        limit : int, optional
            Limit of how many values to fill.

        Returns
        -------
        Series or DataFrame
            Object with missing values filled.

        See Also
        --------
        Series.pad: Returns Series with minimum number of char in object.
        DataFrame.pad: Object with missing values filled or None if inplace=True.
        Series.fillna: Fill NaN values of a Series.
        DataFrame.fillna: Fill NaN values of a DataFrame.
        """
        return self._fill("ffill", limit=limit)

    ffill = pad

    @final
    @Substitution(name="groupby")
    def backfill(self, limit=None):
        """
        Backward fill the values.

        Parameters
        ----------
        limit : int, optional
            Limit of how many values to fill.

        Returns
        -------
        Series or DataFrame
            Object with missing values filled.

        See Also
        --------
        Series.backfill :  Backward fill the missing values in the dataset.
        DataFrame.backfill:  Backward fill the missing values in the dataset.
        Series.fillna: Fill NaN values of a Series.
        DataFrame.fillna: Fill NaN values of a DataFrame.
        """
        return self._fill("bfill", limit=limit)

    bfill = backfill

    @final
    @Substitution(name="groupby")
    @Substitution(see_also=_common_see_also)
    def nth(
        self, n: int | list[int], dropna: Literal["any", "all", None] = None
    ) -> DataFrame:
        """
        Take the nth row from each group if n is an int, or a subset of rows
        if n is a list of ints.

        If dropna, will take the nth non-null row, dropna is either
        'all' or 'any'; this is equivalent to calling dropna(how=dropna)
        before the groupby.

        Parameters
        ----------
        n : int or list of ints
            A single nth value for the row or a list of nth values.
        dropna : {'any', 'all', None}, default None
            Apply the specified dropna operation before counting which row is
            the nth row.

        Returns
        -------
        Series or DataFrame
            N-th value within each group.
        %(see_also)s
        Examples
        --------

        >>> df = pd.DataFrame({'A': [1, 1, 2, 1, 2],
        ...                    'B': [np.nan, 2, 3, 4, 5]}, columns=['A', 'B'])
        >>> g = df.groupby('A')
        >>> g.nth(0)
             B
        A
        1  NaN
        2  3.0
        >>> g.nth(1)
             B
        A
        1  2.0
        2  5.0
        >>> g.nth(-1)
             B
        A
        1  4.0
        2  5.0
        >>> g.nth([0, 1])
             B
        A
        1  NaN
        1  2.0
        2  3.0
        2  5.0

        Specifying `dropna` allows count ignoring ``NaN``

        >>> g.nth(0, dropna='any')
             B
        A
        1  2.0
        2  3.0

        NaNs denote group exhausted when using dropna

        >>> g.nth(3, dropna='any')
            B
        A
        1 NaN
        2 NaN

        Specifying `as_index=False` in `groupby` keeps the original index.

        >>> df.groupby('A', as_index=False).nth(1)
           A    B
        1  1  2.0
        4  2  5.0
        """
        valid_containers = (set, list, tuple)
        if not isinstance(n, (valid_containers, int)):
            raise TypeError("n needs to be an int or a list/set/tuple of ints")

        if not dropna:

            if isinstance(n, int):
                nth_values = [n]
            elif isinstance(n, valid_containers):
                nth_values = list(set(n))

            nth_array = np.array(nth_values, dtype=np.intp)
            with group_selection_context(self):

                mask_left = np.in1d(self._cumcount_array(), nth_array)
                mask_right = np.in1d(
                    self._cumcount_array(ascending=False) + 1, -nth_array
                )
                mask = mask_left | mask_right

                ids, _, _ = self.grouper.group_info

                # Drop NA values in grouping
                mask = mask & (ids != -1)

                out = self._selected_obj[mask]
                if not self.as_index:
                    return out

                result_index = self.grouper.result_index
                out.index = result_index[ids[mask]]

                if not self.observed and isinstance(result_index, CategoricalIndex):
                    out = out.reindex(result_index)

                out = self._reindex_output(out)
                return out.sort_index() if self.sort else out

        # dropna is truthy
        if isinstance(n, valid_containers):
            raise ValueError("dropna option with a list of nth values is not supported")

        if dropna not in ["any", "all"]:
            # Note: when agg-ing picker doesn't raise this, just returns NaN
            raise ValueError(
                "For a DataFrame groupby, dropna must be "
                "either None, 'any' or 'all', "
                f"(was passed {dropna})."
            )

        # old behaviour, but with all and any support for DataFrames.
        # modified in GH 7559 to have better perf
        max_len = n if n >= 0 else -1 - n
        dropped = self.obj.dropna(how=dropna, axis=self.axis)

        # get a new grouper for our dropped obj
        if self.keys is None and self.level is None:

            # we don't have the grouper info available
            # (e.g. we have selected out
            # a column that is not in the current object)
            axis = self.grouper.axis
            grouper = axis[axis.isin(dropped.index)]

        else:

            # create a grouper with the original parameters, but on dropped
            # object
            from pandas.core.groupby.grouper import get_grouper

            grouper, _, _ = get_grouper(
                dropped,
                key=self.keys,
                axis=self.axis,
                level=self.level,
                sort=self.sort,
                mutated=self.mutated,
            )

        grb = dropped.groupby(grouper, as_index=self.as_index, sort=self.sort)
        sizes, result = grb.size(), grb.nth(n)
        mask = (sizes < max_len)._values

        # set the results which don't meet the criteria
        if len(result) and mask.any():
            result.loc[mask] = np.nan

        # reset/reindex to the original groups
        if len(self.obj) == len(dropped) or len(result) == len(
            self.grouper.result_index
        ):
            result.index = self.grouper.result_index
        else:
            result = result.reindex(self.grouper.result_index)

        return result

    @final
    def quantile(self, q=0.5, interpolation: str = "linear"):
        """
        Return group values at the given quantile, a la numpy.percentile.

        Parameters
        ----------
        q : float or array-like, default 0.5 (50% quantile)
            Value(s) between 0 and 1 providing the quantile(s) to compute.
        interpolation : {'linear', 'lower', 'higher', 'midpoint', 'nearest'}
            Method to use when the desired quantile falls between two points.

        Returns
        -------
        Series or DataFrame
            Return type determined by caller of GroupBy object.

        See Also
        --------
        Series.quantile : Similar method for Series.
        DataFrame.quantile : Similar method for DataFrame.
        numpy.percentile : NumPy method to compute qth percentile.

        Examples
        --------
        >>> df = pd.DataFrame([
        ...     ['a', 1], ['a', 2], ['a', 3],
        ...     ['b', 1], ['b', 3], ['b', 5]
        ... ], columns=['key', 'val'])
        >>> df.groupby('key').quantile()
            val
        key
        a    2.0
        b    3.0
        """
        from pandas import concat

        def pre_processor(vals: ArrayLike) -> tuple[np.ndarray, np.dtype | None]:
            if is_object_dtype(vals):
                raise TypeError(
                    "'quantile' cannot be performed against 'object' dtypes!"
                )

            inference: np.dtype | None = None
            if is_integer_dtype(vals.dtype):
                if isinstance(vals, ExtensionArray):
                    out = vals.to_numpy(dtype=float, na_value=np.nan)
                else:
                    out = vals
                inference = np.dtype(np.int64)
            elif is_bool_dtype(vals.dtype) and isinstance(vals, ExtensionArray):
                out = vals.to_numpy(dtype=float, na_value=np.nan)
            elif is_datetime64_dtype(vals.dtype):
                inference = np.dtype("datetime64[ns]")
                out = np.asarray(vals).astype(float)
            elif is_timedelta64_dtype(vals.dtype):
                inference = np.dtype("timedelta64[ns]")
                out = np.asarray(vals).astype(float)
            else:
                out = np.asarray(vals)

            return out, inference

        def post_processor(vals: np.ndarray, inference: type | None) -> np.ndarray:
            if inference:
                # Check for edge case
                if not (
                    is_integer_dtype(inference)
                    and interpolation in {"linear", "midpoint"}
                ):
                    vals = vals.astype(inference)

            return vals

        if is_scalar(q):
            return self._get_cythonized_result(
                "group_quantile",
                aggregate=True,
                numeric_only=False,
                needs_values=True,
                needs_mask=True,
                cython_dtype=np.dtype(np.float64),
                pre_processing=pre_processor,
                post_processing=post_processor,
                q=q,
                interpolation=interpolation,
            )
        else:
            results = [
                self._get_cythonized_result(
                    "group_quantile",
                    aggregate=True,
                    needs_values=True,
                    needs_mask=True,
                    cython_dtype=np.dtype(np.float64),
                    pre_processing=pre_processor,
                    post_processing=post_processor,
                    q=qi,
                    interpolation=interpolation,
                )
                for qi in q
            ]
            result = concat(results, axis=self.axis, keys=q)
            # fix levels to place quantiles on the inside
            # TODO(GH-10710): Ideally, we could write this as
            #  >>> result.stack(0).loc[pd.IndexSlice[:, ..., q], :]
            #  but this hits https://github.com/pandas-dev/pandas/issues/10710
            #  which doesn't reorder the list-like `q` on the inner level.
            order = list(range(1, result.axes[self.axis].nlevels)) + [0]

            # temporarily saves the index names
            index_names = np.array(result.axes[self.axis].names)

            # set index names to positions to avoid confusion
            result.axes[self.axis].names = np.arange(len(index_names))

            # place quantiles on the inside
            if isinstance(result, Series):
                result = result.reorder_levels(order)
            else:
                result = result.reorder_levels(order, axis=self.axis)

            # restore the index names in order
            result.axes[self.axis].names = index_names[order]

            # reorder rows to keep things sorted
            indices = (
                np.arange(result.shape[self.axis])
                .reshape([len(q), self.ngroups])
                .T.flatten()
            )
            return result.take(indices, axis=self.axis)

    @final
    @Substitution(name="groupby")
    def ngroup(self, ascending: bool = True):
        """
        Number each group from 0 to the number of groups - 1.

        This is the enumerative complement of cumcount.  Note that the
        numbers given to the groups match the order in which the groups
        would be seen when iterating over the groupby object, not the
        order they are first observed.

        Parameters
        ----------
        ascending : bool, default True
            If False, number in reverse, from number of group - 1 to 0.

        Returns
        -------
        Series
            Unique numbers for each group.

        See Also
        --------
        .cumcount : Number the rows in each group.

        Examples
        --------
        >>> df = pd.DataFrame({"A": list("aaabba")})
        >>> df
           A
        0  a
        1  a
        2  a
        3  b
        4  b
        5  a
        >>> df.groupby('A').ngroup()
        0    0
        1    0
        2    0
        3    1
        4    1
        5    0
        dtype: int64
        >>> df.groupby('A').ngroup(ascending=False)
        0    1
        1    1
        2    1
        3    0
        4    0
        5    1
        dtype: int64
        >>> df.groupby(["A", [1,1,2,3,2,1]]).ngroup()
        0    0
        1    0
        2    1
        3    3
        4    2
        5    0
        dtype: int64
        """
        with group_selection_context(self):
            index = self._selected_obj.index
            result = self._obj_1d_constructor(
                self.grouper.group_info[0], index, dtype=np.int64
            )
            if not ascending:
                result = self.ngroups - 1 - result
            return result

    @final
    @Substitution(name="groupby")
    def cumcount(self, ascending: bool = True):
        """
        Number each item in each group from 0 to the length of that group - 1.

        Essentially this is equivalent to

        .. code-block:: python

            self.apply(lambda x: pd.Series(np.arange(len(x)), x.index))

        Parameters
        ----------
        ascending : bool, default True
            If False, number in reverse, from length of group - 1 to 0.

        Returns
        -------
        Series
            Sequence number of each element within each group.

        See Also
        --------
        .ngroup : Number the groups themselves.

        Examples
        --------
        >>> df = pd.DataFrame([['a'], ['a'], ['a'], ['b'], ['b'], ['a']],
        ...                   columns=['A'])
        >>> df
           A
        0  a
        1  a
        2  a
        3  b
        4  b
        5  a
        >>> df.groupby('A').cumcount()
        0    0
        1    1
        2    2
        3    0
        4    1
        5    3
        dtype: int64
        >>> df.groupby('A').cumcount(ascending=False)
        0    3
        1    2
        2    1
        3    1
        4    0
        5    0
        dtype: int64
        """
        with group_selection_context(self):
            index = self._selected_obj._get_axis(self.axis)
            cumcounts = self._cumcount_array(ascending=ascending)
            return self._obj_1d_constructor(cumcounts, index)

    @final
    @Substitution(name="groupby")
    @Appender(_common_see_also)
    def rank(
        self,
        method: str = "average",
        ascending: bool = True,
        na_option: str = "keep",
        pct: bool = False,
        axis: int = 0,
    ):
        """
        Provide the rank of values within each group.

        Parameters
        ----------
        method : {'average', 'min', 'max', 'first', 'dense'}, default 'average'
            * average: average rank of group.
            * min: lowest rank in group.
            * max: highest rank in group.
            * first: ranks assigned in order they appear in the array.
            * dense: like 'min', but rank always increases by 1 between groups.
        ascending : bool, default True
            False for ranks by high (1) to low (N).
        na_option : {'keep', 'top', 'bottom'}, default 'keep'
            * keep: leave NA values where they are.
            * top: smallest rank if ascending.
            * bottom: smallest rank if descending.
        pct : bool, default False
            Compute percentage rank of data within each group.
        axis : int, default 0
            The axis of the object over which to compute the rank.

        Returns
        -------
        DataFrame with ranking of values within each group
        """
        if na_option not in {"keep", "top", "bottom"}:
            msg = "na_option must be one of 'keep', 'top', or 'bottom'"
            raise ValueError(msg)

        kwargs = {
            "ties_method": method,
            "ascending": ascending,
            "na_option": na_option,
            "pct": pct,
        }
        if axis != 0:
            # DataFrame uses different keyword name
            kwargs["method"] = kwargs.pop("ties_method")
            return self.apply(lambda x: x.rank(axis=axis, numeric_only=False, **kwargs))

        return self._cython_transform(
            "rank",
            numeric_only=False,
            axis=axis,
            **kwargs,
        )

    @final
    @Substitution(name="groupby")
    @Appender(_common_see_also)
    def cumprod(self, axis=0, *args, **kwargs):
        """
        Cumulative product for each group.

        Returns
        -------
        Series or DataFrame
        """
        nv.validate_groupby_func("cumprod", args, kwargs, ["numeric_only", "skipna"])
        if axis != 0:
            return self.apply(lambda x: x.cumprod(axis=axis, **kwargs))

        return self._cython_transform("cumprod", **kwargs)

    @final
    @Substitution(name="groupby")
    @Appender(_common_see_also)
    def cumsum(self, axis=0, *args, **kwargs):
        """
        Cumulative sum for each group.

        Returns
        -------
        Series or DataFrame
        """
        nv.validate_groupby_func("cumsum", args, kwargs, ["numeric_only", "skipna"])
        if axis != 0:
            return self.apply(lambda x: x.cumsum(axis=axis, **kwargs))

        return self._cython_transform("cumsum", **kwargs)

    @final
    @Substitution(name="groupby")
    @Appender(_common_see_also)
    def cummin(self, axis=0, **kwargs):
        """
        Cumulative min for each group.

        Returns
        -------
        Series or DataFrame
        """
        if axis != 0:
            return self.apply(lambda x: np.minimum.accumulate(x, axis))

        return self._cython_transform("cummin", numeric_only=False)

    @final
    @Substitution(name="groupby")
    @Appender(_common_see_also)
    def cummax(self, axis=0, **kwargs):
        """
        Cumulative max for each group.

        Returns
        -------
        Series or DataFrame
        """
        if axis != 0:
            return self.apply(lambda x: np.maximum.accumulate(x, axis))

        return self._cython_transform("cummax", numeric_only=False)

    @final
    def _get_cythonized_result(
        self,
        how: str,
        cython_dtype: np.dtype,
        aggregate: bool = False,
        numeric_only: bool | lib.NoDefault = lib.no_default,
        needs_counts: bool = False,
        needs_values: bool = False,
        needs_2d: bool = False,
        needs_nullable: bool = False,
        min_count: int | None = None,
        needs_mask: bool = False,
        needs_ngroups: bool = False,
        result_is_index: bool = False,
        pre_processing=None,
        post_processing=None,
        **kwargs,
    ):
        """
        Get result for Cythonized functions.

        Parameters
        ----------
        how : str, Cythonized function name to be called
        cython_dtype : np.dtype
            Type of the array that will be modified by the Cython call.
        aggregate : bool, default False
            Whether the result should be aggregated to match the number of
            groups
        numeric_only : bool, default True
            Whether only numeric datatypes should be computed
        needs_counts : bool, default False
            Whether the counts should be a part of the Cython call
        needs_values : bool, default False
            Whether the values should be a part of the Cython call
            signature
        needs_2d : bool, default False
            Whether the values and result of the Cython call signature
            are 2-dimensional.
        min_count : int, default None
            When not None, min_count for the Cython call
        needs_mask : bool, default False
            Whether boolean mask needs to be part of the Cython call
            signature
        needs_ngroups : bool, default False
            Whether number of groups is part of the Cython call signature
        needs_nullable : bool, default False
            Whether a bool specifying if the input is nullable is part
            of the Cython call signature
        result_is_index : bool, default False
            Whether the result of the Cython operation is an index of
            values to be retrieved, instead of the actual values themselves
        pre_processing : function, default None
            Function to be applied to `values` prior to passing to Cython.
            Function should return a tuple where the first element is the
            values to be passed to Cython and the second element is an optional
            type which the values should be converted to after being returned
            by the Cython operation. This function is also responsible for
            raising a TypeError if the values have an invalid type. Raises
            if `needs_values` is False.
        post_processing : function, default None
            Function to be applied to result of Cython function. Should accept
            an array of values as the first argument and type inferences as its
            second argument, i.e. the signature should be
            (ndarray, Type). If `needs_nullable=True`, a third argument should be
            `nullable`, to allow for processing specific to nullable values.
        **kwargs : dict
            Extra arguments to be passed back to Cython funcs

        Returns
        -------
        `Series` or `DataFrame`  with filled values
        """
        numeric_only = self._resolve_numeric_only(numeric_only)

        if result_is_index and aggregate:
            raise ValueError("'result_is_index' and 'aggregate' cannot both be True!")
        if post_processing and not callable(post_processing):
            raise ValueError("'post_processing' must be a callable!")
        if pre_processing:
            if not callable(pre_processing):
                raise ValueError("'pre_processing' must be a callable!")
            if not needs_values:
                raise ValueError(
                    "Cannot use 'pre_processing' without specifying 'needs_values'!"
                )

        grouper = self.grouper

        ids, _, ngroups = grouper.group_info
        output: dict[base.OutputKey, np.ndarray] = {}
        base_func = getattr(libgroupby, how)

        error_msg = ""
        for idx, obj in enumerate(self._iterate_slices()):
            name = obj.name
            values = obj._values

            if numeric_only and not is_numeric_dtype(values.dtype):
                continue

            if aggregate:
                result_sz = ngroups
            else:
                result_sz = len(values)

            result = np.zeros(result_sz, dtype=cython_dtype)
            if needs_2d:
                result = result.reshape((-1, 1))
            func = partial(base_func, result)

            inferences = None

            if needs_counts:
                counts = np.zeros(self.ngroups, dtype=np.int64)
                func = partial(func, counts)

            if needs_values:
                vals = values
                if pre_processing:
                    try:
                        vals, inferences = pre_processing(vals)
                    except TypeError as err:
                        error_msg = str(err)
                        howstr = how.replace("group_", "")
                        warnings.warn(
                            "Dropping invalid columns in "
                            f"{type(self).__name__}.{howstr} is deprecated. "
                            "In a future version, a TypeError will be raised. "
                            f"Before calling .{howstr}, select only columns which "
                            "should be valid for the function.",
                            FutureWarning,
                            stacklevel=3,
                        )
                        continue
                vals = vals.astype(cython_dtype, copy=False)
                if needs_2d:
                    vals = vals.reshape((-1, 1))
                func = partial(func, vals)

            func = partial(func, ids)

            if min_count is not None:
                func = partial(func, min_count)

            if needs_mask:
                mask = isna(values).view(np.uint8)
                func = partial(func, mask)

            if needs_ngroups:
                func = partial(func, ngroups)

            if needs_nullable:
                is_nullable = isinstance(values, BaseMaskedArray)
                func = partial(func, nullable=is_nullable)
                if post_processing:
                    post_processing = partial(post_processing, nullable=is_nullable)

            func(**kwargs)  # Call func to modify indexer values in place

            if needs_2d:
                result = result.reshape(-1)

            if result_is_index:
                result = algorithms.take_nd(values, result)

            if post_processing:
                result = post_processing(result, inferences)

            key = base.OutputKey(label=name, position=idx)
            output[key] = result

        # error_msg is "" on an frame/series with no rows or columns
        if not output and error_msg != "":
            raise TypeError(error_msg)

        if aggregate:
            return self._wrap_aggregated_output(output)
        else:
            return self._wrap_transformed_output(output)

    @final
    @Substitution(name="groupby")
    def shift(self, periods=1, freq=None, axis=0, fill_value=None):
        """
        Shift each group by periods observations.

        If freq is passed, the index will be increased using the periods and the freq.

        Parameters
        ----------
        periods : int, default 1
            Number of periods to shift.
        freq : str, optional
            Frequency string.
        axis : axis to shift, default 0
            Shift direction.
        fill_value : optional
            The scalar value to use for newly introduced missing values.

            .. versionadded:: 0.24.0

        Returns
        -------
        Series or DataFrame
            Object shifted within each group.

        See Also
        --------
        Index.shift : Shift values of Index.
        tshift : Shift the time index, using the index’s frequency
            if available.
        """
        if freq is not None or axis != 0 or not isna(fill_value):
            return self.apply(lambda x: x.shift(periods, freq, axis, fill_value))

        return self._get_cythonized_result(
            "group_shift_indexer",
            numeric_only=False,
            cython_dtype=np.dtype(np.int64),
            needs_ngroups=True,
            result_is_index=True,
            periods=periods,
        )

    @final
    @Substitution(name="groupby")
    @Appender(_common_see_also)
    def pct_change(self, periods=1, fill_method="pad", limit=None, freq=None, axis=0):
        """
        Calculate pct_change of each value to previous entry in group.

        Returns
        -------
        Series or DataFrame
            Percentage changes within each group.
        """
        if freq is not None or axis != 0:
            return self.apply(
                lambda x: x.pct_change(
                    periods=periods,
                    fill_method=fill_method,
                    limit=limit,
                    freq=freq,
                    axis=axis,
                )
            )
        if fill_method is None:  # GH30463
            fill_method = "pad"
            limit = 0
        filled = getattr(self, fill_method)(limit=limit)
        fill_grp = filled.groupby(self.grouper.codes, axis=self.axis)
        shifted = fill_grp.shift(periods=periods, freq=freq, axis=self.axis)
        return (filled / shifted) - 1

    @final
    @Substitution(name="groupby")
    @Substitution(see_also=_common_see_also)
    def head(self, n=5):
        """
        Return first n rows of each group.

        Similar to ``.apply(lambda x: x.head(n))``, but it returns a subset of rows
        from the original DataFrame with original index and order preserved
        (``as_index`` flag is ignored).

        Does not work for negative values of `n`.

        Returns
        -------
        Series or DataFrame
        %(see_also)s
        Examples
        --------

        >>> df = pd.DataFrame([[1, 2], [1, 4], [5, 6]],
        ...                   columns=['A', 'B'])
        >>> df.groupby('A').head(1)
           A  B
        0  1  2
        2  5  6
        >>> df.groupby('A').head(-1)
        Empty DataFrame
        Columns: [A, B]
        Index: []
        """
        self._reset_group_selection()
        mask = self._cumcount_array() < n
        if self.axis == 0:
            return self._selected_obj[mask]
        else:
            return self._selected_obj.iloc[:, mask]

    @final
    @Substitution(name="groupby")
    @Substitution(see_also=_common_see_also)
    def tail(self, n=5):
        """
        Return last n rows of each group.

        Similar to ``.apply(lambda x: x.tail(n))``, but it returns a subset of rows
        from the original DataFrame with original index and order preserved
        (``as_index`` flag is ignored).

        Does not work for negative values of `n`.

        Returns
        -------
        Series or DataFrame
        %(see_also)s
        Examples
        --------

        >>> df = pd.DataFrame([['a', 1], ['a', 2], ['b', 1], ['b', 2]],
        ...                   columns=['A', 'B'])
        >>> df.groupby('A').tail(1)
           A  B
        1  a  2
        3  b  2
        >>> df.groupby('A').tail(-1)
        Empty DataFrame
        Columns: [A, B]
        Index: []
        """
        self._reset_group_selection()
        mask = self._cumcount_array(ascending=False) < n
        if self.axis == 0:
            return self._selected_obj[mask]
        else:
            return self._selected_obj.iloc[:, mask]

    @final
    def _reindex_output(
        self, output: OutputFrameOrSeries, fill_value: Scalar = np.NaN
    ) -> OutputFrameOrSeries:
        """
        If we have categorical groupers, then we might want to make sure that
        we have a fully re-indexed output to the levels. This means expanding
        the output space to accommodate all values in the cartesian product of
        our groups, regardless of whether they were observed in the data or
        not. This will expand the output space if there are missing groups.

        The method returns early without modifying the input if the number of
        groupings is less than 2, self.observed == True or none of the groupers
        are categorical.

        Parameters
        ----------
        output : Series or DataFrame
            Object resulting from grouping and applying an operation.
        fill_value : scalar, default np.NaN
            Value to use for unobserved categories if self.observed is False.

        Returns
        -------
        Series or DataFrame
            Object (potentially) re-indexed to include all possible groups.
        """
        groupings = self.grouper.groupings
        if len(groupings) == 1:
            return output

        # if we only care about the observed values
        # we are done
        elif self.observed:
            return output

        # reindexing only applies to a Categorical grouper
        elif not any(
            isinstance(ping.grouping_vector, (Categorical, CategoricalIndex))
            for ping in groupings
        ):
            return output

        levels_list = [ping.group_index for ping in groupings]
        index, _ = MultiIndex.from_product(
            levels_list, names=self.grouper.names
        ).sortlevel()

        if self.as_index:
            d = {
                self.obj._get_axis_name(self.axis): index,
                "copy": False,
                "fill_value": fill_value,
            }
            return output.reindex(**d)

        # GH 13204
        # Here, the categorical in-axis groupers, which need to be fully
        # expanded, are columns in `output`. An idea is to do:
        # output = output.set_index(self.grouper.names)
        #                .reindex(index).reset_index()
        # but special care has to be taken because of possible not-in-axis
        # groupers.
        # So, we manually select and drop the in-axis grouper columns,
        # reindex `output`, and then reset the in-axis grouper columns.

        # Select in-axis groupers
        in_axis_grps = (
            (i, ping.name) for (i, ping) in enumerate(groupings) if ping.in_axis
        )
        g_nums, g_names = zip(*in_axis_grps)

        output = output.drop(labels=list(g_names), axis=1)

        # Set a temp index and reindex (possibly expanding)
        output = output.set_index(self.grouper.result_index).reindex(
            index, copy=False, fill_value=fill_value
        )

        # Reset in-axis grouper columns
        # (using level numbers `g_nums` because level names may not be unique)
        output = output.reset_index(level=g_nums)

        return output.reset_index(drop=True)

    @final
    def sample(
        self,
        n: int | None = None,
        frac: float | None = None,
        replace: bool = False,
        weights: Sequence | Series | None = None,
        random_state=None,
    ):
        """
        Return a random sample of items from each group.

        You can use `random_state` for reproducibility.

        .. versionadded:: 1.1.0

        Parameters
        ----------
        n : int, optional
            Number of items to return for each group. Cannot be used with
            `frac` and must be no larger than the smallest group unless
            `replace` is True. Default is one if `frac` is None.
        frac : float, optional
            Fraction of items to return. Cannot be used with `n`.
        replace : bool, default False
            Allow or disallow sampling of the same row more than once.
        weights : list-like, optional
            Default None results in equal probability weighting.
            If passed a list-like then values must have the same length as
            the underlying DataFrame or Series object and will be used as
            sampling probabilities after normalization within each group.
            Values must be non-negative with at least one positive element
            within each group.
        random_state : int, array-like, BitGenerator, np.random.RandomState, optional
            If int, array-like, or BitGenerator (NumPy>=1.17), seed for
            random number generator
            If np.random.RandomState, use as numpy RandomState object.

        Returns
        -------
        Series or DataFrame
            A new object of same type as caller containing items randomly
            sampled within each group from the caller object.

        See Also
        --------
        DataFrame.sample: Generate random samples from a DataFrame object.
        numpy.random.choice: Generate a random sample from a given 1-D numpy
            array.

        Examples
        --------
        >>> df = pd.DataFrame(
        ...     {"a": ["red"] * 2 + ["blue"] * 2 + ["black"] * 2, "b": range(6)}
        ... )
        >>> df
               a  b
        0    red  0
        1    red  1
        2   blue  2
        3   blue  3
        4  black  4
        5  black  5

        Select one row at random for each distinct value in column a. The
        `random_state` argument can be used to guarantee reproducibility:

        >>> df.groupby("a").sample(n=1, random_state=1)
               a  b
        4  black  4
        2   blue  2
        1    red  1

        Set `frac` to sample fixed proportions rather than counts:

        >>> df.groupby("a")["b"].sample(frac=0.5, random_state=2)
        5    5
        2    2
        0    0
        Name: b, dtype: int64

        Control sample probabilities within groups by setting weights:

        >>> df.groupby("a").sample(
        ...     n=1,
        ...     weights=[1, 1, 1, 0, 0, 1],
        ...     random_state=1,
        ... )
               a  b
        5  black  5
        2   blue  2
        0    red  0
        """
        from pandas.core.reshape.concat import concat

        if weights is not None:
            weights = Series(weights, index=self._selected_obj.index)
            ws = [weights.iloc[idx] for idx in self.indices.values()]
        else:
            ws = [None] * self.ngroups

        if random_state is not None:
            random_state = com.random_state(random_state)

        group_iterator = self.grouper.get_iterator(self._selected_obj, self.axis)
        samples = [
            obj.sample(
                n=n, frac=frac, replace=replace, weights=w, random_state=random_state
            )
            for (_, obj), w in zip(group_iterator, ws)
        ]

        return concat(samples, axis=self.axis)


@doc(GroupBy)
def get_groupby(
    obj: NDFrame,
    by: _KeysArgType | None = None,
    axis: int = 0,
    level=None,
    grouper: ops.BaseGrouper | None = None,
    exclusions=None,
    selection=None,
    as_index: bool = True,
    sort: bool = True,
    group_keys: bool = True,
    squeeze: bool = False,
    observed: bool = False,
    mutated: bool = False,
    dropna: bool = True,
) -> GroupBy:

    klass: type[GroupBy]
    if isinstance(obj, Series):
        from pandas.core.groupby.generic import SeriesGroupBy

        klass = SeriesGroupBy
    elif isinstance(obj, DataFrame):
        from pandas.core.groupby.generic import DataFrameGroupBy

        klass = DataFrameGroupBy
    else:  # pragma: no cover
        raise TypeError(f"invalid type: {obj}")

    return klass(
        obj=obj,
        keys=by,
        axis=axis,
        level=level,
        grouper=grouper,
        exclusions=exclusions,
        selection=selection,
        as_index=as_index,
        sort=sort,
        group_keys=group_keys,
        squeeze=squeeze,
        observed=observed,
        mutated=mutated,
        dropna=dropna,
    )<|MERGE_RESOLUTION|>--- conflicted
+++ resolved
@@ -1103,10 +1103,6 @@
 
     def _resolve_numeric_only(self, numeric_only: bool | lib.NoDefault) -> bool:
         """
-<<<<<<< HEAD
-        For SeriesGroupBy we want the default to be False (to match Series behavior).
-        For DataFrameGroupBy we want it to be True (for backwards-compat).
-=======
         Determine subclass-specific default value for 'numeric_only'.
 
         For SeriesGroupBy we want the default to be False (to match Series behavior).
@@ -1119,7 +1115,6 @@
         Returns
         -------
         bool
->>>>>>> 1a20d130
         """
         # GH#41291
         if numeric_only is lib.no_default:
