--- conflicted
+++ resolved
@@ -609,10 +609,6 @@
 
 
 class BaseGroupBy(PandasObject, SelectionMixin[NDFrameT], GroupByIndexingMixin):
-<<<<<<< HEAD
-    _group_selection: bool = False
-=======
->>>>>>> fa7639e6
     _hidden_attrs = PandasObject._hidden_attrs | {
         "as_index",
         "axis",
@@ -724,14 +720,7 @@
     @cache_readonly
     def _selected_obj(self):
         # Note: _selected_obj is always just `self.obj` for SeriesGroupBy
-<<<<<<< HEAD
-
-        if self._selection is None or isinstance(self.obj, Series):
-            if self._group_selection:
-                return self._obj_with_exclusions
-=======
         if isinstance(self.obj, Series):
->>>>>>> fa7639e6
             return self.obj
 
         if self._selection is not None:
@@ -1010,48 +999,6 @@
     # -----------------------------------------------------------------
     # Selection
 
-<<<<<<< HEAD
-    @final
-    def _set_group_selection(self) -> None:
-        """
-        Create group based selection.
-
-        Used when selection is not passed directly but instead via a grouper.
-
-        NOTE: this should be paired with a call to _reset_group_selection
-        """
-        grp = self.grouper
-        if grp.groupings is None or self.obj.ndim == 1 or self._group_selection:
-            return
-        self._group_selection = True
-        self._reset_cache("_selected_obj")
-
-    @final
-    def _reset_group_selection(self) -> None:
-        """
-        Clear group based selection.
-
-        Used for methods needing to return info on each group regardless of
-        whether a group selection was previously set.
-        """
-        if self._group_selection:
-            # GH12839 clear cached selection too when changing group selection
-            self._group_selection = False
-            self._reset_cache("_selected_obj")
-
-    @contextmanager
-    def _group_selection_context(self) -> Generator[GroupBy, None, None]:
-        """
-        Set / reset the _group_selection_context.
-        """
-        self._set_group_selection()
-        try:
-            yield self
-        finally:
-            self._reset_group_selection()
-
-=======
->>>>>>> fa7639e6
     def _iterate_slices(self) -> Iterable[Series]:
         raise AbstractMethodError(self)
 
