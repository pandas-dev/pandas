"""
Provide the groupby split-apply-combine paradigm. Define the GroupBy
class providing the base-class of operations.

The SeriesGroupBy and DataFrameGroupBy sub-class
(defined in pandas.core.groupby.generic)
expose these user-facing objects to provide specific functionality.
"""
from __future__ import annotations

import datetime
from functools import (
    partial,
    wraps,
)
import inspect
from textwrap import dedent
from typing import (
    TYPE_CHECKING,
    Callable,
    Hashable,
    Iterator,
    List,
    Literal,
    Mapping,
    Sequence,
    TypeVar,
    Union,
    cast,
    final,
)
import warnings

import numpy as np

from pandas._config.config import option_context

from pandas._libs import (
    Timestamp,
    lib,
)
from pandas._libs.algos import rank_1d
import pandas._libs.groupby as libgroupby
from pandas._libs.missing import NA
from pandas._typing import (
    AnyArrayLike,
    ArrayLike,
    Axis,
    AxisInt,
    DtypeObj,
    FillnaOptions,
    IndexLabel,
    NDFrameT,
    PositionalIndexer,
    RandomState,
    Scalar,
    T,
    npt,
)
from pandas.compat.numpy import function as nv
from pandas.errors import (
    AbstractMethodError,
    DataError,
)
from pandas.util._decorators import (
    Appender,
    Substitution,
    cache_readonly,
    doc,
)
from pandas.util._exceptions import find_stack_level

from pandas.core.dtypes.cast import (
    coerce_indexer_dtype,
    ensure_dtype_can_hold_na,
)
from pandas.core.dtypes.common import (
    is_bool_dtype,
    is_float_dtype,
    is_hashable,
    is_integer,
    is_integer_dtype,
    is_list_like,
    is_numeric_dtype,
    is_object_dtype,
    is_scalar,
    needs_i8_conversion,
)
from pandas.core.dtypes.missing import (
    isna,
    notna,
)

from pandas.core import (
    algorithms,
    sample,
)
from pandas.core._numba import executor
from pandas.core.arrays import (
    BaseMaskedArray,
    Categorical,
    ExtensionArray,
    FloatingArray,
)
from pandas.core.base import (
    PandasObject,
    SelectionMixin,
)
import pandas.core.common as com
from pandas.core.frame import DataFrame
from pandas.core.generic import NDFrame
from pandas.core.groupby import (
    base,
    numba_,
    ops,
)
from pandas.core.groupby.grouper import get_grouper
from pandas.core.groupby.indexing import (
    GroupByIndexingMixin,
    GroupByNthSelector,
)
from pandas.core.indexes.api import (
    CategoricalIndex,
    Index,
    MultiIndex,
    RangeIndex,
    default_index,
)
from pandas.core.internals.blocks import ensure_block_shape
from pandas.core.series import Series
from pandas.core.sorting import get_group_index_sorter
from pandas.core.util.numba_ import (
    get_jit_arguments,
    maybe_use_numba,
)

if TYPE_CHECKING:
    from pandas.core.window import (
        ExpandingGroupby,
        ExponentialMovingWindowGroupby,
        RollingGroupby,
    )

_common_see_also = """
        See Also
        --------
        Series.%(name)s : Apply a function %(name)s to a Series.
        DataFrame.%(name)s : Apply a function %(name)s
            to each row or column of a DataFrame.
"""

_apply_docs = {
    "template": """
    Apply function ``func`` group-wise and combine the results together.

    The function passed to ``apply`` must take a {input} as its first
    argument and return a DataFrame, Series or scalar. ``apply`` will
    then take care of combining the results back together into a single
    dataframe or series. ``apply`` is therefore a highly flexible
    grouping method.

    While ``apply`` is a very flexible method, its downside is that
    using it can be quite a bit slower than using more specific methods
    like ``agg`` or ``transform``. Pandas offers a wide range of method that will
    be much faster than using ``apply`` for their specific purposes, so try to
    use them before reaching for ``apply``.

    Parameters
    ----------
    func : callable
        A callable that takes a {input} as its first argument, and
        returns a dataframe, a series or a scalar. In addition the
        callable may take positional and keyword arguments.
    args, kwargs : tuple and dict
        Optional positional and keyword arguments to pass to ``func``.

    Returns
    -------
    Series or DataFrame

    See Also
    --------
    pipe : Apply function to the full GroupBy object instead of to each
        group.
    aggregate : Apply aggregate function to the GroupBy object.
    transform : Apply function column-by-column to the GroupBy object.
    Series.apply : Apply a function to a Series.
    DataFrame.apply : Apply a function to each row or column of a DataFrame.

    Notes
    -----

    .. versionchanged:: 1.3.0

        The resulting dtype will reflect the return value of the passed ``func``,
        see the examples below.

    Functions that mutate the passed object can produce unexpected
    behavior or errors and are not supported. See :ref:`gotchas.udf-mutation`
    for more details.

    Examples
    --------
    {examples}
    """,
    "dataframe_examples": """
    >>> df = pd.DataFrame({'A': 'a a b'.split(),
    ...                    'B': [1,2,3],
    ...                    'C': [4,6,5]})
    >>> g1 = df.groupby('A', group_keys=False)
    >>> g2 = df.groupby('A', group_keys=True)

    Notice that ``g1`` and ``g2`` have two groups, ``a`` and ``b``, and only
    differ in their ``group_keys`` argument. Calling `apply` in various ways,
    we can get different grouping results:

    Example 1: below the function passed to `apply` takes a DataFrame as
    its argument and returns a DataFrame. `apply` combines the result for
    each group together into a new DataFrame:

    >>> g1[['B', 'C']].apply(lambda x: x / x.sum())
              B    C
    0  0.333333  0.4
    1  0.666667  0.6
    2  1.000000  1.0

    In the above, the groups are not part of the index. We can have them included
    by using ``g2`` where ``group_keys=True``:

    >>> g2[['B', 'C']].apply(lambda x: x / x.sum())
                B    C
    A
    a 0  0.333333  0.4
      1  0.666667  0.6
    b 2  1.000000  1.0

    Example 2: The function passed to `apply` takes a DataFrame as
    its argument and returns a Series.  `apply` combines the result for
    each group together into a new DataFrame.

    .. versionchanged:: 1.3.0

        The resulting dtype will reflect the return value of the passed ``func``.

    >>> g1[['B', 'C']].apply(lambda x: x.astype(float).max() - x.min())
         B    C
    A
    a  1.0  2.0
    b  0.0  0.0

    >>> g2[['B', 'C']].apply(lambda x: x.astype(float).max() - x.min())
         B    C
    A
    a  1.0  2.0
    b  0.0  0.0

    The ``group_keys`` argument has no effect here because the result is not
    like-indexed (i.e. :ref:`a transform <groupby.transform>`) when compared
    to the input.

    Example 3: The function passed to `apply` takes a DataFrame as
    its argument and returns a scalar. `apply` combines the result for
    each group together into a Series, including setting the index as
    appropriate:

    >>> g1.apply(lambda x: x.C.max() - x.B.min())
    A
    a    5
    b    2
    dtype: int64""",
    "series_examples": """
    >>> s = pd.Series([0, 1, 2], index='a a b'.split())
    >>> g1 = s.groupby(s.index, group_keys=False)
    >>> g2 = s.groupby(s.index, group_keys=True)

    From ``s`` above we can see that ``g`` has two groups, ``a`` and ``b``.
    Notice that ``g1`` have ``g2`` have two groups, ``a`` and ``b``, and only
    differ in their ``group_keys`` argument. Calling `apply` in various ways,
    we can get different grouping results:

    Example 1: The function passed to `apply` takes a Series as
    its argument and returns a Series.  `apply` combines the result for
    each group together into a new Series.

    .. versionchanged:: 1.3.0

        The resulting dtype will reflect the return value of the passed ``func``.

    >>> g1.apply(lambda x: x*2 if x.name == 'a' else x/2)
    a    0.0
    a    2.0
    b    1.0
    dtype: float64

    In the above, the groups are not part of the index. We can have them included
    by using ``g2`` where ``group_keys=True``:

    >>> g2.apply(lambda x: x*2 if x.name == 'a' else x/2)
    a  a    0.0
       a    2.0
    b  b    1.0
    dtype: float64

    Example 2: The function passed to `apply` takes a Series as
    its argument and returns a scalar. `apply` combines the result for
    each group together into a Series, including setting the index as
    appropriate:

    >>> g1.apply(lambda x: x.max() - x.min())
    a    1
    b    0
    dtype: int64

    The ``group_keys`` argument has no effect here because the result is not
    like-indexed (i.e. :ref:`a transform <groupby.transform>`) when compared
    to the input.

    >>> g2.apply(lambda x: x.max() - x.min())
    a    1
    b    0
    dtype: int64""",
}

_groupby_agg_method_template = """
Compute {fname} of group values.

Parameters
----------
numeric_only : bool, default {no}
    Include only float, int, boolean columns.

    .. versionchanged:: 2.0.0

        numeric_only no longer accepts ``None``.

min_count : int, default {mc}
    The required number of valid values to perform the operation. If fewer
    than ``min_count`` non-NA values are present the result will be NA.

Returns
-------
Series or DataFrame
    Computed {fname} of values within each group.

Examples
--------
{example}
"""

_pipe_template = """
Apply a ``func`` with arguments to this %(klass)s object and return its result.

Use `.pipe` when you want to improve readability by chaining together
functions that expect Series, DataFrames, GroupBy or Resampler objects.
Instead of writing

>>> h(g(f(df.groupby('group')), arg1=a), arg2=b, arg3=c)  # doctest: +SKIP

You can write

>>> (df.groupby('group')
...    .pipe(f)
...    .pipe(g, arg1=a)
...    .pipe(h, arg2=b, arg3=c))  # doctest: +SKIP

which is much more readable.

Parameters
----------
func : callable or tuple of (callable, str)
    Function to apply to this %(klass)s object or, alternatively,
    a `(callable, data_keyword)` tuple where `data_keyword` is a
    string indicating the keyword of `callable` that expects the
    %(klass)s object.
args : iterable, optional
       Positional arguments passed into `func`.
kwargs : dict, optional
         A dictionary of keyword arguments passed into `func`.

Returns
-------
the return type of `func`.

See Also
--------
Series.pipe : Apply a function with arguments to a series.
DataFrame.pipe: Apply a function with arguments to a dataframe.
apply : Apply function to each group instead of to the
    full %(klass)s object.

Notes
-----
See more `here
<https://pandas.pydata.org/pandas-docs/stable/user_guide/groupby.html#piping-function-calls>`_

Examples
--------
%(examples)s
"""

_transform_template = """
Call function producing a same-indexed %(klass)s on each group.

Returns a %(klass)s having the same indexes as the original object
filled with the transformed values.

Parameters
----------
f : function, str
    Function to apply to each group. See the Notes section below for requirements.

    Accepted inputs are:

    - String
    - Python function
    - Numba JIT function with ``engine='numba'`` specified.

    Only passing a single function is supported with this engine.
    If the ``'numba'`` engine is chosen, the function must be
    a user defined function with ``values`` and ``index`` as the
    first and second arguments respectively in the function signature.
    Each group's index will be passed to the user defined function
    and optionally available for use.

    If a string is chosen, then it needs to be the name
    of the groupby method you want to use.
*args
    Positional arguments to pass to func.
engine : str, default None
    * ``'cython'`` : Runs the function through C-extensions from cython.
    * ``'numba'`` : Runs the function through JIT compiled code from numba.
    * ``None`` : Defaults to ``'cython'`` or the global setting ``compute.use_numba``

engine_kwargs : dict, default None
    * For ``'cython'`` engine, there are no accepted ``engine_kwargs``
    * For ``'numba'`` engine, the engine can accept ``nopython``, ``nogil``
      and ``parallel`` dictionary keys. The values must either be ``True`` or
      ``False``. The default ``engine_kwargs`` for the ``'numba'`` engine is
      ``{'nopython': True, 'nogil': False, 'parallel': False}`` and will be
      applied to the function

**kwargs
    Keyword arguments to be passed into func.

Returns
-------
%(klass)s

See Also
--------
%(klass)s.groupby.apply : Apply function ``func`` group-wise and combine
    the results together.
%(klass)s.groupby.aggregate : Aggregate using one or more
    operations over the specified axis.
%(klass)s.transform : Call ``func`` on self producing a %(klass)s with the
    same axis shape as self.

Notes
-----
Each group is endowed the attribute 'name' in case you need to know
which group you are working on.

The current implementation imposes three requirements on f:

* f must return a value that either has the same shape as the input
  subframe or can be broadcast to the shape of the input subframe.
  For example, if `f` returns a scalar it will be broadcast to have the
  same shape as the input subframe.
* if this is a DataFrame, f must support application column-by-column
  in the subframe. If f also supports application to the entire subframe,
  then a fast path is used starting from the second chunk.
* f must not mutate groups. Mutation is not supported and may
  produce unexpected results. See :ref:`gotchas.udf-mutation` for more details.

When using ``engine='numba'``, there will be no "fall back" behavior internally.
The group data and group index will be passed as numpy arrays to the JITed
user defined function, and no alternative execution attempts will be tried.

.. versionchanged:: 1.3.0

    The resulting dtype will reflect the return value of the passed ``func``,
    see the examples below.

.. versionchanged:: 2.0.0

    When using ``.transform`` on a grouped DataFrame and the transformation function
    returns a DataFrame, pandas now aligns the result's index
    with the input's index. You can call ``.to_numpy()`` on the
    result of the transformation function to avoid alignment.

Examples
--------
%(example)s"""

_agg_template_series = """
Aggregate using one or more operations over the specified axis.

Parameters
----------
func : function, str, list, dict or None
    Function to use for aggregating the data. If a function, must either
    work when passed a {klass} or when passed to {klass}.apply.

    Accepted combinations are:

    - function
    - string function name
    - list of functions and/or function names, e.g. ``[np.sum, 'mean']``
    - None, in which case ``**kwargs`` are used with Named Aggregation. Here the
      output has one column for each element in ``**kwargs``. The name of the
      column is keyword, whereas the value determines the aggregation used to compute
      the values in the column.

      Can also accept a Numba JIT function with
      ``engine='numba'`` specified. Only passing a single function is supported
      with this engine.

      If the ``'numba'`` engine is chosen, the function must be
      a user defined function with ``values`` and ``index`` as the
      first and second arguments respectively in the function signature.
      Each group's index will be passed to the user defined function
      and optionally available for use.

    .. deprecated:: 2.1.0

        Passing a dictionary is deprecated and will raise in a future version
        of pandas. Pass a list of aggregations instead.
*args
    Positional arguments to pass to func.
engine : str, default None
    * ``'cython'`` : Runs the function through C-extensions from cython.
    * ``'numba'`` : Runs the function through JIT compiled code from numba.
    * ``None`` : Defaults to ``'cython'`` or globally setting ``compute.use_numba``

engine_kwargs : dict, default None
    * For ``'cython'`` engine, there are no accepted ``engine_kwargs``
    * For ``'numba'`` engine, the engine can accept ``nopython``, ``nogil``
      and ``parallel`` dictionary keys. The values must either be ``True`` or
      ``False``. The default ``engine_kwargs`` for the ``'numba'`` engine is
      ``{{'nopython': True, 'nogil': False, 'parallel': False}}`` and will be
      applied to the function

**kwargs
    * If ``func`` is None, ``**kwargs`` are used to define the output names and
      aggregations via Named Aggregation. See ``func`` entry.
    * Otherwise, keyword arguments to be passed into func.

Returns
-------
{klass}

See Also
--------
{klass}.groupby.apply : Apply function func group-wise
    and combine the results together.
{klass}.groupby.transform : Transforms the Series on each group
    based on the given function.
{klass}.aggregate : Aggregate using one or more
    operations over the specified axis.

Notes
-----
When using ``engine='numba'``, there will be no "fall back" behavior internally.
The group data and group index will be passed as numpy arrays to the JITed
user defined function, and no alternative execution attempts will be tried.

Functions that mutate the passed object can produce unexpected
behavior or errors and are not supported. See :ref:`gotchas.udf-mutation`
for more details.

.. versionchanged:: 1.3.0

    The resulting dtype will reflect the return value of the passed ``func``,
    see the examples below.
{examples}"""

_agg_template_frame = """
Aggregate using one or more operations over the specified axis.

Parameters
----------
func : function, str, list, dict or None
    Function to use for aggregating the data. If a function, must either
    work when passed a {klass} or when passed to {klass}.apply.

    Accepted combinations are:

    - function
    - string function name
    - list of functions and/or function names, e.g. ``[np.sum, 'mean']``
    - dict of axis labels -> functions, function names or list of such.
    - None, in which case ``**kwargs`` are used with Named Aggregation. Here the
      output has one column for each element in ``**kwargs``. The name of the
      column is keyword, whereas the value determines the aggregation used to compute
      the values in the column.

      Can also accept a Numba JIT function with
      ``engine='numba'`` specified. Only passing a single function is supported
      with this engine.

      If the ``'numba'`` engine is chosen, the function must be
      a user defined function with ``values`` and ``index`` as the
      first and second arguments respectively in the function signature.
      Each group's index will be passed to the user defined function
      and optionally available for use.

*args
    Positional arguments to pass to func.
engine : str, default None
    * ``'cython'`` : Runs the function through C-extensions from cython.
    * ``'numba'`` : Runs the function through JIT compiled code from numba.
    * ``None`` : Defaults to ``'cython'`` or globally setting ``compute.use_numba``

engine_kwargs : dict, default None
    * For ``'cython'`` engine, there are no accepted ``engine_kwargs``
    * For ``'numba'`` engine, the engine can accept ``nopython``, ``nogil``
      and ``parallel`` dictionary keys. The values must either be ``True`` or
      ``False``. The default ``engine_kwargs`` for the ``'numba'`` engine is
      ``{{'nopython': True, 'nogil': False, 'parallel': False}}`` and will be
      applied to the function

**kwargs
    * If ``func`` is None, ``**kwargs`` are used to define the output names and
      aggregations via Named Aggregation. See ``func`` entry.
    * Otherwise, keyword arguments to be passed into func.

Returns
-------
{klass}

See Also
--------
{klass}.groupby.apply : Apply function func group-wise
    and combine the results together.
{klass}.groupby.transform : Transforms the Series on each group
    based on the given function.
{klass}.aggregate : Aggregate using one or more
    operations over the specified axis.

Notes
-----
When using ``engine='numba'``, there will be no "fall back" behavior internally.
The group data and group index will be passed as numpy arrays to the JITed
user defined function, and no alternative execution attempts will be tried.

Functions that mutate the passed object can produce unexpected
behavior or errors and are not supported. See :ref:`gotchas.udf-mutation`
for more details.

.. versionchanged:: 1.3.0

    The resulting dtype will reflect the return value of the passed ``func``,
    see the examples below.
{examples}"""


@final
class GroupByPlot(PandasObject):
    """
    Class implementing the .plot attribute for groupby objects.
    """

    def __init__(self, groupby: GroupBy) -> None:
        self._groupby = groupby

    def __call__(self, *args, **kwargs):
        def f(self):
            return self.plot(*args, **kwargs)

        f.__name__ = "plot"
        return self._groupby._python_apply_general(f, self._groupby._selected_obj)

    def __getattr__(self, name: str):
        def attr(*args, **kwargs):
            def f(self):
                return getattr(self.plot, name)(*args, **kwargs)

            return self._groupby._python_apply_general(f, self._groupby._selected_obj)

        return attr


_KeysArgType = Union[
    Hashable,
    List[Hashable],
    Callable[[Hashable], Hashable],
    List[Callable[[Hashable], Hashable]],
    Mapping[Hashable, Hashable],
]


class BaseGroupBy(PandasObject, SelectionMixin[NDFrameT], GroupByIndexingMixin):
    _hidden_attrs = PandasObject._hidden_attrs | {
        "as_index",
        "axis",
        "dropna",
        "exclusions",
        "grouper",
        "group_keys",
        "keys",
        "level",
        "obj",
        "observed",
        "sort",
    }

    axis: AxisInt
    grouper: ops.BaseGrouper
    keys: _KeysArgType | None = None
    level: IndexLabel | None = None
    group_keys: bool

    @final
    def __len__(self) -> int:
        return len(self.groups)

    @final
    def __repr__(self) -> str:
        # TODO: Better repr for GroupBy object
        return object.__repr__(self)

    @final
    @property
    def groups(self) -> dict[Hashable, np.ndarray]:
        """
        Dict {group name -> group labels}.

        Examples
        --------

        For SeriesGroupBy:

        >>> lst = ['a', 'a', 'b']
        >>> ser = pd.Series([1, 2, 3], index=lst)
        >>> ser
        a    1
        a    2
        b    3
        dtype: int64
        >>> ser.groupby(level=0).groups
        {'a': ['a', 'a'], 'b': ['b']}

        For DataFrameGroupBy:

        >>> data = [[1, 2, 3], [1, 5, 6], [7, 8, 9]]
        >>> df = pd.DataFrame(data, columns=["a", "b", "c"])
        >>> df
           a  b  c
        0  1  2  3
        1  1  5  6
        2  7  8  9
        >>> df.groupby(by=["a"]).groups
        {1: [0, 1], 7: [2]}
        """
        return self.grouper.groups

    @final
    @property
    def ngroups(self) -> int:
        return self.grouper.ngroups

    @final
    @property
    def indices(self) -> dict[Hashable, npt.NDArray[np.intp]]:
        """
        Dict {group name -> group indices}.

        Examples
        --------

        For SeriesGroupBy:

        >>> lst = ['a', 'a', 'b']
        >>> ser = pd.Series([1, 2, 3], index=lst)
        >>> ser
        a    1
        a    2
        b    3
        dtype: int64
        >>> ser.groupby(level=0).indices
        {'a': array([0, 1]), 'b': array([2])}

        For DataFrameGroupBy:

        >>> data = [[1, 2, 3], [1, 5, 6], [7, 8, 9]]
        >>> df = pd.DataFrame(data, columns=["a", "b", "c"],
        ...                   index=["owl", "toucan", "eagle"])
        >>> df
                a  b  c
        owl     1  2  3
        toucan  1  5  6
        eagle   7  8  9
        >>> df.groupby(by=["a"]).indices
        {1: array([0, 1]), 7: array([2])}
        """
        return self.grouper.indices

    @final
    def _get_indices(self, names):
        """
        Safe get multiple indices, translate keys for
        datelike to underlying repr.
        """

        def get_converter(s):
            # possibly convert to the actual key types
            # in the indices, could be a Timestamp or a np.datetime64
            if isinstance(s, datetime.datetime):
                return lambda key: Timestamp(key)
            elif isinstance(s, np.datetime64):
                return lambda key: Timestamp(key).asm8
            else:
                return lambda key: key

        if len(names) == 0:
            return []

        if len(self.indices) > 0:
            index_sample = next(iter(self.indices))
        else:
            index_sample = None  # Dummy sample

        name_sample = names[0]
        if isinstance(index_sample, tuple):
            if not isinstance(name_sample, tuple):
                msg = "must supply a tuple to get_group with multiple grouping keys"
                raise ValueError(msg)
            if not len(name_sample) == len(index_sample):
                try:
                    # If the original grouper was a tuple
                    return [self.indices[name] for name in names]
                except KeyError as err:
                    # turns out it wasn't a tuple
                    msg = (
                        "must supply a same-length tuple to get_group "
                        "with multiple grouping keys"
                    )
                    raise ValueError(msg) from err

            converters = [get_converter(s) for s in index_sample]
            names = (tuple(f(n) for f, n in zip(converters, name)) for name in names)

        else:
            converter = get_converter(index_sample)
            names = (converter(name) for name in names)

        return [self.indices.get(name, []) for name in names]

    @final
    def _get_index(self, name):
        """
        Safe get index, translate keys for datelike to underlying repr.
        """
        return self._get_indices([name])[0]

    @final
    @cache_readonly
    def _selected_obj(self):
        # Note: _selected_obj is always just `self.obj` for SeriesGroupBy
        if isinstance(self.obj, Series):
            return self.obj

        if self._selection is not None:
            if is_hashable(self._selection):
                # i.e. a single key, so selecting it will return a Series.
                #  In this case, _obj_with_exclusions would wrap the key
                #  in a list and return a single-column DataFrame.
                return self.obj[self._selection]

            # Otherwise _selection is equivalent to _selection_list, so
            #  _selected_obj matches _obj_with_exclusions, so we can re-use
            #  that and avoid making a copy.
            return self._obj_with_exclusions

        return self.obj

    @final
    def _dir_additions(self) -> set[str]:
        return self.obj._dir_additions()

    @Substitution(
        klass="GroupBy",
        examples=dedent(
            """\
        >>> df = pd.DataFrame({'A': 'a b a b'.split(), 'B': [1, 2, 3, 4]})
        >>> df
           A  B
        0  a  1
        1  b  2
        2  a  3
        3  b  4

        To get the difference between each groups maximum and minimum value in one
        pass, you can do

        >>> df.groupby('A').pipe(lambda x: x.max() - x.min())
           B
        A
        a  2
        b  2"""
        ),
    )
    @Appender(_pipe_template)
    def pipe(
        self,
        func: Callable[..., T] | tuple[Callable[..., T], str],
        *args,
        **kwargs,
    ) -> T:
        return com.pipe(self, func, *args, **kwargs)

    @final
    def get_group(self, name, obj=None) -> DataFrame | Series:
        """
        Construct DataFrame from group with provided name.

        Parameters
        ----------
        name : object
            The name of the group to get as a DataFrame.
        obj : DataFrame, default None
            The DataFrame to take the DataFrame out of.  If
            it is None, the object groupby was called on will
            be used.

        Returns
        -------
        same type as obj

        Examples
        --------

        For SeriesGroupBy:

        >>> lst = ['a', 'a', 'b']
        >>> ser = pd.Series([1, 2, 3], index=lst)
        >>> ser
        a    1
        a    2
        b    3
        dtype: int64
        >>> ser.groupby(level=0).get_group("a")
        a    1
        a    2
        dtype: int64

        For DataFrameGroupBy:

        >>> data = [[1, 2, 3], [1, 5, 6], [7, 8, 9]]
        >>> df = pd.DataFrame(data, columns=["a", "b", "c"],
        ...                   index=["owl", "toucan", "eagle"])
        >>> df
                a  b  c
        owl     1  2  3
        toucan  1  5  6
        eagle   7  8  9
        >>> df.groupby(by=["a"]).get_group(1)
                a  b  c
        owl     1  2  3
        toucan  1  5  6
        """
        if obj is None:
            obj = self._selected_obj

        inds = self._get_index(name)
        if not len(inds):
            raise KeyError(name)

        return obj._take_with_is_copy(inds, axis=self.axis)

    @final
    def __iter__(self) -> Iterator[tuple[Hashable, NDFrameT]]:
        """
        Groupby iterator.

        Returns
        -------
        Generator yielding sequence of (name, subsetted object)
        for each group

        Examples
        --------

        For SeriesGroupBy:

        >>> lst = ['a', 'a', 'b']
        >>> ser = pd.Series([1, 2, 3], index=lst)
        >>> ser
        a    1
        a    2
        b    3
        dtype: int64
        >>> for x, y in ser.groupby(level=0):
        ...     print(f'{x}\\n{y}\\n')
        a
        a    1
        a    2
        dtype: int64
        b
        b    3
        dtype: int64

        For DataFrameGroupBy:

        >>> data = [[1, 2, 3], [1, 5, 6], [7, 8, 9]]
        >>> df = pd.DataFrame(data, columns=["a", "b", "c"])
        >>> df
           a  b  c
        0  1  2  3
        1  1  5  6
        2  7  8  9
        >>> for x, y in df.groupby(by=["a"]):
        ...     print(f'{x}\\n{y}\\n')
        (1,)
           a  b  c
        0  1  2  3
        1  1  5  6
        (7,)
           a  b  c
        2  7  8  9
        """
        keys = self.keys
        level = self.level
        result = self.grouper.get_iterator(self._selected_obj, axis=self.axis)
        # error: Argument 1 to "len" has incompatible type "Hashable"; expected "Sized"
        if is_list_like(level) and len(level) == 1:  # type: ignore[arg-type]
            # GH 51583
            warnings.warn(
                "Creating a Groupby object with a length-1 list-like "
                "level parameter will yield indexes as tuples in a future version. "
                "To keep indexes as scalars, create Groupby objects with "
                "a scalar level parameter instead.",
                FutureWarning,
                stacklevel=find_stack_level(),
            )
        if isinstance(keys, list) and len(keys) == 1:
            # GH#42795 - when keys is a list, return tuples even when length is 1
            result = (((key,), group) for key, group in result)
        return result


# To track operations that expand dimensions, like ohlc
OutputFrameOrSeries = TypeVar("OutputFrameOrSeries", bound=NDFrame)


class GroupBy(BaseGroupBy[NDFrameT]):
    """
    Class for grouping and aggregating relational data.

    See aggregate, transform, and apply functions on this object.

    It's easiest to use obj.groupby(...) to use GroupBy, but you can also do:

    ::

        grouped = groupby(obj, ...)

    Parameters
    ----------
    obj : pandas object
    axis : int, default 0
    level : int, default None
        Level of MultiIndex
    groupings : list of Grouping objects
        Most users should ignore this
    exclusions : array-like, optional
        List of columns to exclude
    name : str
        Most users should ignore this

    Returns
    -------
    **Attributes**
    groups : dict
        {group name -> group labels}
    len(grouped) : int
        Number of groups

    Notes
    -----
    After grouping, see aggregate, apply, and transform functions. Here are
    some other brief notes about usage. When grouping by multiple groups, the
    result index will be a MultiIndex (hierarchical) by default.

    Iteration produces (key, group) tuples, i.e. chunking the data by group. So
    you can write code like:

    ::

        grouped = obj.groupby(keys, axis=axis)
        for key, group in grouped:
            # do something with the data

    Function calls on GroupBy, if not specially implemented, "dispatch" to the
    grouped data. So if you group a DataFrame and wish to invoke the std()
    method on each group, you can simply do:

    ::

        df.groupby(mapper).std()

    rather than

    ::

        df.groupby(mapper).aggregate(np.std)

    You can pass arguments to these "wrapped" functions, too.

    See the online documentation for full exposition on these topics and much
    more
    """

    grouper: ops.BaseGrouper
    as_index: bool

    @final
    def __init__(
        self,
        obj: NDFrameT,
        keys: _KeysArgType | None = None,
        axis: Axis = 0,
        level: IndexLabel | None = None,
        grouper: ops.BaseGrouper | None = None,
        exclusions: frozenset[Hashable] | None = None,
        selection: IndexLabel | None = None,
        as_index: bool = True,
        sort: bool = True,
        group_keys: bool = True,
        observed: bool | lib.NoDefault = lib.no_default,
        dropna: bool = True,
    ) -> None:
        self._selection = selection

        assert isinstance(obj, NDFrame), type(obj)

        self.level = level

        if not as_index:
            if axis != 0:
                raise ValueError("as_index=False only valid for axis=0")

        self.as_index = as_index
        self.keys = keys
        self.sort = sort
        self.group_keys = group_keys
        self.dropna = dropna

        if grouper is None:
            grouper, exclusions, obj = get_grouper(
                obj,
                keys,
                axis=axis,
                level=level,
                sort=sort,
                observed=False if observed is lib.no_default else observed,
                dropna=self.dropna,
            )

        if observed is lib.no_default:
            if any(ping._passed_categorical for ping in grouper.groupings):
                warnings.warn(
                    "The default of observed=False is deprecated and will be changed "
                    "to True in a future version of pandas. Pass observed=False to "
                    "retain current behavior or observed=True to adopt the future "
                    "default and silence this warning.",
                    FutureWarning,
                    stacklevel=find_stack_level(),
                )
            observed = False
        self.observed = observed

        self.obj = obj
        self.axis = obj._get_axis_number(axis)
        self.grouper = grouper
        self.exclusions = frozenset(exclusions) if exclusions else frozenset()

    def __getattr__(self, attr: str):
        if attr in self._internal_names_set:
            return object.__getattribute__(self, attr)
        if attr in self.obj:
            return self[attr]

        raise AttributeError(
            f"'{type(self).__name__}' object has no attribute '{attr}'"
        )

    @final
    def _deprecate_axis(self, axis: int, name: str) -> None:
        if axis == 1:
            warnings.warn(
                f"{type(self).__name__}.{name} with axis=1 is deprecated and "
                "will be removed in a future version. Operate on the un-grouped "
                "DataFrame instead",
                FutureWarning,
                stacklevel=find_stack_level(),
            )
        else:
            warnings.warn(
                f"The 'axis' keyword in {type(self).__name__}.{name} is deprecated "
                "and will be removed in a future version. "
                "Call without passing 'axis' instead.",
                FutureWarning,
                stacklevel=find_stack_level(),
            )

    @final
    def _op_via_apply(self, name: str, *args, **kwargs):
        """Compute the result of an operation by using GroupBy's apply."""
        f = getattr(type(self._obj_with_exclusions), name)
        sig = inspect.signature(f)

        if "axis" in kwargs and kwargs["axis"] is not lib.no_default:
            axis = self.obj._get_axis_number(kwargs["axis"])
            self._deprecate_axis(axis, name)
        elif "axis" in kwargs:
            # exclude skew here because that was already defaulting to lib.no_default
            #  before this deprecation was instituted
            if name == "skew":
                pass
            elif name == "fillna":
                # maintain the behavior from before the deprecation
                kwargs["axis"] = None
            else:
                kwargs["axis"] = 0

        # a little trickery for aggregation functions that need an axis
        # argument
        if "axis" in sig.parameters:
            if kwargs.get("axis", None) is None or kwargs.get("axis") is lib.no_default:
                kwargs["axis"] = self.axis

        def curried(x):
            return f(x, *args, **kwargs)

        # preserve the name so we can detect it when calling plot methods,
        # to avoid duplicates
        curried.__name__ = name

        # special case otherwise extra plots are created when catching the
        # exception below
        if name in base.plotting_methods:
            return self._python_apply_general(curried, self._selected_obj)

        is_transform = name in base.transformation_kernels
        result = self._python_apply_general(
            curried,
            self._obj_with_exclusions,
            is_transform=is_transform,
            not_indexed_same=not is_transform,
        )

        if self.grouper.has_dropped_na and is_transform:
            # result will have dropped rows due to nans, fill with null
            # and ensure index is ordered same as the input
            result = self._set_result_index_ordered(result)
        return result

    # -----------------------------------------------------------------
    # Dispatch/Wrapping

    @final
    def _concat_objects(
        self,
        values,
        not_indexed_same: bool = False,
        is_transform: bool = False,
    ):
        from pandas.core.reshape.concat import concat

        if self.group_keys and not is_transform:
            if self.as_index:
                # possible MI return case
                group_keys = self.grouper.result_index
                group_levels = self.grouper.levels
                group_names = self.grouper.names

                result = concat(
                    values,
                    axis=self.axis,
                    keys=group_keys,
                    levels=group_levels,
                    names=group_names,
                    sort=False,
                )
            else:
                # GH5610, returns a MI, with the first level being a
                # range index
                keys = list(range(len(values)))
                result = concat(values, axis=self.axis, keys=keys)

        elif not not_indexed_same:
            result = concat(values, axis=self.axis)

            ax = self._selected_obj._get_axis(self.axis)
            if self.dropna:
                labels = self.grouper.group_info[0]
                mask = labels != -1
                ax = ax[mask]

            # this is a very unfortunate situation
            # we can't use reindex to restore the original order
            # when the ax has duplicates
            # so we resort to this
            # GH 14776, 30667
            # TODO: can we re-use e.g. _reindex_non_unique?
            if ax.has_duplicates and not result.axes[self.axis].equals(ax):
                # e.g. test_category_order_transformer
                target = algorithms.unique1d(ax._values)
                indexer, _ = result.index.get_indexer_non_unique(target)
                result = result.take(indexer, axis=self.axis)
            else:
                result = result.reindex(ax, axis=self.axis, copy=False)

        else:
            result = concat(values, axis=self.axis)

        if self.obj.ndim == 1:
            name = self.obj.name
        elif is_hashable(self._selection):
            name = self._selection
        else:
            name = None

        if isinstance(result, Series) and name is not None:
            result.name = name

        return result

    @final
    def _set_result_index_ordered(
        self, result: OutputFrameOrSeries
    ) -> OutputFrameOrSeries:
        # set the result index on the passed values object and
        # return the new object, xref 8046

        obj_axis = self.obj._get_axis(self.axis)

        if self.grouper.is_monotonic and not self.grouper.has_dropped_na:
            # shortcut if we have an already ordered grouper
            result = result.set_axis(obj_axis, axis=self.axis, copy=False)
            return result

        # row order is scrambled => sort the rows by position in original index
        original_positions = Index(self.grouper.result_ilocs())
        result = result.set_axis(original_positions, axis=self.axis, copy=False)
        result = result.sort_index(axis=self.axis)
        if self.grouper.has_dropped_na:
            # Add back in any missing rows due to dropna - index here is integral
            # with values referring to the row of the input so can use RangeIndex
            result = result.reindex(RangeIndex(len(obj_axis)), axis=self.axis)
        result = result.set_axis(obj_axis, axis=self.axis, copy=False)

        return result

    @final
    def _insert_inaxis_grouper(self, result: Series | DataFrame) -> DataFrame:
        if isinstance(result, Series):
            result = result.to_frame()

        # zip in reverse so we can always insert at loc 0
        columns = result.columns
        for name, lev, in_axis in zip(
            reversed(self.grouper.names),
            reversed(self.grouper.get_group_levels()),
            reversed([grp.in_axis for grp in self.grouper.groupings]),
        ):
            # GH #28549
            # When using .apply(-), name will be in columns already
            if name not in columns:
                if in_axis:
                    result.insert(0, name, lev)
                else:
                    msg = (
                        "A grouping was used that is not in the columns of the "
                        "DataFrame and so was excluded from the result. This grouping "
                        "will be included in a future version of pandas. Add the "
                        "grouping as a column of the DataFrame to silence this warning."
                    )
                    warnings.warn(
                        message=msg,
                        category=FutureWarning,
                        stacklevel=find_stack_level(),
                    )

        return result

    @final
    def _maybe_transpose_result(self, result: NDFrameT) -> NDFrameT:
        if self.axis == 1:
            # Only relevant for DataFrameGroupBy, no-op for SeriesGroupBy
            result = result.T
            if result.index.equals(self.obj.index):
                # Retain e.g. DatetimeIndex/TimedeltaIndex freq
                # e.g. test_groupby_crash_on_nunique
                result.index = self.obj.index.copy()
        return result

    @final
    def _wrap_aggregated_output(
        self,
        result: Series | DataFrame,
        qs: npt.NDArray[np.float64] | None = None,
    ):
        """
        Wraps the output of GroupBy aggregations into the expected result.

        Parameters
        ----------
        result : Series, DataFrame

        Returns
        -------
        Series or DataFrame
        """
        # ATM we do not get here for SeriesGroupBy; when we do, we will
        #  need to require that result.name already match self.obj.name

        if not self.as_index:
            # `not self.as_index` is only relevant for DataFrameGroupBy,
            #   enforced in __init__
            result = self._insert_inaxis_grouper(result)
            result = result._consolidate()
            index = Index(range(self.grouper.ngroups))

        else:
            index = self.grouper.result_index

        if qs is not None:
            # We get here with len(qs) != 1 and not self.as_index
            #  in test_pass_args_kwargs
            index = _insert_quantile_level(index, qs)

        result.index = index

        # error: Argument 1 to "_maybe_transpose_result" of "GroupBy" has
        # incompatible type "Union[Series, DataFrame]"; expected "NDFrameT"
        res = self._maybe_transpose_result(result)  # type: ignore[arg-type]
        return self._reindex_output(res, qs=qs)

    def _wrap_applied_output(
        self,
        data,
        values: list,
        not_indexed_same: bool = False,
        is_transform: bool = False,
    ):
        raise AbstractMethodError(self)

    # -----------------------------------------------------------------
    # numba

    @final
    def _numba_prep(self, data: DataFrame):
        ids, _, ngroups = self.grouper.group_info
        sorted_index = self.grouper._sort_idx
        sorted_ids = self.grouper._sorted_ids

        sorted_data = data.take(sorted_index, axis=self.axis).to_numpy()
        # GH 46867
        index_data = data.index
        if isinstance(index_data, MultiIndex):
            if len(self.grouper.groupings) > 1:
                raise NotImplementedError(
                    "Grouping with more than 1 grouping labels and "
                    "a MultiIndex is not supported with engine='numba'"
                )
            group_key = self.grouper.groupings[0].name
            index_data = index_data.get_level_values(group_key)
        sorted_index_data = index_data.take(sorted_index).to_numpy()

        starts, ends = lib.generate_slices(sorted_ids, ngroups)
        return (
            starts,
            ends,
            sorted_index_data,
            sorted_data,
        )

    def _numba_agg_general(
        self,
        func: Callable,
        engine_kwargs: dict[str, bool] | None,
        *aggregator_args,
    ):
        """
        Perform groupby with a standard numerical aggregation function (e.g. mean)
        with Numba.
        """
        if not self.as_index:
            raise NotImplementedError(
                "as_index=False is not supported. Use .reset_index() instead."
            )
        if self.axis == 1:
            raise NotImplementedError("axis=1 is not supported.")

        data = self._obj_with_exclusions
        df = data if data.ndim == 2 else data.to_frame()
        starts, ends, sorted_index, sorted_data = self._numba_prep(df)
        aggregator = executor.generate_shared_aggregator(
            func, **get_jit_arguments(engine_kwargs)
        )
        result = aggregator(sorted_data, starts, ends, 0, *aggregator_args)

        index = self.grouper.result_index
        if data.ndim == 1:
            result_kwargs = {"name": data.name}
            result = result.ravel()
        else:
            result_kwargs = {"columns": data.columns}
        return data._constructor(result, index=index, **result_kwargs)

    @final
    def _transform_with_numba(self, func, *args, engine_kwargs=None, **kwargs):
        """
        Perform groupby transform routine with the numba engine.

        This routine mimics the data splitting routine of the DataSplitter class
        to generate the indices of each group in the sorted data and then passes the
        data and indices into a Numba jitted function.
        """
        data = self._obj_with_exclusions
        df = data if data.ndim == 2 else data.to_frame()

        starts, ends, sorted_index, sorted_data = self._numba_prep(df)
        numba_.validate_udf(func)
        numba_transform_func = numba_.generate_numba_transform_func(
            func, **get_jit_arguments(engine_kwargs, kwargs)
        )
        result = numba_transform_func(
            sorted_data,
            sorted_index,
            starts,
            ends,
            len(df.columns),
            *args,
        )
        # result values needs to be resorted to their original positions since we
        # evaluated the data sorted by group
        result = result.take(np.argsort(sorted_index), axis=0)
        index = data.index
        if data.ndim == 1:
            result_kwargs = {"name": data.name}
            result = result.ravel()
        else:
            result_kwargs = {"columns": data.columns}
        return data._constructor(result, index=index, **result_kwargs)

    @final
    def _aggregate_with_numba(self, func, *args, engine_kwargs=None, **kwargs):
        """
        Perform groupby aggregation routine with the numba engine.

        This routine mimics the data splitting routine of the DataSplitter class
        to generate the indices of each group in the sorted data and then passes the
        data and indices into a Numba jitted function.
        """
        data = self._obj_with_exclusions
        df = data if data.ndim == 2 else data.to_frame()

        starts, ends, sorted_index, sorted_data = self._numba_prep(df)
        numba_.validate_udf(func)
        numba_agg_func = numba_.generate_numba_agg_func(
            func, **get_jit_arguments(engine_kwargs, kwargs)
        )
        result = numba_agg_func(
            sorted_data,
            sorted_index,
            starts,
            ends,
            len(df.columns),
            *args,
        )
        index = self.grouper.result_index
        if data.ndim == 1:
            result_kwargs = {"name": data.name}
            result = result.ravel()
        else:
            result_kwargs = {"columns": data.columns}
        res = data._constructor(result, index=index, **result_kwargs)
        if not self.as_index:
            res = self._insert_inaxis_grouper(res)
            res.index = default_index(len(res))
        return res

    # -----------------------------------------------------------------
    # apply/agg/transform

    @Appender(
        _apply_docs["template"].format(
            input="dataframe", examples=_apply_docs["dataframe_examples"]
        )
    )
    def apply(self, func, *args, **kwargs) -> NDFrameT:
        func = com.is_builtin_func(func)

        if isinstance(func, str):
            if hasattr(self, func):
                res = getattr(self, func)
                if callable(res):
                    return res(*args, **kwargs)
                elif args or kwargs:
                    raise ValueError(f"Cannot pass arguments to property {func}")
                return res

            else:
                raise TypeError(f"apply func should be callable, not '{func}'")

        elif args or kwargs:
            if callable(func):

                @wraps(func)
                def f(g):
                    return func(g, *args, **kwargs)

            else:
                raise ValueError(
                    "func must be a callable if args or kwargs are supplied"
                )
        else:
            f = func

        # ignore SettingWithCopy here in case the user mutates
        with option_context("mode.chained_assignment", None):
            try:
                result = self._python_apply_general(f, self._selected_obj)
            except TypeError:
                # gh-20949
                # try again, with .apply acting as a filtering
                # operation, by excluding the grouping column
                # This would normally not be triggered
                # except if the udf is trying an operation that
                # fails on *some* columns, e.g. a numeric operation
                # on a string grouper column

                return self._python_apply_general(f, self._obj_with_exclusions)

        return result

    @final
    def _python_apply_general(
        self,
        f: Callable,
        data: DataFrame | Series,
        not_indexed_same: bool | None = None,
        is_transform: bool = False,
        is_agg: bool = False,
    ) -> NDFrameT:
        """
        Apply function f in python space

        Parameters
        ----------
        f : callable
            Function to apply
        data : Series or DataFrame
            Data to apply f to
        not_indexed_same: bool, optional
            When specified, overrides the value of not_indexed_same. Apply behaves
            differently when the result index is equal to the input index, but
            this can be coincidental leading to value-dependent behavior.
        is_transform : bool, default False
            Indicator for whether the function is actually a transform
            and should not have group keys prepended.
        is_agg : bool, default False
            Indicator for whether the function is an aggregation. When the
            result is empty, we don't want to warn for this case.
            See _GroupBy._python_agg_general.

        Returns
        -------
        Series or DataFrame
            data after applying f
        """
        values, mutated = self.grouper.apply_groupwise(f, data, self.axis)
        if not_indexed_same is None:
            not_indexed_same = mutated

        return self._wrap_applied_output(
            data,
            values,
            not_indexed_same,
            is_transform,
        )

    @final
    def _agg_general(
        self,
        numeric_only: bool = False,
        min_count: int = -1,
        *,
        alias: str,
        npfunc: Callable,
    ):
        result = self._cython_agg_general(
            how=alias,
            alt=npfunc,
            numeric_only=numeric_only,
            min_count=min_count,
        )
        return result.__finalize__(self.obj, method="groupby")

    def _agg_py_fallback(
        self, values: ArrayLike, ndim: int, alt: Callable
    ) -> ArrayLike:
        """
        Fallback to pure-python aggregation if _cython_operation raises
        NotImplementedError.
        """
        # We get here with a) EADtypes and b) object dtype
        assert alt is not None

        if values.ndim == 1:
            # For DataFrameGroupBy we only get here with ExtensionArray
            ser = Series(values, copy=False)
        else:
            # We only get here with values.dtype == object
            # TODO: special case not needed with ArrayManager
            df = DataFrame(values.T)
            # bc we split object blocks in grouped_reduce, we have only 1 col
            # otherwise we'd have to worry about block-splitting GH#39329
            assert df.shape[1] == 1
            # Avoid call to self.values that can occur in DataFrame
            #  reductions; see GH#28949
            ser = df.iloc[:, 0]

        # We do not get here with UDFs, so we know that our dtype
        #  should always be preserved by the implemented aggregations
        # TODO: Is this exactly right; see WrappedCythonOp get_result_dtype?
        res_values = self.grouper.agg_series(ser, alt, preserve_dtype=True)

        if ser.dtype == object:
            res_values = res_values.astype(object, copy=False)

        # If we are DataFrameGroupBy and went through a SeriesGroupByPath
        # then we need to reshape
        # GH#32223 includes case with IntegerArray values, ndarray res_values
        # test_groupby_duplicate_columns with object dtype values
        return ensure_block_shape(res_values, ndim=ndim)

    @final
    def _cython_agg_general(
        self,
        how: str,
        alt: Callable,
        numeric_only: bool = False,
        min_count: int = -1,
        **kwargs,
    ):
        # Note: we never get here with how="ohlc" for DataFrameGroupBy;
        #  that goes through SeriesGroupBy

        data = self._get_data_to_aggregate(numeric_only=numeric_only, name=how)

        def array_func(values: ArrayLike) -> ArrayLike:
            try:
                result = self.grouper._cython_operation(
                    "aggregate",
                    values,
                    how,
                    axis=data.ndim - 1,
                    min_count=min_count,
                    **kwargs,
                )
            except NotImplementedError:
                # generally if we have numeric_only=False
                # and non-applicable functions
                # try to python agg
                # TODO: shouldn't min_count matter?
                if how in ["any", "all", "std", "sem"]:
                    raise  # TODO: re-raise as TypeError?  should not be reached
                result = self._agg_py_fallback(values, ndim=data.ndim, alt=alt)

            return result

        new_mgr = data.grouped_reduce(array_func)
        res = self._wrap_agged_manager(new_mgr)
        out = self._wrap_aggregated_output(res)
        if self.axis == 1:
            out = out.infer_objects(copy=False)
        return out

    def _cython_transform(
        self, how: str, numeric_only: bool = False, axis: AxisInt = 0, **kwargs
    ):
        raise AbstractMethodError(self)

    @final
    def _transform(self, func, *args, engine=None, engine_kwargs=None, **kwargs):
        if maybe_use_numba(engine):
            return self._transform_with_numba(
                func, *args, engine_kwargs=engine_kwargs, **kwargs
            )

        # optimized transforms
        func = com.get_cython_func(func) or func

        if not isinstance(func, str):
            return self._transform_general(func, *args, **kwargs)

        elif func not in base.transform_kernel_allowlist:
            msg = f"'{func}' is not a valid function name for transform(name)"
            raise ValueError(msg)
        elif func in base.cythonized_kernels or func in base.transformation_kernels:
            # cythonized transform or canned "agg+broadcast"
            return getattr(self, func)(*args, **kwargs)

        else:
            # i.e. func in base.reduction_kernels

            # GH#30918 Use _transform_fast only when we know func is an aggregation
            # If func is a reduction, we need to broadcast the
            # result to the whole group. Compute func result
            # and deal with possible broadcasting below.
            # Temporarily set observed for dealing with categoricals.
            with com.temp_setattr(self, "observed", True):
                with com.temp_setattr(self, "as_index", True):
                    # GH#49834 - result needs groups in the index for
                    # _wrap_transform_fast_result
                    result = getattr(self, func)(*args, **kwargs)

            return self._wrap_transform_fast_result(result)

    @final
    def _wrap_transform_fast_result(self, result: NDFrameT) -> NDFrameT:
        """
        Fast transform path for aggregations.
        """
        obj = self._obj_with_exclusions

        # for each col, reshape to size of original frame by take operation
        ids, _, _ = self.grouper.group_info
        result = result.reindex(self.grouper.result_index, axis=self.axis, copy=False)

        if self.obj.ndim == 1:
            # i.e. SeriesGroupBy
            out = algorithms.take_nd(result._values, ids)
            output = obj._constructor(out, index=obj.index, name=obj.name)
        else:
            # `.size()` gives Series output on DataFrame input, need axis 0
            axis = 0 if result.ndim == 1 else self.axis
            # GH#46209
            # Don't convert indices: negative indices need to give rise
            # to null values in the result
            new_ax = result.axes[axis].take(ids)
            output = result._reindex_with_indexers(
                {axis: (new_ax, ids)}, allow_dups=True, copy=False
            )
            output = output.set_axis(obj._get_axis(self.axis), axis=axis)
        return output

    # -----------------------------------------------------------------
    # Utilities

    @final
    def _apply_filter(self, indices, dropna):
        if len(indices) == 0:
            indices = np.array([], dtype="int64")
        else:
            indices = np.sort(np.concatenate(indices))
        if dropna:
            filtered = self._selected_obj.take(indices, axis=self.axis)
        else:
            mask = np.empty(len(self._selected_obj.index), dtype=bool)
            mask.fill(False)
            mask[indices.astype(int)] = True
            # mask fails to broadcast when passed to where; broadcast manually.
            mask = np.tile(mask, list(self._selected_obj.shape[1:]) + [1]).T
            filtered = self._selected_obj.where(mask)  # Fill with NaNs.
        return filtered

    @final
    def _cumcount_array(self, ascending: bool = True) -> np.ndarray:
        """
        Parameters
        ----------
        ascending : bool, default True
            If False, number in reverse, from length of group - 1 to 0.

        Notes
        -----
        this is currently implementing sort=False
        (though the default is sort=True) for groupby in general
        """
        ids, _, ngroups = self.grouper.group_info
        sorter = get_group_index_sorter(ids, ngroups)
        ids, count = ids[sorter], len(ids)

        if count == 0:
            return np.empty(0, dtype=np.int64)

        run = np.r_[True, ids[:-1] != ids[1:]]
        rep = np.diff(np.r_[np.nonzero(run)[0], count])
        out = (~run).cumsum()

        if ascending:
            out -= np.repeat(out[run], rep)
        else:
            out = np.repeat(out[np.r_[run[1:], True]], rep) - out

        if self.grouper.has_dropped_na:
            out = np.where(ids == -1, np.nan, out.astype(np.float64, copy=False))
        else:
            out = out.astype(np.int64, copy=False)

        rev = np.empty(count, dtype=np.intp)
        rev[sorter] = np.arange(count, dtype=np.intp)
        return out[rev]

    # -----------------------------------------------------------------

    @final
    @property
    def _obj_1d_constructor(self) -> Callable:
        # GH28330 preserve subclassed Series/DataFrames
        if isinstance(self.obj, DataFrame):
            return self.obj._constructor_sliced
        assert isinstance(self.obj, Series)
        return self.obj._constructor

    @final
    @Substitution(name="groupby")
    @Substitution(see_also=_common_see_also)
    def any(self, skipna: bool = True):
        """
        Return True if any value in the group is truthful, else False.

        Parameters
        ----------
        skipna : bool, default True
            Flag to ignore nan values during truth testing.

        Returns
        -------
        Series or DataFrame
            DataFrame or Series of boolean values, where a value is True if any element
            is True within its respective group, False otherwise.
        %(see_also)s
        Examples
        --------
        For SeriesGroupBy:

        >>> lst = ['a', 'a', 'b']
        >>> ser = pd.Series([1, 2, 0], index=lst)
        >>> ser
        a    1
        a    2
        b    0
        dtype: int64
        >>> ser.groupby(level=0).any()
        a     True
        b    False
        dtype: bool

        For DataFrameGroupBy:

        >>> data = [[1, 0, 3], [1, 0, 6], [7, 1, 9]]
        >>> df = pd.DataFrame(data, columns=["a", "b", "c"],
        ...                   index=["ostrich", "penguin", "parrot"])
        >>> df
                 a  b  c
        ostrich  1  0  3
        penguin  1  0  6
        parrot   7  1  9
        >>> df.groupby(by=["a"]).any()
               b      c
        a
        1  False   True
        7   True   True
        """
        return self._cython_agg_general(
            "any",
            alt=lambda x: Series(x).any(skipna=skipna),
            skipna=skipna,
        )

    @final
    @Substitution(name="groupby")
    @Substitution(see_also=_common_see_also)
    def all(self, skipna: bool = True):
        """
        Return True if all values in the group are truthful, else False.

        Parameters
        ----------
        skipna : bool, default True
            Flag to ignore nan values during truth testing.

        Returns
        -------
        Series or DataFrame
            DataFrame or Series of boolean values, where a value is True if all elements
            are True within its respective group, False otherwise.
        %(see_also)s
        Examples
        --------

        For SeriesGroupBy:

        >>> lst = ['a', 'a', 'b']
        >>> ser = pd.Series([1, 2, 0], index=lst)
        >>> ser
        a    1
        a    2
        b    0
        dtype: int64
        >>> ser.groupby(level=0).all()
        a     True
        b    False
        dtype: bool

        For DataFrameGroupBy:

        >>> data = [[1, 0, 3], [1, 5, 6], [7, 8, 9]]
        >>> df = pd.DataFrame(data, columns=["a", "b", "c"],
        ...                   index=["ostrich", "penguin", "parrot"])
        >>> df
                 a  b  c
        ostrich  1  0  3
        penguin  1  5  6
        parrot   7  8  9
        >>> df.groupby(by=["a"]).all()
               b      c
        a
        1  False   True
        7   True   True
        """
        return self._cython_agg_general(
            "all",
            alt=lambda x: Series(x).all(skipna=skipna),
            skipna=skipna,
        )

    @final
    @Substitution(name="groupby")
    @Substitution(see_also=_common_see_also)
    def count(self) -> NDFrameT:
        """
        Compute count of group, excluding missing values.

        Returns
        -------
        Series or DataFrame
            Count of values within each group.
        %(see_also)s
        Examples
        --------
        For SeriesGroupBy:

        >>> lst = ['a', 'a', 'b']
        >>> ser = pd.Series([1, 2, np.nan], index=lst)
        >>> ser
        a    1.0
        a    2.0
        b    NaN
        dtype: float64
        >>> ser.groupby(level=0).count()
        a    2
        b    0
        dtype: int64

        For DataFrameGroupBy:

        >>> data = [[1, np.nan, 3], [1, np.nan, 6], [7, 8, 9]]
        >>> df = pd.DataFrame(data, columns=["a", "b", "c"],
        ...                   index=["cow", "horse", "bull"])
        >>> df
                a	  b	c
        cow     1	NaN	3
        horse	1	NaN	6
        bull	7	8.0	9
        >>> df.groupby("a").count()
            b   c
        a
        1   0   2
        7   1   1
        """
        data = self._get_data_to_aggregate()
        ids, _, ngroups = self.grouper.group_info
        mask = ids != -1

        is_series = data.ndim == 1

        def hfunc(bvalues: ArrayLike) -> ArrayLike:
            # TODO(EA2D): reshape would not be necessary with 2D EAs
            if bvalues.ndim == 1:
                # EA
                masked = mask & ~isna(bvalues).reshape(1, -1)
            else:
                masked = mask & ~isna(bvalues)

            counted = lib.count_level_2d(masked, labels=ids, max_bin=ngroups)
            if is_series:
                assert counted.ndim == 2
                assert counted.shape[0] == 1
                return counted[0]
            return counted

        new_mgr = data.grouped_reduce(hfunc)
        new_obj = self._wrap_agged_manager(new_mgr)

        # If we are grouping on categoricals we want unobserved categories to
        # return zero, rather than the default of NaN which the reindexing in
        # _wrap_aggregated_output() returns. GH 35028
        # e.g. test_dataframe_groupby_on_2_categoricals_when_observed_is_false
        with com.temp_setattr(self, "observed", True):
            result = self._wrap_aggregated_output(new_obj)

        return self._reindex_output(result, fill_value=0)

    @final
    @Substitution(name="groupby")
    @Substitution(see_also=_common_see_also)
    def mean(
        self,
        numeric_only: bool = False,
        engine: str = "cython",
        engine_kwargs: dict[str, bool] | None = None,
    ):
        """
        Compute mean of groups, excluding missing values.

        Parameters
        ----------
        numeric_only : bool, default False
            Include only float, int, boolean columns.

            .. versionchanged:: 2.0.0

                numeric_only no longer accepts ``None`` and defaults to ``False``.

        engine : str, default None
            * ``'cython'`` : Runs the operation through C-extensions from cython.
            * ``'numba'`` : Runs the operation through JIT compiled code from numba.
            * ``None`` : Defaults to ``'cython'`` or globally setting
              ``compute.use_numba``

            .. versionadded:: 1.4.0

        engine_kwargs : dict, default None
            * For ``'cython'`` engine, there are no accepted ``engine_kwargs``
            * For ``'numba'`` engine, the engine can accept ``nopython``, ``nogil``
              and ``parallel`` dictionary keys. The values must either be ``True`` or
              ``False``. The default ``engine_kwargs`` for the ``'numba'`` engine is
              ``{{'nopython': True, 'nogil': False, 'parallel': False}}``

            .. versionadded:: 1.4.0

        Returns
        -------
        pandas.Series or pandas.DataFrame
        %(see_also)s
        Examples
        --------
        >>> df = pd.DataFrame({'A': [1, 1, 2, 1, 2],
        ...                    'B': [np.nan, 2, 3, 4, 5],
        ...                    'C': [1, 2, 1, 1, 2]}, columns=['A', 'B', 'C'])

        Groupby one column and return the mean of the remaining columns in
        each group.

        >>> df.groupby('A').mean()
             B         C
        A
        1  3.0  1.333333
        2  4.0  1.500000

        Groupby two columns and return the mean of the remaining column.

        >>> df.groupby(['A', 'B']).mean()
                 C
        A B
        1 2.0  2.0
          4.0  1.0
        2 3.0  1.0
          5.0  2.0

        Groupby one column and return the mean of only particular column in
        the group.

        >>> df.groupby('A')['B'].mean()
        A
        1    3.0
        2    4.0
        Name: B, dtype: float64
        """

        if maybe_use_numba(engine):
            from pandas.core._numba.kernels import sliding_mean

            return self._numba_agg_general(sliding_mean, engine_kwargs)
        else:
            result = self._cython_agg_general(
                "mean",
                alt=lambda x: Series(x).mean(numeric_only=numeric_only),
                numeric_only=numeric_only,
            )
            return result.__finalize__(self.obj, method="groupby")

    @final
    def median(self, numeric_only: bool = False):
        """
        Compute median of groups, excluding missing values.

        For multiple groupings, the result index will be a MultiIndex

        Parameters
        ----------
        numeric_only : bool, default False
            Include only float, int, boolean columns.

            .. versionchanged:: 2.0.0

                numeric_only no longer accepts ``None`` and defaults to False.

        Returns
        -------
        Series or DataFrame
            Median of values within each group.

        Examples
        --------
        For SeriesGroupBy:

        >>> lst = ['a', 'a', 'a', 'b', 'b', 'b']
        >>> ser = pd.Series([7, 2, 8, 4, 3, 3], index=lst)
        >>> ser
        a     7
        a     2
        a     8
        b     4
        b     3
        b     3
        dtype: int64
        >>> ser.groupby(level=0).median()
        a    7.0
        b    3.0
        dtype: float64

        For DataFrameGroupBy:

        >>> data = {'a': [1, 3, 5, 7, 7, 8, 3], 'b': [1, 4, 8, 4, 4, 2, 1]}
        >>> df = pd.DataFrame(data, index=['dog', 'dog', 'dog',
        ...                   'mouse', 'mouse', 'mouse', 'mouse'])
        >>> df
                 a  b
          dog    1  1
          dog    3  4
          dog    5  8
        mouse    7  4
        mouse    7  4
        mouse    8  2
        mouse    3  1
        >>> df.groupby(level=0).median()
                 a    b
        dog    3.0  4.0
        mouse  7.0  3.0
        """
        result = self._cython_agg_general(
            "median",
            alt=lambda x: Series(x).median(numeric_only=numeric_only),
            numeric_only=numeric_only,
        )
        return result.__finalize__(self.obj, method="groupby")

    @final
    @Substitution(name="groupby")
    @Substitution(see_also=_common_see_also)
    def std(
        self,
        ddof: int = 1,
        engine: str | None = None,
        engine_kwargs: dict[str, bool] | None = None,
        numeric_only: bool = False,
    ):
        """
        Compute standard deviation of groups, excluding missing values.

        For multiple groupings, the result index will be a MultiIndex.

        Parameters
        ----------
        ddof : int, default 1
            Degrees of freedom.

        engine : str, default None
            * ``'cython'`` : Runs the operation through C-extensions from cython.
            * ``'numba'`` : Runs the operation through JIT compiled code from numba.
            * ``None`` : Defaults to ``'cython'`` or globally setting
              ``compute.use_numba``

            .. versionadded:: 1.4.0

        engine_kwargs : dict, default None
            * For ``'cython'`` engine, there are no accepted ``engine_kwargs``
            * For ``'numba'`` engine, the engine can accept ``nopython``, ``nogil``
              and ``parallel`` dictionary keys. The values must either be ``True`` or
              ``False``. The default ``engine_kwargs`` for the ``'numba'`` engine is
              ``{{'nopython': True, 'nogil': False, 'parallel': False}}``

            .. versionadded:: 1.4.0

        numeric_only : bool, default False
            Include only `float`, `int` or `boolean` data.

            .. versionadded:: 1.5.0

            .. versionchanged:: 2.0.0

                numeric_only now defaults to ``False``.

        Returns
        -------
        Series or DataFrame
            Standard deviation of values within each group.
        %(see_also)s
        Examples
        --------
        For SeriesGroupBy:

        >>> lst = ['a', 'a', 'a', 'b', 'b', 'b']
        >>> ser = pd.Series([7, 2, 8, 4, 3, 3], index=lst)
        >>> ser
        a     7
        a     2
        a     8
        b     4
        b     3
        b     3
        dtype: int64
        >>> ser.groupby(level=0).std()
        a    3.21455
        b    0.57735
        dtype: float64

        For DataFrameGroupBy:

        >>> data = {'a': [1, 3, 5, 7, 7, 8, 3], 'b': [1, 4, 8, 4, 4, 2, 1]}
        >>> df = pd.DataFrame(data, index=['dog', 'dog', 'dog',
        ...                   'mouse', 'mouse', 'mouse', 'mouse'])
        >>> df
                 a  b
          dog    1  1
          dog    3  4
          dog    5  8
        mouse    7  4
        mouse    7  4
        mouse    8  2
        mouse    3  1
        >>> df.groupby(level=0).std()
                      a         b
        dog    2.000000  3.511885
        mouse  2.217356  1.500000
        """
        if maybe_use_numba(engine):
            from pandas.core._numba.kernels import sliding_var

            return np.sqrt(self._numba_agg_general(sliding_var, engine_kwargs, ddof))
        else:
            return self._cython_agg_general(
                "std",
                alt=lambda x: Series(x).std(ddof=ddof),
                numeric_only=numeric_only,
                ddof=ddof,
            )

    @final
    @Substitution(name="groupby")
    @Substitution(see_also=_common_see_also)
    def var(
        self,
        ddof: int = 1,
        engine: str | None = None,
        engine_kwargs: dict[str, bool] | None = None,
        numeric_only: bool = False,
    ):
        """
        Compute variance of groups, excluding missing values.

        For multiple groupings, the result index will be a MultiIndex.

        Parameters
        ----------
        ddof : int, default 1
            Degrees of freedom.

        engine : str, default None
            * ``'cython'`` : Runs the operation through C-extensions from cython.
            * ``'numba'`` : Runs the operation through JIT compiled code from numba.
            * ``None`` : Defaults to ``'cython'`` or globally setting
              ``compute.use_numba``

            .. versionadded:: 1.4.0

        engine_kwargs : dict, default None
            * For ``'cython'`` engine, there are no accepted ``engine_kwargs``
            * For ``'numba'`` engine, the engine can accept ``nopython``, ``nogil``
              and ``parallel`` dictionary keys. The values must either be ``True`` or
              ``False``. The default ``engine_kwargs`` for the ``'numba'`` engine is
              ``{{'nopython': True, 'nogil': False, 'parallel': False}}``

            .. versionadded:: 1.4.0

        numeric_only : bool, default False
            Include only `float`, `int` or `boolean` data.

            .. versionadded:: 1.5.0

            .. versionchanged:: 2.0.0

                numeric_only now defaults to ``False``.

        Returns
        -------
        Series or DataFrame
            Variance of values within each group.
        %(see_also)s
        Examples
        --------
        For SeriesGroupBy:

        >>> lst = ['a', 'a', 'a', 'b', 'b', 'b']
        >>> ser = pd.Series([7, 2, 8, 4, 3, 3], index=lst)
        >>> ser
        a     7
        a     2
        a     8
        b     4
        b     3
        b     3
        dtype: int64
        >>> ser.groupby(level=0).var()
        a    10.333333
        b     0.333333
        dtype: float64

        For DataFrameGroupBy:

        >>> data = {'a': [1, 3, 5, 7, 7, 8, 3], 'b': [1, 4, 8, 4, 4, 2, 1]}
        >>> df = pd.DataFrame(data, index=['dog', 'dog', 'dog',
        ...                   'mouse', 'mouse', 'mouse', 'mouse'])
        >>> df
                 a  b
          dog    1  1
          dog    3  4
          dog    5  8
        mouse    7  4
        mouse    7  4
        mouse    8  2
        mouse    3  1
        >>> df.groupby(level=0).var()
                      a          b
        dog    4.000000  12.333333
        mouse  4.916667   2.250000
        """
        if maybe_use_numba(engine):
            from pandas.core._numba.kernels import sliding_var

            return self._numba_agg_general(sliding_var, engine_kwargs, ddof)
        else:
            return self._cython_agg_general(
                "var",
                alt=lambda x: Series(x).var(ddof=ddof),
                numeric_only=numeric_only,
                ddof=ddof,
            )

    @final
    def _value_counts(
        self,
        subset: Sequence[Hashable] | None = None,
        normalize: bool = False,
        sort: bool = True,
        ascending: bool = False,
        dropna: bool = True,
    ) -> DataFrame | Series:
        """
        Shared implementation of value_counts for SeriesGroupBy and DataFrameGroupBy.

        SeriesGroupBy additionally supports a bins argument. See the docstring of
        DataFrameGroupBy.value_counts for a description of arguments.
        """
        if self.axis == 1:
            raise NotImplementedError(
                "DataFrameGroupBy.value_counts only handles axis=0"
            )
        name = "proportion" if normalize else "count"

        df = self.obj
        obj = self._obj_with_exclusions

        in_axis_names = {
            grouping.name for grouping in self.grouper.groupings if grouping.in_axis
        }
        if isinstance(obj, Series):
            _name = obj.name
            keys = [] if _name in in_axis_names else [obj]
        else:
            unique_cols = set(obj.columns)
            if subset is not None:
                subsetted = set(subset)
                clashing = subsetted & set(in_axis_names)
                if clashing:
                    raise ValueError(
                        f"Keys {clashing} in subset cannot be in "
                        "the groupby column keys."
                    )
                doesnt_exist = subsetted - unique_cols
                if doesnt_exist:
                    raise ValueError(
                        f"Keys {doesnt_exist} in subset do not "
                        f"exist in the DataFrame."
                    )
            else:
                subsetted = unique_cols

            keys = [
                # Can't use .values because the column label needs to be preserved
                obj.iloc[:, idx]
                for idx, _name in enumerate(obj.columns)
                if _name not in in_axis_names and _name in subsetted
            ]

        groupings = list(self.grouper.groupings)
        for key in keys:
            grouper, _, _ = get_grouper(
                df,
                key=key,
                axis=self.axis,
                sort=self.sort,
                observed=False,
                dropna=dropna,
            )
            groupings += list(grouper.groupings)

        # Take the size of the overall columns
        gb = df.groupby(
            groupings,
            sort=self.sort,
            observed=self.observed,
            dropna=self.dropna,
        )
        result_series = cast(Series, gb.size())
        result_series.name = name

        # GH-46357 Include non-observed categories
        # of non-grouping columns regardless of `observed`
        if any(
            isinstance(grouping.grouping_vector, (Categorical, CategoricalIndex))
            and not grouping._observed
            for grouping in groupings
        ):
            levels_list = [ping.result_index for ping in groupings]
            multi_index, _ = MultiIndex.from_product(
                levels_list, names=[ping.name for ping in groupings]
            ).sortlevel()
            result_series = result_series.reindex(multi_index, fill_value=0)

        if normalize:
            # Normalize the results by dividing by the original group sizes.
            # We are guaranteed to have the first N levels be the
            # user-requested grouping.
            levels = list(
                range(len(self.grouper.groupings), result_series.index.nlevels)
            )
            indexed_group_size = result_series.groupby(
                result_series.index.droplevel(levels),
                sort=self.sort,
                dropna=self.dropna,
                # GH#43999 - deprecation of observed=False
                observed=False,
            ).transform("sum")
            result_series /= indexed_group_size

            # Handle groups of non-observed categories
            result_series = result_series.fillna(0.0)

        if sort:
            # Sort the values and then resort by the main grouping
            index_level = range(len(self.grouper.groupings))
            result_series = result_series.sort_values(ascending=ascending).sort_index(
                level=index_level, sort_remaining=False
            )

        result: Series | DataFrame
        if self.as_index:
            result = result_series
        else:
            # Convert to frame
            index = result_series.index
            columns = com.fill_missing_names(index.names)
            if name in columns:
                raise ValueError(f"Column label '{name}' is duplicate of result column")
            result_series.name = name
            result_series.index = index.set_names(range(len(columns)))
            result_frame = result_series.reset_index()
            result_frame.columns = columns + [name]
            result = result_frame
        return result.__finalize__(self.obj, method="value_counts")

    @final
    def sem(self, ddof: int = 1, numeric_only: bool = False):
        """
        Compute standard error of the mean of groups, excluding missing values.

        For multiple groupings, the result index will be a MultiIndex.

        Parameters
        ----------
        ddof : int, default 1
            Degrees of freedom.

        numeric_only : bool, default False
            Include only `float`, `int` or `boolean` data.

            .. versionadded:: 1.5.0

            .. versionchanged:: 2.0.0

                numeric_only now defaults to ``False``.

        Returns
        -------
        Series or DataFrame
            Standard error of the mean of values within each group.

        Examples
        --------
        For SeriesGroupBy:

        >>> lst = ['a', 'a', 'b', 'b']
        >>> ser = pd.Series([5, 10, 8, 14], index=lst)
        >>> ser
        a     5
        a    10
        b     8
        b    14
        dtype: int64
        >>> ser.groupby(level=0).sem()
        a    2.5
        b    3.0
        dtype: float64

        For DataFrameGroupBy:

        >>> data = [[1, 12, 11], [1, 15, 2], [2, 5, 8], [2, 6, 12]]
        >>> df = pd.DataFrame(data, columns=["a", "b", "c"],
        ...                   index=["tuna", "salmon", "catfish", "goldfish"])
        >>> df
                   a   b   c
            tuna   1  12  11
          salmon   1  15   2
         catfish   2   5   8
        goldfish   2   6  12
        >>> df.groupby("a").sem()
              b  c
        a
        1    1.5  4.5
        2    0.5  2.0
        """
        if numeric_only and self.obj.ndim == 1 and not is_numeric_dtype(self.obj.dtype):
            raise TypeError(
                f"{type(self).__name__}.sem called with "
                f"numeric_only={numeric_only} and dtype {self.obj.dtype}"
            )
        return self._cython_agg_general(
            "sem",
            alt=lambda x: Series(x).sem(ddof=ddof),
            numeric_only=numeric_only,
            ddof=ddof,
        )

    @final
    @Substitution(name="groupby")
    @Substitution(see_also=_common_see_also)
    def size(self) -> DataFrame | Series:
        """
        Compute group sizes.

        Returns
        -------
        DataFrame or Series
            Number of rows in each group as a Series if as_index is True
            or a DataFrame if as_index is False.
        %(see_also)s
        Examples
        --------

        For SeriesGroupBy:

        >>> lst = ['a', 'a', 'b']
        >>> ser = pd.Series([1, 2, 3], index=lst)
        >>> ser
        a     1
        a     2
        b     3
        dtype: int64
        >>> ser.groupby(level=0).size()
        a    2
        b    1
        dtype: int64

        >>> data = [[1, 2, 3], [1, 5, 6], [7, 8, 9]]
        >>> df = pd.DataFrame(data, columns=["a", "b", "c"],
        ...                   index=["owl", "toucan", "eagle"])
        >>> df
                a  b  c
        owl     1  2  3
        toucan  1  5  6
        eagle   7  8  9
        >>> df.groupby("a").size()
        a
        1    2
        7    1
        dtype: int64
        """
        result = self.grouper.size()

        # GH28330 preserve subclassed Series/DataFrames through calls
        if isinstance(self.obj, Series):
            result = self._obj_1d_constructor(result, name=self.obj.name)
        else:
            result = self._obj_1d_constructor(result)

        with com.temp_setattr(self, "as_index", True):
            # size already has the desired behavior in GH#49519, but this makes the
            # as_index=False path of _reindex_output fail on categorical groupers.
            result = self._reindex_output(result, fill_value=0)
        if not self.as_index:
            # error: Incompatible types in assignment (expression has
            # type "DataFrame", variable has type "Series")
            result = result.rename("size").reset_index()  # type: ignore[assignment]
        return result

    @final
    @doc(
        _groupby_agg_method_template,
        fname="sum",
        no=False,
        mc=0,
        example=dedent(
            """\
        For SeriesGroupBy:

        >>> lst = ['a', 'a', 'b', 'b']
        >>> ser = pd.Series([1, 2, 3, 4], index=lst)
        >>> ser
        a    1
        a    2
        b    3
        b    4
        dtype: int64
        >>> ser.groupby(level=0).sum()
        a    3
        b    7
        dtype: int64

        For DataFrameGroupBy:

        >>> data = [[1, 8, 2], [1, 2, 5], [2, 5, 8], [2, 6, 9]]
        >>> df = pd.DataFrame(data, columns=["a", "b", "c"],
        ...                   index=["tiger", "leopard", "cheetah", "lion"])
        >>> df
                  a  b  c
          tiger   1  8  2
        leopard   1  2  5
        cheetah   2  5  8
           lion   2  6  9
        >>> df.groupby("a").sum()
             b   c
        a
        1   10   7
        2   11  17"""
        ),
    )
    def sum(
        self,
        numeric_only: bool = False,
        min_count: int = 0,
        engine: str | None = None,
        engine_kwargs: dict[str, bool] | None = None,
    ):
        if maybe_use_numba(engine):
            from pandas.core._numba.kernels import sliding_sum

            return self._numba_agg_general(
                sliding_sum,
                engine_kwargs,
            )
        else:
            # If we are grouping on categoricals we want unobserved categories to
            # return zero, rather than the default of NaN which the reindexing in
            # _agg_general() returns. GH #31422
            with com.temp_setattr(self, "observed", True):
                result = self._agg_general(
                    numeric_only=numeric_only,
                    min_count=min_count,
                    alias="sum",
                    npfunc=np.sum,
                )

            return self._reindex_output(result, fill_value=0)

    @final
    @doc(
        _groupby_agg_method_template,
        fname="prod",
        no=False,
        mc=0,
        example=dedent(
            """\
        For SeriesGroupBy:

        >>> lst = ['a', 'a', 'b', 'b']
        >>> ser = pd.Series([1, 2, 3, 4], index=lst)
        >>> ser
        a    1
        a    2
        b    3
        b    4
        dtype: int64
        >>> ser.groupby(level=0).prod()
        a    2
        b   12
        dtype: int64

        For DataFrameGroupBy:

        >>> data = [[1, 8, 2], [1, 2, 5], [2, 5, 8], [2, 6, 9]]
        >>> df = pd.DataFrame(data, columns=["a", "b", "c"],
        ...                   index=["tiger", "leopard", "cheetah", "lion"])
        >>> df
                  a  b  c
          tiger   1  8  2
        leopard   1  2  5
        cheetah   2  5  8
           lion   2  6  9
        >>> df.groupby("a").prod()
             b    c
        a
        1   16   10
        2   30   72"""
        ),
    )
    def prod(self, numeric_only: bool = False, min_count: int = 0):
        return self._agg_general(
            numeric_only=numeric_only, min_count=min_count, alias="prod", npfunc=np.prod
        )

    @final
    @doc(
        _groupby_agg_method_template,
        fname="min",
        no=False,
        mc=-1,
        example=dedent(
            """\
        For SeriesGroupBy:

        >>> lst = ['a', 'a', 'b', 'b']
        >>> ser = pd.Series([1, 2, 3, 4], index=lst)
        >>> ser
        a    1
        a    2
        b    3
        b    4
        dtype: int64
        >>> ser.groupby(level=0).min()
        a    1
        b    3
        dtype: int64

        For DataFrameGroupBy:

        >>> data = [[1, 8, 2], [1, 2, 5], [2, 5, 8], [2, 6, 9]]
        >>> df = pd.DataFrame(data, columns=["a", "b", "c"],
        ...                   index=["tiger", "leopard", "cheetah", "lion"])
        >>> df
                  a  b  c
          tiger   1  8  2
        leopard   1  2  5
        cheetah   2  5  8
           lion   2  6  9
        >>> df.groupby("a").min()
            b  c
        a
        1   2  2
        2   5  8"""
        ),
    )
    def min(
        self,
        numeric_only: bool = False,
        min_count: int = -1,
        engine: str | None = None,
        engine_kwargs: dict[str, bool] | None = None,
    ):
        if maybe_use_numba(engine):
            from pandas.core._numba.kernels import sliding_min_max

            return self._numba_agg_general(sliding_min_max, engine_kwargs, False)
        else:
            return self._agg_general(
                numeric_only=numeric_only,
                min_count=min_count,
                alias="min",
                npfunc=np.min,
            )

    @final
    @doc(
        _groupby_agg_method_template,
        fname="max",
        no=False,
        mc=-1,
        example=dedent(
            """\
        For SeriesGroupBy:

        >>> lst = ['a', 'a', 'b', 'b']
        >>> ser = pd.Series([1, 2, 3, 4], index=lst)
        >>> ser
        a    1
        a    2
        b    3
        b    4
        dtype: int64
        >>> ser.groupby(level=0).max()
        a    2
        b    4
        dtype: int64

        For DataFrameGroupBy:

        >>> data = [[1, 8, 2], [1, 2, 5], [2, 5, 8], [2, 6, 9]]
        >>> df = pd.DataFrame(data, columns=["a", "b", "c"],
        ...                   index=["tiger", "leopard", "cheetah", "lion"])
        >>> df
                  a  b  c
          tiger   1  8  2
        leopard   1  2  5
        cheetah   2  5  8
           lion   2  6  9
        >>> df.groupby("a").max()
            b  c
        a
        1   8  5
        2   6  9"""
        ),
    )
    def max(
        self,
        numeric_only: bool = False,
        min_count: int = -1,
        engine: str | None = None,
        engine_kwargs: dict[str, bool] | None = None,
    ):
        if maybe_use_numba(engine):
            from pandas.core._numba.kernels import sliding_min_max

            return self._numba_agg_general(sliding_min_max, engine_kwargs, True)
        else:
            return self._agg_general(
                numeric_only=numeric_only,
                min_count=min_count,
                alias="max",
                npfunc=np.max,
            )

    @final
    def first(self, numeric_only: bool = False, min_count: int = -1):
        """
        Compute the first non-null entry of each column.

        Parameters
        ----------
        numeric_only : bool, default False
            Include only float, int, boolean columns.
        min_count : int, default -1
            The required number of valid values to perform the operation. If fewer
            than ``min_count`` non-NA values are present the result will be NA.

        Returns
        -------
        Series or DataFrame
            First non-null of values within each group.

        See Also
        --------
        DataFrame.groupby : Apply a function groupby to each row or column of a
            DataFrame.
        pandas.core.groupby.DataFrameGroupBy.last : Compute the last non-null entry
            of each column.
        pandas.core.groupby.DataFrameGroupBy.nth : Take the nth row from each group.

        Examples
        --------
        >>> df = pd.DataFrame(dict(A=[1, 1, 3], B=[None, 5, 6], C=[1, 2, 3],
        ...                        D=['3/11/2000', '3/12/2000', '3/13/2000']))
        >>> df['D'] = pd.to_datetime(df['D'])
        >>> df.groupby("A").first()
             B  C          D
        A
        1  5.0  1 2000-03-11
        3  6.0  3 2000-03-13
        >>> df.groupby("A").first(min_count=2)
            B    C          D
        A
        1 NaN  1.0 2000-03-11
        3 NaN  NaN        NaT
        >>> df.groupby("A").first(numeric_only=True)
             B  C
        A
        1  5.0  1
        3  6.0  3
        """

        def first_compat(obj: NDFrameT, axis: AxisInt = 0):
            def first(x: Series):
                """Helper function for first item that isn't NA."""
                arr = x.array[notna(x.array)]
                if not len(arr):
                    return np.nan
                return arr[0]

            if isinstance(obj, DataFrame):
                return obj.apply(first, axis=axis)
            elif isinstance(obj, Series):
                return first(obj)
            else:  # pragma: no cover
                raise TypeError(type(obj))

        return self._agg_general(
            numeric_only=numeric_only,
            min_count=min_count,
            alias="first",
            npfunc=first_compat,
        )

    @final
    def last(self, numeric_only: bool = False, min_count: int = -1):
        """
        Compute the last non-null entry of each column.

        Parameters
        ----------
        numeric_only : bool, default False
            Include only float, int, boolean columns. If None, will attempt to use
            everything, then use only numeric data.
        min_count : int, default -1
            The required number of valid values to perform the operation. If fewer
            than ``min_count`` non-NA values are present the result will be NA.

        Returns
        -------
        Series or DataFrame
            Last non-null of values within each group.

        See Also
        --------
        DataFrame.groupby : Apply a function groupby to each row or column of a
            DataFrame.
        pandas.core.groupby.DataFrameGroupBy.first : Compute the first non-null entry
            of each column.
        pandas.core.groupby.DataFrameGroupBy.nth : Take the nth row from each group.

        Examples
        --------
        >>> df = pd.DataFrame(dict(A=[1, 1, 3], B=[5, None, 6], C=[1, 2, 3]))
        >>> df.groupby("A").last()
             B  C
        A
        1  5.0  2
        3  6.0  3
        """

        def last_compat(obj: NDFrameT, axis: AxisInt = 0):
            def last(x: Series):
                """Helper function for last item that isn't NA."""
                arr = x.array[notna(x.array)]
                if not len(arr):
                    return np.nan
                return arr[-1]

            if isinstance(obj, DataFrame):
                return obj.apply(last, axis=axis)
            elif isinstance(obj, Series):
                return last(obj)
            else:  # pragma: no cover
                raise TypeError(type(obj))

        return self._agg_general(
            numeric_only=numeric_only,
            min_count=min_count,
            alias="last",
            npfunc=last_compat,
        )

    @final
    def ohlc(self) -> DataFrame:
        """
        Compute open, high, low and close values of a group, excluding missing values.

        For multiple groupings, the result index will be a MultiIndex

        Returns
        -------
        DataFrame
            Open, high, low and close values within each group.
        """
        if self.obj.ndim == 1:
            obj = self._selected_obj

            is_numeric = is_numeric_dtype(obj.dtype)
            if not is_numeric:
                raise DataError("No numeric types to aggregate")

            res_values = self.grouper._cython_operation(
                "aggregate", obj._values, "ohlc", axis=0, min_count=-1
            )

            agg_names = ["open", "high", "low", "close"]
            result = self.obj._constructor_expanddim(
                res_values, index=self.grouper.result_index, columns=agg_names
            )
            return self._reindex_output(result)

        result = self._apply_to_column_groupbys(lambda sgb: sgb.ohlc())
        return result

    @doc(DataFrame.describe)
    def describe(
        self,
        percentiles=None,
        include=None,
        exclude=None,
    ) -> NDFrameT:
        obj = self._obj_with_exclusions

        if len(obj) == 0:
            described = obj.describe(
                percentiles=percentiles, include=include, exclude=exclude
            )
            if obj.ndim == 1:
                result = described
            else:
                result = described.unstack()
            return result.to_frame().T.iloc[:0]

        with com.temp_setattr(self, "as_index", True):
            result = self._python_apply_general(
                lambda x: x.describe(
                    percentiles=percentiles, include=include, exclude=exclude
                ),
                obj,
                not_indexed_same=True,
            )
        if self.axis == 1:
            return result.T

        # GH#49256 - properly handle the grouping column(s)
        result = result.unstack()
        if not self.as_index:
            result = self._insert_inaxis_grouper(result)
            result.index = default_index(len(result))

        return result

    @final
    def resample(self, rule, *args, **kwargs):
        """
        Provide resampling when using a TimeGrouper.

        Given a grouper, the function resamples it according to a string
        "string" -> "frequency".

        See the :ref:`frequency aliases <timeseries.offset_aliases>`
        documentation for more details.

        Parameters
        ----------
        rule : str or DateOffset
            The offset string or object representing target grouper conversion.
        *args, **kwargs
            Possible arguments are `how`, `fill_method`, `limit`, `kind` and
            `on`, and other arguments of `TimeGrouper`.

        Returns
        -------
        pandas.api.typing.DatetimeIndexResamplerGroupby,
        pandas.api.typing.PeriodIndexResamplerGroupby, or
        pandas.api.typing.TimedeltaIndexResamplerGroupby
            Return a new groupby object, with type depending on the data
            being resampled.

        See Also
        --------
        Grouper : Specify a frequency to resample with when
            grouping by a key.
        DatetimeIndex.resample : Frequency conversion and resampling of
            time series.

        Examples
        --------
        >>> idx = pd.date_range('1/1/2000', periods=4, freq='T')
        >>> df = pd.DataFrame(data=4 * [range(2)],
        ...                   index=idx,
        ...                   columns=['a', 'b'])
        >>> df.iloc[2, 0] = 5
        >>> df
                            a  b
        2000-01-01 00:00:00  0  1
        2000-01-01 00:01:00  0  1
        2000-01-01 00:02:00  5  1
        2000-01-01 00:03:00  0  1

        Downsample the DataFrame into 3 minute bins and sum the values of
        the timestamps falling into a bin.

        >>> df.groupby('a').resample('3T').sum()
                                 a  b
        a
        0   2000-01-01 00:00:00  0  2
            2000-01-01 00:03:00  0  1
        5   2000-01-01 00:00:00  5  1

        Upsample the series into 30 second bins.

        >>> df.groupby('a').resample('30S').sum()
                            a  b
        a
        0   2000-01-01 00:00:00  0  1
            2000-01-01 00:00:30  0  0
            2000-01-01 00:01:00  0  1
            2000-01-01 00:01:30  0  0
            2000-01-01 00:02:00  0  0
            2000-01-01 00:02:30  0  0
            2000-01-01 00:03:00  0  1
        5   2000-01-01 00:02:00  5  1

        Resample by month. Values are assigned to the month of the period.

        >>> df.groupby('a').resample('M').sum()
                    a  b
        a
        0   2000-01-31  0  3
        5   2000-01-31  5  1

        Downsample the series into 3 minute bins as above, but close the right
        side of the bin interval.

        >>> df.groupby('a').resample('3T', closed='right').sum()
                                 a  b
        a
        0   1999-12-31 23:57:00  0  1
            2000-01-01 00:00:00  0  2
        5   2000-01-01 00:00:00  5  1

        Downsample the series into 3 minute bins and close the right side of
        the bin interval, but label each bin using the right edge instead of
        the left.

        >>> df.groupby('a').resample('3T', closed='right', label='right').sum()
                                 a  b
        a
        0   2000-01-01 00:00:00  0  1
            2000-01-01 00:03:00  0  2
        5   2000-01-01 00:03:00  5  1
        """
        from pandas.core.resample import get_resampler_for_grouping

        return get_resampler_for_grouping(self, rule, *args, **kwargs)

    @final
    def rolling(self, *args, **kwargs) -> RollingGroupby:
        """
        Return a rolling grouper, providing rolling functionality per group.

        Parameters
        ----------
        window : int, timedelta, str, offset, or BaseIndexer subclass
            Size of the moving window.

            If an integer, the fixed number of observations used for
            each window.

            If a timedelta, str, or offset, the time period of each window. Each
            window will be a variable sized based on the observations included in
            the time-period. This is only valid for datetimelike indexes.
            To learn more about the offsets & frequency strings, please see `this link
            <https://pandas.pydata.org/pandas-docs/stable/user_guide/timeseries.html#offset-aliases>`__.

            If a BaseIndexer subclass, the window boundaries
            based on the defined ``get_window_bounds`` method. Additional rolling
            keyword arguments, namely ``min_periods``, ``center``, ``closed`` and
            ``step`` will be passed to ``get_window_bounds``.

        min_periods : int, default None
            Minimum number of observations in window required to have a value;
            otherwise, result is ``np.nan``.

            For a window that is specified by an offset,
            ``min_periods`` will default to 1.

            For a window that is specified by an integer, ``min_periods`` will default
            to the size of the window.

        center : bool, default False
            If False, set the window labels as the right edge of the window index.

            If True, set the window labels as the center of the window index.

        win_type : str, default None
            If ``None``, all points are evenly weighted.

            If a string, it must be a valid `scipy.signal window function
            <https://docs.scipy.org/doc/scipy/reference/signal.windows.html#module-scipy.signal.windows>`__.

            Certain Scipy window types require additional parameters to be passed
            in the aggregation function. The additional parameters must match
            the keywords specified in the Scipy window type method signature.

        on : str, optional
            For a DataFrame, a column label or Index level on which
            to calculate the rolling window, rather than the DataFrame's index.

            Provided integer column is ignored and excluded from result since
            an integer index is not used to calculate the rolling window.

        axis : int or str, default 0
            If ``0`` or ``'index'``, roll across the rows.

            If ``1`` or ``'columns'``, roll across the columns.

            For `Series` this parameter is unused and defaults to 0.

        closed : str, default None
            If ``'right'``, the first point in the window is excluded from calculations.

            If ``'left'``, the last point in the window is excluded from calculations.

            If ``'both'``, no points in the window are excluded from calculations.

            If ``'neither'``, the first and last points in the window are excluded
            from calculations.

            Default ``None`` (``'right'``).

        method : str {'single', 'table'}, default 'single'
            Execute the rolling operation per single column or row (``'single'``)
            or over the entire object (``'table'``).

            This argument is only implemented when specifying ``engine='numba'``
            in the method call.

        Returns
        -------
        pandas.api.typing.RollingGroupby
            Return a new grouper with our rolling appended.

        See Also
        --------
        Series.rolling : Calling object with Series data.
        DataFrame.rolling : Calling object with DataFrames.
        Series.groupby : Apply a function groupby to a Series.
        DataFrame.groupby : Apply a function groupby.

        Examples
        --------
        >>> df = pd.DataFrame({'A': [1, 1, 2, 2],
        ...                    'B': [1, 2, 3, 4],
        ...                    'C': [0.362, 0.227, 1.267, -0.562]})
        >>> df
              A  B      C
        0     1  1  0.362
        1     1  2  0.227
        2     2  3  1.267
        3     2  4 -0.562

        >>> df.groupby('A').rolling(2).sum()
            B      C
        A
        1 0  NaN    NaN
          1  3.0  0.589
        2 2  NaN    NaN
          3  7.0  0.705

        >>> df.groupby('A').rolling(2, min_periods=1).sum()
            B      C
        A
        1 0  1.0  0.362
          1  3.0  0.589
        2 2  3.0  1.267
          3  7.0  0.705

        >>> df.groupby('A').rolling(2, on='B').sum()
            B      C
        A
        1 0  1    NaN
          1  2  0.589
        2 2  3    NaN
          3  4  0.705
        """
        from pandas.core.window import RollingGroupby

        return RollingGroupby(
            self._selected_obj,
            *args,
            _grouper=self.grouper,
            _as_index=self.as_index,
            **kwargs,
        )

    @final
    @Substitution(name="groupby")
    @Appender(_common_see_also)
    def expanding(self, *args, **kwargs) -> ExpandingGroupby:
        """
        Return an expanding grouper, providing expanding
        functionality per group.

        Returns
        -------
        pandas.api.typing.ExpandingGroupby
        """
        from pandas.core.window import ExpandingGroupby

        return ExpandingGroupby(
            self._selected_obj,
            *args,
            _grouper=self.grouper,
            **kwargs,
        )

    @final
    @Substitution(name="groupby")
    @Appender(_common_see_also)
    def ewm(self, *args, **kwargs) -> ExponentialMovingWindowGroupby:
        """
        Return an ewm grouper, providing ewm functionality per group.

        Returns
        -------
        pandas.api.typing.ExponentialMovingWindowGroupby
        """
        from pandas.core.window import ExponentialMovingWindowGroupby

        return ExponentialMovingWindowGroupby(
            self._selected_obj,
            *args,
            _grouper=self.grouper,
            **kwargs,
        )

    @final
    def _fill(self, direction: Literal["ffill", "bfill"], limit: int | None = None):
        """
        Shared function for `pad` and `backfill` to call Cython method.

        Parameters
        ----------
        direction : {'ffill', 'bfill'}
            Direction passed to underlying Cython function. `bfill` will cause
            values to be filled backwards. `ffill` and any other values will
            default to a forward fill
        limit : int, default None
            Maximum number of consecutive values to fill. If `None`, this
            method will convert to -1 prior to passing to Cython

        Returns
        -------
        `Series` or `DataFrame` with filled values

        See Also
        --------
        pad : Returns Series with minimum number of char in object.
        backfill : Backward fill the missing values in the dataset.
        """
        # Need int value for Cython
        if limit is None:
            limit = -1

        ids, _, _ = self.grouper.group_info
        sorted_labels = np.argsort(ids, kind="mergesort").astype(np.intp, copy=False)
        if direction == "bfill":
            sorted_labels = sorted_labels[::-1]

        col_func = partial(
            libgroupby.group_fillna_indexer,
            labels=ids,
            sorted_labels=sorted_labels,
            limit=limit,
            dropna=self.dropna,
        )

        def blk_func(values: ArrayLike) -> ArrayLike:
            mask = isna(values)
            if values.ndim == 1:
                indexer = np.empty(values.shape, dtype=np.intp)
                col_func(out=indexer, mask=mask)
                return algorithms.take_nd(values, indexer)

            else:
                # We broadcast algorithms.take_nd analogous to
                #  np.take_along_axis
                if isinstance(values, np.ndarray):
                    dtype = values.dtype
                    if self.grouper.has_dropped_na:
                        # dropped null groups give rise to nan in the result
                        dtype = ensure_dtype_can_hold_na(values.dtype)
                    out = np.empty(values.shape, dtype=dtype)
                else:
                    # Note: we only get here with backfill/pad,
                    #  so if we have a dtype that cannot hold NAs,
                    #  then there will be no -1s in indexer, so we can use
                    #  the original dtype (no need to ensure_dtype_can_hold_na)
                    out = type(values)._empty(values.shape, dtype=values.dtype)

                for i, value_element in enumerate(values):
                    # call group_fillna_indexer column-wise
                    indexer = np.empty(values.shape[1], dtype=np.intp)
                    col_func(out=indexer, mask=mask[i])
                    out[i, :] = algorithms.take_nd(value_element, indexer)
                return out

        mgr = self._get_data_to_aggregate()
        res_mgr = mgr.apply(blk_func)

        new_obj = self._wrap_agged_manager(res_mgr)

        if self.axis == 1:
            # Only relevant for DataFrameGroupBy
            new_obj = new_obj.T
            new_obj.columns = self.obj.columns

        new_obj.index = self.obj.index
        return new_obj

    @final
    @Substitution(name="groupby")
    def ffill(self, limit: int | None = None):
        """
        Forward fill the values.

        Parameters
        ----------
        limit : int, optional
            Limit of how many values to fill.

        Returns
        -------
        Series or DataFrame
            Object with missing values filled.

        See Also
        --------
        Series.ffill: Returns Series with minimum number of char in object.
        DataFrame.ffill: Object with missing values filled or None if inplace=True.
        Series.fillna: Fill NaN values of a Series.
        DataFrame.fillna: Fill NaN values of a DataFrame.

        Examples
        --------
        >>> df = pd.DataFrame(
        ...     {
        ...         "key": [0, 0, 1, 1, 1],
        ...         "A": [np.nan, 2, np.nan, 3, np.nan],
        ...         "B": [2, 3, np.nan, np.nan, np.nan],
        ...         "C": [np.nan, np.nan, 2, np.nan, np.nan],
        ...     }
        ... )
        >>> df
           key    A    B   C
        0    0  NaN  2.0 NaN
        1    0  2.0  3.0 NaN
        2    1  NaN  NaN 2.0
        3    1  3.0  NaN NaN
        4    1  NaN  NaN NaN

        Propagate non-null values forward or backward within each group along columns.

        >>> df.groupby("key").ffill()
             A    B   C
        0  NaN  2.0 NaN
        1  2.0  3.0 NaN
        2  NaN  NaN 2.0
        3  3.0  NaN 2.0
        4  3.0  NaN 2.0

        Propagate non-null values forward or backward within each group along rows.

        >>> df.T.groupby(np.array([0, 0, 1, 1])).ffill().T
           key    A    B    C
        0  0.0  0.0  2.0  2.0
        1  0.0  2.0  3.0  3.0
        2  1.0  1.0  NaN  2.0
        3  1.0  3.0  NaN  NaN
        4  1.0  1.0  NaN  NaN

        Only replace the first NaN element within a group along rows.

        >>> df.groupby("key").ffill(limit=1)
             A    B    C
        0  NaN  2.0  NaN
        1  2.0  3.0  NaN
        2  NaN  NaN  2.0
        3  3.0  NaN  2.0
        4  3.0  NaN  NaN
        """
        return self._fill("ffill", limit=limit)

    @final
    @Substitution(name="groupby")
    def bfill(self, limit: int | None = None):
        """
        Backward fill the values.

        Parameters
        ----------
        limit : int, optional
            Limit of how many values to fill.

        Returns
        -------
        Series or DataFrame
            Object with missing values filled.

        See Also
        --------
        Series.bfill :  Backward fill the missing values in the dataset.
        DataFrame.bfill:  Backward fill the missing values in the dataset.
        Series.fillna: Fill NaN values of a Series.
        DataFrame.fillna: Fill NaN values of a DataFrame.

        Examples
        --------

        With Series:

        >>> index = ['Falcon', 'Falcon', 'Parrot', 'Parrot', 'Parrot']
        >>> s = pd.Series([None, 1, None, None, 3], index=index)
        >>> s
        Falcon    NaN
        Falcon    1.0
        Parrot    NaN
        Parrot    NaN
        Parrot    3.0
        dtype: float64
        >>> s.groupby(level=0).bfill()
        Falcon    1.0
        Falcon    1.0
        Parrot    3.0
        Parrot    3.0
        Parrot    3.0
        dtype: float64
        >>> s.groupby(level=0).bfill(limit=1)
        Falcon    1.0
        Falcon    1.0
        Parrot    NaN
        Parrot    3.0
        Parrot    3.0
        dtype: float64

        With DataFrame:

        >>> df = pd.DataFrame({'A': [1, None, None, None, 4],
        ...                    'B': [None, None, 5, None, 7]}, index=index)
        >>> df
                  A	    B
        Falcon	1.0	  NaN
        Falcon	NaN	  NaN
        Parrot	NaN	  5.0
        Parrot	NaN	  NaN
        Parrot	4.0	  7.0
        >>> df.groupby(level=0).bfill()
                  A	    B
        Falcon	1.0	  NaN
        Falcon	NaN	  NaN
        Parrot	4.0	  5.0
        Parrot	4.0	  7.0
        Parrot	4.0	  7.0
        >>> df.groupby(level=0).bfill(limit=1)
                  A	    B
        Falcon	1.0	  NaN
        Falcon	NaN	  NaN
        Parrot	NaN	  5.0
        Parrot	4.0	  7.0
        Parrot	4.0	  7.0
        """
        return self._fill("bfill", limit=limit)

    @final
    @property
    @Substitution(name="groupby")
    @Substitution(see_also=_common_see_also)
    def nth(self) -> GroupByNthSelector:
        """
        Take the nth row from each group if n is an int, otherwise a subset of rows.

        Can be either a call or an index. dropna is not available with index notation.
        Index notation accepts a comma separated list of integers and slices.

        If dropna, will take the nth non-null row, dropna is either
        'all' or 'any'; this is equivalent to calling dropna(how=dropna)
        before the groupby.

        Parameters
        ----------
        n : int, slice or list of ints and slices
            A single nth value for the row or a list of nth values or slices.

            .. versionchanged:: 1.4.0
                Added slice and lists containing slices.
                Added index notation.

        dropna : {'any', 'all', None}, default None
            Apply the specified dropna operation before counting which row is
            the nth row. Only supported if n is an int.

        Returns
        -------
        Series or DataFrame
            N-th value within each group.
        %(see_also)s
        Examples
        --------

        >>> df = pd.DataFrame({'A': [1, 1, 2, 1, 2],
        ...                    'B': [np.nan, 2, 3, 4, 5]}, columns=['A', 'B'])
        >>> g = df.groupby('A')
        >>> g.nth(0)
           A   B
        0  1 NaN
        2  2 3.0
        >>> g.nth(1)
           A   B
        1  1 2.0
        4  2 5.0
        >>> g.nth(-1)
           A   B
        3  1 4.0
        4  2 5.0
        >>> g.nth([0, 1])
           A   B
        0  1 NaN
        1  1 2.0
        2  2 3.0
        4  2 5.0
        >>> g.nth(slice(None, -1))
           A   B
        0  1 NaN
        1  1 2.0
        2  2 3.0

        Index notation may also be used

        >>> g.nth[0, 1]
           A   B
        0  1 NaN
        1  1 2.0
        2  2 3.0
        4  2 5.0
        >>> g.nth[:-1]
           A   B
        0  1 NaN
        1  1 2.0
        2  2 3.0

        Specifying `dropna` allows ignoring ``NaN`` values

        >>> g.nth(0, dropna='any')
           A   B
        1  1 2.0
        2  2 3.0

        When the specified ``n`` is larger than any of the groups, an
        empty DataFrame is returned

        >>> g.nth(3, dropna='any')
        Empty DataFrame
        Columns: [A, B]
        Index: []
        """
        return GroupByNthSelector(self)

    def _nth(
        self,
        n: PositionalIndexer | tuple,
        dropna: Literal["any", "all", None] = None,
    ) -> NDFrameT:
        if not dropna:
            mask = self._make_mask_from_positional_indexer(n)

            ids, _, _ = self.grouper.group_info

            # Drop NA values in grouping
            mask = mask & (ids != -1)

            out = self._mask_selected_obj(mask)
            return out

        # dropna is truthy
        if not is_integer(n):
            raise ValueError("dropna option only supported for an integer argument")

        if dropna not in ["any", "all"]:
            # Note: when agg-ing picker doesn't raise this, just returns NaN
            raise ValueError(
                "For a DataFrame or Series groupby.nth, dropna must be "
                "either None, 'any' or 'all', "
                f"(was passed {dropna})."
            )

        # old behaviour, but with all and any support for DataFrames.
        # modified in GH 7559 to have better perf
        n = cast(int, n)
        dropped = self._selected_obj.dropna(how=dropna, axis=self.axis)

        # get a new grouper for our dropped obj
        grouper: np.ndarray | Index | ops.BaseGrouper
        if len(dropped) == len(self._selected_obj):
            # Nothing was dropped, can use the same grouper
            grouper = self.grouper
        else:
            # we don't have the grouper info available
            # (e.g. we have selected out
            # a column that is not in the current object)
            axis = self.grouper.axis
            grouper = self.grouper.codes_info[axis.isin(dropped.index)]
            if self.grouper.has_dropped_na:
                # Null groups need to still be encoded as -1 when passed to groupby
                nulls = grouper == -1
                # error: No overload variant of "where" matches argument types
                #        "Any", "NAType", "Any"
                values = np.where(nulls, NA, grouper)  # type: ignore[call-overload]
                grouper = Index(values, dtype="Int64")

        if self.axis == 1:
            grb = dropped.T.groupby(grouper, as_index=self.as_index, sort=self.sort)
        else:
            grb = dropped.groupby(grouper, as_index=self.as_index, sort=self.sort)
        return grb.nth(n)

    @final
    def quantile(
        self,
        q: float | AnyArrayLike = 0.5,
        interpolation: str = "linear",
        numeric_only: bool = False,
    ):
        """
        Return group values at the given quantile, a la numpy.percentile.

        Parameters
        ----------
        q : float or array-like, default 0.5 (50% quantile)
            Value(s) between 0 and 1 providing the quantile(s) to compute.
        interpolation : {'linear', 'lower', 'higher', 'midpoint', 'nearest'}
            Method to use when the desired quantile falls between two points.
        numeric_only : bool, default False
            Include only `float`, `int` or `boolean` data.

            .. versionadded:: 1.5.0

            .. versionchanged:: 2.0.0

                numeric_only now defaults to ``False``.

        Returns
        -------
        Series or DataFrame
            Return type determined by caller of GroupBy object.

        See Also
        --------
        Series.quantile : Similar method for Series.
        DataFrame.quantile : Similar method for DataFrame.
        numpy.percentile : NumPy method to compute qth percentile.

        Examples
        --------
        >>> df = pd.DataFrame([
        ...     ['a', 1], ['a', 2], ['a', 3],
        ...     ['b', 1], ['b', 3], ['b', 5]
        ... ], columns=['key', 'val'])
        >>> df.groupby('key').quantile()
            val
        key
        a    2.0
        b    3.0
        """

        def pre_processor(vals: ArrayLike) -> tuple[np.ndarray, DtypeObj | None]:
            if is_object_dtype(vals.dtype):
                raise TypeError(
                    "'quantile' cannot be performed against 'object' dtypes!"
                )

            inference: DtypeObj | None = None
            if isinstance(vals, BaseMaskedArray) and is_numeric_dtype(vals.dtype):
                out = vals.to_numpy(dtype=float, na_value=np.nan)
                inference = vals.dtype
            elif is_integer_dtype(vals.dtype):
                if isinstance(vals, ExtensionArray):
                    out = vals.to_numpy(dtype=float, na_value=np.nan)
                else:
                    out = vals
                inference = np.dtype(np.int64)
            elif is_bool_dtype(vals.dtype) and isinstance(vals, ExtensionArray):
                out = vals.to_numpy(dtype=float, na_value=np.nan)
            elif needs_i8_conversion(vals.dtype):
                inference = vals.dtype
                # In this case we need to delay the casting until after the
                #  np.lexsort below.
                # error: Incompatible return value type (got
                # "Tuple[Union[ExtensionArray, ndarray[Any, Any]], Union[Any,
                # ExtensionDtype]]", expected "Tuple[ndarray[Any, Any],
                # Optional[Union[dtype[Any], ExtensionDtype]]]")
                return vals, inference  # type: ignore[return-value]
            elif isinstance(vals, ExtensionArray) and is_float_dtype(vals.dtype):
                inference = np.dtype(np.float64)
                out = vals.to_numpy(dtype=float, na_value=np.nan)
            else:
                out = np.asarray(vals)

            return out, inference

        def post_processor(
            vals: np.ndarray,
            inference: DtypeObj | None,
            result_mask: np.ndarray | None,
            orig_vals: ArrayLike,
        ) -> ArrayLike:
            if inference:
                # Check for edge case
                if isinstance(orig_vals, BaseMaskedArray):
                    assert result_mask is not None  # for mypy

                    if interpolation in {"linear", "midpoint"} and not is_float_dtype(
                        orig_vals
                    ):
                        return FloatingArray(vals, result_mask)
                    else:
                        # Item "ExtensionDtype" of "Union[ExtensionDtype, str,
                        # dtype[Any], Type[object]]" has no attribute "numpy_dtype"
                        # [union-attr]
                        with warnings.catch_warnings():
                            # vals.astype with nan can warn with numpy >1.24
                            warnings.filterwarnings("ignore", category=RuntimeWarning)
                            return type(orig_vals)(
                                vals.astype(
                                    inference.numpy_dtype  # type: ignore[union-attr]
                                ),
                                result_mask,
                            )

                elif not (
                    is_integer_dtype(inference)
                    and interpolation in {"linear", "midpoint"}
                ):
                    if needs_i8_conversion(inference):
                        # error: Item "ExtensionArray" of "Union[ExtensionArray,
                        # ndarray[Any, Any]]" has no attribute "_ndarray"
                        vals = vals.astype("i8").view(
                            orig_vals._ndarray.dtype  # type: ignore[union-attr]
                        )
                        # error: Item "ExtensionArray" of "Union[ExtensionArray,
                        # ndarray[Any, Any]]" has no attribute "_from_backing_data"
                        return orig_vals._from_backing_data(  # type: ignore[union-attr]
                            vals
                        )

                    assert isinstance(inference, np.dtype)  # for mypy
                    return vals.astype(inference)

            return vals

        orig_scalar = is_scalar(q)
        if orig_scalar:
            qs = np.array([q], dtype=np.float64)
        else:
            qs = np.array(q, dtype=np.float64)
        ids, _, ngroups = self.grouper.group_info
        nqs = len(qs)

        func = partial(
            libgroupby.group_quantile, labels=ids, qs=qs, interpolation=interpolation
        )

        # Put '-1' (NaN) labels as the last group so it does not interfere
        # with the calculations. Note: length check avoids failure on empty
        # labels. In that case, the value doesn't matter
        na_label_for_sorting = ids.max() + 1 if len(ids) > 0 else 0
        labels_for_lexsort = np.where(ids == -1, na_label_for_sorting, ids)

        def blk_func(values: ArrayLike) -> ArrayLike:
            orig_vals = values
            if isinstance(values, BaseMaskedArray):
                mask = values._mask
                result_mask = np.zeros((ngroups, nqs), dtype=np.bool_)
            else:
                mask = isna(values)
                result_mask = None

            is_datetimelike = needs_i8_conversion(values.dtype)

            vals, inference = pre_processor(values)

            ncols = 1
            if vals.ndim == 2:
                ncols = vals.shape[0]
                shaped_labels = np.broadcast_to(
                    labels_for_lexsort, (ncols, len(labels_for_lexsort))
                )
            else:
                shaped_labels = labels_for_lexsort

            out = np.empty((ncols, ngroups, nqs), dtype=np.float64)

            # Get an index of values sorted by values and then labels
            order = (vals, shaped_labels)
            sort_arr = np.lexsort(order).astype(np.intp, copy=False)

            if is_datetimelike:
                # This casting needs to happen after the lexsort in order
                #  to ensure that NaTs are placed at the end and not the front
                vals = vals.view("i8").astype(np.float64)

            if vals.ndim == 1:
                # Ea is always 1d
                func(
                    out[0],
                    values=vals,
                    mask=mask,
                    sort_indexer=sort_arr,
                    result_mask=result_mask,
                )
            else:
                for i in range(ncols):
                    func(out[i], values=vals[i], mask=mask[i], sort_indexer=sort_arr[i])

            if vals.ndim == 1:
                out = out.ravel("K")
                if result_mask is not None:
                    result_mask = result_mask.ravel("K")
            else:
                out = out.reshape(ncols, ngroups * nqs)
            return post_processor(out, inference, result_mask, orig_vals)

        data = self._get_data_to_aggregate(numeric_only=numeric_only, name="quantile")
        res_mgr = data.grouped_reduce(blk_func)

        res = self._wrap_agged_manager(res_mgr)

        if orig_scalar:
            # Avoid expensive MultiIndex construction
            return self._wrap_aggregated_output(res)
        return self._wrap_aggregated_output(res, qs=qs)

    @final
    @Substitution(name="groupby")
    def ngroup(self, ascending: bool = True):
        """
        Number each group from 0 to the number of groups - 1.

        This is the enumerative complement of cumcount.  Note that the
        numbers given to the groups match the order in which the groups
        would be seen when iterating over the groupby object, not the
        order they are first observed.

        Groups with missing keys (where `pd.isna()` is True) will be labeled with `NaN`
        and will be skipped from the count.

        Parameters
        ----------
        ascending : bool, default True
            If False, number in reverse, from number of group - 1 to 0.

        Returns
        -------
        Series
            Unique numbers for each group.

        See Also
        --------
        .cumcount : Number the rows in each group.

        Examples
        --------
        >>> df = pd.DataFrame({"color": ["red", None, "red", "blue", "blue", "red"]})
        >>> df
           color
        0    red
        1   None
        2    red
        3   blue
        4   blue
        5    red
        >>> df.groupby("color").ngroup()
        0    1.0
        1    NaN
        2    1.0
        3    0.0
        4    0.0
        5    1.0
        dtype: float64
        >>> df.groupby("color", dropna=False).ngroup()
        0    1
        1    2
        2    1
        3    0
        4    0
        5    1
        dtype: int64
        >>> df.groupby("color", dropna=False).ngroup(ascending=False)
        0    1
        1    0
        2    1
        3    2
        4    2
        5    1
        dtype: int64
        """
        obj = self._obj_with_exclusions
        index = obj._get_axis(self.axis)
        comp_ids = self.grouper.group_info[0]

        dtype: type
        if self.grouper.has_dropped_na:
            comp_ids = np.where(comp_ids == -1, np.nan, comp_ids)
            dtype = np.float64
        else:
            dtype = np.int64

        if any(ping._passed_categorical for ping in self.grouper.groupings):
            # comp_ids reflect non-observed groups, we need only observed
            comp_ids = rank_1d(comp_ids, ties_method="dense") - 1

        result = self._obj_1d_constructor(comp_ids, index, dtype=dtype)
        if not ascending:
            result = self.ngroups - 1 - result
        return result

    @final
    @Substitution(name="groupby")
    def cumcount(self, ascending: bool = True):
        """
        Number each item in each group from 0 to the length of that group - 1.

        Essentially this is equivalent to

        .. code-block:: python

            self.apply(lambda x: pd.Series(np.arange(len(x)), x.index))

        Parameters
        ----------
        ascending : bool, default True
            If False, number in reverse, from length of group - 1 to 0.

        Returns
        -------
        Series
            Sequence number of each element within each group.

        See Also
        --------
        .ngroup : Number the groups themselves.

        Examples
        --------
        >>> df = pd.DataFrame([['a'], ['a'], ['a'], ['b'], ['b'], ['a']],
        ...                   columns=['A'])
        >>> df
           A
        0  a
        1  a
        2  a
        3  b
        4  b
        5  a
        >>> df.groupby('A').cumcount()
        0    0
        1    1
        2    2
        3    0
        4    1
        5    3
        dtype: int64
        >>> df.groupby('A').cumcount(ascending=False)
        0    3
        1    2
        2    1
        3    1
        4    0
        5    0
        dtype: int64
        """
        index = self._obj_with_exclusions._get_axis(self.axis)
        cumcounts = self._cumcount_array(ascending=ascending)
        return self._obj_1d_constructor(cumcounts, index)

    @final
    @Substitution(name="groupby")
    @Substitution(see_also=_common_see_also)
    def rank(
        self,
        method: str = "average",
        ascending: bool = True,
        na_option: str = "keep",
        pct: bool = False,
        axis: AxisInt | lib.NoDefault = lib.no_default,
    ) -> NDFrameT:
        """
        Provide the rank of values within each group.

        Parameters
        ----------
        method : {'average', 'min', 'max', 'first', 'dense'}, default 'average'
            * average: average rank of group.
            * min: lowest rank in group.
            * max: highest rank in group.
            * first: ranks assigned in order they appear in the array.
            * dense: like 'min', but rank always increases by 1 between groups.
        ascending : bool, default True
            False for ranks by high (1) to low (N).
        na_option : {'keep', 'top', 'bottom'}, default 'keep'
            * keep: leave NA values where they are.
            * top: smallest rank if ascending.
            * bottom: smallest rank if descending.
        pct : bool, default False
            Compute percentage rank of data within each group.
        axis : int, default 0
            The axis of the object over which to compute the rank.

            .. deprecated:: 2.1.0
                For axis=1, operate on the underlying object instead. Otherwise
                the axis keyword is not necessary.

        Returns
        -------
        DataFrame with ranking of values within each group
        %(see_also)s
        Examples
        --------
        >>> df = pd.DataFrame(
        ...     {
        ...         "group": ["a", "a", "a", "a", "a", "b", "b", "b", "b", "b"],
        ...         "value": [2, 4, 2, 3, 5, 1, 2, 4, 1, 5],
        ...     }
        ... )
        >>> df
          group  value
        0     a      2
        1     a      4
        2     a      2
        3     a      3
        4     a      5
        5     b      1
        6     b      2
        7     b      4
        8     b      1
        9     b      5
        >>> for method in ['average', 'min', 'max', 'dense', 'first']:
        ...     df[f'{method}_rank'] = df.groupby('group')['value'].rank(method)
        >>> df
          group  value  average_rank  min_rank  max_rank  dense_rank  first_rank
        0     a      2           1.5       1.0       2.0         1.0         1.0
        1     a      4           4.0       4.0       4.0         3.0         4.0
        2     a      2           1.5       1.0       2.0         1.0         2.0
        3     a      3           3.0       3.0       3.0         2.0         3.0
        4     a      5           5.0       5.0       5.0         4.0         5.0
        5     b      1           1.5       1.0       2.0         1.0         1.0
        6     b      2           3.0       3.0       3.0         2.0         3.0
        7     b      4           4.0       4.0       4.0         3.0         4.0
        8     b      1           1.5       1.0       2.0         1.0         2.0
        9     b      5           5.0       5.0       5.0         4.0         5.0
        """
        if na_option not in {"keep", "top", "bottom"}:
            msg = "na_option must be one of 'keep', 'top', or 'bottom'"
            raise ValueError(msg)

        if axis is not lib.no_default:
            axis = self.obj._get_axis_number(axis)
            self._deprecate_axis(axis, "rank")
        else:
            axis = 0

        kwargs = {
            "ties_method": method,
            "ascending": ascending,
            "na_option": na_option,
            "pct": pct,
        }
        if axis != 0:
            # DataFrame uses different keyword name
            kwargs["method"] = kwargs.pop("ties_method")
            f = lambda x: x.rank(axis=axis, numeric_only=False, **kwargs)
            result = self._python_apply_general(
                f, self._selected_obj, is_transform=True
            )
            return result

        return self._cython_transform(
            "rank",
            numeric_only=False,
            axis=axis,
            **kwargs,
        )

    @final
    @Substitution(name="groupby")
    @Substitution(see_also=_common_see_also)
    def cumprod(
        self, axis: Axis | lib.NoDefault = lib.no_default, *args, **kwargs
    ) -> NDFrameT:
        """
        Cumulative product for each group.

        Returns
        -------
        Series or DataFrame
        %(see_also)s
        Examples
        --------
        For SeriesGroupBy:

        >>> lst = ['a', 'a', 'b']
        >>> ser = pd.Series([6, 2, 0], index=lst)
        >>> ser
        a    6
        a    2
        b    0
        dtype: int64
        >>> ser.groupby(level=0).cumprod()
        a    6
        a   12
        b    0
        dtype: int64

        For DataFrameGroupBy:

        >>> data = [[1, 8, 2], [1, 2, 5], [2, 6, 9]]
        >>> df = pd.DataFrame(data, columns=["a", "b", "c"],
        ...                   index=["cow", "horse", "bull"])
        >>> df
                a   b   c
        cow     1   8   2
        horse   1   2   5
        bull    2   6   9
        >>> df.groupby("a").groups
        {1: ['cow', 'horse'], 2: ['bull']}
        >>> df.groupby("a").cumprod()
                b   c
        cow     8   2
        horse  16  10
        bull    6   9
        """
        nv.validate_groupby_func("cumprod", args, kwargs, ["numeric_only", "skipna"])
        if axis is not lib.no_default:
            axis = self.obj._get_axis_number(axis)
            self._deprecate_axis(axis, "cumprod")
        else:
            axis = 0

        if axis != 0:
            f = lambda x: x.cumprod(axis=axis, **kwargs)
            return self._python_apply_general(f, self._selected_obj, is_transform=True)

        return self._cython_transform("cumprod", **kwargs)

    @final
    @Substitution(name="groupby")
    @Substitution(see_also=_common_see_also)
    def cumsum(
        self, axis: Axis | lib.NoDefault = lib.no_default, *args, **kwargs
    ) -> NDFrameT:
        """
        Cumulative sum for each group.

        Returns
        -------
        Series or DataFrame
        %(see_also)s
        Examples
        --------
        For SeriesGroupBy:

        >>> lst = ['a', 'a', 'b']
        >>> ser = pd.Series([6, 2, 0], index=lst)
        >>> ser
        a    6
        a    2
        b    0
        dtype: int64
        >>> ser.groupby(level=0).cumsum()
        a    6
        a    8
        b    0
        dtype: int64

        For DataFrameGroupBy:

        >>> data = [[1, 8, 2], [1, 2, 5], [2, 6, 9]]
        >>> df = pd.DataFrame(data, columns=["a", "b", "c"],
        ...                   index=["fox", "gorilla", "lion"])
        >>> df
                  a   b   c
        fox       1   8   2
        gorilla   1   2   5
        lion      2   6   9
        >>> df.groupby("a").groups
        {1: ['fox', 'gorilla'], 2: ['lion']}
        >>> df.groupby("a").cumsum()
                  b   c
        fox       8   2
        gorilla  10   7
        lion      6   9
        """
        nv.validate_groupby_func("cumsum", args, kwargs, ["numeric_only", "skipna"])
        if axis is not lib.no_default:
            axis = self.obj._get_axis_number(axis)
            self._deprecate_axis(axis, "cumsum")
        else:
            axis = 0

        if axis != 0:
            f = lambda x: x.cumsum(axis=axis, **kwargs)
            return self._python_apply_general(f, self._selected_obj, is_transform=True)

        return self._cython_transform("cumsum", **kwargs)

    @final
    @Substitution(name="groupby")
    @Substitution(see_also=_common_see_also)
    def cummin(
        self,
        axis: AxisInt | lib.NoDefault = lib.no_default,
        numeric_only: bool = False,
        **kwargs,
    ) -> NDFrameT:
        """
        Cumulative min for each group.

        Returns
        -------
        Series or DataFrame
        %(see_also)s
        Examples
        --------
        For SeriesGroupBy:

        >>> lst = ['a', 'a', 'a', 'b', 'b', 'b']
        >>> ser = pd.Series([1, 6, 2, 3, 0, 4], index=lst)
        >>> ser
        a    1
        a    6
        a    2
        b    3
        b    0
        b    4
        dtype: int64
        >>> ser.groupby(level=0).cummin()
        a    1
        a    1
        a    1
        b    3
        b    0
        b    0
        dtype: int64

        For DataFrameGroupBy:

        >>> data = [[1, 0, 2], [1, 1, 5], [6, 6, 9]]
        >>> df = pd.DataFrame(data, columns=["a", "b", "c"],
        ...                   index=["snake", "rabbit", "turtle"])
        >>> df
                a   b   c
        snake   1   0   2
        rabbit  1   1   5
        turtle  6   6   9
        >>> df.groupby("a").groups
        {1: ['snake', 'rabbit'], 6: ['turtle']}
        >>> df.groupby("a").cummin()
                b   c
        snake   0   2
        rabbit  0   2
        turtle  6   9
        """
        skipna = kwargs.get("skipna", True)
        if axis is not lib.no_default:
            axis = self.obj._get_axis_number(axis)
            self._deprecate_axis(axis, "cummin")
        else:
            axis = 0

        if axis != 0:
            f = lambda x: np.minimum.accumulate(x, axis)
            obj = self._selected_obj
            if numeric_only:
                obj = obj._get_numeric_data()
            return self._python_apply_general(f, obj, is_transform=True)

        return self._cython_transform(
            "cummin", numeric_only=numeric_only, skipna=skipna
        )

    @final
    @Substitution(name="groupby")
    @Substitution(see_also=_common_see_also)
    def cummax(
        self,
        axis: AxisInt | lib.NoDefault = lib.no_default,
        numeric_only: bool = False,
        **kwargs,
    ) -> NDFrameT:
        """
        Cumulative max for each group.

        Returns
        -------
        Series or DataFrame
        %(see_also)s
        Examples
        --------
        For SeriesGroupBy:

        >>> lst = ['a', 'a', 'a', 'b', 'b', 'b']
        >>> ser = pd.Series([1, 6, 2, 3, 1, 4], index=lst)
        >>> ser
        a    1
        a    6
        a    2
        b    3
        b    1
        b    4
        dtype: int64
        >>> ser.groupby(level=0).cummax()
        a    1
        a    6
        a    6
        b    3
        b    3
        b    4
        dtype: int64

        For DataFrameGroupBy:

        >>> data = [[1, 8, 2], [1, 1, 0], [2, 6, 9]]
        >>> df = pd.DataFrame(data, columns=["a", "b", "c"],
        ...                   index=["cow", "horse", "bull"])
        >>> df
                a   b   c
        cow     1   8   2
        horse   1   1   0
        bull    2   6   9
        >>> df.groupby("a").groups
        {1: ['cow', 'horse'], 2: ['bull']}
        >>> df.groupby("a").cummax()
                b   c
        cow     8   2
        horse   8   2
        bull    6   9
        """
        skipna = kwargs.get("skipna", True)
        if axis is not lib.no_default:
            axis = self.obj._get_axis_number(axis)
            self._deprecate_axis(axis, "cummax")
        else:
            axis = 0

        if axis != 0:
            f = lambda x: np.maximum.accumulate(x, axis)
            obj = self._selected_obj
            if numeric_only:
                obj = obj._get_numeric_data()
            return self._python_apply_general(f, obj, is_transform=True)

        return self._cython_transform(
            "cummax", numeric_only=numeric_only, skipna=skipna
        )

    @final
    @Substitution(name="groupby")
    def shift(
        self,
        periods: int = 1,
        freq=None,
        axis: Axis | lib.NoDefault = lib.no_default,
        fill_value=None,
    ):
        """
        Shift each group by periods observations.

        If freq is passed, the index will be increased using the periods and the freq.

        Parameters
        ----------
        periods : int, default 1
            Number of periods to shift.
        freq : str, optional
            Frequency string.
        axis : axis to shift, default 0
            Shift direction.

            .. deprecated:: 2.1.0
                For axis=1, operate on the underlying object instead. Otherwise
                the axis keyword is not necessary.

        fill_value : optional
            The scalar value to use for newly introduced missing values.

        Returns
        -------
        Series or DataFrame
            Object shifted within each group.

        See Also
        --------
        Index.shift : Shift values of Index.

        Examples
        --------

        For SeriesGroupBy:

        >>> lst = ['a', 'a', 'b', 'b']
        >>> ser = pd.Series([1, 2, 3, 4], index=lst)
        >>> ser
        a    1
        a    2
        b    3
        b    4
        dtype: int64
        >>> ser.groupby(level=0).shift(1)
        a    NaN
        a    1.0
        b    NaN
        b    3.0
        dtype: float64

        For DataFrameGroupBy:

        >>> data = [[1, 2, 3], [1, 5, 6], [2, 5, 8], [2, 6, 9]]
        >>> df = pd.DataFrame(data, columns=["a", "b", "c"],
        ...                   index=["tuna", "salmon", "catfish", "goldfish"])
        >>> df
                   a  b  c
            tuna   1  2  3
          salmon   1  5  6
         catfish   2  5  8
        goldfish   2  6  9
        >>> df.groupby("a").shift(1)
                      b    c
            tuna    NaN  NaN
          salmon    2.0  3.0
         catfish    NaN  NaN
        goldfish    5.0  8.0
        """
        if axis is not lib.no_default:
            axis = self.obj._get_axis_number(axis)
            self._deprecate_axis(axis, "shift")
        else:
            axis = 0

        if freq is not None or axis != 0:
            f = lambda x: x.shift(periods, freq, axis, fill_value)
            return self._python_apply_general(f, self._selected_obj, is_transform=True)

        ids, _, ngroups = self.grouper.group_info
        res_indexer = np.zeros(len(ids), dtype=np.int64)

        libgroupby.group_shift_indexer(res_indexer, ids, ngroups, periods)

        obj = self._obj_with_exclusions

        res = obj._reindex_with_indexers(
            {self.axis: (obj.axes[self.axis], res_indexer)},
            fill_value=fill_value,
            allow_dups=True,
        )
        return res

    @final
    @Substitution(name="groupby")
    @Substitution(see_also=_common_see_also)
    def diff(
        self, periods: int = 1, axis: AxisInt | lib.NoDefault = lib.no_default
    ) -> NDFrameT:
        """
        First discrete difference of element.

        Calculates the difference of each element compared with another
        element in the group (default is element in previous row).

        Parameters
        ----------
        periods : int, default 1
            Periods to shift for calculating difference, accepts negative values.
        axis : axis to shift, default 0
            Take difference over rows (0) or columns (1).

            .. deprecated:: 2.1.0
                For axis=1, operate on the underlying object instead. Otherwise
                the axis keyword is not necessary.

        Returns
        -------
        Series or DataFrame
            First differences.
        %(see_also)s
        Examples
        --------
        For SeriesGroupBy:

        >>> lst = ['a', 'a', 'a', 'b', 'b', 'b']
        >>> ser = pd.Series([7, 2, 8, 4, 3, 3], index=lst)
        >>> ser
        a     7
        a     2
        a     8
        b     4
        b     3
        b     3
        dtype: int64
        >>> ser.groupby(level=0).diff()
        a    NaN
        a   -5.0
        a    6.0
        b    NaN
        b   -1.0
        b    0.0
        dtype: float64

        For DataFrameGroupBy:

        >>> data = {'a': [1, 3, 5, 7, 7, 8, 3], 'b': [1, 4, 8, 4, 4, 2, 1]}
        >>> df = pd.DataFrame(data, index=['dog', 'dog', 'dog',
        ...                   'mouse', 'mouse', 'mouse', 'mouse'])
        >>> df
                 a  b
          dog    1  1
          dog    3  4
          dog    5  8
        mouse    7  4
        mouse    7  4
        mouse    8  2
        mouse    3  1
        >>> df.groupby(level=0).diff()
                 a    b
          dog  NaN  NaN
          dog  2.0  3.0
          dog  2.0  4.0
        mouse  NaN  NaN
        mouse  0.0  0.0
        mouse  1.0 -2.0
        mouse -5.0 -1.0
        """
        if axis is not lib.no_default:
            axis = self.obj._get_axis_number(axis)
            self._deprecate_axis(axis, "diff")
        else:
            axis = 0

        if axis != 0:
            return self.apply(lambda x: x.diff(periods=periods, axis=axis))

        obj = self._obj_with_exclusions
        shifted = self.shift(periods=periods)

        # GH45562 - to retain existing behavior and match behavior of Series.diff(),
        # int8 and int16 are coerced to float32 rather than float64.
        dtypes_to_f32 = ["int8", "int16"]
        if obj.ndim == 1:
            if obj.dtype in dtypes_to_f32:
                shifted = shifted.astype("float32")
        else:
            to_coerce = [c for c, dtype in obj.dtypes.items() if dtype in dtypes_to_f32]
            if len(to_coerce):
                shifted = shifted.astype({c: "float32" for c in to_coerce})

        return obj - shifted

    @final
    @Substitution(name="groupby")
    @Substitution(see_also=_common_see_also)
    def pct_change(
        self,
        periods: int = 1,
        fill_method: FillnaOptions | lib.NoDefault = lib.no_default,
        limit: int | None | lib.NoDefault = lib.no_default,
        freq=None,
        axis: Axis | lib.NoDefault = lib.no_default,
    ):
        """
        Calculate pct_change of each value to previous entry in group.

        Returns
        -------
        Series or DataFrame
            Percentage changes within each group.
        %(see_also)s
        Examples
        --------

        For SeriesGroupBy:

        >>> lst = ['a', 'a', 'b', 'b']
        >>> ser = pd.Series([1, 2, 3, 4], index=lst)
        >>> ser
        a    1
        a    2
        b    3
        b    4
        dtype: int64
        >>> ser.groupby(level=0).pct_change()
        a         NaN
        a    1.000000
        b         NaN
        b    0.333333
        dtype: float64

        For DataFrameGroupBy:

        >>> data = [[1, 2, 3], [1, 5, 6], [2, 5, 8], [2, 6, 9]]
        >>> df = pd.DataFrame(data, columns=["a", "b", "c"],
        ...                   index=["tuna", "salmon", "catfish", "goldfish"])
        >>> df
                   a  b  c
            tuna   1  2  3
          salmon   1  5  6
         catfish   2  5  8
        goldfish   2  6  9
        >>> df.groupby("a").pct_change()
                    b  c
            tuna    NaN    NaN
          salmon    1.5  1.000
         catfish    NaN    NaN
        goldfish    0.2  0.125
        """
<<<<<<< HEAD
        # GH#53491
        if fill_method is not lib.no_default or limit is not lib.no_default:
            warnings.warn(
                "The 'fill_method' and 'limit' keywords in "
                f"{type(self).__name__}.pct_change are deprecated and will be "
                "removed in a future version. Call "
                f"{'bfill' if fill_method in ('backfill', 'bfill') else 'ffill'} "
                "before calling pct_change instead.",
                FutureWarning,
                stacklevel=find_stack_level(),
            )
        if fill_method is lib.no_default:
            if any(grp.isna().values.any() for _, grp in self):
                warnings.warn(
                    "The default fill_method='ffill' in "
                    f"{type(self).__name__}.pct_change is deprecated and will be "
                    "removed in a future version. Call ffill before calling "
                    "pct_change to retain current behavior and silence this warning.",
                    FutureWarning,
                    stacklevel=find_stack_level(),
                )
            fill_method = "ffill"
        if limit is lib.no_default:
            limit = None
=======
>>>>>>> d2cd5e21

        if axis is not lib.no_default:
            axis = self.obj._get_axis_number(axis)
            self._deprecate_axis(axis, "pct_change")
        else:
            axis = 0

        # TODO(GH#23918): Remove this conditional for SeriesGroupBy when
        #  GH#23918 is fixed
        if freq is not None or axis != 0:
            f = lambda x: x.pct_change(
                periods=periods,
                fill_method=fill_method,
                limit=limit,
                freq=freq,
                axis=axis,
            )
            return self._python_apply_general(f, self._selected_obj, is_transform=True)

        if fill_method is None:  # GH30463
            fill_method = "ffill"
            limit = 0
        filled = getattr(self, fill_method)(limit=limit)
        if self.axis == 0:
            fill_grp = filled.groupby(self.grouper.codes, group_keys=self.group_keys)
        else:
            fill_grp = filled.T.groupby(self.grouper.codes, group_keys=self.group_keys)
        shifted = fill_grp.shift(periods=periods, freq=freq)
        if self.axis == 1:
            shifted = shifted.T
        return (filled / shifted) - 1

    @final
    @Substitution(name="groupby")
    @Substitution(see_also=_common_see_also)
    def head(self, n: int = 5) -> NDFrameT:
        """
        Return first n rows of each group.

        Similar to ``.apply(lambda x: x.head(n))``, but it returns a subset of rows
        from the original DataFrame with original index and order preserved
        (``as_index`` flag is ignored).

        Parameters
        ----------
        n : int
            If positive: number of entries to include from start of each group.
            If negative: number of entries to exclude from end of each group.

        Returns
        -------
        Series or DataFrame
            Subset of original Series or DataFrame as determined by n.
        %(see_also)s
        Examples
        --------

        >>> df = pd.DataFrame([[1, 2], [1, 4], [5, 6]],
        ...                   columns=['A', 'B'])
        >>> df.groupby('A').head(1)
           A  B
        0  1  2
        2  5  6
        >>> df.groupby('A').head(-1)
           A  B
        0  1  2
        """
        mask = self._make_mask_from_positional_indexer(slice(None, n))
        return self._mask_selected_obj(mask)

    @final
    @Substitution(name="groupby")
    @Substitution(see_also=_common_see_also)
    def tail(self, n: int = 5) -> NDFrameT:
        """
        Return last n rows of each group.

        Similar to ``.apply(lambda x: x.tail(n))``, but it returns a subset of rows
        from the original DataFrame with original index and order preserved
        (``as_index`` flag is ignored).

        Parameters
        ----------
        n : int
            If positive: number of entries to include from end of each group.
            If negative: number of entries to exclude from start of each group.

        Returns
        -------
        Series or DataFrame
            Subset of original Series or DataFrame as determined by n.
        %(see_also)s
        Examples
        --------

        >>> df = pd.DataFrame([['a', 1], ['a', 2], ['b', 1], ['b', 2]],
        ...                   columns=['A', 'B'])
        >>> df.groupby('A').tail(1)
           A  B
        1  a  2
        3  b  2
        >>> df.groupby('A').tail(-1)
           A  B
        1  a  2
        3  b  2
        """
        if n:
            mask = self._make_mask_from_positional_indexer(slice(-n, None))
        else:
            mask = self._make_mask_from_positional_indexer([])

        return self._mask_selected_obj(mask)

    @final
    def _mask_selected_obj(self, mask: npt.NDArray[np.bool_]) -> NDFrameT:
        """
        Return _selected_obj with mask applied to the correct axis.

        Parameters
        ----------
        mask : np.ndarray[bool]
            Boolean mask to apply.

        Returns
        -------
        Series or DataFrame
            Filtered _selected_obj.
        """
        ids = self.grouper.group_info[0]
        mask = mask & (ids != -1)

        if self.axis == 0:
            return self._selected_obj[mask]
        else:
            return self._selected_obj.iloc[:, mask]

    @final
    def _reindex_output(
        self,
        output: OutputFrameOrSeries,
        fill_value: Scalar = np.NaN,
        qs: npt.NDArray[np.float64] | None = None,
    ) -> OutputFrameOrSeries:
        """
        If we have categorical groupers, then we might want to make sure that
        we have a fully re-indexed output to the levels. This means expanding
        the output space to accommodate all values in the cartesian product of
        our groups, regardless of whether they were observed in the data or
        not. This will expand the output space if there are missing groups.

        The method returns early without modifying the input if the number of
        groupings is less than 2, self.observed == True or none of the groupers
        are categorical.

        Parameters
        ----------
        output : Series or DataFrame
            Object resulting from grouping and applying an operation.
        fill_value : scalar, default np.NaN
            Value to use for unobserved categories if self.observed is False.
        qs : np.ndarray[float64] or None, default None
            quantile values, only relevant for quantile.

        Returns
        -------
        Series or DataFrame
            Object (potentially) re-indexed to include all possible groups.
        """
        groupings = self.grouper.groupings
        if len(groupings) == 1:
            return output

        # if we only care about the observed values
        # we are done
        elif self.observed:
            return output

        # reindexing only applies to a Categorical grouper
        elif not any(
            isinstance(ping.grouping_vector, (Categorical, CategoricalIndex))
            for ping in groupings
        ):
            return output

        levels_list = [ping.group_index for ping in groupings]
        names = self.grouper.names
        if qs is not None:
            # error: Argument 1 to "append" of "list" has incompatible type
            # "ndarray[Any, dtype[floating[_64Bit]]]"; expected "Index"
            levels_list.append(qs)  # type: ignore[arg-type]
            names = names + [None]
        index = MultiIndex.from_product(levels_list, names=names)
        if self.sort:
            index = index.sort_values()

        if self.as_index:
            # Always holds for SeriesGroupBy unless GH#36507 is implemented
            d = {
                self.obj._get_axis_name(self.axis): index,
                "copy": False,
                "fill_value": fill_value,
            }
            return output.reindex(**d)  # type: ignore[arg-type]

        # GH 13204
        # Here, the categorical in-axis groupers, which need to be fully
        # expanded, are columns in `output`. An idea is to do:
        # output = output.set_index(self.grouper.names)
        #                .reindex(index).reset_index()
        # but special care has to be taken because of possible not-in-axis
        # groupers.
        # So, we manually select and drop the in-axis grouper columns,
        # reindex `output`, and then reset the in-axis grouper columns.

        # Select in-axis groupers
        in_axis_grps = [
            (i, ping.name) for (i, ping) in enumerate(groupings) if ping.in_axis
        ]
        if len(in_axis_grps) > 0:
            g_nums, g_names = zip(*in_axis_grps)
            output = output.drop(labels=list(g_names), axis=1)

        # Set a temp index and reindex (possibly expanding)
        output = output.set_index(self.grouper.result_index).reindex(
            index, copy=False, fill_value=fill_value
        )

        # Reset in-axis grouper columns
        # (using level numbers `g_nums` because level names may not be unique)
        if len(in_axis_grps) > 0:
            output = output.reset_index(level=g_nums)

        return output.reset_index(drop=True)

    @final
    def sample(
        self,
        n: int | None = None,
        frac: float | None = None,
        replace: bool = False,
        weights: Sequence | Series | None = None,
        random_state: RandomState | None = None,
    ):
        """
        Return a random sample of items from each group.

        You can use `random_state` for reproducibility.

        Parameters
        ----------
        n : int, optional
            Number of items to return for each group. Cannot be used with
            `frac` and must be no larger than the smallest group unless
            `replace` is True. Default is one if `frac` is None.
        frac : float, optional
            Fraction of items to return. Cannot be used with `n`.
        replace : bool, default False
            Allow or disallow sampling of the same row more than once.
        weights : list-like, optional
            Default None results in equal probability weighting.
            If passed a list-like then values must have the same length as
            the underlying DataFrame or Series object and will be used as
            sampling probabilities after normalization within each group.
            Values must be non-negative with at least one positive element
            within each group.
        random_state : int, array-like, BitGenerator, np.random.RandomState, np.random.Generator, optional
            If int, array-like, or BitGenerator, seed for random number generator.
            If np.random.RandomState or np.random.Generator, use as given.

            .. versionchanged:: 1.4.0

                np.random.Generator objects now accepted

        Returns
        -------
        Series or DataFrame
            A new object of same type as caller containing items randomly
            sampled within each group from the caller object.

        See Also
        --------
        DataFrame.sample: Generate random samples from a DataFrame object.
        numpy.random.choice: Generate a random sample from a given 1-D numpy
            array.

        Examples
        --------
        >>> df = pd.DataFrame(
        ...     {"a": ["red"] * 2 + ["blue"] * 2 + ["black"] * 2, "b": range(6)}
        ... )
        >>> df
               a  b
        0    red  0
        1    red  1
        2   blue  2
        3   blue  3
        4  black  4
        5  black  5

        Select one row at random for each distinct value in column a. The
        `random_state` argument can be used to guarantee reproducibility:

        >>> df.groupby("a").sample(n=1, random_state=1)
               a  b
        4  black  4
        2   blue  2
        1    red  1

        Set `frac` to sample fixed proportions rather than counts:

        >>> df.groupby("a")["b"].sample(frac=0.5, random_state=2)
        5    5
        2    2
        0    0
        Name: b, dtype: int64

        Control sample probabilities within groups by setting weights:

        >>> df.groupby("a").sample(
        ...     n=1,
        ...     weights=[1, 1, 1, 0, 0, 1],
        ...     random_state=1,
        ... )
               a  b
        5  black  5
        2   blue  2
        0    red  0
        """  # noqa: E501
        if self._selected_obj.empty:
            # GH48459 prevent ValueError when object is empty
            return self._selected_obj
        size = sample.process_sampling_size(n, frac, replace)
        if weights is not None:
            weights_arr = sample.preprocess_weights(
                self._selected_obj, weights, axis=self.axis
            )

        random_state = com.random_state(random_state)

        group_iterator = self.grouper.get_iterator(self._selected_obj, self.axis)

        sampled_indices = []
        for labels, obj in group_iterator:
            grp_indices = self.indices[labels]
            group_size = len(grp_indices)
            if size is not None:
                sample_size = size
            else:
                assert frac is not None
                sample_size = round(frac * group_size)

            grp_sample = sample.sample(
                group_size,
                size=sample_size,
                replace=replace,
                weights=None if weights is None else weights_arr[grp_indices],
                random_state=random_state,
            )
            sampled_indices.append(grp_indices[grp_sample])

        sampled_indices = np.concatenate(sampled_indices)
        return self._selected_obj.take(sampled_indices, axis=self.axis)


@doc(GroupBy)
def get_groupby(
    obj: NDFrame,
    by: _KeysArgType | None = None,
    axis: AxisInt = 0,
    grouper: ops.BaseGrouper | None = None,
    group_keys: bool = True,
) -> GroupBy:
    klass: type[GroupBy]
    if isinstance(obj, Series):
        from pandas.core.groupby.generic import SeriesGroupBy

        klass = SeriesGroupBy
    elif isinstance(obj, DataFrame):
        from pandas.core.groupby.generic import DataFrameGroupBy

        klass = DataFrameGroupBy
    else:  # pragma: no cover
        raise TypeError(f"invalid type: {obj}")

    return klass(
        obj=obj,
        keys=by,
        axis=axis,
        grouper=grouper,
        group_keys=group_keys,
    )


def _insert_quantile_level(idx: Index, qs: npt.NDArray[np.float64]) -> MultiIndex:
    """
    Insert the sequence 'qs' of quantiles as the inner-most level of a MultiIndex.

    The quantile level in the MultiIndex is a repeated copy of 'qs'.

    Parameters
    ----------
    idx : Index
    qs : np.ndarray[float64]

    Returns
    -------
    MultiIndex
    """
    nqs = len(qs)
    lev_codes, lev = Index(qs).factorize()
    lev_codes = coerce_indexer_dtype(lev_codes, lev)

    if idx._is_multi:
        idx = cast(MultiIndex, idx)
        levels = list(idx.levels) + [lev]
        codes = [np.repeat(x, nqs) for x in idx.codes] + [np.tile(lev_codes, len(idx))]
        mi = MultiIndex(levels=levels, codes=codes, names=idx.names + [None])
    else:
        nidx = len(idx)
        idx_codes = coerce_indexer_dtype(np.arange(nidx), idx)
        levels = [idx, lev]
        codes = [np.repeat(idx_codes, nqs), np.tile(lev_codes, nidx)]
        mi = MultiIndex(levels=levels, codes=codes, names=[idx.name, None])

    return mi<|MERGE_RESOLUTION|>--- conflicted
+++ resolved
@@ -4838,7 +4838,6 @@
          catfish    NaN    NaN
         goldfish    0.2  0.125
         """
-<<<<<<< HEAD
         # GH#53491
         if fill_method is not lib.no_default or limit is not lib.no_default:
             warnings.warn(
@@ -4863,8 +4862,6 @@
             fill_method = "ffill"
         if limit is lib.no_default:
             limit = None
-=======
->>>>>>> d2cd5e21
 
         if axis is not lib.no_default:
             axis = self.obj._get_axis_number(axis)
