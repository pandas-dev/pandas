"""
Provide the groupby split-apply-combine paradigm. Define the GroupBy
class providing the base-class of operations.

The SeriesGroupBy and DataFrameGroupBy sub-class
(defined in pandas.core.groupby.generic)
expose these user-facing objects to provide specific functionailty.
"""

import collections
from contextlib import contextmanager
import datetime
from functools import partial, wraps
import inspect
import re
import types
<<<<<<< HEAD
from typing import Dict, FrozenSet, List, Optional, Tuple, Type, Union
=======
from typing import FrozenSet, Hashable, Iterable, List, Optional, Tuple, Type, Union
>>>>>>> 6d35836e

import numpy as np

from pandas._config.config import option_context

from pandas._libs import Timestamp
import pandas._libs.groupby as libgroupby
from pandas.compat import set_function_name
from pandas.compat.numpy import function as nv
from pandas.errors import AbstractMethodError
from pandas.util._decorators import Appender, Substitution, cache_readonly
from pandas.util._validators import validate_kwargs

from pandas.core.dtypes.cast import maybe_downcast_to_dtype
from pandas.core.dtypes.common import (
    ensure_float,
    is_datetime64_dtype,
    is_datetime64tz_dtype,
    is_extension_array_dtype,
    is_integer_dtype,
    is_numeric_dtype,
    is_object_dtype,
    is_scalar,
)
from pandas.core.dtypes.missing import isna, notna

from pandas.core import nanops
import pandas.core.algorithms as algorithms
from pandas.core.arrays import Categorical
from pandas.core.base import DataError, PandasObject, SelectionMixin
import pandas.core.common as com
from pandas.core.construction import extract_array
from pandas.core.frame import DataFrame
from pandas.core.generic import NDFrame
from pandas.core.groupby import base
from pandas.core.index import CategoricalIndex, Index, MultiIndex
from pandas.core.series import Series
from pandas.core.sorting import get_group_index_sorter

_common_see_also = """
        See Also
        --------
        Series.%(name)s
        DataFrame.%(name)s
"""

_apply_docs = dict(
    template="""
    Apply function `func`  group-wise and combine the results together.

    The function passed to `apply` must take a {input} as its first
    argument and return a DataFrame, Series or scalar. `apply` will
    then take care of combining the results back together into a single
    dataframe or series. `apply` is therefore a highly flexible
    grouping method.

    While `apply` is a very flexible method, its downside is that
    using it can be quite a bit slower than using more specific methods
    like `agg` or `transform`. Pandas offers a wide range of method that will
    be much faster than using `apply` for their specific purposes, so try to
    use them before reaching for `apply`.

    Parameters
    ----------
    func : callable
        A callable that takes a {input} as its first argument, and
        returns a dataframe, a series or a scalar. In addition the
        callable may take positional and keyword arguments.
    args, kwargs : tuple and dict
        Optional positional and keyword arguments to pass to `func`.

    Returns
    -------
    applied : Series or DataFrame

    See Also
    --------
    pipe : Apply function to the full GroupBy object instead of to each
        group.
    aggregate : Apply aggregate function to the GroupBy object.
    transform : Apply function column-by-column to the GroupBy object.
    Series.apply : Apply a function to a Series.
    DataFrame.apply : Apply a function to each row or column of a DataFrame.
    """,
    dataframe_examples="""
    >>> df = pd.DataFrame({'A': 'a a b'.split(),
                           'B': [1,2,3],
                           'C': [4,6, 5]})
    >>> g = df.groupby('A')

    Notice that ``g`` has two groups, ``a`` and ``b``.
    Calling `apply` in various ways, we can get different grouping results:

    Example 1: below the function passed to `apply` takes a DataFrame as
    its argument and returns a DataFrame. `apply` combines the result for
    each group together into a new DataFrame:

    >>> g[['B', 'C']].apply(lambda x: x / x.sum())
              B    C
    0  0.333333  0.4
    1  0.666667  0.6
    2  1.000000  1.0

    Example 2: The function passed to `apply` takes a DataFrame as
    its argument and returns a Series.  `apply` combines the result for
    each group together into a new DataFrame:

    >>> g[['B', 'C']].apply(lambda x: x.max() - x.min())
       B  C
    A
    a  1  2
    b  0  0

    Example 3: The function passed to `apply` takes a DataFrame as
    its argument and returns a scalar. `apply` combines the result for
    each group together into a Series, including setting the index as
    appropriate:

    >>> g.apply(lambda x: x.C.max() - x.B.min())
    A
    a    5
    b    2
    dtype: int64
    """,
    series_examples="""
    >>> s = pd.Series([0, 1, 2], index='a a b'.split())
    >>> g = s.groupby(s.index)

    From ``s`` above we can see that ``g`` has two groups, ``a`` and ``b``.
    Calling `apply` in various ways, we can get different grouping results:

    Example 1: The function passed to `apply` takes a Series as
    its argument and returns a Series.  `apply` combines the result for
    each group together into a new Series:

    >>> g.apply(lambda x:  x*2 if x.name == 'b' else x/2)
    0    0.0
    1    0.5
    2    4.0
    dtype: float64

    Example 2: The function passed to `apply` takes a Series as
    its argument and returns a scalar. `apply` combines the result for
    each group together into a Series, including setting the index as
    appropriate:

    >>> g.apply(lambda x: x.max() - x.min())
    a    1
    b    0
    dtype: int64

    Notes
    -----
    In the current implementation `apply` calls `func` twice on the
    first group to decide whether it can take a fast or slow code
    path. This can lead to unexpected behavior if `func` has
    side-effects, as they will take effect twice for the first
    group.

    Examples
    --------
    {examples}
    """,
)

_pipe_template = """
Apply a function `func` with arguments to this %(klass)s object and return
the function's result.

%(versionadded)s

Use `.pipe` when you want to improve readability by chaining together
functions that expect Series, DataFrames, GroupBy or Resampler objects.
Instead of writing

>>> h(g(f(df.groupby('group')), arg1=a), arg2=b, arg3=c)

You can write

>>> (df.groupby('group')
...    .pipe(f)
...    .pipe(g, arg1=a)
...    .pipe(h, arg2=b, arg3=c))

which is much more readable.

Parameters
----------
func : callable or tuple of (callable, string)
    Function to apply to this %(klass)s object or, alternatively,
    a `(callable, data_keyword)` tuple where `data_keyword` is a
    string indicating the keyword of `callable` that expects the
    %(klass)s object.
args : iterable, optional
       Positional arguments passed into `func`.
kwargs : dict, optional
         A dictionary of keyword arguments passed into `func`.

Returns
-------
object : the return type of `func`.

See Also
--------
Series.pipe : Apply a function with arguments to a series.
DataFrame.pipe: Apply a function with arguments to a dataframe.
apply : Apply function to each group instead of to the
    full %(klass)s object.

Notes
-----
See more `here
<http://pandas.pydata.org/pandas-docs/stable/user_guide/groupby.html#piping-function-calls>`_

Examples
--------
%(examples)s
"""

_transform_template = """
Call function producing a like-indexed %(klass)s on each group and
return a %(klass)s having the same indexes as the original object
filled with the transformed values

Parameters
----------
f : function
    Function to apply to each group

Returns
-------
%(klass)s

See Also
--------
aggregate, transform

Notes
-----
Each group is endowed the attribute 'name' in case you need to know
which group you are working on.

The current implementation imposes three requirements on f:

* f must return a value that either has the same shape as the input
  subframe or can be broadcast to the shape of the input subframe.
  For example, if `f` returns a scalar it will be broadcast to have the
  same shape as the input subframe.
* if this is a DataFrame, f must support application column-by-column
  in the subframe. If f also supports application to the entire subframe,
  then a fast path is used starting from the second chunk.
* f must not mutate groups. Mutation is not supported and may
  produce unexpected results.

Examples
--------

# Same shape
>>> df = pd.DataFrame({'A' : ['foo', 'bar', 'foo', 'bar',
...                           'foo', 'bar'],
...                    'B' : ['one', 'one', 'two', 'three',
...                          'two', 'two'],
...                    'C' : [1, 5, 5, 2, 5, 5],
...                    'D' : [2.0, 5., 8., 1., 2., 9.]})
>>> grouped = df.groupby('A')
>>> grouped.transform(lambda x: (x - x.mean()) / x.std())
          C         D
0 -1.154701 -0.577350
1  0.577350  0.000000
2  0.577350  1.154701
3 -1.154701 -1.000000
4  0.577350 -0.577350
5  0.577350  1.000000

# Broadcastable
>>> grouped.transform(lambda x: x.max() - x.min())
   C    D
0  4  6.0
1  3  8.0
2  4  6.0
3  3  8.0
4  4  6.0
5  3  8.0
"""


class GroupByPlot(PandasObject):
    """
    Class implementing the .plot attribute for groupby objects.
    """

    def __init__(self, groupby):
        self._groupby = groupby

    def __call__(self, *args, **kwargs):
        def f(self):
            return self.plot(*args, **kwargs)

        f.__name__ = "plot"
        return self._groupby.apply(f)

    def __getattr__(self, name):
        def attr(*args, **kwargs):
            def f(self):
                return getattr(self.plot, name)(*args, **kwargs)

            return self._groupby.apply(f)

        return attr


@contextmanager
def _group_selection_context(groupby):
    """
    Set / reset the _group_selection_context.
    """
    groupby._set_group_selection()
    yield groupby
    groupby._reset_group_selection()


class _GroupBy(PandasObject, SelectionMixin):
    _group_selection = None
    _apply_whitelist = frozenset()  # type: FrozenSet[str]

    def __init__(
        self,
        obj: NDFrame,
        keys=None,
        axis=0,
        level=None,
        grouper=None,
        exclusions=None,
        selection=None,
        as_index=True,
        sort=True,
        group_keys=True,
        squeeze=False,
        observed=False,
        **kwargs
    ):

        self._selection = selection

        assert isinstance(obj, NDFrame), type(obj)
        obj._consolidate_inplace()

        self.level = level

        if not as_index:
            if not isinstance(obj, DataFrame):
                raise TypeError("as_index=False only valid with DataFrame")
            if axis != 0:
                raise ValueError("as_index=False only valid for axis=0")

        self.as_index = as_index
        self.keys = keys
        self.sort = sort
        self.group_keys = group_keys
        self.squeeze = squeeze
        self.observed = observed
        self.mutated = kwargs.pop("mutated", False)

        if grouper is None:
            from pandas.core.groupby.grouper import _get_grouper

            grouper, exclusions, obj = _get_grouper(
                obj,
                keys,
                axis=axis,
                level=level,
                sort=sort,
                observed=observed,
                mutated=self.mutated,
            )

        self.obj = obj
        self.axis = obj._get_axis_number(axis)
        self.grouper = grouper
        self.exclusions = set(exclusions) if exclusions else set()

        # we accept no other args
        validate_kwargs("group", kwargs, {})

    def __len__(self):
        return len(self.groups)

    def __repr__(self):
        # TODO: Better repr for GroupBy object
        return object.__repr__(self)

    def _assure_grouper(self):
        """
        We create the grouper on instantiation sub-classes may have a
        different policy.
        """
        pass

    @property
    def groups(self):
        """
        Dict {group name -> group labels}.
        """
        self._assure_grouper()
        return self.grouper.groups

    @property
    def ngroups(self):
        self._assure_grouper()
        return self.grouper.ngroups

    @property
    def indices(self):
        """
        Dict {group name -> group indices}.
        """
        self._assure_grouper()
        return self.grouper.indices

    def _get_indices(self, names):
        """
        Safe get multiple indices, translate keys for
        datelike to underlying repr.
        """

        def get_converter(s):
            # possibly convert to the actual key types
            # in the indices, could be a Timestamp or a np.datetime64
            if isinstance(s, (Timestamp, datetime.datetime)):
                return lambda key: Timestamp(key)
            elif isinstance(s, np.datetime64):
                return lambda key: Timestamp(key).asm8
            else:
                return lambda key: key

        if len(names) == 0:
            return []

        if len(self.indices) > 0:
            index_sample = next(iter(self.indices))
        else:
            index_sample = None  # Dummy sample

        name_sample = names[0]
        if isinstance(index_sample, tuple):
            if not isinstance(name_sample, tuple):
                msg = "must supply a tuple to get_group with multiple grouping keys"
                raise ValueError(msg)
            if not len(name_sample) == len(index_sample):
                try:
                    # If the original grouper was a tuple
                    return [self.indices[name] for name in names]
                except KeyError:
                    # turns out it wasn't a tuple
                    msg = (
                        "must supply a same-length tuple to get_group"
                        " with multiple grouping keys"
                    )
                    raise ValueError(msg)

            converters = [get_converter(s) for s in index_sample]
            names = (tuple(f(n) for f, n in zip(converters, name)) for name in names)

        else:
            converter = get_converter(index_sample)
            names = (converter(name) for name in names)

        return [self.indices.get(name, []) for name in names]

    def _get_index(self, name):
        """
        Safe get index, translate keys for datelike to underlying repr.
        """
        return self._get_indices([name])[0]

    @cache_readonly
    def _selected_obj(self):

        if self._selection is None or isinstance(self.obj, Series):
            if self._group_selection is not None:
                return self.obj[self._group_selection]
            return self.obj
        else:
            return self.obj[self._selection]

    def _reset_group_selection(self):
        """
        Clear group based selection.

        Used for methods needing to return info on each group regardless of
        whether a group selection was previously set.
        """
        if self._group_selection is not None:
            # GH12839 clear cached selection too when changing group selection
            self._group_selection = None
            self._reset_cache("_selected_obj")

    def _set_group_selection(self):
        """
        Create group based selection.

        Used when selection is not passed directly but instead via a grouper.

        NOTE: this should be paired with a call to _reset_group_selection
        """
        grp = self.grouper
        if not (
            self.as_index
            and getattr(grp, "groupings", None) is not None
            and self.obj.ndim > 1
            and self._group_selection is None
        ):
            return

        ax = self.obj._info_axis
        groupers = [g.name for g in grp.groupings if g.level is None and g.in_axis]

        if len(groupers):
            # GH12839 clear selected obj cache when group selection changes
            self._group_selection = ax.difference(Index(groupers), sort=False).tolist()
            self._reset_cache("_selected_obj")

    def _set_result_index_ordered(self, result):
        # set the result index on the passed values object and
        # return the new object, xref 8046

        # the values/counts are repeated according to the group index
        # shortcut if we have an already ordered grouper
        if not self.grouper.is_monotonic:
            index = Index(np.concatenate(self._get_indices(self.grouper.result_index)))
            result.set_axis(index, axis=self.axis, inplace=True)
            result = result.sort_index(axis=self.axis)

        result.set_axis(self.obj._get_axis(self.axis), axis=self.axis, inplace=True)
        return result

    def _dir_additions(self):
        return self.obj._dir_additions() | self._apply_whitelist

    def __getattr__(self, attr):
        if attr in self._internal_names_set:
            return object.__getattribute__(self, attr)
        if attr in self.obj:
            return self[attr]

        raise AttributeError(
            "%r object has no attribute %r" % (type(self).__name__, attr)
        )

    @Substitution(
        klass="GroupBy",
        versionadded=".. versionadded:: 0.21.0",
        examples="""\
>>> df = pd.DataFrame({'A': 'a b a b'.split(), 'B': [1, 2, 3, 4]})
>>> df
   A  B
0  a  1
1  b  2
2  a  3
3  b  4

To get the difference between each groups maximum and minimum value in one
pass, you can do

>>> df.groupby('A').pipe(lambda x: x.max() - x.min())
   B
A
a  2
b  2""",
    )
    @Appender(_pipe_template)
    def pipe(self, func, *args, **kwargs):
        return com.pipe(self, func, *args, **kwargs)

    plot = property(GroupByPlot)

    def _make_wrapper(self, name):
        assert name in self._apply_whitelist

        self._set_group_selection()

        # need to setup the selection
        # as are not passed directly but in the grouper
        f = getattr(self._selected_obj, name)
        if not isinstance(f, types.MethodType):
            return self.apply(lambda self: getattr(self, name))

        f = getattr(type(self._selected_obj), name)
        sig = inspect.signature(f)

        def wrapper(*args, **kwargs):
            # a little trickery for aggregation functions that need an axis
            # argument
            if "axis" in sig.parameters:
                if kwargs.get("axis", None) is None:
                    kwargs["axis"] = self.axis

            def curried(x):
                return f(x, *args, **kwargs)

            # preserve the name so we can detect it when calling plot methods,
            # to avoid duplicates
            curried.__name__ = name

            # special case otherwise extra plots are created when catching the
            # exception below
            if name in base.plotting_methods:
                return self.apply(curried)

            try:
                return self.apply(curried)
            except TypeError as err:
                if not re.search(
                    "reduction operation '.*' not allowed for this dtype", str(err)
                ):
                    # We don't have a cython implementation
                    # TODO: is the above comment accurate?
                    raise

            # related to : GH3688
            # try item-by-item
            # this can be called recursively, so need to raise
            # ValueError
            # if we don't have this method to indicated to aggregate to
            # mark this column as an error
            try:
                return self._aggregate_item_by_item(name, *args, **kwargs)
            except AttributeError:
                # e.g. SparseArray has no flags attr
                # FIXME: 'SeriesGroupBy' has no attribute '_aggregate_item_by_item'
                #  occurs in idxmax() case
                #  in tests.groupby.test_function.test_non_cython_api
                raise ValueError

        wrapper.__name__ = name
        return wrapper

    def get_group(self, name, obj=None):
        """
        Construct DataFrame from group with provided name.

        Parameters
        ----------
        name : object
            The name of the group to get as a DataFrame.
        obj : DataFrame, default None
            The DataFrame to take the DataFrame out of.  If
            it is None, the object groupby was called on will
            be used.

        Returns
        -------
        group : same type as obj
        """
        if obj is None:
            obj = self._selected_obj

        inds = self._get_index(name)
        if not len(inds):
            raise KeyError(name)

        return obj.take(inds, axis=self.axis)

    def __iter__(self):
        """
        Groupby iterator.

        Returns
        -------
        Generator yielding sequence of (name, subsetted object)
        for each group
        """
        return self.grouper.get_iterator(self.obj, axis=self.axis)

    @Appender(
        _apply_docs["template"].format(
            input="dataframe", examples=_apply_docs["dataframe_examples"]
        )
    )
    def apply(self, func, *args, **kwargs):

        func = self._is_builtin_func(func)

        # this is needed so we don't try and wrap strings. If we could
        # resolve functions to their callable functions prior, this
        # wouldn't be needed
        if args or kwargs:
            if callable(func):

                @wraps(func)
                def f(g):
                    with np.errstate(all="ignore"):
                        return func(g, *args, **kwargs)

            elif hasattr(nanops, "nan" + func):
                # TODO: should we wrap this in to e.g. _is_builtin_func?
                f = getattr(nanops, "nan" + func)

            else:
                raise ValueError(
                    "func must be a callable if args or kwargs are supplied"
                )
        else:
            f = func

        # ignore SettingWithCopy here in case the user mutates
        with option_context("mode.chained_assignment", None):
            try:
                result = self._python_apply_general(f)
            except TypeError:
                # gh-20949
                # try again, with .apply acting as a filtering
                # operation, by excluding the grouping column
                # This would normally not be triggered
                # except if the udf is trying an operation that
                # fails on *some* columns, e.g. a numeric operation
                # on a string grouper column

                with _group_selection_context(self):
                    return self._python_apply_general(f)

        return result

    def _python_apply_general(self, f):
        keys, values, mutated = self.grouper.apply(f, self._selected_obj, self.axis)

        return self._wrap_applied_output(
            keys, values, not_indexed_same=mutated or self.mutated
        )

    def _iterate_slices(self) -> Iterable[Tuple[Hashable, Series]]:
        raise AbstractMethodError(self)

    def transform(self, func, *args, **kwargs):
        raise AbstractMethodError(self)

    def _cumcount_array(self, ascending=True):
        """
        Parameters
        ----------
        ascending : bool, default True
            If False, number in reverse, from length of group - 1 to 0.

        Notes
        -----
        this is currently implementing sort=False
        (though the default is sort=True) for groupby in general
        """
        ids, _, ngroups = self.grouper.group_info
        sorter = get_group_index_sorter(ids, ngroups)
        ids, count = ids[sorter], len(ids)

        if count == 0:
            return np.empty(0, dtype=np.int64)

        run = np.r_[True, ids[:-1] != ids[1:]]
        rep = np.diff(np.r_[np.nonzero(run)[0], count])
        out = (~run).cumsum()

        if ascending:
            out -= np.repeat(out[run], rep)
        else:
            out = np.repeat(out[np.r_[run[1:], True]], rep) - out

        rev = np.empty(count, dtype=np.intp)
        rev[sorter] = np.arange(count, dtype=np.intp)
        return out[rev].astype(np.int64, copy=False)

    def _try_cast(self, result, obj, numeric_only=False):
        """
        Try to cast the result to our obj original type,
        we may have roundtripped through object in the mean-time.

        If numeric_only is True, then only try to cast numerics
        and not datetimelikes.

        """
        if obj.ndim > 1:
            dtype = obj._values.dtype
        else:
            dtype = obj.dtype

        if not is_scalar(result):
            if is_datetime64tz_dtype(dtype):
                # GH 23683
                # Prior results _may_ have been generated in UTC.
                # Ensure we localize to UTC first before converting
                # to the target timezone
                arr = extract_array(obj)
                try:
                    result = arr._from_sequence(result, dtype="datetime64[ns, UTC]")
                    result = result.astype(dtype)
                except TypeError:
                    # _try_cast was called at a point where the result
                    # was already tz-aware
                    pass
            elif is_extension_array_dtype(dtype):
                # The function can return something of any type, so check
                # if the type is compatible with the calling EA.

                # return the same type (Series) as our caller
                try:
                    result = obj._values._from_sequence(result, dtype=dtype)
                except Exception:
                    # https://github.com/pandas-dev/pandas/issues/22850
                    # pandas has no control over what 3rd-party ExtensionArrays
                    # do in _values_from_sequence. We still want ops to work
                    # though, so we catch any regular Exception.
                    pass
            elif numeric_only and is_numeric_dtype(dtype) or not numeric_only:
                result = maybe_downcast_to_dtype(result, dtype)

        return result

    def _transform_should_cast(self, func_nm):
        """
        Parameters
        ----------
        func_nm: str
            The name of the aggregation function being performed

        Returns
        -------
        bool
            Whether transform should attempt to cast the result of aggregation
        """
        return (self.size().fillna(0) > 0).any() and (
            func_nm not in base.cython_cast_blacklist
        )

    def _cython_transform(self, how, numeric_only=True, **kwargs):
        output: Dict = collections.OrderedDict()
        for name, obj in self._iterate_slices():
            is_numeric = is_numeric_dtype(obj.dtype)
            if numeric_only and not is_numeric:
                continue

            try:
                result, names = self.grouper.transform(obj.values, how, **kwargs)
            except NotImplementedError:
                continue
            if self._transform_should_cast(how):
                output[name] = self._try_cast(result, obj)
            else:
                output[name] = result

        if len(output) == 0:
            raise DataError("No numeric types to aggregate")

        return self._wrap_transformed_output(output, names)

    def _wrap_aggregated_output(self, output, names=None):
        raise AbstractMethodError(self)

    def _wrap_transformed_output(self, output, names=None):
        raise AbstractMethodError(self)

    def _wrap_applied_output(self, keys, values, not_indexed_same=False):
        raise AbstractMethodError(self)

    def _cython_agg_general(self, how, alt=None, numeric_only=True, min_count=-1):
        output = {}
        for name, obj in self._iterate_slices():
            is_numeric = is_numeric_dtype(obj.dtype)
            if numeric_only and not is_numeric:
                continue

            result, names = self.grouper.aggregate(obj.values, how, min_count=min_count)
            output[name] = self._try_cast(result, obj)

        if len(output) == 0:
            raise DataError("No numeric types to aggregate")

        return self._wrap_aggregated_output(output, names)

    def _python_agg_general(self, func, *args, **kwargs):
        func = self._is_builtin_func(func)
        f = lambda x: func(x, *args, **kwargs)

        # iterate through "columns" ex exclusions to populate output dict
        output = {}
        for name, obj in self._iterate_slices():
            try:
                result, counts = self.grouper.agg_series(obj, f)
            except TypeError:
                continue
            else:
                output[name] = self._try_cast(result, obj, numeric_only=True)

        if len(output) == 0:
            return self._python_apply_general(f)

        if self.grouper._filter_empty_groups:

            mask = counts.ravel() > 0
            for name, result in output.items():

                # since we are masking, make sure that we have a float object
                values = result
                if is_numeric_dtype(values.dtype):
                    values = ensure_float(values)

                output[name] = self._try_cast(values[mask], result)

        return self._wrap_aggregated_output(output)

    def _concat_objects(self, keys, values, not_indexed_same=False):
        from pandas.core.reshape.concat import concat

        def reset_identity(values):
            # reset the identities of the components
            # of the values to prevent aliasing
            for v in com.not_none(*values):
                ax = v._get_axis(self.axis)
                ax._reset_identity()
            return values

        if not not_indexed_same:
            result = concat(values, axis=self.axis)
            ax = self._selected_obj._get_axis(self.axis)

            if isinstance(result, Series):
                result = result.reindex(ax)
            else:

                # this is a very unfortunate situation
                # we have a multi-index that is NOT lexsorted
                # and we have a result which is duplicated
                # we can't reindex, so we resort to this
                # GH 14776
                if isinstance(ax, MultiIndex) and not ax.is_unique:
                    indexer = algorithms.unique1d(
                        result.index.get_indexer_for(ax.values)
                    )
                    result = result.take(indexer, axis=self.axis)
                else:
                    result = result.reindex(ax, axis=self.axis)

        elif self.group_keys:

            values = reset_identity(values)
            if self.as_index:

                # possible MI return case
                group_keys = keys
                group_levels = self.grouper.levels
                group_names = self.grouper.names

                result = concat(
                    values,
                    axis=self.axis,
                    keys=group_keys,
                    levels=group_levels,
                    names=group_names,
                    sort=False,
                )
            else:

                # GH5610, returns a MI, with the first level being a
                # range index
                keys = list(range(len(values)))
                result = concat(values, axis=self.axis, keys=keys)
        else:
            values = reset_identity(values)
            result = concat(values, axis=self.axis)

        if (
            isinstance(result, Series)
            and getattr(self, "_selection_name", None) is not None
        ):

            result.name = self._selection_name

        return result

    def _apply_filter(self, indices, dropna):
        if len(indices) == 0:
            indices = np.array([], dtype="int64")
        else:
            indices = np.sort(np.concatenate(indices))
        if dropna:
            filtered = self._selected_obj.take(indices, axis=self.axis)
        else:
            mask = np.empty(len(self._selected_obj.index), dtype=bool)
            mask.fill(False)
            mask[indices.astype(int)] = True
            # mask fails to broadcast when passed to where; broadcast manually.
            mask = np.tile(mask, list(self._selected_obj.shape[1:]) + [1]).T
            filtered = self._selected_obj.where(mask)  # Fill with NaNs.
        return filtered


class GroupBy(_GroupBy):
    """
    Class for grouping and aggregating relational data.

    See aggregate, transform, and apply functions on this object.

    It's easiest to use obj.groupby(...) to use GroupBy, but you can also do:

    ::

        grouped = groupby(obj, ...)

    Parameters
    ----------
    obj : pandas object
    axis : int, default 0
    level : int, default None
        Level of MultiIndex
    groupings : list of Grouping objects
        Most users should ignore this
    exclusions : array-like, optional
        List of columns to exclude
    name : str
        Most users should ignore this

    Returns
    -------
    **Attributes**
    groups : dict
        {group name -> group labels}
    len(grouped) : int
        Number of groups

    Notes
    -----
    After grouping, see aggregate, apply, and transform functions. Here are
    some other brief notes about usage. When grouping by multiple groups, the
    result index will be a MultiIndex (hierarchical) by default.

    Iteration produces (key, group) tuples, i.e. chunking the data by group. So
    you can write code like:

    ::

        grouped = obj.groupby(keys, axis=axis)
        for key, group in grouped:
            # do something with the data

    Function calls on GroupBy, if not specially implemented, "dispatch" to the
    grouped data. So if you group a DataFrame and wish to invoke the std()
    method on each group, you can simply do:

    ::

        df.groupby(mapper).std()

    rather than

    ::

        df.groupby(mapper).aggregate(np.std)

    You can pass arguments to these "wrapped" functions, too.

    See the online documentation for full exposition on these topics and much
    more
    """

    def _bool_agg(self, val_test, skipna):
        """
        Shared func to call any / all Cython GroupBy implementations.
        """

        def objs_to_bool(vals: np.ndarray) -> Tuple[np.ndarray, Type]:
            if is_object_dtype(vals):
                vals = np.array([bool(x) for x in vals])
            else:
                vals = vals.astype(np.bool)

            return vals.view(np.uint8), np.bool

        def result_to_bool(result: np.ndarray, inference: Type) -> np.ndarray:
            return result.astype(inference, copy=False)

        return self._get_cythonized_result(
            "group_any_all",
            self.grouper,
            aggregate=True,
            cython_dtype=np.uint8,
            needs_values=True,
            needs_mask=True,
            pre_processing=objs_to_bool,
            post_processing=result_to_bool,
            val_test=val_test,
            skipna=skipna,
        )

    @Substitution(name="groupby")
    @Appender(_common_see_also)
    def any(self, skipna=True):
        """
        Return True if any value in the group is truthful, else False.

        Parameters
        ----------
        skipna : bool, default True
            Flag to ignore nan values during truth testing.

        Returns
        -------
        bool
        """
        return self._bool_agg("any", skipna)

    @Substitution(name="groupby")
    @Appender(_common_see_also)
    def all(self, skipna=True):
        """
        Return True if all values in the group are truthful, else False.

        Parameters
        ----------
        skipna : bool, default True
            Flag to ignore nan values during truth testing.

        Returns
        -------
        bool
        """
        return self._bool_agg("all", skipna)

    @Substitution(name="groupby")
    @Appender(_common_see_also)
    def count(self):
        """
        Compute count of group, excluding missing values.

        Returns
        -------
        Series or DataFrame
            Count of values within each group.
        """

        # defined here for API doc
        raise NotImplementedError

    @Substitution(name="groupby")
    @Substitution(see_also=_common_see_also)
    def mean(self, *args, **kwargs):
        """
        Compute mean of groups, excluding missing values.

        Returns
        -------
        pandas.Series or pandas.DataFrame
        %(see_also)s
        Examples
        --------
        >>> df = pd.DataFrame({'A': [1, 1, 2, 1, 2],
        ...                    'B': [np.nan, 2, 3, 4, 5],
        ...                    'C': [1, 2, 1, 1, 2]}, columns=['A', 'B', 'C'])

        Groupby one column and return the mean of the remaining columns in
        each group.

        >>> df.groupby('A').mean()
             B         C
        A
        1  3.0  1.333333
        2  4.0  1.500000

        Groupby two columns and return the mean of the remaining column.

        >>> df.groupby(['A', 'B']).mean()
               C
        A B
        1 2.0  2
          4.0  1
        2 3.0  1
          5.0  2

        Groupby one column and return the mean of only particular column in
        the group.

        >>> df.groupby('A')['B'].mean()
        A
        1    3.0
        2    4.0
        Name: B, dtype: float64
        """
        nv.validate_groupby_func("mean", args, kwargs, ["numeric_only"])
        return self._cython_agg_general(
            "mean", alt=lambda x, axis: Series(x).mean(**kwargs), **kwargs
        )

    @Substitution(name="groupby")
    @Appender(_common_see_also)
    def median(self, **kwargs):
        """
        Compute median of groups, excluding missing values.

        For multiple groupings, the result index will be a MultiIndex

        Returns
        -------
        Series or DataFrame
            Median of values within each group.
        """
        return self._cython_agg_general(
            "median",
            alt=lambda x, axis: Series(x).median(axis=axis, **kwargs),
            **kwargs
        )

    @Substitution(name="groupby")
    @Appender(_common_see_also)
    def std(self, ddof=1, *args, **kwargs):
        """
        Compute standard deviation of groups, excluding missing values.

        For multiple groupings, the result index will be a MultiIndex.

        Parameters
        ----------
        ddof : int, default 1
            Degrees of freedom.

        Returns
        -------
        Series or DataFrame
            Standard deviation of values within each group.
        """

        # TODO: implement at Cython level?
        nv.validate_groupby_func("std", args, kwargs)
        return np.sqrt(self.var(ddof=ddof, **kwargs))

    @Substitution(name="groupby")
    @Appender(_common_see_also)
    def var(self, ddof=1, *args, **kwargs):
        """
        Compute variance of groups, excluding missing values.

        For multiple groupings, the result index will be a MultiIndex.

        Parameters
        ----------
        ddof : int, default 1
            Degrees of freedom.

        Returns
        -------
        Series or DataFrame
            Variance of values within each group.
        """
        nv.validate_groupby_func("var", args, kwargs)
        if ddof == 1:
            return self._cython_agg_general(
                "var", alt=lambda x, axis: Series(x).var(ddof=ddof, **kwargs), **kwargs
            )
        else:
            f = lambda x: x.var(ddof=ddof, **kwargs)
            with _group_selection_context(self):
                return self._python_agg_general(f)

    @Substitution(name="groupby")
    @Appender(_common_see_also)
    def sem(self, ddof=1):
        """
        Compute standard error of the mean of groups, excluding missing values.

        For multiple groupings, the result index will be a MultiIndex.

        Parameters
        ----------
        ddof : int, default 1
            Degrees of freedom.

        Returns
        -------
        Series or DataFrame
            Standard error of the mean of values within each group.
        """
        return self.std(ddof=ddof) / np.sqrt(self.count())

    @Substitution(name="groupby")
    @Appender(_common_see_also)
    def size(self):
        """
        Compute group sizes.

        Returns
        -------
        Series
            Number of rows in each group.
        """
        result = self.grouper.size()

        if isinstance(self.obj, Series):
            result.name = getattr(self.obj, "name", None)
        return result

    @classmethod
    def _add_numeric_operations(cls):
        """
        Add numeric operations to the GroupBy generically.
        """

        def groupby_function(name, alias, npfunc, numeric_only=True, min_count=-1):

            _local_template = """
            Compute %(f)s of group values.

            Returns
            -------
            Series or DataFrame
                Computed %(f)s of values within each group.
            """

            @Substitution(name="groupby", f=name)
            @Appender(_common_see_also)
            @Appender(_local_template)
            def f(self, **kwargs):
                if "numeric_only" not in kwargs:
                    kwargs["numeric_only"] = numeric_only
                if "min_count" not in kwargs:
                    kwargs["min_count"] = min_count

                self._set_group_selection()

                # try a cython aggregation if we can
                try:
                    return self._cython_agg_general(alias, alt=npfunc, **kwargs)
                except DataError:
                    pass
                except NotImplementedError as err:
                    if "function is not implemented for this dtype" in str(err):
                        # raised in _get_cython_function, in some cases can
                        #  be trimmed by implementing cython funcs for more dtypes
                        pass
                    elif "decimal does not support skipna=True" in str(err):
                        # FIXME: kludge for test_decimal:test_in_numeric_groupby
                        pass
                    else:
                        raise

                # apply a non-cython aggregation
                result = self.aggregate(lambda x: npfunc(x, axis=self.axis))

                # coerce the resulting columns if we can
                if isinstance(result, DataFrame):
                    for col in result.columns:
                        result[col] = self._try_cast(result[col], self.obj[col])
                else:
                    result = self._try_cast(result, self.obj)

                return result

            set_function_name(f, name, cls)

            return f

        def first_compat(x, axis=0):
            def first(x):
                x = x.to_numpy()

                x = x[notna(x)]
                if len(x) == 0:
                    return np.nan
                return x[0]

            if isinstance(x, DataFrame):
                return x.apply(first, axis=axis)
            else:
                return first(x)

        def last_compat(x, axis=0):
            def last(x):
                x = x.to_numpy()
                x = x[notna(x)]
                if len(x) == 0:
                    return np.nan
                return x[-1]

            if isinstance(x, DataFrame):
                return x.apply(last, axis=axis)
            else:
                return last(x)

        cls.sum = groupby_function("sum", "add", np.sum, min_count=0)
        cls.prod = groupby_function("prod", "prod", np.prod, min_count=0)
        cls.min = groupby_function("min", "min", np.min, numeric_only=False)
        cls.max = groupby_function("max", "max", np.max, numeric_only=False)
        cls.first = groupby_function("first", "first", first_compat, numeric_only=False)
        cls.last = groupby_function("last", "last", last_compat, numeric_only=False)

    @Substitution(name="groupby")
    @Appender(_common_see_also)
    def ohlc(self):
        """
        Compute sum of values, excluding missing values.

        For multiple groupings, the result index will be a MultiIndex

        Returns
        -------
        DataFrame
            Open, high, low and close values within each group.
        """

        return self._apply_to_column_groupbys(lambda x: x._cython_agg_general("ohlc"))

    @Appender(DataFrame.describe.__doc__)
    def describe(self, **kwargs):
        with _group_selection_context(self):
            result = self.apply(lambda x: x.describe(**kwargs))
            if self.axis == 1:
                return result.T
            return result.unstack()

    def resample(self, rule, *args, **kwargs):
        """
        Provide resampling when using a TimeGrouper.

        Given a grouper, the function resamples it according to a string
        "string" -> "frequency".

        See the :ref:`frequency aliases <timeseries.offset_aliases>`
        documentation for more details.

        Parameters
        ----------
        rule : str or DateOffset
            The offset string or object representing target grouper conversion.
        *args, **kwargs
            Possible arguments are `how`, `fill_method`, `limit`, `kind` and
            `on`, and other arguments of `TimeGrouper`.

        Returns
        -------
        Grouper
            Return a new grouper with our resampler appended.

        See Also
        --------
        Grouper : Specify a frequency to resample with when
            grouping by a key.
        DatetimeIndex.resample : Frequency conversion and resampling of
            time series.

        Examples
        --------
        >>> idx = pd.date_range('1/1/2000', periods=4, freq='T')
        >>> df = pd.DataFrame(data=4 * [range(2)],
        ...                   index=idx,
        ...                   columns=['a', 'b'])
        >>> df.iloc[2, 0] = 5
        >>> df
                            a  b
        2000-01-01 00:00:00  0  1
        2000-01-01 00:01:00  0  1
        2000-01-01 00:02:00  5  1
        2000-01-01 00:03:00  0  1

        Downsample the DataFrame into 3 minute bins and sum the values of
        the timestamps falling into a bin.

        >>> df.groupby('a').resample('3T').sum()
                                 a  b
        a
        0   2000-01-01 00:00:00  0  2
            2000-01-01 00:03:00  0  1
        5   2000-01-01 00:00:00  5  1

        Upsample the series into 30 second bins.

        >>> df.groupby('a').resample('30S').sum()
                            a  b
        a
        0   2000-01-01 00:00:00  0  1
            2000-01-01 00:00:30  0  0
            2000-01-01 00:01:00  0  1
            2000-01-01 00:01:30  0  0
            2000-01-01 00:02:00  0  0
            2000-01-01 00:02:30  0  0
            2000-01-01 00:03:00  0  1
        5   2000-01-01 00:02:00  5  1

        Resample by month. Values are assigned to the month of the period.

        >>> df.groupby('a').resample('M').sum()
                    a  b
        a
        0   2000-01-31  0  3
        5   2000-01-31  5  1

        Downsample the series into 3 minute bins as above, but close the right
        side of the bin interval.

        >>> df.groupby('a').resample('3T', closed='right').sum()
                                 a  b
        a
        0   1999-12-31 23:57:00  0  1
            2000-01-01 00:00:00  0  2
        5   2000-01-01 00:00:00  5  1

        Downsample the series into 3 minute bins and close the right side of
        the bin interval, but label each bin using the right edge instead of
        the left.

        >>> df.groupby('a').resample('3T', closed='right', label='right').sum()
                                 a  b
        a
        0   2000-01-01 00:00:00  0  1
            2000-01-01 00:03:00  0  2
        5   2000-01-01 00:03:00  5  1

        Add an offset of twenty seconds.

        >>> df.groupby('a').resample('3T', loffset='20s').sum()
                               a  b
        a
        0   2000-01-01 00:00:20  0  2
            2000-01-01 00:03:20  0  1
        5   2000-01-01 00:00:20  5  1
        """
        from pandas.core.resample import get_resampler_for_grouping

        return get_resampler_for_grouping(self, rule, *args, **kwargs)

    @Substitution(name="groupby")
    @Appender(_common_see_also)
    def rolling(self, *args, **kwargs):
        """
        Return a rolling grouper, providing rolling functionality per group.
        """
        from pandas.core.window import RollingGroupby

        return RollingGroupby(self, *args, **kwargs)

    @Substitution(name="groupby")
    @Appender(_common_see_also)
    def expanding(self, *args, **kwargs):
        """
        Return an expanding grouper, providing expanding
        functionality per group.
        """
        from pandas.core.window import ExpandingGroupby

        return ExpandingGroupby(self, *args, **kwargs)

    def _fill(self, direction, limit=None):
        """
        Shared function for `pad` and `backfill` to call Cython method.

        Parameters
        ----------
        direction : {'ffill', 'bfill'}
            Direction passed to underlying Cython function. `bfill` will cause
            values to be filled backwards. `ffill` and any other values will
            default to a forward fill
        limit : int, default None
            Maximum number of consecutive values to fill. If `None`, this
            method will convert to -1 prior to passing to Cython

        Returns
        -------
        `Series` or `DataFrame` with filled values

        See Also
        --------
        pad
        backfill
        """
        # Need int value for Cython
        if limit is None:
            limit = -1

        return self._get_cythonized_result(
            "group_fillna_indexer",
            self.grouper,
            needs_mask=True,
            cython_dtype=np.int64,
            result_is_index=True,
            direction=direction,
            limit=limit,
        )

    @Substitution(name="groupby")
    def pad(self, limit=None):
        """
        Forward fill the values.

        Parameters
        ----------
        limit : int, optional
            Limit of how many values to fill.

        Returns
        -------
        Series or DataFrame
            Object with missing values filled.

        See Also
        --------
        Series.pad
        DataFrame.pad
        Series.fillna
        DataFrame.fillna
        """
        return self._fill("ffill", limit=limit)

    ffill = pad

    @Substitution(name="groupby")
    def backfill(self, limit=None):
        """
        Backward fill the values.

        Parameters
        ----------
        limit : int, optional
            Limit of how many values to fill.

        Returns
        -------
        Series or DataFrame
            Object with missing values filled.

        See Also
        --------
        Series.backfill
        DataFrame.backfill
        Series.fillna
        DataFrame.fillna
        """
        return self._fill("bfill", limit=limit)

    bfill = backfill

    @Substitution(name="groupby")
    @Substitution(see_also=_common_see_also)
    def nth(self, n: Union[int, List[int]], dropna: Optional[str] = None) -> DataFrame:
        """
        Take the nth row from each group if n is an int, or a subset of rows
        if n is a list of ints.

        If dropna, will take the nth non-null row, dropna is either
        'all' or 'any'; this is equivalent to calling dropna(how=dropna)
        before the groupby.

        Parameters
        ----------
        n : int or list of ints
            A single nth value for the row or a list of nth values.
        dropna : None or str, optional
            Apply the specified dropna operation before counting which row is
            the nth row. Needs to be None, 'any' or 'all'.

        Returns
        -------
        Series or DataFrame
            N-th value within each group.
        %(see_also)s
        Examples
        --------

        >>> df = pd.DataFrame({'A': [1, 1, 2, 1, 2],
        ...                    'B': [np.nan, 2, 3, 4, 5]}, columns=['A', 'B'])
        >>> g = df.groupby('A')
        >>> g.nth(0)
             B
        A
        1  NaN
        2  3.0
        >>> g.nth(1)
             B
        A
        1  2.0
        2  5.0
        >>> g.nth(-1)
             B
        A
        1  4.0
        2  5.0
        >>> g.nth([0, 1])
             B
        A
        1  NaN
        1  2.0
        2  3.0
        2  5.0

        Specifying `dropna` allows count ignoring ``NaN``

        >>> g.nth(0, dropna='any')
             B
        A
        1  2.0
        2  3.0

        NaNs denote group exhausted when using dropna

        >>> g.nth(3, dropna='any')
            B
        A
        1 NaN
        2 NaN

        Specifying `as_index=False` in `groupby` keeps the original index.

        >>> df.groupby('A', as_index=False).nth(1)
           A    B
        1  1  2.0
        4  2  5.0
        """

        valid_containers = (set, list, tuple)
        if not isinstance(n, (valid_containers, int)):
            raise TypeError("n needs to be an int or a list/set/tuple of ints")

        if not dropna:

            if isinstance(n, int):
                nth_values = [n]
            elif isinstance(n, valid_containers):
                nth_values = list(set(n))

            nth_array = np.array(nth_values, dtype=np.intp)
            self._set_group_selection()

            mask_left = np.in1d(self._cumcount_array(), nth_array)
            mask_right = np.in1d(self._cumcount_array(ascending=False) + 1, -nth_array)
            mask = mask_left | mask_right

            ids, _, _ = self.grouper.group_info

            # Drop NA values in grouping
            mask = mask & (ids != -1)

            out = self._selected_obj[mask]
            if not self.as_index:
                return out

            result_index = self.grouper.result_index
            out.index = result_index[ids[mask]]

            if not self.observed and isinstance(result_index, CategoricalIndex):
                out = out.reindex(result_index)

            return out.sort_index() if self.sort else out

        # dropna is truthy
        if isinstance(n, valid_containers):
            raise ValueError("dropna option with a list of nth values is not supported")

        if dropna not in ["any", "all"]:
            # Note: when agg-ing picker doesn't raise this, just returns NaN
            raise ValueError(
                "For a DataFrame groupby, dropna must be "
                "either None, 'any' or 'all', "
                "(was passed {dropna}).".format(dropna=dropna)
            )

        # old behaviour, but with all and any support for DataFrames.
        # modified in GH 7559 to have better perf
        max_len = n if n >= 0 else -1 - n
        dropped = self.obj.dropna(how=dropna, axis=self.axis)

        # get a new grouper for our dropped obj
        if self.keys is None and self.level is None:

            # we don't have the grouper info available
            # (e.g. we have selected out
            # a column that is not in the current object)
            axis = self.grouper.axis
            grouper = axis[axis.isin(dropped.index)]

        else:

            # create a grouper with the original parameters, but on dropped
            # object
            from pandas.core.groupby.grouper import _get_grouper

            grouper, _, _ = _get_grouper(
                dropped,
                key=self.keys,
                axis=self.axis,
                level=self.level,
                sort=self.sort,
                mutated=self.mutated,
            )

        grb = dropped.groupby(grouper, as_index=self.as_index, sort=self.sort)
        sizes, result = grb.size(), grb.nth(n)
        mask = (sizes < max_len).values

        # set the results which don't meet the criteria
        if len(result) and mask.any():
            result.loc[mask] = np.nan

        # reset/reindex to the original groups
        if len(self.obj) == len(dropped) or len(result) == len(
            self.grouper.result_index
        ):
            result.index = self.grouper.result_index
        else:
            result = result.reindex(self.grouper.result_index)

        return result

    def quantile(self, q=0.5, interpolation="linear"):
        """
        Return group values at the given quantile, a la numpy.percentile.

        Parameters
        ----------
        q : float or array-like, default 0.5 (50% quantile)
            Value(s) between 0 and 1 providing the quantile(s) to compute.
        interpolation : {'linear', 'lower', 'higher', 'midpoint', 'nearest'}
            Method to use when the desired quantile falls between two points.

        Returns
        -------
        Series or DataFrame
            Return type determined by caller of GroupBy object.

        See Also
        --------
        Series.quantile : Similar method for Series.
        DataFrame.quantile : Similar method for DataFrame.
        numpy.percentile : NumPy method to compute qth percentile.

        Examples
        --------
        >>> df = pd.DataFrame([
        ...     ['a', 1], ['a', 2], ['a', 3],
        ...     ['b', 1], ['b', 3], ['b', 5]
        ... ], columns=['key', 'val'])
        >>> df.groupby('key').quantile()
            val
        key
        a    2.0
        b    3.0
        """
        from pandas import concat

        def pre_processor(vals: np.ndarray) -> Tuple[np.ndarray, Optional[Type]]:
            if is_object_dtype(vals):
                raise TypeError(
                    "'quantile' cannot be performed against 'object' dtypes!"
                )

            inference = None
            if is_integer_dtype(vals):
                inference = np.int64
            elif is_datetime64_dtype(vals):
                inference = "datetime64[ns]"
                vals = vals.astype(np.float)

            return vals, inference

        def post_processor(vals: np.ndarray, inference: Optional[Type]) -> np.ndarray:
            if inference:
                # Check for edge case
                if not (
                    is_integer_dtype(inference)
                    and interpolation in {"linear", "midpoint"}
                ):
                    vals = vals.astype(inference)

            return vals

        if is_scalar(q):
            return self._get_cythonized_result(
                "group_quantile",
                self.grouper,
                aggregate=True,
                needs_values=True,
                needs_mask=True,
                cython_dtype=np.float64,
                pre_processing=pre_processor,
                post_processing=post_processor,
                q=q,
                interpolation=interpolation,
            )
        else:
            results = [
                self._get_cythonized_result(
                    "group_quantile",
                    self.grouper,
                    aggregate=True,
                    needs_values=True,
                    needs_mask=True,
                    cython_dtype=np.float64,
                    pre_processing=pre_processor,
                    post_processing=post_processor,
                    q=qi,
                    interpolation=interpolation,
                )
                for qi in q
            ]
            result = concat(results, axis=0, keys=q)
            # fix levels to place quantiles on the inside
            # TODO(GH-10710): Ideally, we could write this as
            #  >>> result.stack(0).loc[pd.IndexSlice[:, ..., q], :]
            #  but this hits https://github.com/pandas-dev/pandas/issues/10710
            #  which doesn't reorder the list-like `q` on the inner level.
            order = np.roll(list(range(result.index.nlevels)), -1)
            result = result.reorder_levels(order)
            result = result.reindex(q, level=-1)

            # fix order.
            hi = len(q) * self.ngroups
            arr = np.arange(0, hi, self.ngroups)
            arrays = []

            for i in range(self.ngroups):
                arr2 = arr + i
                arrays.append(arr2)

            indices = np.concatenate(arrays)
            assert len(indices) == len(result)
            return result.take(indices)

    @Substitution(name="groupby")
    def ngroup(self, ascending=True):
        """
        Number each group from 0 to the number of groups - 1.

        This is the enumerative complement of cumcount.  Note that the
        numbers given to the groups match the order in which the groups
        would be seen when iterating over the groupby object, not the
        order they are first observed.

        .. versionadded:: 0.20.2

        Parameters
        ----------
        ascending : bool, default True
            If False, number in reverse, from number of group - 1 to 0.

        Returns
        -------
        Series
            Unique numbers for each group.

        See Also
        --------
        .cumcount : Number the rows in each group.

        Examples
        --------

        >>> df = pd.DataFrame({"A": list("aaabba")})
        >>> df
           A
        0  a
        1  a
        2  a
        3  b
        4  b
        5  a
        >>> df.groupby('A').ngroup()
        0    0
        1    0
        2    0
        3    1
        4    1
        5    0
        dtype: int64
        >>> df.groupby('A').ngroup(ascending=False)
        0    1
        1    1
        2    1
        3    0
        4    0
        5    1
        dtype: int64
        >>> df.groupby(["A", [1,1,2,3,2,1]]).ngroup()
        0    0
        1    0
        2    1
        3    3
        4    2
        5    0
        dtype: int64
        """

        with _group_selection_context(self):
            index = self._selected_obj.index
            result = Series(self.grouper.group_info[0], index)
            if not ascending:
                result = self.ngroups - 1 - result
            return result

    @Substitution(name="groupby")
    def cumcount(self, ascending=True):
        """
        Number each item in each group from 0 to the length of that group - 1.

        Essentially this is equivalent to

        >>> self.apply(lambda x: pd.Series(np.arange(len(x)), x.index))

        Parameters
        ----------
        ascending : bool, default True
            If False, number in reverse, from length of group - 1 to 0.

        Returns
        -------
        Series
            Sequence number of each element within each group.

        See Also
        --------
        .ngroup : Number the groups themselves.

        Examples
        --------

        >>> df = pd.DataFrame([['a'], ['a'], ['a'], ['b'], ['b'], ['a']],
        ...                   columns=['A'])
        >>> df
           A
        0  a
        1  a
        2  a
        3  b
        4  b
        5  a
        >>> df.groupby('A').cumcount()
        0    0
        1    1
        2    2
        3    0
        4    1
        5    3
        dtype: int64
        >>> df.groupby('A').cumcount(ascending=False)
        0    3
        1    2
        2    1
        3    1
        4    0
        5    0
        dtype: int64
        """

        with _group_selection_context(self):
            index = self._selected_obj.index
            cumcounts = self._cumcount_array(ascending=ascending)
            return Series(cumcounts, index)

    @Substitution(name="groupby")
    @Appender(_common_see_also)
    def rank(
        self, method="average", ascending=True, na_option="keep", pct=False, axis=0
    ):
        """
        Provide the rank of values within each group.

        Parameters
        ----------
        method : {'average', 'min', 'max', 'first', 'dense'}, default 'average'
            * average: average rank of group
            * min: lowest rank in group
            * max: highest rank in group
            * first: ranks assigned in order they appear in the array
            * dense: like 'min', but rank always increases by 1 between groups
        ascending : bool, default True
            False for ranks by high (1) to low (N).
        na_option :  {'keep', 'top', 'bottom'}, default 'keep'
            * keep: leave NA values where they are
            * top: smallest rank if ascending
            * bottom: smallest rank if descending
        pct : bool, default False
            Compute percentage rank of data within each group.
        axis : int, default 0
            The axis of the object over which to compute the rank.

        Returns
        -------
        DataFrame with ranking of values within each group
        """
        if na_option not in {"keep", "top", "bottom"}:
            msg = "na_option must be one of 'keep', 'top', or 'bottom'"
            raise ValueError(msg)
        return self._cython_transform(
            "rank",
            numeric_only=False,
            ties_method=method,
            ascending=ascending,
            na_option=na_option,
            pct=pct,
            axis=axis,
        )

    @Substitution(name="groupby")
    @Appender(_common_see_also)
    def cumprod(self, axis=0, *args, **kwargs):
        """
        Cumulative product for each group.

        Returns
        -------
        Series or DataFrame
        """
        nv.validate_groupby_func("cumprod", args, kwargs, ["numeric_only", "skipna"])
        if axis != 0:
            return self.apply(lambda x: x.cumprod(axis=axis, **kwargs))

        return self._cython_transform("cumprod", **kwargs)

    @Substitution(name="groupby")
    @Appender(_common_see_also)
    def cumsum(self, axis=0, *args, **kwargs):
        """
        Cumulative sum for each group.

        Returns
        -------
        Series or DataFrame
        """
        nv.validate_groupby_func("cumsum", args, kwargs, ["numeric_only", "skipna"])
        if axis != 0:
            return self.apply(lambda x: x.cumsum(axis=axis, **kwargs))

        return self._cython_transform("cumsum", **kwargs)

    @Substitution(name="groupby")
    @Appender(_common_see_also)
    def cummin(self, axis=0, **kwargs):
        """
        Cumulative min for each group.

        Returns
        -------
        Series or DataFrame
        """
        if axis != 0:
            return self.apply(lambda x: np.minimum.accumulate(x, axis))

        return self._cython_transform("cummin", numeric_only=False)

    @Substitution(name="groupby")
    @Appender(_common_see_also)
    def cummax(self, axis=0, **kwargs):
        """
        Cumulative max for each group.

        Returns
        -------
        Series or DataFrame
        """
        if axis != 0:
            return self.apply(lambda x: np.maximum.accumulate(x, axis))

        return self._cython_transform("cummax", numeric_only=False)

    def _get_cythonized_result(
        self,
        how,
        grouper,
        aggregate=False,
        cython_dtype=None,
        needs_values=False,
        needs_mask=False,
        needs_ngroups=False,
        result_is_index=False,
        pre_processing=None,
        post_processing=None,
        **kwargs
    ):
        """
        Get result for Cythonized functions.

        Parameters
        ----------
        how : str, Cythonized function name to be called
        grouper : Grouper object containing pertinent group info
        aggregate : bool, default False
            Whether the result should be aggregated to match the number of
            groups
        cython_dtype : default None
            Type of the array that will be modified by the Cython call. If
            `None`, the type will be inferred from the values of each slice
        needs_values : bool, default False
            Whether the values should be a part of the Cython call
            signature
        needs_mask : bool, default False
            Whether boolean mask needs to be part of the Cython call
            signature
        needs_ngroups : bool, default False
            Whether number of groups is part of the Cython call signature
        result_is_index : bool, default False
            Whether the result of the Cython operation is an index of
            values to be retrieved, instead of the actual values themselves
        pre_processing : function, default None
            Function to be applied to `values` prior to passing to Cython.
            Function should return a tuple where the first element is the
            values to be passed to Cython and the second element is an optional
            type which the values should be converted to after being returned
            by the Cython operation. Raises if `needs_values` is False.
        post_processing : function, default None
            Function to be applied to result of Cython function. Should accept
            an array of values as the first argument and type inferences as its
            second argument, i.e. the signature should be
            (ndarray, Type).
        **kwargs : dict
            Extra arguments to be passed back to Cython funcs

        Returns
        -------
        `Series` or `DataFrame`  with filled values
        """
        if result_is_index and aggregate:
            raise ValueError("'result_is_index' and 'aggregate' cannot both be True!")
        if post_processing:
            if not callable(pre_processing):
                raise ValueError("'post_processing' must be a callable!")
        if pre_processing:
            if not callable(pre_processing):
                raise ValueError("'pre_processing' must be a callable!")
            if not needs_values:
                raise ValueError(
                    "Cannot use 'pre_processing' without specifying 'needs_values'!"
                )

        labels, _, ngroups = grouper.group_info
        output: Dict = collections.OrderedDict()
        base_func = getattr(libgroupby, how)

        for name, obj in self._iterate_slices():
            values = obj._data._values

            if aggregate:
                result_sz = ngroups
            else:
                result_sz = len(values)

            if not cython_dtype:
                cython_dtype = values.dtype

            result = np.zeros(result_sz, dtype=cython_dtype)
            func = partial(base_func, result, labels)
            inferences = None

            if needs_values:
                vals = values
                if pre_processing:
                    vals, inferences = pre_processing(vals)
                func = partial(func, vals)

            if needs_mask:
                mask = isna(values).view(np.uint8)
                func = partial(func, mask)

            if needs_ngroups:
                func = partial(func, ngroups)

            func(**kwargs)  # Call func to modify indexer values in place

            if result_is_index:
                result = algorithms.take_nd(values, result)

            if post_processing:
                result = post_processing(result, inferences)

            output[name] = result

        if aggregate:
            return self._wrap_aggregated_output(output)
        else:
            return self._wrap_transformed_output(output)

    @Substitution(name="groupby")
    @Appender(_common_see_also)
    def shift(self, periods=1, freq=None, axis=0, fill_value=None):
        """
        Shift each group by periods observations.

        Parameters
        ----------
        periods : int, default 1
            Number of periods to shift.
        freq : frequency string
        axis : axis to shift, default 0
        fill_value : optional

            .. versionadded:: 0.24.0

        Returns
        -------
        Series or DataFrame
            Object shifted within each group.
        """

        if freq is not None or axis != 0 or not isna(fill_value):
            return self.apply(lambda x: x.shift(periods, freq, axis, fill_value))

        return self._get_cythonized_result(
            "group_shift_indexer",
            self.grouper,
            cython_dtype=np.int64,
            needs_ngroups=True,
            result_is_index=True,
            periods=periods,
        )

    @Substitution(name="groupby")
    @Appender(_common_see_also)
    def pct_change(self, periods=1, fill_method="pad", limit=None, freq=None, axis=0):
        """
        Calculate pct_change of each value to previous entry in group.

        Returns
        -------
        Series or DataFrame
            Percentage changes within each group.
        """
        if freq is not None or axis != 0:
            return self.apply(
                lambda x: x.pct_change(
                    periods=periods,
                    fill_method=fill_method,
                    limit=limit,
                    freq=freq,
                    axis=axis,
                )
            )
        filled = getattr(self, fill_method)(limit=limit)
        fill_grp = filled.groupby(self.grouper.labels)
        shifted = fill_grp.shift(periods=periods, freq=freq)
        return (filled / shifted) - 1

    @Substitution(name="groupby")
    @Substitution(see_also=_common_see_also)
    def head(self, n=5):
        """
        Return first n rows of each group.

        Similar to ``.apply(lambda x: x.head(n))``, but it returns a subset of rows
        from the original DataFrame with original index and order preserved
        (``as_index`` flag is ignored).

        Returns
        -------
        Series or DataFrame
        %(see_also)s
        Examples
        --------

        >>> df = pd.DataFrame([[1, 2], [1, 4], [5, 6]],
        ...                   columns=['A', 'B'])
        >>> df.groupby('A').head(1)
           A  B
        0  1  2
        2  5  6
        """
        self._reset_group_selection()
        mask = self._cumcount_array() < n
        return self._selected_obj[mask]

    @Substitution(name="groupby")
    @Substitution(see_also=_common_see_also)
    def tail(self, n=5):
        """
        Return last n rows of each group.

        Similar to ``.apply(lambda x: x.tail(n))``, but it returns a subset of rows
        from the original DataFrame with original index and order preserved
        (``as_index`` flag is ignored).

        Returns
        -------
        Series or DataFrame
        %(see_also)s
        Examples
        --------

        >>> df = pd.DataFrame([['a', 1], ['a', 2], ['b', 1], ['b', 2]],
        ...                   columns=['A', 'B'])
        >>> df.groupby('A').tail(1)
           A  B
        1  a  2
        3  b  2
        """
        self._reset_group_selection()
        mask = self._cumcount_array(ascending=False) < n
        return self._selected_obj[mask]

    def _reindex_output(self, output):
        """
        If we have categorical groupers, then we might want to make sure that
        we have a fully re-indexed output to the levels. This means expanding
        the output space to accommodate all values in the cartesian product of
        our groups, regardless of whether they were observed in the data or
        not. This will expand the output space if there are missing groups.

        The method returns early without modifying the input if the number of
        groupings is less than 2, self.observed == True or none of the groupers
        are categorical.

        Parameters
        ----------
        output: Series or DataFrame
            Object resulting from grouping and applying an operation.

        Returns
        -------
        Series or DataFrame
            Object (potentially) re-indexed to include all possible groups.
        """
        groupings = self.grouper.groupings
        if groupings is None:
            return output
        elif len(groupings) == 1:
            return output

        # if we only care about the observed values
        # we are done
        elif self.observed:
            return output

        # reindexing only applies to a Categorical grouper
        elif not any(
            isinstance(ping.grouper, (Categorical, CategoricalIndex))
            for ping in groupings
        ):
            return output

        levels_list = [ping.group_index for ping in groupings]
        index, _ = MultiIndex.from_product(
            levels_list, names=self.grouper.names
        ).sortlevel()

        if self.as_index:
            d = {self.obj._get_axis_name(self.axis): index, "copy": False}
            return output.reindex(**d)

        # GH 13204
        # Here, the categorical in-axis groupers, which need to be fully
        # expanded, are columns in `output`. An idea is to do:
        # output = output.set_index(self.grouper.names)
        #                .reindex(index).reset_index()
        # but special care has to be taken because of possible not-in-axis
        # groupers.
        # So, we manually select and drop the in-axis grouper columns,
        # reindex `output`, and then reset the in-axis grouper columns.

        # Select in-axis groupers
        in_axis_grps = (
            (i, ping.name) for (i, ping) in enumerate(groupings) if ping.in_axis
        )
        g_nums, g_names = zip(*in_axis_grps)

        output = output.drop(labels=list(g_names), axis=1)

        # Set a temp index and reindex (possibly expanding)
        output = output.set_index(self.grouper.result_index).reindex(index, copy=False)

        # Reset in-axis grouper columns
        # (using level numbers `g_nums` because level names may not be unique)
        output = output.reset_index(level=g_nums)

        return output.reset_index(drop=True)


GroupBy._add_numeric_operations()


@Appender(GroupBy.__doc__)
def groupby(obj: Union[Series, DataFrame], by, **kwds) -> GroupBy:
    klass: Type[GroupBy]
    if isinstance(obj, Series):
        from pandas.core.groupby.generic import SeriesGroupBy

        klass = SeriesGroupBy
    elif isinstance(obj, DataFrame):
        from pandas.core.groupby.generic import DataFrameGroupBy

        klass = DataFrameGroupBy
    else:
        raise TypeError("invalid type: {}".format(obj))

    return klass(obj, by, **kwds)<|MERGE_RESOLUTION|>--- conflicted
+++ resolved
@@ -14,11 +14,17 @@
 import inspect
 import re
 import types
-<<<<<<< HEAD
-from typing import Dict, FrozenSet, List, Optional, Tuple, Type, Union
-=======
-from typing import FrozenSet, Hashable, Iterable, List, Optional, Tuple, Type, Union
->>>>>>> 6d35836e
+from typing import (
+    Dict,
+    FrozenSet,
+    Hashable,
+    Iterable,
+    List,
+    Optional,
+    Tuple,
+    Type,
+    Union,
+)
 
 import numpy as np
 
