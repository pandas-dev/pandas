"""
Provide the groupby split-apply-combine paradigm. Define the GroupBy
class providing the base-class of operations.

The SeriesGroupBy and DataFrameGroupBy sub-class
(defined in pandas.core.groupby.generic)
expose these user-facing objects to provide specific functionality.
"""
from __future__ import annotations

from collections.abc import (
    Hashable,
    Iterator,
    Mapping,
    Sequence,
)
import datetime
from functools import (
    partial,
    wraps,
)
import inspect
from textwrap import dedent
from typing import (
    TYPE_CHECKING,
    Callable,
    Literal,
    TypeVar,
    Union,
    cast,
    final,
)
import warnings

import numpy as np

from pandas._config.config import option_context

from pandas._libs import (
    Timestamp,
    lib,
)
from pandas._libs.algos import rank_1d
import pandas._libs.groupby as libgroupby
from pandas._libs.missing import NA
from pandas._typing import (
    AnyArrayLike,
    ArrayLike,
    Axis,
    AxisInt,
    DtypeObj,
    FillnaOptions,
    IndexLabel,
    NDFrameT,
    PositionalIndexer,
    RandomState,
    T,
    npt,
)
from pandas.compat.numpy import function as nv
from pandas.errors import (
    AbstractMethodError,
    DataError,
)
from pandas.util._decorators import (
    Appender,
    Substitution,
    cache_readonly,
    doc,
)
from pandas.util._exceptions import find_stack_level

from pandas.core.dtypes.cast import (
    coerce_indexer_dtype,
    ensure_dtype_can_hold_na,
)
from pandas.core.dtypes.common import (
    is_bool_dtype,
    is_float_dtype,
    is_hashable,
    is_integer,
    is_integer_dtype,
    is_list_like,
    is_numeric_dtype,
    is_object_dtype,
    is_scalar,
    needs_i8_conversion,
)
from pandas.core.dtypes.missing import (
    isna,
    na_value_for_dtype,
    notna,
)

from pandas.core import (
    algorithms,
    sample,
)
from pandas.core._numba import executor
from pandas.core.apply import warn_alias_replacement
from pandas.core.arrays import (
    ArrowExtensionArray,
    BaseMaskedArray,
    ExtensionArray,
    FloatingArray,
    IntegerArray,
    SparseArray,
)
from pandas.core.arrays.string_ import StringDtype
from pandas.core.arrays.string_arrow import (
    ArrowStringArray,
    ArrowStringArrayNumpySemantics,
)
from pandas.core.base import (
    PandasObject,
    SelectionMixin,
)
import pandas.core.common as com
from pandas.core.frame import DataFrame
from pandas.core.generic import NDFrame
from pandas.core.groupby import (
    base,
    numba_,
    ops,
)
from pandas.core.groupby.grouper import get_grouper
from pandas.core.groupby.indexing import (
    GroupByIndexingMixin,
    GroupByNthSelector,
)
from pandas.core.indexes.api import (
    Index,
    MultiIndex,
    RangeIndex,
    default_index,
)
from pandas.core.internals.blocks import ensure_block_shape
from pandas.core.series import Series
from pandas.core.sorting import get_group_index_sorter
from pandas.core.util.numba_ import (
    get_jit_arguments,
    maybe_use_numba,
)

if TYPE_CHECKING:
    from typing import Any

    from pandas.core.resample import Resampler
    from pandas.core.window import (
        ExpandingGroupby,
        ExponentialMovingWindowGroupby,
        RollingGroupby,
    )

_common_see_also = """
        See Also
        --------
        Series.%(name)s : Apply a function %(name)s to a Series.
        DataFrame.%(name)s : Apply a function %(name)s
            to each row or column of a DataFrame.
"""

_apply_docs = {
    "template": """
    Apply function ``func`` group-wise and combine the results together.

    The function passed to ``apply`` must take a {input} as its first
    argument and return a DataFrame, Series or scalar. ``apply`` will
    then take care of combining the results back together into a single
    dataframe or series. ``apply`` is therefore a highly flexible
    grouping method.

    While ``apply`` is a very flexible method, its downside is that
    using it can be quite a bit slower than using more specific methods
    like ``agg`` or ``transform``. Pandas offers a wide range of method that will
    be much faster than using ``apply`` for their specific purposes, so try to
    use them before reaching for ``apply``.

    Parameters
    ----------
    func : callable
        A callable that takes a {input} as its first argument, and
        returns a dataframe, a series or a scalar. In addition the
        callable may take positional and keyword arguments.
    include_groups : bool, default True
        When True, will attempt to apply ``func`` to the groupings in
        the case that they are columns of the DataFrame. If this raises a
        TypeError, the result will be computed with the groupings excluded.
        When False, the groupings will be excluded when applying ``func``.

        .. versionadded:: 2.2.0

        .. deprecated:: 2.2.0

           Setting include_groups to True is deprecated. Only the value
           False will be allowed in a future version of pandas.

    args, kwargs : tuple and dict
        Optional positional and keyword arguments to pass to ``func``.

    Returns
    -------
    Series or DataFrame

    See Also
    --------
    pipe : Apply function to the full GroupBy object instead of to each
        group.
    aggregate : Apply aggregate function to the GroupBy object.
    transform : Apply function column-by-column to the GroupBy object.
    Series.apply : Apply a function to a Series.
    DataFrame.apply : Apply a function to each row or column of a DataFrame.

    Notes
    -----

    .. versionchanged:: 1.3.0

        The resulting dtype will reflect the return value of the passed ``func``,
        see the examples below.

    Functions that mutate the passed object can produce unexpected
    behavior or errors and are not supported. See :ref:`gotchas.udf-mutation`
    for more details.

    Examples
    --------
    {examples}
    """,
    "dataframe_examples": """
    >>> df = pd.DataFrame({'A': 'a a b'.split(),
    ...                    'B': [1,2,3],
    ...                    'C': [4,6,5]})
    >>> g1 = df.groupby('A', group_keys=False)
    >>> g2 = df.groupby('A', group_keys=True)

    Notice that ``g1`` and ``g2`` have two groups, ``a`` and ``b``, and only
    differ in their ``group_keys`` argument. Calling `apply` in various ways,
    we can get different grouping results:

    Example 1: below the function passed to `apply` takes a DataFrame as
    its argument and returns a DataFrame. `apply` combines the result for
    each group together into a new DataFrame:

    >>> g1[['B', 'C']].apply(lambda x: x / x.sum())
              B    C
    0  0.333333  0.4
    1  0.666667  0.6
    2  1.000000  1.0

    In the above, the groups are not part of the index. We can have them included
    by using ``g2`` where ``group_keys=True``:

    >>> g2[['B', 'C']].apply(lambda x: x / x.sum())
                B    C
    A
    a 0  0.333333  0.4
      1  0.666667  0.6
    b 2  1.000000  1.0

    Example 2: The function passed to `apply` takes a DataFrame as
    its argument and returns a Series.  `apply` combines the result for
    each group together into a new DataFrame.

    .. versionchanged:: 1.3.0

        The resulting dtype will reflect the return value of the passed ``func``.

    >>> g1[['B', 'C']].apply(lambda x: x.astype(float).max() - x.min())
         B    C
    A
    a  1.0  2.0
    b  0.0  0.0

    >>> g2[['B', 'C']].apply(lambda x: x.astype(float).max() - x.min())
         B    C
    A
    a  1.0  2.0
    b  0.0  0.0

    The ``group_keys`` argument has no effect here because the result is not
    like-indexed (i.e. :ref:`a transform <groupby.transform>`) when compared
    to the input.

    Example 3: The function passed to `apply` takes a DataFrame as
    its argument and returns a scalar. `apply` combines the result for
    each group together into a Series, including setting the index as
    appropriate:

    >>> g1.apply(lambda x: x.C.max() - x.B.min(), include_groups=False)
    A
    a    5
    b    2
    dtype: int64""",
    "series_examples": """
    >>> s = pd.Series([0, 1, 2], index='a a b'.split())
    >>> g1 = s.groupby(s.index, group_keys=False)
    >>> g2 = s.groupby(s.index, group_keys=True)

    From ``s`` above we can see that ``g`` has two groups, ``a`` and ``b``.
    Notice that ``g1`` have ``g2`` have two groups, ``a`` and ``b``, and only
    differ in their ``group_keys`` argument. Calling `apply` in various ways,
    we can get different grouping results:

    Example 1: The function passed to `apply` takes a Series as
    its argument and returns a Series.  `apply` combines the result for
    each group together into a new Series.

    .. versionchanged:: 1.3.0

        The resulting dtype will reflect the return value of the passed ``func``.

    >>> g1.apply(lambda x: x*2 if x.name == 'a' else x/2)
    a    0.0
    a    2.0
    b    1.0
    dtype: float64

    In the above, the groups are not part of the index. We can have them included
    by using ``g2`` where ``group_keys=True``:

    >>> g2.apply(lambda x: x*2 if x.name == 'a' else x/2)
    a  a    0.0
       a    2.0
    b  b    1.0
    dtype: float64

    Example 2: The function passed to `apply` takes a Series as
    its argument and returns a scalar. `apply` combines the result for
    each group together into a Series, including setting the index as
    appropriate:

    >>> g1.apply(lambda x: x.max() - x.min())
    a    1
    b    0
    dtype: int64

    The ``group_keys`` argument has no effect here because the result is not
    like-indexed (i.e. :ref:`a transform <groupby.transform>`) when compared
    to the input.

    >>> g2.apply(lambda x: x.max() - x.min())
    a    1
    b    0
    dtype: int64""",
}

_groupby_agg_method_template = """
Compute {fname} of group values.

Parameters
----------
numeric_only : bool, default {no}
    Include only float, int, boolean columns.

    .. versionchanged:: 2.0.0

        numeric_only no longer accepts ``None``.

min_count : int, default {mc}
    The required number of valid values to perform the operation. If fewer
    than ``min_count`` non-NA values are present the result will be NA.

Returns
-------
Series or DataFrame
    Computed {fname} of values within each group.

Examples
--------
{example}
"""

_groupby_agg_method_engine_template = """
Compute {fname} of group values.

Parameters
----------
numeric_only : bool, default {no}
    Include only float, int, boolean columns.

    .. versionchanged:: 2.0.0

        numeric_only no longer accepts ``None``.

min_count : int, default {mc}
    The required number of valid values to perform the operation. If fewer
    than ``min_count`` non-NA values are present the result will be NA.

engine : str, default None {e}
    * ``'cython'`` : Runs rolling apply through C-extensions from cython.
    * ``'numba'`` : Runs rolling apply through JIT compiled code from numba.
        Only available when ``raw`` is set to ``True``.
    * ``None`` : Defaults to ``'cython'`` or globally setting ``compute.use_numba``

engine_kwargs : dict, default None {ek}
    * For ``'cython'`` engine, there are no accepted ``engine_kwargs``
    * For ``'numba'`` engine, the engine can accept ``nopython``, ``nogil``
        and ``parallel`` dictionary keys. The values must either be ``True`` or
        ``False``. The default ``engine_kwargs`` for the ``'numba'`` engine is
        ``{{'nopython': True, 'nogil': False, 'parallel': False}}`` and will be
        applied to both the ``func`` and the ``apply`` groupby aggregation.

Returns
-------
Series or DataFrame
    Computed {fname} of values within each group.

Examples
--------
{example}
"""

_pipe_template = """
Apply a ``func`` with arguments to this %(klass)s object and return its result.

Use `.pipe` when you want to improve readability by chaining together
functions that expect Series, DataFrames, GroupBy or Resampler objects.
Instead of writing

>>> h(g(f(df.groupby('group')), arg1=a), arg2=b, arg3=c)  # doctest: +SKIP

You can write

>>> (df.groupby('group')
...    .pipe(f)
...    .pipe(g, arg1=a)
...    .pipe(h, arg2=b, arg3=c))  # doctest: +SKIP

which is much more readable.

Parameters
----------
func : callable or tuple of (callable, str)
    Function to apply to this %(klass)s object or, alternatively,
    a `(callable, data_keyword)` tuple where `data_keyword` is a
    string indicating the keyword of `callable` that expects the
    %(klass)s object.
args : iterable, optional
       Positional arguments passed into `func`.
kwargs : dict, optional
         A dictionary of keyword arguments passed into `func`.

Returns
-------
the return type of `func`.

See Also
--------
Series.pipe : Apply a function with arguments to a series.
DataFrame.pipe: Apply a function with arguments to a dataframe.
apply : Apply function to each group instead of to the
    full %(klass)s object.

Notes
-----
See more `here
<https://pandas.pydata.org/pandas-docs/stable/user_guide/groupby.html#piping-function-calls>`_

Examples
--------
%(examples)s
"""

_transform_template = """
Call function producing a same-indexed %(klass)s on each group.

Returns a %(klass)s having the same indexes as the original object
filled with the transformed values.

Parameters
----------
f : function, str
    Function to apply to each group. See the Notes section below for requirements.

    Accepted inputs are:

    - String
    - Python function
    - Numba JIT function with ``engine='numba'`` specified.

    Only passing a single function is supported with this engine.
    If the ``'numba'`` engine is chosen, the function must be
    a user defined function with ``values`` and ``index`` as the
    first and second arguments respectively in the function signature.
    Each group's index will be passed to the user defined function
    and optionally available for use.

    If a string is chosen, then it needs to be the name
    of the groupby method you want to use.
*args
    Positional arguments to pass to func.
engine : str, default None
    * ``'cython'`` : Runs the function through C-extensions from cython.
    * ``'numba'`` : Runs the function through JIT compiled code from numba.
    * ``None`` : Defaults to ``'cython'`` or the global setting ``compute.use_numba``

engine_kwargs : dict, default None
    * For ``'cython'`` engine, there are no accepted ``engine_kwargs``
    * For ``'numba'`` engine, the engine can accept ``nopython``, ``nogil``
      and ``parallel`` dictionary keys. The values must either be ``True`` or
      ``False``. The default ``engine_kwargs`` for the ``'numba'`` engine is
      ``{'nopython': True, 'nogil': False, 'parallel': False}`` and will be
      applied to the function

**kwargs
    Keyword arguments to be passed into func.

Returns
-------
%(klass)s

See Also
--------
%(klass)s.groupby.apply : Apply function ``func`` group-wise and combine
    the results together.
%(klass)s.groupby.aggregate : Aggregate using one or more
    operations over the specified axis.
%(klass)s.transform : Call ``func`` on self producing a %(klass)s with the
    same axis shape as self.

Notes
-----
Each group is endowed the attribute 'name' in case you need to know
which group you are working on.

The current implementation imposes three requirements on f:

* f must return a value that either has the same shape as the input
  subframe or can be broadcast to the shape of the input subframe.
  For example, if `f` returns a scalar it will be broadcast to have the
  same shape as the input subframe.
* if this is a DataFrame, f must support application column-by-column
  in the subframe. If f also supports application to the entire subframe,
  then a fast path is used starting from the second chunk.
* f must not mutate groups. Mutation is not supported and may
  produce unexpected results. See :ref:`gotchas.udf-mutation` for more details.

When using ``engine='numba'``, there will be no "fall back" behavior internally.
The group data and group index will be passed as numpy arrays to the JITed
user defined function, and no alternative execution attempts will be tried.

.. versionchanged:: 1.3.0

    The resulting dtype will reflect the return value of the passed ``func``,
    see the examples below.

.. versionchanged:: 2.0.0

    When using ``.transform`` on a grouped DataFrame and the transformation function
    returns a DataFrame, pandas now aligns the result's index
    with the input's index. You can call ``.to_numpy()`` on the
    result of the transformation function to avoid alignment.

Examples
--------
%(example)s"""

_agg_template_series = """
Aggregate using one or more operations over the specified axis.

Parameters
----------
func : function, str, list, dict or None
    Function to use for aggregating the data. If a function, must either
    work when passed a {klass} or when passed to {klass}.apply.

    Accepted combinations are:

    - function
    - string function name
    - list of functions and/or function names, e.g. ``[np.sum, 'mean']``
    - None, in which case ``**kwargs`` are used with Named Aggregation. Here the
      output has one column for each element in ``**kwargs``. The name of the
      column is keyword, whereas the value determines the aggregation used to compute
      the values in the column.

      Can also accept a Numba JIT function with
      ``engine='numba'`` specified. Only passing a single function is supported
      with this engine.

      If the ``'numba'`` engine is chosen, the function must be
      a user defined function with ``values`` and ``index`` as the
      first and second arguments respectively in the function signature.
      Each group's index will be passed to the user defined function
      and optionally available for use.

    .. deprecated:: 2.1.0

        Passing a dictionary is deprecated and will raise in a future version
        of pandas. Pass a list of aggregations instead.
*args
    Positional arguments to pass to func.
engine : str, default None
    * ``'cython'`` : Runs the function through C-extensions from cython.
    * ``'numba'`` : Runs the function through JIT compiled code from numba.
    * ``None`` : Defaults to ``'cython'`` or globally setting ``compute.use_numba``

engine_kwargs : dict, default None
    * For ``'cython'`` engine, there are no accepted ``engine_kwargs``
    * For ``'numba'`` engine, the engine can accept ``nopython``, ``nogil``
      and ``parallel`` dictionary keys. The values must either be ``True`` or
      ``False``. The default ``engine_kwargs`` for the ``'numba'`` engine is
      ``{{'nopython': True, 'nogil': False, 'parallel': False}}`` and will be
      applied to the function

**kwargs
    * If ``func`` is None, ``**kwargs`` are used to define the output names and
      aggregations via Named Aggregation. See ``func`` entry.
    * Otherwise, keyword arguments to be passed into func.

Returns
-------
{klass}

See Also
--------
{klass}.groupby.apply : Apply function func group-wise
    and combine the results together.
{klass}.groupby.transform : Transforms the Series on each group
    based on the given function.
{klass}.aggregate : Aggregate using one or more
    operations over the specified axis.

Notes
-----
When using ``engine='numba'``, there will be no "fall back" behavior internally.
The group data and group index will be passed as numpy arrays to the JITed
user defined function, and no alternative execution attempts will be tried.

Functions that mutate the passed object can produce unexpected
behavior or errors and are not supported. See :ref:`gotchas.udf-mutation`
for more details.

.. versionchanged:: 1.3.0

    The resulting dtype will reflect the return value of the passed ``func``,
    see the examples below.
{examples}"""

_agg_template_frame = """
Aggregate using one or more operations over the specified axis.

Parameters
----------
func : function, str, list, dict or None
    Function to use for aggregating the data. If a function, must either
    work when passed a {klass} or when passed to {klass}.apply.

    Accepted combinations are:

    - function
    - string function name
    - list of functions and/or function names, e.g. ``[np.sum, 'mean']``
    - dict of axis labels -> functions, function names or list of such.
    - None, in which case ``**kwargs`` are used with Named Aggregation. Here the
      output has one column for each element in ``**kwargs``. The name of the
      column is keyword, whereas the value determines the aggregation used to compute
      the values in the column.

      Can also accept a Numba JIT function with
      ``engine='numba'`` specified. Only passing a single function is supported
      with this engine.

      If the ``'numba'`` engine is chosen, the function must be
      a user defined function with ``values`` and ``index`` as the
      first and second arguments respectively in the function signature.
      Each group's index will be passed to the user defined function
      and optionally available for use.

*args
    Positional arguments to pass to func.
engine : str, default None
    * ``'cython'`` : Runs the function through C-extensions from cython.
    * ``'numba'`` : Runs the function through JIT compiled code from numba.
    * ``None`` : Defaults to ``'cython'`` or globally setting ``compute.use_numba``

engine_kwargs : dict, default None
    * For ``'cython'`` engine, there are no accepted ``engine_kwargs``
    * For ``'numba'`` engine, the engine can accept ``nopython``, ``nogil``
      and ``parallel`` dictionary keys. The values must either be ``True`` or
      ``False``. The default ``engine_kwargs`` for the ``'numba'`` engine is
      ``{{'nopython': True, 'nogil': False, 'parallel': False}}`` and will be
      applied to the function

**kwargs
    * If ``func`` is None, ``**kwargs`` are used to define the output names and
      aggregations via Named Aggregation. See ``func`` entry.
    * Otherwise, keyword arguments to be passed into func.

Returns
-------
{klass}

See Also
--------
{klass}.groupby.apply : Apply function func group-wise
    and combine the results together.
{klass}.groupby.transform : Transforms the Series on each group
    based on the given function.
{klass}.aggregate : Aggregate using one or more
    operations over the specified axis.

Notes
-----
When using ``engine='numba'``, there will be no "fall back" behavior internally.
The group data and group index will be passed as numpy arrays to the JITed
user defined function, and no alternative execution attempts will be tried.

Functions that mutate the passed object can produce unexpected
behavior or errors and are not supported. See :ref:`gotchas.udf-mutation`
for more details.

.. versionchanged:: 1.3.0

    The resulting dtype will reflect the return value of the passed ``func``,
    see the examples below.
{examples}"""


@final
class GroupByPlot(PandasObject):
    """
    Class implementing the .plot attribute for groupby objects.
    """

    def __init__(self, groupby: GroupBy) -> None:
        self._groupby = groupby

    def __call__(self, *args, **kwargs):
        def f(self):
            return self.plot(*args, **kwargs)

        f.__name__ = "plot"
        return self._groupby._python_apply_general(f, self._groupby._selected_obj)

    def __getattr__(self, name: str):
        def attr(*args, **kwargs):
            def f(self):
                return getattr(self.plot, name)(*args, **kwargs)

            return self._groupby._python_apply_general(f, self._groupby._selected_obj)

        return attr


_KeysArgType = Union[
    Hashable,
    list[Hashable],
    Callable[[Hashable], Hashable],
    list[Callable[[Hashable], Hashable]],
    Mapping[Hashable, Hashable],
]


class BaseGroupBy(PandasObject, SelectionMixin[NDFrameT], GroupByIndexingMixin):
    _hidden_attrs = PandasObject._hidden_attrs | {
        "as_index",
        "axis",
        "dropna",
        "exclusions",
        "grouper",
        "group_keys",
        "keys",
        "level",
        "obj",
        "observed",
        "sort",
    }

    axis: AxisInt
    grouper: ops.BaseGrouper
    keys: _KeysArgType | None = None
    level: IndexLabel | None = None
    group_keys: bool

    @final
    def __len__(self) -> int:
        return len(self.groups)

    @final
    def __repr__(self) -> str:
        # TODO: Better repr for GroupBy object
        return object.__repr__(self)

    @final
    @property
    def groups(self) -> dict[Hashable, Index]:
        """
        Dict {group name -> group labels}.

        Examples
        --------

        For SeriesGroupBy:

        >>> lst = ['a', 'a', 'b']
        >>> ser = pd.Series([1, 2, 3], index=lst)
        >>> ser
        a    1
        a    2
        b    3
        dtype: int64
        >>> ser.groupby(level=0).groups
        {'a': ['a', 'a'], 'b': ['b']}

        For DataFrameGroupBy:

        >>> data = [[1, 2, 3], [1, 5, 6], [7, 8, 9]]
        >>> df = pd.DataFrame(data, columns=["a", "b", "c"])
        >>> df
           a  b  c
        0  1  2  3
        1  1  5  6
        2  7  8  9
        >>> df.groupby(by=["a"]).groups
        {1: [0, 1], 7: [2]}

        For Resampler:

        >>> ser = pd.Series([1, 2, 3, 4], index=pd.DatetimeIndex(
        ...                 ['2023-01-01', '2023-01-15', '2023-02-01', '2023-02-15']))
        >>> ser
        2023-01-01    1
        2023-01-15    2
        2023-02-01    3
        2023-02-15    4
        dtype: int64
        >>> ser.resample('MS').groups
        {Timestamp('2023-01-01 00:00:00'): 2, Timestamp('2023-02-01 00:00:00'): 4}
        """
        return self.grouper.groups

    @final
    @property
    def ngroups(self) -> int:
        return self.grouper.ngroups

    @final
    @property
    def indices(self) -> dict[Hashable, npt.NDArray[np.intp]]:
        """
        Dict {group name -> group indices}.

        Examples
        --------

        For SeriesGroupBy:

        >>> lst = ['a', 'a', 'b']
        >>> ser = pd.Series([1, 2, 3], index=lst)
        >>> ser
        a    1
        a    2
        b    3
        dtype: int64
        >>> ser.groupby(level=0).indices
        {'a': array([0, 1]), 'b': array([2])}

        For DataFrameGroupBy:

        >>> data = [[1, 2, 3], [1, 5, 6], [7, 8, 9]]
        >>> df = pd.DataFrame(data, columns=["a", "b", "c"],
        ...                   index=["owl", "toucan", "eagle"])
        >>> df
                a  b  c
        owl     1  2  3
        toucan  1  5  6
        eagle   7  8  9
        >>> df.groupby(by=["a"]).indices
        {1: array([0, 1]), 7: array([2])}

        For Resampler:

        >>> ser = pd.Series([1, 2, 3, 4], index=pd.DatetimeIndex(
        ...                 ['2023-01-01', '2023-01-15', '2023-02-01', '2023-02-15']))
        >>> ser
        2023-01-01    1
        2023-01-15    2
        2023-02-01    3
        2023-02-15    4
        dtype: int64
        >>> ser.resample('MS').indices
        defaultdict(<class 'list'>, {Timestamp('2023-01-01 00:00:00'): [0, 1],
        Timestamp('2023-02-01 00:00:00'): [2, 3]})
        """
        return self.grouper.indices

    @final
    def _get_indices(self, names):
        """
        Safe get multiple indices, translate keys for
        datelike to underlying repr.
        """

        def get_converter(s):
            # possibly convert to the actual key types
            # in the indices, could be a Timestamp or a np.datetime64
            if isinstance(s, datetime.datetime):
                return lambda key: Timestamp(key)
            elif isinstance(s, np.datetime64):
                return lambda key: Timestamp(key).asm8
            else:
                return lambda key: key

        if len(names) == 0:
            return []

        if len(self.indices) > 0:
            index_sample = next(iter(self.indices))
        else:
            index_sample = None  # Dummy sample

        name_sample = names[0]
        if isinstance(index_sample, tuple):
            if not isinstance(name_sample, tuple):
                msg = "must supply a tuple to get_group with multiple grouping keys"
                raise ValueError(msg)
            if not len(name_sample) == len(index_sample):
                try:
                    # If the original grouper was a tuple
                    return [self.indices[name] for name in names]
                except KeyError as err:
                    # turns out it wasn't a tuple
                    msg = (
                        "must supply a same-length tuple to get_group "
                        "with multiple grouping keys"
                    )
                    raise ValueError(msg) from err

            converters = [get_converter(s) for s in index_sample]
            names = (tuple(f(n) for f, n in zip(converters, name)) for name in names)

        else:
            converter = get_converter(index_sample)
            names = (converter(name) for name in names)

        return [self.indices.get(name, []) for name in names]

    @final
    def _get_index(self, name):
        """
        Safe get index, translate keys for datelike to underlying repr.
        """
        return self._get_indices([name])[0]

    @final
    @cache_readonly
    def _selected_obj(self):
        # Note: _selected_obj is always just `self.obj` for SeriesGroupBy
        if isinstance(self.obj, Series):
            return self.obj

        if self._selection is not None:
            if is_hashable(self._selection):
                # i.e. a single key, so selecting it will return a Series.
                #  In this case, _obj_with_exclusions would wrap the key
                #  in a list and return a single-column DataFrame.
                return self.obj[self._selection]

            # Otherwise _selection is equivalent to _selection_list, so
            #  _selected_obj matches _obj_with_exclusions, so we can reuse
            #  that and avoid making a copy.
            return self._obj_with_exclusions

        return self.obj

    @final
    def _dir_additions(self) -> set[str]:
        return self.obj._dir_additions()

    @Substitution(
        klass="GroupBy",
        examples=dedent(
            """\
        >>> df = pd.DataFrame({'A': 'a b a b'.split(), 'B': [1, 2, 3, 4]})
        >>> df
           A  B
        0  a  1
        1  b  2
        2  a  3
        3  b  4

        To get the difference between each groups maximum and minimum value in one
        pass, you can do

        >>> df.groupby('A').pipe(lambda x: x.max() - x.min())
           B
        A
        a  2
        b  2"""
        ),
    )
    @Appender(_pipe_template)
    def pipe(
        self,
        func: Callable[..., T] | tuple[Callable[..., T], str],
        *args,
        **kwargs,
    ) -> T:
        return com.pipe(self, func, *args, **kwargs)

    @final
    def get_group(self, name, obj=None) -> DataFrame | Series:
        """
        Construct DataFrame from group with provided name.

        Parameters
        ----------
        name : object
            The name of the group to get as a DataFrame.
        obj : DataFrame, default None
            The DataFrame to take the DataFrame out of.  If
            it is None, the object groupby was called on will
            be used.

            .. deprecated:: 2.1.0
                The obj is deprecated and will be removed in a future version.
                Do ``df.iloc[gb.indices.get(name)]``
                instead of ``gb.get_group(name, obj=df)``.

        Returns
        -------
        same type as obj

        Examples
        --------

        For SeriesGroupBy:

        >>> lst = ['a', 'a', 'b']
        >>> ser = pd.Series([1, 2, 3], index=lst)
        >>> ser
        a    1
        a    2
        b    3
        dtype: int64
        >>> ser.groupby(level=0).get_group("a")
        a    1
        a    2
        dtype: int64

        For DataFrameGroupBy:

        >>> data = [[1, 2, 3], [1, 5, 6], [7, 8, 9]]
        >>> df = pd.DataFrame(data, columns=["a", "b", "c"],
        ...                   index=["owl", "toucan", "eagle"])
        >>> df
                a  b  c
        owl     1  2  3
        toucan  1  5  6
        eagle   7  8  9
        >>> df.groupby(by=["a"]).get_group((1,))
                a  b  c
        owl     1  2  3
        toucan  1  5  6

        For Resampler:

        >>> ser = pd.Series([1, 2, 3, 4], index=pd.DatetimeIndex(
        ...                 ['2023-01-01', '2023-01-15', '2023-02-01', '2023-02-15']))
        >>> ser
        2023-01-01    1
        2023-01-15    2
        2023-02-01    3
        2023-02-15    4
        dtype: int64
        >>> ser.resample('MS').get_group('2023-01-01')
        2023-01-01    1
        2023-01-15    2
        dtype: int64
        """
        keys = self.keys
        level = self.level
        # mypy doesn't recognize level/keys as being sized when passed to len
        if (is_list_like(level) and len(level) == 1) or (  # type: ignore[arg-type]
            is_list_like(keys) and len(keys) == 1  # type: ignore[arg-type]
        ):
            # GH#25971
            if isinstance(name, tuple) and len(name) == 1:
                # Allow users to pass tuples of length 1 to silence warning
                name = name[0]
            elif not isinstance(name, tuple):
                warnings.warn(
                    "When grouping with a length-1 list-like, "
                    "you will need to pass a length-1 tuple to get_group in a future "
                    "version of pandas. Pass `(name,)` instead of `name` to silence "
                    "this warning.",
                    FutureWarning,
                    stacklevel=find_stack_level(),
                )

        inds = self._get_index(name)
        if not len(inds):
            raise KeyError(name)

        if obj is None:
            indexer = inds if self.axis == 0 else (slice(None), inds)
            return self._selected_obj.iloc[indexer]
        else:
            warnings.warn(
                "obj is deprecated and will be removed in a future version. "
                "Do ``df.iloc[gb.indices.get(name)]`` "
                "instead of ``gb.get_group(name, obj=df)``.",
                FutureWarning,
                stacklevel=find_stack_level(),
            )
            return obj._take_with_is_copy(inds, axis=self.axis)

    @final
    def __iter__(self) -> Iterator[tuple[Hashable, NDFrameT]]:
        """
        Groupby iterator.

        Returns
        -------
        Generator yielding sequence of (name, subsetted object)
        for each group

        Examples
        --------

        For SeriesGroupBy:

        >>> lst = ['a', 'a', 'b']
        >>> ser = pd.Series([1, 2, 3], index=lst)
        >>> ser
        a    1
        a    2
        b    3
        dtype: int64
        >>> for x, y in ser.groupby(level=0):
        ...     print(f'{x}\\n{y}\\n')
        a
        a    1
        a    2
        dtype: int64
        b
        b    3
        dtype: int64

        For DataFrameGroupBy:

        >>> data = [[1, 2, 3], [1, 5, 6], [7, 8, 9]]
        >>> df = pd.DataFrame(data, columns=["a", "b", "c"])
        >>> df
           a  b  c
        0  1  2  3
        1  1  5  6
        2  7  8  9
        >>> for x, y in df.groupby(by=["a"]):
        ...     print(f'{x}\\n{y}\\n')
        (1,)
           a  b  c
        0  1  2  3
        1  1  5  6
        (7,)
           a  b  c
        2  7  8  9

        For Resampler:

        >>> ser = pd.Series([1, 2, 3, 4], index=pd.DatetimeIndex(
        ...                 ['2023-01-01', '2023-01-15', '2023-02-01', '2023-02-15']))
        >>> ser
        2023-01-01    1
        2023-01-15    2
        2023-02-01    3
        2023-02-15    4
        dtype: int64
        >>> for x, y in ser.resample('MS'):
        ...     print(f'{x}\\n{y}\\n')
        2023-01-01 00:00:00
        2023-01-01    1
        2023-01-15    2
        dtype: int64
        2023-02-01 00:00:00
        2023-02-01    3
        2023-02-15    4
        dtype: int64
        """
        keys = self.keys
        level = self.level
        result = self.grouper.get_iterator(self._selected_obj, axis=self.axis)
        # error: Argument 1 to "len" has incompatible type "Hashable"; expected "Sized"
        if is_list_like(level) and len(level) == 1:  # type: ignore[arg-type]
            # GH 51583
            warnings.warn(
                "Creating a Groupby object with a length-1 list-like "
                "level parameter will yield indexes as tuples in a future version. "
                "To keep indexes as scalars, create Groupby objects with "
                "a scalar level parameter instead.",
                FutureWarning,
                stacklevel=find_stack_level(),
            )
        if isinstance(keys, list) and len(keys) == 1:
            # GH#42795 - when keys is a list, return tuples even when length is 1
            result = (((key,), group) for key, group in result)
        return result


# To track operations that expand dimensions, like ohlc
OutputFrameOrSeries = TypeVar("OutputFrameOrSeries", bound=NDFrame)


class GroupBy(BaseGroupBy[NDFrameT]):
    """
    Class for grouping and aggregating relational data.

    See aggregate, transform, and apply functions on this object.

    It's easiest to use obj.groupby(...) to use GroupBy, but you can also do:

    ::

        grouped = groupby(obj, ...)

    Parameters
    ----------
    obj : pandas object
    axis : int, default 0
    level : int, default None
        Level of MultiIndex
    groupings : list of Grouping objects
        Most users should ignore this
    exclusions : array-like, optional
        List of columns to exclude
    name : str
        Most users should ignore this

    Returns
    -------
    **Attributes**
    groups : dict
        {group name -> group labels}
    len(grouped) : int
        Number of groups

    Notes
    -----
    After grouping, see aggregate, apply, and transform functions. Here are
    some other brief notes about usage. When grouping by multiple groups, the
    result index will be a MultiIndex (hierarchical) by default.

    Iteration produces (key, group) tuples, i.e. chunking the data by group. So
    you can write code like:

    ::

        grouped = obj.groupby(keys, axis=axis)
        for key, group in grouped:
            # do something with the data

    Function calls on GroupBy, if not specially implemented, "dispatch" to the
    grouped data. So if you group a DataFrame and wish to invoke the std()
    method on each group, you can simply do:

    ::

        df.groupby(mapper).std()

    rather than

    ::

        df.groupby(mapper).aggregate(np.std)

    You can pass arguments to these "wrapped" functions, too.

    See the online documentation for full exposition on these topics and much
    more
    """

    grouper: ops.BaseGrouper
    as_index: bool

    @final
    def __init__(
        self,
        obj: NDFrameT,
        keys: _KeysArgType | None = None,
        axis: Axis = 0,
        level: IndexLabel | None = None,
        grouper: ops.BaseGrouper | None = None,
        exclusions: frozenset[Hashable] | None = None,
        selection: IndexLabel | None = None,
        as_index: bool = True,
        sort: bool = True,
        group_keys: bool = True,
        observed: bool | lib.NoDefault = lib.no_default,
        dropna: bool = True,
    ) -> None:
        self._selection = selection

        assert isinstance(obj, NDFrame), type(obj)

        self.level = level

        if not as_index:
            if axis != 0:
                raise ValueError("as_index=False only valid for axis=0")

        self.as_index = as_index
        self.keys = keys
        self.sort = sort
        self.group_keys = group_keys
        self.dropna = dropna

        if grouper is None:
            grouper, exclusions, obj = get_grouper(
                obj,
                keys,
                axis=axis,
                level=level,
                sort=sort,
                observed=False if observed is lib.no_default else observed,
                dropna=self.dropna,
            )

        if observed is lib.no_default:
            if any(ping._passed_categorical for ping in grouper.groupings):
                warnings.warn(
                    "The default of observed=False is deprecated and will be changed "
                    "to True in a future version of pandas. Pass observed=False to "
                    "retain current behavior or observed=True to adopt the future "
                    "default and silence this warning.",
                    FutureWarning,
                    stacklevel=find_stack_level(),
                )
            observed = False
        self.observed = observed

        self.obj = obj
        self.axis = obj._get_axis_number(axis)
        self.grouper = grouper
        self.exclusions = frozenset(exclusions) if exclusions else frozenset()

    def __getattr__(self, attr: str):
        if attr in self._internal_names_set:
            return object.__getattribute__(self, attr)
        if attr in self.obj:
            return self[attr]

        raise AttributeError(
            f"'{type(self).__name__}' object has no attribute '{attr}'"
        )

    @final
    def _deprecate_axis(self, axis: int, name: str) -> None:
        if axis == 1:
            warnings.warn(
                f"{type(self).__name__}.{name} with axis=1 is deprecated and "
                "will be removed in a future version. Operate on the un-grouped "
                "DataFrame instead",
                FutureWarning,
                stacklevel=find_stack_level(),
            )
        else:
            warnings.warn(
                f"The 'axis' keyword in {type(self).__name__}.{name} is deprecated "
                "and will be removed in a future version. "
                "Call without passing 'axis' instead.",
                FutureWarning,
                stacklevel=find_stack_level(),
            )

    @final
    def _op_via_apply(self, name: str, *args, **kwargs):
        """Compute the result of an operation by using GroupBy's apply."""
        f = getattr(type(self._obj_with_exclusions), name)
        sig = inspect.signature(f)

        if "axis" in kwargs and kwargs["axis"] is not lib.no_default:
            axis = self.obj._get_axis_number(kwargs["axis"])
            self._deprecate_axis(axis, name)
        elif "axis" in kwargs:
            # exclude skew here because that was already defaulting to lib.no_default
            #  before this deprecation was instituted
            if name == "skew":
                pass
            elif name == "fillna":
                # maintain the behavior from before the deprecation
                kwargs["axis"] = None
            else:
                kwargs["axis"] = 0

        # a little trickery for aggregation functions that need an axis
        # argument
        if "axis" in sig.parameters:
            if kwargs.get("axis", None) is None or kwargs.get("axis") is lib.no_default:
                kwargs["axis"] = self.axis

        def curried(x):
            return f(x, *args, **kwargs)

        # preserve the name so we can detect it when calling plot methods,
        # to avoid duplicates
        curried.__name__ = name

        # special case otherwise extra plots are created when catching the
        # exception below
        if name in base.plotting_methods:
            return self._python_apply_general(curried, self._selected_obj)

        is_transform = name in base.transformation_kernels
        result = self._python_apply_general(
            curried,
            self._obj_with_exclusions,
            is_transform=is_transform,
            not_indexed_same=not is_transform,
        )

        if self.grouper.has_dropped_na and is_transform:
            # result will have dropped rows due to nans, fill with null
            # and ensure index is ordered same as the input
            result = self._set_result_index_ordered(result)
        return result

    # -----------------------------------------------------------------
    # Dispatch/Wrapping

    @final
    def _concat_objects(
        self,
        values,
        not_indexed_same: bool = False,
        is_transform: bool = False,
    ):
        from pandas.core.reshape.concat import concat

        if self.group_keys and not is_transform:
            if self.as_index:
                # possible MI return case
                group_keys = self.grouper.result_index
                group_levels = self.grouper.levels
                group_names = self.grouper.names

                result = concat(
                    values,
                    axis=self.axis,
                    keys=group_keys,
                    levels=group_levels,
                    names=group_names,
                    sort=False,
                )
            else:
                # GH5610, returns a MI, with the first level being a
                # range index
                keys = list(range(len(values)))
                result = concat(values, axis=self.axis, keys=keys)

        elif not not_indexed_same:
            result = concat(values, axis=self.axis)

            ax = self._selected_obj._get_axis(self.axis)
            if self.dropna:
                labels = self.grouper.group_info[0]
                mask = labels != -1
                ax = ax[mask]

            # this is a very unfortunate situation
            # we can't use reindex to restore the original order
            # when the ax has duplicates
            # so we resort to this
            # GH 14776, 30667
            # TODO: can we reuse e.g. _reindex_non_unique?
            if ax.has_duplicates and not result.axes[self.axis].equals(ax):
                # e.g. test_category_order_transformer
                target = algorithms.unique1d(ax._values)
                indexer, _ = result.index.get_indexer_non_unique(target)
                result = result.take(indexer, axis=self.axis)
            else:
                result = result.reindex(ax, axis=self.axis, copy=False)

        else:
            result = concat(values, axis=self.axis)

        if self.obj.ndim == 1:
            name = self.obj.name
        elif is_hashable(self._selection):
            name = self._selection
        else:
            name = None

        if isinstance(result, Series) and name is not None:
            result.name = name

        return result

    @final
    def _set_result_index_ordered(
        self, result: OutputFrameOrSeries
    ) -> OutputFrameOrSeries:
        # set the result index on the passed values object and
        # return the new object, xref 8046

        obj_axis = self.obj._get_axis(self.axis)

        if self.grouper.is_monotonic and not self.grouper.has_dropped_na:
            # shortcut if we have an already ordered grouper
            result = result.set_axis(obj_axis, axis=self.axis, copy=False)
            return result

        # row order is scrambled => sort the rows by position in original index
        original_positions = Index(self.grouper.result_ilocs)
        result = result.set_axis(original_positions, axis=self.axis, copy=False)
        result = result.sort_index(axis=self.axis)
        if self.grouper.has_dropped_na:
            # Add back in any missing rows due to dropna - index here is integral
            # with values referring to the row of the input so can use RangeIndex
            result = result.reindex(RangeIndex(len(obj_axis)), axis=self.axis)
        result = result.set_axis(obj_axis, axis=self.axis, copy=False)

        return result

    @final
    def _insert_inaxis_grouper(self, result: Series | DataFrame) -> DataFrame:
        if isinstance(result, Series):
            result = result.to_frame()

        # zip in reverse so we can always insert at loc 0
        columns = result.columns
        for name, lev, in_axis in zip(
            reversed(self.grouper.names),
            reversed(self.grouper.get_group_levels()),
            reversed([grp.in_axis for grp in self.grouper.groupings]),
        ):
            # GH #28549
            # When using .apply(-), name will be in columns already
            if name not in columns:
                if in_axis:
                    result.insert(0, name, lev)
                else:
                    msg = (
                        "A grouping was used that is not in the columns of the "
                        "DataFrame and so was excluded from the result. This grouping "
                        "will be included in a future version of pandas. Add the "
                        "grouping as a column of the DataFrame to silence this warning."
                    )
                    warnings.warn(
                        message=msg,
                        category=FutureWarning,
                        stacklevel=find_stack_level(),
                    )

        return result

    @final
    def _maybe_transpose_result(self, result: NDFrameT) -> NDFrameT:
        if self.axis == 1:
            # Only relevant for DataFrameGroupBy, no-op for SeriesGroupBy
            result = result.T
            if result.index.equals(self.obj.index):
                # Retain e.g. DatetimeIndex/TimedeltaIndex freq
                # e.g. test_groupby_crash_on_nunique
                result.index = self.obj.index.copy()
        return result

    @final
    def _wrap_aggregated_output(
        self,
        result: Series | DataFrame,
        qs: npt.NDArray[np.float64] | None = None,
    ):
        """
        Wraps the output of GroupBy aggregations into the expected result.

        Parameters
        ----------
        result : Series, DataFrame

        Returns
        -------
        Series or DataFrame
        """
        # ATM we do not get here for SeriesGroupBy; when we do, we will
        #  need to require that result.name already match self.obj.name

        if not self.as_index:
            # `not self.as_index` is only relevant for DataFrameGroupBy,
            #   enforced in __init__
            result = self._insert_inaxis_grouper(result)
            result = result._consolidate()
            index = Index(range(self.grouper.ngroups))

        else:
            index = self.grouper.result_index

        if qs is not None:
            # We get here with len(qs) != 1 and not self.as_index
            #  in test_pass_args_kwargs
            index = _insert_quantile_level(index, qs)

        result.index = index

        # error: Argument 1 to "_maybe_transpose_result" of "GroupBy" has
        # incompatible type "Union[Series, DataFrame]"; expected "NDFrameT"
        res = self._maybe_transpose_result(result)  # type: ignore[arg-type]
        return res

    def _wrap_applied_output(
        self,
        data,
        values: list,
        not_indexed_same: bool = False,
        is_transform: bool = False,
    ):
        raise AbstractMethodError(self)

    # -----------------------------------------------------------------
    # numba

    @final
    def _numba_prep(self, data: DataFrame):
        ids, ngroups = self.grouper.group_info
        sorted_index = self.grouper.result_ilocs
        sorted_ids = self.grouper._sorted_ids

        sorted_data = data.take(sorted_index, axis=self.axis).to_numpy()
        # GH 46867
        index_data = data.index
        if isinstance(index_data, MultiIndex):
            if len(self.grouper.groupings) > 1:
                raise NotImplementedError(
                    "Grouping with more than 1 grouping labels and "
                    "a MultiIndex is not supported with engine='numba'"
                )
            group_key = self.grouper.groupings[0].name
            index_data = index_data.get_level_values(group_key)
        sorted_index_data = index_data.take(sorted_index).to_numpy()

        starts, ends = lib.generate_slices(sorted_ids, ngroups)
        return (
            starts,
            ends,
            sorted_index_data,
            sorted_data,
        )

    def _numba_agg_general(
        self,
        func: Callable,
        dtype_mapping: dict[np.dtype, Any],
        engine_kwargs: dict[str, bool] | None,
        **aggregator_kwargs,
    ):
        """
        Perform groupby with a standard numerical aggregation function (e.g. mean)
        with Numba.
        """
        if not self.as_index:
            raise NotImplementedError(
                "as_index=False is not supported. Use .reset_index() instead."
            )
        if self.axis == 1:
            raise NotImplementedError("axis=1 is not supported.")

        data = self._obj_with_exclusions
        df = data if data.ndim == 2 else data.to_frame()

        aggregator = executor.generate_shared_aggregator(
            func,
            dtype_mapping,
            True,  # is_grouped_kernel
            **get_jit_arguments(engine_kwargs),
        )
        # Pass group ids to kernel directly if it can handle it
        # (This is faster since it doesn't require a sort)
        ids, _ = self.grouper.group_info
        ngroups = self.grouper.ngroups

        res_mgr = df._mgr.apply(
            aggregator, labels=ids, ngroups=ngroups, **aggregator_kwargs
        )
        res_mgr.axes[1] = self.grouper.result_index
        result = df._constructor_from_mgr(res_mgr, axes=res_mgr.axes)

        if data.ndim == 1:
            result = result.squeeze("columns")
            result.name = data.name
        else:
            result.columns = data.columns
        return result

    @final
    def _transform_with_numba(self, func, *args, engine_kwargs=None, **kwargs):
        """
        Perform groupby transform routine with the numba engine.

        This routine mimics the data splitting routine of the DataSplitter class
        to generate the indices of each group in the sorted data and then passes the
        data and indices into a Numba jitted function.
        """
        data = self._obj_with_exclusions
        df = data if data.ndim == 2 else data.to_frame()

        starts, ends, sorted_index, sorted_data = self._numba_prep(df)
        numba_.validate_udf(func)
        numba_transform_func = numba_.generate_numba_transform_func(
            func, **get_jit_arguments(engine_kwargs, kwargs)
        )
        result = numba_transform_func(
            sorted_data,
            sorted_index,
            starts,
            ends,
            len(df.columns),
            *args,
        )
        # result values needs to be resorted to their original positions since we
        # evaluated the data sorted by group
        result = result.take(np.argsort(sorted_index), axis=0)
        index = data.index
        if data.ndim == 1:
            result_kwargs = {"name": data.name}
            result = result.ravel()
        else:
            result_kwargs = {"columns": data.columns}
        return data._constructor(result, index=index, **result_kwargs)

    @final
    def _aggregate_with_numba(self, func, *args, engine_kwargs=None, **kwargs):
        """
        Perform groupby aggregation routine with the numba engine.

        This routine mimics the data splitting routine of the DataSplitter class
        to generate the indices of each group in the sorted data and then passes the
        data and indices into a Numba jitted function.
        """
        data = self._obj_with_exclusions
        df = data if data.ndim == 2 else data.to_frame()

        starts, ends, sorted_index, sorted_data = self._numba_prep(df)
        numba_.validate_udf(func)
        numba_agg_func = numba_.generate_numba_agg_func(
            func, **get_jit_arguments(engine_kwargs, kwargs)
        )
        result = numba_agg_func(
            sorted_data,
            sorted_index,
            starts,
            ends,
            len(df.columns),
            *args,
        )
        index = self.grouper.result_index
        if data.ndim == 1:
            result_kwargs = {"name": data.name}
            result = result.ravel()
        else:
            result_kwargs = {"columns": data.columns}
        res = data._constructor(result, index=index, **result_kwargs)
        if not self.as_index:
            res = self._insert_inaxis_grouper(res)
            res.index = default_index(len(res))
        return res

    # -----------------------------------------------------------------
    # apply/agg/transform

    @Appender(
        _apply_docs["template"].format(
            input="dataframe", examples=_apply_docs["dataframe_examples"]
        )
    )
    def apply(self, func, *args, include_groups: bool = True, **kwargs) -> NDFrameT:
        orig_func = func
        func = com.is_builtin_func(func)
        if orig_func != func:
            alias = com._builtin_table_alias[orig_func]
            warn_alias_replacement(self, orig_func, alias)

        if isinstance(func, str):
            if hasattr(self, func):
                res = getattr(self, func)
                if callable(res):
                    return res(*args, **kwargs)
                elif args or kwargs:
                    raise ValueError(f"Cannot pass arguments to property {func}")
                return res

            else:
                raise TypeError(f"apply func should be callable, not '{func}'")

        elif args or kwargs:
            if callable(func):

                @wraps(func)
                def f(g):
                    return func(g, *args, **kwargs)

            else:
                raise ValueError(
                    "func must be a callable if args or kwargs are supplied"
                )
        else:
            f = func

        if not include_groups:
            return self._python_apply_general(f, self._obj_with_exclusions)

        # ignore SettingWithCopy here in case the user mutates
        with option_context("mode.chained_assignment", None):
            try:
                result = self._python_apply_general(f, self._selected_obj)
                if (
                    not isinstance(self.obj, Series)
                    and self._selection is None
                    and self._selected_obj.shape != self._obj_with_exclusions.shape
                ):
                    warnings.warn(
                        message=_apply_groupings_depr.format(
                            type(self).__name__, "apply"
                        ),
                        category=FutureWarning,
                        stacklevel=find_stack_level(),
                    )
            except TypeError:
                # gh-20949
                # try again, with .apply acting as a filtering
                # operation, by excluding the grouping column
                # This would normally not be triggered
                # except if the udf is trying an operation that
                # fails on *some* columns, e.g. a numeric operation
                # on a string grouper column

                return self._python_apply_general(f, self._obj_with_exclusions)

        return result

    @final
    def _python_apply_general(
        self,
        f: Callable,
        data: DataFrame | Series,
        not_indexed_same: bool | None = None,
        is_transform: bool = False,
        is_agg: bool = False,
    ) -> NDFrameT:
        """
        Apply function f in python space

        Parameters
        ----------
        f : callable
            Function to apply
        data : Series or DataFrame
            Data to apply f to
        not_indexed_same: bool, optional
            When specified, overrides the value of not_indexed_same. Apply behaves
            differently when the result index is equal to the input index, but
            this can be coincidental leading to value-dependent behavior.
        is_transform : bool, default False
            Indicator for whether the function is actually a transform
            and should not have group keys prepended.
        is_agg : bool, default False
            Indicator for whether the function is an aggregation. When the
            result is empty, we don't want to warn for this case.
            See _GroupBy._python_agg_general.

        Returns
        -------
        Series or DataFrame
            data after applying f
        """
        values, mutated = self.grouper.apply_groupwise(f, data, self.axis)
        if not_indexed_same is None:
            not_indexed_same = mutated

        return self._wrap_applied_output(
            data,
            values,
            not_indexed_same,
            is_transform,
        )

    @final
    def _agg_general(
        self,
        numeric_only: bool = False,
        min_count: int = -1,
        *,
        alias: str,
        npfunc: Callable | None = None,
        **kwargs,
    ):
        result = self._cython_agg_general(
            how=alias,
            alt=npfunc,
            numeric_only=numeric_only,
            min_count=min_count,
            **kwargs,
        )
        return result.__finalize__(self.obj, method="groupby")

    def _agg_py_fallback(
        self, how: str, values: ArrayLike, ndim: int, alt: Callable
    ) -> ArrayLike:
        """
        Fallback to pure-python aggregation if _cython_operation raises
        NotImplementedError.
        """
        # We get here with a) EADtypes and b) object dtype
        assert alt is not None

        if values.ndim == 1:
            # For DataFrameGroupBy we only get here with ExtensionArray
            ser = Series(values, copy=False)
        else:
            # We only get here with values.dtype == object
            df = DataFrame(values.T, dtype=values.dtype)
            # bc we split object blocks in grouped_reduce, we have only 1 col
            # otherwise we'd have to worry about block-splitting GH#39329
            assert df.shape[1] == 1
            # Avoid call to self.values that can occur in DataFrame
            #  reductions; see GH#28949
            ser = df.iloc[:, 0]

        # We do not get here with UDFs, so we know that our dtype
        #  should always be preserved by the implemented aggregations
        # TODO: Is this exactly right; see WrappedCythonOp get_result_dtype?
        try:
            res_values = self.grouper.agg_series(ser, alt, preserve_dtype=True)
        except Exception as err:
            msg = f"agg function failed [how->{how},dtype->{ser.dtype}]"
            # preserve the kind of exception that raised
            raise type(err)(msg) from err

        if ser.dtype == object:
            res_values = res_values.astype(object, copy=False)

        # If we are DataFrameGroupBy and went through a SeriesGroupByPath
        # then we need to reshape
        # GH#32223 includes case with IntegerArray values, ndarray res_values
        # test_groupby_duplicate_columns with object dtype values
        return ensure_block_shape(res_values, ndim=ndim)

    @final
    def _cython_agg_general(
        self,
        how: str,
        alt: Callable | None = None,
        numeric_only: bool = False,
        min_count: int = -1,
        **kwargs,
    ):
        # Note: we never get here with how="ohlc" for DataFrameGroupBy;
        #  that goes through SeriesGroupBy

        data = self._get_data_to_aggregate(numeric_only=numeric_only, name=how)

        def array_func(values: ArrayLike) -> ArrayLike:
            try:
                result = self.grouper._cython_operation(
                    "aggregate",
                    values,
                    how,
                    axis=data.ndim - 1,
                    min_count=min_count,
                    **kwargs,
                )
            except NotImplementedError:
                # generally if we have numeric_only=False
                # and non-applicable functions
                # try to python agg
                # TODO: shouldn't min_count matter?
                # TODO: avoid special casing SparseArray here
                if how in ["any", "all"] and isinstance(values, SparseArray):
                    pass
                elif alt is None or how in ["any", "all", "std", "sem"]:
                    raise  # TODO: re-raise as TypeError?  should not be reached
            else:
                return result

            assert alt is not None
            result = self._agg_py_fallback(how, values, ndim=data.ndim, alt=alt)
            return result

        new_mgr = data.grouped_reduce(array_func)
        res = self._wrap_agged_manager(new_mgr)
        if how in ["idxmin", "idxmax"]:
            res = self._wrap_idxmax_idxmin(res)
        out = self._wrap_aggregated_output(res)
        if self.axis == 1:
            out = out.infer_objects(copy=False)
        return out

    def _cython_transform(
        self, how: str, numeric_only: bool = False, axis: AxisInt = 0, **kwargs
    ):
        raise AbstractMethodError(self)

    @final
    def _transform(self, func, *args, engine=None, engine_kwargs=None, **kwargs):
        # optimized transforms
        orig_func = func
        func = com.get_cython_func(func) or func
        if orig_func != func:
            warn_alias_replacement(self, orig_func, func)

        if not isinstance(func, str):
            return self._transform_general(func, engine, engine_kwargs, *args, **kwargs)

        elif func not in base.transform_kernel_allowlist:
            msg = f"'{func}' is not a valid function name for transform(name)"
            raise ValueError(msg)
        elif func in base.cythonized_kernels or func in base.transformation_kernels:
            # cythonized transform or canned "agg+broadcast"
            if engine is not None:
                kwargs["engine"] = engine
                kwargs["engine_kwargs"] = engine_kwargs
            return getattr(self, func)(*args, **kwargs)

        else:
            # i.e. func in base.reduction_kernels

            # GH#30918 Use _transform_fast only when we know func is an aggregation
            # If func is a reduction, we need to broadcast the
            # result to the whole group. Compute func result
            # and deal with possible broadcasting below.
            with com.temp_setattr(self, "as_index", True):
                # GH#49834 - result needs groups in the index for
                # _wrap_transform_fast_result
                if func in ["idxmin", "idxmax"]:
                    func = cast(Literal["idxmin", "idxmax"], func)
                    result = self._idxmax_idxmin(func, True, *args, **kwargs)
                else:
                    if engine is not None:
                        kwargs["engine"] = engine
                        kwargs["engine_kwargs"] = engine_kwargs
                    result = getattr(self, func)(*args, **kwargs)

            return self._wrap_transform_fast_result(result)

    @final
    def _wrap_transform_fast_result(self, result: NDFrameT) -> NDFrameT:
        """
        Fast transform path for aggregations.
        """
        obj = self._obj_with_exclusions

        # for each col, reshape to size of original frame by take operation
        ids = self.grouper.ids
        result = result.reindex(self.grouper.result_index, axis=self.axis, copy=False)

        if self.obj.ndim == 1:
            # i.e. SeriesGroupBy
            out = algorithms.take_nd(result._values, ids)
            output = obj._constructor(out, index=obj.index, name=obj.name)
        else:
            # `.size()` gives Series output on DataFrame input, need axis 0
            axis = 0 if result.ndim == 1 else self.axis
            # GH#46209
            # Don't convert indices: negative indices need to give rise
            # to null values in the result
            new_ax = result.axes[axis].take(ids)
            output = result._reindex_with_indexers(
                {axis: (new_ax, ids)}, allow_dups=True, copy=False
            )
            output = output.set_axis(obj._get_axis(self.axis), axis=axis)
        return output

    # -----------------------------------------------------------------
    # Utilities

    @final
    def _apply_filter(self, indices, dropna):
        if len(indices) == 0:
            indices = np.array([], dtype="int64")
        else:
            indices = np.sort(np.concatenate(indices))
        if dropna:
            filtered = self._selected_obj.take(indices, axis=self.axis)
        else:
            mask = np.empty(len(self._selected_obj.index), dtype=bool)
            mask.fill(False)
            mask[indices.astype(int)] = True
            # mask fails to broadcast when passed to where; broadcast manually.
            mask = np.tile(mask, list(self._selected_obj.shape[1:]) + [1]).T
            filtered = self._selected_obj.where(mask)  # Fill with NaNs.
        return filtered

    @final
    def _cumcount_array(self, ascending: bool = True) -> np.ndarray:
        """
        Parameters
        ----------
        ascending : bool, default True
            If False, number in reverse, from length of group - 1 to 0.

        Notes
        -----
        this is currently implementing sort=False
        (though the default is sort=True) for groupby in general
        """
        ids, ngroups = self.grouper.group_info
        sorter = get_group_index_sorter(ids, ngroups)
        ids, count = ids[sorter], len(ids)

        if count == 0:
            return np.empty(0, dtype=np.int64)

        run = np.r_[True, ids[:-1] != ids[1:]]
        rep = np.diff(np.r_[np.nonzero(run)[0], count])
        out = (~run).cumsum()

        if ascending:
            out -= np.repeat(out[run], rep)
        else:
            out = np.repeat(out[np.r_[run[1:], True]], rep) - out

        if self.grouper.has_dropped_na:
            out = np.where(ids == -1, np.nan, out.astype(np.float64, copy=False))
        else:
            out = out.astype(np.int64, copy=False)

        rev = np.empty(count, dtype=np.intp)
        rev[sorter] = np.arange(count, dtype=np.intp)
        return out[rev]

    # -----------------------------------------------------------------

    @final
    @property
    def _obj_1d_constructor(self) -> Callable:
        # GH28330 preserve subclassed Series/DataFrames
        if isinstance(self.obj, DataFrame):
            return self.obj._constructor_sliced
        assert isinstance(self.obj, Series)
        return self.obj._constructor

    @final
    @Substitution(name="groupby")
    @Substitution(see_also=_common_see_also)
    def any(self, skipna: bool = True) -> NDFrameT:
        """
        Return True if any value in the group is truthful, else False.

        Parameters
        ----------
        skipna : bool, default True
            Flag to ignore nan values during truth testing.

        Returns
        -------
        Series or DataFrame
            DataFrame or Series of boolean values, where a value is True if any element
            is True within its respective group, False otherwise.
        %(see_also)s
        Examples
        --------
        For SeriesGroupBy:

        >>> lst = ['a', 'a', 'b']
        >>> ser = pd.Series([1, 2, 0], index=lst)
        >>> ser
        a    1
        a    2
        b    0
        dtype: int64
        >>> ser.groupby(level=0).any()
        a     True
        b    False
        dtype: bool

        For DataFrameGroupBy:

        >>> data = [[1, 0, 3], [1, 0, 6], [7, 1, 9]]
        >>> df = pd.DataFrame(data, columns=["a", "b", "c"],
        ...                   index=["ostrich", "penguin", "parrot"])
        >>> df
                 a  b  c
        ostrich  1  0  3
        penguin  1  0  6
        parrot   7  1  9
        >>> df.groupby(by=["a"]).any()
               b      c
        a
        1  False   True
        7   True   True
        """
        return self._cython_agg_general(
            "any",
            alt=lambda x: Series(x).any(skipna=skipna),
            skipna=skipna,
        )

    @final
    @Substitution(name="groupby")
    @Substitution(see_also=_common_see_also)
    def all(self, skipna: bool = True) -> NDFrameT:
        """
        Return True if all values in the group are truthful, else False.

        Parameters
        ----------
        skipna : bool, default True
            Flag to ignore nan values during truth testing.

        Returns
        -------
        Series or DataFrame
            DataFrame or Series of boolean values, where a value is True if all elements
            are True within its respective group, False otherwise.
        %(see_also)s
        Examples
        --------

        For SeriesGroupBy:

        >>> lst = ['a', 'a', 'b']
        >>> ser = pd.Series([1, 2, 0], index=lst)
        >>> ser
        a    1
        a    2
        b    0
        dtype: int64
        >>> ser.groupby(level=0).all()
        a     True
        b    False
        dtype: bool

        For DataFrameGroupBy:

        >>> data = [[1, 0, 3], [1, 5, 6], [7, 8, 9]]
        >>> df = pd.DataFrame(data, columns=["a", "b", "c"],
        ...                   index=["ostrich", "penguin", "parrot"])
        >>> df
                 a  b  c
        ostrich  1  0  3
        penguin  1  5  6
        parrot   7  8  9
        >>> df.groupby(by=["a"]).all()
               b      c
        a
        1  False   True
        7   True   True
        """
        return self._cython_agg_general(
            "all",
            alt=lambda x: Series(x).all(skipna=skipna),
            skipna=skipna,
        )

    @final
    @Substitution(name="groupby")
    @Substitution(see_also=_common_see_also)
    def count(self) -> NDFrameT:
        """
        Compute count of group, excluding missing values.

        Returns
        -------
        Series or DataFrame
            Count of values within each group.
        %(see_also)s
        Examples
        --------
        For SeriesGroupBy:

        >>> lst = ['a', 'a', 'b']
        >>> ser = pd.Series([1, 2, np.nan], index=lst)
        >>> ser
        a    1.0
        a    2.0
        b    NaN
        dtype: float64
        >>> ser.groupby(level=0).count()
        a    2
        b    0
        dtype: int64

        For DataFrameGroupBy:

        >>> data = [[1, np.nan, 3], [1, np.nan, 6], [7, 8, 9]]
        >>> df = pd.DataFrame(data, columns=["a", "b", "c"],
        ...                   index=["cow", "horse", "bull"])
        >>> df
                a	  b	c
        cow     1	NaN	3
        horse	1	NaN	6
        bull	7	8.0	9
        >>> df.groupby("a").count()
            b   c
        a
        1   0   2
        7   1   1

        For Resampler:

        >>> ser = pd.Series([1, 2, 3, 4], index=pd.DatetimeIndex(
        ...                 ['2023-01-01', '2023-01-15', '2023-02-01', '2023-02-15']))
        >>> ser
        2023-01-01    1
        2023-01-15    2
        2023-02-01    3
        2023-02-15    4
        dtype: int64
        >>> ser.resample('MS').count()
        2023-01-01    2
        2023-02-01    2
        Freq: MS, dtype: int64
        """
        data = self._get_data_to_aggregate()
        ids, ngroups = self.grouper.group_info
        mask = ids != -1

        is_series = data.ndim == 1

        def hfunc(bvalues: ArrayLike) -> ArrayLike:
            # TODO(EA2D): reshape would not be necessary with 2D EAs
            if bvalues.ndim == 1:
                # EA
                masked = mask & ~isna(bvalues).reshape(1, -1)
            else:
                masked = mask & ~isna(bvalues)

            counted = lib.count_level_2d(masked, labels=ids, max_bin=ngroups)
            if isinstance(bvalues, BaseMaskedArray):
                return IntegerArray(
                    counted[0], mask=np.zeros(counted.shape[1], dtype=np.bool_)
                )
            elif isinstance(bvalues, ArrowExtensionArray) and not isinstance(
                bvalues.dtype, StringDtype
            ):
                return type(bvalues)._from_sequence(counted[0])
            if is_series:
                assert counted.ndim == 2
                assert counted.shape[0] == 1
                return counted[0]
            return counted

        new_mgr = data.grouped_reduce(hfunc)
        new_obj = self._wrap_agged_manager(new_mgr)
        result = self._wrap_aggregated_output(new_obj)

        return result

    @final
    @Substitution(name="groupby")
    @Substitution(see_also=_common_see_also)
    def mean(
        self,
        numeric_only: bool = False,
        engine: Literal["cython", "numba"] | None = None,
        engine_kwargs: dict[str, bool] | None = None,
    ):
        """
        Compute mean of groups, excluding missing values.

        Parameters
        ----------
        numeric_only : bool, default False
            Include only float, int, boolean columns.

            .. versionchanged:: 2.0.0

                numeric_only no longer accepts ``None`` and defaults to ``False``.

        engine : str, default None
            * ``'cython'`` : Runs the operation through C-extensions from cython.
            * ``'numba'`` : Runs the operation through JIT compiled code from numba.
            * ``None`` : Defaults to ``'cython'`` or globally setting
              ``compute.use_numba``

            .. versionadded:: 1.4.0

        engine_kwargs : dict, default None
            * For ``'cython'`` engine, there are no accepted ``engine_kwargs``
            * For ``'numba'`` engine, the engine can accept ``nopython``, ``nogil``
              and ``parallel`` dictionary keys. The values must either be ``True`` or
              ``False``. The default ``engine_kwargs`` for the ``'numba'`` engine is
              ``{{'nopython': True, 'nogil': False, 'parallel': False}}``

            .. versionadded:: 1.4.0

        Returns
        -------
        pandas.Series or pandas.DataFrame
        %(see_also)s
        Examples
        --------
        >>> df = pd.DataFrame({'A': [1, 1, 2, 1, 2],
        ...                    'B': [np.nan, 2, 3, 4, 5],
        ...                    'C': [1, 2, 1, 1, 2]}, columns=['A', 'B', 'C'])

        Groupby one column and return the mean of the remaining columns in
        each group.

        >>> df.groupby('A').mean()
             B         C
        A
        1  3.0  1.333333
        2  4.0  1.500000

        Groupby two columns and return the mean of the remaining column.

        >>> df.groupby(['A', 'B']).mean()
                 C
        A B
        1 2.0  2.0
          4.0  1.0
        2 3.0  1.0
          5.0  2.0

        Groupby one column and return the mean of only particular column in
        the group.

        >>> df.groupby('A')['B'].mean()
        A
        1    3.0
        2    4.0
        Name: B, dtype: float64
        """

        if maybe_use_numba(engine):
            from pandas.core._numba.kernels import grouped_mean

            return self._numba_agg_general(
                grouped_mean,
                executor.float_dtype_mapping,
                engine_kwargs,
                min_periods=0,
            )
        else:
            result = self._cython_agg_general(
                "mean",
                alt=lambda x: Series(x).mean(numeric_only=numeric_only),
                numeric_only=numeric_only,
            )
            return result.__finalize__(self.obj, method="groupby")

    @final
    def median(self, numeric_only: bool = False) -> NDFrameT:
        """
        Compute median of groups, excluding missing values.

        For multiple groupings, the result index will be a MultiIndex

        Parameters
        ----------
        numeric_only : bool, default False
            Include only float, int, boolean columns.

            .. versionchanged:: 2.0.0

                numeric_only no longer accepts ``None`` and defaults to False.

        Returns
        -------
        Series or DataFrame
            Median of values within each group.

        Examples
        --------
        For SeriesGroupBy:

        >>> lst = ['a', 'a', 'a', 'b', 'b', 'b']
        >>> ser = pd.Series([7, 2, 8, 4, 3, 3], index=lst)
        >>> ser
        a     7
        a     2
        a     8
        b     4
        b     3
        b     3
        dtype: int64
        >>> ser.groupby(level=0).median()
        a    7.0
        b    3.0
        dtype: float64

        For DataFrameGroupBy:

        >>> data = {'a': [1, 3, 5, 7, 7, 8, 3], 'b': [1, 4, 8, 4, 4, 2, 1]}
        >>> df = pd.DataFrame(data, index=['dog', 'dog', 'dog',
        ...                   'mouse', 'mouse', 'mouse', 'mouse'])
        >>> df
                 a  b
          dog    1  1
          dog    3  4
          dog    5  8
        mouse    7  4
        mouse    7  4
        mouse    8  2
        mouse    3  1
        >>> df.groupby(level=0).median()
                 a    b
        dog    3.0  4.0
        mouse  7.0  3.0

        For Resampler:

        >>> ser = pd.Series([1, 2, 3, 3, 4, 5],
        ...                 index=pd.DatetimeIndex(['2023-01-01',
        ...                                         '2023-01-10',
        ...                                         '2023-01-15',
        ...                                         '2023-02-01',
        ...                                         '2023-02-10',
        ...                                         '2023-02-15']))
        >>> ser.resample('MS').median()
        2023-01-01    2.0
        2023-02-01    4.0
        Freq: MS, dtype: float64
        """
        result = self._cython_agg_general(
            "median",
            alt=lambda x: Series(x).median(numeric_only=numeric_only),
            numeric_only=numeric_only,
        )
        return result.__finalize__(self.obj, method="groupby")

    @final
    @Substitution(name="groupby")
    @Substitution(see_also=_common_see_also)
    def std(
        self,
        ddof: int = 1,
        engine: Literal["cython", "numba"] | None = None,
        engine_kwargs: dict[str, bool] | None = None,
        numeric_only: bool = False,
    ):
        """
        Compute standard deviation of groups, excluding missing values.

        For multiple groupings, the result index will be a MultiIndex.

        Parameters
        ----------
        ddof : int, default 1
            Degrees of freedom.

        engine : str, default None
            * ``'cython'`` : Runs the operation through C-extensions from cython.
            * ``'numba'`` : Runs the operation through JIT compiled code from numba.
            * ``None`` : Defaults to ``'cython'`` or globally setting
              ``compute.use_numba``

            .. versionadded:: 1.4.0

        engine_kwargs : dict, default None
            * For ``'cython'`` engine, there are no accepted ``engine_kwargs``
            * For ``'numba'`` engine, the engine can accept ``nopython``, ``nogil``
              and ``parallel`` dictionary keys. The values must either be ``True`` or
              ``False``. The default ``engine_kwargs`` for the ``'numba'`` engine is
              ``{{'nopython': True, 'nogil': False, 'parallel': False}}``

            .. versionadded:: 1.4.0

        numeric_only : bool, default False
            Include only `float`, `int` or `boolean` data.

            .. versionadded:: 1.5.0

            .. versionchanged:: 2.0.0

                numeric_only now defaults to ``False``.

        Returns
        -------
        Series or DataFrame
            Standard deviation of values within each group.
        %(see_also)s
        Examples
        --------
        For SeriesGroupBy:

        >>> lst = ['a', 'a', 'a', 'b', 'b', 'b']
        >>> ser = pd.Series([7, 2, 8, 4, 3, 3], index=lst)
        >>> ser
        a     7
        a     2
        a     8
        b     4
        b     3
        b     3
        dtype: int64
        >>> ser.groupby(level=0).std()
        a    3.21455
        b    0.57735
        dtype: float64

        For DataFrameGroupBy:

        >>> data = {'a': [1, 3, 5, 7, 7, 8, 3], 'b': [1, 4, 8, 4, 4, 2, 1]}
        >>> df = pd.DataFrame(data, index=['dog', 'dog', 'dog',
        ...                   'mouse', 'mouse', 'mouse', 'mouse'])
        >>> df
                 a  b
          dog    1  1
          dog    3  4
          dog    5  8
        mouse    7  4
        mouse    7  4
        mouse    8  2
        mouse    3  1
        >>> df.groupby(level=0).std()
                      a         b
        dog    2.000000  3.511885
        mouse  2.217356  1.500000
        """
        if maybe_use_numba(engine):
            from pandas.core._numba.kernels import grouped_var

            return np.sqrt(
                self._numba_agg_general(
                    grouped_var,
                    executor.float_dtype_mapping,
                    engine_kwargs,
                    min_periods=0,
                    ddof=ddof,
                )
            )
        else:
            return self._cython_agg_general(
                "std",
                alt=lambda x: Series(x).std(ddof=ddof),
                numeric_only=numeric_only,
                ddof=ddof,
            )

    @final
    @Substitution(name="groupby")
    @Substitution(see_also=_common_see_also)
    def var(
        self,
        ddof: int = 1,
        engine: Literal["cython", "numba"] | None = None,
        engine_kwargs: dict[str, bool] | None = None,
        numeric_only: bool = False,
    ):
        """
        Compute variance of groups, excluding missing values.

        For multiple groupings, the result index will be a MultiIndex.

        Parameters
        ----------
        ddof : int, default 1
            Degrees of freedom.

        engine : str, default None
            * ``'cython'`` : Runs the operation through C-extensions from cython.
            * ``'numba'`` : Runs the operation through JIT compiled code from numba.
            * ``None`` : Defaults to ``'cython'`` or globally setting
              ``compute.use_numba``

            .. versionadded:: 1.4.0

        engine_kwargs : dict, default None
            * For ``'cython'`` engine, there are no accepted ``engine_kwargs``
            * For ``'numba'`` engine, the engine can accept ``nopython``, ``nogil``
              and ``parallel`` dictionary keys. The values must either be ``True`` or
              ``False``. The default ``engine_kwargs`` for the ``'numba'`` engine is
              ``{{'nopython': True, 'nogil': False, 'parallel': False}}``

            .. versionadded:: 1.4.0

        numeric_only : bool, default False
            Include only `float`, `int` or `boolean` data.

            .. versionadded:: 1.5.0

            .. versionchanged:: 2.0.0

                numeric_only now defaults to ``False``.

        Returns
        -------
        Series or DataFrame
            Variance of values within each group.
        %(see_also)s
        Examples
        --------
        For SeriesGroupBy:

        >>> lst = ['a', 'a', 'a', 'b', 'b', 'b']
        >>> ser = pd.Series([7, 2, 8, 4, 3, 3], index=lst)
        >>> ser
        a     7
        a     2
        a     8
        b     4
        b     3
        b     3
        dtype: int64
        >>> ser.groupby(level=0).var()
        a    10.333333
        b     0.333333
        dtype: float64

        For DataFrameGroupBy:

        >>> data = {'a': [1, 3, 5, 7, 7, 8, 3], 'b': [1, 4, 8, 4, 4, 2, 1]}
        >>> df = pd.DataFrame(data, index=['dog', 'dog', 'dog',
        ...                   'mouse', 'mouse', 'mouse', 'mouse'])
        >>> df
                 a  b
          dog    1  1
          dog    3  4
          dog    5  8
        mouse    7  4
        mouse    7  4
        mouse    8  2
        mouse    3  1
        >>> df.groupby(level=0).var()
                      a          b
        dog    4.000000  12.333333
        mouse  4.916667   2.250000
        """
        if maybe_use_numba(engine):
            from pandas.core._numba.kernels import grouped_var

            return self._numba_agg_general(
                grouped_var,
                executor.float_dtype_mapping,
                engine_kwargs,
                min_periods=0,
                ddof=ddof,
            )
        else:
            return self._cython_agg_general(
                "var",
                alt=lambda x: Series(x).var(ddof=ddof),
                numeric_only=numeric_only,
                ddof=ddof,
            )

    @final
    def _value_counts(
        self,
        subset: Sequence[Hashable] | None = None,
        normalize: bool = False,
        sort: bool = True,
        ascending: bool = False,
        dropna: bool = True,
    ) -> DataFrame | Series:
        """
        Shared implementation of value_counts for SeriesGroupBy and DataFrameGroupBy.

        SeriesGroupBy additionally supports a bins argument. See the docstring of
        DataFrameGroupBy.value_counts for a description of arguments.
        """
        if self.axis == 1:
            raise NotImplementedError(
                "DataFrameGroupBy.value_counts only handles axis=0"
            )
        name = "proportion" if normalize else "count"

        df = self.obj
        obj = self._obj_with_exclusions

        in_axis_names = {
            grouping.name for grouping in self.grouper.groupings if grouping.in_axis
        }
        if isinstance(obj, Series):
            _name = obj.name
            keys = [] if _name in in_axis_names else [obj]
        else:
            unique_cols = set(obj.columns)
            if subset is not None:
                subsetted = set(subset)
                clashing = subsetted & set(in_axis_names)
                if clashing:
                    raise ValueError(
                        f"Keys {clashing} in subset cannot be in "
                        "the groupby column keys."
                    )
                doesnt_exist = subsetted - unique_cols
                if doesnt_exist:
                    raise ValueError(
                        f"Keys {doesnt_exist} in subset do not "
                        f"exist in the DataFrame."
                    )
            else:
                subsetted = unique_cols

            keys = [
                # Can't use .values because the column label needs to be preserved
                obj.iloc[:, idx]
                for idx, _name in enumerate(obj.columns)
                if _name not in in_axis_names and _name in subsetted
            ]

        groupings = list(self.grouper.groupings)
        for key in keys:
            grouper, _, _ = get_grouper(
                df,
                key=key,
                axis=self.axis,
                sort=self.sort,
                observed=False,
                dropna=dropna,
            )
            groupings += list(grouper.groupings)

        # Take the size of the overall columns
        gb = df.groupby(
            groupings,
            sort=self.sort,
            observed=self.observed,
            dropna=self.dropna,
        )
        result_series = cast(Series, gb.size())
        result_series.name = name

<<<<<<< HEAD
        if sort:
            # Sort the values and then resort by the main grouping
            # TODO: HACK - sort_index gets confused if index names are integers
            names = result_series.index.names
            result_series.index.names = range(len(names))
            index_level = list(range(len(self.grouper.groupings)))
            result_series = result_series.sort_values(
                ascending=ascending, kind="stable"
            )
            if self.sort:
                result_series = result_series.sort_index(
                    level=index_level, sort_remaining=False
                )
            result_series.index.names = names
=======
        # GH-46357 Include non-observed categories
        # of non-grouping columns regardless of `observed`
        if any(
            isinstance(grouping.grouping_vector, (Categorical, CategoricalIndex))
            and not grouping._observed
            for grouping in groupings
        ):
            levels_list = [ping.result_index for ping in groupings]
            multi_index = MultiIndex.from_product(
                levels_list, names=[ping.name for ping in groupings]
            )
            result_series = result_series.reindex(multi_index, fill_value=0)
>>>>>>> 32ebcfc8

        if sort:
            # Sort by the values
            result_series = result_series.sort_values(
                ascending=ascending, kind="stable"
            )
        if self.sort:
            # Sort by the groupings
            names = result_series.index.names
            # GH#56007 - Temporarily replace names in case they are integers
            result_series.index.names = range(len(names))
            index_level = list(range(len(self.grouper.groupings)))
            result_series = result_series.sort_index(
                level=index_level, sort_remaining=False
            )
            result_series.index.names = names

        if normalize:
            # Normalize the results by dividing by the original group sizes.
            # We are guaranteed to have the first N levels be the
            # user-requested grouping.
            levels = list(
                range(len(self.grouper.groupings), result_series.index.nlevels)
            )
            indexed_group_size = result_series.groupby(
                result_series.index.droplevel(levels),
                sort=self.sort,
                dropna=self.dropna,
                # GH#43999 - deprecation of observed=False
                observed=False,
            ).transform("sum")
            result_series /= indexed_group_size

            # Handle groups of non-observed categories
            result_series = result_series.fillna(0.0)

        result: Series | DataFrame
        if self.as_index:
            result = result_series
        else:
            # Convert to frame
            index = result_series.index
            columns = com.fill_missing_names(index.names)
            if name in columns:
                raise ValueError(f"Column label '{name}' is duplicate of result column")
            result_series.name = name
            result_series.index = index.set_names(range(len(columns)))
            result_frame = result_series.reset_index()
            orig_dtype = self.grouper.groupings[0].obj.columns.dtype  # type: ignore[union-attr]
            cols = Index(columns, dtype=orig_dtype).insert(len(columns), name)
            result_frame.columns = cols
            result = result_frame
        return result.__finalize__(self.obj, method="value_counts")

    @final
    def sem(self, ddof: int = 1, numeric_only: bool = False) -> NDFrameT:
        """
        Compute standard error of the mean of groups, excluding missing values.

        For multiple groupings, the result index will be a MultiIndex.

        Parameters
        ----------
        ddof : int, default 1
            Degrees of freedom.

        numeric_only : bool, default False
            Include only `float`, `int` or `boolean` data.

            .. versionadded:: 1.5.0

            .. versionchanged:: 2.0.0

                numeric_only now defaults to ``False``.

        Returns
        -------
        Series or DataFrame
            Standard error of the mean of values within each group.

        Examples
        --------
        For SeriesGroupBy:

        >>> lst = ['a', 'a', 'b', 'b']
        >>> ser = pd.Series([5, 10, 8, 14], index=lst)
        >>> ser
        a     5
        a    10
        b     8
        b    14
        dtype: int64
        >>> ser.groupby(level=0).sem()
        a    2.5
        b    3.0
        dtype: float64

        For DataFrameGroupBy:

        >>> data = [[1, 12, 11], [1, 15, 2], [2, 5, 8], [2, 6, 12]]
        >>> df = pd.DataFrame(data, columns=["a", "b", "c"],
        ...                   index=["tuna", "salmon", "catfish", "goldfish"])
        >>> df
                   a   b   c
            tuna   1  12  11
          salmon   1  15   2
         catfish   2   5   8
        goldfish   2   6  12
        >>> df.groupby("a").sem()
              b  c
        a
        1    1.5  4.5
        2    0.5  2.0

        For Resampler:

        >>> ser = pd.Series([1, 3, 2, 4, 3, 8],
        ...                 index=pd.DatetimeIndex(['2023-01-01',
        ...                                         '2023-01-10',
        ...                                         '2023-01-15',
        ...                                         '2023-02-01',
        ...                                         '2023-02-10',
        ...                                         '2023-02-15']))
        >>> ser.resample('MS').sem()
        2023-01-01    0.577350
        2023-02-01    1.527525
        Freq: MS, dtype: float64
        """
        if numeric_only and self.obj.ndim == 1 and not is_numeric_dtype(self.obj.dtype):
            raise TypeError(
                f"{type(self).__name__}.sem called with "
                f"numeric_only={numeric_only} and dtype {self.obj.dtype}"
            )
        return self._cython_agg_general(
            "sem",
            alt=lambda x: Series(x).sem(ddof=ddof),
            numeric_only=numeric_only,
            ddof=ddof,
        )

    @final
    @Substitution(name="groupby")
    @Substitution(see_also=_common_see_also)
    def size(self) -> DataFrame | Series:
        """
        Compute group sizes.

        Returns
        -------
        DataFrame or Series
            Number of rows in each group as a Series if as_index is True
            or a DataFrame if as_index is False.
        %(see_also)s
        Examples
        --------

        For SeriesGroupBy:

        >>> lst = ['a', 'a', 'b']
        >>> ser = pd.Series([1, 2, 3], index=lst)
        >>> ser
        a     1
        a     2
        b     3
        dtype: int64
        >>> ser.groupby(level=0).size()
        a    2
        b    1
        dtype: int64

        >>> data = [[1, 2, 3], [1, 5, 6], [7, 8, 9]]
        >>> df = pd.DataFrame(data, columns=["a", "b", "c"],
        ...                   index=["owl", "toucan", "eagle"])
        >>> df
                a  b  c
        owl     1  2  3
        toucan  1  5  6
        eagle   7  8  9
        >>> df.groupby("a").size()
        a
        1    2
        7    1
        dtype: int64

        For Resampler:

        >>> ser = pd.Series([1, 2, 3], index=pd.DatetimeIndex(
        ...                 ['2023-01-01', '2023-01-15', '2023-02-01']))
        >>> ser
        2023-01-01    1
        2023-01-15    2
        2023-02-01    3
        dtype: int64
        >>> ser.resample('MS').size()
        2023-01-01    2
        2023-02-01    1
        Freq: MS, dtype: int64
        """
        result = self.grouper.size()
        dtype_backend: None | Literal["pyarrow", "numpy_nullable"] = None
        if isinstance(self.obj, Series):
            if isinstance(self.obj.array, ArrowExtensionArray):
                if isinstance(self.obj.array, ArrowStringArrayNumpySemantics):
                    dtype_backend = None
                elif isinstance(self.obj.array, ArrowStringArray):
                    dtype_backend = "numpy_nullable"
                else:
                    dtype_backend = "pyarrow"
            elif isinstance(self.obj.array, BaseMaskedArray):
                dtype_backend = "numpy_nullable"
        # TODO: For DataFrames what if columns are mixed arrow/numpy/masked?

        # GH28330 preserve subclassed Series/DataFrames through calls
        if isinstance(self.obj, Series):
            result = self._obj_1d_constructor(result, name=self.obj.name)
        else:
            result = self._obj_1d_constructor(result)

        if dtype_backend is not None:
            result = result.convert_dtypes(
                infer_objects=False,
                convert_string=False,
                convert_boolean=False,
                convert_floating=False,
                dtype_backend=dtype_backend,
            )

        if not self.as_index:
            # error: Incompatible types in assignment (expression has
            # type "DataFrame", variable has type "Series")
            result = result.rename("size").reset_index()  # type: ignore[assignment]
        return result

    @final
    @doc(
        _groupby_agg_method_engine_template,
        fname="sum",
        no=False,
        mc=0,
        e=None,
        ek=None,
        example=dedent(
            """\
        For SeriesGroupBy:

        >>> lst = ['a', 'a', 'b', 'b']
        >>> ser = pd.Series([1, 2, 3, 4], index=lst)
        >>> ser
        a    1
        a    2
        b    3
        b    4
        dtype: int64
        >>> ser.groupby(level=0).sum()
        a    3
        b    7
        dtype: int64

        For DataFrameGroupBy:

        >>> data = [[1, 8, 2], [1, 2, 5], [2, 5, 8], [2, 6, 9]]
        >>> df = pd.DataFrame(data, columns=["a", "b", "c"],
        ...                   index=["tiger", "leopard", "cheetah", "lion"])
        >>> df
                  a  b  c
          tiger   1  8  2
        leopard   1  2  5
        cheetah   2  5  8
           lion   2  6  9
        >>> df.groupby("a").sum()
             b   c
        a
        1   10   7
        2   11  17"""
        ),
    )
    def sum(
        self,
        numeric_only: bool = False,
        min_count: int = 0,
        engine: Literal["cython", "numba"] | None = None,
        engine_kwargs: dict[str, bool] | None = None,
    ):
        if maybe_use_numba(engine):
            from pandas.core._numba.kernels import grouped_sum

            return self._numba_agg_general(
                grouped_sum,
                executor.default_dtype_mapping,
                engine_kwargs,
                min_periods=min_count,
            )
        else:
            # If we are grouping on categoricals we want unobserved categories to
            # return zero, rather than the default of NaN which the reindexing in
            # _agg_general() returns. GH #31422
            with com.temp_setattr(self, "observed", True):
                result = self._agg_general(
                    numeric_only=numeric_only,
                    min_count=min_count,
                    alias="sum",
                    npfunc=np.sum,
                )

            return result

    @final
    @doc(
        _groupby_agg_method_template,
        fname="prod",
        no=False,
        mc=0,
        example=dedent(
            """\
        For SeriesGroupBy:

        >>> lst = ['a', 'a', 'b', 'b']
        >>> ser = pd.Series([1, 2, 3, 4], index=lst)
        >>> ser
        a    1
        a    2
        b    3
        b    4
        dtype: int64
        >>> ser.groupby(level=0).prod()
        a    2
        b   12
        dtype: int64

        For DataFrameGroupBy:

        >>> data = [[1, 8, 2], [1, 2, 5], [2, 5, 8], [2, 6, 9]]
        >>> df = pd.DataFrame(data, columns=["a", "b", "c"],
        ...                   index=["tiger", "leopard", "cheetah", "lion"])
        >>> df
                  a  b  c
          tiger   1  8  2
        leopard   1  2  5
        cheetah   2  5  8
           lion   2  6  9
        >>> df.groupby("a").prod()
             b    c
        a
        1   16   10
        2   30   72"""
        ),
    )
    def prod(self, numeric_only: bool = False, min_count: int = 0) -> NDFrameT:
        return self._agg_general(
            numeric_only=numeric_only, min_count=min_count, alias="prod", npfunc=np.prod
        )

    @final
    @doc(
        _groupby_agg_method_engine_template,
        fname="min",
        no=False,
        mc=-1,
        e=None,
        ek=None,
        example=dedent(
            """\
        For SeriesGroupBy:

        >>> lst = ['a', 'a', 'b', 'b']
        >>> ser = pd.Series([1, 2, 3, 4], index=lst)
        >>> ser
        a    1
        a    2
        b    3
        b    4
        dtype: int64
        >>> ser.groupby(level=0).min()
        a    1
        b    3
        dtype: int64

        For DataFrameGroupBy:

        >>> data = [[1, 8, 2], [1, 2, 5], [2, 5, 8], [2, 6, 9]]
        >>> df = pd.DataFrame(data, columns=["a", "b", "c"],
        ...                   index=["tiger", "leopard", "cheetah", "lion"])
        >>> df
                  a  b  c
          tiger   1  8  2
        leopard   1  2  5
        cheetah   2  5  8
           lion   2  6  9
        >>> df.groupby("a").min()
            b  c
        a
        1   2  2
        2   5  8"""
        ),
    )
    def min(
        self,
        numeric_only: bool = False,
        min_count: int = -1,
        engine: Literal["cython", "numba"] | None = None,
        engine_kwargs: dict[str, bool] | None = None,
    ):
        if maybe_use_numba(engine):
            from pandas.core._numba.kernels import grouped_min_max

            return self._numba_agg_general(
                grouped_min_max,
                executor.identity_dtype_mapping,
                engine_kwargs,
                min_periods=min_count,
                is_max=False,
            )
        else:
            return self._agg_general(
                numeric_only=numeric_only,
                min_count=min_count,
                alias="min",
                npfunc=np.min,
            )

    @final
    @doc(
        _groupby_agg_method_engine_template,
        fname="max",
        no=False,
        mc=-1,
        e=None,
        ek=None,
        example=dedent(
            """\
        For SeriesGroupBy:

        >>> lst = ['a', 'a', 'b', 'b']
        >>> ser = pd.Series([1, 2, 3, 4], index=lst)
        >>> ser
        a    1
        a    2
        b    3
        b    4
        dtype: int64
        >>> ser.groupby(level=0).max()
        a    2
        b    4
        dtype: int64

        For DataFrameGroupBy:

        >>> data = [[1, 8, 2], [1, 2, 5], [2, 5, 8], [2, 6, 9]]
        >>> df = pd.DataFrame(data, columns=["a", "b", "c"],
        ...                   index=["tiger", "leopard", "cheetah", "lion"])
        >>> df
                  a  b  c
          tiger   1  8  2
        leopard   1  2  5
        cheetah   2  5  8
           lion   2  6  9
        >>> df.groupby("a").max()
            b  c
        a
        1   8  5
        2   6  9"""
        ),
    )
    def max(
        self,
        numeric_only: bool = False,
        min_count: int = -1,
        engine: Literal["cython", "numba"] | None = None,
        engine_kwargs: dict[str, bool] | None = None,
    ):
        if maybe_use_numba(engine):
            from pandas.core._numba.kernels import grouped_min_max

            return self._numba_agg_general(
                grouped_min_max,
                executor.identity_dtype_mapping,
                engine_kwargs,
                min_periods=min_count,
                is_max=True,
            )
        else:
            return self._agg_general(
                numeric_only=numeric_only,
                min_count=min_count,
                alias="max",
                npfunc=np.max,
            )

    @final
    def first(self, numeric_only: bool = False, min_count: int = -1) -> NDFrameT:
        """
        Compute the first non-null entry of each column.

        Parameters
        ----------
        numeric_only : bool, default False
            Include only float, int, boolean columns.
        min_count : int, default -1
            The required number of valid values to perform the operation. If fewer
            than ``min_count`` non-NA values are present the result will be NA.

        Returns
        -------
        Series or DataFrame
            First non-null of values within each group.

        See Also
        --------
        DataFrame.groupby : Apply a function groupby to each row or column of a
            DataFrame.
        pandas.core.groupby.DataFrameGroupBy.last : Compute the last non-null entry
            of each column.
        pandas.core.groupby.DataFrameGroupBy.nth : Take the nth row from each group.

        Examples
        --------
        >>> df = pd.DataFrame(dict(A=[1, 1, 3], B=[None, 5, 6], C=[1, 2, 3],
        ...                        D=['3/11/2000', '3/12/2000', '3/13/2000']))
        >>> df['D'] = pd.to_datetime(df['D'])
        >>> df.groupby("A").first()
             B  C          D
        A
        1  5.0  1 2000-03-11
        3  6.0  3 2000-03-13
        >>> df.groupby("A").first(min_count=2)
            B    C          D
        A
        1 NaN  1.0 2000-03-11
        3 NaN  NaN        NaT
        >>> df.groupby("A").first(numeric_only=True)
             B  C
        A
        1  5.0  1
        3  6.0  3
        """

        def first_compat(obj: NDFrameT, axis: AxisInt = 0):
            def first(x: Series):
                """Helper function for first item that isn't NA."""
                arr = x.array[notna(x.array)]
                if not len(arr):
                    return x.array.dtype.na_value
                return arr[0]

            if isinstance(obj, DataFrame):
                return obj.apply(first, axis=axis)
            elif isinstance(obj, Series):
                return first(obj)
            else:  # pragma: no cover
                raise TypeError(type(obj))

        return self._agg_general(
            numeric_only=numeric_only,
            min_count=min_count,
            alias="first",
            npfunc=first_compat,
        )

    @final
    def last(self, numeric_only: bool = False, min_count: int = -1) -> NDFrameT:
        """
        Compute the last non-null entry of each column.

        Parameters
        ----------
        numeric_only : bool, default False
            Include only float, int, boolean columns. If None, will attempt to use
            everything, then use only numeric data.
        min_count : int, default -1
            The required number of valid values to perform the operation. If fewer
            than ``min_count`` non-NA values are present the result will be NA.

        Returns
        -------
        Series or DataFrame
            Last non-null of values within each group.

        See Also
        --------
        DataFrame.groupby : Apply a function groupby to each row or column of a
            DataFrame.
        pandas.core.groupby.DataFrameGroupBy.first : Compute the first non-null entry
            of each column.
        pandas.core.groupby.DataFrameGroupBy.nth : Take the nth row from each group.

        Examples
        --------
        >>> df = pd.DataFrame(dict(A=[1, 1, 3], B=[5, None, 6], C=[1, 2, 3]))
        >>> df.groupby("A").last()
             B  C
        A
        1  5.0  2
        3  6.0  3
        """

        def last_compat(obj: NDFrameT, axis: AxisInt = 0):
            def last(x: Series):
                """Helper function for last item that isn't NA."""
                arr = x.array[notna(x.array)]
                if not len(arr):
                    return x.array.dtype.na_value
                return arr[-1]

            if isinstance(obj, DataFrame):
                return obj.apply(last, axis=axis)
            elif isinstance(obj, Series):
                return last(obj)
            else:  # pragma: no cover
                raise TypeError(type(obj))

        return self._agg_general(
            numeric_only=numeric_only,
            min_count=min_count,
            alias="last",
            npfunc=last_compat,
        )

    @final
    def ohlc(self) -> DataFrame:
        """
        Compute open, high, low and close values of a group, excluding missing values.

        For multiple groupings, the result index will be a MultiIndex

        Returns
        -------
        DataFrame
            Open, high, low and close values within each group.

        Examples
        --------

        For SeriesGroupBy:

        >>> lst = ['SPX', 'CAC', 'SPX', 'CAC', 'SPX', 'CAC', 'SPX', 'CAC',]
        >>> ser = pd.Series([3.4, 9.0, 7.2, 5.2, 8.8, 9.4, 0.1, 0.5], index=lst)
        >>> ser
        SPX     3.4
        CAC     9.0
        SPX     7.2
        CAC     5.2
        SPX     8.8
        CAC     9.4
        SPX     0.1
        CAC     0.5
        dtype: float64
        >>> ser.groupby(level=0).ohlc()
             open  high  low  close
        CAC   9.0   9.4  0.5    0.5
        SPX   3.4   8.8  0.1    0.1

        For DataFrameGroupBy:

        >>> data = {2022: [1.2, 2.3, 8.9, 4.5, 4.4, 3, 2 , 1],
        ...         2023: [3.4, 9.0, 7.2, 5.2, 8.8, 9.4, 8.2, 1.0]}
        >>> df = pd.DataFrame(data, index=['SPX', 'CAC', 'SPX', 'CAC',
        ...                   'SPX', 'CAC', 'SPX', 'CAC'])
        >>> df
             2022  2023
        SPX   1.2   3.4
        CAC   2.3   9.0
        SPX   8.9   7.2
        CAC   4.5   5.2
        SPX   4.4   8.8
        CAC   3.0   9.4
        SPX   2.0   8.2
        CAC   1.0   1.0
        >>> df.groupby(level=0).ohlc()
            2022                 2023
            open high  low close open high  low close
        CAC  2.3  4.5  1.0   1.0  9.0  9.4  1.0   1.0
        SPX  1.2  8.9  1.2   2.0  3.4  8.8  3.4   8.2

        For Resampler:

        >>> ser = pd.Series([1, 3, 2, 4, 3, 5],
        ...                 index=pd.DatetimeIndex(['2023-01-01',
        ...                                         '2023-01-10',
        ...                                         '2023-01-15',
        ...                                         '2023-02-01',
        ...                                         '2023-02-10',
        ...                                         '2023-02-15']))
        >>> ser.resample('MS').ohlc()
                    open  high  low  close
        2023-01-01     1     3    1      2
        2023-02-01     4     5    3      5
        """
        if self.obj.ndim == 1:
            obj = self._selected_obj

            is_numeric = is_numeric_dtype(obj.dtype)
            if not is_numeric:
                raise DataError("No numeric types to aggregate")

            res_values = self.grouper._cython_operation(
                "aggregate", obj._values, "ohlc", axis=0, min_count=-1
            )

            agg_names = ["open", "high", "low", "close"]
            result = self.obj._constructor_expanddim(
                res_values, index=self.grouper.result_index, columns=agg_names
            )
            return result

        result = self._apply_to_column_groupbys(lambda sgb: sgb.ohlc())
        return result

    @doc(DataFrame.describe)
    def describe(
        self,
        percentiles=None,
        include=None,
        exclude=None,
    ) -> NDFrameT:
        obj = self._obj_with_exclusions

        if len(obj) == 0:
            described = obj.describe(
                percentiles=percentiles, include=include, exclude=exclude
            )
            if obj.ndim == 1:
                result = described
            else:
                result = described.unstack()
            return result.to_frame().T.iloc[:0]

        with com.temp_setattr(self, "as_index", True):
            result = self._python_apply_general(
                lambda x: x.describe(
                    percentiles=percentiles, include=include, exclude=exclude
                ),
                obj,
                not_indexed_same=True,
            )
        if self.axis == 1:
            return result.T

        # GH#49256 - properly handle the grouping column(s)
        result = result.unstack()
        if not self.as_index:
            result = self._insert_inaxis_grouper(result)
            result.index = default_index(len(result))

        return result

    @final
    def resample(self, rule, *args, include_groups: bool = True, **kwargs) -> Resampler:
        """
        Provide resampling when using a TimeGrouper.

        Given a grouper, the function resamples it according to a string
        "string" -> "frequency".

        See the :ref:`frequency aliases <timeseries.offset_aliases>`
        documentation for more details.

        Parameters
        ----------
        rule : str or DateOffset
            The offset string or object representing target grouper conversion.
        *args
            Possible arguments are `how`, `fill_method`, `limit`, `kind` and
            `on`, and other arguments of `TimeGrouper`.
        include_groups : bool, default True
            When True, will attempt to include the groupings in the operation in
            the case that they are columns of the DataFrame. If this raises a
            TypeError, the result will be computed with the groupings excluded.
            When False, the groupings will be excluded when applying ``func``.

            .. versionadded:: 2.2.0

            .. deprecated:: 2.2.0

               Setting include_groups to True is deprecated. Only the value
               False will be allowed in a future version of pandas.

        **kwargs
            Possible arguments are `how`, `fill_method`, `limit`, `kind` and
            `on`, and other arguments of `TimeGrouper`.

        Returns
        -------
        pandas.api.typing.DatetimeIndexResamplerGroupby,
        pandas.api.typing.PeriodIndexResamplerGroupby, or
        pandas.api.typing.TimedeltaIndexResamplerGroupby
            Return a new groupby object, with type depending on the data
            being resampled.

        See Also
        --------
        Grouper : Specify a frequency to resample with when
            grouping by a key.
        DatetimeIndex.resample : Frequency conversion and resampling of
            time series.

        Examples
        --------
        >>> idx = pd.date_range('1/1/2000', periods=4, freq='min')
        >>> df = pd.DataFrame(data=4 * [range(2)],
        ...                   index=idx,
        ...                   columns=['a', 'b'])
        >>> df.iloc[2, 0] = 5
        >>> df
                            a  b
        2000-01-01 00:00:00  0  1
        2000-01-01 00:01:00  0  1
        2000-01-01 00:02:00  5  1
        2000-01-01 00:03:00  0  1

        Downsample the DataFrame into 3 minute bins and sum the values of
        the timestamps falling into a bin.

        >>> df.groupby('a').resample('3min', include_groups=False).sum()
                                 b
        a
        0   2000-01-01 00:00:00  2
            2000-01-01 00:03:00  1
        5   2000-01-01 00:00:00  1

        Upsample the series into 30 second bins.

        >>> df.groupby('a').resample('30s', include_groups=False).sum()
                            b
        a
        0   2000-01-01 00:00:00  1
            2000-01-01 00:00:30  0
            2000-01-01 00:01:00  1
            2000-01-01 00:01:30  0
            2000-01-01 00:02:00  0
            2000-01-01 00:02:30  0
            2000-01-01 00:03:00  1
        5   2000-01-01 00:02:00  1

        Resample by month. Values are assigned to the month of the period.

        >>> df.groupby('a').resample('ME', include_groups=False).sum()
                    b
        a
        0   2000-01-31  3
        5   2000-01-31  1

        Downsample the series into 3 minute bins as above, but close the right
        side of the bin interval.

        >>> (
        ...     df.groupby('a')
        ...     .resample('3min', closed='right', include_groups=False)
        ...     .sum()
        ... )
                                 b
        a
        0   1999-12-31 23:57:00  1
            2000-01-01 00:00:00  2
        5   2000-01-01 00:00:00  1

        Downsample the series into 3 minute bins and close the right side of
        the bin interval, but label each bin using the right edge instead of
        the left.

        >>> (
        ...     df.groupby('a')
        ...     .resample('3min', closed='right', label='right', include_groups=False)
        ...     .sum()
        ... )
                                 b
        a
        0   2000-01-01 00:00:00  1
            2000-01-01 00:03:00  2
        5   2000-01-01 00:03:00  1
        """
        from pandas.core.resample import get_resampler_for_grouping

        # mypy flags that include_groups could be specified via `*args` or `**kwargs`
        # GH#54961 would resolve.
        return get_resampler_for_grouping(  # type: ignore[misc]
            self, rule, *args, include_groups=include_groups, **kwargs
        )

    @final
    def rolling(self, *args, **kwargs) -> RollingGroupby:
        """
        Return a rolling grouper, providing rolling functionality per group.

        Parameters
        ----------
        window : int, timedelta, str, offset, or BaseIndexer subclass
            Size of the moving window.

            If an integer, the fixed number of observations used for
            each window.

            If a timedelta, str, or offset, the time period of each window. Each
            window will be a variable sized based on the observations included in
            the time-period. This is only valid for datetimelike indexes.
            To learn more about the offsets & frequency strings, please see `this link
            <https://pandas.pydata.org/pandas-docs/stable/user_guide/timeseries.html#offset-aliases>`__.

            If a BaseIndexer subclass, the window boundaries
            based on the defined ``get_window_bounds`` method. Additional rolling
            keyword arguments, namely ``min_periods``, ``center``, ``closed`` and
            ``step`` will be passed to ``get_window_bounds``.

        min_periods : int, default None
            Minimum number of observations in window required to have a value;
            otherwise, result is ``np.nan``.

            For a window that is specified by an offset,
            ``min_periods`` will default to 1.

            For a window that is specified by an integer, ``min_periods`` will default
            to the size of the window.

        center : bool, default False
            If False, set the window labels as the right edge of the window index.

            If True, set the window labels as the center of the window index.

        win_type : str, default None
            If ``None``, all points are evenly weighted.

            If a string, it must be a valid `scipy.signal window function
            <https://docs.scipy.org/doc/scipy/reference/signal.windows.html#module-scipy.signal.windows>`__.

            Certain Scipy window types require additional parameters to be passed
            in the aggregation function. The additional parameters must match
            the keywords specified in the Scipy window type method signature.

        on : str, optional
            For a DataFrame, a column label or Index level on which
            to calculate the rolling window, rather than the DataFrame's index.

            Provided integer column is ignored and excluded from result since
            an integer index is not used to calculate the rolling window.

        axis : int or str, default 0
            If ``0`` or ``'index'``, roll across the rows.

            If ``1`` or ``'columns'``, roll across the columns.

            For `Series` this parameter is unused and defaults to 0.

        closed : str, default None
            If ``'right'``, the first point in the window is excluded from calculations.

            If ``'left'``, the last point in the window is excluded from calculations.

            If ``'both'``, no points in the window are excluded from calculations.

            If ``'neither'``, the first and last points in the window are excluded
            from calculations.

            Default ``None`` (``'right'``).

        method : str {'single', 'table'}, default 'single'
            Execute the rolling operation per single column or row (``'single'``)
            or over the entire object (``'table'``).

            This argument is only implemented when specifying ``engine='numba'``
            in the method call.

        Returns
        -------
        pandas.api.typing.RollingGroupby
            Return a new grouper with our rolling appended.

        See Also
        --------
        Series.rolling : Calling object with Series data.
        DataFrame.rolling : Calling object with DataFrames.
        Series.groupby : Apply a function groupby to a Series.
        DataFrame.groupby : Apply a function groupby.

        Examples
        --------
        >>> df = pd.DataFrame({'A': [1, 1, 2, 2],
        ...                    'B': [1, 2, 3, 4],
        ...                    'C': [0.362, 0.227, 1.267, -0.562]})
        >>> df
              A  B      C
        0     1  1  0.362
        1     1  2  0.227
        2     2  3  1.267
        3     2  4 -0.562

        >>> df.groupby('A').rolling(2).sum()
            B      C
        A
        1 0  NaN    NaN
          1  3.0  0.589
        2 2  NaN    NaN
          3  7.0  0.705

        >>> df.groupby('A').rolling(2, min_periods=1).sum()
            B      C
        A
        1 0  1.0  0.362
          1  3.0  0.589
        2 2  3.0  1.267
          3  7.0  0.705

        >>> df.groupby('A').rolling(2, on='B').sum()
            B      C
        A
        1 0  1    NaN
          1  2  0.589
        2 2  3    NaN
          3  4  0.705
        """
        from pandas.core.window import RollingGroupby

        return RollingGroupby(
            self._selected_obj,
            *args,
            _grouper=self.grouper,
            _as_index=self.as_index,
            **kwargs,
        )

    @final
    @Substitution(name="groupby")
    @Appender(_common_see_also)
    def expanding(self, *args, **kwargs) -> ExpandingGroupby:
        """
        Return an expanding grouper, providing expanding
        functionality per group.

        Returns
        -------
        pandas.api.typing.ExpandingGroupby
        """
        from pandas.core.window import ExpandingGroupby

        return ExpandingGroupby(
            self._selected_obj,
            *args,
            _grouper=self.grouper,
            **kwargs,
        )

    @final
    @Substitution(name="groupby")
    @Appender(_common_see_also)
    def ewm(self, *args, **kwargs) -> ExponentialMovingWindowGroupby:
        """
        Return an ewm grouper, providing ewm functionality per group.

        Returns
        -------
        pandas.api.typing.ExponentialMovingWindowGroupby
        """
        from pandas.core.window import ExponentialMovingWindowGroupby

        return ExponentialMovingWindowGroupby(
            self._selected_obj,
            *args,
            _grouper=self.grouper,
            **kwargs,
        )

    @final
    def _fill(self, direction: Literal["ffill", "bfill"], limit: int | None = None):
        """
        Shared function for `pad` and `backfill` to call Cython method.

        Parameters
        ----------
        direction : {'ffill', 'bfill'}
            Direction passed to underlying Cython function. `bfill` will cause
            values to be filled backwards. `ffill` and any other values will
            default to a forward fill
        limit : int, default None
            Maximum number of consecutive values to fill. If `None`, this
            method will convert to -1 prior to passing to Cython

        Returns
        -------
        `Series` or `DataFrame` with filled values

        See Also
        --------
        pad : Returns Series with minimum number of char in object.
        backfill : Backward fill the missing values in the dataset.
        """
        # Need int value for Cython
        if limit is None:
            limit = -1

        ids, _ = self.grouper.group_info
        sorted_labels = np.argsort(ids, kind="mergesort").astype(np.intp, copy=False)
        if direction == "bfill":
            sorted_labels = sorted_labels[::-1]

        col_func = partial(
            libgroupby.group_fillna_indexer,
            labels=ids,
            sorted_labels=sorted_labels,
            limit=limit,
            dropna=self.dropna,
        )

        def blk_func(values: ArrayLike) -> ArrayLike:
            mask = isna(values)
            if values.ndim == 1:
                indexer = np.empty(values.shape, dtype=np.intp)
                col_func(out=indexer, mask=mask)
                return algorithms.take_nd(values, indexer)

            else:
                # We broadcast algorithms.take_nd analogous to
                #  np.take_along_axis
                if isinstance(values, np.ndarray):
                    dtype = values.dtype
                    if self.grouper.has_dropped_na:
                        # dropped null groups give rise to nan in the result
                        dtype = ensure_dtype_can_hold_na(values.dtype)
                    out = np.empty(values.shape, dtype=dtype)
                else:
                    # Note: we only get here with backfill/pad,
                    #  so if we have a dtype that cannot hold NAs,
                    #  then there will be no -1s in indexer, so we can use
                    #  the original dtype (no need to ensure_dtype_can_hold_na)
                    out = type(values)._empty(values.shape, dtype=values.dtype)

                for i, value_element in enumerate(values):
                    # call group_fillna_indexer column-wise
                    indexer = np.empty(values.shape[1], dtype=np.intp)
                    col_func(out=indexer, mask=mask[i])
                    out[i, :] = algorithms.take_nd(value_element, indexer)
                return out

        mgr = self._get_data_to_aggregate()
        res_mgr = mgr.apply(blk_func)

        new_obj = self._wrap_agged_manager(res_mgr)

        if self.axis == 1:
            # Only relevant for DataFrameGroupBy
            new_obj = new_obj.T
            new_obj.columns = self.obj.columns

        new_obj.index = self.obj.index
        return new_obj

    @final
    @Substitution(name="groupby")
    def ffill(self, limit: int | None = None):
        """
        Forward fill the values.

        Parameters
        ----------
        limit : int, optional
            Limit of how many values to fill.

        Returns
        -------
        Series or DataFrame
            Object with missing values filled.

        See Also
        --------
        Series.ffill: Returns Series with minimum number of char in object.
        DataFrame.ffill: Object with missing values filled or None if inplace=True.
        Series.fillna: Fill NaN values of a Series.
        DataFrame.fillna: Fill NaN values of a DataFrame.

        Examples
        --------

        For SeriesGroupBy:

        >>> key = [0, 0, 1, 1]
        >>> ser = pd.Series([np.nan, 2, 3, np.nan], index=key)
        >>> ser
        0    NaN
        0    2.0
        1    3.0
        1    NaN
        dtype: float64
        >>> ser.groupby(level=0).ffill()
        0    NaN
        0    2.0
        1    3.0
        1    3.0
        dtype: float64

        For DataFrameGroupBy:

        >>> df = pd.DataFrame(
        ...     {
        ...         "key": [0, 0, 1, 1, 1],
        ...         "A": [np.nan, 2, np.nan, 3, np.nan],
        ...         "B": [2, 3, np.nan, np.nan, np.nan],
        ...         "C": [np.nan, np.nan, 2, np.nan, np.nan],
        ...     }
        ... )
        >>> df
           key    A    B   C
        0    0  NaN  2.0 NaN
        1    0  2.0  3.0 NaN
        2    1  NaN  NaN 2.0
        3    1  3.0  NaN NaN
        4    1  NaN  NaN NaN

        Propagate non-null values forward or backward within each group along columns.

        >>> df.groupby("key").ffill()
             A    B   C
        0  NaN  2.0 NaN
        1  2.0  3.0 NaN
        2  NaN  NaN 2.0
        3  3.0  NaN 2.0
        4  3.0  NaN 2.0

        Propagate non-null values forward or backward within each group along rows.

        >>> df.T.groupby(np.array([0, 0, 1, 1])).ffill().T
           key    A    B    C
        0  0.0  0.0  2.0  2.0
        1  0.0  2.0  3.0  3.0
        2  1.0  1.0  NaN  2.0
        3  1.0  3.0  NaN  NaN
        4  1.0  1.0  NaN  NaN

        Only replace the first NaN element within a group along rows.

        >>> df.groupby("key").ffill(limit=1)
             A    B    C
        0  NaN  2.0  NaN
        1  2.0  3.0  NaN
        2  NaN  NaN  2.0
        3  3.0  NaN  2.0
        4  3.0  NaN  NaN
        """
        return self._fill("ffill", limit=limit)

    @final
    @Substitution(name="groupby")
    def bfill(self, limit: int | None = None):
        """
        Backward fill the values.

        Parameters
        ----------
        limit : int, optional
            Limit of how many values to fill.

        Returns
        -------
        Series or DataFrame
            Object with missing values filled.

        See Also
        --------
        Series.bfill :  Backward fill the missing values in the dataset.
        DataFrame.bfill:  Backward fill the missing values in the dataset.
        Series.fillna: Fill NaN values of a Series.
        DataFrame.fillna: Fill NaN values of a DataFrame.

        Examples
        --------

        With Series:

        >>> index = ['Falcon', 'Falcon', 'Parrot', 'Parrot', 'Parrot']
        >>> s = pd.Series([None, 1, None, None, 3], index=index)
        >>> s
        Falcon    NaN
        Falcon    1.0
        Parrot    NaN
        Parrot    NaN
        Parrot    3.0
        dtype: float64
        >>> s.groupby(level=0).bfill()
        Falcon    1.0
        Falcon    1.0
        Parrot    3.0
        Parrot    3.0
        Parrot    3.0
        dtype: float64
        >>> s.groupby(level=0).bfill(limit=1)
        Falcon    1.0
        Falcon    1.0
        Parrot    NaN
        Parrot    3.0
        Parrot    3.0
        dtype: float64

        With DataFrame:

        >>> df = pd.DataFrame({'A': [1, None, None, None, 4],
        ...                    'B': [None, None, 5, None, 7]}, index=index)
        >>> df
                  A	    B
        Falcon	1.0	  NaN
        Falcon	NaN	  NaN
        Parrot	NaN	  5.0
        Parrot	NaN	  NaN
        Parrot	4.0	  7.0
        >>> df.groupby(level=0).bfill()
                  A	    B
        Falcon	1.0	  NaN
        Falcon	NaN	  NaN
        Parrot	4.0	  5.0
        Parrot	4.0	  7.0
        Parrot	4.0	  7.0
        >>> df.groupby(level=0).bfill(limit=1)
                  A	    B
        Falcon	1.0	  NaN
        Falcon	NaN	  NaN
        Parrot	NaN	  5.0
        Parrot	4.0	  7.0
        Parrot	4.0	  7.0
        """
        return self._fill("bfill", limit=limit)

    @final
    @property
    @Substitution(name="groupby")
    @Substitution(see_also=_common_see_also)
    def nth(self) -> GroupByNthSelector:
        """
        Take the nth row from each group if n is an int, otherwise a subset of rows.

        Can be either a call or an index. dropna is not available with index notation.
        Index notation accepts a comma separated list of integers and slices.

        If dropna, will take the nth non-null row, dropna is either
        'all' or 'any'; this is equivalent to calling dropna(how=dropna)
        before the groupby.

        Parameters
        ----------
        n : int, slice or list of ints and slices
            A single nth value for the row or a list of nth values or slices.

            .. versionchanged:: 1.4.0
                Added slice and lists containing slices.
                Added index notation.

        dropna : {'any', 'all', None}, default None
            Apply the specified dropna operation before counting which row is
            the nth row. Only supported if n is an int.

        Returns
        -------
        Series or DataFrame
            N-th value within each group.
        %(see_also)s
        Examples
        --------

        >>> df = pd.DataFrame({'A': [1, 1, 2, 1, 2],
        ...                    'B': [np.nan, 2, 3, 4, 5]}, columns=['A', 'B'])
        >>> g = df.groupby('A')
        >>> g.nth(0)
           A   B
        0  1 NaN
        2  2 3.0
        >>> g.nth(1)
           A   B
        1  1 2.0
        4  2 5.0
        >>> g.nth(-1)
           A   B
        3  1 4.0
        4  2 5.0
        >>> g.nth([0, 1])
           A   B
        0  1 NaN
        1  1 2.0
        2  2 3.0
        4  2 5.0
        >>> g.nth(slice(None, -1))
           A   B
        0  1 NaN
        1  1 2.0
        2  2 3.0

        Index notation may also be used

        >>> g.nth[0, 1]
           A   B
        0  1 NaN
        1  1 2.0
        2  2 3.0
        4  2 5.0
        >>> g.nth[:-1]
           A   B
        0  1 NaN
        1  1 2.0
        2  2 3.0

        Specifying `dropna` allows ignoring ``NaN`` values

        >>> g.nth(0, dropna='any')
           A   B
        1  1 2.0
        2  2 3.0

        When the specified ``n`` is larger than any of the groups, an
        empty DataFrame is returned

        >>> g.nth(3, dropna='any')
        Empty DataFrame
        Columns: [A, B]
        Index: []
        """
        return GroupByNthSelector(self)

    def _nth(
        self,
        n: PositionalIndexer | tuple,
        dropna: Literal["any", "all", None] = None,
    ) -> NDFrameT:
        if not dropna:
            mask = self._make_mask_from_positional_indexer(n)

            ids, _ = self.grouper.group_info

            # Drop NA values in grouping
            mask = mask & (ids != -1)

            out = self._mask_selected_obj(mask)
            return out

        # dropna is truthy
        if not is_integer(n):
            raise ValueError("dropna option only supported for an integer argument")

        if dropna not in ["any", "all"]:
            # Note: when agg-ing picker doesn't raise this, just returns NaN
            raise ValueError(
                "For a DataFrame or Series groupby.nth, dropna must be "
                "either None, 'any' or 'all', "
                f"(was passed {dropna})."
            )

        # old behaviour, but with all and any support for DataFrames.
        # modified in GH 7559 to have better perf
        n = cast(int, n)
        dropped = self._selected_obj.dropna(how=dropna, axis=self.axis)

        # get a new grouper for our dropped obj
        grouper: np.ndarray | Index | ops.BaseGrouper
        if len(dropped) == len(self._selected_obj):
            # Nothing was dropped, can use the same grouper
            grouper = self.grouper
        else:
            # we don't have the grouper info available
            # (e.g. we have selected out
            # a column that is not in the current object)
            axis = self.grouper.axis
            grouper = self.grouper.codes_info[axis.isin(dropped.index)]
            if self.grouper.has_dropped_na:
                # Null groups need to still be encoded as -1 when passed to groupby
                nulls = grouper == -1
                # error: No overload variant of "where" matches argument types
                #        "Any", "NAType", "Any"
                values = np.where(nulls, NA, grouper)  # type: ignore[call-overload]
                grouper = Index(values, dtype="Int64")

        if self.axis == 1:
            grb = dropped.T.groupby(grouper, as_index=self.as_index, sort=self.sort)
        else:
            grb = dropped.groupby(grouper, as_index=self.as_index, sort=self.sort)
        return grb.nth(n)

    @final
    def quantile(
        self,
        q: float | AnyArrayLike = 0.5,
        interpolation: str = "linear",
        numeric_only: bool = False,
    ):
        """
        Return group values at the given quantile, a la numpy.percentile.

        Parameters
        ----------
        q : float or array-like, default 0.5 (50% quantile)
            Value(s) between 0 and 1 providing the quantile(s) to compute.
        interpolation : {'linear', 'lower', 'higher', 'midpoint', 'nearest'}
            Method to use when the desired quantile falls between two points.
        numeric_only : bool, default False
            Include only `float`, `int` or `boolean` data.

            .. versionadded:: 1.5.0

            .. versionchanged:: 2.0.0

                numeric_only now defaults to ``False``.

        Returns
        -------
        Series or DataFrame
            Return type determined by caller of GroupBy object.

        See Also
        --------
        Series.quantile : Similar method for Series.
        DataFrame.quantile : Similar method for DataFrame.
        numpy.percentile : NumPy method to compute qth percentile.

        Examples
        --------
        >>> df = pd.DataFrame([
        ...     ['a', 1], ['a', 2], ['a', 3],
        ...     ['b', 1], ['b', 3], ['b', 5]
        ... ], columns=['key', 'val'])
        >>> df.groupby('key').quantile()
            val
        key
        a    2.0
        b    3.0
        """
        mgr = self._get_data_to_aggregate(numeric_only=numeric_only, name="quantile")
        obj = self._wrap_agged_manager(mgr)
        if self.axis == 1:
            splitter = self.grouper._get_splitter(obj.T, axis=self.axis)
            sdata = splitter._sorted_data.T
        else:
            splitter = self.grouper._get_splitter(obj, axis=self.axis)
            sdata = splitter._sorted_data

        starts, ends = lib.generate_slices(splitter._slabels, splitter.ngroups)

        def pre_processor(vals: ArrayLike) -> tuple[np.ndarray, DtypeObj | None]:
            if is_object_dtype(vals.dtype):
                raise TypeError(
                    "'quantile' cannot be performed against 'object' dtypes!"
                )

            inference: DtypeObj | None = None
            if isinstance(vals, BaseMaskedArray) and is_numeric_dtype(vals.dtype):
                out = vals.to_numpy(dtype=float, na_value=np.nan)
                inference = vals.dtype
            elif is_integer_dtype(vals.dtype):
                if isinstance(vals, ExtensionArray):
                    out = vals.to_numpy(dtype=float, na_value=np.nan)
                else:
                    out = vals
                inference = np.dtype(np.int64)
            elif is_bool_dtype(vals.dtype) and isinstance(vals, ExtensionArray):
                out = vals.to_numpy(dtype=float, na_value=np.nan)
            elif is_bool_dtype(vals.dtype):
                # GH#51424 deprecate to match Series/DataFrame behavior
                warnings.warn(
                    f"Allowing bool dtype in {type(self).__name__}.quantile is "
                    "deprecated and will raise in a future version, matching "
                    "the Series/DataFrame behavior. Cast to uint8 dtype before "
                    "calling quantile instead.",
                    FutureWarning,
                    stacklevel=find_stack_level(),
                )
                out = np.asarray(vals)
            elif needs_i8_conversion(vals.dtype):
                inference = vals.dtype
                # In this case we need to delay the casting until after the
                #  np.lexsort below.
                # error: Incompatible return value type (got
                # "Tuple[Union[ExtensionArray, ndarray[Any, Any]], Union[Any,
                # ExtensionDtype]]", expected "Tuple[ndarray[Any, Any],
                # Optional[Union[dtype[Any], ExtensionDtype]]]")
                return vals, inference  # type: ignore[return-value]
            elif isinstance(vals, ExtensionArray) and is_float_dtype(vals.dtype):
                inference = np.dtype(np.float64)
                out = vals.to_numpy(dtype=float, na_value=np.nan)
            else:
                out = np.asarray(vals)

            return out, inference

        def post_processor(
            vals: np.ndarray,
            inference: DtypeObj | None,
            result_mask: np.ndarray | None,
            orig_vals: ArrayLike,
        ) -> ArrayLike:
            if inference:
                # Check for edge case
                if isinstance(orig_vals, BaseMaskedArray):
                    assert result_mask is not None  # for mypy

                    if interpolation in {"linear", "midpoint"} and not is_float_dtype(
                        orig_vals
                    ):
                        return FloatingArray(vals, result_mask)
                    else:
                        # Item "ExtensionDtype" of "Union[ExtensionDtype, str,
                        # dtype[Any], Type[object]]" has no attribute "numpy_dtype"
                        # [union-attr]
                        with warnings.catch_warnings():
                            # vals.astype with nan can warn with numpy >1.24
                            warnings.filterwarnings("ignore", category=RuntimeWarning)
                            return type(orig_vals)(
                                vals.astype(
                                    inference.numpy_dtype  # type: ignore[union-attr]
                                ),
                                result_mask,
                            )

                elif not (
                    is_integer_dtype(inference)
                    and interpolation in {"linear", "midpoint"}
                ):
                    if needs_i8_conversion(inference):
                        # error: Item "ExtensionArray" of "Union[ExtensionArray,
                        # ndarray[Any, Any]]" has no attribute "_ndarray"
                        vals = vals.astype("i8").view(
                            orig_vals._ndarray.dtype  # type: ignore[union-attr]
                        )
                        # error: Item "ExtensionArray" of "Union[ExtensionArray,
                        # ndarray[Any, Any]]" has no attribute "_from_backing_data"
                        return orig_vals._from_backing_data(  # type: ignore[union-attr]
                            vals
                        )

                    assert isinstance(inference, np.dtype)  # for mypy
                    return vals.astype(inference)

            return vals

        qs = np.array(q, dtype=np.float64)
        pass_qs: np.ndarray | None = qs
        if is_scalar(q):
            qs = np.array([q], dtype=np.float64)
            pass_qs = None

        ids, ngroups = self.grouper.group_info
        if self.dropna:
            # splitter drops NA groups, we need to do the same
            ids = ids[ids >= 0]
        nqs = len(qs)

        func = partial(
            libgroupby.group_quantile,
            labels=ids,
            qs=qs,
            interpolation=interpolation,
            starts=starts,
            ends=ends,
        )

        def blk_func(values: ArrayLike) -> ArrayLike:
            orig_vals = values
            if isinstance(values, BaseMaskedArray):
                mask = values._mask
                result_mask = np.zeros((ngroups, nqs), dtype=np.bool_)
            else:
                mask = isna(values)
                result_mask = None

            is_datetimelike = needs_i8_conversion(values.dtype)

            vals, inference = pre_processor(values)

            ncols = 1
            if vals.ndim == 2:
                ncols = vals.shape[0]

            out = np.empty((ncols, ngroups, nqs), dtype=np.float64)

            if is_datetimelike:
                vals = vals.view("i8")

            if vals.ndim == 1:
                # EA is always 1d
                func(
                    out[0],
                    values=vals,
                    mask=mask,
                    result_mask=result_mask,
                    is_datetimelike=is_datetimelike,
                )
            else:
                for i in range(ncols):
                    func(
                        out[i],
                        values=vals[i],
                        mask=mask[i],
                        result_mask=None,
                        is_datetimelike=is_datetimelike,
                    )

            if vals.ndim == 1:
                out = out.ravel("K")
                if result_mask is not None:
                    result_mask = result_mask.ravel("K")
            else:
                out = out.reshape(ncols, ngroups * nqs)

            return post_processor(out, inference, result_mask, orig_vals)

        res_mgr = sdata._mgr.grouped_reduce(blk_func)

        res = self._wrap_agged_manager(res_mgr)
        return self._wrap_aggregated_output(res, qs=pass_qs)

    @final
    @Substitution(name="groupby")
    def ngroup(self, ascending: bool = True):
        """
        Number each group from 0 to the number of groups - 1.

        This is the enumerative complement of cumcount.  Note that the
        numbers given to the groups match the order in which the groups
        would be seen when iterating over the groupby object, not the
        order they are first observed.

        Groups with missing keys (where `pd.isna()` is True) will be labeled with `NaN`
        and will be skipped from the count.

        Parameters
        ----------
        ascending : bool, default True
            If False, number in reverse, from number of group - 1 to 0.

        Returns
        -------
        Series
            Unique numbers for each group.

        See Also
        --------
        .cumcount : Number the rows in each group.

        Examples
        --------
        >>> df = pd.DataFrame({"color": ["red", None, "red", "blue", "blue", "red"]})
        >>> df
           color
        0    red
        1   None
        2    red
        3   blue
        4   blue
        5    red
        >>> df.groupby("color").ngroup()
        0    1.0
        1    NaN
        2    1.0
        3    0.0
        4    0.0
        5    1.0
        dtype: float64
        >>> df.groupby("color", dropna=False).ngroup()
        0    1
        1    2
        2    1
        3    0
        4    0
        5    1
        dtype: int64
        >>> df.groupby("color", dropna=False).ngroup(ascending=False)
        0    1
        1    0
        2    1
        3    2
        4    2
        5    1
        dtype: int64
        """
        obj = self._obj_with_exclusions
        index = obj._get_axis(self.axis)
        comp_ids = self.grouper.group_info[0]

        dtype: type
        if self.grouper.has_dropped_na:
            comp_ids = np.where(comp_ids == -1, np.nan, comp_ids)
            dtype = np.float64
        else:
            dtype = np.int64

        if any(ping._passed_categorical for ping in self.grouper.groupings):
            # comp_ids reflect non-observed groups, we need only observed
            comp_ids = rank_1d(comp_ids, ties_method="dense") - 1

        result = self._obj_1d_constructor(comp_ids, index, dtype=dtype)
        if not ascending:
            result = self.ngroups - 1 - result
        return result

    @final
    @Substitution(name="groupby")
    def cumcount(self, ascending: bool = True):
        """
        Number each item in each group from 0 to the length of that group - 1.

        Essentially this is equivalent to

        .. code-block:: python

            self.apply(lambda x: pd.Series(np.arange(len(x)), x.index))

        Parameters
        ----------
        ascending : bool, default True
            If False, number in reverse, from length of group - 1 to 0.

        Returns
        -------
        Series
            Sequence number of each element within each group.

        See Also
        --------
        .ngroup : Number the groups themselves.

        Examples
        --------
        >>> df = pd.DataFrame([['a'], ['a'], ['a'], ['b'], ['b'], ['a']],
        ...                   columns=['A'])
        >>> df
           A
        0  a
        1  a
        2  a
        3  b
        4  b
        5  a
        >>> df.groupby('A').cumcount()
        0    0
        1    1
        2    2
        3    0
        4    1
        5    3
        dtype: int64
        >>> df.groupby('A').cumcount(ascending=False)
        0    3
        1    2
        2    1
        3    1
        4    0
        5    0
        dtype: int64
        """
        index = self._obj_with_exclusions._get_axis(self.axis)
        cumcounts = self._cumcount_array(ascending=ascending)
        return self._obj_1d_constructor(cumcounts, index)

    @final
    @Substitution(name="groupby")
    @Substitution(see_also=_common_see_also)
    def rank(
        self,
        method: str = "average",
        ascending: bool = True,
        na_option: str = "keep",
        pct: bool = False,
        axis: AxisInt | lib.NoDefault = lib.no_default,
    ) -> NDFrameT:
        """
        Provide the rank of values within each group.

        Parameters
        ----------
        method : {'average', 'min', 'max', 'first', 'dense'}, default 'average'
            * average: average rank of group.
            * min: lowest rank in group.
            * max: highest rank in group.
            * first: ranks assigned in order they appear in the array.
            * dense: like 'min', but rank always increases by 1 between groups.
        ascending : bool, default True
            False for ranks by high (1) to low (N).
        na_option : {'keep', 'top', 'bottom'}, default 'keep'
            * keep: leave NA values where they are.
            * top: smallest rank if ascending.
            * bottom: smallest rank if descending.
        pct : bool, default False
            Compute percentage rank of data within each group.
        axis : int, default 0
            The axis of the object over which to compute the rank.

            .. deprecated:: 2.1.0
                For axis=1, operate on the underlying object instead. Otherwise
                the axis keyword is not necessary.

        Returns
        -------
        DataFrame with ranking of values within each group
        %(see_also)s
        Examples
        --------
        >>> df = pd.DataFrame(
        ...     {
        ...         "group": ["a", "a", "a", "a", "a", "b", "b", "b", "b", "b"],
        ...         "value": [2, 4, 2, 3, 5, 1, 2, 4, 1, 5],
        ...     }
        ... )
        >>> df
          group  value
        0     a      2
        1     a      4
        2     a      2
        3     a      3
        4     a      5
        5     b      1
        6     b      2
        7     b      4
        8     b      1
        9     b      5
        >>> for method in ['average', 'min', 'max', 'dense', 'first']:
        ...     df[f'{method}_rank'] = df.groupby('group')['value'].rank(method)
        >>> df
          group  value  average_rank  min_rank  max_rank  dense_rank  first_rank
        0     a      2           1.5       1.0       2.0         1.0         1.0
        1     a      4           4.0       4.0       4.0         3.0         4.0
        2     a      2           1.5       1.0       2.0         1.0         2.0
        3     a      3           3.0       3.0       3.0         2.0         3.0
        4     a      5           5.0       5.0       5.0         4.0         5.0
        5     b      1           1.5       1.0       2.0         1.0         1.0
        6     b      2           3.0       3.0       3.0         2.0         3.0
        7     b      4           4.0       4.0       4.0         3.0         4.0
        8     b      1           1.5       1.0       2.0         1.0         2.0
        9     b      5           5.0       5.0       5.0         4.0         5.0
        """
        if na_option not in {"keep", "top", "bottom"}:
            msg = "na_option must be one of 'keep', 'top', or 'bottom'"
            raise ValueError(msg)

        if axis is not lib.no_default:
            axis = self.obj._get_axis_number(axis)
            self._deprecate_axis(axis, "rank")
        else:
            axis = 0

        kwargs = {
            "ties_method": method,
            "ascending": ascending,
            "na_option": na_option,
            "pct": pct,
        }
        if axis != 0:
            # DataFrame uses different keyword name
            kwargs["method"] = kwargs.pop("ties_method")
            f = lambda x: x.rank(axis=axis, numeric_only=False, **kwargs)
            result = self._python_apply_general(
                f, self._selected_obj, is_transform=True
            )
            return result

        return self._cython_transform(
            "rank",
            numeric_only=False,
            axis=axis,
            **kwargs,
        )

    @final
    @Substitution(name="groupby")
    @Substitution(see_also=_common_see_also)
    def cumprod(
        self, axis: Axis | lib.NoDefault = lib.no_default, *args, **kwargs
    ) -> NDFrameT:
        """
        Cumulative product for each group.

        Returns
        -------
        Series or DataFrame
        %(see_also)s
        Examples
        --------
        For SeriesGroupBy:

        >>> lst = ['a', 'a', 'b']
        >>> ser = pd.Series([6, 2, 0], index=lst)
        >>> ser
        a    6
        a    2
        b    0
        dtype: int64
        >>> ser.groupby(level=0).cumprod()
        a    6
        a   12
        b    0
        dtype: int64

        For DataFrameGroupBy:

        >>> data = [[1, 8, 2], [1, 2, 5], [2, 6, 9]]
        >>> df = pd.DataFrame(data, columns=["a", "b", "c"],
        ...                   index=["cow", "horse", "bull"])
        >>> df
                a   b   c
        cow     1   8   2
        horse   1   2   5
        bull    2   6   9
        >>> df.groupby("a").groups
        {1: ['cow', 'horse'], 2: ['bull']}
        >>> df.groupby("a").cumprod()
                b   c
        cow     8   2
        horse  16  10
        bull    6   9
        """
        nv.validate_groupby_func("cumprod", args, kwargs, ["numeric_only", "skipna"])
        if axis is not lib.no_default:
            axis = self.obj._get_axis_number(axis)
            self._deprecate_axis(axis, "cumprod")
        else:
            axis = 0

        if axis != 0:
            f = lambda x: x.cumprod(axis=axis, **kwargs)
            return self._python_apply_general(f, self._selected_obj, is_transform=True)

        return self._cython_transform("cumprod", **kwargs)

    @final
    @Substitution(name="groupby")
    @Substitution(see_also=_common_see_also)
    def cumsum(
        self, axis: Axis | lib.NoDefault = lib.no_default, *args, **kwargs
    ) -> NDFrameT:
        """
        Cumulative sum for each group.

        Returns
        -------
        Series or DataFrame
        %(see_also)s
        Examples
        --------
        For SeriesGroupBy:

        >>> lst = ['a', 'a', 'b']
        >>> ser = pd.Series([6, 2, 0], index=lst)
        >>> ser
        a    6
        a    2
        b    0
        dtype: int64
        >>> ser.groupby(level=0).cumsum()
        a    6
        a    8
        b    0
        dtype: int64

        For DataFrameGroupBy:

        >>> data = [[1, 8, 2], [1, 2, 5], [2, 6, 9]]
        >>> df = pd.DataFrame(data, columns=["a", "b", "c"],
        ...                   index=["fox", "gorilla", "lion"])
        >>> df
                  a   b   c
        fox       1   8   2
        gorilla   1   2   5
        lion      2   6   9
        >>> df.groupby("a").groups
        {1: ['fox', 'gorilla'], 2: ['lion']}
        >>> df.groupby("a").cumsum()
                  b   c
        fox       8   2
        gorilla  10   7
        lion      6   9
        """
        nv.validate_groupby_func("cumsum", args, kwargs, ["numeric_only", "skipna"])
        if axis is not lib.no_default:
            axis = self.obj._get_axis_number(axis)
            self._deprecate_axis(axis, "cumsum")
        else:
            axis = 0

        if axis != 0:
            f = lambda x: x.cumsum(axis=axis, **kwargs)
            return self._python_apply_general(f, self._selected_obj, is_transform=True)

        return self._cython_transform("cumsum", **kwargs)

    @final
    @Substitution(name="groupby")
    @Substitution(see_also=_common_see_also)
    def cummin(
        self,
        axis: AxisInt | lib.NoDefault = lib.no_default,
        numeric_only: bool = False,
        **kwargs,
    ) -> NDFrameT:
        """
        Cumulative min for each group.

        Returns
        -------
        Series or DataFrame
        %(see_also)s
        Examples
        --------
        For SeriesGroupBy:

        >>> lst = ['a', 'a', 'a', 'b', 'b', 'b']
        >>> ser = pd.Series([1, 6, 2, 3, 0, 4], index=lst)
        >>> ser
        a    1
        a    6
        a    2
        b    3
        b    0
        b    4
        dtype: int64
        >>> ser.groupby(level=0).cummin()
        a    1
        a    1
        a    1
        b    3
        b    0
        b    0
        dtype: int64

        For DataFrameGroupBy:

        >>> data = [[1, 0, 2], [1, 1, 5], [6, 6, 9]]
        >>> df = pd.DataFrame(data, columns=["a", "b", "c"],
        ...                   index=["snake", "rabbit", "turtle"])
        >>> df
                a   b   c
        snake   1   0   2
        rabbit  1   1   5
        turtle  6   6   9
        >>> df.groupby("a").groups
        {1: ['snake', 'rabbit'], 6: ['turtle']}
        >>> df.groupby("a").cummin()
                b   c
        snake   0   2
        rabbit  0   2
        turtle  6   9
        """
        skipna = kwargs.get("skipna", True)
        if axis is not lib.no_default:
            axis = self.obj._get_axis_number(axis)
            self._deprecate_axis(axis, "cummin")
        else:
            axis = 0

        if axis != 0:
            f = lambda x: np.minimum.accumulate(x, axis)
            obj = self._selected_obj
            if numeric_only:
                obj = obj._get_numeric_data()
            return self._python_apply_general(f, obj, is_transform=True)

        return self._cython_transform(
            "cummin", numeric_only=numeric_only, skipna=skipna
        )

    @final
    @Substitution(name="groupby")
    @Substitution(see_also=_common_see_also)
    def cummax(
        self,
        axis: AxisInt | lib.NoDefault = lib.no_default,
        numeric_only: bool = False,
        **kwargs,
    ) -> NDFrameT:
        """
        Cumulative max for each group.

        Returns
        -------
        Series or DataFrame
        %(see_also)s
        Examples
        --------
        For SeriesGroupBy:

        >>> lst = ['a', 'a', 'a', 'b', 'b', 'b']
        >>> ser = pd.Series([1, 6, 2, 3, 1, 4], index=lst)
        >>> ser
        a    1
        a    6
        a    2
        b    3
        b    1
        b    4
        dtype: int64
        >>> ser.groupby(level=0).cummax()
        a    1
        a    6
        a    6
        b    3
        b    3
        b    4
        dtype: int64

        For DataFrameGroupBy:

        >>> data = [[1, 8, 2], [1, 1, 0], [2, 6, 9]]
        >>> df = pd.DataFrame(data, columns=["a", "b", "c"],
        ...                   index=["cow", "horse", "bull"])
        >>> df
                a   b   c
        cow     1   8   2
        horse   1   1   0
        bull    2   6   9
        >>> df.groupby("a").groups
        {1: ['cow', 'horse'], 2: ['bull']}
        >>> df.groupby("a").cummax()
                b   c
        cow     8   2
        horse   8   2
        bull    6   9
        """
        skipna = kwargs.get("skipna", True)
        if axis is not lib.no_default:
            axis = self.obj._get_axis_number(axis)
            self._deprecate_axis(axis, "cummax")
        else:
            axis = 0

        if axis != 0:
            f = lambda x: np.maximum.accumulate(x, axis)
            obj = self._selected_obj
            if numeric_only:
                obj = obj._get_numeric_data()
            return self._python_apply_general(f, obj, is_transform=True)

        return self._cython_transform(
            "cummax", numeric_only=numeric_only, skipna=skipna
        )

    @final
    @Substitution(name="groupby")
    def shift(
        self,
        periods: int | Sequence[int] = 1,
        freq=None,
        axis: Axis | lib.NoDefault = lib.no_default,
        fill_value=lib.no_default,
        suffix: str | None = None,
    ):
        """
        Shift each group by periods observations.

        If freq is passed, the index will be increased using the periods and the freq.

        Parameters
        ----------
        periods : int | Sequence[int], default 1
            Number of periods to shift. If a list of values, shift each group by
            each period.
        freq : str, optional
            Frequency string.
        axis : axis to shift, default 0
            Shift direction.

            .. deprecated:: 2.1.0
                For axis=1, operate on the underlying object instead. Otherwise
                the axis keyword is not necessary.

        fill_value : optional
            The scalar value to use for newly introduced missing values.

            .. versionchanged:: 2.1.0
                Will raise a ``ValueError`` if ``freq`` is provided too.

        suffix : str, optional
            A string to add to each shifted column if there are multiple periods.
            Ignored otherwise.

        Returns
        -------
        Series or DataFrame
            Object shifted within each group.

        See Also
        --------
        Index.shift : Shift values of Index.

        Examples
        --------

        For SeriesGroupBy:

        >>> lst = ['a', 'a', 'b', 'b']
        >>> ser = pd.Series([1, 2, 3, 4], index=lst)
        >>> ser
        a    1
        a    2
        b    3
        b    4
        dtype: int64
        >>> ser.groupby(level=0).shift(1)
        a    NaN
        a    1.0
        b    NaN
        b    3.0
        dtype: float64

        For DataFrameGroupBy:

        >>> data = [[1, 2, 3], [1, 5, 6], [2, 5, 8], [2, 6, 9]]
        >>> df = pd.DataFrame(data, columns=["a", "b", "c"],
        ...                   index=["tuna", "salmon", "catfish", "goldfish"])
        >>> df
                   a  b  c
            tuna   1  2  3
          salmon   1  5  6
         catfish   2  5  8
        goldfish   2  6  9
        >>> df.groupby("a").shift(1)
                      b    c
            tuna    NaN  NaN
          salmon    2.0  3.0
         catfish    NaN  NaN
        goldfish    5.0  8.0
        """
        if axis is not lib.no_default:
            axis = self.obj._get_axis_number(axis)
            self._deprecate_axis(axis, "shift")
        else:
            axis = 0

        if is_list_like(periods):
            if axis == 1:
                raise ValueError(
                    "If `periods` contains multiple shifts, `axis` cannot be 1."
                )
            periods = cast(Sequence, periods)
            if len(periods) == 0:
                raise ValueError("If `periods` is an iterable, it cannot be empty.")
            from pandas.core.reshape.concat import concat

            add_suffix = True
        else:
            if not is_integer(periods):
                raise TypeError(
                    f"Periods must be integer, but {periods} is {type(periods)}."
                )
            if suffix:
                raise ValueError("Cannot specify `suffix` if `periods` is an int.")
            periods = [cast(int, periods)]
            add_suffix = False

        shifted_dataframes = []
        for period in periods:
            if not is_integer(period):
                raise TypeError(
                    f"Periods must be integer, but {period} is {type(period)}."
                )
            period = cast(int, period)
            if freq is not None or axis != 0:
                f = lambda x: x.shift(
                    period, freq, axis, fill_value  # pylint: disable=cell-var-from-loop
                )
                shifted = self._python_apply_general(
                    f, self._selected_obj, is_transform=True
                )
            else:
                if fill_value is lib.no_default:
                    fill_value = None
                ids, ngroups = self.grouper.group_info
                res_indexer = np.zeros(len(ids), dtype=np.int64)

                libgroupby.group_shift_indexer(res_indexer, ids, ngroups, period)

                obj = self._obj_with_exclusions

                shifted = obj._reindex_with_indexers(
                    {self.axis: (obj.axes[self.axis], res_indexer)},
                    fill_value=fill_value,
                    allow_dups=True,
                )

            if add_suffix:
                if isinstance(shifted, Series):
                    shifted = cast(NDFrameT, shifted.to_frame())
                shifted = shifted.add_suffix(
                    f"{suffix}_{period}" if suffix else f"_{period}"
                )
            shifted_dataframes.append(cast(Union[Series, DataFrame], shifted))

        return (
            shifted_dataframes[0]
            if len(shifted_dataframes) == 1
            else concat(shifted_dataframes, axis=1)
        )

    @final
    @Substitution(name="groupby")
    @Substitution(see_also=_common_see_also)
    def diff(
        self, periods: int = 1, axis: AxisInt | lib.NoDefault = lib.no_default
    ) -> NDFrameT:
        """
        First discrete difference of element.

        Calculates the difference of each element compared with another
        element in the group (default is element in previous row).

        Parameters
        ----------
        periods : int, default 1
            Periods to shift for calculating difference, accepts negative values.
        axis : axis to shift, default 0
            Take difference over rows (0) or columns (1).

            .. deprecated:: 2.1.0
                For axis=1, operate on the underlying object instead. Otherwise
                the axis keyword is not necessary.

        Returns
        -------
        Series or DataFrame
            First differences.
        %(see_also)s
        Examples
        --------
        For SeriesGroupBy:

        >>> lst = ['a', 'a', 'a', 'b', 'b', 'b']
        >>> ser = pd.Series([7, 2, 8, 4, 3, 3], index=lst)
        >>> ser
        a     7
        a     2
        a     8
        b     4
        b     3
        b     3
        dtype: int64
        >>> ser.groupby(level=0).diff()
        a    NaN
        a   -5.0
        a    6.0
        b    NaN
        b   -1.0
        b    0.0
        dtype: float64

        For DataFrameGroupBy:

        >>> data = {'a': [1, 3, 5, 7, 7, 8, 3], 'b': [1, 4, 8, 4, 4, 2, 1]}
        >>> df = pd.DataFrame(data, index=['dog', 'dog', 'dog',
        ...                   'mouse', 'mouse', 'mouse', 'mouse'])
        >>> df
                 a  b
          dog    1  1
          dog    3  4
          dog    5  8
        mouse    7  4
        mouse    7  4
        mouse    8  2
        mouse    3  1
        >>> df.groupby(level=0).diff()
                 a    b
          dog  NaN  NaN
          dog  2.0  3.0
          dog  2.0  4.0
        mouse  NaN  NaN
        mouse  0.0  0.0
        mouse  1.0 -2.0
        mouse -5.0 -1.0
        """
        if axis is not lib.no_default:
            axis = self.obj._get_axis_number(axis)
            self._deprecate_axis(axis, "diff")
        else:
            axis = 0

        if axis != 0:
            return self.apply(lambda x: x.diff(periods=periods, axis=axis))

        obj = self._obj_with_exclusions
        shifted = self.shift(periods=periods)

        # GH45562 - to retain existing behavior and match behavior of Series.diff(),
        # int8 and int16 are coerced to float32 rather than float64.
        dtypes_to_f32 = ["int8", "int16"]
        if obj.ndim == 1:
            if obj.dtype in dtypes_to_f32:
                shifted = shifted.astype("float32")
        else:
            to_coerce = [c for c, dtype in obj.dtypes.items() if dtype in dtypes_to_f32]
            if len(to_coerce):
                shifted = shifted.astype({c: "float32" for c in to_coerce})

        return obj - shifted

    @final
    @Substitution(name="groupby")
    @Substitution(see_also=_common_see_also)
    def pct_change(
        self,
        periods: int = 1,
        fill_method: FillnaOptions | None | lib.NoDefault = lib.no_default,
        limit: int | None | lib.NoDefault = lib.no_default,
        freq=None,
        axis: Axis | lib.NoDefault = lib.no_default,
    ):
        """
        Calculate pct_change of each value to previous entry in group.

        Returns
        -------
        Series or DataFrame
            Percentage changes within each group.
        %(see_also)s
        Examples
        --------

        For SeriesGroupBy:

        >>> lst = ['a', 'a', 'b', 'b']
        >>> ser = pd.Series([1, 2, 3, 4], index=lst)
        >>> ser
        a    1
        a    2
        b    3
        b    4
        dtype: int64
        >>> ser.groupby(level=0).pct_change()
        a         NaN
        a    1.000000
        b         NaN
        b    0.333333
        dtype: float64

        For DataFrameGroupBy:

        >>> data = [[1, 2, 3], [1, 5, 6], [2, 5, 8], [2, 6, 9]]
        >>> df = pd.DataFrame(data, columns=["a", "b", "c"],
        ...                   index=["tuna", "salmon", "catfish", "goldfish"])
        >>> df
                   a  b  c
            tuna   1  2  3
          salmon   1  5  6
         catfish   2  5  8
        goldfish   2  6  9
        >>> df.groupby("a").pct_change()
                    b  c
            tuna    NaN    NaN
          salmon    1.5  1.000
         catfish    NaN    NaN
        goldfish    0.2  0.125
        """
        # GH#53491
        if fill_method not in (lib.no_default, None) or limit is not lib.no_default:
            warnings.warn(
                "The 'fill_method' keyword being not None and the 'limit' keyword in "
                f"{type(self).__name__}.pct_change are deprecated and will be removed "
                "in a future version. Either fill in any non-leading NA values prior "
                "to calling pct_change or specify 'fill_method=None' to not fill NA "
                "values.",
                FutureWarning,
                stacklevel=find_stack_level(),
            )
        if fill_method is lib.no_default:
            if limit is lib.no_default and any(
                grp.isna().values.any() for _, grp in self
            ):
                warnings.warn(
                    "The default fill_method='ffill' in "
                    f"{type(self).__name__}.pct_change is deprecated and will "
                    "be removed in a future version. Either fill in any "
                    "non-leading NA values prior to calling pct_change or "
                    "specify 'fill_method=None' to not fill NA values.",
                    FutureWarning,
                    stacklevel=find_stack_level(),
                )
            fill_method = "ffill"
        if limit is lib.no_default:
            limit = None

        if axis is not lib.no_default:
            axis = self.obj._get_axis_number(axis)
            self._deprecate_axis(axis, "pct_change")
        else:
            axis = 0

        # TODO(GH#23918): Remove this conditional for SeriesGroupBy when
        #  GH#23918 is fixed
        if freq is not None or axis != 0:
            f = lambda x: x.pct_change(
                periods=periods,
                fill_method=fill_method,
                limit=limit,
                freq=freq,
                axis=axis,
            )
            return self._python_apply_general(f, self._selected_obj, is_transform=True)

        if fill_method is None:  # GH30463
            fill_method = "ffill"
            limit = 0
        filled = getattr(self, fill_method)(limit=limit)
        if self.axis == 0:
            fill_grp = filled.groupby(self.grouper.codes, group_keys=self.group_keys)
        else:
            fill_grp = filled.T.groupby(self.grouper.codes, group_keys=self.group_keys)
        shifted = fill_grp.shift(periods=periods, freq=freq)
        if self.axis == 1:
            shifted = shifted.T
        return (filled / shifted) - 1

    @final
    @Substitution(name="groupby")
    @Substitution(see_also=_common_see_also)
    def head(self, n: int = 5) -> NDFrameT:
        """
        Return first n rows of each group.

        Similar to ``.apply(lambda x: x.head(n))``, but it returns a subset of rows
        from the original DataFrame with original index and order preserved
        (``as_index`` flag is ignored).

        Parameters
        ----------
        n : int
            If positive: number of entries to include from start of each group.
            If negative: number of entries to exclude from end of each group.

        Returns
        -------
        Series or DataFrame
            Subset of original Series or DataFrame as determined by n.
        %(see_also)s
        Examples
        --------

        >>> df = pd.DataFrame([[1, 2], [1, 4], [5, 6]],
        ...                   columns=['A', 'B'])
        >>> df.groupby('A').head(1)
           A  B
        0  1  2
        2  5  6
        >>> df.groupby('A').head(-1)
           A  B
        0  1  2
        """
        mask = self._make_mask_from_positional_indexer(slice(None, n))
        return self._mask_selected_obj(mask)

    @final
    @Substitution(name="groupby")
    @Substitution(see_also=_common_see_also)
    def tail(self, n: int = 5) -> NDFrameT:
        """
        Return last n rows of each group.

        Similar to ``.apply(lambda x: x.tail(n))``, but it returns a subset of rows
        from the original DataFrame with original index and order preserved
        (``as_index`` flag is ignored).

        Parameters
        ----------
        n : int
            If positive: number of entries to include from end of each group.
            If negative: number of entries to exclude from start of each group.

        Returns
        -------
        Series or DataFrame
            Subset of original Series or DataFrame as determined by n.
        %(see_also)s
        Examples
        --------

        >>> df = pd.DataFrame([['a', 1], ['a', 2], ['b', 1], ['b', 2]],
        ...                   columns=['A', 'B'])
        >>> df.groupby('A').tail(1)
           A  B
        1  a  2
        3  b  2
        >>> df.groupby('A').tail(-1)
           A  B
        1  a  2
        3  b  2
        """
        if n:
            mask = self._make_mask_from_positional_indexer(slice(-n, None))
        else:
            mask = self._make_mask_from_positional_indexer([])

        return self._mask_selected_obj(mask)

    @final
    def _mask_selected_obj(self, mask: npt.NDArray[np.bool_]) -> NDFrameT:
        """
        Return _selected_obj with mask applied to the correct axis.

        Parameters
        ----------
        mask : np.ndarray[bool]
            Boolean mask to apply.

        Returns
        -------
        Series or DataFrame
            Filtered _selected_obj.
        """
        ids = self.grouper.group_info[0]
        mask = mask & (ids != -1)

        if self.axis == 0:
            return self._selected_obj[mask]
        else:
            return self._selected_obj.iloc[:, mask]

    @final
    def sample(
        self,
        n: int | None = None,
        frac: float | None = None,
        replace: bool = False,
        weights: Sequence | Series | None = None,
        random_state: RandomState | None = None,
    ):
        """
        Return a random sample of items from each group.

        You can use `random_state` for reproducibility.

        Parameters
        ----------
        n : int, optional
            Number of items to return for each group. Cannot be used with
            `frac` and must be no larger than the smallest group unless
            `replace` is True. Default is one if `frac` is None.
        frac : float, optional
            Fraction of items to return. Cannot be used with `n`.
        replace : bool, default False
            Allow or disallow sampling of the same row more than once.
        weights : list-like, optional
            Default None results in equal probability weighting.
            If passed a list-like then values must have the same length as
            the underlying DataFrame or Series object and will be used as
            sampling probabilities after normalization within each group.
            Values must be non-negative with at least one positive element
            within each group.
        random_state : int, array-like, BitGenerator, np.random.RandomState, np.random.Generator, optional
            If int, array-like, or BitGenerator, seed for random number generator.
            If np.random.RandomState or np.random.Generator, use as given.

            .. versionchanged:: 1.4.0

                np.random.Generator objects now accepted

        Returns
        -------
        Series or DataFrame
            A new object of same type as caller containing items randomly
            sampled within each group from the caller object.

        See Also
        --------
        DataFrame.sample: Generate random samples from a DataFrame object.
        numpy.random.choice: Generate a random sample from a given 1-D numpy
            array.

        Examples
        --------
        >>> df = pd.DataFrame(
        ...     {"a": ["red"] * 2 + ["blue"] * 2 + ["black"] * 2, "b": range(6)}
        ... )
        >>> df
               a  b
        0    red  0
        1    red  1
        2   blue  2
        3   blue  3
        4  black  4
        5  black  5

        Select one row at random for each distinct value in column a. The
        `random_state` argument can be used to guarantee reproducibility:

        >>> df.groupby("a").sample(n=1, random_state=1)
               a  b
        4  black  4
        2   blue  2
        1    red  1

        Set `frac` to sample fixed proportions rather than counts:

        >>> df.groupby("a")["b"].sample(frac=0.5, random_state=2)
        5    5
        2    2
        0    0
        Name: b, dtype: int64

        Control sample probabilities within groups by setting weights:

        >>> df.groupby("a").sample(
        ...     n=1,
        ...     weights=[1, 1, 1, 0, 0, 1],
        ...     random_state=1,
        ... )
               a  b
        5  black  5
        2   blue  2
        0    red  0
        """  # noqa: E501
        if self._selected_obj.empty:
            # GH48459 prevent ValueError when object is empty
            return self._selected_obj
        size = sample.process_sampling_size(n, frac, replace)
        if weights is not None:
            weights_arr = sample.preprocess_weights(
                self._selected_obj, weights, axis=self.axis
            )

        random_state = com.random_state(random_state)

        group_iterator = self.grouper.get_iterator(self._selected_obj, self.axis)

        sampled_indices = []
        for labels, obj in group_iterator:
            grp_indices = self.indices[labels]
            group_size = len(grp_indices)
            if size is not None:
                sample_size = size
            else:
                assert frac is not None
                sample_size = round(frac * group_size)

            grp_sample = sample.sample(
                group_size,
                size=sample_size,
                replace=replace,
                weights=None if weights is None else weights_arr[grp_indices],
                random_state=random_state,
            )
            sampled_indices.append(grp_indices[grp_sample])

        sampled_indices = np.concatenate(sampled_indices)
        return self._selected_obj.take(sampled_indices, axis=self.axis)

    def _idxmax_idxmin(
        self,
        how: Literal["idxmax", "idxmin"],
        ignore_unobserved: bool = False,
        axis: Axis | None | lib.NoDefault = lib.no_default,
        skipna: bool = True,
        numeric_only: bool = False,
    ) -> NDFrameT:
        """Compute idxmax/idxmin.

        Parameters
        ----------
        how : {'idxmin', 'idxmax'}
            Whether to compute idxmin or idxmax.
        axis : {{0 or 'index', 1 or 'columns'}}, default None
            The axis to use. 0 or 'index' for row-wise, 1 or 'columns' for column-wise.
            If axis is not provided, grouper's axis is used.
        numeric_only : bool, default False
            Include only float, int, boolean columns.
        skipna : bool, default True
            Exclude NA/null values. If an entire row/column is NA, the result
            will be NA.
        ignore_unobserved : bool, default False
            When True and an unobserved group is encountered, do not raise. This used
            for transform where unobserved groups do not play an impact on the result.

        Returns
        -------
        Series or DataFrame
            idxmax or idxmin for the groupby operation.
        """
        if axis is not lib.no_default:
            if axis is None:
                axis = self.axis
            axis = self.obj._get_axis_number(axis)
            self._deprecate_axis(axis, how)
        else:
            axis = self.axis

        if not self.observed and any(
            ping._passed_categorical for ping in self.grouper.groupings
        ):
            expected_len = len(self.grouper.result_index)
            # TODO: Better way to find # of observed groups?
            group_sizes = self.grouper.size()
            result_len = group_sizes[group_sizes > 0].shape[0]
            assert result_len <= expected_len
            has_unobserved = result_len < expected_len

            raise_err: bool | np.bool_ = not ignore_unobserved and has_unobserved
            # Only raise an error if there are columns to compute; otherwise we return
            # an empty DataFrame with an index (possibly including unobserved) but no
            # columns
            data = self._obj_with_exclusions
            if raise_err and isinstance(data, DataFrame):
                if numeric_only:
                    data = data._get_numeric_data()
                raise_err = len(data.columns) > 0

            if raise_err:
                raise ValueError(
                    f"Can't get {how} of an empty group due to unobserved categories. "
                    "Specify observed=True in groupby instead."
                )
        elif not skipna:
            if self._obj_with_exclusions.isna().any(axis=None):
                warnings.warn(
                    f"The behavior of {type(self).__name__}.{how} with all-NA "
                    "values, or any-NA and skipna=False, is deprecated. In a future "
                    "version this will raise ValueError",
                    FutureWarning,
                    stacklevel=find_stack_level(),
                )

        if axis == 1:
            try:

                def func(df):
                    method = getattr(df, how)
                    return method(axis=axis, skipna=skipna, numeric_only=numeric_only)

                func.__name__ = how
                result = self._python_apply_general(
                    func, self._obj_with_exclusions, not_indexed_same=True
                )
            except ValueError as err:
                name = "argmax" if how == "idxmax" else "argmin"
                if f"attempt to get {name} of an empty sequence" in str(err):
                    raise ValueError(
                        f"Can't get {how} of an empty group due to unobserved "
                        "categories. Specify observed=True in groupby instead."
                    ) from None
                raise
            return result

        result = self._agg_general(
            numeric_only=numeric_only,
            min_count=1,
            alias=how,
            skipna=skipna,
        )
        return result

    def _wrap_idxmax_idxmin(self, res: NDFrameT) -> NDFrameT:
        index = self.obj._get_axis(self.axis)
        if res.size == 0:
            result = res.astype(index.dtype)
        else:
            if isinstance(index, MultiIndex):
                index = index.to_flat_index()
            values = res._values
            assert isinstance(values, np.ndarray)
            na_value = na_value_for_dtype(index.dtype, compat=False)
            if isinstance(res, Series):
                # mypy: expression has type "Series", variable has type "NDFrameT"
                result = res._constructor(  # type: ignore[assignment]
                    index.array.take(values, allow_fill=True, fill_value=na_value),
                    index=res.index,
                    name=res.name,
                )
            else:
                data = {}
                for k, column_values in enumerate(values.T):
                    data[k] = index.array.take(
                        column_values, allow_fill=True, fill_value=na_value
                    )
                result = self.obj._constructor(data, index=res.index)
                result.columns = res.columns
        return result


@doc(GroupBy)
def get_groupby(
    obj: NDFrame,
    by: _KeysArgType | None = None,
    axis: AxisInt = 0,
    grouper: ops.BaseGrouper | None = None,
    group_keys: bool = True,
) -> GroupBy:
    klass: type[GroupBy]
    if isinstance(obj, Series):
        from pandas.core.groupby.generic import SeriesGroupBy

        klass = SeriesGroupBy
    elif isinstance(obj, DataFrame):
        from pandas.core.groupby.generic import DataFrameGroupBy

        klass = DataFrameGroupBy
    else:  # pragma: no cover
        raise TypeError(f"invalid type: {obj}")

    return klass(
        obj=obj,
        keys=by,
        axis=axis,
        grouper=grouper,
        group_keys=group_keys,
    )


def _insert_quantile_level(idx: Index, qs: npt.NDArray[np.float64]) -> MultiIndex:
    """
    Insert the sequence 'qs' of quantiles as the inner-most level of a MultiIndex.

    The quantile level in the MultiIndex is a repeated copy of 'qs'.

    Parameters
    ----------
    idx : Index
    qs : np.ndarray[float64]

    Returns
    -------
    MultiIndex
    """
    nqs = len(qs)
    lev_codes, lev = Index(qs).factorize()
    lev_codes = coerce_indexer_dtype(lev_codes, lev)

    if idx._is_multi:
        idx = cast(MultiIndex, idx)
        levels = list(idx.levels) + [lev]
        codes = [np.repeat(x, nqs) for x in idx.codes] + [np.tile(lev_codes, len(idx))]
        mi = MultiIndex(levels=levels, codes=codes, names=idx.names + [None])
    else:
        nidx = len(idx)
        idx_codes = coerce_indexer_dtype(np.arange(nidx), idx)
        levels = [idx, lev]
        codes = [np.repeat(idx_codes, nqs), np.tile(lev_codes, nidx)]
        mi = MultiIndex(levels=levels, codes=codes, names=[idx.name, None])

    return mi


# GH#7155
_apply_groupings_depr = (
    "{}.{} operated on the grouping columns. This behavior is deprecated, "
    "and in a future version of pandas the grouping columns will be excluded "
    "from the operation. Either pass `include_groups=False` to exclude the "
    "groupings or explicitly select the grouping columns after groupby to silence "
    "this warning."
)<|MERGE_RESOLUTION|>--- conflicted
+++ resolved
@@ -2804,36 +2804,6 @@
         result_series = cast(Series, gb.size())
         result_series.name = name
 
-<<<<<<< HEAD
-        if sort:
-            # Sort the values and then resort by the main grouping
-            # TODO: HACK - sort_index gets confused if index names are integers
-            names = result_series.index.names
-            result_series.index.names = range(len(names))
-            index_level = list(range(len(self.grouper.groupings)))
-            result_series = result_series.sort_values(
-                ascending=ascending, kind="stable"
-            )
-            if self.sort:
-                result_series = result_series.sort_index(
-                    level=index_level, sort_remaining=False
-                )
-            result_series.index.names = names
-=======
-        # GH-46357 Include non-observed categories
-        # of non-grouping columns regardless of `observed`
-        if any(
-            isinstance(grouping.grouping_vector, (Categorical, CategoricalIndex))
-            and not grouping._observed
-            for grouping in groupings
-        ):
-            levels_list = [ping.result_index for ping in groupings]
-            multi_index = MultiIndex.from_product(
-                levels_list, names=[ping.name for ping in groupings]
-            )
-            result_series = result_series.reindex(multi_index, fill_value=0)
->>>>>>> 32ebcfc8
-
         if sort:
             # Sort by the values
             result_series = result_series.sort_values(
