"""
Provide classes to perform the groupby aggregate operations.

These are not exposed to the user and provide implementations of the grouping
operations, primarily in cython. These classes (BaseGrouper and BinGrouper)
are contained *in* the SeriesGroupBy and DataFrameGroupBy objects.
"""
from __future__ import annotations

import collections
import functools
from typing import (
    TYPE_CHECKING,
    Callable,
    Generic,
    final,
)

import numpy as np

from pandas._libs import (
    NaT,
    lib,
)
import pandas._libs.groupby as libgroupby
from pandas._typing import (
    ArrayLike,
    AxisInt,
    NDFrameT,
    Shape,
    npt,
)
from pandas.errors import AbstractMethodError
from pandas.util._decorators import cache_readonly

from pandas.core.dtypes.cast import (
    maybe_cast_pointwise_result,
    maybe_downcast_to_dtype,
)
from pandas.core.dtypes.common import (
    ensure_float64,
    ensure_int64,
    ensure_platform_int,
    ensure_uint64,
    is_1d_only_ea_dtype,
)
from pandas.core.dtypes.missing import (
    isna,
    maybe_fill,
)

from pandas.core.arrays import Categorical
from pandas.core.frame import DataFrame
from pandas.core.groupby import grouper
from pandas.core.indexes.api import (
    CategoricalIndex,
    Index,
    MultiIndex,
    ensure_index,
)
from pandas.core.series import Series
from pandas.core.sorting import (
    compress_group_index,
    decons_obs_group_ids,
    get_group_index,
    get_group_index_sorter,
    get_indexer_dict,
)

if TYPE_CHECKING:
    from collections.abc import (
        Hashable,
        Iterator,
        Sequence,
    )

    from pandas.core.generic import NDFrame


def check_result_array(obj, dtype) -> None:
    # Our operation is supposed to be an aggregation/reduction. If
    #  it returns an ndarray, this likely means an invalid operation has
    #  been passed. See test_apply_without_aggregation, test_agg_must_agg
    if isinstance(obj, np.ndarray):
        if dtype != object:
            # If it is object dtype, the function can be a reduction/aggregation
            #  and still return an ndarray e.g. test_agg_over_numpy_arrays
            raise ValueError("Must produce aggregated value")


def extract_result(res):
    """
    Extract the result object, it might be a 0-dim ndarray
    or a len-1 0-dim, or a scalar
    """
    if hasattr(res, "_values"):
        # Preserve EA
        res = res._values
        if res.ndim == 1 and len(res) == 1:
            # see test_agg_lambda_with_timezone, test_resampler_grouper.py::test_apply
            res = res[0]
    return res


class WrappedCythonOp:
    """
    Dispatch logic for functions defined in _libs.groupby

    Parameters
    ----------
    kind: str
        Whether the operation is an aggregate or transform.
    how: str
        Operation name, e.g. "mean".
    has_dropped_na: bool
        True precisely when dropna=True and the grouper contains a null value.
    """

    # Functions for which we do _not_ attempt to cast the cython result
    #  back to the original dtype.
    cast_blocklist = frozenset(
        ["any", "all", "rank", "count", "size", "idxmin", "idxmax"]
    )

    def __init__(self, kind: str, how: str, has_dropped_na: bool) -> None:
        self.kind = kind
        self.how = how
        self.has_dropped_na = has_dropped_na

    _CYTHON_FUNCTIONS: dict[str, dict] = {
        "aggregate": {
            "any": functools.partial(libgroupby.group_any_all, val_test="any"),
            "all": functools.partial(libgroupby.group_any_all, val_test="all"),
            "sum": "group_sum",
            "prod": "group_prod",
            "idxmin": functools.partial(libgroupby.group_idxmin_idxmax, name="idxmin"),
            "idxmax": functools.partial(libgroupby.group_idxmin_idxmax, name="idxmax"),
            "min": "group_min",
            "max": "group_max",
            "mean": "group_mean",
            "median": "group_median_float64",
            "var": "group_var",
            "std": functools.partial(libgroupby.group_var, name="std"),
            "sem": functools.partial(libgroupby.group_var, name="sem"),
            "skew": "group_skew",
            "first": "group_nth",
            "last": "group_last",
            "ohlc": "group_ohlc",
        },
        "transform": {
            "cumprod": "group_cumprod",
            "cumsum": "group_cumsum",
            "cummin": "group_cummin",
            "cummax": "group_cummax",
            "rank": "group_rank",
        },
    }

    _cython_arity = {"ohlc": 4}  # OHLC

    @classmethod
    def get_kind_from_how(cls, how: str) -> str:
        if how in cls._CYTHON_FUNCTIONS["aggregate"]:
            return "aggregate"
        return "transform"

    # Note: we make this a classmethod and pass kind+how so that caching
    #  works at the class level and not the instance level
    @classmethod
    @functools.cache
    def _get_cython_function(
        cls, kind: str, how: str, dtype: np.dtype, is_numeric: bool
    ):
        dtype_str = dtype.name
        ftype = cls._CYTHON_FUNCTIONS[kind][how]

        # see if there is a fused-type version of function
        # only valid for numeric
        if callable(ftype):
            f = ftype
        else:
            f = getattr(libgroupby, ftype)
        if is_numeric:
            return f
        elif dtype == np.dtype(object):
            if how in ["median", "cumprod"]:
                # no fused types -> no __signatures__
                raise NotImplementedError(
                    f"function is not implemented for this dtype: "
                    f"[how->{how},dtype->{dtype_str}]"
                )
            elif how in ["std", "sem", "idxmin", "idxmax"]:
                # We have a partial object that does not have __signatures__
                return f
            elif how == "skew":
                # _get_cython_vals will convert to float64
                pass
            elif "object" not in f.__signatures__:
                # raise NotImplementedError here rather than TypeError later
                raise NotImplementedError(
                    f"function is not implemented for this dtype: "
                    f"[how->{how},dtype->{dtype_str}]"
                )
            return f
        else:
            raise NotImplementedError(
                "This should not be reached. Please report a bug at "
                "github.com/pandas-dev/pandas/",
                dtype,
            )

    def _get_cython_vals(self, values: np.ndarray) -> np.ndarray:
        """
        Cast numeric dtypes to float64 for functions that only support that.

        Parameters
        ----------
        values : np.ndarray

        Returns
        -------
        values : np.ndarray
        """
        how = self.how

        if how in ["median", "std", "sem", "skew"]:
            # median only has a float64 implementation
            # We should only get here with is_numeric, as non-numeric cases
            #  should raise in _get_cython_function
            values = ensure_float64(values)

        elif values.dtype.kind in "iu":
            if how in ["var", "mean"] or (
                self.kind == "transform" and self.has_dropped_na
            ):
                # has_dropped_na check need for test_null_group_str_transformer
                # result may still include NaN, so we have to cast
                values = ensure_float64(values)

            elif how in ["sum", "ohlc", "prod", "cumsum", "cumprod"]:
                # Avoid overflow during group op
                if values.dtype.kind == "i":
                    values = ensure_int64(values)
                else:
                    values = ensure_uint64(values)

        return values

    def _get_output_shape(self, ngroups: int, values: np.ndarray) -> Shape:
        how = self.how
        kind = self.kind

        arity = self._cython_arity.get(how, 1)

        out_shape: Shape
        if how == "ohlc":
            out_shape = (ngroups, arity)
        elif arity > 1:
            raise NotImplementedError(
                "arity of more than 1 is not supported for the 'how' argument"
            )
        elif kind == "transform":
            out_shape = values.shape
        else:
            out_shape = (ngroups,) + values.shape[1:]
        return out_shape

    def _get_out_dtype(self, dtype: np.dtype) -> np.dtype:
        how = self.how

        if how == "rank":
            out_dtype = "float64"
        elif how in ["idxmin", "idxmax"]:
            # The Cython implementation only produces the row number; we'll take
            # from the index using this in post processing
            out_dtype = "intp"
        else:
            if dtype.kind in "iufcb":
                out_dtype = f"{dtype.kind}{dtype.itemsize}"
            else:
                out_dtype = "object"
        return np.dtype(out_dtype)

    def _get_result_dtype(self, dtype: np.dtype) -> np.dtype:
        """
        Get the desired dtype of a result based on the
        input dtype and how it was computed.

        Parameters
        ----------
        dtype : np.dtype

        Returns
        -------
        np.dtype
            The desired dtype of the result.
        """
        how = self.how

        if how in ["sum", "cumsum", "sum", "prod", "cumprod"]:
            if dtype == np.dtype(bool):
                return np.dtype(np.int64)
        elif how in ["mean", "median", "var", "std", "sem"]:
            if dtype.kind in "fc":
                return dtype
            elif dtype.kind in "iub":
                return np.dtype(np.float64)
        return dtype

    @final
    def _cython_op_ndim_compat(
        self,
        values: np.ndarray,
        *,
        min_count: int,
        ngroups: int,
        comp_ids: np.ndarray,
        mask: npt.NDArray[np.bool_] | None = None,
        result_mask: npt.NDArray[np.bool_] | None = None,
        **kwargs,
    ) -> np.ndarray:
        if values.ndim == 1:
            # expand to 2d, dispatch, then squeeze if appropriate
            values2d = values[None, :]
            if mask is not None:
                mask = mask[None, :]
            if result_mask is not None:
                result_mask = result_mask[None, :]
            res = self._call_cython_op(
                values2d,
                min_count=min_count,
                ngroups=ngroups,
                comp_ids=comp_ids,
                mask=mask,
                result_mask=result_mask,
                **kwargs,
            )
            if res.shape[0] == 1:
                return res[0]

            # otherwise we have OHLC
            return res.T

        return self._call_cython_op(
            values,
            min_count=min_count,
            ngroups=ngroups,
            comp_ids=comp_ids,
            mask=mask,
            result_mask=result_mask,
            **kwargs,
        )

    @final
    def _call_cython_op(
        self,
        values: np.ndarray,  # np.ndarray[ndim=2]
        *,
        min_count: int,
        ngroups: int,
        comp_ids: np.ndarray,
        mask: npt.NDArray[np.bool_] | None,
        result_mask: npt.NDArray[np.bool_] | None,
        **kwargs,
    ) -> np.ndarray:  # np.ndarray[ndim=2]
        orig_values = values

        dtype = values.dtype
        is_numeric = dtype.kind in "iufcb"

        is_datetimelike = dtype.kind in "mM"

        if is_datetimelike:
            values = values.view("int64")
            is_numeric = True
        elif dtype.kind == "b":
            values = values.view("uint8")
        if values.dtype == "float16":
            values = values.astype(np.float32)

        if self.how in ["any", "all"]:
            if mask is None:
                mask = isna(values)
            if dtype == object:
                if kwargs["skipna"]:
                    # GH#37501: don't raise on pd.NA when skipna=True
                    if mask.any():
                        # mask on original values computed separately
                        values = values.copy()
                        values[mask] = True
            values = values.astype(bool, copy=False).view(np.int8)
            is_numeric = True

        values = values.T
        if mask is not None:
            mask = mask.T
            if result_mask is not None:
                result_mask = result_mask.T

        out_shape = self._get_output_shape(ngroups, values)
        func = self._get_cython_function(self.kind, self.how, values.dtype, is_numeric)
        values = self._get_cython_vals(values)
        out_dtype = self._get_out_dtype(values.dtype)

        result = maybe_fill(np.empty(out_shape, dtype=out_dtype))
        if self.kind == "aggregate":
            counts = np.zeros(ngroups, dtype=np.int64)
            if self.how in [
                "idxmin",
                "idxmax",
                "min",
                "max",
                "mean",
                "last",
                "first",
                "sum",
            ]:
                func(
                    out=result,
                    counts=counts,
                    values=values,
                    labels=comp_ids,
                    min_count=min_count,
                    mask=mask,
                    result_mask=result_mask,
                    is_datetimelike=is_datetimelike,
                    **kwargs,
                )
            elif self.how in ["sem", "std", "var", "ohlc", "prod", "median"]:
                if self.how in ["std", "sem"]:
                    kwargs["is_datetimelike"] = is_datetimelike
                func(
                    result,
                    counts,
                    values,
                    comp_ids,
                    min_count=min_count,
                    mask=mask,
                    result_mask=result_mask,
                    **kwargs,
                )
            elif self.how in ["any", "all"]:
                func(
                    out=result,
                    values=values,
                    labels=comp_ids,
                    mask=mask,
                    result_mask=result_mask,
                    **kwargs,
                )
                result = result.astype(bool, copy=False)
            elif self.how in ["skew"]:
                func(
                    out=result,
                    counts=counts,
                    values=values,
                    labels=comp_ids,
                    mask=mask,
                    result_mask=result_mask,
                    **kwargs,
                )
                if dtype == object:
                    result = result.astype(object)

            else:
                raise NotImplementedError(f"{self.how} is not implemented")
        else:
            # TODO: min_count
            if self.how != "rank":
                # TODO: should rank take result_mask?
                kwargs["result_mask"] = result_mask
            func(
                out=result,
                values=values,
                labels=comp_ids,
                ngroups=ngroups,
                is_datetimelike=is_datetimelike,
                mask=mask,
                **kwargs,
            )

        if self.kind == "aggregate" and self.how not in ["idxmin", "idxmax"]:
            # i.e. counts is defined.  Locations where count<min_count
            # need to have the result set to np.nan, which may require casting,
            # see GH#40767. For idxmin/idxmax is handled specially via post-processing
            if result.dtype.kind in "iu" and not is_datetimelike:
                # if the op keeps the int dtypes, we have to use 0
                cutoff = max(0 if self.how in ["sum", "prod"] else 1, min_count)
                empty_groups = counts < cutoff
                if empty_groups.any():
                    if result_mask is not None:
                        assert result_mask[empty_groups].all()
                    else:
                        # Note: this conversion could be lossy, see GH#40767
                        result = result.astype("float64")
                        result[empty_groups] = np.nan

        result = result.T

        if self.how not in self.cast_blocklist:
            # e.g. if we are int64 and need to restore to datetime64/timedelta64
            # "rank" is the only member of cast_blocklist we get here
            # Casting only needed for float16, bool, datetimelike,
            #  and self.how in ["sum", "prod", "ohlc", "cumprod"]
            res_dtype = self._get_result_dtype(orig_values.dtype)
            op_result = maybe_downcast_to_dtype(result, res_dtype)
        else:
            op_result = result

        return op_result

    @final
    def _validate_axis(self, axis: AxisInt, values: ArrayLike) -> None:
        if values.ndim > 2:
            raise NotImplementedError("number of dimensions is currently limited to 2")
        if values.ndim == 2:
            assert axis == 1, axis
        elif not is_1d_only_ea_dtype(values.dtype):
            # Note: it is *not* the case that axis is always 0 for 1-dim values,
            #  as we can have 1D ExtensionArrays that we need to treat as 2D
            assert axis == 0

    @final
    def cython_operation(
        self,
        *,
        values: ArrayLike,
        axis: AxisInt,
        min_count: int = -1,
        comp_ids: np.ndarray,
        ngroups: int,
        **kwargs,
    ) -> ArrayLike:
        """
        Call our cython function, with appropriate pre- and post- processing.
        """
        self._validate_axis(axis, values)

        if not isinstance(values, np.ndarray):
            # i.e. ExtensionArray
            return values._groupby_op(
                how=self.how,
                has_dropped_na=self.has_dropped_na,
                min_count=min_count,
                ngroups=ngroups,
                ids=comp_ids,
                **kwargs,
            )

        return self._cython_op_ndim_compat(
            values,
            min_count=min_count,
            ngroups=ngroups,
            comp_ids=comp_ids,
            mask=None,
            **kwargs,
        )


class BaseGrouper:
    """
    This is an internal Grouper class, which actually holds
    the generated groups

    Parameters
    ----------
    axis : Index
    groupings : Sequence[Grouping]
        all the grouping instances to handle in this grouper
        for example for grouper list to groupby, need to pass the list
    sort : bool, default True
        whether this grouper will give sorted result or not

    """

    axis: Index

    def __init__(
        self,
        axis: Index,
        groupings: Sequence[grouper.Grouping],
        sort: bool = True,
        dropna: bool = True,
    ) -> None:
        assert isinstance(axis, Index), axis

        self.axis = axis
        self._groupings: list[grouper.Grouping] = list(groupings)
        self._sort = sort
        self.dropna = dropna

    @property
    def groupings(self) -> list[grouper.Grouping]:
        return self._groupings

    @property
    def shape(self) -> Shape:
        return tuple(ping.ngroups for ping in self.groupings)

    def __iter__(self) -> Iterator[Hashable]:
        return iter(self.indices)

    @property
    def nkeys(self) -> int:
        return len(self.groupings)

    def get_iterator(self, data: NDFrameT) -> Iterator[tuple[Hashable, NDFrameT]]:
        """
        Groupby iterator

        Returns
        -------
        Generator yielding sequence of (name, subsetted object)
        for each group
        """
<<<<<<< HEAD
        splitter = self._get_splitter(data, axis=axis)
        # TODO: Would be more efficient to skip unobserved for transforms
        keys = self.result_index
=======
        splitter = self._get_splitter(data)
        keys = self.group_keys_seq
>>>>>>> bb42fc0c
        yield from zip(keys, splitter)

    @final
    def _get_splitter(self, data: NDFrame) -> DataSplitter:
        """
        Returns
        -------
        Generator yielding subsetted objects
        """
        ids, ngroups = self.group_info
        return _get_splitter(
            data,
            ids,
            ngroups,
            sorted_ids=self._sorted_ids,
<<<<<<< HEAD
            sort_idx=self.result_ilocs,
            axis=axis,
        )

=======
            sort_idx=self._sort_idx,
        )

    @final
    @cache_readonly
    def group_keys_seq(self):
        if len(self.groupings) == 1:
            return self.levels[0]
        else:
            ids, _, ngroups = self.group_info

            # provide "flattened" iterator for multi-group setting
            return get_flattened_list(ids, ngroups, self.levels, self.codes)

>>>>>>> bb42fc0c
    @cache_readonly
    def indices(self) -> dict[Hashable, npt.NDArray[np.intp]]:
        """dict {group name -> group indices}"""
        if len(self.groupings) == 1 and isinstance(self.result_index, CategoricalIndex):
            # This shows unused categories in indices GH#38642
            return self.groupings[0].indices
        codes_list = [ping.codes for ping in self.groupings]
        return get_indexer_dict(codes_list, self.levels)

    @final
    @cache_readonly
    def result_ilocs(self) -> npt.NDArray[np.intp]:
        """
        Get the original integer locations of result_index in the input.
        """
        # Original indices are where group_index would go via sorting.
        # But when dropna is true, we need to remove null values while accounting for
        # any gaps that then occur because of them.
        ids = self.ids

        if self.has_dropped_na:
            mask = np.where(ids >= 0)
            # Count how many gaps are caused by previous null values for each position
            null_gaps = np.cumsum(ids == -1)[mask]
            ids = ids[mask]

        result = get_group_index_sorter(ids, self.ngroups)

        if self.has_dropped_na:
            # Shift by the number of prior null gaps
            result += np.take(null_gaps, result)

        return result

    @property
    def codes(self) -> list[npt.NDArray[np.signedinteger]]:
        return [ping.codes for ping in self.groupings]

    @property
    def levels(self) -> list[Index]:
        if len(self.groupings) > 1:
            # mypy doesn't know result_index must be a MultiIndex
            return list(self.result_index.levels)  # type: ignore[attr-defined]
        else:
            return [self.result_index]

    @property
    def names(self) -> list[Hashable]:
        return [ping.name for ping in self.groupings]

    @final
    def size(self) -> Series:
        """
        Compute group sizes.
        """
        ids, ngroups = self.group_info
        out: np.ndarray | list
        if ngroups:
            out = np.bincount(ids[ids != -1], minlength=ngroups)
        else:
            out = []
        return Series(out, index=self.result_index, dtype="int64", copy=False)

    @cache_readonly
    def groups(self) -> dict[Hashable, Index]:
        """dict {group name -> group labels}"""
        if len(self.groupings) == 1:
            return self.groupings[0].groups
        if len(self.result_index) == 0:
            index = self.result_index
        else:
            index = self.result_index.take(self.ids)
        categories = (
            self.result_index._values
            if isinstance(self.result_index, MultiIndex)
            else self.result_index
        )
        values = index._values if isinstance(index, MultiIndex) else index
        cats = Categorical(values, categories)
        result = {k: self.axis.take(v) for k, v in cats._reverse_indexer().items()}

        return result

    @final
    @cache_readonly
    def is_monotonic(self) -> bool:
        # return if my group orderings are monotonic
        return Index(self.group_info[0]).is_monotonic_increasing

    @final
    @cache_readonly
    def has_dropped_na(self) -> bool:
        """
        Whether grouper has null value(s) that are dropped.
        """
        return bool((self.ids < 0).any())

    @cache_readonly
    def group_info(self) -> tuple[npt.NDArray[np.intp], int]:
        result_index, ids = self.result_index_and_ids
        ngroups = len(result_index)
        return ids, ngroups

    @cache_readonly
    def codes_info(self) -> npt.NDArray[np.intp]:
        # return the codes of items in original grouped axis
        ids, _ = self.group_info
        return ids

    @final
    @cache_readonly
    def ngroups(self) -> int:
        return len(self.result_index)

    @property
<<<<<<< HEAD
    def result_index(self) -> Index:
        return self.result_index_and_ids[0]

    @property
    def ids(self) -> np.ndarray:
        return self.result_index_and_ids[1]
=======
    def reconstructed_codes(self) -> list[npt.NDArray[np.intp]]:
        codes = self.codes
        ids, obs_ids, _ = self.group_info
        return decons_obs_group_ids(ids, obs_ids, self.shape, codes, xnull=True)
>>>>>>> bb42fc0c

    @cache_readonly
    def result_index_and_ids(self) -> tuple[Index, np.ndarray]:
        names = self.names
        codes = [ping.codes for ping in self.groupings]
        levels = [Index._with_infer(ping.uniques) for ping in self.groupings]
        obs = [
            ping._observed or not ping._passed_categorical for ping in self.groupings
        ]
        # When passed a categorical grouping, keep all categories
        for k, (ping, level) in enumerate(zip(self.groupings, levels)):
            if ping._passed_categorical:
                levels[k] = level.set_categories(ping._orig_cats)

        if len(self.groupings) == 1:
            result_index = levels[0]
            result_index.name = names[0]
            ids = ensure_platform_int(codes[0])
            return result_index, ids

        if any(obs):
            ob_codes = [code for code, ob in zip(codes, obs) if ob]
            ob_levels = [level for level, ob in zip(levels, obs) if ob]
            ob_names = [name for name, ob in zip(names, obs) if ob]

            shape = tuple(len(level) for level in ob_levels)
            group_index = get_group_index(ob_codes, shape, sort=True, xnull=True)
            ob_ids, obs_group_ids = compress_group_index(group_index, sort=self._sort)
            ob_ids = ensure_platform_int(ob_ids)
            ob_index_codes = decons_obs_group_ids(
                ob_ids, obs_group_ids, shape, ob_codes, xnull=True
            )
            ob_index = MultiIndex(
                levels=ob_levels,
                codes=ob_index_codes,
                names=ob_names,
                verify_integrity=False,
            )

<<<<<<< HEAD
        if not all(obs):
            unob_codes = [e for e, o in zip(codes, obs) if not o]
            unob_levels = [e for e, o in zip(levels, obs) if not o]
            unob_names = [e for e, o in zip(names, obs) if not o]

            shape = tuple(len(level) for level in unob_levels)
            unob_ids = get_group_index(unob_codes, shape, sort=True, xnull=True)
            unob_index = MultiIndex.from_product(unob_levels, names=unob_names)

        if all(obs):
            result_index = ob_index
            ids = ensure_platform_int(ob_ids)
        elif not any(obs):
            result_index = unob_index
            ids = ensure_platform_int(unob_ids)
        else:
            # Combine unobserved and observed parts of result_index
            unob_indices = [k for k, e in enumerate(obs) if not e]
            ob_indices = [k for k, e in enumerate(obs) if e]
            result_index_codes = np.concatenate(
                [
                    np.tile(unob_index.codes, len(ob_index)),
                    np.repeat(ob_index.codes, len(unob_index), axis=1),
                ],
                axis=0,
            )
            _, index = np.unique(unob_indices + ob_indices, return_index=True)
            result_index = MultiIndex(
                levels=list(unob_index.levels) + list(ob_index.levels),
                codes=result_index_codes,
                names=list(unob_index.names) + list(ob_index.names),
            ).reorder_levels(index)
            ids = len(unob_index) * ob_ids + unob_ids

            if self._sort:
                # Sort result_index and recode ids using the new order
                sorter = result_index.argsort()
                result_index = result_index.take(sorter)
                _, index = np.unique(sorter, return_index=True)
                ids = ensure_platform_int(ids)
                ids = index.take(ids)
            else:
                # Recode ids and reorder result_index with observed groups up front,
                # unobserved at the end
                ids, uniques = compress_group_index(ids, sort=False)
                ids = ensure_platform_int(ids)
                taker = np.concatenate(
                    [uniques, np.delete(np.arange(len(result_index)), uniques)]
                )
                result_index = result_index.take(taker)

        return result_index, ids
=======
        codes = self.reconstructed_codes
        levels = [ping._result_index for ping in self.groupings]
        return MultiIndex(
            levels=levels, codes=codes, verify_integrity=False, names=self.names
        )
>>>>>>> bb42fc0c

    @final
    def get_group_levels(self) -> list[Index]:
        # Note: only called from _insert_inaxis_grouper, which
        #  is only called for BaseGrouper, never for BinGrouper
        result_index = self.result_index
        if len(self.groupings) == 1:
<<<<<<< HEAD
            return [result_index]
        return [
            result_index.get_level_values(level)
            for level in range(result_index.nlevels)
        ]
=======
            return [self.groupings[0]._group_arraylike]

        name_list = []
        for ping, codes in zip(self.groupings, self.reconstructed_codes):
            codes = ensure_platform_int(codes)
            levels = ping._group_arraylike.take(codes)

            name_list.append(levels)

        return name_list
>>>>>>> bb42fc0c

    # ------------------------------------------------------------
    # Aggregation functions

    @final
    def _cython_operation(
        self,
        kind: str,
        values,
        how: str,
        axis: AxisInt,
        min_count: int = -1,
        **kwargs,
    ) -> ArrayLike:
        """
        Returns the values of a cython operation.
        """
        assert kind in ["transform", "aggregate"]

        cy_op = WrappedCythonOp(kind=kind, how=how, has_dropped_na=self.has_dropped_na)

        return cy_op.cython_operation(
            values=values,
            axis=axis,
            min_count=min_count,
            comp_ids=self.ids,
            ngroups=self.ngroups,
            **kwargs,
        )

    @final
    def agg_series(
        self, obj: Series, func: Callable, preserve_dtype: bool = False
    ) -> ArrayLike:
        """
        Parameters
        ----------
        obj : Series
        func : function taking a Series and returning a scalar-like
        preserve_dtype : bool
            Whether the aggregation is known to be dtype-preserving.

        Returns
        -------
        np.ndarray or ExtensionArray
        """

        if not isinstance(obj._values, np.ndarray):
            # we can preserve a little bit more aggressively with EA dtype
            #  because maybe_cast_pointwise_result will do a try/except
            #  with _from_sequence.  NB we are assuming here that _from_sequence
            #  is sufficiently strict that it casts appropriately.
            preserve_dtype = True

        result = self._aggregate_series_pure_python(obj, func)

        npvalues = lib.maybe_convert_objects(result, try_float=False)
        if preserve_dtype:
            out = maybe_cast_pointwise_result(npvalues, obj.dtype, numeric_only=True)
        else:
            out = npvalues
        return out

    @final
    def _aggregate_series_pure_python(
        self, obj: Series, func: Callable
    ) -> npt.NDArray[np.object_]:
        _, ngroups = self.group_info

        result = np.empty(ngroups, dtype="O")
        initialized = False

        splitter = self._get_splitter(obj)

        for i, group in enumerate(splitter):
            res = func(group)
            res = extract_result(res)

            if not initialized:
                # We only do this validation on the first iteration
                check_result_array(res, group.dtype)
                initialized = True

            result[i] = res

        return result

    @final
    def apply_groupwise(
        self, f: Callable, data: DataFrame | Series
    ) -> tuple[list, bool]:
        mutated = False
<<<<<<< HEAD
        splitter = self._get_splitter(data, axis=axis)
        group_keys = self.result_index
=======
        splitter = self._get_splitter(data)
        group_keys = self.group_keys_seq
>>>>>>> bb42fc0c
        result_values = []

        # This calls DataSplitter.__iter__
        zipped = zip(group_keys, splitter)

        for key, group in zipped:
            # Pinning name is needed for
            #  test_group_apply_once_per_group,
            #  test_inconsistent_return_type, test_set_group_name,
            #  test_group_name_available_in_inference_pass,
            #  test_groupby_multi_timezone
            object.__setattr__(group, "name", key)

            # group might be modified
            group_axes = group.axes
            res = f(group)
            if not mutated and not _is_indexed_like(res, group_axes):
                mutated = True
            result_values.append(res)
        # getattr pattern for __name__ is needed for functools.partial objects
        if len(group_keys) == 0 and getattr(f, "__name__", None) in [
            "skew",
            "sum",
            "prod",
        ]:
            #  If group_keys is empty, then no function calls have been made,
            #  so we will not have raised even if this is an invalid dtype.
            #  So do one dummy call here to raise appropriate TypeError.
            f(data.iloc[:0])

        return result_values, mutated

    # ------------------------------------------------------------
    # Methods for sorting subsets of our GroupBy's object

    @final
    @cache_readonly
    def _sorted_ids(self) -> npt.NDArray[np.intp]:
        result = self.ids.take(self.result_ilocs)
        if getattr(self, "dropna", True):
            # BinGrouper has no dropna
            result = result[result >= 0]
        return result


class BinGrouper(BaseGrouper):
    """
    This is an internal Grouper class

    Parameters
    ----------
    bins : the split index of binlabels to group the item of axis
    binlabels : the label list
    indexer : np.ndarray[np.intp], optional
        the indexer created by Grouper
        some groupers (TimeGrouper) will sort its axis and its
        group_info is also sorted, so need the indexer to reorder

    Examples
    --------
    bins: [2, 4, 6, 8, 10]
    binlabels: DatetimeIndex(['2005-01-01', '2005-01-03',
        '2005-01-05', '2005-01-07', '2005-01-09'],
        dtype='datetime64[ns]', freq='2D')

    the group_info, which contains the label of each item in grouped
    axis, the index of label in label list, group number, is

    (array([0, 0, 1, 1, 2, 2, 3, 3, 4, 4]), array([0, 1, 2, 3, 4]), 5)

    means that, the grouped axis has 10 items, can be grouped into 5
    labels, the first and second items belong to the first label, the
    third and forth items belong to the second label, and so on

    """

    bins: npt.NDArray[np.int64]
    binlabels: Index

    def __init__(
        self,
        bins,
        binlabels,
        indexer=None,
    ) -> None:
        self.bins = ensure_int64(bins)
        self.binlabels = ensure_index(binlabels)
        self.indexer = indexer

        # These lengths must match, otherwise we could call agg_series
        #  with empty self.bins, which would raise later.
        assert len(self.binlabels) == len(self.bins)

    @cache_readonly
    def groups(self):
        """dict {group name -> group labels}"""
        # this is mainly for compat
        # GH 3881
        result = {
            key: value
            for key, value in zip(self.binlabels, self.bins)
            if key is not NaT
        }
        return result

    @property
    def nkeys(self) -> int:
        # still matches len(self.groupings), but we can hard-code
        return 1

    @cache_readonly
    def codes_info(self) -> npt.NDArray[np.intp]:
        # return the codes of items in original grouped axis
        ids, _ = self.group_info
        if self.indexer is not None:
            sorter = np.lexsort((ids, self.indexer))
            ids = ids[sorter]
        return ids

    def get_iterator(self, data: NDFrame):
        """
        Groupby iterator

        Returns
        -------
        Generator yielding sequence of (name, subsetted object)
        for each group
        """
        slicer = lambda start, edge: data.iloc[start:edge]

        start = 0
        for edge, label in zip(self.bins, self.binlabels):
            if label is not NaT:
                yield label, slicer(start, edge)
            start = edge

        if start < len(data):
            yield self.binlabels[-1], slicer(start, None)

    @cache_readonly
    def indices(self):
        indices = collections.defaultdict(list)

        i = 0
        for label, bin in zip(self.binlabels, self.bins):
            if i < bin:
                if label is not NaT:
                    indices[label] = list(range(i, bin))
                i = bin
        return indices

    @cache_readonly
    def group_info(self) -> tuple[npt.NDArray[np.intp], int]:
        ngroups = self.ngroups
        rep = np.diff(np.r_[0, self.bins])

        rep = ensure_platform_int(rep)
        if ngroups == len(self.bins):
            comp_ids = np.repeat(np.arange(ngroups), rep)
        else:
            comp_ids = np.repeat(np.r_[-1, np.arange(ngroups)], rep)

<<<<<<< HEAD
        return (ensure_platform_int(comp_ids), ngroups)
=======
        return (
            ensure_platform_int(comp_ids),
            obs_group_ids,
            ngroups,
        )

    @cache_readonly
    def reconstructed_codes(self) -> list[np.ndarray]:
        # get unique result indices, and prepend 0 as groupby starts from the first
        return [np.r_[0, np.flatnonzero(self.bins[1:] != self.bins[:-1]) + 1]]
>>>>>>> bb42fc0c

    @cache_readonly
    def result_index(self) -> Index:
        if len(self.binlabels) != 0 and isna(self.binlabels[0]):
            return self.binlabels[1:]

        return self.binlabels

    @cache_readonly
    def codes(self) -> list[npt.NDArray[np.intp]]:
        return [self.group_info[0]]

    @cache_readonly
    def result_index_and_ids(self):
        return self.result_index, self.group_info[0]

    @property
    def levels(self) -> list[Index]:
        return [self.binlabels]

    @property
    def names(self) -> list[Hashable]:
        return [self.binlabels.name]

    @property
    def groupings(self) -> list[grouper.Grouping]:
        lev = self.binlabels
        codes = self.group_info[0]
        labels = lev.take(codes)
        ping = grouper.Grouping(
            labels, labels, in_axis=False, level=None, uniques=lev._values
        )
        return [ping]


def _is_indexed_like(obj, axes) -> bool:
    if isinstance(obj, Series):
        if len(axes) > 1:
            return False
        return obj.index.equals(axes[0])
    elif isinstance(obj, DataFrame):
        return obj.index.equals(axes[0])

    return False


# ----------------------------------------------------------------------
# Splitting / application


class DataSplitter(Generic[NDFrameT]):
    def __init__(
        self,
        data: NDFrameT,
        labels: npt.NDArray[np.intp],
        ngroups: int,
        *,
        sort_idx: npt.NDArray[np.intp],
        sorted_ids: npt.NDArray[np.intp],
    ) -> None:
        self.data = data
        self.labels = ensure_platform_int(labels)  # _should_ already be np.intp
        self.ngroups = ngroups

        self._slabels = sorted_ids
        self._sort_idx = sort_idx

    def __iter__(self) -> Iterator:
        sdata = self._sorted_data

        if self.ngroups == 0:
            # we are inside a generator, rather than raise StopIteration
            # we merely return signal the end
            return

        starts, ends = lib.generate_slices(self._slabels, self.ngroups)

        for start, end in zip(starts, ends):
            yield self._chop(sdata, slice(start, end))

    @cache_readonly
    def _sorted_data(self) -> NDFrameT:
        return self.data.take(self._sort_idx, axis=0)

    def _chop(self, sdata, slice_obj: slice) -> NDFrame:
        raise AbstractMethodError(self)


class SeriesSplitter(DataSplitter):
    def _chop(self, sdata: Series, slice_obj: slice) -> Series:
        # fastpath equivalent to `sdata.iloc[slice_obj]`
        mgr = sdata._mgr.get_slice(slice_obj)
        ser = sdata._constructor_from_mgr(mgr, axes=mgr.axes)
        ser._name = sdata.name
        return ser.__finalize__(sdata, method="groupby")


class FrameSplitter(DataSplitter):
    def _chop(self, sdata: DataFrame, slice_obj: slice) -> DataFrame:
        # Fastpath equivalent to:
        # return sdata.iloc[slice_obj]
        mgr = sdata._mgr.get_slice(slice_obj, axis=1)
        df = sdata._constructor_from_mgr(mgr, axes=mgr.axes)
        return df.__finalize__(sdata, method="groupby")


def _get_splitter(
    data: NDFrame,
    labels: npt.NDArray[np.intp],
    ngroups: int,
    *,
    sort_idx: npt.NDArray[np.intp],
    sorted_ids: npt.NDArray[np.intp],
) -> DataSplitter:
    if isinstance(data, Series):
        klass: type[DataSplitter] = SeriesSplitter
    else:
        # i.e. DataFrame
        klass = FrameSplitter

    return klass(data, labels, ngroups, sort_idx=sort_idx, sorted_ids=sorted_ids)<|MERGE_RESOLUTION|>--- conflicted
+++ resolved
@@ -613,14 +613,9 @@
         Generator yielding sequence of (name, subsetted object)
         for each group
         """
-<<<<<<< HEAD
-        splitter = self._get_splitter(data, axis=axis)
+        splitter = self._get_splitter(data)
         # TODO: Would be more efficient to skip unobserved for transforms
         keys = self.result_index
-=======
-        splitter = self._get_splitter(data)
-        keys = self.group_keys_seq
->>>>>>> bb42fc0c
         yield from zip(keys, splitter)
 
     @final
@@ -636,27 +631,9 @@
             ids,
             ngroups,
             sorted_ids=self._sorted_ids,
-<<<<<<< HEAD
             sort_idx=self.result_ilocs,
-            axis=axis,
         )
 
-=======
-            sort_idx=self._sort_idx,
-        )
-
-    @final
-    @cache_readonly
-    def group_keys_seq(self):
-        if len(self.groupings) == 1:
-            return self.levels[0]
-        else:
-            ids, _, ngroups = self.group_info
-
-            # provide "flattened" iterator for multi-group setting
-            return get_flattened_list(ids, ngroups, self.levels, self.codes)
-
->>>>>>> bb42fc0c
     @cache_readonly
     def indices(self) -> dict[Hashable, npt.NDArray[np.intp]]:
         """dict {group name -> group indices}"""
@@ -772,19 +749,12 @@
         return len(self.result_index)
 
     @property
-<<<<<<< HEAD
     def result_index(self) -> Index:
         return self.result_index_and_ids[0]
 
     @property
     def ids(self) -> np.ndarray:
         return self.result_index_and_ids[1]
-=======
-    def reconstructed_codes(self) -> list[npt.NDArray[np.intp]]:
-        codes = self.codes
-        ids, obs_ids, _ = self.group_info
-        return decons_obs_group_ids(ids, obs_ids, self.shape, codes, xnull=True)
->>>>>>> bb42fc0c
 
     @cache_readonly
     def result_index_and_ids(self) -> tuple[Index, np.ndarray]:
@@ -824,7 +794,6 @@
                 verify_integrity=False,
             )
 
-<<<<<<< HEAD
         if not all(obs):
             unob_codes = [e for e, o in zip(codes, obs) if not o]
             unob_levels = [e for e, o in zip(levels, obs) if not o]
@@ -877,13 +846,6 @@
                 result_index = result_index.take(taker)
 
         return result_index, ids
-=======
-        codes = self.reconstructed_codes
-        levels = [ping._result_index for ping in self.groupings]
-        return MultiIndex(
-            levels=levels, codes=codes, verify_integrity=False, names=self.names
-        )
->>>>>>> bb42fc0c
 
     @final
     def get_group_levels(self) -> list[Index]:
@@ -891,24 +853,11 @@
         #  is only called for BaseGrouper, never for BinGrouper
         result_index = self.result_index
         if len(self.groupings) == 1:
-<<<<<<< HEAD
             return [result_index]
         return [
             result_index.get_level_values(level)
             for level in range(result_index.nlevels)
         ]
-=======
-            return [self.groupings[0]._group_arraylike]
-
-        name_list = []
-        for ping, codes in zip(self.groupings, self.reconstructed_codes):
-            codes = ensure_platform_int(codes)
-            levels = ping._group_arraylike.take(codes)
-
-            name_list.append(levels)
-
-        return name_list
->>>>>>> bb42fc0c
 
     # ------------------------------------------------------------
     # Aggregation functions
@@ -1001,13 +950,8 @@
         self, f: Callable, data: DataFrame | Series
     ) -> tuple[list, bool]:
         mutated = False
-<<<<<<< HEAD
-        splitter = self._get_splitter(data, axis=axis)
+        splitter = self._get_splitter(data)
         group_keys = self.result_index
-=======
-        splitter = self._get_splitter(data)
-        group_keys = self.group_keys_seq
->>>>>>> bb42fc0c
         result_values = []
 
         # This calls DataSplitter.__iter__
@@ -1170,20 +1114,7 @@
         else:
             comp_ids = np.repeat(np.r_[-1, np.arange(ngroups)], rep)
 
-<<<<<<< HEAD
         return (ensure_platform_int(comp_ids), ngroups)
-=======
-        return (
-            ensure_platform_int(comp_ids),
-            obs_group_ids,
-            ngroups,
-        )
-
-    @cache_readonly
-    def reconstructed_codes(self) -> list[np.ndarray]:
-        # get unique result indices, and prepend 0 as groupby starts from the first
-        return [np.r_[0, np.flatnonzero(self.bins[1:] != self.bins[:-1]) + 1]]
->>>>>>> bb42fc0c
 
     @cache_readonly
     def result_index(self) -> Index:
