"""
Provide classes to perform the groupby aggregate operations.

These are not exposed to the user and provide implementations of the grouping
operations, primarily in cython. These classes (BaseGrouper and BinGrouper)
are contained *in* the SeriesGroupBy and DataFrameGroupBy objects.
"""
from __future__ import annotations

import collections
import functools
from functools import partial
from typing import (
    Generic,
    Hashable,
    Iterator,
    Sequence,
)

import numpy as np

from pandas._libs import (
    NaT,
    lib,
)
import pandas._libs.groupby as libgroupby
import pandas._libs.reduction as libreduction
from pandas._typing import (
    ArrayLike,
    DtypeObj,
    F,
    FrameOrSeries,
    Shape,
    final,
)
from pandas.errors import AbstractMethodError
from pandas.util._decorators import cache_readonly

from pandas.core.dtypes.cast import (
    maybe_cast_result,
    maybe_cast_result_dtype,
    maybe_downcast_to_dtype,
)
from pandas.core.dtypes.common import (
    ensure_float64,
    ensure_int64,
    ensure_int_or_float,
    ensure_platform_int,
    is_bool_dtype,
    is_categorical_dtype,
    is_complex_dtype,
    is_datetime64_any_dtype,
    is_datetime64tz_dtype,
    is_extension_array_dtype,
    is_float_dtype,
    is_integer_dtype,
    is_numeric_dtype,
    is_period_dtype,
    is_sparse,
    is_timedelta64_dtype,
    needs_i8_conversion,
)
from pandas.core.dtypes.dtypes import ExtensionDtype
from pandas.core.dtypes.generic import ABCCategoricalIndex
from pandas.core.dtypes.missing import (
    isna,
    maybe_fill,
)

from pandas.core.arrays import ExtensionArray
from pandas.core.arrays.masked import (
    BaseMaskedArray,
    BaseMaskedDtype,
)
import pandas.core.common as com
from pandas.core.frame import DataFrame
from pandas.core.generic import NDFrame
from pandas.core.groupby import (
    base,
    grouper,
)
from pandas.core.indexes.api import (
    Index,
    MultiIndex,
    ensure_index,
)
from pandas.core.internals import ArrayManager
from pandas.core.series import Series
from pandas.core.sorting import (
    compress_group_index,
    decons_obs_group_ids,
    get_flattened_list,
    get_group_index,
    get_group_index_sorter,
    get_indexer_dict,
)


class WrappedCythonOp:
    """
    Dispatch logic for functions defined in _libs.groupby
    """

    def __init__(self, kind: str, how: str):
        self.kind = kind
        self.how = how

    _CYTHON_FUNCTIONS = {
        "aggregate": {
            "add": "group_add",
            "prod": "group_prod",
            "min": "group_min",
            "max": "group_max",
            "mean": "group_mean",
            "median": "group_median",
            "var": "group_var",
            "first": "group_nth",
            "last": "group_last",
            "ohlc": "group_ohlc",
        },
        "transform": {
            "cumprod": "group_cumprod",
            "cumsum": "group_cumsum",
            "cummin": "group_cummin",
            "cummax": "group_cummax",
            "rank": "group_rank",
        },
    }

    _MASKED_CYTHON_FUNCTIONS = {"cummin", "cummax"}

    _cython_arity = {"ohlc": 4}  # OHLC

    # Note: we make this a classmethod and pass kind+how so that caching
    #  works at the class level and not the instance level
    @classmethod
    @functools.lru_cache(maxsize=None)
    def _get_cython_function(
        cls, kind: str, how: str, dtype: np.dtype, is_numeric: bool
    ):

        dtype_str = dtype.name
        ftype = cls._CYTHON_FUNCTIONS[kind][how]

        # see if there is a fused-type version of function
        # only valid for numeric
        f = getattr(libgroupby, ftype, None)
        if f is not None:
            if is_numeric:
                return f
            elif dtype == object:
                if "object" not in f.__signatures__:
                    # raise NotImplementedError here rather than TypeError later
                    raise NotImplementedError(
                        f"function is not implemented for this dtype: "
                        f"[how->{how},dtype->{dtype_str}]"
                    )
                return f

        raise NotImplementedError(
            f"function is not implemented for this dtype: "
            f"[how->{how},dtype->{dtype_str}]"
        )

    def get_cython_func_and_vals(self, values: np.ndarray, is_numeric: bool):
        """
        Find the appropriate cython function, casting if necessary.

        Parameters
        ----------
        values : np.ndarray
        is_numeric : bool

        Returns
        -------
        func : callable
        values : np.ndarray
        """
        how = self.how
        kind = self.kind

        if how in ["median", "cumprod"]:
            # these two only have float64 implementations
            if is_numeric:
                values = ensure_float64(values)
            else:
                raise NotImplementedError(
                    f"function is not implemented for this dtype: "
                    f"[how->{how},dtype->{values.dtype.name}]"
                )
            func = getattr(libgroupby, f"group_{how}_float64")
            return func, values

        func = self._get_cython_function(kind, how, values.dtype, is_numeric)

        if values.dtype.kind in ["i", "u"]:
            if how in ["add", "var", "prod", "mean", "ohlc"]:
                # result may still include NaN, so we have to cast
                values = ensure_float64(values)

        return func, values

    def disallow_invalid_ops(self, dtype: DtypeObj, is_numeric: bool = False):
        """
        Check if we can do this operation with our cython functions.

        Raises
        ------
        NotImplementedError
            This is either not a valid function for this dtype, or
            valid but not implemented in cython.
        """
        how = self.how

        if is_numeric:
            # never an invalid op for those dtypes, so return early as fastpath
            return

        if is_categorical_dtype(dtype) or is_sparse(dtype):
            # categoricals are only 1d, so we
            #  are not setup for dim transforming
            raise NotImplementedError(f"{dtype} dtype not supported")
        elif is_datetime64_any_dtype(dtype):
            # we raise NotImplemented if this is an invalid operation
            #  entirely, e.g. adding datetimes
            if how in ["add", "prod", "cumsum", "cumprod"]:
                raise NotImplementedError(
                    f"datetime64 type does not support {how} operations"
                )
        elif is_timedelta64_dtype(dtype):
            if how in ["prod", "cumprod"]:
                raise NotImplementedError(
                    f"timedelta64 type does not support {how} operations"
                )

    def get_output_shape(self, ngroups: int, values: np.ndarray) -> Shape:
        how = self.how
        kind = self.kind

        arity = self._cython_arity.get(how, 1)

        out_shape: Shape
        if how == "ohlc":
            out_shape = (ngroups, 4)
        elif arity > 1:
            raise NotImplementedError(
                "arity of more than 1 is not supported for the 'how' argument"
            )
        elif kind == "transform":
            out_shape = values.shape
        else:
            out_shape = (ngroups,) + values.shape[1:]
        return out_shape

    def get_out_dtype(self, dtype: np.dtype) -> np.dtype:
        how = self.how

        if how == "rank":
            out_dtype = "float64"
        else:
            if is_numeric_dtype(dtype):
                out_dtype = f"{dtype.kind}{dtype.itemsize}"
            else:
                out_dtype = "object"
        return np.dtype(out_dtype)

    def uses_mask(self) -> bool:
        return self.how in self._MASKED_CYTHON_FUNCTIONS


class BaseGrouper:
    """
    This is an internal Grouper class, which actually holds
    the generated groups

    Parameters
    ----------
    axis : Index
    groupings : Sequence[Grouping]
        all the grouping instances to handle in this grouper
        for example for grouper list to groupby, need to pass the list
    sort : bool, default True
        whether this grouper will give sorted result or not
    group_keys : bool, default True
    mutated : bool, default False
    indexer : intp array, optional
        the indexer created by Grouper
        some groupers (TimeGrouper) will sort its axis and its
        group_info is also sorted, so need the indexer to reorder

    """

    def __init__(
        self,
        axis: Index,
        groupings: Sequence[grouper.Grouping],
        sort: bool = True,
        group_keys: bool = True,
        mutated: bool = False,
        indexer: np.ndarray | None = None,
        dropna: bool = True,
    ):
        assert isinstance(axis, Index), axis

        self._filter_empty_groups = self.compressed = len(groupings) != 1
        self.axis = axis
        self._groupings: list[grouper.Grouping] = list(groupings)
        self.sort = sort
        self.group_keys = group_keys
        self.mutated = mutated
        self.indexer = indexer
        self.dropna = dropna

    @property
    def groupings(self) -> list[grouper.Grouping]:
        return self._groupings

    @property
    def shape(self) -> Shape:
        return tuple(ping.ngroups for ping in self.groupings)

    def __iter__(self):
        return iter(self.indices)

    @property
    def nkeys(self) -> int:
        return len(self.groupings)

    def get_iterator(
        self, data: FrameOrSeries, axis: int = 0
    ) -> Iterator[tuple[Hashable, FrameOrSeries]]:
        """
        Groupby iterator

        Returns
        -------
        Generator yielding sequence of (name, subsetted object)
        for each group
        """
        splitter = self._get_splitter(data, axis=axis)
        keys = self._get_group_keys()
        for key, group in zip(keys, splitter):
            yield key, group.__finalize__(data, method="groupby")

    @final
    def _get_splitter(self, data: FrameOrSeries, axis: int = 0) -> DataSplitter:
        """
        Returns
        -------
        Generator yielding subsetted objects

        __finalize__ has not been called for the subsetted objects returned.
        """
        comp_ids, _, ngroups = self.group_info
        return get_splitter(data, comp_ids, ngroups, axis=axis)

    def _get_grouper(self):
        """
        We are a grouper as part of another's groupings.

        We have a specific method of grouping, so cannot
        convert to a Index for our grouper.
        """
        return self.groupings[0].grouper

    @final
    def _get_group_keys(self):
        if len(self.groupings) == 1:
            return self.levels[0]
        else:
            comp_ids, _, ngroups = self.group_info

            # provide "flattened" iterator for multi-group setting
            return get_flattened_list(comp_ids, ngroups, self.levels, self.codes)

    @final
    def apply(self, f: F, data: FrameOrSeries, axis: int = 0):
        mutated = self.mutated
        splitter = self._get_splitter(data, axis=axis)
        group_keys = self._get_group_keys()
        result_values = None

        if data.ndim == 2 and any(
            isinstance(x, ExtensionArray) for x in data._iter_column_arrays()
        ):
            # calling splitter.fast_apply will raise TypeError via apply_frame_axis0
            #  if we pass EA instead of ndarray
            #  TODO: can we have a workaround for EAs backed by ndarray?
            pass

        elif isinstance(data._mgr, ArrayManager):
            # TODO(ArrayManager) don't use fast_apply / libreduction.apply_frame_axis0
            # for now -> relies on BlockManager internals
            pass
        elif (
            com.get_callable_name(f) not in base.plotting_methods
            and isinstance(splitter, FrameSplitter)
            and axis == 0
            # fast_apply/libreduction doesn't allow non-numpy backed indexes
            and not data.index._has_complex_internals
        ):
            try:
                sdata = splitter.sorted_data
                result_values, mutated = splitter.fast_apply(f, sdata, group_keys)

            except IndexError:
                # This is a rare case in which re-running in python-space may
                #  make a difference, see  test_apply_mutate.test_mutate_groups
                pass

            else:
                # If the fast apply path could be used we can return here.
                # Otherwise we need to fall back to the slow implementation.
                if len(result_values) == len(group_keys):
                    return group_keys, result_values, mutated

        if result_values is None:
            # result_values is None if fast apply path wasn't taken
            # or fast apply aborted with an unexpected exception.
            # In either case, initialize the result list and perform
            # the slow iteration.
            result_values = []
            skip_first = False
        else:
            # If result_values is not None we're in the case that the
            # fast apply loop was broken prematurely but we have
            # already the result for the first group which we can reuse.
            skip_first = True

        # This calls DataSplitter.__iter__
        zipped = zip(group_keys, splitter)
        if skip_first:
            # pop the first item from the front of the iterator
            next(zipped)

        for key, group in zipped:
            object.__setattr__(group, "name", key)

            # group might be modified
            group_axes = group.axes
            res = f(group)
            if not _is_indexed_like(res, group_axes, axis):
                mutated = True
            result_values.append(res)

        return group_keys, result_values, mutated

    @cache_readonly
    def indices(self):
        """ dict {group name -> group indices} """
        if len(self.groupings) == 1 and isinstance(
            self.result_index, ABCCategoricalIndex
        ):
            # This shows unused categories in indices GH#38642
            return self.groupings[0].indices
        codes_list = [ping.codes for ping in self.groupings]
        keys = [ping.group_index for ping in self.groupings]
        return get_indexer_dict(codes_list, keys)

    @property
    def codes(self) -> list[np.ndarray]:
        return [ping.codes for ping in self.groupings]

    @property
    def levels(self) -> list[Index]:
        return [ping.group_index for ping in self.groupings]

    @property
    def names(self) -> list[Hashable]:
        return [ping.name for ping in self.groupings]

    @final
    def size(self) -> Series:
        """
        Compute group sizes.
        """
        ids, _, ngroup = self.group_info
        if ngroup:
            out = np.bincount(ids[ids != -1], minlength=ngroup)
        else:
            out = []
        return Series(out, index=self.result_index, dtype="int64")

    @cache_readonly
    def groups(self) -> dict[Hashable, np.ndarray]:
        """ dict {group name -> group labels} """
        if len(self.groupings) == 1:
            return self.groupings[0].groups
        else:
            to_groupby = zip(*(ping.grouper for ping in self.groupings))
            index = Index(to_groupby)
            return self.axis.groupby(index)

    @final
    @cache_readonly
    def is_monotonic(self) -> bool:
        # return if my group orderings are monotonic
        return Index(self.group_info[0]).is_monotonic

    @cache_readonly
    def group_info(self):
        comp_ids, obs_group_ids = self._get_compressed_codes()

        ngroups = len(obs_group_ids)
        comp_ids = ensure_platform_int(comp_ids)
        return comp_ids, obs_group_ids, ngroups

    @final
    @cache_readonly
    def codes_info(self) -> np.ndarray:
        # return the codes of items in original grouped axis
        codes, _, _ = self.group_info
        if self.indexer is not None:
            sorter = np.lexsort((codes, self.indexer))
            codes = codes[sorter]
        return codes

    @final
    def _get_compressed_codes(self) -> tuple[np.ndarray, np.ndarray]:
        all_codes = self.codes
        if len(all_codes) > 1:
            group_index = get_group_index(all_codes, self.shape, sort=True, xnull=True)
            return compress_group_index(group_index, sort=self.sort)

        ping = self.groupings[0]
        return ping.codes, np.arange(len(ping.group_index))

    @final
    @cache_readonly
    def ngroups(self) -> int:
        return len(self.result_index)

    @property
    def reconstructed_codes(self) -> list[np.ndarray]:
        codes = self.codes
        comp_ids, obs_ids, _ = self.group_info
        return decons_obs_group_ids(comp_ids, obs_ids, self.shape, codes, xnull=True)

    @cache_readonly
    def result_index(self) -> Index:
        if not self.compressed and len(self.groupings) == 1:
            return self.groupings[0].result_index.rename(self.names[0])

        codes = self.reconstructed_codes
        levels = [ping.result_index for ping in self.groupings]
        return MultiIndex(
            levels=levels, codes=codes, verify_integrity=False, names=self.names
        )

    @final
    def get_group_levels(self) -> list[Index]:
        if not self.compressed and len(self.groupings) == 1:
            return [self.groupings[0].result_index]

        name_list = []
        for ping, codes in zip(self.groupings, self.reconstructed_codes):
            codes = ensure_platform_int(codes)
            levels = ping.result_index.take(codes)

            name_list.append(levels)

        return name_list

    # ------------------------------------------------------------
    # Aggregation functions

    @final
    def _ea_wrap_cython_operation(
        self, kind: str, values, how: str, axis: int, min_count: int = -1, **kwargs
    ) -> ArrayLike:
        """
        If we have an ExtensionArray, unwrap, call _cython_operation, and
        re-wrap if appropriate.
        """
        # TODO: general case implementation overridable by EAs.
        orig_values = values

        if is_datetime64tz_dtype(values.dtype) or is_period_dtype(values.dtype):
            # All of the functions implemented here are ordinal, so we can
            #  operate on the tz-naive equivalents
            values = values.view("M8[ns]")
            res_values = self._cython_operation(
                kind, values, how, axis, min_count, **kwargs
            )
            if how in ["rank"]:
                # preserve float64 dtype
                return res_values

            res_values = res_values.astype("i8", copy=False)
            result = type(orig_values)(res_values, dtype=orig_values.dtype)
            return result

        elif is_integer_dtype(values.dtype) or is_bool_dtype(values.dtype):
            # IntegerArray or BooleanArray
            values = ensure_int_or_float(values)
            res_values = self._cython_operation(
                kind, values, how, axis, min_count, **kwargs
            )
            dtype = maybe_cast_result_dtype(orig_values.dtype, how)
            if isinstance(dtype, ExtensionDtype):
                cls = dtype.construct_array_type()
                return cls._from_sequence(res_values, dtype=dtype)

            return res_values

        elif is_float_dtype(values.dtype):
            # FloatingArray
            values = values.to_numpy(values.dtype.numpy_dtype, na_value=np.nan)
            res_values = self._cython_operation(
                kind, values, how, axis, min_count, **kwargs
            )
            result = type(orig_values)._from_sequence(res_values)
            return result

        raise NotImplementedError(
            f"function is not implemented for this dtype: {values.dtype}"
        )

    @final
    def _masked_ea_wrap_cython_operation(
        self,
        kind: str,
        values: BaseMaskedArray,
        how: str,
        axis: int,
        min_count: int = -1,
        **kwargs,
    ) -> BaseMaskedArray:
        """
        Equivalent of `_ea_wrap_cython_operation`, but optimized for masked EA's
        and cython algorithms which accept a mask.
        """
        orig_values = values

        # Copy to ensure input and result masks don't end up shared
        mask = values._mask.copy()
        arr = values._data

        if is_integer_dtype(arr.dtype) or is_bool_dtype(arr.dtype):
            # IntegerArray or BooleanArray
            arr = ensure_int_or_float(arr)

        res_values = self._cython_operation(
            kind, arr, how, axis, min_count, mask=mask, **kwargs
        )
        dtype = maybe_cast_result_dtype(orig_values.dtype, how)
        assert isinstance(dtype, BaseMaskedDtype)
        cls = dtype.construct_array_type()

        return cls(res_values.astype(dtype.type, copy=False), mask)

    @final
    def _cython_operation(
        self,
        kind: str,
        values,
        how: str,
        axis: int,
        min_count: int = -1,
        mask: np.ndarray | None = None,
        **kwargs,
    ) -> ArrayLike:
        """
        Returns the values of a cython operation.
        """
        orig_values = values
        assert kind in ["transform", "aggregate"]

        if values.ndim > 2:
            raise NotImplementedError("number of dimensions is currently limited to 2")
        elif values.ndim == 2:
            # Note: it is *not* the case that axis is always 0 for 1-dim values,
            #  as we can have 1D ExtensionArrays that we need to treat as 2D
            assert axis == 1, axis

        dtype = values.dtype
        is_numeric = is_numeric_dtype(dtype)

        cy_op = WrappedCythonOp(kind=kind, how=how)

        # can we do this operation with our cython functions
        # if not raise NotImplementedError
        cy_op.disallow_invalid_ops(dtype, is_numeric)

        func_uses_mask = cy_op.uses_mask()
        if is_extension_array_dtype(dtype):
            if isinstance(values, BaseMaskedArray) and func_uses_mask:
                return self._masked_ea_wrap_cython_operation(
                    kind, values, how, axis, min_count, **kwargs
                )
            else:
                return self._ea_wrap_cython_operation(
                    kind, values, how, axis, min_count, **kwargs
                )

        elif values.ndim == 1:
            # expand to 2d, dispatch, then squeeze if appropriate
            values2d = values[None, :]
            res = self._cython_operation(
                kind=kind,
                values=values2d,
                how=how,
                axis=1,
                min_count=min_count,
                mask=mask,
                **kwargs,
            )
            if res.shape[0] == 1:
                return res[0]

            # otherwise we have OHLC
            return res.T

        is_datetimelike = needs_i8_conversion(dtype)

        if is_datetimelike:
            values = values.view("int64")
            is_numeric = True
        elif is_bool_dtype(dtype):
            values = ensure_int_or_float(values)
        elif is_integer_dtype(dtype):
<<<<<<< HEAD
            # we use iNaT for the missing value on ints
            # so pre-convert to guard this condition
            if mask is None and (values == iNaT).any():
                values = ensure_float64(values)
            else:
                values = ensure_int_or_float(values)
=======
            values = ensure_int_or_float(values)
>>>>>>> 04f9a4b1
        elif is_numeric:
            if not is_complex_dtype(dtype):
                values = ensure_float64(values)

        ngroups = self.ngroups
        comp_ids, _, _ = self.group_info

        assert axis == 1
        values = values.T

        if mask is not None:
            mask = mask.reshape(values.shape, order="C")

        out_shape = cy_op.get_output_shape(ngroups, values)
        func, values = cy_op.get_cython_func_and_vals(values, is_numeric)
        if func_uses_mask:
            func = partial(func, mask=mask)
        out_dtype = cy_op.get_out_dtype(values.dtype)

        result = maybe_fill(np.empty(out_shape, dtype=out_dtype))
        if kind == "aggregate":
            counts = np.zeros(ngroups, dtype=np.int64)
            if how in ["min", "max"]:
                func(
                    result,
                    counts,
                    values,
                    comp_ids,
                    min_count,
                    is_datetimelike=is_datetimelike,
                )
            else:
                func(result, counts, values, comp_ids, min_count)
        elif kind == "transform":
            # TODO: min_count
            func(result, values, comp_ids, ngroups, is_datetimelike, **kwargs)

<<<<<<< HEAD
        if mask is None and is_integer_dtype(result.dtype) and not is_datetimelike:
            result_mask = result == iNaT
            if result_mask.any():
                result = result.astype("float64")
                result[result_mask] = np.nan

        if kind == "aggregate" and self._filter_empty_groups and not counts.all():
            assert result.ndim != 2
            result = result[counts > 0]
=======
        if kind == "aggregate":
            # i.e. counts is defined.  Locations where count<min_count
            # need to have the result set to np.nan, which may require casting,
            # see GH#40767
            if is_integer_dtype(result.dtype) and not is_datetimelike:
                cutoff = max(1, min_count)
                empty_groups = counts < cutoff
                if empty_groups.any():
                    # Note: this conversion could be lossy, see GH#40767
                    result = result.astype("float64")
                    result[empty_groups] = np.nan

            if self._filter_empty_groups and not counts.all():
                assert result.ndim != 2
                result = result[counts > 0]
>>>>>>> 04f9a4b1

        result = result.T

        if how not in base.cython_cast_blocklist:
            # e.g. if we are int64 and need to restore to datetime64/timedelta64
            # "rank" is the only member of cython_cast_blocklist we get here
            dtype = maybe_cast_result_dtype(orig_values.dtype, how)
            op_result = maybe_downcast_to_dtype(result, dtype)
        else:
            op_result = result

        return op_result

    def agg_series(self, obj: Series, func: F):
        # Caller is responsible for checking ngroups != 0
        assert self.ngroups != 0

        if len(obj) == 0:
            # SeriesGrouper would raise if we were to call _aggregate_series_fast
            return self._aggregate_series_pure_python(obj, func)

        elif is_extension_array_dtype(obj.dtype):
            # _aggregate_series_fast would raise TypeError when
            #  calling libreduction.Slider
            # In the datetime64tz case it would incorrectly cast to tz-naive
            # TODO: can we get a performant workaround for EAs backed by ndarray?
            return self._aggregate_series_pure_python(obj, func)

        elif obj.index._has_complex_internals:
            # Preempt TypeError in _aggregate_series_fast
            return self._aggregate_series_pure_python(obj, func)

        try:
            return self._aggregate_series_fast(obj, func)
        except ValueError as err:
            if "Must produce aggregated value" in str(err):
                # raised in libreduction
                pass
            else:
                raise
        return self._aggregate_series_pure_python(obj, func)

    @final
    def _aggregate_series_fast(self, obj: Series, func: F):
        # At this point we have already checked that
        #  - obj.index is not a MultiIndex
        #  - obj is backed by an ndarray, not ExtensionArray
        #  - len(obj) > 0
        #  - ngroups != 0
        func = com.is_builtin_func(func)

        group_index, _, ngroups = self.group_info

        # avoids object / Series creation overhead
        indexer = get_group_index_sorter(group_index, ngroups)
        obj = obj.take(indexer)
        group_index = group_index.take(indexer)
        grouper = libreduction.SeriesGrouper(obj, func, group_index, ngroups)
        result, counts = grouper.get_result()
        return result, counts

    @final
    def _aggregate_series_pure_python(self, obj: Series, func: F):
        group_index, _, ngroups = self.group_info

        counts = np.zeros(ngroups, dtype=int)
        result = np.empty(ngroups, dtype="O")
        initialized = False

        splitter = get_splitter(obj, group_index, ngroups, axis=0)

        for label, group in enumerate(splitter):

            # Each step of this loop corresponds to
            #  libreduction._BaseGrouper._apply_to_group
            res = func(group)
            res = libreduction.extract_result(res)

            if not initialized:
                # We only do this validation on the first iteration
                libreduction.check_result_array(res, 0)
                initialized = True

            counts[label] = group.shape[0]
            result[label] = res

        out = lib.maybe_convert_objects(result, try_float=False)
        out = maybe_cast_result(out, obj.dtype, numeric_only=True)

        return out, counts


class BinGrouper(BaseGrouper):
    """
    This is an internal Grouper class

    Parameters
    ----------
    bins : the split index of binlabels to group the item of axis
    binlabels : the label list
    filter_empty : bool, default False
    mutated : bool, default False
    indexer : np.ndarray[np.intp]

    Examples
    --------
    bins: [2, 4, 6, 8, 10]
    binlabels: DatetimeIndex(['2005-01-01', '2005-01-03',
        '2005-01-05', '2005-01-07', '2005-01-09'],
        dtype='datetime64[ns]', freq='2D')

    the group_info, which contains the label of each item in grouped
    axis, the index of label in label list, group number, is

    (array([0, 0, 1, 1, 2, 2, 3, 3, 4, 4]), array([0, 1, 2, 3, 4]), 5)

    means that, the grouped axis has 10 items, can be grouped into 5
    labels, the first and second items belong to the first label, the
    third and forth items belong to the second label, and so on

    """

    def __init__(
        self,
        bins,
        binlabels,
        filter_empty: bool = False,
        mutated: bool = False,
        indexer=None,
    ):
        self.bins = ensure_int64(bins)
        self.binlabels = ensure_index(binlabels)
        self._filter_empty_groups = filter_empty
        self.mutated = mutated
        self.indexer = indexer

        # These lengths must match, otherwise we could call agg_series
        #  with empty self.bins, which would raise in libreduction.
        assert len(self.binlabels) == len(self.bins)

    @cache_readonly
    def groups(self):
        """ dict {group name -> group labels} """
        # this is mainly for compat
        # GH 3881
        result = {
            key: value
            for key, value in zip(self.binlabels, self.bins)
            if key is not NaT
        }
        return result

    @property
    def nkeys(self) -> int:
        return 1

    def _get_grouper(self):
        """
        We are a grouper as part of another's groupings.

        We have a specific method of grouping, so cannot
        convert to a Index for our grouper.
        """
        return self

    def get_iterator(self, data: FrameOrSeries, axis: int = 0):
        """
        Groupby iterator

        Returns
        -------
        Generator yielding sequence of (name, subsetted object)
        for each group
        """
        if axis == 0:
            slicer = lambda start, edge: data.iloc[start:edge]
        else:
            slicer = lambda start, edge: data.iloc[:, start:edge]

        length = len(data.axes[axis])

        start = 0
        for edge, label in zip(self.bins, self.binlabels):
            if label is not NaT:
                yield label, slicer(start, edge)
            start = edge

        if start < length:
            yield self.binlabels[-1], slicer(start, None)

    @cache_readonly
    def indices(self):
        indices = collections.defaultdict(list)

        i = 0
        for label, bin in zip(self.binlabels, self.bins):
            if i < bin:
                if label is not NaT:
                    indices[label] = list(range(i, bin))
                i = bin
        return indices

    @cache_readonly
    def group_info(self):
        ngroups = self.ngroups
        obs_group_ids = np.arange(ngroups)
        rep = np.diff(np.r_[0, self.bins])

        rep = ensure_platform_int(rep)
        if ngroups == len(self.bins):
            comp_ids = np.repeat(np.arange(ngroups), rep)
        else:
            comp_ids = np.repeat(np.r_[-1, np.arange(ngroups)], rep)

        return (
            ensure_platform_int(comp_ids),
            obs_group_ids.astype("int64", copy=False),
            ngroups,
        )

    @cache_readonly
    def reconstructed_codes(self) -> list[np.ndarray]:
        # get unique result indices, and prepend 0 as groupby starts from the first
        return [np.r_[0, np.flatnonzero(self.bins[1:] != self.bins[:-1]) + 1]]

    @cache_readonly
    def result_index(self):
        if len(self.binlabels) != 0 and isna(self.binlabels[0]):
            return self.binlabels[1:]

        return self.binlabels

    @property
    def levels(self) -> list[Index]:
        return [self.binlabels]

    @property
    def names(self) -> list[Hashable]:
        return [self.binlabels.name]

    @property
    def groupings(self) -> list[grouper.Grouping]:
        return [
            grouper.Grouping(lvl, lvl, in_axis=False, level=None, name=name)
            for lvl, name in zip(self.levels, self.names)
        ]

    def agg_series(self, obj: Series, func: F):
        # Caller is responsible for checking ngroups != 0
        assert self.ngroups != 0
        assert len(self.bins) > 0  # otherwise we'd get IndexError in get_result

        if is_extension_array_dtype(obj.dtype):
            # preempt SeriesBinGrouper from raising TypeError
            return self._aggregate_series_pure_python(obj, func)

        grouper = libreduction.SeriesBinGrouper(obj, func, self.bins)
        return grouper.get_result()


def _is_indexed_like(obj, axes, axis: int) -> bool:
    if isinstance(obj, Series):
        if len(axes) > 1:
            return False
        return obj.axes[axis].equals(axes[axis])
    elif isinstance(obj, DataFrame):
        return obj.axes[axis].equals(axes[axis])

    return False


# ----------------------------------------------------------------------
# Splitting / application


class DataSplitter(Generic[FrameOrSeries]):
    def __init__(self, data: FrameOrSeries, labels, ngroups: int, axis: int = 0):
        self.data = data
        self.labels = ensure_platform_int(labels)  # _should_ already be np.intp
        self.ngroups = ngroups

        self.axis = axis
        assert isinstance(axis, int), axis

    @cache_readonly
    def slabels(self) -> np.ndarray:  # np.ndarray[np.intp]
        # Sorted labels
        return self.labels.take(self._sort_idx)

    @cache_readonly
    def _sort_idx(self) -> np.ndarray:  # np.ndarray[np.intp]
        # Counting sort indexer
        return get_group_index_sorter(self.labels, self.ngroups)

    def __iter__(self):
        sdata = self.sorted_data

        if self.ngroups == 0:
            # we are inside a generator, rather than raise StopIteration
            # we merely return signal the end
            return

        starts, ends = lib.generate_slices(self.slabels, self.ngroups)

        for start, end in zip(starts, ends):
            yield self._chop(sdata, slice(start, end))

    @cache_readonly
    def sorted_data(self) -> FrameOrSeries:
        return self.data.take(self._sort_idx, axis=self.axis)

    def _chop(self, sdata, slice_obj: slice) -> NDFrame:
        raise AbstractMethodError(self)


class SeriesSplitter(DataSplitter):
    def _chop(self, sdata: Series, slice_obj: slice) -> Series:
        # fastpath equivalent to `sdata.iloc[slice_obj]`
        mgr = sdata._mgr.get_slice(slice_obj)
        # __finalize__ not called here, must be applied by caller if applicable

        # fastpath equivalent to:
        # `return sdata._constructor(mgr, name=sdata.name, fastpath=True)`
        obj = type(sdata)._from_mgr(mgr)
        object.__setattr__(obj, "_flags", sdata._flags)
        object.__setattr__(obj, "_name", sdata._name)
        return obj


class FrameSplitter(DataSplitter):
    def fast_apply(self, f: F, sdata: FrameOrSeries, names):
        # must return keys::list, values::list, mutated::bool
        starts, ends = lib.generate_slices(self.slabels, self.ngroups)
        return libreduction.apply_frame_axis0(sdata, f, names, starts, ends)

    def _chop(self, sdata: DataFrame, slice_obj: slice) -> DataFrame:
        # Fastpath equivalent to:
        # if self.axis == 0:
        #     return sdata.iloc[slice_obj]
        # else:
        #     return sdata.iloc[:, slice_obj]
        mgr = sdata._mgr.get_slice(slice_obj, axis=1 - self.axis)
        # __finalize__ not called here, must be applied by caller if applicable

        # fastpath equivalent to `return sdata._constructor(mgr)`
        obj = type(sdata)._from_mgr(mgr)
        object.__setattr__(obj, "_flags", sdata._flags)
        return obj


def get_splitter(
    data: FrameOrSeries, labels: np.ndarray, ngroups: int, axis: int = 0
) -> DataSplitter:
    if isinstance(data, Series):
        klass: type[DataSplitter] = SeriesSplitter
    else:
        # i.e. DataFrame
        klass = FrameSplitter

    return klass(data, labels, ngroups, axis)<|MERGE_RESOLUTION|>--- conflicted
+++ resolved
@@ -719,16 +719,7 @@
         elif is_bool_dtype(dtype):
             values = ensure_int_or_float(values)
         elif is_integer_dtype(dtype):
-<<<<<<< HEAD
-            # we use iNaT for the missing value on ints
-            # so pre-convert to guard this condition
-            if mask is None and (values == iNaT).any():
-                values = ensure_float64(values)
-            else:
-                values = ensure_int_or_float(values)
-=======
             values = ensure_int_or_float(values)
->>>>>>> 04f9a4b1
         elif is_numeric:
             if not is_complex_dtype(dtype):
                 values = ensure_float64(values)
@@ -766,17 +757,6 @@
             # TODO: min_count
             func(result, values, comp_ids, ngroups, is_datetimelike, **kwargs)
 
-<<<<<<< HEAD
-        if mask is None and is_integer_dtype(result.dtype) and not is_datetimelike:
-            result_mask = result == iNaT
-            if result_mask.any():
-                result = result.astype("float64")
-                result[result_mask] = np.nan
-
-        if kind == "aggregate" and self._filter_empty_groups and not counts.all():
-            assert result.ndim != 2
-            result = result[counts > 0]
-=======
         if kind == "aggregate":
             # i.e. counts is defined.  Locations where count<min_count
             # need to have the result set to np.nan, which may require casting,
@@ -792,7 +772,6 @@
             if self._filter_empty_groups and not counts.all():
                 assert result.ndim != 2
                 result = result[counts > 0]
->>>>>>> 04f9a4b1
 
         result = result.T
 
