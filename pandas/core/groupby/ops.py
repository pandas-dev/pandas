"""
Provide classes to perform the groupby aggregate operations.

These are not exposed to the user and provide implementations of the grouping
operations, primarily in cython. These classes (BaseGrouper and BinGrouper)
are contained *in* the SeriesGroupBy and DataFrameGroupBy objects.
"""
from __future__ import annotations

import collections
import functools
from typing import (
    TYPE_CHECKING,
    Callable,
    Generic,
    Hashable,
    Iterator,
    NoReturn,
    Sequence,
    final,
)

import numpy as np

from pandas._libs import (
    NaT,
    lib,
)
import pandas._libs.groupby as libgroupby
import pandas._libs.reduction as libreduction
from pandas._typing import (
    ArrayLike,
    AxisInt,
    DtypeObj,
    NDFrameT,
    Shape,
    npt,
)
from pandas.errors import AbstractMethodError
from pandas.util._decorators import cache_readonly

from pandas.core.dtypes.cast import (
    maybe_cast_pointwise_result,
    maybe_downcast_to_dtype,
)
from pandas.core.dtypes.common import (
    ensure_float64,
    ensure_int64,
    ensure_platform_int,
    ensure_uint64,
    is_1d_only_ea_dtype,
    is_bool_dtype,
    is_complex_dtype,
    is_datetime64_any_dtype,
    is_float_dtype,
    is_integer_dtype,
    is_numeric_dtype,
    is_sparse,
    is_timedelta64_dtype,
    needs_i8_conversion,
)
from pandas.core.dtypes.dtypes import CategoricalDtype
from pandas.core.dtypes.missing import (
    isna,
    maybe_fill,
)

from pandas.core.arrays import (
    Categorical,
    DatetimeArray,
    ExtensionArray,
    PeriodArray,
    TimedeltaArray,
)
from pandas.core.arrays.masked import (
    BaseMaskedArray,
    BaseMaskedDtype,
)
from pandas.core.arrays.string_ import StringDtype
from pandas.core.frame import DataFrame
from pandas.core.groupby import grouper
from pandas.core.indexes.api import (
    CategoricalIndex,
    Index,
    MultiIndex,
    ensure_index,
)
from pandas.core.series import Series
from pandas.core.sorting import (
    compress_group_index,
    decons_obs_group_ids,
    get_flattened_list,
    get_group_index,
    get_group_index_sorter,
    get_indexer_dict,
)

if TYPE_CHECKING:
    from pandas.core.generic import NDFrame


class WrappedCythonOp:
    """
    Dispatch logic for functions defined in _libs.groupby

    Parameters
    ----------
    kind: str
        Whether the operation is an aggregate or transform.
    how: str
        Operation name, e.g. "mean".
    has_dropped_na: bool
        True precisely when dropna=True and the grouper contains a null value.
    """

    # Functions for which we do _not_ attempt to cast the cython result
    #  back to the original dtype.
    cast_blocklist = frozenset(["rank", "count", "size", "idxmin", "idxmax"])

    def __init__(self, kind: str, how: str, has_dropped_na: bool) -> None:
        self.kind = kind
        self.how = how
        self.has_dropped_na = has_dropped_na

    _CYTHON_FUNCTIONS = {
        "aggregate": {
            "sum": "group_sum",
            "prod": "group_prod",
            "min": "group_min",
            "max": "group_max",
            "mean": "group_mean",
            "median": "group_median_float64",
            "var": "group_var",
            "first": "group_nth",
            "last": "group_last",
            "ohlc": "group_ohlc",
        },
        "transform": {
            "cumprod": "group_cumprod",
            "cumsum": "group_cumsum",
            "cummin": "group_cummin",
            "cummax": "group_cummax",
            "rank": "group_rank",
        },
    }

<<<<<<< HEAD
    # "group_any" and "group_all" are also support masks, but don't go
    #  through WrappedCythonOp
    _MASKED_CYTHON_FUNCTIONS = {
        "cummin",
        "cummax",
        "min",
        "max",
        "last",
        "first",
        "rank",
        "sum",
        "ohlc",
        "cumsum",
        "prod",
    }

=======
>>>>>>> 00b5cc54
    _cython_arity = {"ohlc": 4}  # OHLC

    # Note: we make this a classmethod and pass kind+how so that caching
    #  works at the class level and not the instance level
    @classmethod
    @functools.lru_cache(maxsize=None)
    def _get_cython_function(
        cls, kind: str, how: str, dtype: np.dtype, is_numeric: bool
    ):

        dtype_str = dtype.name
        ftype = cls._CYTHON_FUNCTIONS[kind][how]

        # see if there is a fused-type version of function
        # only valid for numeric
        f = getattr(libgroupby, ftype)
        if is_numeric:
            return f
        elif dtype == np.dtype(object):
            if how in ["median", "cumprod"]:
                # no fused types -> no __signatures__
                raise NotImplementedError(
                    f"function is not implemented for this dtype: "
                    f"[how->{how},dtype->{dtype_str}]"
                )
            elif "object" not in f.__signatures__:
                # raise NotImplementedError here rather than TypeError later
                raise NotImplementedError(
                    f"function is not implemented for this dtype: "
                    f"[how->{how},dtype->{dtype_str}]"
                )
            return f
        else:
            raise NotImplementedError(
                "This should not be reached. Please report a bug at "
                "github.com/pandas-dev/pandas/",
                dtype,
            )

    def _get_cython_vals(self, values: np.ndarray) -> np.ndarray:
        """
        Cast numeric dtypes to float64 for functions that only support that.

        Parameters
        ----------
        values : np.ndarray

        Returns
        -------
        values : np.ndarray
        """
        how = self.how

        if how == "median":
            # median only has a float64 implementation
            # We should only get here with is_numeric, as non-numeric cases
            #  should raise in _get_cython_function
            values = ensure_float64(values)

        elif values.dtype.kind in ["i", "u"]:
            if how in ["var", "mean"] or (
                self.kind == "transform" and self.has_dropped_na
            ):
                # result may still include NaN, so we have to cast
                values = ensure_float64(values)

<<<<<<< HEAD
            elif how in ["sum", "ohlc", "prod", "cumsum"]:
=======
            elif how in ["sum", "ohlc", "prod", "cumsum", "cumprod"]:
>>>>>>> 00b5cc54
                # Avoid overflow during group op
                if values.dtype.kind == "i":
                    values = ensure_int64(values)
                else:
                    values = ensure_uint64(values)

        return values

    # TODO: general case implementation overridable by EAs.
    def _disallow_invalid_ops(self, dtype: DtypeObj, is_numeric: bool = False):
        """
        Check if we can do this operation with our cython functions.

        Raises
        ------
        NotImplementedError
            This is either not a valid function for this dtype, or
            valid but not implemented in cython.
        """
        how = self.how

        if is_numeric:
            # never an invalid op for those dtypes, so return early as fastpath
            return

        if isinstance(dtype, CategoricalDtype):
            # NotImplementedError for methods that can fall back to a
            #  non-cython implementation.
            if how in ["sum", "prod", "cumsum", "cumprod"]:
                raise TypeError(f"{dtype} type does not support {how} operations")
            elif how not in ["rank"]:
                # only "rank" is implemented in cython
                raise NotImplementedError(f"{dtype} dtype not supported")
            elif not dtype.ordered:
                # TODO: TypeError?
                raise NotImplementedError(f"{dtype} dtype not supported")

        elif is_sparse(dtype):
            # categoricals are only 1d, so we
            #  are not setup for dim transforming
            raise NotImplementedError(f"{dtype} dtype not supported")
        elif is_datetime64_any_dtype(dtype):
            # TODO: same for period_dtype?  no for these methods with Period
            # we raise NotImplemented if this is an invalid operation
            #  entirely, e.g. adding datetimes
            if how in ["sum", "prod", "cumsum", "cumprod"]:
                raise TypeError(f"datetime64 type does not support {how} operations")
        elif is_timedelta64_dtype(dtype):
            if how in ["prod", "cumprod"]:
                raise TypeError(f"timedelta64 type does not support {how} operations")

    def _get_output_shape(self, ngroups: int, values: np.ndarray) -> Shape:
        how = self.how
        kind = self.kind

        arity = self._cython_arity.get(how, 1)

        out_shape: Shape
        if how == "ohlc":
            out_shape = (ngroups, arity)
        elif arity > 1:
            raise NotImplementedError(
                "arity of more than 1 is not supported for the 'how' argument"
            )
        elif kind == "transform":
            out_shape = values.shape
        else:
            out_shape = (ngroups,) + values.shape[1:]
        return out_shape

    def _get_out_dtype(self, dtype: np.dtype) -> np.dtype:
        how = self.how

        if how == "rank":
            out_dtype = "float64"
        else:
            if is_numeric_dtype(dtype):
                out_dtype = f"{dtype.kind}{dtype.itemsize}"
            else:
                out_dtype = "object"
        return np.dtype(out_dtype)

    def _get_result_dtype(self, dtype: np.dtype) -> np.dtype:
        """
        Get the desired dtype of a result based on the
        input dtype and how it was computed.

        Parameters
        ----------
        dtype : np.dtype

        Returns
        -------
        np.dtype
            The desired dtype of the result.
        """
        how = self.how

        if how in ["sum", "cumsum", "sum", "prod", "cumprod"]:
            if dtype == np.dtype(bool):
                return np.dtype(np.int64)
        elif how in ["mean", "median", "var"]:
            if is_float_dtype(dtype) or is_complex_dtype(dtype):
                return dtype
            elif is_numeric_dtype(dtype):
                return np.dtype(np.float64)
        return dtype

    @final
    def _ea_wrap_cython_operation(
        self,
        values: ExtensionArray,
        min_count: int,
        ngroups: int,
        comp_ids: np.ndarray,
        **kwargs,
    ) -> ArrayLike:
        """
        If we have an ExtensionArray, unwrap, call _cython_operation, and
        re-wrap if appropriate.
        """
        if isinstance(values, BaseMaskedArray):
            return self._masked_ea_wrap_cython_operation(
                values,
                min_count=min_count,
                ngroups=ngroups,
                comp_ids=comp_ids,
                **kwargs,
            )

        elif isinstance(values, Categorical):
            assert self.how == "rank"  # the only one implemented ATM
            assert values.ordered  # checked earlier
            mask = values.isna()
            npvalues = values._ndarray

            res_values = self._cython_op_ndim_compat(
                npvalues,
                min_count=min_count,
                ngroups=ngroups,
                comp_ids=comp_ids,
                mask=mask,
                **kwargs,
            )

            # If we ever have more than just "rank" here, we'll need to do
            #  `if self.how in self.cast_blocklist` like we do for other dtypes.
            return res_values

        npvalues = self._ea_to_cython_values(values)

        res_values = self._cython_op_ndim_compat(
            npvalues,
            min_count=min_count,
            ngroups=ngroups,
            comp_ids=comp_ids,
            mask=None,
            **kwargs,
        )

        if self.how in self.cast_blocklist:
            # i.e. how in ["rank"], since other cast_blocklist methods don't go
            #  through cython_operation
            return res_values

        return self._reconstruct_ea_result(values, res_values)

    # TODO: general case implementation overridable by EAs.
    def _ea_to_cython_values(self, values: ExtensionArray) -> np.ndarray:
        # GH#43682
        if isinstance(values, (DatetimeArray, PeriodArray, TimedeltaArray)):
            # All of the functions implemented here are ordinal, so we can
            #  operate on the tz-naive equivalents
            npvalues = values._ndarray.view("M8[ns]")
        elif isinstance(values.dtype, StringDtype):
            # StringArray
            npvalues = values.to_numpy(object, na_value=np.nan)
        else:
            raise NotImplementedError(
                f"function is not implemented for this dtype: {values.dtype}"
            )
        return npvalues

    # TODO: general case implementation overridable by EAs.
    def _reconstruct_ea_result(
        self, values: ExtensionArray, res_values: np.ndarray
    ) -> ExtensionArray:
        """
        Construct an ExtensionArray result from an ndarray result.
        """
        dtype: BaseMaskedDtype | StringDtype

        if isinstance(values.dtype, StringDtype):
            dtype = values.dtype
            string_array_cls = dtype.construct_array_type()
            return string_array_cls._from_sequence(res_values, dtype=dtype)

        elif isinstance(values, (DatetimeArray, TimedeltaArray, PeriodArray)):
            # In to_cython_values we took a view as M8[ns]
            assert res_values.dtype == "M8[ns]"
            res_values = res_values.view(values._ndarray.dtype)
            return values._from_backing_data(res_values)

        raise NotImplementedError

    @final
    def _masked_ea_wrap_cython_operation(
        self,
        values: BaseMaskedArray,
        min_count: int,
        ngroups: int,
        comp_ids: np.ndarray,
        **kwargs,
    ) -> BaseMaskedArray:
        """
        Equivalent of `_ea_wrap_cython_operation`, but optimized for masked EA's
        and cython algorithms which accept a mask.
        """
        orig_values = values

        # libgroupby functions are responsible for NOT altering mask
        mask = values._mask
        if self.kind != "aggregate":
            result_mask = mask.copy()
        else:
            result_mask = np.zeros(ngroups, dtype=bool)

        arr = values._data

        res_values = self._cython_op_ndim_compat(
            arr,
            min_count=min_count,
            ngroups=ngroups,
            comp_ids=comp_ids,
            mask=mask,
            result_mask=result_mask,
            **kwargs,
        )

        if self.how == "ohlc":
            arity = self._cython_arity.get(self.how, 1)
            result_mask = np.tile(result_mask, (arity, 1)).T

        # res_values should already have the correct dtype, we just need to
        #  wrap in a MaskedArray
        return orig_values._maybe_mask_result(res_values, result_mask)

    @final
    def _cython_op_ndim_compat(
        self,
        values: np.ndarray,
        *,
        min_count: int,
        ngroups: int,
        comp_ids: np.ndarray,
        mask: npt.NDArray[np.bool_] | None = None,
        result_mask: npt.NDArray[np.bool_] | None = None,
        **kwargs,
    ) -> np.ndarray:
        if values.ndim == 1:
            # expand to 2d, dispatch, then squeeze if appropriate
            values2d = values[None, :]
            if mask is not None:
                mask = mask[None, :]
            if result_mask is not None:
                result_mask = result_mask[None, :]
            res = self._call_cython_op(
                values2d,
                min_count=min_count,
                ngroups=ngroups,
                comp_ids=comp_ids,
                mask=mask,
                result_mask=result_mask,
                **kwargs,
            )
            if res.shape[0] == 1:
                return res[0]

            # otherwise we have OHLC
            return res.T

        return self._call_cython_op(
            values,
            min_count=min_count,
            ngroups=ngroups,
            comp_ids=comp_ids,
            mask=mask,
            result_mask=result_mask,
            **kwargs,
        )

    @final
    def _call_cython_op(
        self,
        values: np.ndarray,  # np.ndarray[ndim=2]
        *,
        min_count: int,
        ngroups: int,
        comp_ids: np.ndarray,
        mask: npt.NDArray[np.bool_] | None,
        result_mask: npt.NDArray[np.bool_] | None,
        **kwargs,
    ) -> np.ndarray:  # np.ndarray[ndim=2]
        orig_values = values

        dtype = values.dtype
        is_numeric = is_numeric_dtype(dtype)

        is_datetimelike = needs_i8_conversion(dtype)

        if is_datetimelike:
            values = values.view("int64")
            is_numeric = True
        elif is_bool_dtype(dtype):
            values = values.view("uint8")
        if values.dtype == "float16":
            values = values.astype(np.float32)

        values = values.T
        if mask is not None:
            mask = mask.T
            if result_mask is not None:
                result_mask = result_mask.T

        out_shape = self._get_output_shape(ngroups, values)
        func = self._get_cython_function(self.kind, self.how, values.dtype, is_numeric)
        values = self._get_cython_vals(values)
        out_dtype = self._get_out_dtype(values.dtype)

        result = maybe_fill(np.empty(out_shape, dtype=out_dtype))
        if self.kind == "aggregate":
            counts = np.zeros(ngroups, dtype=np.int64)
            if self.how in ["min", "max", "mean", "last", "first", "sum"]:
                func(
                    out=result,
                    counts=counts,
                    values=values,
                    labels=comp_ids,
                    min_count=min_count,
                    mask=mask,
                    result_mask=result_mask,
                    is_datetimelike=is_datetimelike,
                )
            elif self.how in ["var", "ohlc", "prod", "median"]:
                func(
                    result,
                    counts,
                    values,
                    comp_ids,
                    min_count=min_count,
                    mask=mask,
                    result_mask=result_mask,
                    **kwargs,
                )
<<<<<<< HEAD
            elif self.how in ["ohlc", "prod"]:
                func(
                    result,
                    counts,
                    values,
                    comp_ids,
                    min_count=min_count,
                    mask=mask,
                    result_mask=result_mask,
                )
=======
>>>>>>> 00b5cc54
            else:
                raise NotImplementedError(f"{self.how} is not implemented")
        else:
            # TODO: min_count
            if self.how != "rank":
                # TODO: should rank take result_mask?
                kwargs["result_mask"] = result_mask
            func(
                out=result,
                values=values,
                labels=comp_ids,
                ngroups=ngroups,
                is_datetimelike=is_datetimelike,
                mask=mask,
                **kwargs,
            )

        if self.kind == "aggregate":
            # i.e. counts is defined.  Locations where count<min_count
            # need to have the result set to np.nan, which may require casting,
            # see GH#40767
            if is_integer_dtype(result.dtype) and not is_datetimelike:
                # if the op keeps the int dtypes, we have to use 0
                cutoff = max(0 if self.how in ["sum", "prod"] else 1, min_count)
                empty_groups = counts < cutoff
                if empty_groups.any():
                    if result_mask is not None:
                        assert result_mask[empty_groups].all()
                    else:
                        # Note: this conversion could be lossy, see GH#40767
                        result = result.astype("float64")
                        result[empty_groups] = np.nan

        result = result.T

        if self.how not in self.cast_blocklist:
            # e.g. if we are int64 and need to restore to datetime64/timedelta64
            # "rank" is the only member of cast_blocklist we get here
            # Casting only needed for float16, bool, datetimelike,
            #  and self.how in ["sum", "prod", "ohlc", "cumprod"]
            res_dtype = self._get_result_dtype(orig_values.dtype)
            op_result = maybe_downcast_to_dtype(result, res_dtype)
        else:
            op_result = result

        return op_result

    @final
    def cython_operation(
        self,
        *,
        values: ArrayLike,
        axis: AxisInt,
        min_count: int = -1,
        comp_ids: np.ndarray,
        ngroups: int,
        **kwargs,
    ) -> ArrayLike:
        """
        Call our cython function, with appropriate pre- and post- processing.
        """
        if values.ndim > 2:
            raise NotImplementedError("number of dimensions is currently limited to 2")
        elif values.ndim == 2:
            assert axis == 1, axis
        elif not is_1d_only_ea_dtype(values.dtype):
            # Note: it is *not* the case that axis is always 0 for 1-dim values,
            #  as we can have 1D ExtensionArrays that we need to treat as 2D
            assert axis == 0

        dtype = values.dtype
        is_numeric = is_numeric_dtype(dtype)

        # can we do this operation with our cython functions
        # if not raise NotImplementedError
        self._disallow_invalid_ops(dtype, is_numeric)

        if not isinstance(values, np.ndarray):
            # i.e. ExtensionArray
            return self._ea_wrap_cython_operation(
                values,
                min_count=min_count,
                ngroups=ngroups,
                comp_ids=comp_ids,
                **kwargs,
            )

        return self._cython_op_ndim_compat(
            values,
            min_count=min_count,
            ngroups=ngroups,
            comp_ids=comp_ids,
            mask=None,
            **kwargs,
        )


class BaseGrouper:
    """
    This is an internal Grouper class, which actually holds
    the generated groups

    Parameters
    ----------
    axis : Index
    groupings : Sequence[Grouping]
        all the grouping instances to handle in this grouper
        for example for grouper list to groupby, need to pass the list
    sort : bool, default True
        whether this grouper will give sorted result or not
    group_keys : bool, default True
    mutated : bool, default False
    indexer : np.ndarray[np.intp], optional
        the indexer created by Grouper
        some groupers (TimeGrouper) will sort its axis and its
        group_info is also sorted, so need the indexer to reorder

    """

    axis: Index

    def __init__(
        self,
        axis: Index,
        groupings: Sequence[grouper.Grouping],
        sort: bool = True,
        group_keys: bool = True,
        mutated: bool = False,
        indexer: npt.NDArray[np.intp] | None = None,
        dropna: bool = True,
    ) -> None:
        assert isinstance(axis, Index), axis

        self.axis = axis
        self._groupings: list[grouper.Grouping] = list(groupings)
        self._sort = sort
        self.group_keys = group_keys
        self.mutated = mutated
        self.indexer = indexer
        self.dropna = dropna

    @property
    def groupings(self) -> list[grouper.Grouping]:
        return self._groupings

    @property
    def shape(self) -> Shape:
        return tuple(ping.ngroups for ping in self.groupings)

    def __iter__(self) -> Iterator[Hashable]:
        return iter(self.indices)

    @property
    def nkeys(self) -> int:
        return len(self.groupings)

    def get_iterator(
        self, data: NDFrameT, axis: AxisInt = 0
    ) -> Iterator[tuple[Hashable, NDFrameT]]:
        """
        Groupby iterator

        Returns
        -------
        Generator yielding sequence of (name, subsetted object)
        for each group
        """
        splitter = self._get_splitter(data, axis=axis)
        keys = self.group_keys_seq
        yield from zip(keys, splitter)

    @final
    def _get_splitter(self, data: NDFrame, axis: AxisInt = 0) -> DataSplitter:
        """
        Returns
        -------
        Generator yielding subsetted objects
        """
        ids, _, ngroups = self.group_info
        return get_splitter(data, ids, ngroups, axis=axis)

    def _get_grouper(self):
        """
        We are a grouper as part of another's groupings.

        We have a specific method of grouping, so cannot
        convert to a Index for our grouper.
        """
        return self.groupings[0].grouping_vector

    @final
    @cache_readonly
    def group_keys_seq(self):
        if len(self.groupings) == 1:
            return self.levels[0]
        else:
            ids, _, ngroups = self.group_info

            # provide "flattened" iterator for multi-group setting
            return get_flattened_list(ids, ngroups, self.levels, self.codes)

    @final
    def apply(
        self, f: Callable, data: DataFrame | Series, axis: AxisInt = 0
    ) -> tuple[list, bool]:
        mutated = self.mutated
        splitter = self._get_splitter(data, axis=axis)
        group_keys = self.group_keys_seq
        result_values = []

        # This calls DataSplitter.__iter__
        zipped = zip(group_keys, splitter)

        for key, group in zipped:
            object.__setattr__(group, "name", key)

            # group might be modified
            group_axes = group.axes
            res = f(group)
            if not mutated and not _is_indexed_like(res, group_axes, axis):
                mutated = True
            result_values.append(res)
        # getattr pattern for __name__ is needed for functools.partial objects
        if len(group_keys) == 0 and getattr(f, "__name__", None) in [
            "mad",
            "skew",
            "sum",
            "prod",
        ]:
            #  If group_keys is empty, then no function calls have been made,
            #  so we will not have raised even if this is an invalid dtype.
            #  So do one dummy call here to raise appropriate TypeError.
            f(data.iloc[:0])

        return result_values, mutated

    @cache_readonly
    def indices(self) -> dict[Hashable, npt.NDArray[np.intp]]:
        """dict {group name -> group indices}"""
        if len(self.groupings) == 1 and isinstance(self.result_index, CategoricalIndex):
            # This shows unused categories in indices GH#38642
            return self.groupings[0].indices
        codes_list = [ping.codes for ping in self.groupings]
        keys = [ping.group_index for ping in self.groupings]
        return get_indexer_dict(codes_list, keys)

    @final
    def result_ilocs(self) -> npt.NDArray[np.intp]:
        """
        Get the original integer locations of result_index in the input.
        """
        # Original indices are where group_index would go via sorting.
        # But when dropna is true, we need to remove null values while accounting for
        # any gaps that then occur because of them.
        group_index = get_group_index(
            self.codes, self.shape, sort=self._sort, xnull=True
        )
        group_index, _ = compress_group_index(group_index, sort=self._sort)

        if self.has_dropped_na:
            mask = np.where(group_index >= 0)
            # Count how many gaps are caused by previous null values for each position
            null_gaps = np.cumsum(group_index == -1)[mask]
            group_index = group_index[mask]

        result = get_group_index_sorter(group_index, self.ngroups)

        if self.has_dropped_na:
            # Shift by the number of prior null gaps
            result += np.take(null_gaps, result)

        return result

    @final
    @property
    def codes(self) -> list[npt.NDArray[np.signedinteger]]:
        return [ping.codes for ping in self.groupings]

    @property
    def levels(self) -> list[Index]:
        return [ping.group_index for ping in self.groupings]

    @property
    def names(self) -> list[Hashable]:
        return [ping.name for ping in self.groupings]

    @final
    def size(self) -> Series:
        """
        Compute group sizes.
        """
        ids, _, ngroups = self.group_info
        out: np.ndarray | list
        if ngroups:
            out = np.bincount(ids[ids != -1], minlength=ngroups)
        else:
            out = []
        return Series(out, index=self.result_index, dtype="int64")

    @cache_readonly
    def groups(self) -> dict[Hashable, np.ndarray]:
        """dict {group name -> group labels}"""
        if len(self.groupings) == 1:
            return self.groupings[0].groups
        else:
            to_groupby = zip(*(ping.grouping_vector for ping in self.groupings))
            index = Index(to_groupby)
            return self.axis.groupby(index)

    @final
    @cache_readonly
    def is_monotonic(self) -> bool:
        # return if my group orderings are monotonic
        return Index(self.group_info[0]).is_monotonic_increasing

    @final
    @cache_readonly
    def has_dropped_na(self) -> bool:
        """
        Whether grouper has null value(s) that are dropped.
        """
        return bool((self.group_info[0] < 0).any())

    @cache_readonly
    def group_info(self) -> tuple[npt.NDArray[np.intp], npt.NDArray[np.intp], int]:
        comp_ids, obs_group_ids = self._get_compressed_codes()

        ngroups = len(obs_group_ids)
        comp_ids = ensure_platform_int(comp_ids)

        return comp_ids, obs_group_ids, ngroups

    @final
    @cache_readonly
    def codes_info(self) -> npt.NDArray[np.intp]:
        # return the codes of items in original grouped axis
        ids, _, _ = self.group_info
        if self.indexer is not None:
            sorter = np.lexsort((ids, self.indexer))
            ids = ids[sorter]
            ids = ensure_platform_int(ids)
            # TODO: if numpy annotates np.lexsort, this ensure_platform_int
            #  may become unnecessary
        return ids

    @final
    def _get_compressed_codes(
        self,
    ) -> tuple[npt.NDArray[np.signedinteger], npt.NDArray[np.intp]]:
        # The first returned ndarray may have any signed integer dtype
        if len(self.groupings) > 1:
            group_index = get_group_index(self.codes, self.shape, sort=True, xnull=True)
            return compress_group_index(group_index, sort=self._sort)
            # FIXME: compress_group_index's second return value is int64, not intp

        ping = self.groupings[0]
        return ping.codes, np.arange(len(ping.group_index), dtype=np.intp)

    @final
    @cache_readonly
    def ngroups(self) -> int:
        return len(self.result_index)

    @property
    def reconstructed_codes(self) -> list[npt.NDArray[np.intp]]:
        codes = self.codes
        ids, obs_ids, _ = self.group_info
        return decons_obs_group_ids(ids, obs_ids, self.shape, codes, xnull=True)

    @cache_readonly
    def result_index(self) -> Index:
        if len(self.groupings) == 1:
            return self.groupings[0].result_index.rename(self.names[0])

        codes = self.reconstructed_codes
        levels = [ping.result_index for ping in self.groupings]
        return MultiIndex(
            levels=levels, codes=codes, verify_integrity=False, names=self.names
        )

    @final
    def get_group_levels(self) -> list[ArrayLike]:
        # Note: only called from _insert_inaxis_grouper_inplace, which
        #  is only called for BaseGrouper, never for BinGrouper
        if len(self.groupings) == 1:
            return [self.groupings[0].group_arraylike]

        name_list = []
        for ping, codes in zip(self.groupings, self.reconstructed_codes):
            codes = ensure_platform_int(codes)
            levels = ping.group_arraylike.take(codes)

            name_list.append(levels)

        return name_list

    # ------------------------------------------------------------
    # Aggregation functions

    @final
    def _cython_operation(
        self,
        kind: str,
        values,
        how: str,
        axis: AxisInt,
        min_count: int = -1,
        **kwargs,
    ) -> ArrayLike:
        """
        Returns the values of a cython operation.
        """
        assert kind in ["transform", "aggregate"]

        cy_op = WrappedCythonOp(kind=kind, how=how, has_dropped_na=self.has_dropped_na)

        ids, _, _ = self.group_info
        ngroups = self.ngroups
        return cy_op.cython_operation(
            values=values,
            axis=axis,
            min_count=min_count,
            comp_ids=ids,
            ngroups=ngroups,
            **kwargs,
        )

    @final
    def agg_series(
        self, obj: Series, func: Callable, preserve_dtype: bool = False
    ) -> ArrayLike:
        """
        Parameters
        ----------
        obj : Series
        func : function taking a Series and returning a scalar-like
        preserve_dtype : bool
            Whether the aggregation is known to be dtype-preserving.

        Returns
        -------
        np.ndarray or ExtensionArray
        """
        # test_groupby_empty_with_category gets here with self.ngroups == 0
        #  and len(obj) > 0

        if len(obj) == 0:
            # SeriesGrouper would raise if we were to call _aggregate_series_fast
            result = self._aggregate_series_pure_python(obj, func)

        elif not isinstance(obj._values, np.ndarray):
            result = self._aggregate_series_pure_python(obj, func)

            # we can preserve a little bit more aggressively with EA dtype
            #  because maybe_cast_pointwise_result will do a try/except
            #  with _from_sequence.  NB we are assuming here that _from_sequence
            #  is sufficiently strict that it casts appropriately.
            preserve_dtype = True

        else:
            result = self._aggregate_series_pure_python(obj, func)

        npvalues = lib.maybe_convert_objects(result, try_float=False)
        if preserve_dtype:
            out = maybe_cast_pointwise_result(npvalues, obj.dtype, numeric_only=True)
        else:
            out = npvalues
        return out

    @final
    def _aggregate_series_pure_python(
        self, obj: Series, func: Callable
    ) -> npt.NDArray[np.object_]:
        ids, _, ngroups = self.group_info

        counts = np.zeros(ngroups, dtype=int)
        result = np.empty(ngroups, dtype="O")
        initialized = False

        # equiv: splitter = self._get_splitter(obj, axis=0)
        splitter = get_splitter(obj, ids, ngroups, axis=0)

        for i, group in enumerate(splitter):
            res = func(group)
            res = libreduction.extract_result(res)

            if not initialized:
                # We only do this validation on the first iteration
                libreduction.check_result_array(res, group.dtype)
                initialized = True

            counts[i] = group.shape[0]
            result[i] = res

        return result


class BinGrouper(BaseGrouper):
    """
    This is an internal Grouper class

    Parameters
    ----------
    bins : the split index of binlabels to group the item of axis
    binlabels : the label list
    mutated : bool, default False
    indexer : np.ndarray[np.intp]

    Examples
    --------
    bins: [2, 4, 6, 8, 10]
    binlabels: DatetimeIndex(['2005-01-01', '2005-01-03',
        '2005-01-05', '2005-01-07', '2005-01-09'],
        dtype='datetime64[ns]', freq='2D')

    the group_info, which contains the label of each item in grouped
    axis, the index of label in label list, group number, is

    (array([0, 0, 1, 1, 2, 2, 3, 3, 4, 4]), array([0, 1, 2, 3, 4]), 5)

    means that, the grouped axis has 10 items, can be grouped into 5
    labels, the first and second items belong to the first label, the
    third and forth items belong to the second label, and so on

    """

    bins: npt.NDArray[np.int64]
    binlabels: Index
    mutated: bool

    def __init__(
        self,
        bins,
        binlabels,
        mutated: bool = False,
        indexer=None,
    ) -> None:
        self.bins = ensure_int64(bins)
        self.binlabels = ensure_index(binlabels)
        self.mutated = mutated
        self.indexer = indexer

        # These lengths must match, otherwise we could call agg_series
        #  with empty self.bins, which would raise in libreduction.
        assert len(self.binlabels) == len(self.bins)

    @cache_readonly
    def groups(self):
        """dict {group name -> group labels}"""
        # this is mainly for compat
        # GH 3881
        result = {
            key: value
            for key, value in zip(self.binlabels, self.bins)
            if key is not NaT
        }
        return result

    @property
    def nkeys(self) -> int:
        # still matches len(self.groupings), but we can hard-code
        return 1

    def _get_grouper(self):
        """
        We are a grouper as part of another's groupings.

        We have a specific method of grouping, so cannot
        convert to a Index for our grouper.
        """
        return self

    def get_iterator(self, data: NDFrame, axis: AxisInt = 0):
        """
        Groupby iterator

        Returns
        -------
        Generator yielding sequence of (name, subsetted object)
        for each group
        """
        if axis == 0:
            slicer = lambda start, edge: data.iloc[start:edge]
        else:
            slicer = lambda start, edge: data.iloc[:, start:edge]

        length = len(data.axes[axis])

        start = 0
        for edge, label in zip(self.bins, self.binlabels):
            if label is not NaT:
                yield label, slicer(start, edge)
            start = edge

        if start < length:
            yield self.binlabels[-1], slicer(start, None)

    @cache_readonly
    def indices(self):
        indices = collections.defaultdict(list)

        i = 0
        for label, bin in zip(self.binlabels, self.bins):
            if i < bin:
                if label is not NaT:
                    indices[label] = list(range(i, bin))
                i = bin
        return indices

    @cache_readonly
    def group_info(self) -> tuple[npt.NDArray[np.intp], npt.NDArray[np.intp], int]:
        ngroups = self.ngroups
        obs_group_ids = np.arange(ngroups, dtype=np.intp)
        rep = np.diff(np.r_[0, self.bins])

        rep = ensure_platform_int(rep)
        if ngroups == len(self.bins):
            comp_ids = np.repeat(np.arange(ngroups), rep)
        else:
            comp_ids = np.repeat(np.r_[-1, np.arange(ngroups)], rep)

        return (
            ensure_platform_int(comp_ids),
            obs_group_ids,
            ngroups,
        )

    @cache_readonly
    def reconstructed_codes(self) -> list[np.ndarray]:
        # get unique result indices, and prepend 0 as groupby starts from the first
        return [np.r_[0, np.flatnonzero(self.bins[1:] != self.bins[:-1]) + 1]]

    @cache_readonly
    def result_index(self) -> Index:
        if len(self.binlabels) != 0 and isna(self.binlabels[0]):
            return self.binlabels[1:]

        return self.binlabels

    @property
    def levels(self) -> list[Index]:
        return [self.binlabels]

    @property
    def names(self) -> list[Hashable]:
        return [self.binlabels.name]

    @property
    def groupings(self) -> list[grouper.Grouping]:
        lev = self.binlabels
        ping = grouper.Grouping(lev, lev, in_axis=False, level=None)
        return [ping]

    def _aggregate_series_fast(self, obj: Series, func: Callable) -> NoReturn:
        # -> np.ndarray[object]
        raise NotImplementedError(
            "This should not be reached; use _aggregate_series_pure_python"
        )


def _is_indexed_like(obj, axes, axis: AxisInt) -> bool:
    if isinstance(obj, Series):
        if len(axes) > 1:
            return False
        return obj.axes[axis].equals(axes[axis])
    elif isinstance(obj, DataFrame):
        return obj.axes[axis].equals(axes[axis])

    return False


# ----------------------------------------------------------------------
# Splitting / application


class DataSplitter(Generic[NDFrameT]):
    def __init__(
        self,
        data: NDFrameT,
        labels: npt.NDArray[np.intp],
        ngroups: int,
        axis: AxisInt = 0,
    ) -> None:
        self.data = data
        self.labels = ensure_platform_int(labels)  # _should_ already be np.intp
        self.ngroups = ngroups

        self.axis = axis
        assert isinstance(axis, int), axis

    @cache_readonly
    def slabels(self) -> npt.NDArray[np.intp]:
        # Sorted labels
        return self.labels.take(self._sort_idx)

    @cache_readonly
    def _sort_idx(self) -> npt.NDArray[np.intp]:
        # Counting sort indexer
        return get_group_index_sorter(self.labels, self.ngroups)

    def __iter__(self) -> Iterator:
        sdata = self.sorted_data

        if self.ngroups == 0:
            # we are inside a generator, rather than raise StopIteration
            # we merely return signal the end
            return

        starts, ends = lib.generate_slices(self.slabels, self.ngroups)

        for start, end in zip(starts, ends):
            yield self._chop(sdata, slice(start, end))

    @cache_readonly
    def sorted_data(self) -> NDFrameT:
        return self.data.take(self._sort_idx, axis=self.axis)

    def _chop(self, sdata, slice_obj: slice) -> NDFrame:
        raise AbstractMethodError(self)


class SeriesSplitter(DataSplitter):
    def _chop(self, sdata: Series, slice_obj: slice) -> Series:
        # fastpath equivalent to `sdata.iloc[slice_obj]`
        mgr = sdata._mgr.get_slice(slice_obj)
        ser = sdata._constructor(mgr, name=sdata.name, fastpath=True)
        return ser.__finalize__(sdata, method="groupby")


class FrameSplitter(DataSplitter):
    def _chop(self, sdata: DataFrame, slice_obj: slice) -> DataFrame:
        # Fastpath equivalent to:
        # if self.axis == 0:
        #     return sdata.iloc[slice_obj]
        # else:
        #     return sdata.iloc[:, slice_obj]
        mgr = sdata._mgr.get_slice(slice_obj, axis=1 - self.axis)
        df = sdata._constructor(mgr)
        return df.__finalize__(sdata, method="groupby")


def get_splitter(
    data: NDFrame, labels: np.ndarray, ngroups: int, axis: AxisInt = 0
) -> DataSplitter:
    if isinstance(data, Series):
        klass: type[DataSplitter] = SeriesSplitter
    else:
        # i.e. DataFrame
        klass = FrameSplitter

    return klass(data, labels, ngroups, axis)<|MERGE_RESOLUTION|>--- conflicted
+++ resolved
@@ -144,25 +144,6 @@
         },
     }
 
-<<<<<<< HEAD
-    # "group_any" and "group_all" are also support masks, but don't go
-    #  through WrappedCythonOp
-    _MASKED_CYTHON_FUNCTIONS = {
-        "cummin",
-        "cummax",
-        "min",
-        "max",
-        "last",
-        "first",
-        "rank",
-        "sum",
-        "ohlc",
-        "cumsum",
-        "prod",
-    }
-
-=======
->>>>>>> 00b5cc54
     _cython_arity = {"ohlc": 4}  # OHLC
 
     # Note: we make this a classmethod and pass kind+how so that caching
@@ -229,11 +210,7 @@
                 # result may still include NaN, so we have to cast
                 values = ensure_float64(values)
 
-<<<<<<< HEAD
-            elif how in ["sum", "ohlc", "prod", "cumsum"]:
-=======
             elif how in ["sum", "ohlc", "prod", "cumsum", "cumprod"]:
->>>>>>> 00b5cc54
                 # Avoid overflow during group op
                 if values.dtype.kind == "i":
                     values = ensure_int64(values)
@@ -588,19 +565,6 @@
                     result_mask=result_mask,
                     **kwargs,
                 )
-<<<<<<< HEAD
-            elif self.how in ["ohlc", "prod"]:
-                func(
-                    result,
-                    counts,
-                    values,
-                    comp_ids,
-                    min_count=min_count,
-                    mask=mask,
-                    result_mask=result_mask,
-                )
-=======
->>>>>>> 00b5cc54
             else:
                 raise NotImplementedError(f"{self.how} is not implemented")
         else:
