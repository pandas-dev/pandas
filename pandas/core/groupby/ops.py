--- conflicted
+++ resolved
@@ -157,12 +157,8 @@
         "first",
         "rank",
         "sum",
-<<<<<<< HEAD
         "mean",
         "var",
-=======
-        "ohlc",
->>>>>>> d9e2fb5e
     }
 
     _cython_arity = {"ohlc": 4}  # OHLC
@@ -601,21 +597,16 @@
                     min_count=min_count,
                     is_datetimelike=is_datetimelike,
                 )
-<<<<<<< HEAD
-            elif self.how == "var":
+            elif self.how in ["var", "ohlc"]:
                 func(
                     result,
                     counts,
                     values,
                     comp_ids,
-                    min_count,
+                    min_count=min_count,
                     mask=mask,
                     result_mask=result_mask,
                 )
-=======
-            elif self.how == "ohlc":
-                func(result, counts, values, comp_ids, min_count, mask, result_mask)
->>>>>>> d9e2fb5e
             else:
                 func(result, counts, values, comp_ids, min_count)
         else:
