"""
Provide classes to perform the groupby aggregate operations.

These are not exposed to the user and provide implementations of the grouping
operations, primarily in cython. These classes (BaseGrouper and BinGrouper)
are contained *in* the SeriesGroupBy and DataFrameGroupBy objects.
"""
from __future__ import annotations

import collections
import functools
from typing import (
    TYPE_CHECKING,
    Callable,
    Generic,
    final,
)

import numpy as np

from pandas._libs import (
    NaT,
    lib,
)
import pandas._libs.groupby as libgroupby
from pandas._typing import (
    ArrayLike,
    AxisInt,
    NDFrameT,
    Shape,
    npt,
)
from pandas.errors import AbstractMethodError
from pandas.util._decorators import cache_readonly

from pandas.core.dtypes.base import ExtensionDtype
from pandas.core.dtypes.cast import (
    maybe_cast_pointwise_result,
    maybe_downcast_to_dtype,
)
from pandas.core.dtypes.common import (
    ensure_float64,
    ensure_int64,
    ensure_platform_int,
    ensure_uint64,
    is_1d_only_ea_dtype,
)
from pandas.core.dtypes.missing import (
    isna,
    maybe_fill,
)

from pandas.core.arrays import Categorical
from pandas.core.frame import DataFrame
from pandas.core.groupby import grouper
from pandas.core.indexes.api import (
    CategoricalIndex,
    Index,
    MultiIndex,
    ensure_index,
)
from pandas.core.series import Series
from pandas.core.sorting import (
    compress_group_index,
    decons_obs_group_ids,
    get_group_index,
    get_group_index_sorter,
    get_indexer_dict,
)

if TYPE_CHECKING:
    from collections.abc import (
        Hashable,
        Iterator,
        Sequence,
    )

    from pandas.core.generic import NDFrame


def check_result_array(obj, dtype) -> None:
    # Our operation is supposed to be an aggregation/reduction. If
    #  it returns an ndarray, this likely means an invalid operation has
    #  been passed. See test_apply_without_aggregation, test_agg_must_agg
    if isinstance(obj, np.ndarray):
        if dtype != object:
            # If it is object dtype, the function can be a reduction/aggregation
            #  and still return an ndarray e.g. test_agg_over_numpy_arrays
            raise ValueError("Must produce aggregated value")


def extract_result(res):
    """
    Extract the result object, it might be a 0-dim ndarray
    or a len-1 0-dim, or a scalar
    """
    if hasattr(res, "_values"):
        # Preserve EA
        res = res._values
        if res.ndim == 1 and len(res) == 1:
            # see test_agg_lambda_with_timezone, test_resampler_grouper.py::test_apply
            res = res[0]
    return res


class WrappedCythonOp:
    """
    Dispatch logic for functions defined in _libs.groupby

    Parameters
    ----------
    kind: str
        Whether the operation is an aggregate or transform.
    how: str
        Operation name, e.g. "mean".
    has_dropped_na: bool
        True precisely when dropna=True and the grouper contains a null value.
    """

    # Functions for which we do _not_ attempt to cast the cython result
    #  back to the original dtype.
    cast_blocklist = frozenset(
        ["any", "all", "rank", "count", "size", "idxmin", "idxmax"]
    )

    def __init__(self, kind: str, how: str, has_dropped_na: bool) -> None:
        self.kind = kind
        self.how = how
        self.has_dropped_na = has_dropped_na

    _CYTHON_FUNCTIONS: dict[str, dict] = {
        "aggregate": {
            "any": functools.partial(libgroupby.group_any_all, val_test="any"),
            "all": functools.partial(libgroupby.group_any_all, val_test="all"),
            "sum": "group_sum",
            "prod": "group_prod",
            "idxmin": functools.partial(libgroupby.group_idxmin_idxmax, name="idxmin"),
            "idxmax": functools.partial(libgroupby.group_idxmin_idxmax, name="idxmax"),
            "min": "group_min",
            "max": "group_max",
            "mean": "group_mean",
            "median": "group_median_float64",
            "var": "group_var",
            "std": functools.partial(libgroupby.group_var, name="std"),
            "sem": functools.partial(libgroupby.group_var, name="sem"),
            "skew": "group_skew",
            "first": "group_nth",
            "last": "group_last",
            "ohlc": "group_ohlc",
        },
        "transform": {
            "cumprod": "group_cumprod",
            "cumsum": "group_cumsum",
            "cummin": "group_cummin",
            "cummax": "group_cummax",
            "rank": "group_rank",
        },
    }

    _cython_arity = {"ohlc": 4}  # OHLC

    @classmethod
    def get_kind_from_how(cls, how: str) -> str:
        if how in cls._CYTHON_FUNCTIONS["aggregate"]:
            return "aggregate"
        return "transform"

    # Note: we make this a classmethod and pass kind+how so that caching
    #  works at the class level and not the instance level
    @classmethod
    @functools.cache
    def _get_cython_function(
        cls, kind: str, how: str, dtype: np.dtype, is_numeric: bool
    ):
        dtype_str = dtype.name
        ftype = cls._CYTHON_FUNCTIONS[kind][how]

        # see if there is a fused-type version of function
        # only valid for numeric
        if callable(ftype):
            f = ftype
        else:
            f = getattr(libgroupby, ftype)
        if is_numeric:
            return f
        elif dtype == np.dtype(object):
            if how in ["median", "cumprod"]:
                # no fused types -> no __signatures__
                raise NotImplementedError(
                    f"function is not implemented for this dtype: "
                    f"[how->{how},dtype->{dtype_str}]"
                )
            elif how in ["std", "sem", "idxmin", "idxmax"]:
                # We have a partial object that does not have __signatures__
                return f
            elif how == "skew":
                # _get_cython_vals will convert to float64
                pass
            elif "object" not in f.__signatures__:
                # raise NotImplementedError here rather than TypeError later
                raise NotImplementedError(
                    f"function is not implemented for this dtype: "
                    f"[how->{how},dtype->{dtype_str}]"
                )
            return f
        else:
            raise NotImplementedError(
                "This should not be reached. Please report a bug at "
                "github.com/pandas-dev/pandas/",
                dtype,
            )

    def _get_cython_vals(self, values: np.ndarray) -> np.ndarray:
        """
        Cast numeric dtypes to float64 for functions that only support that.

        Parameters
        ----------
        values : np.ndarray

        Returns
        -------
        values : np.ndarray
        """
        how = self.how

        if how in ["median", "std", "sem", "skew"]:
            # median only has a float64 implementation
            # We should only get here with is_numeric, as non-numeric cases
            #  should raise in _get_cython_function
            values = ensure_float64(values)

        elif values.dtype.kind in "iu":
            if how in ["var", "mean"] or (
                self.kind == "transform" and self.has_dropped_na
            ):
                # has_dropped_na check need for test_null_group_str_transformer
                # result may still include NaN, so we have to cast
                values = ensure_float64(values)

            elif how in ["sum", "ohlc", "prod", "cumsum", "cumprod"]:
                # Avoid overflow during group op
                if values.dtype.kind == "i":
                    values = ensure_int64(values)
                else:
                    values = ensure_uint64(values)

        return values

    def _get_output_shape(self, ngroups: int, values: np.ndarray) -> Shape:
        how = self.how
        kind = self.kind

        arity = self._cython_arity.get(how, 1)

        out_shape: Shape
        if how == "ohlc":
            out_shape = (ngroups, arity)
        elif arity > 1:
            raise NotImplementedError(
                "arity of more than 1 is not supported for the 'how' argument"
            )
        elif kind == "transform":
            out_shape = values.shape
        else:
            out_shape = (ngroups,) + values.shape[1:]
        return out_shape

    def _get_out_dtype(self, dtype: np.dtype) -> np.dtype:
        how = self.how

        if how == "rank":
            out_dtype = "float64"
        elif how in ["idxmin", "idxmax"]:
            # The Cython implementation only produces the row number; we'll take
            # from the index using this in post processing
            out_dtype = "intp"
        else:
            if dtype.kind in "iufcb":
                out_dtype = f"{dtype.kind}{dtype.itemsize}"
            else:
                out_dtype = "object"
        return np.dtype(out_dtype)

    def _get_result_dtype(self, dtype: np.dtype) -> np.dtype:
        """
        Get the desired dtype of a result based on the
        input dtype and how it was computed.

        Parameters
        ----------
        dtype : np.dtype

        Returns
        -------
        np.dtype
            The desired dtype of the result.
        """
        how = self.how

        if how in ["sum", "cumsum", "sum", "prod", "cumprod"]:
            if dtype == np.dtype(bool):
                return np.dtype(np.int64)
        elif how in ["mean", "median", "var", "std", "sem"]:
            if dtype.kind in "fc":
                return dtype
            elif dtype.kind in "iub":
                return np.dtype(np.float64)
        return dtype

    @final
    def _cython_op_ndim_compat(
        self,
        values: np.ndarray,
        *,
        min_count: int,
        ngroups: int,
        comp_ids: np.ndarray,
        mask: npt.NDArray[np.bool_] | None = None,
        result_mask: npt.NDArray[np.bool_] | None = None,
        **kwargs,
    ) -> np.ndarray:
        if values.ndim == 1:
            # expand to 2d, dispatch, then squeeze if appropriate
            values2d = values[None, :]
            if mask is not None:
                mask = mask[None, :]
            if result_mask is not None:
                result_mask = result_mask[None, :]
            res = self._call_cython_op(
                values2d,
                min_count=min_count,
                ngroups=ngroups,
                comp_ids=comp_ids,
                mask=mask,
                result_mask=result_mask,
                **kwargs,
            )
            if res.shape[0] == 1:
                return res[0]

            # otherwise we have OHLC
            return res.T

        return self._call_cython_op(
            values,
            min_count=min_count,
            ngroups=ngroups,
            comp_ids=comp_ids,
            mask=mask,
            result_mask=result_mask,
            **kwargs,
        )

    @final
    def _call_cython_op(
        self,
        values: np.ndarray,  # np.ndarray[ndim=2]
        *,
        min_count: int,
        ngroups: int,
        comp_ids: np.ndarray,
        mask: npt.NDArray[np.bool_] | None,
        result_mask: npt.NDArray[np.bool_] | None,
        **kwargs,
    ) -> np.ndarray:  # np.ndarray[ndim=2]
        orig_values = values

        dtype = values.dtype
        is_numeric = dtype.kind in "iufcb"

        is_datetimelike = dtype.kind in "mM"

        if is_datetimelike:
            values = values.view("int64")
            is_numeric = True
        elif dtype.kind == "b":
            values = values.view("uint8")
        if values.dtype == "float16":
            values = values.astype(np.float32)

        if self.how in ["any", "all"]:
            if mask is None:
                mask = isna(values)
            if dtype == object:
                if kwargs["skipna"]:
                    # GH#37501: don't raise on pd.NA when skipna=True
                    if mask.any():
                        # mask on original values computed separately
                        values = values.copy()
                        values[mask] = True
            values = values.astype(bool, copy=False).view(np.int8)
            is_numeric = True

        values = values.T
        if mask is not None:
            mask = mask.T
            if result_mask is not None:
                result_mask = result_mask.T

        out_shape = self._get_output_shape(ngroups, values)
        func = self._get_cython_function(self.kind, self.how, values.dtype, is_numeric)
        values = self._get_cython_vals(values)
        out_dtype = self._get_out_dtype(values.dtype)

        result = maybe_fill(np.empty(out_shape, dtype=out_dtype))
        if self.kind == "aggregate":
            counts = np.zeros(ngroups, dtype=np.int64)
            if self.how in [
                "idxmin",
                "idxmax",
                "min",
                "max",
                "mean",
                "last",
                "first",
                "sum",
            ]:
                func(
                    out=result,
                    counts=counts,
                    values=values,
                    labels=comp_ids,
                    min_count=min_count,
                    mask=mask,
                    result_mask=result_mask,
                    is_datetimelike=is_datetimelike,
                )
            elif self.how in ["sem", "std", "var", "ohlc", "prod", "median"]:
                if self.how in ["std", "sem"]:
                    kwargs["is_datetimelike"] = is_datetimelike
                func(
                    result,
                    counts,
                    values,
                    comp_ids,
                    min_count=min_count,
                    mask=mask,
                    result_mask=result_mask,
                    **kwargs,
                )
            elif self.how in ["any", "all"]:
                func(
                    out=result,
                    values=values,
                    labels=comp_ids,
                    mask=mask,
                    result_mask=result_mask,
                    **kwargs,
                )
                result = result.astype(bool, copy=False)
            elif self.how in ["skew"]:
                func(
                    out=result,
                    counts=counts,
                    values=values,
                    labels=comp_ids,
                    mask=mask,
                    result_mask=result_mask,
                    **kwargs,
                )
                if dtype == object:
                    result = result.astype(object)

            else:
                raise NotImplementedError(f"{self.how} is not implemented")
        else:
            # TODO: min_count
            if self.how != "rank":
                # TODO: should rank take result_mask?
                kwargs["result_mask"] = result_mask
            func(
                out=result,
                values=values,
                labels=comp_ids,
                ngroups=ngroups,
                is_datetimelike=is_datetimelike,
                mask=mask,
                **kwargs,
            )

        if self.kind == "aggregate" and self.how not in ["idxmin", "idxmax"]:
            # i.e. counts is defined.  Locations where count<min_count
            # need to have the result set to np.nan, which may require casting,
            # see GH#40767. For idxmin/idxmax is handled specially via post-processing
            if result.dtype.kind in "iu" and not is_datetimelike:
                # if the op keeps the int dtypes, we have to use 0
                cutoff = max(0 if self.how in ["sum", "prod"] else 1, min_count)
                empty_groups = counts < cutoff
                if empty_groups.any():
                    if result_mask is not None:
                        assert result_mask[empty_groups].all()
                    else:
                        # Note: this conversion could be lossy, see GH#40767
                        result = result.astype("float64")
                        result[empty_groups] = np.nan

        result = result.T

        if self.how not in self.cast_blocklist:
            # e.g. if we are int64 and need to restore to datetime64/timedelta64
            # "rank" is the only member of cast_blocklist we get here
            # Casting only needed for float16, bool, datetimelike,
            #  and self.how in ["sum", "prod", "ohlc", "cumprod"]
            res_dtype = self._get_result_dtype(orig_values.dtype)
            op_result = maybe_downcast_to_dtype(result, res_dtype)
        else:
            op_result = result

        return op_result

    @final
    def _validate_axis(self, axis: AxisInt, values: ArrayLike) -> None:
        if values.ndim > 2:
            raise NotImplementedError("number of dimensions is currently limited to 2")
        if values.ndim == 2:
            assert axis == 1, axis
        elif not is_1d_only_ea_dtype(values.dtype):
            # Note: it is *not* the case that axis is always 0 for 1-dim values,
            #  as we can have 1D ExtensionArrays that we need to treat as 2D
            assert axis == 0

    @final
    def cython_operation(
        self,
        *,
        values: ArrayLike,
        axis: AxisInt,
        min_count: int = -1,
        comp_ids: np.ndarray,
        ngroups: int,
        **kwargs,
    ) -> ArrayLike:
        """
        Call our cython function, with appropriate pre- and post- processing.
        """
        self._validate_axis(axis, values)

        if not isinstance(values, np.ndarray):
            # i.e. ExtensionArray
            return values._groupby_op(
                how=self.how,
                has_dropped_na=self.has_dropped_na,
                min_count=min_count,
                ngroups=ngroups,
                ids=comp_ids,
                **kwargs,
            )

        return self._cython_op_ndim_compat(
            values,
            min_count=min_count,
            ngroups=ngroups,
            comp_ids=comp_ids,
            mask=None,
            **kwargs,
        )


class BaseGrouper:
    """
    This is an internal Grouper class, which actually holds
    the generated groups

    Parameters
    ----------
    axis : Index
    groupings : Sequence[Grouping]
        all the grouping instances to handle in this grouper
        for example for grouper list to groupby, need to pass the list
    sort : bool, default True
        whether this grouper will give sorted result or not

    """

    axis: Index

    def __init__(
        self,
        axis: Index,
        groupings: Sequence[grouper.Grouping],
        sort: bool = True,
        dropna: bool = True,
    ) -> None:
        assert isinstance(axis, Index), axis

        self.axis = axis
        self._groupings: list[grouper.Grouping] = list(groupings)
        self._sort = sort
        self.dropna = dropna

    @property
    def groupings(self) -> list[grouper.Grouping]:
        return self._groupings

    @property
    def shape(self) -> Shape:
        return tuple(ping.ngroups for ping in self.groupings)

    def __iter__(self) -> Iterator[Hashable]:
        return iter(self.indices)

    @property
    def nkeys(self) -> int:
        return len(self.groupings)

    def get_iterator(
        self, data: NDFrameT, axis: AxisInt = 0
    ) -> Iterator[tuple[Hashable, NDFrameT]]:
        """
        Groupby iterator

        Returns
        -------
        Generator yielding sequence of (name, subsetted object)
        for each group
        """
        splitter = self._get_splitter(data, axis=axis)
        # TODO: Would be more efficient to skip unobserved for transforms
        keys = self.result_index
        yield from zip(keys, splitter)

    @final
    def _get_splitter(self, data: NDFrame, axis: AxisInt = 0) -> DataSplitter:
        """
        Returns
        -------
        Generator yielding subsetted objects
        """
        ids, ngroups = self.group_info
        return _get_splitter(
            data,
            ids,
            ngroups,
            sorted_ids=self._sorted_ids,
            sort_idx=self.result_ilocs,
            axis=axis,
        )

    @cache_readonly
    def indices(self) -> dict[Hashable, npt.NDArray[np.intp]]:
        """dict {group name -> group indices}"""
        if len(self.groupings) == 1 and isinstance(self.result_index, CategoricalIndex):
            # This shows unused categories in indices GH#38642
            return self.groupings[0].indices
        codes_list = [ping.codes for ping in self.groupings]
        return get_indexer_dict(codes_list, self.levels)

    @final
    @cache_readonly
    def result_ilocs(self) -> npt.NDArray[np.intp]:
        """
        Get the original integer locations of result_index in the input.
        """
        # Original indices are where group_index would go via sorting.
        # But when dropna is true, we need to remove null values while accounting for
        # any gaps that then occur because of them.
        ids = self.ids

        if self.has_dropped_na:
            mask = np.where(ids >= 0)
            # Count how many gaps are caused by previous null values for each position
            null_gaps = np.cumsum(ids == -1)[mask]
            ids = ids[mask]

        result = get_group_index_sorter(ids, self.ngroups)

        if self.has_dropped_na:
            # Shift by the number of prior null gaps
            result += np.take(null_gaps, result)

        return result

    @property
    def codes(self) -> list[npt.NDArray[np.signedinteger]]:
        return [ping.codes for ping in self.groupings]

    @property
    def levels(self) -> list[Index]:
        if len(self.groupings) > 1:
            # mypy doesn't know result_index must be a MultiIndex
            return list(self.result_index.levels)  # type: ignore[attr-defined]
        else:
            return [self.result_index]

    @property
    def names(self) -> list[Hashable]:
        return [ping.name for ping in self.groupings]

    @final
    def size(self) -> Series:
        """
        Compute group sizes.
        """
        ids, ngroups = self.group_info
        out: np.ndarray | list
        if ngroups:
            out = np.bincount(ids[ids != -1], minlength=ngroups)
        else:
            out = []
        return Series(out, index=self.result_index, dtype="int64")

    @cache_readonly
    def groups(self) -> dict[Hashable, Index]:
        """dict {group name -> group labels}"""
        if len(self.groupings) == 1:
            return self.groupings[0].groups
        if len(self.result_index) == 0:
            index = self.result_index
        else:
            index = self.result_index.take(self.ids)
        categories = (
            self.result_index._values
            if isinstance(self.result_index, MultiIndex)
            else self.result_index
        )
        values = index._values if isinstance(index, MultiIndex) else index
        cats = Categorical(values, categories)
        result = {k: self.axis.take(v) for k, v in cats._reverse_indexer().items()}

        return result

    @final
    @cache_readonly
    def is_monotonic(self) -> bool:
        # return if my group orderings are monotonic
        return Index(self.group_info[0]).is_monotonic_increasing

    @final
    @cache_readonly
    def has_dropped_na(self) -> bool:
        """
        Whether grouper has null value(s) that are dropped.
        """
        return bool((self.ids < 0).any())

    @cache_readonly
    def group_info(self) -> tuple[npt.NDArray[np.intp], int]:
        result_index, ids = self.result_index_and_ids
        ngroups = len(result_index)
        return ids, ngroups

    @cache_readonly
    def codes_info(self) -> npt.NDArray[np.intp]:
        # return the codes of items in original grouped axis
        ids, _ = self.group_info
        return ids

    @final
    @cache_readonly
    def ngroups(self) -> int:
        return len(self.result_index)

    @property
    def result_index(self) -> Index:
        return self.result_index_and_ids[0]

    @property
    def ids(self) -> np.ndarray:
        return self.result_index_and_ids[1]

    @cache_readonly
    def result_index_and_ids(self) -> tuple[Index, np.ndarray]:
        names = self.names
        codes = [ping.codes for ping in self.groupings]
        levels = [Index._with_infer(ping.uniques) for ping in self.groupings]
        obs = [
            ping._observed or not ping._passed_categorical for ping in self.groupings
        ]
        # When passed a categorical grouping, keep all categories
        for k, (ping, level) in enumerate(zip(self.groupings, levels)):
            if ping._passed_categorical:
                levels[k] = level.set_categories(ping._orig_cats)

        if len(self.groupings) == 1:
            result_index = levels[0]
            result_index.name = names[0]
            ids = ensure_platform_int(codes[0])
            return result_index, ids

        if any(obs):
            ob_codes = [code for code, ob in zip(codes, obs) if ob]
            ob_levels = [level for level, ob in zip(levels, obs) if ob]
            ob_names = [name for name, ob in zip(names, obs) if ob]

            shape = tuple(len(level) for level in ob_levels)
            group_index = get_group_index(ob_codes, shape, sort=True, xnull=True)
            ob_ids, obs_group_ids = compress_group_index(group_index, sort=self._sort)
<<<<<<< HEAD
=======
            ob_ids = ensure_platform_int(ob_ids)
>>>>>>> d2eee132
            ob_index_codes = decons_obs_group_ids(
                ob_ids, obs_group_ids, shape, ob_codes, xnull=True
            )
            ob_index = MultiIndex(
                levels=ob_levels,
                codes=ob_index_codes,
                names=ob_names,
                verify_integrity=False,
            )

        if not all(obs):
            unob_codes = [e for e, o in zip(codes, obs) if not o]
            unob_levels = [e for e, o in zip(levels, obs) if not o]
            unob_names = [e for e, o in zip(names, obs) if not o]

            shape = tuple(len(level) for level in unob_levels)
            unob_ids = get_group_index(unob_codes, shape, sort=True, xnull=True)
            unob_index = MultiIndex.from_product(unob_levels, names=unob_names)

        if all(obs):
            result_index = ob_index
            ids = ensure_platform_int(ob_ids)
        elif not any(obs):
            result_index = unob_index
            ids = ensure_platform_int(unob_ids)
        else:
            # Combine unobserved and observed parts of result_index
            unob_indices = [k for k, e in enumerate(obs) if not e]
            ob_indices = [k for k, e in enumerate(obs) if e]
            result_index_codes = np.concatenate(
                [
                    np.tile(unob_index.codes, len(ob_index)),
                    np.repeat(ob_index.codes, len(unob_index), axis=1),
                ],
                axis=0,
            )
            _, index = np.unique(unob_indices + ob_indices, return_index=True)
            result_index = MultiIndex(
                levels=list(unob_index.levels) + list(ob_index.levels),
                codes=result_index_codes,
                names=list(unob_index.names) + list(ob_index.names),
            ).reorder_levels(index)
            ids = len(unob_index) * ob_ids + unob_ids

            if self._sort:
                sorter = result_index.argsort()
                result_index = result_index.take(sorter)
<<<<<<< HEAD
                _, inverse = np.unique(sorter, return_index=True)
                ids = ensure_platform_int(ids)
                ids = inverse.take(ids)
=======
                _, index = np.unique(sorter, return_index=True)
                ids = ensure_platform_int(ids)
                ids = index.take(ids)
>>>>>>> d2eee132
            else:
                ids, uniques = compress_group_index(ids, sort=False)
                ids = ensure_platform_int(ids)
                taker = np.concatenate(
                    [uniques, np.delete(np.arange(len(result_index)), uniques)]
                )
                result_index = result_index.take(taker)

        return result_index, ids

    @final
    def get_group_levels(self) -> list[Index]:
        # Note: only called from _insert_inaxis_grouper, which
        #  is only called for BaseGrouper, never for BinGrouper
        result_index = self.result_index
        if len(self.groupings) == 1:
            return [result_index]
        return [
            result_index.get_level_values(level)
            for level in range(result_index.nlevels)
        ]

    # ------------------------------------------------------------
    # Aggregation functions

    @final
    def _cython_operation(
        self,
        kind: str,
        values,
        how: str,
        axis: AxisInt,
        min_count: int = -1,
        **kwargs,
    ) -> ArrayLike:
        """
        Returns the values of a cython operation.
        """
        assert kind in ["transform", "aggregate"]

        cy_op = WrappedCythonOp(kind=kind, how=how, has_dropped_na=self.has_dropped_na)

        return cy_op.cython_operation(
            values=values,
            axis=axis,
            min_count=min_count,
            comp_ids=self.ids,
            ngroups=self.ngroups,
            **kwargs,
        )

    @final
    def agg_series(
        self, obj: Series, func: Callable, preserve_dtype: bool = False
    ) -> ArrayLike:
        """
        Parameters
        ----------
        obj : Series
        func : function taking a Series and returning a scalar-like
        preserve_dtype : bool
            Whether the aggregation is known to be dtype-preserving.

        Returns
        -------
        np.ndarray or ExtensionArray
        """

        if not isinstance(obj._values, np.ndarray):
            # we can preserve a little bit more aggressively with EA dtype
            #  because maybe_cast_pointwise_result will do a try/except
            #  with _from_sequence.  NB we are assuming here that _from_sequence
            #  is sufficiently strict that it casts appropriately.
            preserve_dtype = True

        result = self._aggregate_series_pure_python(obj, func)

        if len(obj) == 0 and len(result) == 0 and isinstance(obj.dtype, ExtensionDtype):
            cls = obj.dtype.construct_array_type()
            out = cls._from_sequence(result)

        else:
            npvalues = lib.maybe_convert_objects(result, try_float=False)
            if preserve_dtype:
                out = maybe_cast_pointwise_result(
                    npvalues, obj.dtype, numeric_only=True
                )
            else:
                out = npvalues
        return out

    @final
    def _aggregate_series_pure_python(
        self, obj: Series, func: Callable
    ) -> npt.NDArray[np.object_]:
        _, ngroups = self.group_info

        result = np.empty(ngroups, dtype="O")
        initialized = False

        splitter = self._get_splitter(obj, axis=0)

        for i, group in enumerate(splitter):
            res = func(group)
            res = extract_result(res)

            if not initialized:
                # We only do this validation on the first iteration
                check_result_array(res, group.dtype)
                initialized = True

            result[i] = res

        return result

    @final
    def apply_groupwise(
        self, f: Callable, data: DataFrame | Series, axis: AxisInt = 0
    ) -> tuple[list, bool]:
        mutated = False
        splitter = self._get_splitter(data, axis=axis)
        group_keys = self.result_index
        result_values = []

        # This calls DataSplitter.__iter__
        zipped = zip(group_keys, splitter)

        for key, group in zipped:
            # Pinning name is needed for
            #  test_group_apply_once_per_group,
            #  test_inconsistent_return_type, test_set_group_name,
            #  test_group_name_available_in_inference_pass,
            #  test_groupby_multi_timezone
            object.__setattr__(group, "name", key)

            # group might be modified
            group_axes = group.axes
            res = f(group)
            if not mutated and not _is_indexed_like(res, group_axes, axis):
                mutated = True
            result_values.append(res)
        # getattr pattern for __name__ is needed for functools.partial objects
        if len(group_keys) == 0 and getattr(f, "__name__", None) in [
            "skew",
            "sum",
            "prod",
        ]:
            #  If group_keys is empty, then no function calls have been made,
            #  so we will not have raised even if this is an invalid dtype.
            #  So do one dummy call here to raise appropriate TypeError.
            f(data.iloc[:0])

        return result_values, mutated

    # ------------------------------------------------------------
    # Methods for sorting subsets of our GroupBy's object

    @final
    @cache_readonly
    def _sorted_ids(self) -> npt.NDArray[np.intp]:
        result = self.ids.take(self.result_ilocs)
        if getattr(self, "dropna", True):
            # BinGrouper has no dropna
            result = result[result >= 0]
        return result


class BinGrouper(BaseGrouper):
    """
    This is an internal Grouper class

    Parameters
    ----------
    bins : the split index of binlabels to group the item of axis
    binlabels : the label list
    indexer : np.ndarray[np.intp], optional
        the indexer created by Grouper
        some groupers (TimeGrouper) will sort its axis and its
        group_info is also sorted, so need the indexer to reorder

    Examples
    --------
    bins: [2, 4, 6, 8, 10]
    binlabels: DatetimeIndex(['2005-01-01', '2005-01-03',
        '2005-01-05', '2005-01-07', '2005-01-09'],
        dtype='datetime64[ns]', freq='2D')

    the group_info, which contains the label of each item in grouped
    axis, the index of label in label list, group number, is

    (array([0, 0, 1, 1, 2, 2, 3, 3, 4, 4]), array([0, 1, 2, 3, 4]), 5)

    means that, the grouped axis has 10 items, can be grouped into 5
    labels, the first and second items belong to the first label, the
    third and forth items belong to the second label, and so on

    """

    bins: npt.NDArray[np.int64]
    binlabels: Index

    def __init__(
        self,
        bins,
        binlabels,
        indexer=None,
    ) -> None:
        self.bins = ensure_int64(bins)
        self.binlabels = ensure_index(binlabels)
        self.indexer = indexer

        # These lengths must match, otherwise we could call agg_series
        #  with empty self.bins, which would raise later.
        assert len(self.binlabels) == len(self.bins)

    @cache_readonly
    def groups(self):
        """dict {group name -> group labels}"""
        # this is mainly for compat
        # GH 3881
        result = {
            key: value
            for key, value in zip(self.binlabels, self.bins)
            if key is not NaT
        }
        return result

    @property
    def nkeys(self) -> int:
        # still matches len(self.groupings), but we can hard-code
        return 1

    @cache_readonly
    def codes_info(self) -> npt.NDArray[np.intp]:
        # return the codes of items in original grouped axis
        ids, _ = self.group_info
        if self.indexer is not None:
            sorter = np.lexsort((ids, self.indexer))
            ids = ids[sorter]
        return ids

    def get_iterator(self, data: NDFrame, axis: AxisInt = 0):
        """
        Groupby iterator

        Returns
        -------
        Generator yielding sequence of (name, subsetted object)
        for each group
        """
        if axis == 0:
            slicer = lambda start, edge: data.iloc[start:edge]
        else:
            slicer = lambda start, edge: data.iloc[:, start:edge]

        length = len(data.axes[axis])

        start = 0
        for edge, label in zip(self.bins, self.binlabels):
            if label is not NaT:
                yield label, slicer(start, edge)
            start = edge

        if start < length:
            yield self.binlabels[-1], slicer(start, None)

    @cache_readonly
    def indices(self):
        indices = collections.defaultdict(list)

        i = 0
        for label, bin in zip(self.binlabels, self.bins):
            if i < bin:
                if label is not NaT:
                    indices[label] = list(range(i, bin))
                i = bin
        return indices

    @cache_readonly
    def group_info(self) -> tuple[npt.NDArray[np.intp], int]:
        ngroups = self.ngroups
        rep = np.diff(np.r_[0, self.bins])

        rep = ensure_platform_int(rep)
        if ngroups == len(self.bins):
            comp_ids = np.repeat(np.arange(ngroups), rep)
        else:
            comp_ids = np.repeat(np.r_[-1, np.arange(ngroups)], rep)

        return (ensure_platform_int(comp_ids), ngroups)

    @cache_readonly
    def result_index(self) -> Index:
        if len(self.binlabels) != 0 and isna(self.binlabels[0]):
            return self.binlabels[1:]

        return self.binlabels

    @cache_readonly
    def codes(self) -> list[npt.NDArray[np.intp]]:
        return [self.group_info[0]]

    @cache_readonly
    def result_index_and_ids(self):
        return self.result_index, self.group_info[0]

    @property
    def levels(self) -> list[Index]:
        return [self.binlabels]

    @property
    def names(self) -> list[Hashable]:
        return [self.binlabels.name]

    @property
    def groupings(self) -> list[grouper.Grouping]:
        lev = self.binlabels
        codes = self.group_info[0]
        labels = lev.take(codes)
        ping = grouper.Grouping(
            labels, labels, in_axis=False, level=None, uniques=lev._values
        )
        return [ping]


def _is_indexed_like(obj, axes, axis: AxisInt) -> bool:
    if isinstance(obj, Series):
        if len(axes) > 1:
            return False
        return obj.axes[axis].equals(axes[axis])
    elif isinstance(obj, DataFrame):
        return obj.axes[axis].equals(axes[axis])

    return False


# ----------------------------------------------------------------------
# Splitting / application


class DataSplitter(Generic[NDFrameT]):
    def __init__(
        self,
        data: NDFrameT,
        labels: npt.NDArray[np.intp],
        ngroups: int,
        *,
        sort_idx: npt.NDArray[np.intp],
        sorted_ids: npt.NDArray[np.intp],
        axis: AxisInt = 0,
    ) -> None:
        self.data = data
        self.labels = ensure_platform_int(labels)  # _should_ already be np.intp
        self.ngroups = ngroups

        self._slabels = sorted_ids
        self._sort_idx = sort_idx

        self.axis = axis
        assert isinstance(axis, int), axis

    def __iter__(self) -> Iterator:
        sdata = self._sorted_data

        if self.ngroups == 0:
            # we are inside a generator, rather than raise StopIteration
            # we merely return signal the end
            return

        starts, ends = lib.generate_slices(self._slabels, self.ngroups)

        for start, end in zip(starts, ends):
            yield self._chop(sdata, slice(start, end))

    @cache_readonly
    def _sorted_data(self) -> NDFrameT:
        return self.data.take(self._sort_idx, axis=self.axis)

    def _chop(self, sdata, slice_obj: slice) -> NDFrame:
        raise AbstractMethodError(self)


class SeriesSplitter(DataSplitter):
    def _chop(self, sdata: Series, slice_obj: slice) -> Series:
        # fastpath equivalent to `sdata.iloc[slice_obj]`
        mgr = sdata._mgr.get_slice(slice_obj)
        ser = sdata._constructor_from_mgr(mgr, axes=mgr.axes)
        ser._name = sdata.name
        return ser.__finalize__(sdata, method="groupby")


class FrameSplitter(DataSplitter):
    def _chop(self, sdata: DataFrame, slice_obj: slice) -> DataFrame:
        # Fastpath equivalent to:
        # if self.axis == 0:
        #     return sdata.iloc[slice_obj]
        # else:
        #     return sdata.iloc[:, slice_obj]
        mgr = sdata._mgr.get_slice(slice_obj, axis=1 - self.axis)
        df = sdata._constructor_from_mgr(mgr, axes=mgr.axes)
        return df.__finalize__(sdata, method="groupby")


def _get_splitter(
    data: NDFrame,
    labels: npt.NDArray[np.intp],
    ngroups: int,
    *,
    sort_idx: npt.NDArray[np.intp],
    sorted_ids: npt.NDArray[np.intp],
    axis: AxisInt = 0,
) -> DataSplitter:
    if isinstance(data, Series):
        klass: type[DataSplitter] = SeriesSplitter
    else:
        # i.e. DataFrame
        klass = FrameSplitter

    return klass(
        data, labels, ngroups, sort_idx=sort_idx, sorted_ids=sorted_ids, axis=axis
    )<|MERGE_RESOLUTION|>--- conflicted
+++ resolved
@@ -786,10 +786,7 @@
             shape = tuple(len(level) for level in ob_levels)
             group_index = get_group_index(ob_codes, shape, sort=True, xnull=True)
             ob_ids, obs_group_ids = compress_group_index(group_index, sort=self._sort)
-<<<<<<< HEAD
-=======
             ob_ids = ensure_platform_int(ob_ids)
->>>>>>> d2eee132
             ob_index_codes = decons_obs_group_ids(
                 ob_ids, obs_group_ids, shape, ob_codes, xnull=True
             )
@@ -837,15 +834,9 @@
             if self._sort:
                 sorter = result_index.argsort()
                 result_index = result_index.take(sorter)
-<<<<<<< HEAD
-                _, inverse = np.unique(sorter, return_index=True)
-                ids = ensure_platform_int(ids)
-                ids = inverse.take(ids)
-=======
                 _, index = np.unique(sorter, return_index=True)
                 ids = ensure_platform_int(ids)
                 ids = index.take(ids)
->>>>>>> d2eee132
             else:
                 ids, uniques = compress_group_index(ids, sort=False)
                 ids = ensure_platform_int(ids)
