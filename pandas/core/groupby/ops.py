--- conflicted
+++ resolved
@@ -157,11 +157,8 @@
         "first",
         "rank",
         "sum",
-<<<<<<< HEAD
+        "ohlc",
         "prod",
-=======
-        "ohlc",
->>>>>>> d9e2fb5e
     }
 
     _cython_arity = {"ohlc": 4}  # OHLC
@@ -224,21 +221,13 @@
             values = ensure_float64(values)
 
         elif values.dtype.kind in ["i", "u"]:
-<<<<<<< HEAD
-            if how in ["var", "mean", "ohlc"] or (
-=======
-            if how in ["var", "prod", "mean"] or (
->>>>>>> d9e2fb5e
+            if how in ["var", "mean"] or (
                 self.kind == "transform" and self.has_dropped_na
             ):
                 # result may still include NaN, so we have to cast
                 values = ensure_float64(values)
 
-<<<<<<< HEAD
-            elif how in ["sum", "prod"]:
-=======
-            elif how in ["sum", "ohlc"]:
->>>>>>> d9e2fb5e
+            elif how in ["sum", "ohlc", "prod"]:
                 # Avoid overflow during group op
                 if values.dtype.kind == "i":
                     values = ensure_int64(values)
@@ -608,13 +597,16 @@
                     min_count=min_count,
                     is_datetimelike=is_datetimelike,
                 )
-<<<<<<< HEAD
-            elif self.how in ["prod"]:
-                func(result, counts, values, comp_ids, mask, result_mask, min_count)
-=======
-            elif self.how == "ohlc":
-                func(result, counts, values, comp_ids, min_count, mask, result_mask)
->>>>>>> d9e2fb5e
+            elif self.how in ["ohlc", "prod"]:
+                func(
+                    result,
+                    counts,
+                    values,
+                    comp_ids,
+                    min_count=min_count,
+                    mask=mask,
+                    result_mask=result_mask,
+                )
             else:
                 func(result, counts, values, comp_ids, min_count)
         else:
