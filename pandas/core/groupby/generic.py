--- conflicted
+++ resolved
@@ -718,15 +718,14 @@
 
             # lab is a Categorical with categories an IntervalIndex
             lab = cut(Series(val), bins, include_lowest=True)
-<<<<<<< HEAD
             # error: "ndarray" has no attribute "cat"
             lev = lab.cat.categories  # type: ignore[attr-defined]
             # error: "ndarray" has no attribute "cat"
-            lab = lev.take(lab.cat.codes)  # type: ignore[attr-defined]
-=======
-            lev = lab.cat.categories
-            lab = lev.take(lab.cat.codes, allow_fill=True, fill_value=lev._na_value)
->>>>>>> 56a9e75f
+            lab = lev.take(
+                lab.cat.codes,  # type: ignore[attr-defined]
+                allow_fill=True,
+                fill_value=lev._na_value,
+            )
             llab = lambda lab, inc: lab[inc]._multiindex.codes[-1]
 
         if is_interval_dtype(lab.dtype):
