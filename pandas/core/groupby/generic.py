--- conflicted
+++ resolved
@@ -686,10 +686,6 @@
         self, normalize=False, sort=True, ascending=False, bins=None, dropna=True
     ):
 
-<<<<<<< HEAD
-=======
-        from pandas.core.reshape.merge import get_join_indexers
->>>>>>> 2067d7e3
         from pandas.core.reshape.tile import cut
 
         if bins is not None and not np.iterable(bins):
@@ -783,7 +779,6 @@
 
         # for compat. with libgroupby.value_counts need to ensure every
         # bin is present at every index level, null filled with zeros
-<<<<<<< HEAD
         nbin = len(levels[-1])
         ncat = len(codes[0])
         fout = np.zeros((ncat * nbin), dtype=float if normalize else np.int64)
@@ -796,20 +791,6 @@
             id += change_ids[i]
         ncodes = [np.repeat(code, nbin) for code in codes]
         ncodes.append(np.tile(range(nbin), len(codes[0])))
-=======
-        diff = np.zeros(len(out), dtype="bool")
-        for level_codes in codes[:-1]:
-            diff |= np.r_[True, level_codes[1:] != level_codes[:-1]]
-
-        ncat, nbin = diff.sum(), len(levels[-1])
-
-        left = [np.repeat(np.arange(ncat), nbin), np.tile(np.arange(nbin), ncat)]
-
-        right = [diff.cumsum() - 1, codes[-1]]
-
-        _, idx = get_join_indexers(left, right, sort=False, how="left")
-        out = np.where(idx != -1, out[idx], 0)
->>>>>>> 2067d7e3
 
         if sort:
             indices = tuple(reversed(ncodes[:-1]))
