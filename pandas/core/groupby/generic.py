"""
Define the SeriesGroupBy and DataFrameGroupBy
classes that hold the groupby interfaces (and some implementations).

These are user facing as the result of the ``df.groupby(...)`` operations,
which here returns a DataFrameGroupBy object.
"""
from __future__ import annotations

from collections import (
    abc,
    namedtuple,
)
import copy
from functools import partial
from textwrap import dedent
from typing import (
    Any,
    Callable,
    Dict,
    FrozenSet,
    Hashable,
    Iterable,
    List,
    Mapping,
    Optional,
    Type,
    TypeVar,
    Union,
    cast,
)
import warnings

import numpy as np

from pandas._libs import (
    lib,
    reduction as libreduction,
)
from pandas._typing import (
    ArrayLike,
    FrameOrSeries,
    FrameOrSeriesUnion,
    Manager,
)
from pandas.util._decorators import (
    Appender,
    Substitution,
    doc,
)

from pandas.core.dtypes.cast import (
    find_common_type,
    maybe_cast_result_dtype,
    maybe_downcast_numeric,
)
from pandas.core.dtypes.common import (
    ensure_int64,
    ensure_platform_int,
    is_bool,
    is_categorical_dtype,
    is_dict_like,
    is_integer_dtype,
    is_interval_dtype,
    is_numeric_dtype,
    is_scalar,
    is_strict_ea,
    needs_i8_conversion,
)
from pandas.core.dtypes.missing import (
    isna,
    notna,
)

from pandas.core import (
    algorithms,
    nanops,
)
from pandas.core.aggregation import (
    maybe_mangle_lambdas,
    reconstruct_func,
    validate_func_kwargs,
)
from pandas.core.apply import GroupByApply
from pandas.core.arrays import Categorical
from pandas.core.base import (
    DataError,
    SpecificationError,
)
import pandas.core.common as com
from pandas.core.construction import create_series_with_explicit_dtype
from pandas.core.frame import DataFrame
from pandas.core.generic import NDFrame
from pandas.core.groupby import base
from pandas.core.groupby.groupby import (
    GroupBy,
    _agg_template,
    _apply_docs,
    _transform_template,
    get_groupby,
    group_selection_context,
)
from pandas.core.indexes.api import (
    Index,
    MultiIndex,
    all_indexes_same,
)
import pandas.core.indexes.base as ibase
from pandas.core.internals import (
    ArrayManager,
    BlockManager,
)
from pandas.core.series import Series
from pandas.core.util.numba_ import maybe_use_numba

from pandas.plotting import boxplot_frame_groupby

NamedAgg = namedtuple("NamedAgg", ["column", "aggfunc"])
# TODO(typing) the return value on this callable should be any *scalar*.
AggScalar = Union[str, Callable[..., Any]]
# TODO: validate types on ScalarResult and move to _typing
# Blocked from using by https://github.com/python/mypy/issues/1484
# See note at _mangle_lambda_list
ScalarResult = TypeVar("ScalarResult")


def generate_property(name: str, klass: Type[FrameOrSeries]):
    """
    Create a property for a GroupBy subclass to dispatch to DataFrame/Series.

    Parameters
    ----------
    name : str
    klass : {DataFrame, Series}

    Returns
    -------
    property
    """

    def prop(self):
        return self._make_wrapper(name)

    parent_method = getattr(klass, name)
    prop.__doc__ = parent_method.__doc__ or ""
    prop.__name__ = name
    return property(prop)


def pin_allowlisted_properties(klass: Type[FrameOrSeries], allowlist: FrozenSet[str]):
    """
    Create GroupBy member defs for DataFrame/Series names in a allowlist.

    Parameters
    ----------
    klass : DataFrame or Series class
        class where members are defined.
    allowlist : frozenset[str]
        Set of names of klass methods to be constructed

    Returns
    -------
    class decorator

    Notes
    -----
    Since we don't want to override methods explicitly defined in the
    base class, any such name is skipped.
    """

    def pinner(cls):
        for name in allowlist:
            if hasattr(cls, name):
                # don't override anything that was explicitly defined
                #  in the base class
                continue

            prop = generate_property(name, klass)
            setattr(cls, name, prop)

        return cls

    return pinner


@pin_allowlisted_properties(Series, base.series_apply_allowlist)
class SeriesGroupBy(GroupBy[Series]):
    _apply_allowlist = base.series_apply_allowlist

    def _iterate_slices(self) -> Iterable[Series]:
        yield self._selected_obj

    @property
    def _selection_name(self):
        """
        since we are a series, we by definition only have
        a single name, but may be the result of a selection or
        the name of our object
        """
        if self._selection is None:
            return self.obj.name
        else:
            return self._selection

    _agg_examples_doc = dedent(
        """
    Examples
    --------
    >>> s = pd.Series([1, 2, 3, 4])

    >>> s
    0    1
    1    2
    2    3
    3    4
    dtype: int64

    >>> s.groupby([1, 1, 2, 2]).min()
    1    1
    2    3
    dtype: int64

    >>> s.groupby([1, 1, 2, 2]).agg('min')
    1    1
    2    3
    dtype: int64

    >>> s.groupby([1, 1, 2, 2]).agg(['min', 'max'])
       min  max
    1    1    2
    2    3    4

    The output column names can be controlled by passing
    the desired column names and aggregations as keyword arguments.

    >>> s.groupby([1, 1, 2, 2]).agg(
    ...     minimum='min',
    ...     maximum='max',
    ... )
       minimum  maximum
    1        1        2
    2        3        4"""
    )

    @Appender(
        _apply_docs["template"].format(
            input="series", examples=_apply_docs["series_examples"]
        )
    )
    def apply(self, func, *args, **kwargs):
        return super().apply(func, *args, **kwargs)

    @doc(_agg_template, examples=_agg_examples_doc, klass="Series")
    def aggregate(self, func=None, *args, engine=None, engine_kwargs=None, **kwargs):

        if maybe_use_numba(engine):
            with group_selection_context(self):
                data = self._selected_obj
            result, index = self._aggregate_with_numba(
                data.to_frame(), func, *args, engine_kwargs=engine_kwargs, **kwargs
            )
            return self.obj._constructor(result.ravel(), index=index, name=data.name)

        relabeling = func is None
        columns = None
        if relabeling:
            columns, func = validate_func_kwargs(kwargs)
            kwargs = {}

        if isinstance(func, str):
            return getattr(self, func)(*args, **kwargs)

        elif isinstance(func, abc.Iterable):
            # Catch instances of lists / tuples
            # but not the class list / tuple itself.
            func = maybe_mangle_lambdas(func)
            ret = self._aggregate_multiple_funcs(func)
            if relabeling:
                ret.columns = columns
        else:
            cyfunc = self._get_cython_func(func)
            if cyfunc and not args and not kwargs:
                return getattr(self, cyfunc)()

            if self.grouper.nkeys > 1:
                return self._python_agg_general(func, *args, **kwargs)

            try:
                return self._python_agg_general(func, *args, **kwargs)
            except (ValueError, KeyError):
                # TODO: KeyError is raised in _python_agg_general,
                #  see test_groupby.test_basic
                result = self._aggregate_named(func, *args, **kwargs)

            index = Index(sorted(result), name=self.grouper.names[0])
            ret = create_series_with_explicit_dtype(
                result, index=index, dtype_if_empty=object
            )

        if not self.as_index:  # pragma: no cover
            print("Warning, ignoring as_index=True")

        if isinstance(ret, dict):
            from pandas import concat

            ret = concat(ret.values(), axis=1, keys=[key.label for key in ret.keys()])
        return ret

    agg = aggregate

    def _aggregate_multiple_funcs(self, arg):
        if isinstance(arg, dict):

            # show the deprecation, but only if we
            # have not shown a higher level one
            # GH 15931
            if isinstance(self._selected_obj, Series):
                raise SpecificationError("nested renamer is not supported")

            columns = list(arg.keys())
            arg = arg.items()
        elif any(isinstance(x, (tuple, list)) for x in arg):
            arg = [(x, x) if not isinstance(x, (tuple, list)) else x for x in arg]

            # indicated column order
            columns = next(zip(*arg))
        else:
            # list of functions / function names
            columns = []
            for f in arg:
                columns.append(com.get_callable_name(f) or f)

            arg = zip(columns, arg)

        results: Dict[base.OutputKey, FrameOrSeriesUnion] = {}
        for idx, (name, func) in enumerate(arg):
            obj = self

            # reset the cache so that we
            # only include the named selection
            if name in self._selected_obj:
                obj = copy.copy(obj)
                obj._reset_cache()
                obj._selection = name
            results[base.OutputKey(label=name, position=idx)] = obj.aggregate(func)

        if any(isinstance(x, DataFrame) for x in results.values()):
            # let higher level handle
            return results

        output = self._wrap_aggregated_output(results, index=None)
        return self.obj._constructor_expanddim(output, columns=columns)

    # TODO: index should not be Optional - see GH 35490
    def _wrap_series_output(
        self,
        output: Mapping[base.OutputKey, Union[Series, np.ndarray]],
        index: Optional[Index],
    ) -> FrameOrSeriesUnion:
        """
        Wraps the output of a SeriesGroupBy operation into the expected result.

        Parameters
        ----------
        output : Mapping[base.OutputKey, Union[Series, np.ndarray]]
            Data to wrap.
        index : pd.Index or None
            Index to apply to the output.

        Returns
        -------
        Series or DataFrame

        Notes
        -----
        In the vast majority of cases output and columns will only contain one
        element. The exception is operations that expand dimensions, like ohlc.
        """
        indexed_output = {key.position: val for key, val in output.items()}
        columns = Index(key.label for key in output)

        result: FrameOrSeriesUnion
        if len(output) > 1:
            result = self.obj._constructor_expanddim(indexed_output, index=index)
            result.columns = columns
        elif not columns.empty:
            result = self.obj._constructor(
                indexed_output[0], index=index, name=columns[0]
            )
        else:
            result = self.obj._constructor_expanddim()

        return result

    # TODO: Remove index argument, use self.grouper.result_index, see GH 35490
    def _wrap_aggregated_output(
        self,
        output: Mapping[base.OutputKey, Union[Series, np.ndarray]],
        index: Optional[Index],
    ) -> FrameOrSeriesUnion:
        """
        Wraps the output of a SeriesGroupBy aggregation into the expected result.

        Parameters
        ----------
        output : Mapping[base.OutputKey, Union[Series, np.ndarray]]
            Data to wrap.

        Returns
        -------
        Series or DataFrame

        Notes
        -----
        In the vast majority of cases output will only contain one element.
        The exception is operations that expand dimensions, like ohlc.
        """
        result = self._wrap_series_output(output=output, index=index)
        return self._reindex_output(result)

    def _wrap_transformed_output(
        self, output: Mapping[base.OutputKey, Union[Series, np.ndarray]]
    ) -> Series:
        """
        Wraps the output of a SeriesGroupBy aggregation into the expected result.

        Parameters
        ----------
        output : dict[base.OutputKey, Union[Series, np.ndarray]]
            Dict with a sole key of 0 and a value of the result values.

        Returns
        -------
        Series

        Notes
        -----
        output should always contain one element. It is specified as a dict
        for consistency with DataFrame methods and _wrap_aggregated_output.
        """
        assert len(output) == 1
        result = self._wrap_series_output(output=output, index=self.obj.index)

        # No transformations increase the ndim of the result
        assert isinstance(result, Series)
        return result

    def _wrap_applied_output(
        self,
        data: Series,
        keys: Index,
        values: Optional[List[Any]],
        not_indexed_same: bool = False,
    ) -> FrameOrSeriesUnion:
        """
        Wrap the output of SeriesGroupBy.apply into the expected result.

        Parameters
        ----------
        data : Series
            Input data for groupby operation.
        keys : Index
            Keys of groups that Series was grouped by.
        values : Optional[List[Any]]
            Applied output for each group.
        not_indexed_same : bool, default False
            Whether the applied outputs are not indexed the same as the group axes.

        Returns
        -------
        DataFrame or Series
        """
        if len(keys) == 0:
            # GH #6265
            return self.obj._constructor(
                [],
                name=self._selection_name,
                index=self.grouper.result_index,
                dtype=data.dtype,
            )
        assert values is not None

        def _get_index() -> Index:
            if self.grouper.nkeys > 1:
                index = MultiIndex.from_tuples(keys, names=self.grouper.names)
            else:
                index = Index(keys, name=self.grouper.names[0])
            return index

        if isinstance(values[0], dict):
            # GH #823 #24880
            index = _get_index()
            result: FrameOrSeriesUnion = self._reindex_output(
                self.obj._constructor_expanddim(values, index=index)
            )
            # if self.observed is False,
            # keep all-NaN rows created while re-indexing
            result = result.stack(dropna=self.observed)
            result.name = self._selection_name
            return result
        elif isinstance(values[0], (Series, DataFrame)):
            return self._concat_objects(keys, values, not_indexed_same=not_indexed_same)
        else:
            # GH #6265 #24880
            result = self.obj._constructor(
                data=values, index=_get_index(), name=self._selection_name
            )
            return self._reindex_output(result)

    def _aggregate_named(self, func, *args, **kwargs):
        result = {}
        initialized = False

        for name, group in self:
            # Each step of this loop corresponds to
            #  libreduction._BaseGrouper._apply_to_group
            group.name = name  # NB: libreduction does not pin name

            output = func(group, *args, **kwargs)
            output = libreduction.extract_result(output)
            if not initialized:
                # We only do this validation on the first iteration
                libreduction.check_result_array(output, 0)
                initialized = True
            result[name] = output

        return result

    @Substitution(klass="Series")
    @Appender(_transform_template)
    def transform(self, func, *args, engine=None, engine_kwargs=None, **kwargs):

        if maybe_use_numba(engine):
            with group_selection_context(self):
                data = self._selected_obj
            result = self._transform_with_numba(
                data.to_frame(), func, *args, engine_kwargs=engine_kwargs, **kwargs
            )
            return self.obj._constructor(
                result.ravel(), index=data.index, name=data.name
            )

        func = self._get_cython_func(func) or func

        if not isinstance(func, str):
            return self._transform_general(func, *args, **kwargs)

        elif func not in base.transform_kernel_allowlist:
            msg = f"'{func}' is not a valid function name for transform(name)"
            raise ValueError(msg)
        elif func in base.cythonized_kernels or func in base.transformation_kernels:
            # cythonized transform or canned "agg+broadcast"
            return getattr(self, func)(*args, **kwargs)
        # If func is a reduction, we need to broadcast the
        # result to the whole group. Compute func result
        # and deal with possible broadcasting below.
        # Temporarily set observed for dealing with categoricals.
        with com.temp_setattr(self, "observed", True):
            result = getattr(self, func)(*args, **kwargs)
        return self._transform_fast(result)

    def _transform_general(self, func, *args, **kwargs):
        """
        Transform with a non-str `func`.
        """
        klass = type(self._selected_obj)

        results = []
        for name, group in self:
            object.__setattr__(group, "name", name)
            res = func(group, *args, **kwargs)

            if isinstance(res, (DataFrame, Series)):
                res = res._values

            results.append(klass(res, index=group.index))

        # check for empty "results" to avoid concat ValueError
        if results:
            from pandas.core.reshape.concat import concat

            concatenated = concat(results)
            result = self._set_result_index_ordered(concatenated)
        else:
            result = self.obj._constructor(dtype=np.float64)
        # we will only try to coerce the result type if
        # we have a numeric dtype, as these are *always* user-defined funcs
        # the cython take a different path (and casting)
        if is_numeric_dtype(result.dtype):
            common_dtype = find_common_type([self._selected_obj.dtype, result.dtype])
            if common_dtype is result.dtype:
                result = maybe_downcast_numeric(result, self._selected_obj.dtype)

        result.name = self._selected_obj.name
        return result

    def _transform_fast(self, result) -> Series:
        """
        fast version of transform, only applicable to
        builtin/cythonizable functions
        """
        ids, _, ngroup = self.grouper.group_info
        result = result.reindex(self.grouper.result_index, copy=False)
        out = algorithms.take_nd(result._values, ids)
        return self.obj._constructor(out, index=self.obj.index, name=self.obj.name)

    def filter(self, func, dropna=True, *args, **kwargs):
        """
        Return a copy of a Series excluding elements from groups that
        do not satisfy the boolean criterion specified by func.

        Parameters
        ----------
        func : function
            To apply to each group. Should return True or False.
        dropna : Drop groups that do not pass the filter. True by default;
            if False, groups that evaluate False are filled with NaNs.

        Notes
        -----
        Functions that mutate the passed object can produce unexpected
        behavior or errors and are not supported. See :ref:`udf-mutation`
        for more details.

        Examples
        --------
        >>> df = pd.DataFrame({'A' : ['foo', 'bar', 'foo', 'bar',
        ...                           'foo', 'bar'],
        ...                    'B' : [1, 2, 3, 4, 5, 6],
        ...                    'C' : [2.0, 5., 8., 1., 2., 9.]})
        >>> grouped = df.groupby('A')
        >>> df.groupby('A').B.filter(lambda x: x.mean() > 3.)
        1    2
        3    4
        5    6
        Name: B, dtype: int64

        Returns
        -------
        filtered : Series
        """
        if isinstance(func, str):
            wrapper = lambda x: getattr(x, func)(*args, **kwargs)
        else:
            wrapper = lambda x: func(x, *args, **kwargs)

        # Interpret np.nan as False.
        def true_and_notna(x) -> bool:
            b = wrapper(x)
            return b and notna(b)

        try:
            indices = [
                self._get_index(name) for name, group in self if true_and_notna(group)
            ]
        except (ValueError, TypeError) as err:
            raise TypeError("the filter must return a boolean result") from err

        filtered = self._apply_filter(indices, dropna)
        return filtered

    def nunique(self, dropna: bool = True) -> Series:
        """
        Return number of unique elements in the group.

        Returns
        -------
        Series
            Number of unique values within each group.
        """
        ids, _, _ = self.grouper.group_info

        val = self.obj._values

        codes, _ = algorithms.factorize(val, sort=False)
        sorter = np.lexsort((codes, ids))
        codes = codes[sorter]
        ids = ids[sorter]

        # group boundaries are where group ids change
        # unique observations are where sorted values change
        idx = np.r_[0, 1 + np.nonzero(ids[1:] != ids[:-1])[0]]
        inc = np.r_[1, codes[1:] != codes[:-1]]

        # 1st item of each group is a new unique observation
        mask = codes == -1
        if dropna:
            inc[idx] = 1
            inc[mask] = 0
        else:
            inc[mask & np.r_[False, mask[:-1]]] = 0
            inc[idx] = 1

        out = np.add.reduceat(inc, idx).astype("int64", copy=False)
        if len(ids):
            # NaN/NaT group exists if the head of ids is -1,
            # so remove it from res and exclude its index from idx
            if ids[0] == -1:
                res = out[1:]
                idx = idx[np.flatnonzero(idx)]
            else:
                res = out
        else:
            res = out[1:]
        ri = self.grouper.result_index

        # we might have duplications among the bins
        if len(res) != len(ri):
            res, out = np.zeros(len(ri), dtype=out.dtype), res
            res[ids[idx]] = out

        result = self.obj._constructor(res, index=ri, name=self._selection_name)
        return self._reindex_output(result, fill_value=0)

    @doc(Series.describe)
    def describe(self, **kwargs):
        result = self.apply(lambda x: x.describe(**kwargs))
        if self.axis == 1:
            return result.T
        return result.unstack()

    def value_counts(
        self,
        normalize=False,
        sort=True,
        ascending=False,
        bins=None,
        dropna: bool = True,
    ):

        from pandas.core.reshape.merge import get_join_indexers
        from pandas.core.reshape.tile import cut

        ids, _, _ = self.grouper.group_info
        val = self.obj._values

        def apply_series_value_counts():
            return self.apply(
                Series.value_counts,
                normalize=normalize,
                sort=sort,
                ascending=ascending,
                bins=bins,
            )

        if bins is not None:
            if not np.iterable(bins):
                # scalar bins cannot be done at top level
                # in a backward compatible way
                return apply_series_value_counts()
        elif is_categorical_dtype(val):
            # GH38672
            return apply_series_value_counts()

        # groupby removes null keys from groupings
        mask = ids != -1
        ids, val = ids[mask], val[mask]

        if bins is None:
            lab, lev = algorithms.factorize(val, sort=True)
            llab = lambda lab, inc: lab[inc]
        else:

            # lab is a Categorical with categories an IntervalIndex
            lab = cut(Series(val), bins, include_lowest=True)
            lev = lab.cat.categories
            lab = lev.take(lab.cat.codes, allow_fill=True, fill_value=lev._na_value)
            llab = lambda lab, inc: lab[inc]._multiindex.codes[-1]

        if is_interval_dtype(lab.dtype):
            # TODO: should we do this inside II?
            sorter = np.lexsort((lab.left, lab.right, ids))
        else:
            sorter = np.lexsort((lab, ids))

        ids, lab = ids[sorter], lab[sorter]

        # group boundaries are where group ids change
        idchanges = 1 + np.nonzero(ids[1:] != ids[:-1])[0]
        idx = np.r_[0, idchanges]
        if not len(ids):
            idx = idchanges

        # new values are where sorted labels change
        lchanges = llab(lab, slice(1, None)) != llab(lab, slice(None, -1))
        inc = np.r_[True, lchanges]
        if not len(lchanges):
            inc = lchanges
        inc[idx] = True  # group boundaries are also new values
        out = np.diff(np.nonzero(np.r_[inc, True])[0])  # value counts

        # num. of times each group should be repeated
        rep = partial(np.repeat, repeats=np.add.reduceat(inc, idx))

        # multi-index components
        codes = self.grouper.reconstructed_codes
        codes = [rep(level_codes) for level_codes in codes] + [llab(lab, inc)]
        levels = [ping.group_index for ping in self.grouper.groupings] + [lev]
        names = self.grouper.names + [self._selection_name]

        if dropna:
            mask = codes[-1] != -1
            if mask.all():
                dropna = False
            else:
                out, codes = out[mask], [level_codes[mask] for level_codes in codes]

        if normalize:
            out = out.astype("float")
            d = np.diff(np.r_[idx, len(ids)])
            if dropna:
                m = ids[lab == -1]
                np.add.at(d, m, -1)
                acc = rep(d)[mask]
            else:
                acc = rep(d)
            out /= acc

        if sort and bins is None:
            cat = ids[inc][mask] if dropna else ids[inc]
            sorter = np.lexsort((out if ascending else -out, cat))
            out, codes[-1] = out[sorter], codes[-1][sorter]

        if bins is None:
            mi = MultiIndex(
                levels=levels, codes=codes, names=names, verify_integrity=False
            )

            if is_integer_dtype(out):
                out = ensure_int64(out)
            return self.obj._constructor(out, index=mi, name=self._selection_name)

        # for compat. with libgroupby.value_counts need to ensure every
        # bin is present at every index level, null filled with zeros
        diff = np.zeros(len(out), dtype="bool")
        for level_codes in codes[:-1]:
            diff |= np.r_[True, level_codes[1:] != level_codes[:-1]]

        ncat, nbin = diff.sum(), len(levels[-1])

        left = [np.repeat(np.arange(ncat), nbin), np.tile(np.arange(nbin), ncat)]

        right = [diff.cumsum() - 1, codes[-1]]

        _, idx = get_join_indexers(left, right, sort=False, how="left")
        out = np.where(idx != -1, out[idx], 0)

        if sort:
            sorter = np.lexsort((out if ascending else -out, left[0]))
            out, left[-1] = out[sorter], left[-1][sorter]

        # build the multi-index w/ full levels
        def build_codes(lev_codes: np.ndarray) -> np.ndarray:
            return np.repeat(lev_codes[diff], nbin)

        codes = [build_codes(lev_codes) for lev_codes in codes[:-1]]
        codes.append(left[-1])

        mi = MultiIndex(levels=levels, codes=codes, names=names, verify_integrity=False)

        if is_integer_dtype(out):
            out = ensure_int64(out)
        return self.obj._constructor(out, index=mi, name=self._selection_name)

    def count(self) -> Series:
        """
        Compute count of group, excluding missing values.

        Returns
        -------
        Series
            Count of values within each group.
        """
        ids, _, ngroups = self.grouper.group_info
        val = self.obj._values

        mask = (ids != -1) & ~isna(val)
        ids = ensure_platform_int(ids)
        minlength = ngroups or 0
        out = np.bincount(ids[mask], minlength=minlength)

        result = self.obj._constructor(
            out,
            index=self.grouper.result_index,
            name=self._selection_name,
            dtype="int64",
        )
        return self._reindex_output(result, fill_value=0)

    def _apply_to_column_groupbys(self, func):
        """ return a pass thru """
        return func(self)

    def pct_change(self, periods=1, fill_method="pad", limit=None, freq=None):
        """Calculate pct_change of each value to previous entry in group"""
        # TODO: Remove this conditional when #23918 is fixed
        if freq:
            return self.apply(
                lambda x: x.pct_change(
                    periods=periods, fill_method=fill_method, limit=limit, freq=freq
                )
            )
        if fill_method is None:  # GH30463
            fill_method = "pad"
            limit = 0
        filled = getattr(self, fill_method)(limit=limit)
        fill_grp = filled.groupby(self.grouper.codes)
        shifted = fill_grp.shift(periods=periods, freq=freq)

        return (filled / shifted) - 1


@pin_allowlisted_properties(DataFrame, base.dataframe_apply_allowlist)
class DataFrameGroupBy(GroupBy[DataFrame]):

    _apply_allowlist = base.dataframe_apply_allowlist

    _agg_examples_doc = dedent(
        """
    Examples
    --------
    >>> df = pd.DataFrame(
    ...     {
    ...         "A": [1, 1, 2, 2],
    ...         "B": [1, 2, 3, 4],
    ...         "C": [0.362838, 0.227877, 1.267767, -0.562860],
    ...     }
    ... )

    >>> df
       A  B         C
    0  1  1  0.362838
    1  1  2  0.227877
    2  2  3  1.267767
    3  2  4 -0.562860

    The aggregation is for each column.

    >>> df.groupby('A').agg('min')
       B         C
    A
    1  1  0.227877
    2  3 -0.562860

    Multiple aggregations

    >>> df.groupby('A').agg(['min', 'max'])
        B             C
      min max       min       max
    A
    1   1   2  0.227877  0.362838
    2   3   4 -0.562860  1.267767

    Select a column for aggregation

    >>> df.groupby('A').B.agg(['min', 'max'])
       min  max
    A
    1    1    2
    2    3    4

    Different aggregations per column

    >>> df.groupby('A').agg({'B': ['min', 'max'], 'C': 'sum'})
        B             C
      min max       sum
    A
    1   1   2  0.590715
    2   3   4  0.704907

    To control the output names with different aggregations per column,
    pandas supports "named aggregation"

    >>> df.groupby("A").agg(
    ...     b_min=pd.NamedAgg(column="B", aggfunc="min"),
    ...     c_sum=pd.NamedAgg(column="C", aggfunc="sum"))
       b_min     c_sum
    A
    1      1  0.590715
    2      3  0.704907

    - The keywords are the *output* column names
    - The values are tuples whose first element is the column to select
      and the second element is the aggregation to apply to that column.
      Pandas provides the ``pandas.NamedAgg`` namedtuple with the fields
      ``['column', 'aggfunc']`` to make it clearer what the arguments are.
      As usual, the aggregation can be a callable or a string alias.

    See :ref:`groupby.aggregate.named` for more."""
    )

    @doc(_agg_template, examples=_agg_examples_doc, klass="DataFrame")
    def aggregate(self, func=None, *args, engine=None, engine_kwargs=None, **kwargs):

        if maybe_use_numba(engine):
            with group_selection_context(self):
                data = self._selected_obj
            result, index = self._aggregate_with_numba(
                data, func, *args, engine_kwargs=engine_kwargs, **kwargs
            )
            return self.obj._constructor(result, index=index, columns=data.columns)

        relabeling, func, columns, order = reconstruct_func(func, **kwargs)
        func = maybe_mangle_lambdas(func)

        op = GroupByApply(self, func, args, kwargs)
        result = op.agg()
        if not is_dict_like(func) and result is not None:
            return result

        if result is None:

            # grouper specific aggregations
            if self.grouper.nkeys > 1:
                return self._python_agg_general(func, *args, **kwargs)
            elif args or kwargs:
                result = self._aggregate_frame(func, *args, **kwargs)

            elif self.axis == 1:
                # _aggregate_multiple_funcs does not allow self.axis == 1
                result = self._aggregate_frame(func)

            else:

                # try to treat as if we are passing a list
                try:
                    result = GroupByApply(
                        self, [func], args=(), kwargs={"_axis": self.axis}
                    ).agg()

                    # select everything except for the last level, which is the one
                    # containing the name of the function(s), see GH 32040
                    result.columns = result.columns.rename(
                        [self._selected_obj.columns.name] * result.columns.nlevels
                    ).droplevel(-1)

                except ValueError as err:
                    if "no results" not in str(err):
                        # raised directly by _aggregate_multiple_funcs
                        raise
                    result = self._aggregate_frame(func)
                except AttributeError:
                    # catch exception from line 969
                    # (Series does not have attribute "columns"), see GH 35246
                    result = self._aggregate_frame(func)

        if relabeling:

            # used reordered index of columns
            result = result.iloc[:, order]
            result.columns = columns

        if not self.as_index:
            self._insert_inaxis_grouper_inplace(result)
            result.index = np.arange(len(result))

        return result._convert(datetime=True)

    agg = aggregate

    def _iterate_slices(self) -> Iterable[Series]:
        obj = self._selected_obj
        if self.axis == 1:
            obj = obj.T

        if isinstance(obj, Series) and obj.name not in self.exclusions:
            # Occurs when doing DataFrameGroupBy(...)["X"]
            yield obj
        else:
            for label, values in obj.items():
                if label in self.exclusions:
                    continue

                yield values

    def _cython_agg_general(
        self, how: str, alt=None, numeric_only: bool = True, min_count: int = -1
    ) -> DataFrame:
        agg_mgr = self._cython_agg_manager(
            how, alt=alt, numeric_only=numeric_only, min_count=min_count
        )
        return self._wrap_agged_manager(agg_mgr)

    def _cython_agg_manager(
        self, how: str, alt=None, numeric_only: bool = True, min_count: int = -1
    ) -> Manager:

        data: Manager = self._get_data_to_aggregate()

        if numeric_only:
            data = data.get_numeric_data(copy=False)

        using_array_manager = isinstance(data, ArrayManager)

        def cast_agg_result(result, values: ArrayLike, how: str) -> ArrayLike:
            # see if we can cast the values to the desired dtype
            # this may not be the original dtype
            assert not isinstance(result, DataFrame)

            dtype = maybe_cast_result_dtype(values.dtype, how)
            result = maybe_downcast_numeric(result, dtype)

            if isinstance(values, Categorical) and isinstance(result, np.ndarray):
                # If the Categorical op didn't raise, it is dtype-preserving
                result = type(values)._from_sequence(result.ravel(), dtype=values.dtype)
                # Note this will have result.dtype == dtype from above

            elif (
                not using_array_manager
                and isinstance(result, np.ndarray)
                and result.ndim == 1
            ):
                # We went through a SeriesGroupByPath and need to reshape
                # GH#32223 includes case with IntegerArray values
                result = result.reshape(1, -1)
                # test_groupby_duplicate_columns gets here with
                #  result.dtype == int64, values.dtype=object, how="min"

            return result

        def py_fallback(values: ArrayLike) -> ArrayLike:
            # if self.grouper.aggregate fails, we fall back to a pure-python
            #  solution

            # We get here with a) EADtypes and b) object dtype
            obj: FrameOrSeriesUnion

            # call our grouper again with only this block
<<<<<<< HEAD
            if is_strict_ea(bvalues):
=======
            if isinstance(values, ExtensionArray) or values.ndim == 1:
>>>>>>> 10034a48
                # TODO(EA2D): special case not needed with 2D EAs
                obj = Series(values)
            else:
                # TODO special case not needed with ArrayManager
                obj = DataFrame(values.T)
                if obj.shape[1] == 1:
                    # Avoid call to self.values that can occur in DataFrame
                    #  reductions; see GH#28949
                    obj = obj.iloc[:, 0]

            # Create SeriesGroupBy with observed=True so that it does
            # not try to add missing categories if grouping over multiple
            # Categoricals. This will done by later self._reindex_output()
            # Doing it here creates an error. See GH#34951
            sgb = get_groupby(obj, self.grouper, observed=True)
            result = sgb.aggregate(lambda x: alt(x, axis=self.axis))

            assert isinstance(result, (Series, DataFrame))  # for mypy
            # In the case of object dtype block, it may have been split
            #  in the operation.  We un-split here.
            result = result._consolidate()
            assert isinstance(result, (Series, DataFrame))  # for mypy
            mgr = result._mgr
            assert isinstance(mgr, BlockManager)

            # unwrap DataFrame to get array
            if len(mgr.blocks) != 1:
                # We've split an object block! Everything we've assumed
                # about a single block input returning a single block output
                # is a lie. See eg GH-39329
                return mgr.as_array()
            else:
                result = mgr.blocks[0].values
                return result

        def array_func(values: ArrayLike) -> ArrayLike:

            try:
                result = self.grouper._cython_operation(
                    "aggregate", values, how, axis=1, min_count=min_count
                )
            except NotImplementedError:
                # generally if we have numeric_only=False
                # and non-applicable functions
                # try to python agg

                if alt is None:
                    # we cannot perform the operation
                    # in an alternate way, exclude the block
                    assert how == "ohlc"
                    raise

                result = py_fallback(values)

            return cast_agg_result(result, values, how)

        # TypeError -> we may have an exception in trying to aggregate
        #  continue and exclude the block
        # NotImplementedError -> "ohlc" with wrong dtype
        new_mgr = data.grouped_reduce(array_func, ignore_failures=True)

        if not len(new_mgr):
            raise DataError("No numeric types to aggregate")

        return new_mgr

    def _aggregate_frame(self, func, *args, **kwargs) -> DataFrame:
        if self.grouper.nkeys != 1:
            raise AssertionError("Number of keys must be 1")

        axis = self.axis
        obj = self._obj_with_exclusions

        result: Dict[Hashable, Union[NDFrame, np.ndarray]] = {}
        if axis != obj._info_axis_number:
            for name, data in self:
                fres = func(data, *args, **kwargs)
                result[name] = fres
        else:
            for name in self.indices:
                data = self.get_group(name, obj=obj)
                fres = func(data, *args, **kwargs)
                result[name] = fres

        return self._wrap_frame_output(result, obj)

    def _aggregate_item_by_item(self, func, *args, **kwargs) -> DataFrame:
        # only for axis==0

        obj = self._obj_with_exclusions
        result: Dict[Union[int, str], NDFrame] = {}
        cannot_agg = []
        for item in obj:
            data = obj[item]
            colg = SeriesGroupBy(data, selection=item, grouper=self.grouper)

            try:
                result[item] = colg.aggregate(func, *args, **kwargs)

            except ValueError as err:
                if "Must produce aggregated value" in str(err):
                    # raised in _aggregate_named, handle at higher level
                    #  see test_apply_with_mutated_index
                    raise
                # otherwise we get here from an AttributeError in _make_wrapper
                cannot_agg.append(item)
                continue

        result_columns = obj.columns
        if cannot_agg:
            result_columns = result_columns.drop(cannot_agg)

        return self.obj._constructor(result, columns=result_columns)

    def _wrap_applied_output(self, data, keys, values, not_indexed_same=False):
        if len(keys) == 0:
            result = self.obj._constructor(
                index=self.grouper.result_index, columns=data.columns
            )
            result = result.astype(data.dtypes.to_dict(), copy=False)
            return result

        # GH12824
        first_not_none = next(com.not_none(*values), None)

        if first_not_none is None:
            # GH9684 - All values are None, return an empty frame.
            return self.obj._constructor()
        elif isinstance(first_not_none, DataFrame):
            return self._concat_objects(keys, values, not_indexed_same=not_indexed_same)

        key_index = self.grouper.result_index if self.as_index else None

        if isinstance(first_not_none, (np.ndarray, Index)):
            # GH#1738: values is list of arrays of unequal lengths
            #  fall through to the outer else clause
            # TODO: sure this is right?  we used to do this
            #  after raising AttributeError above
            return self.obj._constructor_sliced(
                values, index=key_index, name=self._selection_name
            )
        elif not isinstance(first_not_none, Series):
            # values are not series or array-like but scalars
            # self._selection_name not passed through to Series as the
            # result should not take the name of original selection
            # of columns
            if self.as_index:
                return self.obj._constructor_sliced(values, index=key_index)
            else:
                result = DataFrame(values, index=key_index, columns=[self._selection])
                self._insert_inaxis_grouper_inplace(result)
                return result
        else:
            # values are Series
            return self._wrap_applied_output_series(
                keys, values, not_indexed_same, first_not_none, key_index
            )

    def _wrap_applied_output_series(
        self,
        keys,
        values: List[Series],
        not_indexed_same: bool,
        first_not_none,
        key_index,
    ) -> FrameOrSeriesUnion:
        # this is to silence a DeprecationWarning
        # TODO: Remove when default dtype of empty Series is object
        kwargs = first_not_none._construct_axes_dict()
        backup = create_series_with_explicit_dtype(dtype_if_empty=object, **kwargs)
        values = [x if (x is not None) else backup for x in values]

        all_indexed_same = all_indexes_same(x.index for x in values)

        # GH3596
        # provide a reduction (Frame -> Series) if groups are
        # unique
        if self.squeeze:
            applied_index = self._selected_obj._get_axis(self.axis)
            singular_series = len(values) == 1 and applied_index.nlevels == 1

            # assign the name to this series
            if singular_series:
                values[0].name = keys[0]

                # GH2893
                # we have series in the values array, we want to
                # produce a series:
                # if any of the sub-series are not indexed the same
                # OR we don't have a multi-index and we have only a
                # single values
                return self._concat_objects(
                    keys, values, not_indexed_same=not_indexed_same
                )

            # still a series
            # path added as of GH 5545
            elif all_indexed_same:
                from pandas.core.reshape.concat import concat

                return concat(values)

        if not all_indexed_same:
            # GH 8467
            return self._concat_objects(keys, values, not_indexed_same=True)

        # Combine values
        # vstack+constructor is faster than concat and handles MI-columns
        stacked_values = np.vstack([np.asarray(v) for v in values])

        if self.axis == 0:
            index = key_index
            columns = first_not_none.index.copy()
            if columns.name is None:
                # GH6124 - propagate name of Series when it's consistent
                names = {v.name for v in values}
                if len(names) == 1:
                    columns.name = list(names)[0]
        else:
            index = first_not_none.index
            columns = key_index
            stacked_values = stacked_values.T

        result = self.obj._constructor(stacked_values, index=index, columns=columns)

        # if we have date/time like in the original, then coerce dates
        # as we are stacking can easily have object dtypes here
        so = self._selected_obj
        if so.ndim == 2 and so.dtypes.apply(needs_i8_conversion).any():
            result = result._convert(datetime=True)
        else:
            result = result._convert(datetime=True)

        if not self.as_index:
            self._insert_inaxis_grouper_inplace(result)

        return self._reindex_output(result)

    def _transform_general(self, func, *args, **kwargs):
        from pandas.core.reshape.concat import concat

        applied = []
        obj = self._obj_with_exclusions
        gen = self.grouper.get_iterator(obj, axis=self.axis)
        fast_path, slow_path = self._define_paths(func, *args, **kwargs)

        for name, group in gen:
            object.__setattr__(group, "name", name)

            # Try slow path and fast path.
            try:
                path, res = self._choose_path(fast_path, slow_path, group)
            except TypeError:
                return self._transform_item_by_item(obj, fast_path)
            except ValueError as err:
                msg = "transform must return a scalar value for each group"
                raise ValueError(msg) from err

            if isinstance(res, Series):

                # we need to broadcast across the
                # other dimension; this will preserve dtypes
                # GH14457
                if not np.prod(group.shape):
                    continue
                elif res.index.is_(obj.index):
                    r = concat([res] * len(group.columns), axis=1)
                    r.columns = group.columns
                    r.index = group.index
                else:
                    r = self.obj._constructor(
                        np.concatenate([res.values] * len(group.index)).reshape(
                            group.shape
                        ),
                        columns=group.columns,
                        index=group.index,
                    )

                applied.append(r)
            else:
                applied.append(res)

        concat_index = obj.columns if self.axis == 0 else obj.index
        other_axis = 1 if self.axis == 0 else 0  # switches between 0 & 1
        concatenated = concat(applied, axis=self.axis, verify_integrity=False)
        concatenated = concatenated.reindex(concat_index, axis=other_axis, copy=False)
        return self._set_result_index_ordered(concatenated)

    @Substitution(klass="DataFrame")
    @Appender(_transform_template)
    def transform(self, func, *args, engine=None, engine_kwargs=None, **kwargs):

        if maybe_use_numba(engine):
            with group_selection_context(self):
                data = self._selected_obj
            result = self._transform_with_numba(
                data, func, *args, engine_kwargs=engine_kwargs, **kwargs
            )
            return self.obj._constructor(result, index=data.index, columns=data.columns)

        # optimized transforms
        func = self._get_cython_func(func) or func

        if not isinstance(func, str):
            return self._transform_general(func, *args, **kwargs)

        elif func not in base.transform_kernel_allowlist:
            msg = f"'{func}' is not a valid function name for transform(name)"
            raise ValueError(msg)
        elif func in base.cythonized_kernels or func in base.transformation_kernels:
            # cythonized transformation or canned "reduction+broadcast"
            return getattr(self, func)(*args, **kwargs)
        # GH 30918
        # Use _transform_fast only when we know func is an aggregation
        if func in base.reduction_kernels:
            # If func is a reduction, we need to broadcast the
            # result to the whole group. Compute func result
            # and deal with possible broadcasting below.
            # Temporarily set observed for dealing with categoricals.
            with com.temp_setattr(self, "observed", True):
                result = getattr(self, func)(*args, **kwargs)

            if isinstance(result, DataFrame) and result.columns.equals(
                self._obj_with_exclusions.columns
            ):
                return self._transform_fast(result)

        return self._transform_general(func, *args, **kwargs)

    def _transform_fast(self, result: DataFrame) -> DataFrame:
        """
        Fast transform path for aggregations
        """
        obj = self._obj_with_exclusions

        # for each col, reshape to size of original frame by take operation
        ids, _, ngroup = self.grouper.group_info
        result = result.reindex(self.grouper.result_index, copy=False)
        output = [
            algorithms.take_nd(result.iloc[:, i].values, ids)
            for i, _ in enumerate(result.columns)
        ]

        return self.obj._constructor._from_arrays(
            output, columns=result.columns, index=obj.index
        )

    def _define_paths(self, func, *args, **kwargs):
        if isinstance(func, str):
            fast_path = lambda group: getattr(group, func)(*args, **kwargs)
            slow_path = lambda group: group.apply(
                lambda x: getattr(x, func)(*args, **kwargs), axis=self.axis
            )
        else:
            fast_path = lambda group: func(group, *args, **kwargs)
            slow_path = lambda group: group.apply(
                lambda x: func(x, *args, **kwargs), axis=self.axis
            )
        return fast_path, slow_path

    def _choose_path(self, fast_path: Callable, slow_path: Callable, group: DataFrame):
        path = slow_path
        res = slow_path(group)

        # if we make it here, test if we can use the fast path
        try:
            res_fast = fast_path(group)
        except AssertionError:
            raise
        except Exception:
            # GH#29631 For user-defined function, we can't predict what may be
            #  raised; see test_transform.test_transform_fastpath_raises
            return path, res

        # verify fast path does not change columns (and names), otherwise
        # its results cannot be joined with those of the slow path
        if not isinstance(res_fast, DataFrame):
            return path, res

        if not res_fast.columns.equals(group.columns):
            return path, res

        if res_fast.equals(res):
            path = fast_path

        return path, res

    def _transform_item_by_item(self, obj: DataFrame, wrapper) -> DataFrame:
        # iterate through columns
        output = {}
        inds = []
        for i, col in enumerate(obj):
            try:
                output[col] = self[col].transform(wrapper)
            except TypeError:
                # e.g. trying to call nanmean with string values
                pass
            else:
                inds.append(i)

        if not output:
            raise TypeError("Transform function invalid for data types")

        columns = obj.columns
        if len(output) < len(obj.columns):
            columns = columns.take(inds)

        return self.obj._constructor(output, index=obj.index, columns=columns)

    def filter(self, func, dropna=True, *args, **kwargs):
        """
        Return a copy of a DataFrame excluding filtered elements.

        Elements from groups are filtered if they do not satisfy the
        boolean criterion specified by func.

        Parameters
        ----------
        func : function
            Function to apply to each subframe. Should return True or False.
        dropna : Drop groups that do not pass the filter. True by default;
            If False, groups that evaluate False are filled with NaNs.

        Returns
        -------
        filtered : DataFrame

        Notes
        -----
        Each subframe is endowed the attribute 'name' in case you need to know
        which group you are working on.

        Functions that mutate the passed object can produce unexpected
        behavior or errors and are not supported. See :ref:`udf-mutation`
        for more details.

        Examples
        --------
        >>> df = pd.DataFrame({'A' : ['foo', 'bar', 'foo', 'bar',
        ...                           'foo', 'bar'],
        ...                    'B' : [1, 2, 3, 4, 5, 6],
        ...                    'C' : [2.0, 5., 8., 1., 2., 9.]})
        >>> grouped = df.groupby('A')
        >>> grouped.filter(lambda x: x['B'].mean() > 3.)
             A  B    C
        1  bar  2  5.0
        3  bar  4  1.0
        5  bar  6  9.0
        """
        indices = []

        obj = self._selected_obj
        gen = self.grouper.get_iterator(obj, axis=self.axis)

        for name, group in gen:
            object.__setattr__(group, "name", name)

            res = func(group, *args, **kwargs)

            try:
                res = res.squeeze()
            except AttributeError:  # allow e.g., scalars and frames to pass
                pass

            # interpret the result of the filter
            if is_bool(res) or (is_scalar(res) and isna(res)):
                if res and notna(res):
                    indices.append(self._get_index(name))
            else:
                # non scalars aren't allowed
                raise TypeError(
                    f"filter function returned a {type(res).__name__}, "
                    "but expected a scalar bool"
                )

        return self._apply_filter(indices, dropna)

    def __getitem__(self, key):
        if self.axis == 1:
            # GH 37725
            raise ValueError("Cannot subset columns when using axis=1")
        # per GH 23566
        if isinstance(key, tuple) and len(key) > 1:
            # if len == 1, then it becomes a SeriesGroupBy and this is actually
            # valid syntax, so don't raise warning
            warnings.warn(
                "Indexing with multiple keys (implicitly converted to a tuple "
                "of keys) will be deprecated, use a list instead.",
                FutureWarning,
                stacklevel=2,
            )
        return super().__getitem__(key)

    def _gotitem(self, key, ndim: int, subset=None):
        """
        sub-classes to define
        return a sliced object

        Parameters
        ----------
        key : string / list of selections
        ndim : {1, 2}
            requested ndim of result
        subset : object, default None
            subset to act on
        """
        if ndim == 2:
            if subset is None:
                subset = self.obj
            return DataFrameGroupBy(
                subset,
                self.grouper,
                axis=self.axis,
                level=self.level,
                grouper=self.grouper,
                exclusions=self.exclusions,
                selection=key,
                as_index=self.as_index,
                sort=self.sort,
                group_keys=self.group_keys,
                squeeze=self.squeeze,
                observed=self.observed,
                mutated=self.mutated,
                dropna=self.dropna,
            )
        elif ndim == 1:
            if subset is None:
                subset = self.obj[key]
            return SeriesGroupBy(
                subset,
                level=self.level,
                grouper=self.grouper,
                selection=key,
                sort=self.sort,
                group_keys=self.group_keys,
                squeeze=self.squeeze,
                observed=self.observed,
                dropna=self.dropna,
            )

        raise AssertionError("invalid ndim for _gotitem")

    def _wrap_frame_output(self, result, obj: DataFrame) -> DataFrame:
        result_index = self.grouper.levels[0]

        if self.axis == 0:
            return self.obj._constructor(
                result, index=obj.columns, columns=result_index
            ).T
        else:
            return self.obj._constructor(result, index=obj.index, columns=result_index)

    def _get_data_to_aggregate(self) -> Manager:
        obj = self._obj_with_exclusions
        if self.axis == 1:
            return obj.T._mgr
        else:
            return obj._mgr

    def _insert_inaxis_grouper_inplace(self, result: DataFrame) -> None:
        # zip in reverse so we can always insert at loc 0
        columns = result.columns
        for name, lev, in_axis in zip(
            reversed(self.grouper.names),
            reversed(self.grouper.get_group_levels()),
            reversed([grp.in_axis for grp in self.grouper.groupings]),
        ):
            # GH #28549
            # When using .apply(-), name will be in columns already
            if in_axis and name not in columns:
                result.insert(0, name, lev)

    def _wrap_aggregated_output(
        self,
        output: Mapping[base.OutputKey, Union[Series, np.ndarray]],
        index: Optional[Index],
    ) -> DataFrame:
        """
        Wraps the output of DataFrameGroupBy aggregations into the expected result.

        Parameters
        ----------
        output : Mapping[base.OutputKey, Union[Series, np.ndarray]]
           Data to wrap.

        Returns
        -------
        DataFrame
        """
        indexed_output = {key.position: val for key, val in output.items()}
        columns = Index([key.label for key in output])
        columns._set_names(self._obj_with_exclusions._get_axis(1 - self.axis).names)

        result = self.obj._constructor(indexed_output)
        result.columns = columns

        if not self.as_index:
            self._insert_inaxis_grouper_inplace(result)
            result = result._consolidate()
        else:
            result.index = self.grouper.result_index

        if self.axis == 1:
            result = result.T

        return self._reindex_output(result)

    def _wrap_transformed_output(
        self, output: Mapping[base.OutputKey, Union[Series, np.ndarray]]
    ) -> DataFrame:
        """
        Wraps the output of DataFrameGroupBy transformations into the expected result.

        Parameters
        ----------
        output : Mapping[base.OutputKey, Union[Series, np.ndarray]]
            Data to wrap.

        Returns
        -------
        DataFrame
        """
        indexed_output = {key.position: val for key, val in output.items()}
        result = self.obj._constructor(indexed_output)

        if self.axis == 1:
            result = result.T
            result.columns = self.obj.columns
        else:
            columns = Index(key.label for key in output)
            columns.name = self.obj.columns.name
            result.columns = columns

        result.index = self.obj.index

        return result

    def _wrap_agged_manager(self, mgr: Manager) -> DataFrame:
        if not self.as_index:
            index = np.arange(mgr.shape[1])
            mgr.set_axis(1, ibase.Index(index), verify_integrity=False)
            result = self.obj._constructor(mgr)

            self._insert_inaxis_grouper_inplace(result)
            result = result._consolidate()
        else:
            index = self.grouper.result_index
            mgr.set_axis(1, index, verify_integrity=False)
            result = self.obj._constructor(mgr)

        if self.axis == 1:
            result = result.T

        return self._reindex_output(result)._convert(datetime=True)

    def _iterate_column_groupbys(self):
        for i, colname in enumerate(self._selected_obj.columns):
            yield colname, SeriesGroupBy(
                self._selected_obj.iloc[:, i],
                selection=colname,
                grouper=self.grouper,
                exclusions=self.exclusions,
            )

    def _apply_to_column_groupbys(self, func) -> DataFrame:
        from pandas.core.reshape.concat import concat

        return concat(
            (func(col_groupby) for _, col_groupby in self._iterate_column_groupbys()),
            keys=self._selected_obj.columns,
            axis=1,
        )

    def count(self) -> DataFrame:
        """
        Compute count of group, excluding missing values.

        Returns
        -------
        DataFrame
            Count of values within each group.
        """
        data = self._get_data_to_aggregate()
        ids, _, ngroups = self.grouper.group_info
        mask = ids != -1

        def hfunc(bvalues: ArrayLike) -> ArrayLike:
            # TODO(2DEA): reshape would not be necessary with 2D EAs
            if bvalues.ndim == 1:
                # EA
                masked = mask & ~isna(bvalues).reshape(1, -1)
            else:
                masked = mask & ~isna(bvalues)

            counted = lib.count_level_2d(masked, labels=ids, max_bin=ngroups, axis=1)
            return counted

        new_mgr = data.grouped_reduce(hfunc)

        # If we are grouping on categoricals we want unobserved categories to
        # return zero, rather than the default of NaN which the reindexing in
        # _wrap_agged_manager() returns. GH 35028
        with com.temp_setattr(self, "observed", True):
            result = self._wrap_agged_manager(new_mgr)

        return self._reindex_output(result, fill_value=0)

    def nunique(self, dropna: bool = True) -> DataFrame:
        """
        Return DataFrame with counts of unique elements in each position.

        Parameters
        ----------
        dropna : bool, default True
            Don't include NaN in the counts.

        Returns
        -------
        nunique: DataFrame

        Examples
        --------
        >>> df = pd.DataFrame({'id': ['spam', 'egg', 'egg', 'spam',
        ...                           'ham', 'ham'],
        ...                    'value1': [1, 5, 5, 2, 5, 5],
        ...                    'value2': list('abbaxy')})
        >>> df
             id  value1 value2
        0  spam       1      a
        1   egg       5      b
        2   egg       5      b
        3  spam       2      a
        4   ham       5      x
        5   ham       5      y

        >>> df.groupby('id').nunique()
              value1  value2
        id
        egg        1       1
        ham        1       2
        spam       2       1

        Check for rows with the same id but conflicting values:

        >>> df.groupby('id').filter(lambda g: (g.nunique() > 1).any())
             id  value1 value2
        0  spam       1      a
        3  spam       2      a
        4   ham       5      x
        5   ham       5      y
        """
        from pandas.core.reshape.concat import concat

        # TODO: this is duplicative of how GroupBy naturally works
        # Try to consolidate with normal wrapping functions

        obj = self._obj_with_exclusions
        axis_number = obj._get_axis_number(self.axis)
        other_axis = int(not axis_number)
        if axis_number == 0:
            iter_func = obj.items
        else:
            iter_func = obj.iterrows

        results = concat(
            [
                SeriesGroupBy(content, selection=label, grouper=self.grouper).nunique(
                    dropna
                )
                for label, content in iter_func()
            ],
            axis=1,
        )
        results = cast(DataFrame, results)

        if axis_number == 1:
            results = results.T

        results._get_axis(other_axis).names = obj._get_axis(other_axis).names

        if not self.as_index:
            results.index = ibase.default_index(len(results))
            self._insert_inaxis_grouper_inplace(results)
        return results

    @Appender(DataFrame.idxmax.__doc__)
    def idxmax(self, axis=0, skipna: bool = True):
        axis = DataFrame._get_axis_number(axis)
        numeric_only = None if axis == 0 else False

        def func(df):
            # NB: here we use numeric_only=None, in DataFrame it is False GH#38217
            res = df._reduce(
                nanops.nanargmax,
                "argmax",
                axis=axis,
                skipna=skipna,
                numeric_only=numeric_only,
            )
            indices = res._values
            index = df._get_axis(axis)
            result = [index[i] if i >= 0 else np.nan for i in indices]
            return df._constructor_sliced(result, index=res.index)

        return self._python_apply_general(func, self._obj_with_exclusions)

    @Appender(DataFrame.idxmin.__doc__)
    def idxmin(self, axis=0, skipna: bool = True):
        axis = DataFrame._get_axis_number(axis)
        numeric_only = None if axis == 0 else False

        def func(df):
            # NB: here we use numeric_only=None, in DataFrame it is False GH#38217
            res = df._reduce(
                nanops.nanargmin,
                "argmin",
                axis=axis,
                skipna=skipna,
                numeric_only=numeric_only,
            )
            indices = res._values
            index = df._get_axis(axis)
            result = [index[i] if i >= 0 else np.nan for i in indices]
            return df._constructor_sliced(result, index=res.index)

        return self._python_apply_general(func, self._obj_with_exclusions)

    boxplot = boxplot_frame_groupby<|MERGE_RESOLUTION|>--- conflicted
+++ resolved
@@ -1126,11 +1126,7 @@
             obj: FrameOrSeriesUnion
 
             # call our grouper again with only this block
-<<<<<<< HEAD
-            if is_strict_ea(bvalues):
-=======
-            if isinstance(values, ExtensionArray) or values.ndim == 1:
->>>>>>> 10034a48
+            if is_strict_ea(values) or values.ndim == 1:
                 # TODO(EA2D): special case not needed with 2D EAs
                 obj = Series(values)
             else:
