"""
Define the SeriesGroupBy and DataFrameGroupBy
classes that hold the groupby interfaces (and some implementations).

These are user facing as the result of the ``df.groupby(...)`` operations,
which here returns a DataFrameGroupBy object.
"""
from collections import OrderedDict, abc, namedtuple
import copy
import functools
from functools import partial
from textwrap import dedent
from typing import (
    Any,
    Callable,
    Dict,
    FrozenSet,
    List,
    Sequence,
    Tuple,
    Type,
    TypeVar,
    Union,
)
import warnings

import numpy as np

from pandas._libs import Timestamp, lib
from pandas.compat import PY36
from pandas.util._decorators import Appender, Substitution

from pandas.core.dtypes.cast import (
    maybe_convert_objects,
    maybe_downcast_numeric,
    maybe_downcast_to_dtype,
)
from pandas.core.dtypes.common import (
    ensure_int64,
    ensure_platform_int,
    is_bool,
    is_datetimelike,
    is_dict_like,
    is_integer_dtype,
    is_interval_dtype,
    is_list_like,
    is_numeric_dtype,
    is_object_dtype,
    is_scalar,
)
from pandas.core.dtypes.missing import _isna_ndarraylike, isna, notna

from pandas._typing import FrameOrSeries
import pandas.core.algorithms as algorithms
from pandas.core.base import DataError, SpecificationError
import pandas.core.common as com
from pandas.core.frame import DataFrame
from pandas.core.generic import ABCDataFrame, ABCSeries, NDFrame, _shared_docs
from pandas.core.groupby import base
from pandas.core.groupby.groupby import (
    GroupBy,
    _apply_docs,
    _transform_template,
    groupby,
)
from pandas.core.index import Index, MultiIndex, _all_indexes_same
import pandas.core.indexes.base as ibase
from pandas.core.internals import BlockManager, make_block
from pandas.core.series import Series

from pandas.plotting import boxplot_frame_groupby

NamedAgg = namedtuple("NamedAgg", ["column", "aggfunc"])
# TODO(typing) the return value on this callable should be any *scalar*.
AggScalar = Union[str, Callable[..., Any]]
# TODO: validate types on ScalarResult and move to _typing
# Blocked from using by https://github.com/python/mypy/issues/1484
# See note at _mangle_lambda_list
ScalarResult = TypeVar("ScalarResult")


def generate_property(name: str, klass: Type[FrameOrSeries]):
    """
    Create a property for a GroupBy subclass to dispatch to DataFrame/Series.

    Parameters
    ----------
    name : str
    klass : {DataFrame, Series}

    Returns
    -------
    property
    """

    def prop(self):
        return self._make_wrapper(name)

    parent_method = getattr(klass, name)
    prop.__doc__ = parent_method.__doc__ or ""
    prop.__name__ = name
    return property(prop)


def pin_whitelisted_properties(klass: Type[FrameOrSeries], whitelist: FrozenSet[str]):
    """
    Create GroupBy member defs for DataFrame/Series names in a whitelist.

    Parameters
    ----------
    klass : DataFrame or Series class
        class where members are defined.
    whitelist : frozenset[str]
        Set of names of klass methods to be constructed

    Returns
    -------
    class decorator

    Notes
    -----
    Since we don't want to override methods explicitly defined in the
    base class, any such name is skipped.
    """

    def pinner(cls):
        for name in whitelist:
            if hasattr(cls, name):
                # don't override anything that was explicitly defined
                #  in the base class
                continue

            prop = generate_property(name, klass)
            setattr(cls, name, prop)

        return cls

    return pinner


@pin_whitelisted_properties(Series, base.series_apply_whitelist)
class SeriesGroupBy(GroupBy):
    _apply_whitelist = base.series_apply_whitelist

    @property
    def _selection_name(self):
        """
        since we are a series, we by definition only have
        a single name, but may be the result of a selection or
        the name of our object
        """
        if self._selection is None:
            return self.obj.name
        else:
            return self._selection

    _agg_see_also_doc = dedent(
        """
    See Also
    --------
    pandas.Series.groupby.apply
    pandas.Series.groupby.transform
    pandas.Series.aggregate
    """
    )

    _agg_examples_doc = dedent(
        """
    Examples
    --------
    >>> s = pd.Series([1, 2, 3, 4])

    >>> s
    0    1
    1    2
    2    3
    3    4
    dtype: int64

    >>> s.groupby([1, 1, 2, 2]).min()
    1    1
    2    3
    dtype: int64

    >>> s.groupby([1, 1, 2, 2]).agg('min')
    1    1
    2    3
    dtype: int64

    >>> s.groupby([1, 1, 2, 2]).agg(['min', 'max'])
       min  max
    1    1    2
    2    3    4

    The output column names can be controlled by passing
    the desired column names and aggregations as keyword arguments.

    >>> s.groupby([1, 1, 2, 2]).agg(
    ...     minimum='min',
    ...     maximum='max',
    ... )
       minimum  maximum
    1        1        2
    2        3        4
    """
    )

    @Appender(
        _apply_docs["template"].format(
            input="series", examples=_apply_docs["series_examples"]
        )
    )
    def apply(self, func, *args, **kwargs):
        return super().apply(func, *args, **kwargs)

    @Substitution(
        see_also=_agg_see_also_doc,
        examples=_agg_examples_doc,
        versionadded="",
        klass="Series",
        axis="",
    )
    @Appender(_shared_docs["aggregate"])
    def aggregate(self, func=None, *args, **kwargs):
        _level = kwargs.pop("_level", None)

        relabeling = func is None
        columns = None
        no_arg_message = "Must provide 'func' or named aggregation **kwargs."
        if relabeling:
            columns = list(kwargs)
            if not PY36:
                # sort for 3.5 and earlier
                columns = list(sorted(columns))

            func = [kwargs[col] for col in columns]
            kwargs = {}
            if not columns:
                raise TypeError(no_arg_message)

        if isinstance(func, str):
            return getattr(self, func)(*args, **kwargs)

        if isinstance(func, abc.Iterable):
            # Catch instances of lists / tuples
            # but not the class list / tuple itself.
            func = _maybe_mangle_lambdas(func)
            ret = self._aggregate_multiple_funcs(func, (_level or 0) + 1)
            if relabeling:
                ret.columns = columns
        else:
            cyfunc = self._get_cython_func(func)
            if cyfunc and not args and not kwargs:
                return getattr(self, cyfunc)()

            if self.grouper.nkeys > 1:
                return self._python_agg_general(func, *args, **kwargs)

            try:
                return self._python_agg_general(func, *args, **kwargs)
            except Exception:
                result = self._aggregate_named(func, *args, **kwargs)

            index = Index(sorted(result), name=self.grouper.names[0])
            ret = Series(result, index=index)

        if not self.as_index:  # pragma: no cover
            print("Warning, ignoring as_index=True")

        # _level handled at higher
        if not _level and isinstance(ret, dict):
            from pandas import concat

            ret = concat(ret, axis=1)
        return ret

    agg = aggregate

    def _aggregate_multiple_funcs(self, arg, _level):
        if isinstance(arg, dict):

            # show the deprecation, but only if we
            # have not shown a higher level one
            # GH 15931
            if isinstance(self._selected_obj, Series) and _level <= 1:
                msg = dedent(
                    """\
                using a dict on a Series for aggregation
                is deprecated and will be removed in a future version. Use \
                named aggregation instead.

<<<<<<< HEAD
        result: Dict = OrderedDict()
        if axis != obj._info_axis_number:
            try:
                for name, data in self:
                    result[name] = self._try_cast(func(data, *args, **kwargs), data)
            except Exception:
                return self._aggregate_item_by_item(func, *args, **kwargs)
        else:
            for name in self.indices:
                try:
                    data = self.get_group(name, obj=obj)
                    result[name] = self._try_cast(func(data, *args, **kwargs), data)
                except Exception:
                    wrapper = lambda x: func(x, *args, **kwargs)
                    result[name] = data.apply(wrapper, axis=axis)

        return self._wrap_generic_output(result, obj)

    def _wrap_aggregated_output(self, output, names=None):
        raise AbstractMethodError(self)
=======
                    >>> grouper.agg(name_1=func_1, name_2=func_2)
                """
                )
                warnings.warn(msg, FutureWarning, stacklevel=3)
>>>>>>> 39602e7d

            columns = list(arg.keys())
            arg = arg.items()
        elif any(isinstance(x, (tuple, list)) for x in arg):
            arg = [(x, x) if not isinstance(x, (tuple, list)) else x for x in arg]

<<<<<<< HEAD
        obj = self._obj_with_exclusions
        result: Dict = OrderedDict()
        cannot_agg = []
        errors = None
        for item in obj:
            data = obj[item]
            colg = SeriesGroupBy(data, selection=item, grouper=self.grouper)
=======
            # indicated column order
            columns = next(zip(*arg))
        else:
            # list of functions / function names
            columns = []
            for f in arg:
                columns.append(com.get_callable_name(f) or f)
>>>>>>> 39602e7d

            arg = zip(columns, arg)

        results = OrderedDict()
        for name, func in arg:
            obj = self
            if name in results:
                raise SpecificationError(
                    "Function names must be unique, found multiple named "
                    "{}".format(name)
                )

            # reset the cache so that we
            # only include the named selection
            if name in self._selected_obj:
                obj = copy.copy(obj)
                obj._reset_cache()
                obj._selection = name
            results[name] = obj.aggregate(func)

        if any(isinstance(x, DataFrame) for x in results.values()):
            # let higher level handle
            if _level:
                return results

        return DataFrame(results, columns=columns)

    def _wrap_output(self, output, index, names=None):
        """ common agg/transform wrapping logic """
        output = output[self._selection_name]

        if names is not None:
            return DataFrame(output, index=index, columns=names)
        else:
            name = self._selection_name
            if name is None:
                name = self._selected_obj.name
            return Series(output, index=index, name=name)

    def _wrap_aggregated_output(self, output, names=None):
        result = self._wrap_output(
            output=output, index=self.grouper.result_index, names=names
        )
        return self._reindex_output(result)._convert(datetime=True)

    def _wrap_transformed_output(self, output, names=None):
        return self._wrap_output(output=output, index=self.obj.index, names=names)

    def _wrap_applied_output(self, keys, values, not_indexed_same=False):
        if len(keys) == 0:
            # GH #6265
            return Series([], name=self._selection_name, index=keys)

        def _get_index():
            if self.grouper.nkeys > 1:
                index = MultiIndex.from_tuples(keys, names=self.grouper.names)
            else:
                index = Index(keys, name=self.grouper.names[0])
            return index

        if isinstance(values[0], dict):
            # GH #823 #24880
            index = _get_index()
            result = self._reindex_output(DataFrame(values, index=index))
            # if self.observed is False,
            # keep all-NaN rows created while re-indexing
            result = result.stack(dropna=self.observed)
            result.name = self._selection_name
            return result

        if isinstance(values[0], Series):
            return self._concat_objects(keys, values, not_indexed_same=not_indexed_same)
        elif isinstance(values[0], DataFrame):
            # possible that Series -> DataFrame by applied function
            return self._concat_objects(keys, values, not_indexed_same=not_indexed_same)
        else:
            # GH #6265 #24880
            result = Series(data=values, index=_get_index(), name=self._selection_name)
            return self._reindex_output(result)

    def _aggregate_named(self, func, *args, **kwargs):
        result = OrderedDict()

        for name, group in self:
            group.name = name
            output = func(group, *args, **kwargs)
            if isinstance(output, (Series, Index, np.ndarray)):
                raise ValueError("Must produce aggregated value")
            result[name] = self._try_cast(output, group)

        return result

    @Substitution(klass="Series", selected="A.")
    @Appender(_transform_template)
    def transform(self, func, *args, **kwargs):
        func = self._get_cython_func(func) or func

        if isinstance(func, str):
            if not (func in base.transform_kernel_whitelist):
                msg = "'{func}' is not a valid function name for transform(name)"
                raise ValueError(msg.format(func=func))
            if func in base.cythonized_kernels:
                # cythonized transform or canned "agg+broadcast"
                return getattr(self, func)(*args, **kwargs)
            else:
                # If func is a reduction, we need to broadcast the
                # result to the whole group. Compute func result
                # and deal with possible broadcasting below.
                return self._transform_fast(
                    lambda: getattr(self, func)(*args, **kwargs), func
                )

        # reg transform
        klass = self._selected_obj.__class__
        results = []
        wrapper = lambda x: func(x, *args, **kwargs)
        for name, group in self:
            object.__setattr__(group, "name", name)
            res = wrapper(group)

            if isinstance(res, (ABCDataFrame, ABCSeries)):
                res = res._values

            indexer = self._get_index(name)
            s = klass(res, indexer)
            results.append(s)

        # check for empty "results" to avoid concat ValueError
        if results:
            from pandas.core.reshape.concat import concat

            result = concat(results).sort_index()
        else:
            result = Series()

        # we will only try to coerce the result type if
        # we have a numeric dtype, as these are *always* udfs
        # the cython take a different path (and casting)
        dtype = self._selected_obj.dtype
        if is_numeric_dtype(dtype):
            result = maybe_downcast_to_dtype(result, dtype)

        result.name = self._selected_obj.name
        result.index = self._selected_obj.index
        return result

    def _transform_fast(self, func, func_nm):
        """
        fast version of transform, only applicable to
        builtin/cythonizable functions
        """
        if isinstance(func, str):
            func = getattr(self, func)

        ids, _, ngroup = self.grouper.group_info
        cast = self._transform_should_cast(func_nm)
        out = algorithms.take_1d(func()._values, ids)
        if cast:
            out = self._try_cast(out, self.obj)
        return Series(out, index=self.obj.index, name=self.obj.name)

    def filter(self, func, dropna=True, *args, **kwargs):  # noqa
        """
        Return a copy of a Series excluding elements from groups that
        do not satisfy the boolean criterion specified by func.

        Parameters
        ----------
        func : function
            To apply to each group. Should return True or False.
        dropna : Drop groups that do not pass the filter. True by default;
            if False, groups that evaluate False are filled with NaNs.

        Examples
        --------
        >>> df = pd.DataFrame({'A' : ['foo', 'bar', 'foo', 'bar',
        ...                           'foo', 'bar'],
        ...                    'B' : [1, 2, 3, 4, 5, 6],
        ...                    'C' : [2.0, 5., 8., 1., 2., 9.]})
        >>> grouped = df.groupby('A')
        >>> df.groupby('A').B.filter(lambda x: x.mean() > 3.)
        1    2
        3    4
        5    6
        Name: B, dtype: int64

        Returns
        -------
        filtered : Series
        """
        if isinstance(func, str):
            wrapper = lambda x: getattr(x, func)(*args, **kwargs)
        else:
            wrapper = lambda x: func(x, *args, **kwargs)

        # Interpret np.nan as False.
        def true_and_notna(x, *args, **kwargs):
            b = wrapper(x, *args, **kwargs)
            return b and notna(b)

        try:
            indices = [
                self._get_index(name) for name, group in self if true_and_notna(group)
            ]
        except ValueError:
            raise TypeError("the filter must return a boolean result")
        except TypeError:
            raise TypeError("the filter must return a boolean result")

        filtered = self._apply_filter(indices, dropna)
        return filtered

    def nunique(self, dropna=True):
        """
        Return number of unique elements in the group.

        Returns
        -------
        Series
            Number of unique values within each group.
        """
        ids, _, _ = self.grouper.group_info

        val = self.obj._internal_get_values()

        # GH 27951
        # temporary fix while we wait for NumPy bug 12629 to be fixed
        val[isna(val)] = np.datetime64("NaT")

        try:
            sorter = np.lexsort((val, ids))
        except TypeError:  # catches object dtypes
            msg = "val.dtype must be object, got {}".format(val.dtype)
            assert val.dtype == object, msg
            val, _ = algorithms.factorize(val, sort=False)
            sorter = np.lexsort((val, ids))
            _isna = lambda a: a == -1
        else:
            _isna = isna

        ids, val = ids[sorter], val[sorter]

        # group boundaries are where group ids change
        # unique observations are where sorted values change
        idx = np.r_[0, 1 + np.nonzero(ids[1:] != ids[:-1])[0]]
        inc = np.r_[1, val[1:] != val[:-1]]

        # 1st item of each group is a new unique observation
        mask = _isna(val)
        if dropna:
            inc[idx] = 1
            inc[mask] = 0
        else:
            inc[mask & np.r_[False, mask[:-1]]] = 0
            inc[idx] = 1

        out = np.add.reduceat(inc, idx).astype("int64", copy=False)
        if len(ids):
            # NaN/NaT group exists if the head of ids is -1,
            # so remove it from res and exclude its index from idx
            if ids[0] == -1:
                res = out[1:]
                idx = idx[np.flatnonzero(idx)]
            else:
                res = out
        else:
            res = out[1:]
        ri = self.grouper.result_index

        # we might have duplications among the bins
        if len(res) != len(ri):
            res, out = np.zeros(len(ri), dtype=out.dtype), res
            res[ids[idx]] = out

        return Series(res, index=ri, name=self._selection_name)

    @Appender(Series.describe.__doc__)
    def describe(self, **kwargs):
        result = self.apply(lambda x: x.describe(**kwargs))
        if self.axis == 1:
            return result.T
        return result.unstack()

    def value_counts(
        self, normalize=False, sort=True, ascending=False, bins=None, dropna=True
    ):

        from pandas.core.reshape.tile import cut
        from pandas.core.reshape.merge import _get_join_indexers

        if bins is not None and not np.iterable(bins):
            # scalar bins cannot be done at top level
            # in a backward compatible way
            return self.apply(
                Series.value_counts,
                normalize=normalize,
                sort=sort,
                ascending=ascending,
                bins=bins,
            )

        ids, _, _ = self.grouper.group_info
        val = self.obj._internal_get_values()

        # groupby removes null keys from groupings
        mask = ids != -1
        ids, val = ids[mask], val[mask]

        if bins is None:
            lab, lev = algorithms.factorize(val, sort=True)
            llab = lambda lab, inc: lab[inc]
        else:

            # lab is a Categorical with categories an IntervalIndex
            lab = cut(Series(val), bins, include_lowest=True)
            lev = lab.cat.categories
            lab = lev.take(lab.cat.codes)
            llab = lambda lab, inc: lab[inc]._multiindex.codes[-1]

        if is_interval_dtype(lab):
            # TODO: should we do this inside II?
            sorter = np.lexsort((lab.left, lab.right, ids))
        else:
            sorter = np.lexsort((lab, ids))

        ids, lab = ids[sorter], lab[sorter]

        # group boundaries are where group ids change
        idx = np.r_[0, 1 + np.nonzero(ids[1:] != ids[:-1])[0]]

        # new values are where sorted labels change
        lchanges = llab(lab, slice(1, None)) != llab(lab, slice(None, -1))
        inc = np.r_[True, lchanges]
        inc[idx] = True  # group boundaries are also new values
        out = np.diff(np.nonzero(np.r_[inc, True])[0])  # value counts

        # num. of times each group should be repeated
        rep = partial(np.repeat, repeats=np.add.reduceat(inc, idx))

        # multi-index components
        labels = list(map(rep, self.grouper.recons_labels)) + [llab(lab, inc)]
        levels = [ping.group_index for ping in self.grouper.groupings] + [lev]
        names = self.grouper.names + [self._selection_name]

        if dropna:
            mask = labels[-1] != -1
            if mask.all():
                dropna = False
            else:
                out, labels = out[mask], [label[mask] for label in labels]

        if normalize:
            out = out.astype("float")
            d = np.diff(np.r_[idx, len(ids)])
            if dropna:
                m = ids[lab == -1]
                np.add.at(d, m, -1)
                acc = rep(d)[mask]
            else:
                acc = rep(d)
            out /= acc

        if sort and bins is None:
            cat = ids[inc][mask] if dropna else ids[inc]
            sorter = np.lexsort((out if ascending else -out, cat))
            out, labels[-1] = out[sorter], labels[-1][sorter]

        if bins is None:
            mi = MultiIndex(
                levels=levels, codes=labels, names=names, verify_integrity=False
            )

            if is_integer_dtype(out):
                out = ensure_int64(out)
            return Series(out, index=mi, name=self._selection_name)

        # for compat. with libgroupby.value_counts need to ensure every
        # bin is present at every index level, null filled with zeros
        diff = np.zeros(len(out), dtype="bool")
        for lab in labels[:-1]:
            diff |= np.r_[True, lab[1:] != lab[:-1]]

        ncat, nbin = diff.sum(), len(levels[-1])

        left = [np.repeat(np.arange(ncat), nbin), np.tile(np.arange(nbin), ncat)]

        right = [diff.cumsum() - 1, labels[-1]]

        _, idx = _get_join_indexers(left, right, sort=False, how="left")
        out = np.where(idx != -1, out[idx], 0)

        if sort:
            sorter = np.lexsort((out if ascending else -out, left[0]))
            out, left[-1] = out[sorter], left[-1][sorter]

        # build the multi-index w/ full levels
        codes = list(map(lambda lab: np.repeat(lab[diff], nbin), labels[:-1]))
        codes.append(left[-1])

        mi = MultiIndex(levels=levels, codes=codes, names=names, verify_integrity=False)

        if is_integer_dtype(out):
            out = ensure_int64(out)
        return Series(out, index=mi, name=self._selection_name)

    def count(self):
        """
        Compute count of group, excluding missing values.

        Returns
        -------
        Series
            Count of values within each group.
        """
        ids, _, ngroups = self.grouper.group_info
        val = self.obj._internal_get_values()

        mask = (ids != -1) & ~isna(val)
        ids = ensure_platform_int(ids)
        minlength = ngroups or 0
        out = np.bincount(ids[mask], minlength=minlength)

        return Series(
            out,
            index=self.grouper.result_index,
            name=self._selection_name,
            dtype="int64",
        )

    def _apply_to_column_groupbys(self, func):
        """ return a pass thru """
        return func(self)

    def pct_change(self, periods=1, fill_method="pad", limit=None, freq=None):
        """Calculate pct_change of each value to previous entry in group"""
        # TODO: Remove this conditional when #23918 is fixed
        if freq:
            return self.apply(
                lambda x: x.pct_change(
                    periods=periods, fill_method=fill_method, limit=limit, freq=freq
                )
            )
        filled = getattr(self, fill_method)(limit=limit)
        fill_grp = filled.groupby(self.grouper.labels)
        shifted = fill_grp.shift(periods=periods, freq=freq)

        return (filled / shifted) - 1


@pin_whitelisted_properties(DataFrame, base.dataframe_apply_whitelist)
class DataFrameGroupBy(GroupBy):

    _apply_whitelist = base.dataframe_apply_whitelist

    _block_agg_axis = 1

    _agg_see_also_doc = dedent(
        """
    See Also
    --------
    pandas.DataFrame.groupby.apply
    pandas.DataFrame.groupby.transform
    pandas.DataFrame.aggregate
    """
    )

    _agg_examples_doc = dedent(
        """
    Examples
    --------

    >>> df = pd.DataFrame({'A': [1, 1, 2, 2],
    ...                    'B': [1, 2, 3, 4],
    ...                    'C': np.random.randn(4)})

    >>> df
       A  B         C
    0  1  1  0.362838
    1  1  2  0.227877
    2  2  3  1.267767
    3  2  4 -0.562860

    The aggregation is for each column.

    >>> df.groupby('A').agg('min')
       B         C
    A
    1  1  0.227877
    2  3 -0.562860

    Multiple aggregations

    >>> df.groupby('A').agg(['min', 'max'])
        B             C
      min max       min       max
    A
    1   1   2  0.227877  0.362838
    2   3   4 -0.562860  1.267767

    Select a column for aggregation

    >>> df.groupby('A').B.agg(['min', 'max'])
       min  max
    A
    1    1    2
    2    3    4

    Different aggregations per column

    >>> df.groupby('A').agg({'B': ['min', 'max'], 'C': 'sum'})
        B             C
      min max       sum
    A
    1   1   2  0.590716
    2   3   4  0.704907

    To control the output names with different aggregations per column,
    pandas supports "named aggregation"

    >>> df.groupby("A").agg(
    ...     b_min=pd.NamedAgg(column="B", aggfunc="min"),
    ...     c_sum=pd.NamedAgg(column="C", aggfunc="sum"))
       b_min     c_sum
    A
    1      1 -1.956929
    2      3 -0.322183

    - The keywords are the *output* column names
    - The values are tuples whose first element is the column to select
      and the second element is the aggregation to apply to that column.
      Pandas provides the ``pandas.NamedAgg`` namedtuple with the fields
      ``['column', 'aggfunc']`` to make it clearer what the arguments are.
      As usual, the aggregation can be a callable or a string alias.

    See :ref:`groupby.aggregate.named` for more.
    """
    )

    @Substitution(
        see_also=_agg_see_also_doc,
        examples=_agg_examples_doc,
        versionadded="",
        klass="DataFrame",
        axis="",
    )
    @Appender(_shared_docs["aggregate"])
    def aggregate(self, func=None, *args, **kwargs):
        _level = kwargs.pop("_level", None)

        relabeling = func is None and _is_multi_agg_with_relabel(**kwargs)
        if relabeling:
            func, columns, order = _normalize_keyword_aggregation(kwargs)

            kwargs = {}
        elif func is None:
            # nicer error message
            raise TypeError("Must provide 'func' or tuples of '(column, aggfunc).")

        func = _maybe_mangle_lambdas(func)

        result, how = self._aggregate(func, _level=_level, *args, **kwargs)
        if how is None:
            return result

        if result is None:

            # grouper specific aggregations
            if self.grouper.nkeys > 1:
                return self._python_agg_general(func, *args, **kwargs)
            elif args or kwargs:
                result = self._aggregate_generic(func, *args, **kwargs)
            else:

                # try to treat as if we are passing a list
                try:
                    result = self._aggregate_multiple_funcs(
                        [func], _level=_level, _axis=self.axis
                    )
                except Exception:
                    result = self._aggregate_generic(func)
                else:
                    result.columns = Index(
                        result.columns.levels[0], name=self._selected_obj.columns.name
                    )

        if not self.as_index:
            self._insert_inaxis_grouper_inplace(result)
            result.index = np.arange(len(result))

        if relabeling:

            # used reordered index of columns
            result = result.iloc[:, order]
            result.columns = columns

        return result._convert(datetime=True)

    agg = aggregate

    def _iterate_slices(self):
        if self.axis == 0:
            # kludge
            if self._selection is None:
                slice_axis = self.obj.columns
            else:
                slice_axis = self._selection_list
            slicer = lambda x: self.obj[x]
        else:
<<<<<<< HEAD
            # list of functions / function names
            columns = []
            for f in arg:
                columns.append(com.get_callable_name(f) or f)

            arg = zip(columns, arg)

        results: Dict = OrderedDict()
        for name, func in arg:
            obj = self
            if name in results:
                raise SpecificationError(
                    "Function names must be unique, found multiple named "
                    "{}".format(name)
                )

            # reset the cache so that we
            # only include the named selection
            if name in self._selected_obj:
                obj = copy.copy(obj)
                obj._reset_cache()
                obj._selection = name
            results[name] = obj.aggregate(func)

        if any(isinstance(x, DataFrame) for x in results.values()):
            # let higher level handle
            if _level:
                return results
=======
            slice_axis = self.obj.index
            slicer = self.obj.xs
>>>>>>> 39602e7d

        for val in slice_axis:
            if val in self.exclusions:
                continue
            yield val, slicer(val)

    def _cython_agg_general(self, how, alt=None, numeric_only=True, min_count=-1):
        new_items, new_blocks = self._cython_agg_blocks(
            how, alt=alt, numeric_only=numeric_only, min_count=min_count
        )
        return self._wrap_agged_blocks(new_items, new_blocks)

    _block_agg_axis = 0

    def _cython_agg_blocks(self, how, alt=None, numeric_only=True, min_count=-1):
        # TODO: the actual managing of mgr_locs is a PITA
        # here, it should happen via BlockManager.combine

        data, agg_axis = self._get_data_to_aggregate()

        if numeric_only:
            data = data.get_numeric_data(copy=False)

        new_blocks = []
        new_items = []
        deleted_items = []
        no_result = object()
        for block in data.blocks:
            # Avoid inheriting result from earlier in the loop
            result = no_result
            locs = block.mgr_locs.as_array
            try:
                result, _ = self.grouper.aggregate(
                    block.values, how, axis=agg_axis, min_count=min_count
                )
            except NotImplementedError:
                # generally if we have numeric_only=False
                # and non-applicable functions
                # try to python agg

                if alt is None:
                    # we cannot perform the operation
                    # in an alternate way, exclude the block
                    deleted_items.append(locs)
                    continue

                # call our grouper again with only this block
                obj = self.obj[data.items[locs]]
                s = groupby(obj, self.grouper)
                try:
                    result = s.aggregate(lambda x: alt(x, axis=self.axis))
                except TypeError:
                    # we may have an exception in trying to aggregate
                    # continue and exclude the block
                    deleted_items.append(locs)
                    continue
            finally:
                if result is not no_result:
                    # see if we can cast the block back to the original dtype
                    result = maybe_downcast_numeric(result, block.dtype)
                    newb = block.make_block(result)

<<<<<<< HEAD
    def _aggregate_named(self, func, *args, **kwargs):
        result: Dict = OrderedDict()
=======
            new_items.append(locs)
            new_blocks.append(newb)
>>>>>>> 39602e7d

        if len(new_blocks) == 0:
            raise DataError("No numeric types to aggregate")

        # reset the locs in the blocks to correspond to our
        # current ordering
        indexer = np.concatenate(new_items)
        new_items = data.items.take(np.sort(indexer))

        if len(deleted_items):

            # we need to adjust the indexer to account for the
            # items we have removed
            # really should be done in internals :<

            deleted = np.concatenate(deleted_items)
            ai = np.arange(len(data))
            mask = np.zeros(len(data))
            mask[deleted] = 1
            indexer = (ai - mask.cumsum())[indexer]

        offset = 0
        for b in new_blocks:
            loc = len(b.mgr_locs)
            b.mgr_locs = indexer[offset : (offset + loc)]
            offset += loc

        return new_items, new_blocks

    def _aggregate_generic(self, func, *args, **kwargs):
        if self.grouper.nkeys != 1:
            raise AssertionError("Number of keys must be 1")

        axis = self.axis
        obj = self._obj_with_exclusions

        result = OrderedDict()
        if axis != obj._info_axis_number:
            try:
                for name, data in self:
                    result[name] = self._try_cast(func(data, *args, **kwargs), data)
            except Exception:
                return self._aggregate_item_by_item(func, *args, **kwargs)
        else:
            for name in self.indices:
                try:
                    data = self.get_group(name, obj=obj)
                    result[name] = self._try_cast(func(data, *args, **kwargs), data)
                except Exception:
                    wrapper = lambda x: func(x, *args, **kwargs)
                    result[name] = data.apply(wrapper, axis=axis)

        return self._wrap_generic_output(result, obj)

    def _aggregate_item_by_item(self, func, *args, **kwargs):
        # only for axis==0

        obj = self._obj_with_exclusions
        result = OrderedDict()
        cannot_agg = []
        errors = None
        for item in obj:
            data = obj[item]
            colg = SeriesGroupBy(data, selection=item, grouper=self.grouper)

            try:
                cast = self._transform_should_cast(func)

<<<<<<< HEAD
    def filter(self, func: Callable, dropna: bool = True, *args, **kwargs):
        """
        Return a copy of a Series excluding elements from groups that
        do not satisfy the boolean criterion specified by func.
=======
                result[item] = colg.aggregate(func, *args, **kwargs)
                if cast:
                    result[item] = self._try_cast(result[item], data)
>>>>>>> 39602e7d

            except ValueError as err:
                if "Must produce aggregated value" in str(err):
                    # raised in _aggregate_named, handle at higher level
                    #  see test_apply_with_mutated_index
                    raise
                cannot_agg.append(item)
                continue
            except TypeError as e:
                cannot_agg.append(item)
                errors = e
                continue

        result_columns = obj.columns
        if cannot_agg:
            result_columns = result_columns.drop(cannot_agg)

            # GH6337
            if not len(result_columns) and errors is not None:
                raise errors

        return DataFrame(result, columns=result_columns)

    def _decide_output_index(self, output, labels):
        if len(output) == len(labels):
            output_keys = labels
        else:
            output_keys = sorted(output)
            try:
                output_keys.sort()
            except TypeError:
                pass

<<<<<<< HEAD
        # Interpret np.nan as False.
        def true_and_notna(x):
            b = wrapper(x)
            return b and notna(b)
=======
            if isinstance(labels, MultiIndex):
                output_keys = MultiIndex.from_tuples(output_keys, names=labels.names)
>>>>>>> 39602e7d

        return output_keys

    def _wrap_applied_output(self, keys, values, not_indexed_same=False):
        if len(keys) == 0:
            return DataFrame(index=keys)

        key_names = self.grouper.names

        # GH12824.
        def first_not_none(values):
            try:
                return next(com.not_none(*values))
            except StopIteration:
                return None

        v = first_not_none(values)

        if v is None:
            # GH9684. If all values are None, then this will throw an error.
            # We'd prefer it return an empty dataframe.
            return DataFrame()
        elif isinstance(v, DataFrame):
            return self._concat_objects(keys, values, not_indexed_same=not_indexed_same)
        elif self.grouper.groupings is not None:
            if len(self.grouper.groupings) > 1:
                key_index = self.grouper.result_index

            else:
                ping = self.grouper.groupings[0]
                if len(keys) == ping.ngroups:
                    key_index = ping.group_index
                    key_index.name = key_names[0]

                    key_lookup = Index(keys)
                    indexer = key_lookup.get_indexer(key_index)

                    # reorder the values
                    values = [values[i] for i in indexer]
                else:

                    key_index = Index(keys, name=key_names[0])

                # don't use the key indexer
                if not self.as_index:
                    key_index = None

            # make Nones an empty object
            v = first_not_none(values)
            if v is None:
                return DataFrame()
            elif isinstance(v, NDFrame):
                values = [
                    x if x is not None else v._constructor(**v._construct_axes_dict())
                    for x in values
                ]

            v = values[0]

            if isinstance(v, (np.ndarray, Index, Series)):
                if isinstance(v, Series):
                    applied_index = self._selected_obj._get_axis(self.axis)
                    all_indexed_same = _all_indexes_same([x.index for x in values])
                    singular_series = len(values) == 1 and applied_index.nlevels == 1

                    # GH3596
                    # provide a reduction (Frame -> Series) if groups are
                    # unique
                    if self.squeeze:
                        # assign the name to this series
                        if singular_series:
                            values[0].name = keys[0]

                            # GH2893
                            # we have series in the values array, we want to
                            # produce a series:
                            # if any of the sub-series are not indexed the same
                            # OR we don't have a multi-index and we have only a
                            # single values
                            return self._concat_objects(
                                keys, values, not_indexed_same=not_indexed_same
                            )

                        # still a series
                        # path added as of GH 5545
                        elif all_indexed_same:
                            from pandas.core.reshape.concat import concat

                            return concat(values)

                    if not all_indexed_same:
                        # GH 8467
                        return self._concat_objects(keys, values, not_indexed_same=True)

                try:
                    if self.axis == 0:
                        # GH6124 if the list of Series have a consistent name,
                        # then propagate that name to the result.
                        index = v.index.copy()
                        if index.name is None:
                            # Only propagate the series name to the result
                            # if all series have a consistent name.  If the
                            # series do not have a consistent name, do
                            # nothing.
                            names = {v.name for v in values}
                            if len(names) == 1:
                                index.name = list(names)[0]

                        # normally use vstack as its faster than concat
                        # and if we have mi-columns
                        if (
                            isinstance(v.index, MultiIndex)
                            or key_index is None
                            or isinstance(key_index, MultiIndex)
                        ):
                            stacked_values = np.vstack([np.asarray(v) for v in values])
                            result = DataFrame(
                                stacked_values, index=key_index, columns=index
                            )
                        else:
                            # GH5788 instead of stacking; concat gets the
                            # dtypes correct
                            from pandas.core.reshape.concat import concat

                            result = concat(
                                values,
                                keys=key_index,
                                names=key_index.names,
                                axis=self.axis,
                            ).unstack()
                            result.columns = index
                    else:
                        stacked_values = np.vstack([np.asarray(v) for v in values])
                        result = DataFrame(
                            stacked_values.T, index=v.index, columns=key_index
                        )

                except (ValueError, AttributeError):
                    # GH1738: values is list of arrays of unequal lengths fall
                    # through to the outer else caluse
                    return Series(values, index=key_index, name=self._selection_name)

                # if we have date/time like in the original, then coerce dates
                # as we are stacking can easily have object dtypes here
                so = self._selected_obj
                if so.ndim == 2 and so.dtypes.apply(is_datetimelike).any():
                    result = _recast_datetimelike_result(result)
                else:
                    result = result._convert(datetime=True)

                return self._reindex_output(result)

            # values are not series or array-like but scalars
            else:
                # only coerce dates if we find at least 1 datetime
                coerce = any(isinstance(x, Timestamp) for x in values)
                # self._selection_name not passed through to Series as the
                # result should not take the name of original selection
                # of columns
                return Series(values, index=key_index)._convert(
                    datetime=True, coerce=coerce
                )

        else:
            # Handle cases like BinGrouper
            return self._concat_objects(keys, values, not_indexed_same=not_indexed_same)

    def _transform_general(self, func, *args, **kwargs):
        from pandas.core.reshape.concat import concat

        applied = []
        obj = self._obj_with_exclusions
        gen = self.grouper.get_iterator(obj, axis=self.axis)
        fast_path, slow_path = self._define_paths(func, *args, **kwargs)

        path = None
        for name, group in gen:
            object.__setattr__(group, "name", name)

            if path is None:
                # Try slow path and fast path.
                try:
                    path, res = self._choose_path(fast_path, slow_path, group)
                except TypeError:
                    return self._transform_item_by_item(obj, fast_path)
                except ValueError:
                    msg = "transform must return a scalar value for each group"
                    raise ValueError(msg)
            else:
                res = path(group)

            if isinstance(res, Series):

                # we need to broadcast across the
                # other dimension; this will preserve dtypes
                # GH14457
                if not np.prod(group.shape):
                    continue
                elif res.index.is_(obj.index):
                    r = concat([res] * len(group.columns), axis=1)
                    r.columns = group.columns
                    r.index = group.index
                else:
                    r = DataFrame(
                        np.concatenate([res.values] * len(group.index)).reshape(
                            group.shape
                        ),
                        columns=group.columns,
                        index=group.index,
                    )

                applied.append(r)
            else:
                applied.append(res)

        concat_index = obj.columns if self.axis == 0 else obj.index
        other_axis = 1 if self.axis == 0 else 0  # switches between 0 & 1
        concatenated = concat(applied, axis=self.axis, verify_integrity=False)
        concatenated = concatenated.reindex(concat_index, axis=other_axis, copy=False)
        return self._set_result_index_ordered(concatenated)

    @Substitution(klass="DataFrame", selected="")
    @Appender(_transform_template)
    def transform(self, func, *args, **kwargs):

        # optimized transforms
        func = self._get_cython_func(func) or func

        if isinstance(func, str):
            if not (func in base.transform_kernel_whitelist):
                msg = "'{func}' is not a valid function name for transform(name)"
                raise ValueError(msg.format(func=func))
            if func in base.cythonized_kernels:
                # cythonized transformation or canned "reduction+broadcast"
                return getattr(self, func)(*args, **kwargs)
            else:
                # If func is a reduction, we need to broadcast the
                # result to the whole group. Compute func result
                # and deal with possible broadcasting below.
                result = getattr(self, func)(*args, **kwargs)
        else:
            return self._transform_general(func, *args, **kwargs)

        # a reduction transform
        if not isinstance(result, DataFrame):
            return self._transform_general(func, *args, **kwargs)

        obj = self._obj_with_exclusions

        # nuisance columns
        if not result.columns.equals(obj.columns):
            return self._transform_general(func, *args, **kwargs)

        return self._transform_fast(result, obj, func)

    def _transform_fast(self, result, obj, func_nm):
        """
        Fast transform path for aggregations
        """
        # if there were groups with no observations (Categorical only?)
        # try casting data to original dtype
        cast = self._transform_should_cast(func_nm)

        # for each col, reshape to to size of original frame
        # by take operation
        ids, _, ngroup = self.grouper.group_info
        output = []
        for i, _ in enumerate(result.columns):
            res = algorithms.take_1d(result.iloc[:, i].values, ids)
            if cast:
                res = self._try_cast(res, obj.iloc[:, i])
            output.append(res)

        return DataFrame._from_arrays(output, columns=result.columns, index=obj.index)

    def _define_paths(self, func, *args, **kwargs):
        if isinstance(func, str):
            fast_path = lambda group: getattr(group, func)(*args, **kwargs)
            slow_path = lambda group: group.apply(
                lambda x: getattr(x, func)(*args, **kwargs), axis=self.axis
            )
        else:
            fast_path = lambda group: func(group, *args, **kwargs)
            slow_path = lambda group: group.apply(
                lambda x: func(x, *args, **kwargs), axis=self.axis
            )
        return fast_path, slow_path

    def _choose_path(self, fast_path, slow_path, group):
        path = slow_path
        res = slow_path(group)

        # if we make it here, test if we can use the fast path
        try:
            res_fast = fast_path(group)
        except Exception:
            # Hard to know ex-ante what exceptions `fast_path` might raise
            return path, res

        # verify fast path does not change columns (and names), otherwise
        # its results cannot be joined with those of the slow path
        if not isinstance(res_fast, DataFrame):
            return path, res

        if not res_fast.columns.equals(group.columns):
            return path, res

        if res_fast.equals(res):
            path = fast_path

        return path, res

    def _transform_item_by_item(self, obj, wrapper):
        # iterate through columns
        output = {}
        inds = []
        for i, col in enumerate(obj):
            try:
                output[col] = self[col].transform(wrapper)
                inds.append(i)
            except Exception:
                pass

        if len(output) == 0:
            raise TypeError("Transform function invalid for data types")

        columns = obj.columns
        if len(output) < len(obj.columns):
            columns = columns.take(inds)

        return DataFrame(output, index=obj.index, columns=columns)

    def filter(self, func, dropna=True, *args, **kwargs):
        """
        Return a copy of a DataFrame excluding elements from groups that
        do not satisfy the boolean criterion specified by func.

        Parameters
        ----------
        f : function
            Function to apply to each subframe. Should return True or False.
        dropna : Drop groups that do not pass the filter. True by default;
            If False, groups that evaluate False are filled with NaNs.

        Returns
        -------
        filtered : DataFrame

        Notes
        -----
        Each subframe is endowed the attribute 'name' in case you need to know
        which group you are working on.

        Examples
        --------
        >>> df = pd.DataFrame({'A' : ['foo', 'bar', 'foo', 'bar',
        ...                           'foo', 'bar'],
        ...                    'B' : [1, 2, 3, 4, 5, 6],
        ...                    'C' : [2.0, 5., 8., 1., 2., 9.]})
        >>> grouped = df.groupby('A')
        >>> grouped.filter(lambda x: x['B'].mean() > 3.)
             A  B    C
        1  bar  2  5.0
        3  bar  4  1.0
        5  bar  6  9.0
        """

        indices = []

        obj = self._selected_obj
        gen = self.grouper.get_iterator(obj, axis=self.axis)

        for name, group in gen:
            object.__setattr__(group, "name", name)

            res = func(group, *args, **kwargs)

            try:
                res = res.squeeze()
            except AttributeError:  # allow e.g., scalars and frames to pass
                pass

            # interpret the result of the filter
            if is_bool(res) or (is_scalar(res) and isna(res)):
                if res and notna(res):
                    indices.append(self._get_index(name))
            else:
                # non scalars aren't allowed
                raise TypeError(
                    "filter function returned a %s, "
                    "but expected a scalar bool" % type(res).__name__
                )

        return self._apply_filter(indices, dropna)

    def _gotitem(self, key, ndim, subset=None):
        """
        sub-classes to define
        return a sliced object

        Parameters
        ----------
        key : string / list of selections
        ndim : 1,2
            requested ndim of result
        subset : object, default None
            subset to act on
        """

        if ndim == 2:
            if subset is None:
                subset = self.obj
            return DataFrameGroupBy(
                subset,
                self.grouper,
                selection=key,
                grouper=self.grouper,
                exclusions=self.exclusions,
                as_index=self.as_index,
                observed=self.observed,
            )
        elif ndim == 1:
            if subset is None:
                subset = self.obj[key]
            return SeriesGroupBy(
                subset, selection=key, grouper=self.grouper, observed=self.observed
            )

        raise AssertionError("invalid ndim for _gotitem")

    def _wrap_generic_output(self, result, obj):
        result_index = self.grouper.levels[0]

        if self.axis == 0:
            return DataFrame(result, index=obj.columns, columns=result_index).T
        else:
            return DataFrame(result, index=obj.index, columns=result_index)

    def _get_data_to_aggregate(self):
        obj = self._obj_with_exclusions
        if self.axis == 1:
            return obj.T._data, 1
        else:
            return obj._data, 1

    def _insert_inaxis_grouper_inplace(self, result):
        # zip in reverse so we can always insert at loc 0
        izip = zip(
            *map(
                reversed,
                (
                    self.grouper.names,
                    self.grouper.get_group_levels(),
                    [grp.in_axis for grp in self.grouper.groupings],
                ),
            )
        )

        for name, lev, in_axis in izip:
            if in_axis:
                result.insert(0, name, lev)

    def _wrap_aggregated_output(self, output, names=None):
        agg_axis = 0 if self.axis == 1 else 1
        agg_labels = self._obj_with_exclusions._get_axis(agg_axis)

        output_keys = self._decide_output_index(output, agg_labels)

        if not self.as_index:
            result = DataFrame(output, columns=output_keys)
            self._insert_inaxis_grouper_inplace(result)
            result = result._consolidate()
        else:
            index = self.grouper.result_index
            result = DataFrame(output, index=index, columns=output_keys)

        if self.axis == 1:
            result = result.T

        return self._reindex_output(result)._convert(datetime=True)

    def _wrap_transformed_output(self, output, names=None):
        return DataFrame(output, index=self.obj.index)

    def _wrap_agged_blocks(self, items, blocks):
        if not self.as_index:
            index = np.arange(blocks[0].values.shape[-1])
            mgr = BlockManager(blocks, [items, index])
            result = DataFrame(mgr)

            self._insert_inaxis_grouper_inplace(result)
            result = result._consolidate()
        else:
            index = self.grouper.result_index
            mgr = BlockManager(blocks, [items, index])
            result = DataFrame(mgr)

        if self.axis == 1:
            result = result.T

        return self._reindex_output(result)._convert(datetime=True)

    def _iterate_column_groupbys(self):
        for i, colname in enumerate(self._selected_obj.columns):
            yield colname, SeriesGroupBy(
                self._selected_obj.iloc[:, i],
                selection=colname,
                grouper=self.grouper,
                exclusions=self.exclusions,
            )

    def _apply_to_column_groupbys(self, func):
        from pandas.core.reshape.concat import concat

        return concat(
            (func(col_groupby) for _, col_groupby in self._iterate_column_groupbys()),
            keys=self._selected_obj.columns,
            axis=1,
        )

    def count(self):
        """
        Compute count of group, excluding missing values.

        Returns
        -------
        DataFrame
            Count of values within each group.
        """
        data, _ = self._get_data_to_aggregate()
        ids, _, ngroups = self.grouper.group_info
        mask = ids != -1

        val = (
            (mask & ~_isna_ndarraylike(np.atleast_2d(blk.get_values())))
            for blk in data.blocks
        )
        loc = (blk.mgr_locs for blk in data.blocks)

        counter = partial(lib.count_level_2d, labels=ids, max_bin=ngroups, axis=1)
        blk = map(make_block, map(counter, val), loc)

        return self._wrap_agged_blocks(data.items, list(blk))

    def nunique(self, dropna=True):
        """
        Return DataFrame with number of distinct observations per group for
        each column.

        .. versionadded:: 0.20.0

        Parameters
        ----------
        dropna : boolean, default True
            Don't include NaN in the counts.

        Returns
        -------
        nunique: DataFrame

        Examples
        --------
        >>> df = pd.DataFrame({'id': ['spam', 'egg', 'egg', 'spam',
        ...                           'ham', 'ham'],
        ...                    'value1': [1, 5, 5, 2, 5, 5],
        ...                    'value2': list('abbaxy')})
        >>> df
             id  value1 value2
        0  spam       1      a
        1   egg       5      b
        2   egg       5      b
        3  spam       2      a
        4   ham       5      x
        5   ham       5      y

        >>> df.groupby('id').nunique()
            id  value1  value2
        id
        egg    1       1       1
        ham    1       1       2
        spam   1       2       1

        Check for rows with the same id but conflicting values:

        >>> df.groupby('id').filter(lambda g: (g.nunique() > 1).any())
             id  value1 value2
        0  spam       1      a
        3  spam       2      a
        4   ham       5      x
        5   ham       5      y
        """

        obj = self._selected_obj

        def groupby_series(obj, col=None):
            return SeriesGroupBy(obj, selection=col, grouper=self.grouper).nunique(
                dropna=dropna
            )

        if isinstance(obj, Series):
            results = groupby_series(obj)
        else:
            from pandas.core.reshape.concat import concat

            results = [groupby_series(obj[col], col) for col in obj.columns]
            results = concat(results, axis=1)
            results.columns.names = obj.columns.names

        if not self.as_index:
            results.index = ibase.default_index(len(results))
        return results

    boxplot = boxplot_frame_groupby


def _is_multi_agg_with_relabel(**kwargs):
    """
    Check whether kwargs passed to .agg look like multi-agg with relabeling.

    Parameters
    ----------
    **kwargs : dict

    Returns
    -------
    bool

    Examples
    --------
    >>> _is_multi_agg_with_relabel(a='max')
    False
    >>> _is_multi_agg_with_relabel(a_max=('a', 'max'),
    ...                            a_min=('a', 'min'))
    True
    >>> _is_multi_agg_with_relabel()
    False
    """
    return all(isinstance(v, tuple) and len(v) == 2 for v in kwargs.values()) and kwargs


def _normalize_keyword_aggregation(
    kwargs: Dict
) -> Tuple[Dict[str, List], List[str], List[int]]:
    """
    Normalize user-provided "named aggregation" kwargs.

    Transforms from the new ``Dict[str, NamedAgg]`` style kwargs
    to the old OrderedDict[str, List[scalar]]].

    Parameters
    ----------
    kwargs : dict

    Returns
    -------
    aggspec : dict
        The transformed kwargs.
    columns : List[str]
        The user-provided keys.
    col_idx_order : List[int]
        List of columns indices.

    Examples
    --------
    >>> _normalize_keyword_aggregation({'output': ('input', 'sum')})
    (OrderedDict([('input', ['sum'])]), ('output',), [('input', 'sum')])
    """
    if not PY36:
        kwargs = OrderedDict(sorted(kwargs.items()))

    # Normalize the aggregation functions as Dict[column, List[func]],
    # process normally, then fixup the names.
    # TODO(Py35): When we drop python 3.5, change this to
    # defaultdict(list)
    # TODO: aggspec type: typing.OrderedDict[str, List[AggScalar]]
    # May be hitting https://github.com/python/mypy/issues/5958
    # saying it doesn't have an attribute __name__
    aggspec: Dict[str, List[Callable]] = OrderedDict()
    order = []
    columns, pairs = list(zip(*kwargs.items()))

    for name, (column, aggfunc) in zip(columns, pairs):
        if column in aggspec:
            aggspec[column].append(aggfunc)
        else:
            aggspec[column] = [aggfunc]
        order.append((column, com.get_callable_name(aggfunc) or aggfunc))

    # uniquify aggfunc name if duplicated in order list
    uniquified_order = _make_unique(order)

    # GH 25719, due to aggspec will change the order of assigned columns in aggregation
    # uniquified_aggspec will store uniquified order list and will compare it with order
    # based on index
    aggspec_order = [
        (column, com.get_callable_name(aggfunc) or aggfunc)
        for column, aggfuncs in aggspec.items()
        for aggfunc in aggfuncs
    ]
    uniquified_aggspec = _make_unique(aggspec_order)

    # get the new indice of columns by comparison
    col_idx_order = Index(uniquified_aggspec).get_indexer(uniquified_order)
    return aggspec, columns, col_idx_order


def _make_unique(seq):
    """Uniquify aggfunc name of the pairs in the order list

    Examples:
    --------
    >>> _make_unique([('a', '<lambda>'), ('a', '<lambda>'), ('b', '<lambda>')])
    [('a', '<lambda>_0'), ('a', '<lambda>_1'), ('b', '<lambda>')]
    """
    return [
        (pair[0], "_".join([pair[1], str(seq[:i].count(pair))]))
        if seq.count(pair) > 1
        else pair
        for i, pair in enumerate(seq)
    ]


# TODO: Can't use, because mypy doesn't like us setting __name__
#   error: "partial[Any]" has no attribute "__name__"
# the type is:
#   typing.Sequence[Callable[..., ScalarResult]]
#     -> typing.Sequence[Callable[..., ScalarResult]]:


def _managle_lambda_list(aggfuncs: Sequence[Any]) -> Sequence[Any]:
    """
    Possibly mangle a list of aggfuncs.

    Parameters
    ----------
    aggfuncs : Sequence

    Returns
    -------
    mangled: list-like
        A new AggSpec sequence, where lambdas have been converted
        to have unique names.

    Notes
    -----
    If just one aggfunc is passed, the name will not be mangled.
    """
    if len(aggfuncs) <= 1:
        # don't mangle for .agg([lambda x: .])
        return aggfuncs
    i = 0
    mangled_aggfuncs = []
    for aggfunc in aggfuncs:
        if com.get_callable_name(aggfunc) == "<lambda>":
            aggfunc = functools.partial(aggfunc)
            aggfunc.__name__ = "<lambda_{}>".format(i)
            i += 1
        mangled_aggfuncs.append(aggfunc)

    return mangled_aggfuncs


def _maybe_mangle_lambdas(agg_spec: Any) -> Any:
    """
    Make new lambdas with unique names.

    Parameters
    ----------
    agg_spec : Any
        An argument to GroupBy.agg.
        Non-dict-like `agg_spec` are pass through as is.
        For dict-like `agg_spec` a new spec is returned
        with name-mangled lambdas.

    Returns
    -------
    mangled : Any
        Same type as the input.

    Examples
    --------
    >>> _maybe_mangle_lambdas('sum')
    'sum'

    >>> _maybe_mangle_lambdas([lambda: 1, lambda: 2])  # doctest: +SKIP
    [<function __main__.<lambda_0>,
     <function pandas...._make_lambda.<locals>.f(*args, **kwargs)>]
    """
    is_dict = is_dict_like(agg_spec)
    if not (is_dict or is_list_like(agg_spec)):
        return agg_spec
    mangled_aggspec = type(agg_spec)()  # dict or OrderdDict

    if is_dict:
        for key, aggfuncs in agg_spec.items():
            if is_list_like(aggfuncs) and not is_dict_like(aggfuncs):
                mangled_aggfuncs = _managle_lambda_list(aggfuncs)
            else:
                mangled_aggfuncs = aggfuncs

            mangled_aggspec[key] = mangled_aggfuncs
    else:
        mangled_aggspec = _managle_lambda_list(agg_spec)

    return mangled_aggspec


_T = TypeVar("_T", bound=DataFrame)


def _recast_datetimelike_result(result: _T) -> _T:
    """
    If we have date/time like in the original, then coerce dates
    as we are stacking can easily have object dtypes here.

    Parameters
    ----------
    result : DataFrame

    Returns
    -------
    DataFrame

    Notes
    -----
    - Assumes Groupby._selected_obj has ndim==2 and at least one
    datetimelike column
    """
    result = result.copy()

    obj_cols = [
        idx
        for idx in range(len(result.columns))
        if is_object_dtype(result.dtypes.iloc[idx])
    ]

    # See GH#26285
    for n in obj_cols:
        converted = maybe_convert_objects(
            result.iloc[:, n].values, convert_numeric=False
        )

        result.iloc[:, n] = converted
    return result<|MERGE_RESOLUTION|>--- conflicted
+++ resolved
@@ -289,48 +289,16 @@
                 is deprecated and will be removed in a future version. Use \
                 named aggregation instead.
 
-<<<<<<< HEAD
-        result: Dict = OrderedDict()
-        if axis != obj._info_axis_number:
-            try:
-                for name, data in self:
-                    result[name] = self._try_cast(func(data, *args, **kwargs), data)
-            except Exception:
-                return self._aggregate_item_by_item(func, *args, **kwargs)
-        else:
-            for name in self.indices:
-                try:
-                    data = self.get_group(name, obj=obj)
-                    result[name] = self._try_cast(func(data, *args, **kwargs), data)
-                except Exception:
-                    wrapper = lambda x: func(x, *args, **kwargs)
-                    result[name] = data.apply(wrapper, axis=axis)
-
-        return self._wrap_generic_output(result, obj)
-
-    def _wrap_aggregated_output(self, output, names=None):
-        raise AbstractMethodError(self)
-=======
                     >>> grouper.agg(name_1=func_1, name_2=func_2)
                 """
                 )
                 warnings.warn(msg, FutureWarning, stacklevel=3)
->>>>>>> 39602e7d
 
             columns = list(arg.keys())
             arg = arg.items()
         elif any(isinstance(x, (tuple, list)) for x in arg):
             arg = [(x, x) if not isinstance(x, (tuple, list)) else x for x in arg]
 
-<<<<<<< HEAD
-        obj = self._obj_with_exclusions
-        result: Dict = OrderedDict()
-        cannot_agg = []
-        errors = None
-        for item in obj:
-            data = obj[item]
-            colg = SeriesGroupBy(data, selection=item, grouper=self.grouper)
-=======
             # indicated column order
             columns = next(zip(*arg))
         else:
@@ -338,7 +306,6 @@
             columns = []
             for f in arg:
                 columns.append(com.get_callable_name(f) or f)
->>>>>>> 39602e7d
 
             arg = zip(columns, arg)
 
@@ -947,39 +914,8 @@
                 slice_axis = self._selection_list
             slicer = lambda x: self.obj[x]
         else:
-<<<<<<< HEAD
-            # list of functions / function names
-            columns = []
-            for f in arg:
-                columns.append(com.get_callable_name(f) or f)
-
-            arg = zip(columns, arg)
-
-        results: Dict = OrderedDict()
-        for name, func in arg:
-            obj = self
-            if name in results:
-                raise SpecificationError(
-                    "Function names must be unique, found multiple named "
-                    "{}".format(name)
-                )
-
-            # reset the cache so that we
-            # only include the named selection
-            if name in self._selected_obj:
-                obj = copy.copy(obj)
-                obj._reset_cache()
-                obj._selection = name
-            results[name] = obj.aggregate(func)
-
-        if any(isinstance(x, DataFrame) for x in results.values()):
-            # let higher level handle
-            if _level:
-                return results
-=======
             slice_axis = self.obj.index
             slicer = self.obj.xs
->>>>>>> 39602e7d
 
         for val in slice_axis:
             if val in self.exclusions:
@@ -1042,13 +978,8 @@
                     result = maybe_downcast_numeric(result, block.dtype)
                     newb = block.make_block(result)
 
-<<<<<<< HEAD
-    def _aggregate_named(self, func, *args, **kwargs):
-        result: Dict = OrderedDict()
-=======
             new_items.append(locs)
             new_blocks.append(newb)
->>>>>>> 39602e7d
 
         if len(new_blocks) == 0:
             raise DataError("No numeric types to aggregate")
@@ -1117,16 +1048,9 @@
             try:
                 cast = self._transform_should_cast(func)
 
-<<<<<<< HEAD
-    def filter(self, func: Callable, dropna: bool = True, *args, **kwargs):
-        """
-        Return a copy of a Series excluding elements from groups that
-        do not satisfy the boolean criterion specified by func.
-=======
                 result[item] = colg.aggregate(func, *args, **kwargs)
                 if cast:
                     result[item] = self._try_cast(result[item], data)
->>>>>>> 39602e7d
 
             except ValueError as err:
                 if "Must produce aggregated value" in str(err):
@@ -1160,15 +1084,8 @@
             except TypeError:
                 pass
 
-<<<<<<< HEAD
-        # Interpret np.nan as False.
-        def true_and_notna(x):
-            b = wrapper(x)
-            return b and notna(b)
-=======
             if isinstance(labels, MultiIndex):
                 output_keys = MultiIndex.from_tuples(output_keys, names=labels.names)
->>>>>>> 39602e7d
 
         return output_keys
 
