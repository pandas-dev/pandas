"""
Define the SeriesGroupBy and DataFrameGroupBy
classes that hold the groupby interfaces (and some implementations).

These are user facing as the result of the ``df.groupby(...)`` operations,
which here returns a DataFrameGroupBy object.
"""

from __future__ import annotations

from collections import abc
from collections.abc import Callable
import dataclasses
from functools import partial
from textwrap import dedent
from typing import (
    TYPE_CHECKING,
    Any,
    Literal,
    TypeAlias,
    TypeVar,
    cast,
)
import warnings

import numpy as np

from pandas._libs import Interval
from pandas._libs.hashtable import duplicated
from pandas.errors import (
    Pandas4Warning,
    SpecificationError,
)
from pandas.util._decorators import (
    set_module,
)
from pandas.util._exceptions import find_stack_level

from pandas.core.dtypes.common import (
    ensure_int64,
    is_bool,
    is_dict_like,
    is_integer_dtype,
    is_list_like,
    is_numeric_dtype,
    is_scalar,
)
from pandas.core.dtypes.dtypes import (
    CategoricalDtype,
    IntervalDtype,
)
from pandas.core.dtypes.inference import is_hashable
from pandas.core.dtypes.missing import (
    isna,
    notna,
)

from pandas.core import algorithms
from pandas.core.apply import (
    GroupByApply,
    maybe_mangle_lambdas,
    reconstruct_func,
    validate_func_kwargs,
)
import pandas.core.common as com
from pandas.core.frame import DataFrame
from pandas.core.groupby import base
from pandas.core.groupby.groupby import (
    GroupBy,
    GroupByPlot,
)
from pandas.core.indexes.api import (
    Index,
    MultiIndex,
    all_indexes_same,
    default_index,
)
from pandas.core.series import Series
from pandas.core.sorting import get_group_index
from pandas.core.util.numba_ import maybe_use_numba

from pandas.plotting import boxplot_frame_groupby

if TYPE_CHECKING:
    from collections.abc import (
        Hashable,
        Sequence,
    )

    from pandas._typing import (
        ArrayLike,
        BlockManager,
        CorrelationMethod,
        IndexLabel,
        Manager,
        SingleBlockManager,
        TakeIndexer,
    )

    from pandas import Categorical
    from pandas.core.generic import NDFrame

# TODO(typing) the return value on this callable should be any *scalar*.
AggScalar: TypeAlias = str | Callable[..., Any]
# TODO: validate types on ScalarResult and move to _typing
# Blocked from using by https://github.com/python/mypy/issues/1484
# See note at _mangle_lambda_list
ScalarResult = TypeVar("ScalarResult")


@set_module("pandas")
@dataclasses.dataclass
class NamedAgg:
    """
    Helper for column specific aggregation with control over output column names.

    Parameters
    ----------
    column : Hashable
        Column label in the DataFrame to apply aggfunc.
    aggfunc : function or str
        Function to apply to the provided column. If string, the name of a built-in
        pandas function.
    *args, **kwargs : Any
        Optional positional and keyword arguments passed to ``aggfunc``.

    See Also
    --------
    DataFrame.groupby : Group DataFrame using a mapper or by a Series of columns.

    Examples
    --------
    >>> df = pd.DataFrame({"key": [1, 1, 2], "a": [-1, 0, 1], 1: [10, 11, 12]})
    >>> agg_a = pd.NamedAgg(column="a", aggfunc="min")
    >>> agg_1 = pd.NamedAgg(column=1, aggfunc=lambda x: np.mean(x))
    >>> df.groupby("key").agg(result_a=agg_a, result_1=agg_1)
        result_a  result_1
    key
    1          -1      10.5
    2           1      12.0

    >>> def n_between(ser, low, high, **kwargs):
    ...     return ser.between(low, high, **kwargs).sum()

    >>> agg_between = pd.NamedAgg("a", n_between, 0, 1)
    >>> df.groupby("key").agg(count_between=agg_between)
        count_between
    key
    1               1
    2               1

    >>> agg_between_kw = pd.NamedAgg("a", n_between, 0, 1, inclusive="both")
    >>> df.groupby("key").agg(count_between_kw=agg_between_kw)
        count_between_kw
    key
    1                   1
    2                   1
    """

    column: Hashable
    aggfunc: AggScalar
    args: tuple[Any, ...] = ()
    kwargs: dict[str, Any] = dataclasses.field(default_factory=dict)

    def __init__(
        self,
        column: Hashable,
        aggfunc: Callable[..., Any] | str,
        *args: Any,
        **kwargs: Any,
    ) -> None:
        self.column = column
        self.aggfunc = aggfunc
        self.args = args
        self.kwargs = kwargs

    def __getitem__(self, key: int) -> Any:
        """Provide backward-compatible tuple-style access."""
        if key == 0:
            return self.column
        elif key == 1:
            return self.aggfunc
        elif key == 2:
            return self.args
        elif key == 3:
            return self.kwargs
        raise IndexError("index out of range")


@set_module("pandas.api.typing")
class SeriesGroupBy(GroupBy[Series]):
    def _wrap_agged_manager(self, mgr: Manager) -> Series:
        out = self.obj._constructor_from_mgr(mgr, axes=mgr.axes)
        out._name = self.obj.name
        return out

    def _get_data_to_aggregate(
        self, *, numeric_only: bool = False, name: str | None = None
    ) -> SingleBlockManager:
        ser = self._obj_with_exclusions
        single = ser._mgr
        if numeric_only and not is_numeric_dtype(ser.dtype):
            # GH#41291 match Series behavior
            kwd_name = "numeric_only"
            raise TypeError(
                f"Cannot use {kwd_name}=True with "
                f"{type(self).__name__}.{name} and non-numeric dtypes."
            )
        return single

    _agg_examples_doc = dedent(
        """
    Examples
    --------
    >>> s = pd.Series([1, 2, 3, 4])

    >>> s
    0    1
    1    2
    2    3
    3    4
    dtype: int64

    >>> s.groupby([1, 1, 2, 2]).min()
    1    1
    2    3
    dtype: int64

    >>> s.groupby([1, 1, 2, 2]).agg('min')
    1    1
    2    3
    dtype: int64

    >>> s.groupby([1, 1, 2, 2]).agg(['min', 'max'])
       min  max
    1    1    2
    2    3    4

    The output column names can be controlled by passing
    the desired column names and aggregations as keyword arguments.

    >>> s.groupby([1, 1, 2, 2]).agg(
    ...     minimum='min',
    ...     maximum='max',
    ... )
       minimum  maximum
    1        1        2
    2        3        4

    The resulting dtype will reflect the return value of the aggregating function.

    >>> s.groupby([1, 1, 2, 2]).agg(lambda x: x.astype(float).min())
    1    1.0
    2    3.0
    dtype: float64
    """
    )

    def apply(self, func, *args, **kwargs) -> Series:
        """
        Apply function ``func`` group-wise and combine the results together.

        The function passed to ``apply`` must take a series as its first
        argument and return a DataFrame, Series or scalar. ``apply`` will
        then take care of combining the results back together into a single
        dataframe or series. ``apply`` is therefore a highly flexible
        grouping method.

        While ``apply`` is a very flexible method, its downside is that
        using it can be quite a bit slower than using more specific methods
        like ``agg`` or ``transform``. Pandas offers a wide range of method that will
        be much faster than using ``apply`` for their specific purposes, so try to
        use them before reaching for ``apply``.

        Parameters
        ----------
        func : callable
            A callable that takes a series as its first argument, and
            returns a dataframe, a series or a scalar. In addition the
            callable may take positional and keyword arguments.

        *args : tuple
            Optional positional arguments to pass to ``func``.

        **kwargs : dict
            Optional keyword arguments to pass to ``func``.

        Returns
        -------
        Series or DataFrame
            A pandas object with the result of applying ``func`` to each group.

        See Also
        --------
        pipe : Apply function to the full GroupBy object instead of to each
            group.
        aggregate : Apply aggregate function to the GroupBy object.
        transform : Apply function column-by-column to the GroupBy object.
        Series.apply : Apply a function to a Series.
        DataFrame.apply : Apply a function to each row or column of a DataFrame.

        Notes
        -----
        The resulting dtype will reflect the return value of the passed ``func``,
        see the examples below.

        Functions that mutate the passed object can produce unexpected
        behavior or errors and are not supported. See :ref:`gotchas.udf-mutation`
        for more details.

        Examples
        --------
        >>> s = pd.Series([0, 1, 2], index="a a b".split())
        >>> g1 = s.groupby(s.index, group_keys=False)
        >>> g2 = s.groupby(s.index, group_keys=True)

        From ``s`` above we can see that ``g`` has two groups, ``a`` and ``b``.
        Notice that ``g1`` have ``g2`` have two groups, ``a`` and ``b``, and only
        differ in their ``group_keys`` argument. Calling `apply` in various ways,
        we can get different grouping results:

        Example 1: The function passed to `apply` takes a Series as
        its argument and returns a Series.  `apply` combines the result for
        each group together into a new Series.

        The resulting dtype will reflect the return value of the passed ``func``.

        >>> g1.apply(lambda x: x * 2 if x.name == "a" else x / 2)
        a    0.0
        a    2.0
        b    1.0
        dtype: float64

        In the above, the groups are not part of the index. We can have them included
        by using ``g2`` where ``group_keys=True``:

        >>> g2.apply(lambda x: x * 2 if x.name == "a" else x / 2)
        a  a    0.0
           a    2.0
        b  b    1.0
        dtype: float64

        Example 2: The function passed to `apply` takes a Series as
        its argument and returns a scalar. `apply` combines the result for
        each group together into a Series, including setting the index as
        appropriate:

        >>> g1.apply(lambda x: x.max() - x.min())
        a    1
        b    0
        dtype: int64

        The ``group_keys`` argument has no effect here because the result is not
        like-indexed (i.e. :ref:`a transform <groupby.transform>`) when compared
        to the input.

        >>> g2.apply(lambda x: x.max() - x.min())
        a    1
        b    0
        dtype: int64
        """
        return super().apply(func, *args, **kwargs)

    def aggregate(self, func=None, *args, engine=None, engine_kwargs=None, **kwargs):
        """
        Aggregate using one or more operations.

        The ``aggregate`` method enables flexible and efficient aggregation of grouped
        data using a variety of functions, including built-in, user-defined, and
        optimized JIT-compiled functions.

        Parameters
        ----------
        func : function, str, list, dict or None
            Function to use for aggregating the data. If a function, must either
            work when passed a Series or when passed to Series.apply.

            Accepted combinations are:

            - function
            - string function name
            - list of functions and/or function names, e.g. ``[np.sum, 'mean']``
            - None, in which case ``**kwargs`` are used with Named Aggregation. Here
              the output has one column for each element in ``**kwargs``. The name of
              the column is keyword, whereas the value determines the aggregation
              used to compute the values in the column.

              Can also accept a Numba JIT function with
              ``engine='numba'`` specified. Only passing a single function is supported
              with this engine.

              If the ``'numba'`` engine is chosen, the function must be
              a user defined function with ``values`` and ``index`` as the
              first and second arguments respectively in the function signature.
              Each group's index will be passed to the user defined function
              and optionally available for use.

            .. deprecated:: 2.1.0

                Passing a dictionary is deprecated and will raise in a future version
                of pandas. Pass a list of aggregations instead.
        *args
            Positional arguments to pass to func.
        engine : str, default None
            * ``'cython'`` : Runs the function through C-extensions from cython.
            * ``'numba'`` : Runs the function through JIT compiled code from numba.
            * ``None`` : Defaults to ``'cython'`` or globally setting
                ``compute.use_numba``

        engine_kwargs : dict, default None
            * For ``'cython'`` engine, there are no accepted ``engine_kwargs``
            * For ``'numba'`` engine, the engine can accept ``nopython``, ``nogil``
              and ``parallel`` dictionary keys. The values must either be ``True`` or
              ``False``. The default ``engine_kwargs`` for the ``'numba'`` engine is
              ``{'nopython': True, 'nogil': False, 'parallel': False}`` and will be
              applied to the function

        **kwargs
            * If ``func`` is None, ``**kwargs`` are used to define the output names and
              aggregations via Named Aggregation. See ``func`` entry.
            * Otherwise, keyword arguments to be passed into func.

        Returns
        -------
        Series
            Aggregated Series based on the grouping and the applied aggregation
            functions.

        See Also
        --------
        SeriesGroupBy.apply : Apply function func group-wise
            and combine the results together.
        SeriesGroupBy.transform : Transforms the Series on each group
            based on the given function.
        Series.aggregate : Aggregate using one or more operations.

        Notes
        -----
        When using ``engine='numba'``, there will be no "fall back" behavior internally.
        The group data and group index will be passed as numpy arrays to the JITed
        user defined function, and no alternative execution attempts will be tried.

        Functions that mutate the passed object can produce unexpected
        behavior or errors and are not supported. See :ref:`gotchas.udf-mutation`
        for more details.

        The resulting dtype will reflect the return value of the passed ``func``,
        see the examples below.

        Examples
        --------
        >>> s = pd.Series([1, 2, 3, 4])

        >>> s
        0    1
        1    2
        2    3
        3    4
        dtype: int64

        >>> s.groupby([1, 1, 2, 2]).min()
        1    1
        2    3
        dtype: int64

        >>> s.groupby([1, 1, 2, 2]).agg("min")
        1    1
        2    3
        dtype: int64

        >>> s.groupby([1, 1, 2, 2]).agg(["min", "max"])
           min  max
        1    1    2
        2    3    4

        The output column names can be controlled by passing
        the desired column names and aggregations as keyword arguments.

        >>> s.groupby([1, 1, 2, 2]).agg(
        ...     minimum="min",
        ...     maximum="max",
        ... )
           minimum  maximum
        1        1        2
        2        3        4

        The resulting dtype will reflect the return value of the aggregating
        function.

        >>> s.groupby([1, 1, 2, 2]).agg(lambda x: x.astype(float).min())
        1    1.0
        2    3.0
        dtype: float64
        """
        relabeling = func is None
        columns = None
        if relabeling:
            columns, func = validate_func_kwargs(kwargs)
            kwargs = {}

        if isinstance(func, str):
            if maybe_use_numba(engine) and engine is not None:
                # Not all agg functions support numba, only propagate numba kwargs
                # if user asks for numba, and engine is not None
                # (if engine is None, the called function will handle the case where
                # numba is requested via the global option)
                kwargs["engine"] = engine
            if engine_kwargs is not None:
                kwargs["engine_kwargs"] = engine_kwargs
            return getattr(self, func)(*args, **kwargs)

        elif isinstance(func, abc.Iterable):
            # Catch instances of lists / tuples
            # but not the class list / tuple itself.
            func = maybe_mangle_lambdas(func)
            kwargs["engine"] = engine
            kwargs["engine_kwargs"] = engine_kwargs
            ret = self._aggregate_multiple_funcs(func, *args, **kwargs)
            if relabeling:
                # columns is not narrowed by mypy from relabeling flag
                assert columns is not None  # for mypy
                ret.columns = columns
            if not self.as_index:
                ret = ret.reset_index()
            return ret

        else:
            if maybe_use_numba(engine):
                return self._aggregate_with_numba(
                    func, *args, engine_kwargs=engine_kwargs, **kwargs
                )

            if self.ngroups == 0:
                # e.g. test_evaluate_with_empty_groups without any groups to
                #  iterate over, we have no output on which to do dtype
                #  inference. We default to using the existing dtype.
                #  xref GH#51445
                obj = self._obj_with_exclusions
                return self._wrap_aggregated_output(
                    self.obj._constructor(
                        [],
                        name=self.obj.name,
                        index=self._grouper.result_index,
                        dtype=obj.dtype,
                    )
                )
            return self._python_agg_general(func, *args, **kwargs)

    agg = aggregate

    def _python_agg_general(self, func, *args, **kwargs):
        f = lambda x: func(x, *args, **kwargs)

        obj = self._obj_with_exclusions
        result = self._grouper.agg_series(obj, f)
        res = obj._constructor(result, name=obj.name)
        return self._wrap_aggregated_output(res)

    def _aggregate_multiple_funcs(self, arg, *args, **kwargs) -> DataFrame:
        if isinstance(arg, dict):
            raise SpecificationError("nested renamer is not supported")

        if any(isinstance(x, (tuple, list)) for x in arg):
            arg = ((x, x) if not isinstance(x, (tuple, list)) else x for x in arg)
        else:
            # list of functions / function names
            columns = (com.get_callable_name(f) or f for f in arg)
            arg = zip(columns, arg, strict=True)

        results: dict[base.OutputKey, DataFrame | Series] = {}
        with com.temp_setattr(self, "as_index", True):
            # Combine results using the index, need to adjust index after
            # if as_index=False (GH#50724)
            for idx, (name, func) in enumerate(arg):
                key = base.OutputKey(label=name, position=idx)
                results[key] = self.aggregate(func, *args, **kwargs)

        if any(isinstance(x, DataFrame) for x in results.values()):
            from pandas import concat

            res_df = concat(
                results.values(), axis=1, keys=[key.label for key in results]
            )
            return res_df

        indexed_output = {key.position: val for key, val in results.items()}
        output = self.obj._constructor_expanddim(indexed_output, index=None)
        output.columns = Index(key.label for key in results)

        return output

    def _wrap_applied_output(
        self,
        data: Series,
        values: list[Any],
        not_indexed_same: bool = False,
        is_transform: bool = False,
    ) -> DataFrame | Series:
        """
        Wrap the output of SeriesGroupBy.apply into the expected result.

        Parameters
        ----------
        data : Series
            Input data for groupby operation.
        values : List[Any]
            Applied output for each group.
        not_indexed_same : bool, default False
            Whether the applied outputs are not indexed the same as the group axes.

        Returns
        -------
        DataFrame or Series
        """
        if len(values) == 0:
            # GH #6265
            if is_transform:
                # GH#47787 see test_group_on_empty_multiindex
                res_index = data.index
            elif not self.group_keys:
                res_index = None
            else:
                res_index = self._grouper.result_index

            return self.obj._constructor(
                [],
                name=self.obj.name,
                index=res_index,
                dtype=data.dtype,
            )
        assert values is not None

        if isinstance(values[0], dict):
            # GH #823 #24880
            index = self._grouper.result_index
            res_df = self.obj._constructor_expanddim(values, index=index)
            # if self.observed is False,
            # keep all-NaN rows created while re-indexing
            res_ser = res_df.stack()
            res_ser.name = self.obj.name
            return res_ser
        elif isinstance(values[0], (Series, DataFrame)):
            result = self._concat_objects(
                values,
                not_indexed_same=not_indexed_same,
                is_transform=is_transform,
            )
            if isinstance(result, Series):
                result.name = self.obj.name
            if not self.as_index and not_indexed_same:
                result = self._insert_inaxis_grouper(result)
                result.index = default_index(len(result))
            return result.__finalize__(self.obj, method="groupby")
        else:
            # GH #6265 #24880
            result = self.obj._constructor(
                data=values, index=self._grouper.result_index, name=self.obj.name
            )
            if not self.as_index:
                result = self._insert_inaxis_grouper(result)
                result.index = default_index(len(result))
            return result.__finalize__(self.obj, method="groupby")

    def transform(self, func, *args, engine=None, engine_kwargs=None, **kwargs):
        """
        Call function producing a same-indexed Series on each group.

        Returns a Series having the same indexes as the original object
        filled with the transformed values.

        Parameters
        ----------
        func : function, str
            Function to apply to each group. See the Notes section below for
            requirements.

            Accepted inputs are:

<<<<<<< HEAD
            - String
            - Python function
            - Numba JIT function with ``engine='numba'`` specified.

            Only passing a single function is supported with this engine.
            If the ``'numba'`` engine is chosen, the function must be
            a user defined function with ``values`` and ``index`` as the
            first and second arguments respectively in the function signature.
            Each group's index will be passed to the user defined function
            and optionally available for use.
=======
    The resulting dtype will reflect the return value of the passed ``func``,
    for example:
>>>>>>> 00a7c411

            If a string is chosen, then it needs to be the name
            of the groupby method you want to use.
        *args
            Positional arguments to pass to func.
        engine : str, default None
            * ``'cython'`` : Runs the function through C-extensions from cython.
            * ``'numba'`` : Runs the function through JIT compiled code from numba.
            * ``None`` : Defaults to ``cython`` or global setting ``compute.use_numba``

        engine_kwargs : dict, default None
            * For ``'cython'`` engine, there are no accepted ``engine_kwargs``
            * For ``'numba'`` engine, the engine can accept ``nopython``, ``nogil``
            and ``parallel`` dictionary keys. The values must either be ``True`` or
            ``False``. The default ``engine_kwargs`` for the ``'numba'`` engine is
            ``{'nopython': True, 'nogil': False, 'parallel': False}`` and will be
            applied to the function

        **kwargs
            Keyword arguments to be passed into func.

        Returns
        -------
        Series
            Series with the same indexes as the original object filled
            with transformed values.

        See Also
        --------
        Series.groupby.apply : Apply function ``func`` group-wise and combine
            the results together.
        Series.groupby.aggregate : Aggregate using one or more operations.
        Series.transform : Call ``func`` on self producing a Series with the
            same axis shape as self.

        Notes
        -----
        Each group is endowed the attribute 'name' in case you need to know
        which group you are working on.

        The current implementation imposes three requirements on f:

        * f must return a value that either has the same shape as the input
        subframe or can be broadcast to the shape of the input subframe.
        For example, if `f` returns a scalar it will be broadcast to have the
        same shape as the input subframe.
        * if this is a DataFrame, f must support application column-by-column
        in the subframe. If f also supports application to the entire subframe,
        then a fast path is used starting from the second chunk.
        * f must not mutate groups. Mutation is not supported and may
        produce unexpected results. See :ref:`gotchas.udf-mutation` for more details.

        When using ``engine='numba'``, there will be no "fall back" behavior internally.
        The group data and group index will be passed as numpy arrays to the JITed
        user defined function, and no alternative execution attempts will be tried.

        .. versionchanged:: 1.3.0

            The resulting dtype will reflect the return value of the passed ``func``,
            see the examples below.

        .. versionchanged:: 2.0.0

            When using ``.transform`` on a grouped DataFrame and the transformation
            function returns a DataFrame, pandas now aligns the result's index
            with the input's index. You can call ``.to_numpy()`` on the
            result of the transformation function to avoid alignment.

        Examples
        --------

        >>> ser = pd.Series(
        ...     [390.0, 350.0, 30.0, 20.0],
        ...     index=["Falcon", "Falcon", "Parrot", "Parrot"],
        ...     name="Max Speed",
        ... )
        >>> grouped = ser.groupby([1, 1, 2, 2])
        >>> grouped.transform(lambda x: (x - x.mean()) / x.std())
            Falcon    0.707107
            Falcon   -0.707107
            Parrot    0.707107
            Parrot   -0.707107
            Name: Max Speed, dtype: float64

        Broadcast result of the transformation

        >>> grouped.transform(lambda x: x.max() - x.min())
        Falcon    40.0
        Falcon    40.0
        Parrot    10.0
        Parrot    10.0
        Name: Max Speed, dtype: float64

        >>> grouped.transform("mean")
        Falcon    370.0
        Falcon    370.0
        Parrot     25.0
        Parrot     25.0
        Name: Max Speed, dtype: float64

        .. versionchanged:: 1.3.0

        The resulting dtype will reflect the return value of the passed ``func``,
        for example:

        >>> grouped.transform(lambda x: x.astype(int).max())
        Falcon    390
        Falcon    390
        Parrot     30
        Parrot     30
        Name: Max Speed, dtype: int64
        """
        return self._transform(
            func, *args, engine=engine, engine_kwargs=engine_kwargs, **kwargs
        )

    def _cython_transform(self, how: str, numeric_only: bool = False, **kwargs):
        obj = self._obj_with_exclusions

        try:
            result = self._grouper._cython_operation(
                "transform", obj._values, how, 0, **kwargs
            )
        except NotImplementedError as err:
            # e.g. test_groupby_raises_string
            raise TypeError(f"{how} is not supported for {obj.dtype} dtype") from err

        return obj._constructor(result, index=self.obj.index, name=obj.name)

    def _transform_general(
        self, func: Callable, engine, engine_kwargs, *args, **kwargs
    ) -> Series:
        """
        Transform with a callable `func`.
        """
        if maybe_use_numba(engine):
            return self._transform_with_numba(
                func, *args, engine_kwargs=engine_kwargs, **kwargs
            )
        assert callable(func)
        klass = type(self.obj)

        results = []
        for name, group in self._grouper.get_iterator(
            self._obj_with_exclusions,
        ):
            # this setattr is needed for test_transform_lambda_with_datetimetz
            object.__setattr__(group, "name", name)
            res = func(group, *args, **kwargs)

            results.append(klass(res, index=group.index))

        # check for empty "results" to avoid concat ValueError
        if results:
            from pandas.core.reshape.concat import concat

            concatenated = concat(results, ignore_index=True)
            result = self._set_result_index_ordered(concatenated)
        else:
            result = self.obj._constructor(dtype=np.float64)

        result.name = self.obj.name
        return result

    def filter(self, func, dropna: bool = True, *args, **kwargs):
        """
        Filter elements from groups that don't satisfy a criterion.

        Elements from groups are filtered if they do not satisfy the
        boolean criterion specified by func.

        Parameters
        ----------
        func : function
            Criterion to apply to each group. Should return True or False.
        dropna : bool, optional
            Drop groups that do not pass the filter. True by default; if False,
            groups that evaluate False are filled with NaNs.
        *args : tuple
            Optional positional arguments to pass to `func`.
        **kwargs : dict
            Optional keyword arguments to pass to `func`.

        Returns
        -------
        Series
            The filtered subset of the original Series.

        See Also
        --------
        Series.filter: Filter elements of ungrouped Series.
        DataFrameGroupBy.filter : Filter elements from groups base on criterion.

        Notes
        -----
        Functions that mutate the passed object can produce unexpected
        behavior or errors and are not supported. See :ref:`gotchas.udf-mutation`
        for more details.

        Examples
        --------
        >>> df = pd.DataFrame(
        ...     {
        ...         "A": ["foo", "bar", "foo", "bar", "foo", "bar"],
        ...         "B": [1, 2, 3, 4, 5, 6],
        ...         "C": [2.0, 5.0, 8.0, 1.0, 2.0, 9.0],
        ...     }
        ... )
        >>> grouped = df.groupby("A")
        >>> df.groupby("A").B.filter(lambda x: x.mean() > 3.0)
        1    2
        3    4
        5    6
        Name: B, dtype: int64
        """
        if isinstance(func, str):
            wrapper = lambda x: getattr(x, func)(*args, **kwargs)
        else:
            wrapper = lambda x: func(x, *args, **kwargs)

        # Interpret np.nan as False.
        def true_and_notna(x) -> bool:
            b = wrapper(x)
            return notna(b) and b

        try:
            indices = [
                self._get_index(name)
                for name, group in self._grouper.get_iterator(self._obj_with_exclusions)
                if true_and_notna(group)
            ]
        except (ValueError, TypeError) as err:
            raise TypeError("the filter must return a boolean result") from err

        filtered = self._apply_filter(indices, dropna)
        return filtered

    def nunique(self, dropna: bool = True) -> Series | DataFrame:
        """
        Return number of unique elements in the group.

        Parameters
        ----------
        dropna : bool, default True
            Don't include NaN in the counts.

        Returns
        -------
        Series
            Number of unique values within each group.

        See Also
        --------
        core.resample.Resampler.nunique : Method nunique for Resampler.

        Examples
        --------
        >>> lst = ["a", "a", "b", "b"]
        >>> ser = pd.Series([1, 2, 3, 3], index=lst)
        >>> ser
        a    1
        a    2
        b    3
        b    3
        dtype: int64
        >>> ser.groupby(level=0).nunique()
        a    2
        b    1
        dtype: int64
        """
        ids = self._grouper.ids
        ngroups = self._grouper.ngroups
        val = self.obj._values
        codes, uniques = algorithms.factorize(val, use_na_sentinel=dropna, sort=False)

        if self._grouper.has_dropped_na:
            mask = ids >= 0
            ids = ids[mask]
            codes = codes[mask]

        group_index = get_group_index(
            labels=[ids, codes],
            shape=(ngroups, len(uniques)),
            sort=False,
            xnull=dropna,
        )

        if dropna:
            mask = group_index >= 0
            if (~mask).any():
                ids = ids[mask]
                group_index = group_index[mask]

        mask = duplicated(group_index, "first")
        res = np.bincount(ids[~mask], minlength=ngroups)
        res = ensure_int64(res)

        ri = self._grouper.result_index
        result: Series | DataFrame = self.obj._constructor(
            res, index=ri, name=self.obj.name
        )
        if not self.as_index:
            result = self._insert_inaxis_grouper(result)
            result.index = default_index(len(result))
        return result

    def describe(self, percentiles=None, include=None, exclude=None) -> Series:
        """
        Generate descriptive statistics.

        Descriptive statistics include those that summarize the central
        tendency, dispersion and shape of a
        dataset's distribution, excluding ``NaN`` values.

        Analyzes both numeric and object series, as well
        as ``DataFrame`` column sets of mixed data types. The output
        will vary depending on what is provided. Refer to the notes
        below for more detail.

        Parameters
        ----------
        percentiles : list-like of numbers, optional
            The percentiles to include in the output. All should
            fall between 0 and 1. The default, ``None``, will automatically
            return the 25th, 50th, and 75th percentiles.
        include : 'all', list-like of dtypes or None (default), optional
            A white list of data types to include in the result. Ignored
            for ``Series``. Here are the options:

            - 'all' : All columns of the input will be included in the output.
            - A list-like of dtypes : Limits the results to the
            provided data types.
            To limit the result to numeric types submit
            ``numpy.number``. To limit it instead to object columns submit
            the ``numpy.object`` data type. Strings
            can also be used in the style of
            ``select_dtypes`` (e.g. ``df.describe(include=['O'])``). To
            select pandas categorical columns, use ``'category'``
            - None (default) : The result will include all numeric columns.
        exclude : list-like of dtypes or None (default), optional,
            A black list of data types to omit from the result. Ignored
            for ``Series``. Here are the options:

            - A list-like of dtypes : Excludes the provided data types
            from the result. To exclude numeric types submit
            ``numpy.number``. To exclude object columns submit the data
            type ``numpy.object``. Strings can also be used in the style of
            ``select_dtypes`` (e.g. ``df.describe(exclude=['O'])``). To
            exclude pandas categorical columns, use ``'category'``
            - None (default) : The result will exclude nothing.

        Returns
        -------
        Series or DataFrame
            Summary statistics of the Series or Dataframe provided.

        See Also
        --------
        DataFrame.count: Count number of non-NA/null observations.
        DataFrame.max: Maximum of the values in the object.
        DataFrame.min: Minimum of the values in the object.
        DataFrame.mean: Mean of the values.
        DataFrame.std: Standard deviation of the observations.
        DataFrame.select_dtypes: Subset of a DataFrame including/excluding
            columns based on their dtype.

        Notes
        -----
        For numeric data, the result's index will include ``count``,
        ``mean``, ``std``, ``min``, ``max`` as well as lower, ``50`` and
        upper percentiles. By default the lower percentile is ``25`` and the
        upper percentile is ``75``. The ``50`` percentile is the
        same as the median.

        For object data (e.g. strings), the result's index
        will include ``count``, ``unique``, ``top``, and ``freq``. The ``top``
        is the most common value. The ``freq`` is the most common value's
        frequency.

        If multiple object values have the highest count, then the
        ``count`` and ``top`` results will be arbitrarily chosen from
        among those with the highest count.

        For mixed data types provided via a ``DataFrame``, the default is to
        return only an analysis of numeric columns. If the DataFrame consists
        only of object and categorical data without any numeric columns, the
        default is to return an analysis of both the object and categorical
        columns. If ``include='all'`` is provided as an option, the result
        will include a union of attributes of each type.

        The `include` and `exclude` parameters can be used to limit
        which columns in a ``DataFrame`` are analyzed for the output.
        The parameters are ignored when analyzing a ``Series``.

        Examples
        --------
        Describing a numeric ``Series``.

        >>> s = pd.Series([1, 2, 3])
        >>> s.describe()
        count    3.0
        mean     2.0
        std      1.0
        min      1.0
        25%      1.5
        50%      2.0
        75%      2.5
        max      3.0
        dtype: float64

        Describing a categorical ``Series``.

        >>> s = pd.Series(["a", "a", "b", "c"])
        >>> s.describe()
        count     4
        unique    3
        top       a
        freq      2
        dtype: object

        Describing a timestamp ``Series``.

        >>> s = pd.Series(
        ...     [
        ...         np.datetime64("2000-01-01"),
        ...         np.datetime64("2010-01-01"),
        ...         np.datetime64("2010-01-01"),
        ...     ]
        ... )
        >>> s.describe()
        count                      3
        mean     2006-09-01 08:00:00
        min      2000-01-01 00:00:00
        25%      2004-12-31 12:00:00
        50%      2010-01-01 00:00:00
        75%      2010-01-01 00:00:00
        max      2010-01-01 00:00:00
        dtype: object

        Describing a ``DataFrame``. By default only numeric fields
        are returned.

        >>> df = pd.DataFrame(
        ...     {
        ...         "categorical": pd.Categorical(["d", "e", "f"]),
        ...         "numeric": [1, 2, 3],
        ...         "object": ["a", "b", "c"],
        ...     }
        ... )
        >>> df.describe()
            numeric
        count      3.0
        mean       2.0
        std        1.0
        min        1.0
        25%        1.5
        50%        2.0
        75%        2.5
        max        3.0

        Describing all columns of a ``DataFrame`` regardless of data type.

        >>> df.describe(include="all")  # doctest: +SKIP
            categorical  numeric object
        count            3      3.0      3
        unique           3      NaN      3
        top              f      NaN      a
        freq             1      NaN      1
        mean           NaN      2.0    NaN
        std            NaN      1.0    NaN
        min            NaN      1.0    NaN
        25%            NaN      1.5    NaN
        50%            NaN      2.0    NaN
        75%            NaN      2.5    NaN
        max            NaN      3.0    NaN

        Describing a column from a ``DataFrame`` by accessing it as
        an attribute.

        >>> df.numeric.describe()
        count    3.0
        mean     2.0
        std      1.0
        min      1.0
        25%      1.5
        50%      2.0
        75%      2.5
        max      3.0
        Name: numeric, dtype: float64

        Including only numeric columns in a ``DataFrame`` description.

        >>> df.describe(include=[np.number])
            numeric
        count      3.0
        mean       2.0
        std        1.0
        min        1.0
        25%        1.5
        50%        2.0
        75%        2.5
        max        3.0

        Including only string columns in a ``DataFrame`` description.

        >>> df.describe(include=[object])  # doctest: +SKIP
            object
        count       3
        unique      3
        top         a
        freq        1

        Including only categorical columns from a ``DataFrame`` description.

        >>> df.describe(include=["category"])
            categorical
        count            3
        unique           3
        top              d
        freq             1

        Excluding numeric columns from a ``DataFrame`` description.

        >>> df.describe(exclude=[np.number])  # doctest: +SKIP
            categorical object
        count            3      3
        unique           3      3
        top              f      a
        freq             1      1

        Excluding object columns from a ``DataFrame`` description.

        >>> df.describe(exclude=[object])  # doctest: +SKIP
            categorical  numeric
        count            3      3.0
        unique           3      NaN
        top              f      NaN
        freq             1      NaN
        mean           NaN      2.0
        std            NaN      1.0
        min            NaN      1.0
        25%            NaN      1.5
        50%            NaN      2.0
        75%            NaN      2.5
        max            NaN      3.0
        """
        return super().describe(
            percentiles=percentiles, include=include, exclude=exclude
        )

    def value_counts(
        self,
        normalize: bool = False,
        sort: bool = True,
        ascending: bool = False,
        bins=None,
        dropna: bool = True,
    ) -> Series | DataFrame:
        """
        Return a Series or DataFrame containing counts of unique rows.

        .. versionadded:: 1.4.0

        Parameters
        ----------
        normalize : bool, default False
            Return proportions rather than frequencies.
        sort : bool, default True
            Sort by frequencies.
        ascending : bool, default False
            Sort in ascending order.
        bins : int or list of ints, optional
            Rather than count values, group them into half-open bins,
            a convenience for pd.cut, only works with numeric data.
        dropna : bool, default True
            Don't include counts of rows that contain NA values.

        Returns
        -------
        Series or DataFrame
            Series if the groupby ``as_index`` is True, otherwise DataFrame.

        See Also
        --------
        Series.value_counts: Equivalent method on Series.
        DataFrame.value_counts: Equivalent method on DataFrame.
        DataFrameGroupBy.value_counts: Equivalent method on DataFrameGroupBy.

        Notes
        -----
        - If the groupby ``as_index`` is True then the returned Series will have a
          MultiIndex with one level per input column.
        - If the groupby ``as_index`` is False then the returned DataFrame will have an
          additional column with the value_counts. The column is labelled 'count' or
          'proportion', depending on the ``normalize`` parameter.

        By default, rows that contain any NA values are omitted from
        the result.

        By default, the result will be in descending order so that the
        first element of each group is the most frequently-occurring row.

        Examples
        --------
        >>> s = pd.Series(
        ...     [1, 1, 2, 3, 2, 3, 3, 1, 1, 3, 3, 3],
        ...     index=["A", "A", "A", "A", "A", "A", "B", "B", "B", "B", "B", "B"],
        ... )
        >>> s
        A    1
        A    1
        A    2
        A    3
        A    2
        A    3
        B    3
        B    1
        B    1
        B    3
        B    3
        B    3
        dtype: int64
        >>> g1 = s.groupby(s.index)
        >>> g1.value_counts(bins=2)
        A  (0.997, 2.0]    4
           (2.0, 3.0]      2
        B  (2.0, 3.0]      4
           (0.997, 2.0]    2
        Name: count, dtype: int64
        >>> g1.value_counts(normalize=True)
        A  1    0.333333
           2    0.333333
           3    0.333333
        B  3    0.666667
           1    0.333333
        Name: proportion, dtype: float64
        """
        name = "proportion" if normalize else "count"

        if bins is None:
            result = self._value_counts(
                normalize=normalize, sort=sort, ascending=ascending, dropna=dropna
            )
            result.name = name
            return result

        from pandas.core.reshape.merge import get_join_indexers
        from pandas.core.reshape.tile import cut

        ids = self._grouper.ids
        val = self.obj._values

        index_names = self._grouper.names + [self.obj.name]

        if isinstance(val.dtype, CategoricalDtype) or (
            bins is not None and not np.iterable(bins)
        ):
            # scalar bins cannot be done at top level
            # in a backward compatible way
            # GH38672 relates to categorical dtype
            ser = self.apply(
                Series.value_counts,
                normalize=normalize,
                sort=sort,
                ascending=ascending,
                bins=bins,
            )
            ser.name = name
            ser.index.names = index_names
            return ser

        # groupby removes null keys from groupings
        mask = ids != -1
        ids, val = ids[mask], val[mask]

        lab: Index | np.ndarray
        if bins is None:
            lab, lev = algorithms.factorize(val, sort=True)
            llab = lambda lab, inc: lab[inc]
        else:
            # lab is a Categorical with categories an IntervalIndex
            cat_ser = cut(Series(val, copy=False), bins, include_lowest=True)
            cat_obj = cast("Categorical", cat_ser._values)
            lev = cat_obj.categories
            lab = lev.take(
                cat_obj.codes,
                allow_fill=True,
                fill_value=lev._na_value,
            )
            llab = lambda lab, inc: lab[inc]._multiindex.codes[-1]

        if isinstance(lab.dtype, IntervalDtype):
            # TODO: should we do this inside II?
            lab_interval = cast(Interval, lab)

            sorter = np.lexsort((lab_interval.left, lab_interval.right, ids))
        else:
            sorter = np.lexsort((lab, ids))

        ids, lab = ids[sorter], lab[sorter]

        # group boundaries are where group ids change
        idchanges = 1 + np.nonzero(ids[1:] != ids[:-1])[0]
        idx = np.r_[0, idchanges]
        if not len(ids):
            idx = idchanges

        # new values are where sorted labels change
        lchanges = llab(lab, slice(1, None)) != llab(lab, slice(None, -1))
        inc = np.r_[True, lchanges]
        if not len(val):
            inc = lchanges
        inc[idx] = True  # group boundaries are also new values
        out = np.diff(np.nonzero(np.r_[inc, True])[0])  # value counts

        # num. of times each group should be repeated
        rep = partial(np.repeat, repeats=np.add.reduceat(inc, idx))

        # multi-index components
        if isinstance(self._grouper.result_index, MultiIndex):
            codes = list(self._grouper.result_index.codes)
        else:
            codes = [
                algorithms.factorize(
                    self._grouper.result_index,
                    sort=self._grouper._sort,
                    use_na_sentinel=self._grouper.dropna,
                )[0]
            ]
        codes = [rep(level_codes) for level_codes in codes] + [llab(lab, inc)]
        levels = self._grouper.levels + [lev]

        if dropna:
            mask = codes[-1] != -1
            if mask.all():
                dropna = False
            else:
                out, codes = out[mask], [level_codes[mask] for level_codes in codes]

        if normalize:
            out = out.astype("float")
            d = np.diff(np.r_[idx, len(ids)])
            if dropna:
                m = ids[lab == -1]
                np.add.at(d, m, -1)
                acc = rep(d)[mask]
            else:
                acc = rep(d)
            out /= acc

        if sort and bins is None:
            cat = ids[inc][mask] if dropna else ids[inc]
            sorter = np.lexsort((out if ascending else -out, cat))
            out, codes[-1] = out[sorter], codes[-1][sorter]

        if bins is not None:
            # for compat. with libgroupby.value_counts need to ensure every
            # bin is present at every index level, null filled with zeros
            diff = np.zeros(len(out), dtype="bool")
            for level_codes in codes[:-1]:
                diff |= np.r_[True, level_codes[1:] != level_codes[:-1]]

            ncat, nbin = diff.sum(), len(levels[-1])

            left = [np.repeat(np.arange(ncat), nbin), np.tile(np.arange(nbin), ncat)]

            right = [diff.cumsum() - 1, codes[-1]]

            # error: Argument 1 to "get_join_indexers" has incompatible type
            # "List[ndarray[Any, Any]]"; expected "List[Union[Union[ExtensionArray,
            # ndarray[Any, Any]], Index, Series]]
            _, idx = get_join_indexers(
                left,  # type: ignore[arg-type]
                right,
                sort=False,
                how="left",
            )
            if idx is not None:
                out = np.where(idx != -1, out[idx], 0)

            if sort:
                sorter = np.lexsort((out if ascending else -out, left[0]))
                out, left[-1] = out[sorter], left[-1][sorter]

            # build the multi-index w/ full levels
            def build_codes(lev_codes: np.ndarray) -> np.ndarray:
                return np.repeat(lev_codes[diff], nbin)

            codes = [build_codes(lev_codes) for lev_codes in codes[:-1]]
            codes.append(left[-1])

        mi = MultiIndex(
            levels=levels, codes=codes, names=index_names, verify_integrity=False
        )

        if is_integer_dtype(out.dtype):
            out = ensure_int64(out)
        result = self.obj._constructor(out, index=mi, name=name)
        if not self.as_index:
            result = result.reset_index()
        return result

    def take(
        self,
        indices: TakeIndexer,
        **kwargs,
    ) -> Series:
        """
        Return the elements in the given *positional* indices in each group.

        This means that we are not indexing according to actual values in
        the index attribute of the object. We are indexing according to the
        actual position of the element in the object.

        If a requested index does not exist for some group, this method will raise.
        To get similar behavior that ignores indices that don't exist, see
        :meth:`.SeriesGroupBy.nth`.

        Parameters
        ----------
        indices : array-like
            An array of ints indicating which positions to take in each group.

        **kwargs
            For compatibility with :meth:`numpy.take`. Has no effect on the
            output.

        Returns
        -------
        Series
            A Series containing the elements taken from each group.

        See Also
        --------
        Series.take : Take elements from a Series along an axis.
        Series.loc : Select a subset of a DataFrame by labels.
        Series.iloc : Select a subset of a DataFrame by positions.
        numpy.take : Take elements from an array along an axis.
        SeriesGroupBy.nth : Similar to take, won't raise if indices don't exist.

        Examples
        --------
        >>> df = pd.DataFrame(
        ...     [
        ...         ("falcon", "bird", 389.0),
        ...         ("parrot", "bird", 24.0),
        ...         ("lion", "mammal", 80.5),
        ...         ("monkey", "mammal", np.nan),
        ...         ("rabbit", "mammal", 15.0),
        ...     ],
        ...     columns=["name", "class", "max_speed"],
        ...     index=[4, 3, 2, 1, 0],
        ... )
        >>> df
             name   class  max_speed
        4  falcon    bird      389.0
        3  parrot    bird       24.0
        2    lion  mammal       80.5
        1  monkey  mammal        NaN
        0  rabbit  mammal       15.0
        >>> gb = df["name"].groupby([1, 1, 2, 2, 2])

        Take elements at rows 0 and 1 in each group.

        >>> gb.take([0, 1])
        1  4    falcon
           3    parrot
        2  2      lion
           1    monkey
        Name: name, dtype: object

        We may take elements using negative integers for positive indices,
        starting from the end of the object, just like with Python lists.

        >>> gb.take([-1, -2])
        1  3    parrot
           4    falcon
        2  0    rabbit
           1    monkey
        Name: name, dtype: object
        """
        result = self._op_via_apply("take", indices=indices, **kwargs)
        return result

    def skew(
        self,
        skipna: bool = True,
        numeric_only: bool = False,
        **kwargs,
    ) -> Series:
        """
        Return unbiased skew within groups.

        Normalized by N-1.

        Parameters
        ----------
        skipna : bool, default True
            Exclude NA/null values when computing the result.

        numeric_only : bool, default False
            Include only float, int, boolean columns. Not implemented for Series.

        **kwargs
            Additional keyword arguments to be passed to the function.

        Returns
        -------
        Series
            Unbiased skew within groups.

        See Also
        --------
        Series.skew : Return unbiased skew over requested axis.

        Examples
        --------
        >>> ser = pd.Series(
        ...     [390.0, 350.0, 357.0, np.nan, 22.0, 20.0, 30.0],
        ...     index=[
        ...         "Falcon",
        ...         "Falcon",
        ...         "Falcon",
        ...         "Falcon",
        ...         "Parrot",
        ...         "Parrot",
        ...         "Parrot",
        ...     ],
        ...     name="Max Speed",
        ... )
        >>> ser
        Falcon    390.0
        Falcon    350.0
        Falcon    357.0
        Falcon      NaN
        Parrot     22.0
        Parrot     20.0
        Parrot     30.0
        Name: Max Speed, dtype: float64
        >>> ser.groupby(level=0).skew()
        Falcon    1.525174
        Parrot    1.457863
        Name: Max Speed, dtype: float64
        >>> ser.groupby(level=0).skew(skipna=False)
        Falcon         NaN
        Parrot    1.457863
        Name: Max Speed, dtype: float64
        """

        return self._cython_agg_general(
            "skew", alt=None, skipna=skipna, numeric_only=numeric_only, **kwargs
        )

    def kurt(
        self,
        skipna: bool = True,
        numeric_only: bool = False,
        **kwargs,
    ) -> Series:
        """
        Return unbiased kurtosis within groups.

        Parameters
        ----------
        skipna : bool, default True
            Exclude NA/null values when computing the result.

        numeric_only : bool, default False
            Include only float, int, boolean columns. Not implemented for Series.

        **kwargs
            Additional keyword arguments to be passed to the function.

        Returns
        -------
        Series
            Unbiased kurtosis within groups.

        See Also
        --------
        Series.kurt : Return unbiased kurtosis over requested axis.

        Examples
        --------
        >>> ser = pd.Series(
        ...     [390.0, 350.0, 357.0, 333.0, np.nan, 22.0, 20.0, 30.0, 40.0, 41.0],
        ...     index=[
        ...         "Falcon",
        ...         "Falcon",
        ...         "Falcon",
        ...         "Falcon",
        ...         "Falcon",
        ...         "Parrot",
        ...         "Parrot",
        ...         "Parrot",
        ...         "Parrot",
        ...         "Parrot",
        ...     ],
        ...     name="Max Speed",
        ... )
        >>> ser
        Falcon    390.0
        Falcon    350.0
        Falcon    357.0
        Falcon    333.0
        Falcon      NaN
        Parrot     22.0
        Parrot     20.0
        Parrot     30.0
        Parrot     40.0
        Parrot     41.0
        Name: Max Speed, dtype: float64
        >>> ser.groupby(level=0).kurt()
        Falcon    1.622109
        Parrot   -2.878714
        Name: Max Speed, dtype: float64
        >>> ser.groupby(level=0).kurt(skipna=False)
        Falcon         NaN
        Parrot   -2.878714
        Name: Max Speed, dtype: float64
        """

        def alt(obj):
            # This should not be reached since the cython path should raise
            #  TypeError and not NotImplementedError.
            raise TypeError(f"'kurt' is not supported for dtype={obj.dtype}")

        return self._cython_agg_general(
            "kurt", alt=alt, skipna=skipna, numeric_only=numeric_only, **kwargs
        )

    @property
    def plot(self) -> GroupByPlot:
        """
        Make plots of Series or DataFrame.

        Uses the backend specified by the
        option ``plotting.backend``. By default, matplotlib is used.

        Parameters
        ----------
        data : Series or DataFrame
            The object for which the method is called.

        Attributes
        ----------
        x : label or position, default None
            Only used if data is a DataFrame.
        y : label, position or list of label, positions, default None
            Allows plotting of one column versus another. Only used if data is a
            DataFrame.
        kind : str
            The kind of plot to produce:

            - 'line' : line plot (default)
            - 'bar' : vertical bar plot
            - 'barh' : horizontal bar plot
            - 'hist' : histogram
            - 'box' : boxplot
            - 'kde' : Kernel Density Estimation plot
            - 'density' : same as 'kde'
            - 'area' : area plot
            - 'pie' : pie plot
            - 'scatter' : scatter plot (DataFrame only)
            - 'hexbin' : hexbin plot (DataFrame only)
        ax : matplotlib axes object, default None
            An axes of the current figure.
        subplots : bool or sequence of iterables, default False
            Whether to group columns into subplots:

            - ``False`` : No subplots will be used
            - ``True`` : Make separate subplots for each column.
            - sequence of iterables of column labels: Create a subplot for each
            group of columns. For example `[('a', 'c'), ('b', 'd')]` will
            create 2 subplots: one with columns 'a' and 'c', and one
            with columns 'b' and 'd'. Remaining columns that aren't specified
            will be plotted in additional subplots (one per column).

            .. versionadded:: 1.5.0

        sharex : bool, default True if ax is None else False
            In case ``subplots=True``, share x axis and set some x axis
            labels to invisible;
            defaults to True if ax is None otherwise False if
            an ax is passed in; Be aware, that passing in both an ax and
            ``sharex=True`` will alter all x axis labels for all axis in a figure.
        sharey : bool, default False
            In case ``subplots=True``, share y axis and set some y axis
            labels to invisible.
        layout : tuple, optional
            (rows, columns) for the layout of subplots.
        figsize : a tuple (width, height) in inches
            Size of a figure object.
        use_index : bool, default True
            Use index as ticks for x axis.
        title : str or list
            Title to use for the plot. If a string is passed, print the string
            at the top of the figure. If a list is passed and `subplots` is
            True, print each item in the list above the corresponding subplot.
        grid : bool, default None (matlab style default)
            Axis grid lines.
        legend : bool or {'reverse'}
            Place legend on axis subplots.
        style : list or dict
            The matplotlib line style per column.
        logx : bool or 'sym', default False
            Use log scaling or symlog scaling on x axis.

        logy : bool or 'sym' default False
            Use log scaling or symlog scaling on y axis.

        loglog : bool or 'sym', default False
            Use log scaling or symlog scaling on both x and y axes.

        xticks : sequence
            Values to use for the xticks.
        yticks : sequence
            Values to use for the yticks.
        xlim : 2-tuple/list
            Set the x limits of the current axes.
        ylim : 2-tuple/list
            Set the y limits of the current axes.
        xlabel : label, optional
            Name to use for the xlabel on x-axis. Default uses index name as xlabel,
            or the x-column name for planar plots.

            .. versionchanged:: 2.0.0

                Now applicable to histograms.

        ylabel : label, optional
            Name to use for the ylabel on y-axis. Default will show no ylabel, or the
            y-column name for planar plots.

            .. versionchanged:: 2.0.0

                Now applicable to histograms.

        rot : float, default None
            Rotation for ticks (xticks for vertical, yticks for horizontal
            plots).
        fontsize : float, default None
            Font size for xticks and yticks.
        colormap : str or matplotlib colormap object, default None
            Colormap to select colors from. If string, load colormap with that
            name from matplotlib.
        colorbar : bool, optional
            If True, plot colorbar (only relevant for 'scatter' and 'hexbin'
            plots).
        position : float
            Specify relative alignments for bar plot layout.
            From 0 (left/bottom-end) to 1 (right/top-end). Default is 0.5
            (center).
        table : bool, Series or DataFrame, default False
            If True, draw a table using the data in the DataFrame and the data
            will be transposed to meet matplotlib's default layout.
            If a Series or DataFrame is passed, use passed data to draw a
            table.
        yerr : DataFrame, Series, array-like, dict and str
            See :ref:`Plotting with Error Bars <visualization.errorbars>` for
            detail.
        xerr : DataFrame, Series, array-like, dict and str
            Equivalent to yerr.
        stacked : bool, default False in line and bar plots, and True in area plot
            If True, create stacked plot.
        secondary_y : bool or sequence, default False
            Whether to plot on the secondary y-axis if a list/tuple, which
            columns to plot on secondary y-axis.
        mark_right : bool, default True
            When using a secondary_y axis, automatically mark the column
            labels with "(right)" in the legend.
        include_bool : bool, default is False
            If True, boolean values can be plotted.
        backend : str, default None
            Backend to use instead of the backend specified in the option
            ``plotting.backend``. For instance, 'matplotlib'. Alternatively, to
            specify the ``plotting.backend`` for the whole session, set
            ``pd.options.plotting.backend``.
        **kwargs
            Options to pass to matplotlib plotting method.

        Returns
        -------
        :class:`matplotlib.axes.Axes` or numpy.ndarray of them
            If the backend is not the default matplotlib one, the return value
            will be the object returned by the backend.

        See Also
        --------
        matplotlib.pyplot.plot : Plot y versus x as lines and/or markers.
        DataFrame.hist : Make a histogram.
        DataFrame.boxplot : Make a box plot.
        DataFrame.plot.scatter : Make a scatter plot with varying marker
            point size and color.
        DataFrame.plot.hexbin : Make a hexagonal binning plot of
            two variables.
        DataFrame.plot.kde : Make Kernel Density Estimate plot using
            Gaussian kernels.
        DataFrame.plot.area : Make a stacked area plot.
        DataFrame.plot.bar : Make a bar plot.
        DataFrame.plot.barh : Make a horizontal bar plot.

        Notes
        -----
        - See matplotlib documentation online for more on this subject
        - If `kind` = 'bar' or 'barh', you can specify relative alignments
        for bar plot layout by `position` keyword.
        From 0 (left/bottom-end) to 1 (right/top-end). Default is 0.5
        (center)

        Examples
        --------
        For Series:

        .. plot::
            :context: close-figs

            >>> ser = pd.Series([1, 2, 3, 3])
            >>> plot = ser.plot(kind="hist", title="My plot")

        For DataFrame:

        .. plot::
            :context: close-figs
            >>> df = pd.DataFrame(
            ...     {
            ...         "length": [1.5, 0.5, 1.2, 0.9, 3],
            ...         "width": [0.7, 0.2, 0.15, 0.2, 1.1],
            ...     },
            ...     index=["pig", "rabbit", "duck", "chicken", "horse"],
            ... )
            >>> plot = df.plot(title="DataFrame Plot")

        For SeriesGroupBy:

        .. plot::
            :context: close-figs
            >>> lst = [-1, -2, -3, 1, 2, 3]
            >>> ser = pd.Series([1, 2, 2, 4, 6, 6], index=lst)
            >>> plot = ser.groupby(lambda x: x > 0).plot(title="SeriesGroupBy Plot")

        For DataFrameGroupBy:

        .. plot::
            :context: close-figs
            >>> df = pd.DataFrame({"col1": [1, 2, 3, 4], "col2": ["A", "B", "A", "B"]})
            >>> plot = df.groupby("col2").plot(
            ...     kind="bar", title="DataFrameGroupBy Plot"
            ... )
        """
        result = GroupByPlot(self)
        return result

    def nlargest(
        self, n: int = 5, keep: Literal["first", "last", "all"] = "first"
    ) -> Series:
        """
        Return the largest `n` elements.

        Parameters
        ----------
        n : int, default 5
            Return this many descending sorted values.
        keep : {'first', 'last', 'all'}, default 'first'
            When there are duplicate values that cannot all fit in a
            Series of `n` elements:

            - ``first`` : return the first `n` occurrences in order
              of appearance.
            - ``last`` : return the last `n` occurrences in reverse
              order of appearance.
            - ``all`` : keep all occurrences. This can result in a Series of
              size larger than `n`.

        Returns
        -------
        Series
            The `n` largest values in the Series, sorted in decreasing order.

        See Also
        --------
        Series.nsmallest: Get the `n` smallest elements.
        Series.sort_values: Sort Series by values.
        Series.head: Return the first `n` rows.

        Notes
        -----
        Faster than ``.sort_values(ascending=False).head(n)`` for small `n`
        relative to the size of the ``Series`` object.

        Examples
        --------
        >>> countries_population = {
        ...     "Italy": 59000000,
        ...     "France": 65000000,
        ...     "Malta": 434000,
        ...     "Maldives": 434000,
        ...     "Brunei": 434000,
        ...     "Iceland": 337000,
        ...     "Nauru": 11300,
        ...     "Tuvalu": 11300,
        ...     "Anguilla": 11300,
        ...     "Montserrat": 5200,
        ... }
        >>> s = pd.Series(countries_population)
        >>> s
        Italy       59000000
        France      65000000
        Malta         434000
        Maldives      434000
        Brunei        434000
        Iceland       337000
        Nauru          11300
        Tuvalu         11300
        Anguilla       11300
        Montserrat      5200
        dtype: int64

        The `n` largest elements where ``n=5`` by default.

        >>> s.nlargest()
        France      65000000
        Italy       59000000
        Malta         434000
        Maldives      434000
        Brunei        434000
        dtype: int64

        The `n` largest elements where ``n=3``. Default `keep` value is 'first'
        so Malta will be kept.

        >>> s.nlargest(3)
        France    65000000
        Italy     59000000
        Malta       434000
        dtype: int64

        The `n` largest elements where ``n=3`` and keeping the last duplicates.
        Brunei will be kept since it is the last with value 434000 based on
        the index order.

        >>> s.nlargest(3, keep="last")
        France      65000000
        Italy       59000000
        Brunei        434000
        dtype: int64

        The `n` largest elements where ``n=3`` with all duplicates kept. Note
        that the returned Series has five elements due to the three duplicates.

        >>> s.nlargest(3, keep="all")
        France      65000000
        Italy       59000000
        Malta         434000
        Maldives      434000
        Brunei        434000
        dtype: int64
        """
        f = partial(Series.nlargest, n=n, keep=keep)
        data = self._obj_with_exclusions
        # Don't change behavior if result index happens to be the same, i.e.
        # already ordered and n >= all group sizes.
        result = self._python_apply_general(f, data, not_indexed_same=True)
        return result

    def nsmallest(
        self, n: int = 5, keep: Literal["first", "last", "all"] = "first"
    ) -> Series:
        """
        Return the smallest `n` elements.

        Parameters
        ----------
        n : int, default 5
            Return this many ascending sorted values.
        keep : {'first', 'last', 'all'}, default 'first'
            When there are duplicate values that cannot all fit in a
            Series of `n` elements:

            - ``first`` : return the first `n` occurrences in order
              of appearance.
            - ``last`` : return the last `n` occurrences in reverse
              order of appearance.
            - ``all`` : keep all occurrences. This can result in a Series of
              size larger than `n`.

        Returns
        -------
        Series
            The `n` smallest values in the Series, sorted in increasing order.

        See Also
        --------
        Series.nlargest: Get the `n` largest elements.
        Series.sort_values: Sort Series by values.
        Series.head: Return the first `n` rows.

        Notes
        -----
        Faster than ``.sort_values().head(n)`` for small `n` relative to
        the size of the ``Series`` object.

        Examples
        --------
        >>> countries_population = {
        ...     "Italy": 59000000,
        ...     "France": 65000000,
        ...     "Brunei": 434000,
        ...     "Malta": 434000,
        ...     "Maldives": 434000,
        ...     "Iceland": 337000,
        ...     "Nauru": 11300,
        ...     "Tuvalu": 11300,
        ...     "Anguilla": 11300,
        ...     "Montserrat": 5200,
        ... }
        >>> s = pd.Series(countries_population)
        >>> s
        Italy       59000000
        France      65000000
        Brunei        434000
        Malta         434000
        Maldives      434000
        Iceland       337000
        Nauru          11300
        Tuvalu         11300
        Anguilla       11300
        Montserrat      5200
        dtype: int64

        The `n` smallest elements where ``n=5`` by default.

        >>> s.nsmallest()
        Montserrat    5200
        Nauru        11300
        Tuvalu       11300
        Anguilla     11300
        Iceland     337000
        dtype: int64

        The `n` smallest elements where ``n=3``. Default `keep` value is
        'first' so Nauru and Tuvalu will be kept.

        >>> s.nsmallest(3)
        Montserrat   5200
        Nauru       11300
        Tuvalu      11300
        dtype: int64

        The `n` smallest elements where ``n=3`` and keeping the last
        duplicates. Anguilla and Tuvalu will be kept since they are the last
        with value 11300 based on the index order.

        >>> s.nsmallest(3, keep="last")
        Montserrat   5200
        Anguilla    11300
        Tuvalu      11300
        dtype: int64

        The `n` smallest elements where ``n=3`` with all duplicates kept. Note
        that the returned Series has four elements due to the three duplicates.

        >>> s.nsmallest(3, keep="all")
        Montserrat   5200
        Nauru       11300
        Tuvalu      11300
        Anguilla    11300
        dtype: int64
        """
        f = partial(Series.nsmallest, n=n, keep=keep)
        data = self._obj_with_exclusions
        # Don't change behavior if result index happens to be the same, i.e.
        # already ordered and n >= all group sizes.
        result = self._python_apply_general(f, data, not_indexed_same=True)
        return result

    def idxmin(self, skipna: bool = True) -> Series:
        """
        Return the row label of the minimum value.

        If multiple values equal the minimum, the first row label with that
        value is returned.

        Parameters
        ----------
        skipna : bool, default True
            Exclude NA values.

        Returns
        -------
        Series
            Indexes of minima in each group.

        Raises
        ------
        ValueError
            When there are no valid values for a group. Then can happen if:

                * There is an unobserved group and ``observed=False``.
                * All values for a group are NA.
                * Some values for a group are NA and ``skipna=False``.

        .. versionchanged:: 3.0.0
            Previously if all values for a group are NA or some values for a group are
            NA and ``skipna=False``, this method would return NA. Now it raises instead.

        See Also
        --------
        numpy.argmin : Return indices of the minimum values
            along the given axis.
        DataFrame.idxmin : Return index of first occurrence of minimum
            over requested axis.
        Series.idxmax : Return index *label* of the first occurrence
            of maximum of values.

        Examples
        --------
        >>> ser = pd.Series(
        ...     [1, 2, 3, 4],
        ...     index=pd.DatetimeIndex(
        ...         ["2023-01-01", "2023-01-15", "2023-02-01", "2023-02-15"]
        ...     ),
        ... )
        >>> ser
        2023-01-01    1
        2023-01-15    2
        2023-02-01    3
        2023-02-15    4
        dtype: int64

        >>> ser.groupby(["a", "a", "b", "b"]).idxmin()
        a   2023-01-01
        b   2023-02-01
        dtype: datetime64[s]
        """
        return self._idxmax_idxmin("idxmin", skipna=skipna)

    def idxmax(self, skipna: bool = True) -> Series:
        """
        Return the row label of the maximum value.

        If multiple values equal the maximum, the first row label with that
        value is returned.

        Parameters
        ----------
        skipna : bool, default True
            Exclude NA values.

        Returns
        -------
        Series
            Indexes of maxima in each group.

        Raises
        ------
        ValueError
            When there are no valid values for a group. Then can happen if:

                * There is an unobserved group and ``observed=False``.
                * All values for a group are NA.
                * Some values for a group are NA and ``skipna=False``.

        .. versionchanged:: 3.0.0
            Previously if all values for a group are NA or some values for a group are
            NA and ``skipna=False``, this method would return NA. Now it raises instead.

        See Also
        --------
        numpy.argmax : Return indices of the maximum values
            along the given axis.
        DataFrame.idxmax : Return index of first occurrence of maximum
            over requested axis.
        Series.idxmin : Return index *label* of the first occurrence
            of minimum of values.

        Examples
        --------
        >>> ser = pd.Series(
        ...     [1, 2, 3, 4],
        ...     index=pd.DatetimeIndex(
        ...         ["2023-01-01", "2023-01-15", "2023-02-01", "2023-02-15"]
        ...     ),
        ... )
        >>> ser
        2023-01-01    1
        2023-01-15    2
        2023-02-01    3
        2023-02-15    4
        dtype: int64

        >>> ser.groupby(["a", "a", "b", "b"]).idxmax()
        a   2023-01-15
        b   2023-02-15
        dtype: datetime64[s]
        """
        return self._idxmax_idxmin("idxmax", skipna=skipna)

    def corr(
        self,
        other: Series,
        method: CorrelationMethod = "pearson",
        min_periods: int | None = None,
    ) -> Series:
        """
        Compute correlation with `other` Series, excluding missing values.

        The two `Series` objects are not required to be the same length and will be
        aligned internally before the correlation function is applied.

        Parameters
        ----------
        other : Series
            Series with which to compute the correlation.
        method : {'pearson', 'kendall', 'spearman'} or callable
            Method used to compute correlation:

            - pearson : Standard correlation coefficient
            - kendall : Kendall Tau correlation coefficient
            - spearman : Spearman rank correlation
            - callable: Callable with input two 1d ndarrays and returning a float.

            .. warning::
                Note that the returned matrix from corr will have 1 along the
                diagonals and will be symmetric regardless of the callable's
                behavior.
        min_periods : int, optional
            Minimum number of observations needed to have a valid result.

        Returns
        -------
        float
            Correlation with other.

        See Also
        --------
        DataFrame.corr : Compute pairwise correlation between columns.
        DataFrame.corrwith : Compute pairwise correlation with another
            DataFrame or Series.

        Notes
        -----
        Pearson, Kendall and Spearman correlation are currently computed using
        pairwise complete observations.

        * `Pearson correlation coefficient <https://en.wikipedia.org/wiki/Pearson_correlation_coefficient>`_
        * `Kendall rank correlation coefficient <https://en.wikipedia.org/wiki/Kendall_rank_correlation_coefficient>`_
        * `Spearman's rank correlation coefficient <https://en.wikipedia.org/wiki/Spearman%27s_rank_correlation_coefficient>`_

        Automatic data alignment: as with all pandas operations, automatic data
        alignment is performed for this method.
        ``corr()`` automatically considers values with matching indices.

        Examples
        --------
        >>> def histogram_intersection(a, b):
        ...     v = np.minimum(a, b).sum().round(decimals=1)
        ...     return v
        >>> s1 = pd.Series([0.2, 0.0, 0.6, 0.2])
        >>> s2 = pd.Series([0.3, 0.6, 0.0, 0.1])
        >>> s1.corr(s2, method=histogram_intersection)
        0.3

        Pandas auto-aligns the values with matching indices

        >>> s1 = pd.Series([1, 2, 3], index=[0, 1, 2])
        >>> s2 = pd.Series([1, 2, 3], index=[2, 1, 0])
        >>> s1.corr(s2)
        -1.0

        If the input is a constant array, the correlation is not defined in this case,
        and ``np.nan`` is returned.

        >>> s1 = pd.Series([0.45, 0.45])
        >>> s1.corr(s1)
        nan
        """
        result = self._op_via_apply(
            "corr", other=other, method=method, min_periods=min_periods
        )
        return result

    def cov(
        self, other: Series, min_periods: int | None = None, ddof: int | None = 1
    ) -> Series:
        """
        Compute covariance with Series, excluding missing values.

        The two `Series` objects are not required to be the same length and
        will be aligned internally before the covariance is calculated.

        Parameters
        ----------
        other : Series
            Series with which to compute the covariance.
        min_periods : int, optional
            Minimum number of observations needed to have a valid result.
        ddof : int, default 1
            Delta degrees of freedom.  The divisor used in calculations
            is ``N - ddof``, where ``N`` represents the number of elements.

        Returns
        -------
        float
            Covariance between Series and other normalized by N-1
            (unbiased estimator).

        See Also
        --------
        DataFrame.cov : Compute pairwise covariance of columns.

        Examples
        --------
        >>> s1 = pd.Series([0.90010907, 0.13484424, 0.62036035])
        >>> s2 = pd.Series([0.12528585, 0.26962463, 0.51111198])
        >>> s1.cov(s2)
        -0.01685762652715874
        """
        result = self._op_via_apply(
            "cov", other=other, min_periods=min_periods, ddof=ddof
        )
        return result

    @property
    def is_monotonic_increasing(self) -> Series:
        """
        Return whether each group's values are monotonically increasing.

        Returns
        -------
        Series

        See Also
        --------
        SeriesGroupBy.is_monotonic_decreasing : Return whether each group's values
            are monotonically decreasing.

        Examples
        --------
        >>> s = pd.Series([2, 1, 3, 4], index=["Falcon", "Falcon", "Parrot", "Parrot"])
        >>> s.groupby(level=0).is_monotonic_increasing
        Falcon    False
        Parrot     True
        dtype: bool
        """
        return self.apply(lambda ser: ser.is_monotonic_increasing)

    @property
    def is_monotonic_decreasing(self) -> Series:
        """
        Return whether each group's values are monotonically decreasing.

        Returns
        -------
        Series

        See Also
        --------
        SeriesGroupBy.is_monotonic_increasing : Return whether each group's values
            are monotonically increasing.

        Examples
        --------
        >>> s = pd.Series([2, 1, 3, 4], index=["Falcon", "Falcon", "Parrot", "Parrot"])
        >>> s.groupby(level=0).is_monotonic_decreasing
        Falcon     True
        Parrot    False
        dtype: bool
        """
        return self.apply(lambda ser: ser.is_monotonic_decreasing)

    def hist(
        self,
        by=None,
        ax=None,
        grid: bool = True,
        xlabelsize: int | None = None,
        xrot: float | None = None,
        ylabelsize: int | None = None,
        yrot: float | None = None,
        figsize: tuple[float, float] | None = None,
        bins: int | Sequence[int] = 10,
        backend: str | None = None,
        legend: bool = False,
        **kwargs,
    ):
        """
        Draw histogram of the input series using matplotlib.

        Parameters
        ----------
        by : object, optional
            If passed, then used to form histograms for separate groups.
        ax : matplotlib axis object
            If not passed, uses gca().
        grid : bool, default True
            Whether to show axis grid lines.
        xlabelsize : int, default None
            If specified changes the x-axis label size.
        xrot : float, default None
            Rotation of x axis labels.
        ylabelsize : int, default None
            If specified changes the y-axis label size.
        yrot : float, default None
            Rotation of y axis labels.
        figsize : tuple, default None
            Figure size in inches by default.
        bins : int or sequence, default 10
            Number of histogram bins to be used. If an integer is given, bins + 1
            bin edges are calculated and returned. If bins is a sequence, gives
            bin edges, including left edge of first bin and right edge of last
            bin. In this case, bins is returned unmodified.
        backend : str, default None
            Backend to use instead of the backend specified in the option
            ``plotting.backend``. For instance, 'matplotlib'. Alternatively, to
            specify the ``plotting.backend`` for the whole session, set
            ``pd.options.plotting.backend``.
        legend : bool, default False
            Whether to show the legend.

        **kwargs
            To be passed to the actual plotting function.

        Returns
        -------
        matplotlib.axes.Axes
            A histogram plot.

        See Also
        --------
        matplotlib.axes.Axes.hist : Plot a histogram using matplotlib.

        Examples
        --------
        For Series:

        .. plot::
            :context: close-figs

            >>> lst = ["a", "a", "a", "b", "b", "b"]
            >>> ser = pd.Series([1, 2, 2, 4, 6, 6], index=lst)
            >>> hist = ser.hist()

        For Groupby:

        .. plot::
            :context: close-figs

            >>> lst = ["a", "a", "a", "b", "b", "b"]
            >>> ser = pd.Series([1, 2, 2, 4, 6, 6], index=lst)
            >>> hist = ser.groupby(level=0).hist()
        """
        result = self._op_via_apply(
            "hist",
            by=by,
            ax=ax,
            grid=grid,
            xlabelsize=xlabelsize,
            xrot=xrot,
            ylabelsize=ylabelsize,
            yrot=yrot,
            figsize=figsize,
            bins=bins,
            backend=backend,
            legend=legend,
            **kwargs,
        )
        return result

    @property
    def dtype(self) -> Series:
        """
        Return the dtype object of the underlying data.

        See Also
        --------
        Series.dtypes : Return the dtype object of the underlying data.
        Series.astype : Cast a pandas object to a specified dtype dtype.
        Series.convert_dtypes : Convert columns to the best possible dtypes using dtypes
            supporting pd.NA.

        Examples
        --------
        >>> s = pd.Series([1, 2, 3])
        >>> s.dtype
        dtype('int64')
        """
        return self.apply(lambda ser: ser.dtype)

    def unique(self) -> Series:
        """
        Return unique values for each group.

        It returns unique values for each of the grouped values. Returned in
        order of appearance. Hash table-based unique, therefore does NOT sort.

        Returns
        -------
        Series
            Unique values for each of the grouped values.

        See Also
        --------
        Series.unique : Return unique values of Series object.

        Examples
        --------
        >>> df = pd.DataFrame(
        ...     [
        ...         ("Chihuahua", "dog", 6.1),
        ...         ("Beagle", "dog", 15.2),
        ...         ("Chihuahua", "dog", 6.9),
        ...         ("Persian", "cat", 9.2),
        ...         ("Chihuahua", "dog", 7),
        ...         ("Persian", "cat", 8.8),
        ...     ],
        ...     columns=["breed", "animal", "height_in"],
        ... )
        >>> df
               breed     animal   height_in
        0  Chihuahua        dog         6.1
        1     Beagle        dog        15.2
        2  Chihuahua        dog         6.9
        3    Persian        cat         9.2
        4  Chihuahua        dog         7.0
        5    Persian        cat         8.8
        >>> ser = df.groupby("animal")["breed"].unique()
        >>> ser
        animal
        cat              [Persian]
        dog    [Chihuahua, Beagle]
        Name: breed, dtype: object
        """
        result = self._op_via_apply("unique")
        return result


@set_module("pandas.api.typing")
class DataFrameGroupBy(GroupBy[DataFrame]):
    _agg_examples_doc = dedent(
        """
    Examples
    --------
    >>> data = {"A": [1, 1, 2, 2],
    ...         "B": [1, 2, 3, 4],
    ...         "C": [0.362838, 0.227877, 1.267767, -0.562860]}
    >>> df = pd.DataFrame(data)
    >>> df
       A  B         C
    0  1  1  0.362838
    1  1  2  0.227877
    2  2  3  1.267767
    3  2  4 -0.562860

    The aggregation is for each column.

    >>> df.groupby('A').agg('min')
       B         C
    A
    1  1  0.227877
    2  3 -0.562860

    Multiple aggregations

    >>> df.groupby('A').agg(['min', 'max'])
        B             C
      min max       min       max
    A
    1   1   2  0.227877  0.362838
    2   3   4 -0.562860  1.267767

    Select a column for aggregation

    >>> df.groupby('A').B.agg(['min', 'max'])
       min  max
    A
    1    1    2
    2    3    4

    User-defined function for aggregation

    >>> df.groupby('A').agg(lambda x: sum(x) + 2)
        B	       C
    A
    1	5	2.590715
    2	9	2.704907

    Different aggregations per column

    >>> df.groupby('A').agg({'B': ['min', 'max'], 'C': 'sum'})
        B             C
      min max       sum
    A
    1   1   2  0.590715
    2   3   4  0.704907

    To control the output names with different aggregations per column,
    pandas supports "named aggregation"

    >>> df.groupby("A").agg(
    ...     b_min=pd.NamedAgg(column="B", aggfunc="min"),
    ...     c_sum=pd.NamedAgg(column="C", aggfunc="sum")
    ... )
       b_min     c_sum
    A
    1      1  0.590715
    2      3  0.704907

    - The keywords are the *output* column names
    - The values are tuples whose first element is the column to select
      and the second element is the aggregation to apply to that column.
      Pandas provides the ``pandas.NamedAgg`` namedtuple with the fields
      ``['column', 'aggfunc']`` to make it clearer what the arguments are.
      As usual, the aggregation can be a callable or a string alias.

    See :ref:`groupby.aggregate.named` for more.

    The resulting dtype will reflect the return value of the aggregating function.

    >>> df.groupby("A")[["B"]].agg(lambda x: x.astype(float).min())
          B
    A
    1   1.0
    2   3.0
    """
    )

    def aggregate(self, func=None, *args, engine=None, engine_kwargs=None, **kwargs):
        """
        Aggregate using one or more operations.

        The ``aggregate`` function allows the application of one or more aggregation
        operations on groups of data within a DataFrameGroupBy object. It supports
        various aggregation methods, including user-defined functions and predefined
        functions such as 'sum', 'mean', etc.

        Parameters
        ----------
        func : function, str, list, dict or None
            Function to use for aggregating the data. If a function, must either
            work when passed a DataFrame or when passed to DataFrame.apply.

            Accepted combinations are:

            - function
            - string function name
            - list of functions and/or function names, e.g. ``[np.sum, 'mean']``
            - dict of index labels -> functions, function names or list of such.
            - None, in which case ``**kwargs`` are used with Named Aggregation. Here the
              output has one column for each element in ``**kwargs``. The name of the
              column is keyword, whereas the value determines the aggregation used to
              compute the values in the column.

              Can also accept a Numba JIT function with
              ``engine='numba'`` specified. Only passing a single function is supported
              with this engine.

              If the ``'numba'`` engine is chosen, the function must be
              a user defined function with ``values`` and ``index`` as the
              first and second arguments respectively in the function signature.
              Each group's index will be passed to the user defined function
              and optionally available for use.

        *args
            Positional arguments to pass to func.
        engine : str, default None
            * ``'cython'`` : Runs the function through C-extensions from cython.
            * ``'numba'`` : Runs the function through JIT compiled code from numba.
            * ``None`` : Defaults to ``'cython'`` or globally setting
                ``compute.use_numba``

        engine_kwargs : dict, default None
            * For ``'cython'`` engine, there are no accepted ``engine_kwargs``
            * For ``'numba'`` engine, the engine can accept ``nopython``, ``nogil``
              and ``parallel`` dictionary keys. The values must either be ``True`` or
              ``False``. The default ``engine_kwargs`` for the ``'numba'`` engine is
              ``{'nopython': True, 'nogil': False, 'parallel': False}`` and will be
              applied to the function

        **kwargs
            * If ``func`` is None, ``**kwargs`` are used to define the output names and
              aggregations via Named Aggregation. See ``func`` entry.
            * Otherwise, keyword arguments to be passed into func.

        Returns
        -------
        DataFrame
            Aggregated DataFrame based on the grouping and the applied aggregation
            functions.

        See Also
        --------
        DataFrame.groupby.apply : Apply function func group-wise
            and combine the results together.
        DataFrame.groupby.transform : Transforms the Series on each group
            based on the given function.
        DataFrame.aggregate : Aggregate using one or more operations.

        Notes
        -----
        When using ``engine='numba'``, there will be no "fall back" behavior internally.
        The group data and group index will be passed as numpy arrays to the JITed
        user defined function, and no alternative execution attempts will be tried.

        Functions that mutate the passed object can produce unexpected
        behavior or errors and are not supported. See :ref:`gotchas.udf-mutation`
        for more details.

        The resulting dtype will reflect the return value of the passed ``func``,
        see the examples below.

        Examples
        --------
        >>> data = {
        ...     "A": [1, 1, 2, 2],
        ...     "B": [1, 2, 3, 4],
        ...     "C": [0.362838, 0.227877, 1.267767, -0.562860],
        ... }
        >>> df = pd.DataFrame(data)
        >>> df
           A  B         C
        0  1  1  0.362838
        1  1  2  0.227877
        2  2  3  1.267767
        3  2  4 -0.562860

        The aggregation is for each column.

        >>> df.groupby("A").agg("min")
           B         C
        A
        1  1  0.227877
        2  3 -0.562860

        Multiple aggregations

        >>> df.groupby("A").agg(["min", "max"])
            B             C
          min max       min       max
        A
        1   1   2  0.227877  0.362838
        2   3   4 -0.562860  1.267767

        Select a column for aggregation

        >>> df.groupby("A").B.agg(["min", "max"])
           min  max
        A
        1    1    2
        2    3    4

        User-defined function for aggregation

        >>> df.groupby("A").agg(lambda x: sum(x) + 2)
            B          C
        A
        1       5       2.590715
        2       9       2.704907

        Different aggregations per column

        >>> df.groupby("A").agg({"B": ["min", "max"], "C": "sum"})
            B             C
          min max       sum
        A
        1   1   2  0.590715
        2   3   4  0.704907

        To control the output names with different aggregations per column,
        pandas supports "named aggregation"

        >>> df.groupby("A").agg(
        ...     b_min=pd.NamedAgg(column="B", aggfunc="min"),
        ...     c_sum=pd.NamedAgg(column="C", aggfunc="sum"),
        ... )
           b_min     c_sum
        A
        1      1  0.590715
        2      3  0.704907

        - The keywords are the *output* column names
        - The values are tuples whose first element is the column to select
          and the second element is the aggregation to apply to that column.
          Pandas provides the ``pandas.NamedAgg`` namedtuple with the fields
          ``['column', 'aggfunc']`` to make it clearer what the arguments are.
          As usual, the aggregation can be a callable or a string alias.

        See :ref:`groupby.aggregate.named` for more.

        The resulting dtype will reflect the return value of the aggregating
        function.

        >>> df.groupby("A")[["B"]].agg(lambda x: x.astype(float).min())
              B
        A
        1   1.0
        2   3.0
        """
        relabeling, func, columns, order = reconstruct_func(func, **kwargs)
        func = maybe_mangle_lambdas(func)

        if maybe_use_numba(engine):
            # Not all agg functions support numba, only propagate numba kwargs
            # if user asks for numba
            kwargs["engine"] = engine
            kwargs["engine_kwargs"] = engine_kwargs

        op = GroupByApply(self, func, args=args, kwargs=kwargs)
        result = op.agg()
        if not is_dict_like(func) and result is not None:
            # GH #52849
            if not self.as_index and is_list_like(func):
                return result.reset_index()
            else:
                return result
        elif relabeling:
            # this should be the only (non-raising) case with relabeling
            # used reordered index of columns
            result = cast(DataFrame, result)
            result = result.iloc[:, order]
            result = cast(DataFrame, result)
            # error: Incompatible types in assignment (expression has type
            # "Optional[List[str]]", variable has type
            # "Union[Union[Union[ExtensionArray, ndarray[Any, Any]],
            # Index, Series], Sequence[Any]]")
            result.columns = columns  # type: ignore[assignment]

        if result is None:
            # Remove the kwargs we inserted
            # (already stored in engine, engine_kwargs arguments)
            if "engine" in kwargs:
                del kwargs["engine"]
                del kwargs["engine_kwargs"]
            # at this point func is not a str, list-like, dict-like,
            # or a known callable(e.g. sum)
            if maybe_use_numba(engine):
                return self._aggregate_with_numba(
                    func, *args, engine_kwargs=engine_kwargs, **kwargs
                )
            # grouper specific aggregations
            if self._grouper.nkeys > 1:
                # test_groupby_as_index_series_scalar gets here with 'not self.as_index'
                return self._python_agg_general(func, *args, **kwargs)
            elif args or kwargs:
                # test_pass_args_kwargs gets here (with and without as_index)
                # can't return early
                result = self._aggregate_frame(func, *args, **kwargs)

            else:
                # try to treat as if we are passing a list
                gba = GroupByApply(self, [func], args=(), kwargs={})
                try:
                    result = gba.agg()

                except ValueError as err:
                    if "No objects to concatenate" not in str(err):
                        raise
                    # _aggregate_frame can fail with e.g. func=Series.mode,
                    # where it expects 1D values but would be getting 2D values
                    # In other tests, using aggregate_frame instead of GroupByApply
                    #  would give correct values but incorrect dtypes
                    #  object vs float64 in test_cython_agg_empty_buckets
                    #  float64 vs int64 in test_category_order_apply
                    result = self._aggregate_frame(func)

                else:
                    # GH#32040, GH#35246
                    # e.g. test_groupby_as_index_select_column_sum_empty_df
                    result = cast(DataFrame, result)
                    result.columns = self._obj_with_exclusions.columns.copy()

        if not self.as_index:
            result = self._insert_inaxis_grouper(result)
            result.index = default_index(len(result))

        return result

    agg = aggregate

    def _python_agg_general(self, func, *args, **kwargs):
        f = lambda x: func(x, *args, **kwargs)

        if self.ngroups == 0:
            # e.g. test_evaluate_with_empty_groups different path gets different
            #  result dtype in empty case.
            return self._python_apply_general(f, self._selected_obj, is_agg=True)

        obj = self._obj_with_exclusions

        if not len(obj.columns):
            # e.g. test_margins_no_values_no_cols
            return self._python_apply_general(f, self._selected_obj)

        output: dict[int, ArrayLike] = {}
        for idx, (name, ser) in enumerate(obj.items()):
            result = self._grouper.agg_series(ser, f)
            output[idx] = result

        res = self.obj._constructor(output)
        res.columns = obj.columns.copy(deep=False)
        return self._wrap_aggregated_output(res)

    def _aggregate_frame(self, func, *args, **kwargs) -> DataFrame:
        if self._grouper.nkeys != 1:
            raise AssertionError("Number of keys must be 1")

        obj = self._obj_with_exclusions

        result: dict[Hashable, NDFrame | np.ndarray] = {}
        for name, grp_df in self._grouper.get_iterator(obj):
            fres = func(grp_df, *args, **kwargs)
            result[name] = fres

        result_index = self._grouper.result_index
        out = self.obj._constructor(result, index=obj.columns, columns=result_index)
        out = out.T

        return out

    def _wrap_applied_output(
        self,
        data: DataFrame,
        values: list,
        not_indexed_same: bool = False,
        is_transform: bool = False,
    ):
        if len(values) == 0:
            if is_transform:
                # GH#47787 see test_group_on_empty_multiindex
                res_index = data.index
            elif not self.group_keys:
                res_index = None
            else:
                res_index = self._grouper.result_index

            result = self.obj._constructor(index=res_index, columns=data.columns)
            result = result.astype(data.dtypes)
            return result

        # GH12824
        # using values[0] here breaks test_groupby_apply_none_first
        first_not_none = next(com.not_none(*values), None)

        if first_not_none is None:
            # GH9684 - All values are None, return an empty frame
            # GH57775 - Ensure that columns and dtypes from original frame are kept.
            result = self.obj._constructor(columns=data.columns)
            result = result.astype(data.dtypes)
            return result
        elif isinstance(first_not_none, DataFrame):
            return self._concat_objects(
                values,
                not_indexed_same=not_indexed_same,
                is_transform=is_transform,
            )

        key_index = self._grouper.result_index if self.as_index else None

        if isinstance(first_not_none, (np.ndarray, Index)):
            # GH#1738: values is list of arrays of unequal lengths
            #  fall through to the outer else clause
            # TODO: sure this is right?  we used to do this
            #  after raising AttributeError above
            # GH 18930
            if not is_hashable(self._selection):
                # error: Need type annotation for "name"
                name = tuple(self._selection)  # type: ignore[var-annotated, arg-type]
            else:
                # error: Incompatible types in assignment
                # (expression has type "Hashable", variable
                # has type "Tuple[Any, ...]")
                name = self._selection  # type: ignore[assignment]
            return self.obj._constructor_sliced(values, index=key_index, name=name)
        elif not isinstance(first_not_none, Series):
            # values are not series or array-like but scalars
            # self._selection not passed through to Series as the
            # result should not take the name of original selection
            # of columns
            if self.as_index:
                return self.obj._constructor_sliced(values, index=key_index)
            else:
                result = self.obj._constructor(values, columns=[self._selection])
                result = self._insert_inaxis_grouper(result)
                return result
        else:
            # values are Series
            return self._wrap_applied_output_series(
                values,
                not_indexed_same,
                first_not_none,
                key_index,
                is_transform,
            )

    def _wrap_applied_output_series(
        self,
        values: list[Series],
        not_indexed_same: bool,
        first_not_none,
        key_index: Index | None,
        is_transform: bool,
    ) -> DataFrame | Series:
        kwargs = first_not_none._construct_axes_dict()
        backup = Series(**kwargs)
        values = [x if (x is not None) else backup for x in values]

        all_indexed_same = all_indexes_same(x.index for x in values)

        if not all_indexed_same:
            # GH 8467
            return self._concat_objects(
                values,
                not_indexed_same=True,
                is_transform=is_transform,
            )

        # Combine values
        # vstack+constructor is faster than concat and handles MI-columns
        stacked_values = np.vstack([np.asarray(v) for v in values])

        index = key_index
        columns = first_not_none.index.copy()
        if columns.name is None:
            # GH6124 - propagate name of Series when it's consistent
            names = {v.name for v in values}
            if len(names) == 1:
                columns.name = next(iter(names))

        if stacked_values.dtype == object:
            # We'll have the DataFrame constructor do inference
            stacked_values = stacked_values.tolist()
        result = self.obj._constructor(stacked_values, index=index, columns=columns)

        if not self.as_index:
            result = self._insert_inaxis_grouper(result)

        return result.__finalize__(self.obj, method="groupby")

    def _cython_transform(
        self,
        how: str,
        numeric_only: bool = False,
        **kwargs,
    ) -> DataFrame:
        # We have multi-block tests
        #  e.g. test_rank_min_int, test_cython_transform_frame
        #  test_transform_numeric_ret
        mgr: BlockManager = self._get_data_to_aggregate(
            numeric_only=numeric_only, name=how
        )

        def arr_func(bvalues: ArrayLike) -> ArrayLike:
            return self._grouper._cython_operation(
                "transform", bvalues, how, 1, **kwargs
            )

        res_mgr = mgr.apply(arr_func)

        res_df = self.obj._constructor_from_mgr(res_mgr, axes=res_mgr.axes)
        return res_df

    def _transform_general(self, func, engine, engine_kwargs, *args, **kwargs):
        if maybe_use_numba(engine):
            return self._transform_with_numba(
                func, *args, engine_kwargs=engine_kwargs, **kwargs
            )
        from pandas.core.reshape.concat import concat

        applied = []
        obj = self._obj_with_exclusions
        gen = self._grouper.get_iterator(obj)
        fast_path, slow_path = self._define_paths(func, *args, **kwargs)

        # Determine whether to use slow or fast path by evaluating on the first group.
        # Need to handle the case of an empty generator and process the result so that
        # it does not need to be computed again.
        try:
            name, group = next(gen)
        except StopIteration:
            pass
        else:
            # 2023-02-27 No tests broken by disabling this pinning
            object.__setattr__(group, "name", name)
            try:
                path, res = self._choose_path(fast_path, slow_path, group)
            except ValueError as err:
                # e.g. test_transform_with_non_scalar_group
                msg = "transform must return a scalar value for each group"
                raise ValueError(msg) from err
            if group.size > 0:
                res = _wrap_transform_general_frame(self.obj, group, res)
                applied.append(res)

        # Compute and process with the remaining groups
        for name, group in gen:
            if group.size == 0:
                continue
            # 2023-02-27 No tests broken by disabling this pinning
            object.__setattr__(group, "name", name)
            res = path(group)

            res = _wrap_transform_general_frame(self.obj, group, res)
            applied.append(res)

        concat_index = obj.columns
        concatenated = concat(
            applied, axis=0, verify_integrity=False, ignore_index=True
        )
        concatenated = concatenated.reindex(concat_index, axis=1)
        return self._set_result_index_ordered(concatenated)

    def transform(self, func, *args, engine=None, engine_kwargs=None, **kwargs):
        """
        Call function producing a same-indexed Series on each group.

<<<<<<< HEAD
        Returns a Series having the same indexes as the original object
        filled with the transformed values.

        Parameters
        ----------
        func : function, str
            Function to apply to each group. See the Notes section
            below for requirements.
=======
    The resulting dtype will reflect the return value of the passed ``func``,
    for example:

    >>> grouped.transform(lambda x: x.astype(int).max())
    C  D
    0  5  8
    1  5  9
    2  5  8
    3  5  9
    4  5  8
    5  5  9
    """
    )
>>>>>>> 00a7c411

            Accepted inputs are:

            - String
            - Python function
            - Numba JIT function with ``engine='numba'`` specified.

            Only passing a single function is supported with this engine.
            If the ``'numba'`` engine is chosen, the function must be
            a user defined function with ``values`` and ``index`` as the
            first and second arguments respectively in the function signature.
            Each group's index will be passed to the user defined function
            and optionally available for use.

            If a string is chosen, then it needs to be the name
            of the groupby method you want to use.
        *args
            Positional arguments to pass to func.
        engine : str, default None
            * ``'cython'`` : Runs the function through C-extensions from cython.
            * ``'numba'`` : Runs the function through JIT compiled code from numba.
            * ``None`` : Defaults to ``cython`` or global setting ``compute.use_numba``

        engine_kwargs : dict, default None
            * For ``'cython'`` engine, there are no accepted ``engine_kwargs``
            * For ``'numba'`` engine, the engine can accept ``nopython``, ``nogil``
            and ``parallel`` dictionary keys. The values must either be ``True`` or
            ``False``. The default ``engine_kwargs`` for the ``'numba'`` engine is
            ``{'nopython': True, 'nogil': False, 'parallel': False}`` and will be
            applied to the function

        **kwargs
            Keyword arguments to be passed into func.

        Returns
        -------
        Series
            Series with the same indexes as the original object filled
            with transformed values.

        See Also
        --------
        Series.groupby.apply : Apply function ``func`` group-wise and combine
            the results together.
        Series.groupby.aggregate : Aggregate using one or more operations.
        Series.transform : Call ``func`` on self producing a Series with the
            same axis shape as self.

        Notes
        -----
        Each group is endowed the attribute 'name' in case you need to know
        which group you are working on.

        The current implementation imposes three requirements on f:

        * f must return a value that either has the same shape as the input
        subframe or can be broadcast to the shape of the input subframe.
        For example, if `f` returns a scalar it will be broadcast to have the
        same shape as the input subframe.
        * if this is a DataFrame, f must support application column-by-column
        in the subframe. If f also supports application to the entire subframe,
        then a fast path is used starting from the second chunk.
        * f must not mutate groups. Mutation is not supported and may
        produce unexpected results. See :ref:`gotchas.udf-mutation` for more details.

        When using ``engine='numba'``, there will be no "fall back" behavior internally.
        The group data and group index will be passed as numpy arrays to the JITed
        user defined function, and no alternative execution attempts will be tried.

        .. versionchanged:: 1.3.0

            The resulting dtype will reflect the return value of the passed ``func``,
            see the examples below.

        .. versionchanged:: 2.0.0

            When using ``.transform`` on a grouped DataFrame and the transformation
            function returns a DataFrame, pandas now aligns the result's index
            with the input's index. You can call ``.to_numpy()`` on the
            result of the transformation function to avoid alignment.

        Examples
        --------

        >>> ser = pd.Series(
        ...     [390.0, 350.0, 30.0, 20.0],
        ...     index=["Falcon", "Falcon", "Parrot", "Parrot"],
        ...     name="Max Speed",
        ... )
        >>> grouped = ser.groupby([1, 1, 2, 2])
        >>> grouped.transform(lambda x: (x - x.mean()) / x.std())
            Falcon    0.707107
            Falcon   -0.707107
            Parrot    0.707107
            Parrot   -0.707107
            Name: Max Speed, dtype: float64

        Broadcast result of the transformation

        >>> grouped.transform(lambda x: x.max() - x.min())
        Falcon    40.0
        Falcon    40.0
        Parrot    10.0
        Parrot    10.0
        Name: Max Speed, dtype: float64

        >>> grouped.transform("mean")
        Falcon    370.0
        Falcon    370.0
        Parrot     25.0
        Parrot     25.0
        Name: Max Speed, dtype: float64

        .. versionchanged:: 1.3.0

        The resulting dtype will reflect the return value of the passed ``func``,
        for example:

        >>> grouped.transform(lambda x: x.astype(int).max())
        Falcon    390
        Falcon    390
        Parrot     30
        Parrot     30
        Name: Max Speed, dtype: int64
        """
        return self._transform(
            func, *args, engine=engine, engine_kwargs=engine_kwargs, **kwargs
        )

    def _define_paths(self, func, *args, **kwargs):
        if isinstance(func, str):
            fast_path = lambda group: getattr(group, func)(*args, **kwargs)
            slow_path = lambda group: group.apply(
                lambda x: getattr(x, func)(*args, **kwargs), axis=0
            )
        else:
            fast_path = lambda group: func(group, *args, **kwargs)
            slow_path = lambda group: group.apply(
                lambda x: func(x, *args, **kwargs), axis=0
            )
        return fast_path, slow_path

    def _choose_path(self, fast_path: Callable, slow_path: Callable, group: DataFrame):
        path = slow_path
        res = slow_path(group)

        if self.ngroups == 1:
            # no need to evaluate multiple paths when only
            # a single group exists
            return path, res

        # if we make it here, test if we can use the fast path
        try:
            res_fast = fast_path(group)
        except AssertionError:
            raise  # pragma: no cover
        except Exception:
            # GH#29631 For user-defined function, we can't predict what may be
            #  raised; see test_transform.test_transform_fastpath_raises
            return path, res

        # verify fast path returns either:
        # a DataFrame with columns equal to group.columns
        # OR a Series with index equal to group.columns
        if isinstance(res_fast, DataFrame):
            if not res_fast.columns.equals(group.columns):
                return path, res
        elif isinstance(res_fast, Series):
            if not res_fast.index.equals(group.columns):
                return path, res
        else:
            return path, res

        if res_fast.equals(res):
            path = fast_path

        return path, res

    def filter(self, func, dropna: bool = True, *args, **kwargs) -> DataFrame:
        """
        Filter elements from groups that don't satisfy a criterion.

        Elements from groups are filtered if they do not satisfy the
        boolean criterion specified by func.

        Parameters
        ----------
        func : function
            Criterion to apply to each group. Should return True or False.
        dropna : bool
            Drop groups that do not pass the filter. True by default; if False,
            groups that evaluate False are filled with NaNs.
        *args : tuple
            Additional positional arguments to pass to `func`.
        **kwargs : dict
            Additional keyword arguments to pass to `func`.

        Returns
        -------
        DataFrame
            The filtered subset of the original DataFrame.

        See Also
        --------
        DataFrame.filter: Filter elements of ungrouped DataFrame.
        SeriesGroupBy.filter : Filter elements from groups base on criterion.

        Notes
        -----
        Each subframe is endowed the attribute 'name' in case you need to know
        which group you are working on.

        Functions that mutate the passed object can produce unexpected
        behavior or errors and are not supported. See :ref:`gotchas.udf-mutation`
        for more details.

        Examples
        --------
        >>> df = pd.DataFrame(
        ...     {
        ...         "A": ["foo", "bar", "foo", "bar", "foo", "bar"],
        ...         "B": [1, 2, 3, 4, 5, 6],
        ...         "C": [2.0, 5.0, 8.0, 1.0, 2.0, 9.0],
        ...     }
        ... )
        >>> grouped = df.groupby("A")
        >>> grouped.filter(lambda x: x["B"].mean() > 3.0)
             A  B    C
        1  bar  2  5.0
        3  bar  4  1.0
        5  bar  6  9.0
        """
        indices = []

        obj = self._selected_obj
        gen = self._grouper.get_iterator(obj)

        for name, group in gen:
            # 2023-02-27 no tests are broken this pinning, but it is documented in the
            #  docstring above.
            object.__setattr__(group, "name", name)

            res = func(group, *args, **kwargs)

            try:
                res = res.squeeze()
            except AttributeError:  # allow e.g., scalars and frames to pass
                pass

            # interpret the result of the filter
            if is_bool(res) or (is_scalar(res) and isna(res)):
                if notna(res) and res:
                    indices.append(self._get_index(name))
            else:
                # non scalars aren't allowed
                raise TypeError(
                    f"filter function returned a {type(res).__name__}, "
                    "but expected a scalar bool"
                )

        return self._apply_filter(indices, dropna)

    def __getitem__(self, key) -> DataFrameGroupBy | SeriesGroupBy:
        # per GH 23566
        if isinstance(key, tuple) and len(key) > 1:
            # if len == 1, then it becomes a SeriesGroupBy and this is actually
            # valid syntax, so don't raise
            raise ValueError(
                "Cannot subset columns with a tuple with more than one element. "
                "Use a list instead."
            )
        return super().__getitem__(key)

    def _gotitem(self, key, ndim: int, subset=None):
        """
        sub-classes to define
        return a sliced object

        Parameters
        ----------
        key : string / list of selections
        ndim : {1, 2}
            requested ndim of result
        subset : object, default None
            subset to act on
        """
        if ndim == 2:
            if subset is None:
                subset = self.obj
            return DataFrameGroupBy(
                subset,
                self.keys,
                level=self.level,
                grouper=self._grouper,
                exclusions=self.exclusions,
                selection=key,
                as_index=self.as_index,
                sort=self.sort,
                group_keys=self.group_keys,
                observed=self.observed,
                dropna=self.dropna,
            )
        elif ndim == 1:
            if subset is None:
                subset = self.obj[key]
            return SeriesGroupBy(
                subset,
                self.keys,
                level=self.level,
                grouper=self._grouper,
                exclusions=self.exclusions,
                selection=key,
                as_index=self.as_index,
                sort=self.sort,
                group_keys=self.group_keys,
                observed=self.observed,
                dropna=self.dropna,
            )

        raise AssertionError("invalid ndim for _gotitem")

    def _get_data_to_aggregate(
        self, *, numeric_only: bool = False, name: str | None = None
    ) -> BlockManager:
        obj = self._obj_with_exclusions
        mgr = obj._mgr
        if numeric_only:
            mgr = mgr.get_numeric_data()
        return mgr

    def _wrap_agged_manager(self, mgr: BlockManager) -> DataFrame:
        return self.obj._constructor_from_mgr(mgr, axes=mgr.axes)

    def _apply_to_column_groupbys(self, func) -> DataFrame:
        from pandas.core.reshape.concat import concat

        obj = self._obj_with_exclusions
        columns = obj.columns
        sgbs = (
            SeriesGroupBy(
                obj.iloc[:, i],
                selection=colname,
                grouper=self._grouper,
                exclusions=self.exclusions,
                observed=self.observed,
            )
            for i, colname in enumerate(obj.columns)
        )
        results = [func(sgb) for sgb in sgbs]

        if not results:
            # concat would raise
            res_df = DataFrame([], columns=columns, index=self._grouper.result_index)
        else:
            res_df = concat(results, keys=columns, axis=1)

        if not self.as_index:
            res_df.index = default_index(len(res_df))
            res_df = self._insert_inaxis_grouper(res_df)
        return res_df

    def nunique(self, dropna: bool = True) -> DataFrame:
        """
        Return DataFrame with counts of unique elements in each position.

        Parameters
        ----------
        dropna : bool, default True
            Don't include NaN in the counts.

        Returns
        -------
        nunique: DataFrame
            Counts of unique elements in each position.

        See Also
        --------
        DataFrame.nunique : Count number of distinct elements in specified axis.

        Examples
        --------
        >>> df = pd.DataFrame(
        ...     {
        ...         "id": ["spam", "egg", "egg", "spam", "ham", "ham"],
        ...         "value1": [1, 5, 5, 2, 5, 5],
        ...         "value2": list("abbaxy"),
        ...     }
        ... )
        >>> df
             id  value1 value2
        0  spam       1      a
        1   egg       5      b
        2   egg       5      b
        3  spam       2      a
        4   ham       5      x
        5   ham       5      y

        >>> df.groupby("id").nunique()
              value1  value2
        id
        egg        1       1
        ham        1       2
        spam       2       1

        Check for rows with the same id but conflicting values:

        >>> df.groupby("id").filter(lambda g: (g.nunique() > 1).any())
             id  value1 value2
        0  spam       1      a
        3  spam       2      a
        4   ham       5      x
        5   ham       5      y
        """
        return self._apply_to_column_groupbys(lambda sgb: sgb.nunique(dropna))

    def idxmax(
        self,
        skipna: bool = True,
        numeric_only: bool = False,
    ) -> DataFrame:
        """
        Return index of first occurrence of maximum in each group.

        Parameters
        ----------
        skipna : bool, default True
            Exclude NA values.
        numeric_only : bool, default False
            Include only `float`, `int` or `boolean` data.

            .. versionadded:: 1.5.0

        Returns
        -------
        DataFrame
            Indexes of maxima in each column according to the group.

        Raises
        ------
        ValueError
            When there are no valid values for a group. Then can happen if:

                * There is an unobserved group and ``observed=False``.
                * All values for a group are NA.
                * Some values for a group are NA and ``skipna=False``.

        .. versionchanged:: 3.0.0
            Previously if all values for a group are NA or some values for a group are
            NA and ``skipna=False``, this method would return NA. Now it raises instead.

        See Also
        --------
        Series.idxmax : Return index of the maximum element.
        DataFrame.idxmax : Indexes of maxima along the specified axis.

        Notes
        -----
        This method is the DataFrame version of ``ndarray.argmax``.

        Examples
        --------
        Consider a dataset containing food consumption in Argentina.

        >>> df = pd.DataFrame(
        ...     {
        ...         "consumption": [10.51, 103.11, 55.48],
        ...         "co2_emissions": [37.2, 19.66, 1712],
        ...         "food_type": ["meat", "plant", "meat"],
        ...     },
        ...     index=["Pork", "Wheat Products", "Beef"],
        ... )

        >>> df
                        consumption  co2_emissions
        Pork                  10.51         37.20
        Wheat Products       103.11         19.66
        Beef                  55.48       1712.00

        By default, it returns the index for the maximum value in each column
        according to the group.

        >>> df.groupby("food_type").idxmax()
                        consumption   co2_emissions
        food_type
        animal                 Beef            Beef
        plant        Wheat Products  Wheat Products
        """
        return self._idxmax_idxmin("idxmax", numeric_only=numeric_only, skipna=skipna)

    def idxmin(
        self,
        skipna: bool = True,
        numeric_only: bool = False,
    ) -> DataFrame:
        """
        Return index of first occurrence of minimum in each group.

        Parameters
        ----------
        skipna : bool, default True
            Exclude NA values.
        numeric_only : bool, default False
            Include only `float`, `int` or `boolean` data.

            .. versionadded:: 1.5.0

        Returns
        -------
        DataFrame
            Indexes of minima in each column according to the group.

        Raises
        ------
        ValueError
            When there are no valid values for a group. Then can happen if:

                * There is an unobserved group and ``observed=False``.
                * All values for a group are NA.
                * Some values for a group are NA and ``skipna=False``.

        .. versionchanged:: 3.0.0
            Previously if all values for a group are NA or some values for a group are
            NA and ``skipna=False``, this method would return NA. Now it raises instead.

        See Also
        --------
        Series.idxmin : Return index of the minimum element.
        DataFrame.idxmin : Indexes of minima along the specified axis.

        Notes
        -----
        This method is the DataFrame version of ``ndarray.argmin``.

        Examples
        --------
        Consider a dataset containing food consumption in Argentina.

        >>> df = pd.DataFrame(
        ...     {
        ...         "consumption": [10.51, 103.11, 55.48],
        ...         "co2_emissions": [37.2, 19.66, 1712],
        ...         "food_type": ["meat", "plant", "meat"],
        ...     },
        ...     index=["Pork", "Wheat Products", "Beef"],
        ... )

        >>> df
                        consumption  co2_emissions
        Pork                  10.51         37.20
        Wheat Products       103.11         19.66
        Beef                  55.48       1712.00

        By default, it returns the index for the minimum value in each column
        according to the group.

        >>> df.groupby("food_type").idxmin()
                        consumption   co2_emissions
        food_type
        animal                 Pork            Pork
        plant        Wheat Products  Wheat Products
        """
        return self._idxmax_idxmin("idxmin", numeric_only=numeric_only, skipna=skipna)

    boxplot = boxplot_frame_groupby

    def value_counts(
        self,
        subset: Sequence[Hashable] | None = None,
        normalize: bool = False,
        sort: bool = True,
        ascending: bool = False,
        dropna: bool = True,
    ) -> DataFrame | Series:
        """
        Return a Series or DataFrame containing counts of unique rows.

        .. versionadded:: 1.4.0

        Parameters
        ----------
        subset : list-like, optional
            Columns to use when counting unique combinations.
        normalize : bool, default False
            Return proportions rather than frequencies.
        sort : bool, default True
            Sort by frequencies when True. When False, non-grouping columns will appear
            in the order they occur in within groups.

            .. versionchanged:: 3.0.0

                In prior versions, ``sort=False`` would sort the non-grouping columns
                by label.
        ascending : bool, default False
            Sort in ascending order.
        dropna : bool, default True
            Don't include counts of rows that contain NA values.

        Returns
        -------
        Series or DataFrame
            Series if the groupby ``as_index`` is True, otherwise DataFrame.

        See Also
        --------
        Series.value_counts: Equivalent method on Series.
        DataFrame.value_counts: Equivalent method on DataFrame.
        SeriesGroupBy.value_counts: Equivalent method on SeriesGroupBy.

        Notes
        -----
        - If the groupby ``as_index`` is True then the returned Series will have a
          MultiIndex with one level per input column.
        - If the groupby ``as_index`` is False then the returned DataFrame will have an
          additional column with the value_counts. The column is labelled 'count' or
          'proportion', depending on the ``normalize`` parameter.

        By default, rows that contain any NA values are omitted from
        the result.

        By default, the result will be in descending order so that the
        first element of each group is the most frequently-occurring row.

        Examples
        --------
        >>> df = pd.DataFrame(
        ...     {
        ...         "gender": ["male", "male", "female", "male", "female", "male"],
        ...         "education": ["low", "medium", "high", "low", "high", "low"],
        ...         "country": ["US", "FR", "US", "FR", "FR", "FR"],
        ...     }
        ... )

        >>> df
                gender  education   country
        0       male    low         US
        1       male    medium      FR
        2       female  high        US
        3       male    low         FR
        4       female  high        FR
        5       male    low         FR

        >>> df.groupby("gender").value_counts()
        gender  education  country
        female  high       US         1
                           FR         1
        male    low        FR         2
                           US         1
                medium     FR         1
        Name: count, dtype: int64

        >>> df.groupby("gender").value_counts(ascending=True)
        gender  education  country
        female  high       US         1
                           FR         1
        male    low        US         1
                medium     FR         1
                low        FR         2
        Name: count, dtype: int64

        >>> df.groupby("gender").value_counts(normalize=True)
        gender  education  country
        female  high       US         0.50
                           FR         0.50
        male    low        FR         0.50
                           US         0.25
                medium     FR         0.25
        Name: proportion, dtype: float64

        >>> df.groupby("gender", as_index=False).value_counts()
           gender education country  count
        0  female      high      US      1
        1  female      high      FR      1
        2    male       low      FR      2
        3    male       low      US      1
        4    male    medium      FR      1

        >>> df.groupby("gender", as_index=False).value_counts(normalize=True)
           gender education country  proportion
        0  female      high      US        0.50
        1  female      high      FR        0.50
        2    male       low      FR        0.50
        3    male       low      US        0.25
        4    male    medium      FR        0.25
        """
        return self._value_counts(subset, normalize, sort, ascending, dropna)

    def take(
        self,
        indices: TakeIndexer,
        **kwargs,
    ) -> DataFrame:
        """
        Return the elements in the given *positional* indices in each group.

        This means that we are not indexing according to actual values in
        the index attribute of the object. We are indexing according to the
        actual position of the element in the object.

        If a requested index does not exist for some group, this method will raise.
        To get similar behavior that ignores indices that don't exist, see
        :meth:`.DataFrameGroupBy.nth`.

        Parameters
        ----------
        indices : array-like
            An array of ints indicating which positions to take.

        **kwargs
            For compatibility with :meth:`numpy.take`. Has no effect on the
            output.

        Returns
        -------
        DataFrame
            An DataFrame containing the elements taken from each group.

        See Also
        --------
        DataFrame.take : Take elements from a Series along an axis.
        DataFrame.loc : Select a subset of a DataFrame by labels.
        DataFrame.iloc : Select a subset of a DataFrame by positions.
        numpy.take : Take elements from an array along an axis.

        Examples
        --------
        >>> df = pd.DataFrame(
        ...     [
        ...         ("falcon", "bird", 389.0),
        ...         ("parrot", "bird", 24.0),
        ...         ("lion", "mammal", 80.5),
        ...         ("monkey", "mammal", np.nan),
        ...         ("rabbit", "mammal", 15.0),
        ...     ],
        ...     columns=["name", "class", "max_speed"],
        ...     index=[4, 3, 2, 1, 0],
        ... )
        >>> df
             name   class  max_speed
        4  falcon    bird      389.0
        3  parrot    bird       24.0
        2    lion  mammal       80.5
        1  monkey  mammal        NaN
        0  rabbit  mammal       15.0
        >>> gb = df.groupby([1, 1, 2, 2, 2])

        Take elements at rows 0 and 1.

        Note how the indices selected in the result do not correspond to
        our input indices 0 and 1. That's because we are selecting the 0th
        and 1st rows, not rows whose indices equal 0 and 1.

        >>> gb.take([0, 1])
               name   class  max_speed
        1 4  falcon    bird      389.0
          3  parrot    bird       24.0
        2 2    lion  mammal       80.5
          1  monkey  mammal        NaN

        The order of the specified indices influences the order in the result.
        Here, the order is swapped from the previous example.

        >>> gb.take([1, 0])
               name   class  max_speed
        1 3  parrot    bird       24.0
          4  falcon    bird      389.0
        2 1  monkey  mammal        NaN
          2    lion  mammal       80.5

        We may take elements using negative integers for positive indices,
        starting from the end of the object, just like with Python lists.

        >>> gb.take([-1, -2])
               name   class  max_speed
        1 3  parrot    bird       24.0
          4  falcon    bird      389.0
        2 0  rabbit  mammal       15.0
          1  monkey  mammal        NaN
        """
        result = self._op_via_apply("take", indices=indices, **kwargs)
        return result

    def skew(
        self,
        skipna: bool = True,
        numeric_only: bool = False,
        **kwargs,
    ) -> DataFrame:
        """
        Return unbiased skew within groups.

        Normalized by N-1.

        Parameters
        ----------
        skipna : bool, default True
            Exclude NA/null values when computing the result.

        numeric_only : bool, default False
            Include only float, int, boolean columns.

        **kwargs
            Additional keyword arguments to be passed to the function.

        Returns
        -------
        DataFrame
            Unbiased skew within groups.

        See Also
        --------
        DataFrame.skew : Return unbiased skew over requested axis.

        Examples
        --------
        >>> arrays = [
        ...     ["falcon", "parrot", "cockatoo", "kiwi", "lion", "monkey", "rabbit"],
        ...     ["bird", "bird", "bird", "bird", "mammal", "mammal", "mammal"],
        ... ]
        >>> index = pd.MultiIndex.from_arrays(arrays, names=("name", "class"))
        >>> df = pd.DataFrame(
        ...     {"max_speed": [389.0, 24.0, 70.0, np.nan, 80.5, 21.5, 15.0]},
        ...     index=index,
        ... )
        >>> df
                        max_speed
        name     class
        falcon   bird        389.0
        parrot   bird         24.0
        cockatoo bird         70.0
        kiwi     bird          NaN
        lion     mammal       80.5
        monkey   mammal       21.5
        rabbit   mammal       15.0
        >>> gb = df.groupby(["class"])
        >>> gb.skew()
                max_speed
        class
        bird     1.628296
        mammal   1.669046
        >>> gb.skew(skipna=False)
                max_speed
        class
        bird          NaN
        mammal   1.669046
        """

        def alt(obj):
            # This should not be reached since the cython path should raise
            #  TypeError and not NotImplementedError.
            raise TypeError(f"'skew' is not supported for dtype={obj.dtype}")

        return self._cython_agg_general(
            "skew", alt=alt, skipna=skipna, numeric_only=numeric_only, **kwargs
        )

    def kurt(
        self,
        skipna: bool = True,
        numeric_only: bool = False,
        **kwargs,
    ) -> DataFrame:
        """
        Return unbiased kurtosis within groups.

        Parameters
        ----------
        skipna : bool, default True
            Exclude NA/null values when computing the result.

        numeric_only : bool, default False
            Include only float, int, boolean columns.

        **kwargs
            Additional keyword arguments to be passed to the function.

        Returns
        -------
        DataFrame
            Unbiased kurtosis within groups.

        See Also
        --------
        DataFrame.kurt : Return unbiased kurtosis over requested axis.

        Examples
        --------
        >>> arrays = [
        ...     [
        ...         "falcon",
        ...         "parrot",
        ...         "cockatoo",
        ...         "kiwi",
        ...         "eagle",
        ...         "lion",
        ...         "monkey",
        ...         "rabbit",
        ...         "dog",
        ...         "wolf",
        ...     ],
        ...     [
        ...         "bird",
        ...         "bird",
        ...         "bird",
        ...         "bird",
        ...         "bird",
        ...         "mammal",
        ...         "mammal",
        ...         "mammal",
        ...         "mammal",
        ...         "mammal",
        ...     ],
        ... ]
        >>> index = pd.MultiIndex.from_arrays(arrays, names=("name", "class"))
        >>> df = pd.DataFrame(
        ...     {
        ...         "max_speed": [
        ...             389.0,
        ...             24.0,
        ...             70.0,
        ...             np.nan,
        ...             350.0,
        ...             80.5,
        ...             21.5,
        ...             15.0,
        ...             40.0,
        ...             50.0,
        ...         ]
        ...     },
        ...     index=index,
        ... )
        >>> df
                         max_speed
        name     class
        falcon   bird        389.0
        parrot   bird         24.0
        cockatoo bird         70.0
        kiwi     bird          NaN
        eagle    bird        350.0
        lion     mammal       80.5
        monkey   mammal       21.5
        rabbit   mammal       15.0
        dog      mammal       40.0
        wolf     mammal       50.0
        >>> gb = df.groupby(["class"])
        >>> gb.kurt()
                max_speed
        class
        bird    -5.493277
        mammal   0.204125
        >>> gb.kurt(skipna=False)
                max_speed
        class
        bird          NaN
        mammal   0.204125
        """

        return self._cython_agg_general(
            "kurt", alt=None, skipna=skipna, numeric_only=numeric_only, **kwargs
        )

    @property
    def plot(self) -> GroupByPlot:
        """
        Make plots of Series or DataFrame.

        Uses the backend specified by the
        option ``plotting.backend``. By default, matplotlib is used.

        Parameters
        ----------
        data : Series or DataFrame
            The object for which the method is called.

        Attributes
        ----------
        x : label or position, default None
            Only used if data is a DataFrame.
        y : label, position or list of label, positions, default None
            Allows plotting of one column versus another. Only used if data is a
            DataFrame.
        kind : str
            The kind of plot to produce:

            - 'line' : line plot (default)
            - 'bar' : vertical bar plot
            - 'barh' : horizontal bar plot
            - 'hist' : histogram
            - 'box' : boxplot
            - 'kde' : Kernel Density Estimation plot
            - 'density' : same as 'kde'
            - 'area' : area plot
            - 'pie' : pie plot
            - 'scatter' : scatter plot (DataFrame only)
            - 'hexbin' : hexbin plot (DataFrame only)
        ax : matplotlib axes object, default None
            An axes of the current figure.
        subplots : bool or sequence of iterables, default False
            Whether to group columns into subplots:

            - ``False`` : No subplots will be used
            - ``True`` : Make separate subplots for each column.
            - sequence of iterables of column labels: Create a subplot for each
            group of columns. For example `[('a', 'c'), ('b', 'd')]` will
            create 2 subplots: one with columns 'a' and 'c', and one
            with columns 'b' and 'd'. Remaining columns that aren't specified
            will be plotted in additional subplots (one per column).

            .. versionadded:: 1.5.0

        sharex : bool, default True if ax is None else False
            In case ``subplots=True``, share x axis and set some x axis labels
            to invisible; defaults to True if ax is None otherwise False if
            an ax is passed in; Be aware, that passing in both an ax and
            ``sharex=True`` will alter all x axis labels for all axis in a figure.
        sharey : bool, default False
            In case ``subplots=True``, share y axis and set some y axis
            labels to invisible.
        layout : tuple, optional
            (rows, columns) for the layout of subplots.
        figsize : a tuple (width, height) in inches
            Size of a figure object.
        use_index : bool, default True
            Use index as ticks for x axis.
        title : str or list
            Title to use for the plot. If a string is passed, print the string
            at the top of the figure. If a list is passed and `subplots` is
            True, print each item in the list above the corresponding subplot.
        grid : bool, default None (matlab style default)
            Axis grid lines.
        legend : bool or {'reverse'}
            Place legend on axis subplots.
        style : list or dict
            The matplotlib line style per column.
        logx : bool or 'sym', default False
            Use log scaling or symlog scaling on x axis.

        logy : bool or 'sym' default False
            Use log scaling or symlog scaling on y axis.

        loglog : bool or 'sym', default False
            Use log scaling or symlog scaling on both x and y axes.

        xticks : sequence
            Values to use for the xticks.
        yticks : sequence
            Values to use for the yticks.
        xlim : 2-tuple/list
            Set the x limits of the current axes.
        ylim : 2-tuple/list
            Set the y limits of the current axes.
        xlabel : label, optional
            Name to use for the xlabel on x-axis. Default uses index name as xlabel,
            or the x-column name for planar plots.

            .. versionchanged:: 2.0.0

                Now applicable to histograms.

        ylabel : label, optional
            Name to use for the ylabel on y-axis. Default will show no ylabel, or the
            y-column name for planar plots.

            .. versionchanged:: 2.0.0

                Now applicable to histograms.

        rot : float, default None
            Rotation for ticks (xticks for vertical, yticks for horizontal
            plots).
        fontsize : float, default None
            Font size for xticks and yticks.
        colormap : str or matplotlib colormap object, default None
            Colormap to select colors from. If string, load colormap with that
            name from matplotlib.
        colorbar : bool, optional
            If True, plot colorbar (only relevant for 'scatter' and 'hexbin'
            plots).
        position : float
            Specify relative alignments for bar plot layout.
            From 0 (left/bottom-end) to 1 (right/top-end). Default is 0.5
            (center).
        table : bool, Series or DataFrame, default False
            If True, draw a table using the data in the DataFrame and the data
            will be transposed to meet matplotlib's default layout.
            If a Series or DataFrame is passed, use passed data to draw a
            table.
        yerr : DataFrame, Series, array-like, dict and str
            See :ref:`Plotting with Error Bars <visualization.errorbars>` for
            detail.
        xerr : DataFrame, Series, array-like, dict and str
            Equivalent to yerr.
        stacked : bool, default False in line and bar plots, and True in area plot
            If True, create stacked plot.
        secondary_y : bool or sequence, default False
            Whether to plot on the secondary y-axis if a list/tuple, which
            columns to plot on secondary y-axis.
        mark_right : bool, default True
            When using a secondary_y axis, automatically mark the column
            labels with "(right)" in the legend.
        include_bool : bool, default is False
            If True, boolean values can be plotted.
        backend : str, default None
            Backend to use instead of the backend specified in the option
            ``plotting.backend``. For instance, 'matplotlib'. Alternatively, to
            specify the ``plotting.backend`` for the whole session, set
            ``pd.options.plotting.backend``.
        **kwargs
            Options to pass to matplotlib plotting method.

        Returns
        -------
        :class:`matplotlib.axes.Axes` or numpy.ndarray of them
            If the backend is not the default matplotlib one, the return value
            will be the object returned by the backend.

        See Also
        --------
        matplotlib.pyplot.plot : Plot y versus x as lines and/or markers.
        DataFrame.hist : Make a histogram.
        DataFrame.boxplot : Make a box plot.
        DataFrame.plot.scatter : Make a scatter plot with varying marker
            point size and color.
        DataFrame.plot.hexbin : Make a hexagonal binning plot of
            two variables.
        DataFrame.plot.kde : Make Kernel Density Estimate plot using
            Gaussian kernels.
        DataFrame.plot.area : Make a stacked area plot.
        DataFrame.plot.bar : Make a bar plot.
        DataFrame.plot.barh : Make a horizontal bar plot.

        Notes
        -----
        - See matplotlib documentation online for more on this subject
        - If `kind` = 'bar' or 'barh', you can specify relative alignments
        for bar plot layout by `position` keyword.
        From 0 (left/bottom-end) to 1 (right/top-end). Default is 0.5
        (center)

        Examples
        --------
        For Series:

        .. plot::
            :context: close-figs

            >>> ser = pd.Series([1, 2, 3, 3])
            >>> plot = ser.plot(kind="hist", title="My plot")

        For DataFrame:

        .. plot::
            :context: close-figs

            >>> df = pd.DataFrame(
            ...     {
            ...         "length": [1.5, 0.5, 1.2, 0.9, 3],
            ...         "width": [0.7, 0.2, 0.15, 0.2, 1.1],
            ...     },
            ...     index=["pig", "rabbit", "duck", "chicken", "horse"],
            ... )
            >>> plot = df.plot(title="DataFrame Plot")

        For SeriesGroupBy:

        .. plot::
            :context: close-figs

            >>> lst = [-1, -2, -3, 1, 2, 3]
            >>> ser = pd.Series([1, 2, 2, 4, 6, 6], index=lst)
            >>> plot = ser.groupby(lambda x: x > 0).plot(title="SeriesGroupBy Plot")

        For DataFrameGroupBy:

        .. plot::
            :context: close-figs

            >>> df = pd.DataFrame({"col1": [1, 2, 3, 4], "col2": ["A", "B", "A", "B"]})
            >>> plot = df.groupby("col2").plot(
            ...     kind="bar", title="DataFrameGroupBy Plot"
            ... )
        """
        result = GroupByPlot(self)
        return result

    def corr(
        self,
        method: str | Callable[[np.ndarray, np.ndarray], float] = "pearson",
        min_periods: int = 1,
        numeric_only: bool = False,
    ) -> DataFrame:
        """
        Compute correlation with `other` Series, excluding missing values.

        The two `Series` objects are not required to be the same length and will be
        aligned internally before the correlation function is applied.

        Parameters
        ----------
        other : Series
            Series with which to compute the correlation.
        method : {'pearson', 'kendall', 'spearman'} or callable
            Method used to compute correlation:

            - pearson : Standard correlation coefficient
            - kendall : Kendall Tau correlation coefficient
            - spearman : Spearman rank correlation
            - callable: Callable with input two 1d ndarrays and returning a float.

            .. warning::
                Note that the returned matrix from corr will have 1 along the
                diagonals and will be symmetric regardless of the callable's
                behavior.
        min_periods : int, optional
            Minimum number of observations needed to have a valid result.

        Returns
        -------
        float
            Correlation with other.

        See Also
        --------
        DataFrame.corr : Compute pairwise correlation between columns.
        DataFrame.corrwith : Compute pairwise correlation with another
            DataFrame or Series.

        Notes
        -----
        Pearson, Kendall and Spearman correlation are currently computed using
        pairwise complete observations.

        * `Pearson correlation coefficient <https://en.wikipedia.org/wiki/Pearson_correlation_coefficient>`_
        * `Kendall rank correlation coefficient <https://en.wikipedia.org/wiki/Kendall_rank_correlation_coefficient>`_
        * `Spearman's rank correlation coefficient <https://en.wikipedia.org/wiki/Spearman%27s_rank_correlation_coefficient>`_

        Automatic data alignment: as with all pandas operations,
        automatic data alignment is performed for this method.
        ``corr()`` automatically considers values with matching indices.

        Examples
        --------
        >>> def histogram_intersection(a, b):
        ...     v = np.minimum(a, b).sum().round(decimals=1)
        ...     return v
        >>> s1 = pd.Series([0.2, 0.0, 0.6, 0.2])
        >>> s2 = pd.Series([0.3, 0.6, 0.0, 0.1])
        >>> s1.corr(s2, method=histogram_intersection)
        0.3

        Pandas auto-aligns the values with matching indices

        >>> s1 = pd.Series([1, 2, 3], index=[0, 1, 2])
        >>> s2 = pd.Series([1, 2, 3], index=[2, 1, 0])
        >>> s1.corr(s2)
        -1.0

        If the input is a constant array, the correlation is not defined in this case,
        and ``np.nan`` is returned.

        >>> s1 = pd.Series([0.45, 0.45])
        >>> s1.corr(s1)
        nan
        """
        result = self._op_via_apply(
            "corr", method=method, min_periods=min_periods, numeric_only=numeric_only
        )
        return result

    def cov(
        self,
        min_periods: int | None = None,
        ddof: int | None = 1,
        numeric_only: bool = False,
    ) -> DataFrame:
        """
        Compute covariance with Series, excluding missing values.

        The two `Series` objects are not required to be the same length and
        will be aligned internally before the covariance is calculated.

        Parameters
        ----------
        other : Series
            Series with which to compute the covariance.
        min_periods : int, optional
            Minimum number of observations needed to have a valid result.
        ddof : int, default 1
            Delta degrees of freedom.  The divisor used in calculations
            is ``N - ddof``, where ``N`` represents the number of elements.

        Returns
        -------
        float
            Covariance between Series and other normalized by N-1
            (unbiased estimator).

        See Also
        --------
        DataFrame.cov : Compute pairwise covariance of columns.

        Examples
        --------
        >>> s1 = pd.Series([0.90010907, 0.13484424, 0.62036035])
        >>> s2 = pd.Series([0.12528585, 0.26962463, 0.51111198])
        >>> s1.cov(s2)
        -0.01685762652715874
        """
        result = self._op_via_apply(
            "cov", min_periods=min_periods, ddof=ddof, numeric_only=numeric_only
        )
        return result

    def hist(
        self,
        column: IndexLabel | None = None,
        by=None,
        grid: bool = True,
        xlabelsize: int | None = None,
        xrot: float | None = None,
        ylabelsize: int | None = None,
        yrot: float | None = None,
        ax=None,
        sharex: bool = False,
        sharey: bool = False,
        figsize: tuple[float, float] | None = None,
        layout: tuple[int, int] | None = None,
        bins: int | Sequence[int] = 10,
        backend: str | None = None,
        legend: bool = False,
        **kwargs,
    ):
        """
        Make a histogram of the DataFrame's columns.

        A `histogram`_ is a representation of the distribution of data.
        This function calls :meth:`matplotlib.pyplot.hist`, on each series in
        the DataFrame, resulting in one histogram per column.

        .. _histogram: https://en.wikipedia.org/wiki/Histogram

        Parameters
        ----------
        column : str or sequence, optional
            If passed, will be used to limit data to a subset of columns.
        by : object, optional
            If passed, then used to form histograms for separate groups.
        grid : bool, default True
            Whether to show axis grid lines.
        xlabelsize : int, default None
            If specified changes the x-axis label size.
        xrot : float, default None
            Rotation of x axis labels. For example, a value of 90 displays the
            x labels rotated 90 degrees clockwise.
        ylabelsize : int, default None
            If specified changes the y-axis label size.
        yrot : float, default None
            Rotation of y axis labels. For example, a value of 90 displays the
            y labels rotated 90 degrees clockwise.
        ax : Matplotlib axes object, default None
            The axes to plot the histogram on.
        sharex : bool, default True if ax is None else False
            In case subplots=True, share x axis and set some x axis labels to
            invisible; defaults to True if ax is None otherwise False if an ax
            is passed in.
            Note that passing in both an ax and sharex=True will alter all x axis
            labels for all subplots in a figure.
        sharey : bool, default False
            In case subplots=True, share y axis and set some y axis labels to
            invisible.
        figsize : tuple, optional
            The size in inches of the figure to create. Uses the value in
            `matplotlib.rcParams` by default.
        layout : tuple, optional
            Tuple of (rows, columns) for the layout of the histograms.
        bins : int or sequence, default 10
            Number of histogram bins to be used. If an integer is given, bins + 1
            bin edges are calculated and returned. If bins is a sequence, gives
            bin edges, including left edge of first bin and right edge of last
            bin. In this case, bins is returned unmodified.

        backend : str, default None
            Backend to use instead of the backend specified in the option
            ``plotting.backend``. For instance, 'matplotlib'. Alternatively, to
            specify the ``plotting.backend`` for the whole session, set
            ``pd.options.plotting.backend``.

        legend : bool, default False
            Whether to show the legend.

        **kwargs
            All other plotting keyword arguments to be passed to
            :meth:`matplotlib.pyplot.hist`.

        Returns
        -------
        matplotlib.Axes or numpy.ndarray
            A ``matplotlib.Axes`` object or an array of ``Axes`` objects, depending on
            the layout and grouping.

        See Also
        --------
        matplotlib.pyplot.hist : Plot a histogram using matplotlib.

        Examples
        --------
        This example draws a histogram based on the length and width of
        some animals, displayed in three bins

        .. plot::
            :context: close-figs

            >>> data = {
            ...     "length": [1.5, 0.5, 1.2, 0.9, 3],
            ...     "width": [0.7, 0.2, 0.15, 0.2, 1.1],
            ... }
            >>> index = ["pig", "rabbit", "duck", "chicken", "horse"]
            >>> df = pd.DataFrame(data, index=index)
            >>> hist = df.groupby("length").hist(bins=3)
        """
        result = self._op_via_apply(
            "hist",
            column=column,
            by=by,
            grid=grid,
            xlabelsize=xlabelsize,
            xrot=xrot,
            ylabelsize=ylabelsize,
            yrot=yrot,
            ax=ax,
            sharex=sharex,
            sharey=sharey,
            figsize=figsize,
            layout=layout,
            bins=bins,
            backend=backend,
            legend=legend,
            **kwargs,
        )
        return result

    def corrwith(
        self,
        other: DataFrame | Series,
        drop: bool = False,
        method: CorrelationMethod = "pearson",
        numeric_only: bool = False,
    ) -> DataFrame:
        """
        Compute pairwise correlation.

        .. deprecated:: 3.0.0

        Pairwise correlation is computed between rows or columns of
        DataFrame with rows or columns of Series or DataFrame. DataFrames
        are first aligned along both axes before computing the
        correlations.

        Parameters
        ----------
        other : DataFrame, Series
            Object with which to compute correlations.
        drop : bool, default False
            Drop missing indices from result.
        method : {'pearson', 'kendall', 'spearman'} or callable
            Method of correlation:

            * pearson : standard correlation coefficient
            * kendall : Kendall Tau correlation coefficient
            * spearman : Spearman rank correlation
            * callable: callable with input two 1d ndarrays
                and returning a float.

        numeric_only : bool, default False
            Include only `float`, `int` or `boolean` data.

            .. versionadded:: 1.5.0

            .. versionchanged:: 2.0.0
                The default value of ``numeric_only`` is now ``False``.

        Returns
        -------
        Series
            Pairwise correlations.

        See Also
        --------
        DataFrame.corr : Compute pairwise correlation of columns.

        Examples
        --------
        >>> df1 = pd.DataFrame(
        ...     {
        ...         "Day": [1, 1, 1, 2, 2, 2, 3, 3, 3],
        ...         "Data": [6, 6, 8, 5, 4, 2, 7, 3, 9],
        ...     }
        ... )
        >>> df2 = pd.DataFrame(
        ...     {
        ...         "Day": [1, 1, 1, 2, 2, 2, 3, 3, 3],
        ...         "Data": [5, 3, 8, 3, 1, 1, 2, 3, 6],
        ...     }
        ... )

        >>> df1.groupby("Day").corrwith(df2)
                 Data  Day
        Day
        1    0.917663  NaN
        2    0.755929  NaN
        3    0.576557  NaN
        """
        warnings.warn(
            "DataFrameGroupBy.corrwith is deprecated",
            Pandas4Warning,
            stacklevel=find_stack_level(),
        )
        result = self._op_via_apply(
            "corrwith",
            other=other,
            drop=drop,
            method=method,
            numeric_only=numeric_only,
        )
        return result


def _wrap_transform_general_frame(
    obj: DataFrame, group: DataFrame, res: DataFrame | Series
) -> DataFrame:
    from pandas import concat

    if isinstance(res, Series):
        # we need to broadcast across the
        # other dimension; this will preserve dtypes
        # GH14457
        if res.index.is_(obj.index):
            res_frame = concat([res] * len(group.columns), axis=1, ignore_index=True)
            res_frame.columns = group.columns
            res_frame.index = group.index
        else:
            res_frame = obj._constructor(
                np.tile(res.values, (len(group.index), 1)),
                columns=group.columns,
                index=group.index,
            )
        assert isinstance(res_frame, DataFrame)
        return res_frame
    elif isinstance(res, DataFrame) and not res.index.is_(group.index):
        return res._align_frame(group)[0]
    else:
        return res<|MERGE_RESOLUTION|>--- conflicted
+++ resolved
@@ -676,7 +676,6 @@
 
             Accepted inputs are:
 
-<<<<<<< HEAD
             - String
             - Python function
             - Numba JIT function with ``engine='numba'`` specified.
@@ -687,10 +686,6 @@
             first and second arguments respectively in the function signature.
             Each group's index will be passed to the user defined function
             and optionally available for use.
-=======
-    The resulting dtype will reflect the return value of the passed ``func``,
-    for example:
->>>>>>> 00a7c411
 
             If a string is chosen, then it needs to be the name
             of the groupby method you want to use.
@@ -784,14 +779,12 @@
         Parrot    10.0
         Name: Max Speed, dtype: float64
 
-        >>> grouped.transform("mean")
-        Falcon    370.0
-        Falcon    370.0
-        Parrot     25.0
-        Parrot     25.0
-        Name: Max Speed, dtype: float64
-
-        .. versionchanged:: 1.3.0
+    >>> grouped.transform("mean")
+    Falcon    370.0
+    Falcon    370.0
+    Parrot     25.0
+    Parrot     25.0
+    Name: Max Speed, dtype: float64
 
         The resulting dtype will reflect the return value of the passed ``func``,
         for example:
@@ -3206,7 +3199,6 @@
         """
         Call function producing a same-indexed Series on each group.
 
-<<<<<<< HEAD
         Returns a Series having the same indexes as the original object
         filled with the transformed values.
 
@@ -3215,21 +3207,6 @@
         func : function, str
             Function to apply to each group. See the Notes section
             below for requirements.
-=======
-    The resulting dtype will reflect the return value of the passed ``func``,
-    for example:
-
-    >>> grouped.transform(lambda x: x.astype(int).max())
-    C  D
-    0  5  8
-    1  5  9
-    2  5  8
-    3  5  9
-    4  5  8
-    5  5  9
-    """
-    )
->>>>>>> 00a7c411
 
             Accepted inputs are:
 
@@ -3336,14 +3313,14 @@
         Parrot    10.0
         Name: Max Speed, dtype: float64
 
-        >>> grouped.transform("mean")
-        Falcon    370.0
-        Falcon    370.0
-        Parrot     25.0
-        Parrot     25.0
-        Name: Max Speed, dtype: float64
-
-        .. versionchanged:: 1.3.0
+    >>> grouped.transform("mean")
+        C    D
+    0  3.666667  4.0
+    1  4.000000  5.0
+    2  3.666667  4.0
+    3  4.000000  5.0
+    4  3.666667  4.0
+    5  4.000000  5.0
 
         The resulting dtype will reflect the return value of the passed ``func``,
         for example:
