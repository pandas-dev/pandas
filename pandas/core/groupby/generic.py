--- conflicted
+++ resolved
@@ -17,12 +17,9 @@
     FrozenSet,
     Hashable,
     Iterable,
-<<<<<<< HEAD
     List,
     Mapping,
-=======
     Optional,
->>>>>>> bef9baed
     Sequence,
     Tuple,
     Type,
