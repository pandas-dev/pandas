"""
Define the SeriesGroupBy and DataFrameGroupBy
classes that hold the groupby interfaces (and some implementations).

These are user facing as the result of the ``df.groupby(...)`` operations,
which here returns a DataFrameGroupBy object.
"""
from __future__ import annotations

from collections import (
    abc,
    namedtuple,
)
from functools import partial
from textwrap import dedent
from typing import (
    Any,
    Callable,
    Hashable,
    Iterable,
    Mapping,
    TypeVar,
    Union,
)
import warnings

import numpy as np

from pandas._libs import (
    lib,
    reduction as libreduction,
)
from pandas._typing import (
    ArrayLike,
    FrameOrSeries,
    FrameOrSeriesUnion,
    Manager2D,
)
from pandas.util._decorators import (
    Appender,
    Substitution,
    doc,
)

from pandas.core.dtypes.common import (
    ensure_int64,
    is_bool,
    is_categorical_dtype,
    is_dict_like,
    is_integer_dtype,
    is_interval_dtype,
    is_numeric_dtype,
    is_scalar,
)
from pandas.core.dtypes.missing import (
    isna,
    notna,
)

from pandas.core import (
    algorithms,
    nanops,
)
from pandas.core.aggregation import (
    maybe_mangle_lambdas,
    reconstruct_func,
    validate_func_kwargs,
)
from pandas.core.apply import GroupByApply
from pandas.core.base import (
    DataError,
    SpecificationError,
)
import pandas.core.common as com
from pandas.core.construction import create_series_with_explicit_dtype
from pandas.core.frame import DataFrame
from pandas.core.generic import NDFrame
from pandas.core.groupby import base
from pandas.core.groupby.groupby import (
    GroupBy,
    _agg_template,
    _apply_docs,
    _transform_template,
    group_selection_context,
)
from pandas.core.indexes.api import (
    Index,
    MultiIndex,
    all_indexes_same,
)
from pandas.core.series import Series
from pandas.core.util.numba_ import maybe_use_numba

from pandas.plotting import boxplot_frame_groupby

NamedAgg = namedtuple("NamedAgg", ["column", "aggfunc"])
# TODO(typing) the return value on this callable should be any *scalar*.
AggScalar = Union[str, Callable[..., Any]]
# TODO: validate types on ScalarResult and move to _typing
# Blocked from using by https://github.com/python/mypy/issues/1484
# See note at _mangle_lambda_list
ScalarResult = TypeVar("ScalarResult")


def generate_property(name: str, klass: type[FrameOrSeries]):
    """
    Create a property for a GroupBy subclass to dispatch to DataFrame/Series.

    Parameters
    ----------
    name : str
    klass : {DataFrame, Series}

    Returns
    -------
    property
    """

    def prop(self):
        return self._make_wrapper(name)

    parent_method = getattr(klass, name)
    prop.__doc__ = parent_method.__doc__ or ""
    prop.__name__ = name
    return property(prop)


def pin_allowlisted_properties(klass: type[FrameOrSeries], allowlist: frozenset[str]):
    """
    Create GroupBy member defs for DataFrame/Series names in a allowlist.

    Parameters
    ----------
    klass : DataFrame or Series class
        class where members are defined.
    allowlist : frozenset[str]
        Set of names of klass methods to be constructed

    Returns
    -------
    class decorator

    Notes
    -----
    Since we don't want to override methods explicitly defined in the
    base class, any such name is skipped.
    """

    def pinner(cls):
        for name in allowlist:
            if hasattr(cls, name):
                # don't override anything that was explicitly defined
                #  in the base class
                continue

            prop = generate_property(name, klass)
            setattr(cls, name, prop)

        return cls

    return pinner


@pin_allowlisted_properties(Series, base.series_apply_allowlist)
class SeriesGroupBy(GroupBy[Series]):
    _apply_allowlist = base.series_apply_allowlist

    def _iterate_slices(self) -> Iterable[Series]:
        yield self._selected_obj

    @property
    def _selection_name(self) -> Hashable:
        return self.obj.name

    _agg_examples_doc = dedent(
        """
    Examples
    --------
    >>> s = pd.Series([1, 2, 3, 4])

    >>> s
    0    1
    1    2
    2    3
    3    4
    dtype: int64

    >>> s.groupby([1, 1, 2, 2]).min()
    1    1
    2    3
    dtype: int64

    >>> s.groupby([1, 1, 2, 2]).agg('min')
    1    1
    2    3
    dtype: int64

    >>> s.groupby([1, 1, 2, 2]).agg(['min', 'max'])
       min  max
    1    1    2
    2    3    4

    The output column names can be controlled by passing
    the desired column names and aggregations as keyword arguments.

    >>> s.groupby([1, 1, 2, 2]).agg(
    ...     minimum='min',
    ...     maximum='max',
    ... )
       minimum  maximum
    1        1        2
    2        3        4

    .. versionchanged:: 1.3.0

        The resulting dtype will reflect the return value of the aggregating function.

    >>> s.groupby([1, 1, 2, 2]).agg(lambda x: x.astype(float).min())
    1    1.0
    2    3.0
    dtype: float64"""
    )

    @Appender(
        _apply_docs["template"].format(
            input="series", examples=_apply_docs["series_examples"]
        )
    )
    def apply(self, func, *args, **kwargs):
        return super().apply(func, *args, **kwargs)

    @doc(_agg_template, examples=_agg_examples_doc, klass="Series")
    def aggregate(self, func=None, *args, engine=None, engine_kwargs=None, **kwargs):

        if maybe_use_numba(engine):
            with group_selection_context(self):
                data = self._selected_obj
            result, index = self._aggregate_with_numba(
                data.to_frame(), func, *args, engine_kwargs=engine_kwargs, **kwargs
            )
            return self.obj._constructor(result.ravel(), index=index, name=data.name)

        relabeling = func is None
        columns = None
        if relabeling:
            columns, func = validate_func_kwargs(kwargs)
            kwargs = {}

        if isinstance(func, str):
            return getattr(self, func)(*args, **kwargs)

        elif isinstance(func, abc.Iterable):
            # Catch instances of lists / tuples
            # but not the class list / tuple itself.
            func = maybe_mangle_lambdas(func)
            ret = self._aggregate_multiple_funcs(func)
            if relabeling:
                # error: Incompatible types in assignment (expression has type
                # "Optional[List[str]]", variable has type "Index")
                ret.columns = columns  # type: ignore[assignment]
            return ret

        else:
            cyfunc = com.get_cython_func(func)
            if cyfunc and not args and not kwargs:
                return getattr(self, cyfunc)()

            if self.grouper.nkeys > 1:
                return self._python_agg_general(func, *args, **kwargs)

            try:
                return self._python_agg_general(func, *args, **kwargs)
            except KeyError:
                # TODO: KeyError is raised in _python_agg_general,
                #  see test_groupby.test_basic
                result = self._aggregate_named(func, *args, **kwargs)

                index = Index(sorted(result), name=self.grouper.names[0])
                return create_series_with_explicit_dtype(
                    result, index=index, dtype_if_empty=object
                )

    agg = aggregate

    def _aggregate_multiple_funcs(self, arg) -> DataFrame:
        if isinstance(arg, dict):

            # show the deprecation, but only if we
            # have not shown a higher level one
            # GH 15931
            raise SpecificationError("nested renamer is not supported")

        elif any(isinstance(x, (tuple, list)) for x in arg):
            arg = [(x, x) if not isinstance(x, (tuple, list)) else x for x in arg]

            # indicated column order
            columns = next(zip(*arg))
        else:
            # list of functions / function names
            columns = []
            for f in arg:
                columns.append(com.get_callable_name(f) or f)

            arg = zip(columns, arg)

        results: dict[base.OutputKey, FrameOrSeriesUnion] = {}
        for idx, (name, func) in enumerate(arg):

            key = base.OutputKey(label=name, position=idx)
            results[key] = self.aggregate(func)

        if any(isinstance(x, DataFrame) for x in results.values()):
            from pandas import concat

            res_df = concat(
                results.values(), axis=1, keys=[key.label for key in results.keys()]
            )
            # error: Incompatible return value type (got "Union[DataFrame, Series]",
            # expected "DataFrame")
            return res_df  # type: ignore[return-value]

        indexed_output = {key.position: val for key, val in results.items()}
        output = self.obj._constructor_expanddim(indexed_output, index=None)
        output.columns = Index(key.label for key in results)

        output = self._reindex_output(output)
        return output

    def _cython_agg_general(
        self, how: str, alt=None, numeric_only: bool = True, min_count: int = -1
    ):

        obj = self._selected_obj
        objvals = obj._values
        data = obj._mgr

        if numeric_only and not is_numeric_dtype(obj.dtype):
            raise DataError("No numeric types to aggregate")

        # This is overkill because it is only called once, but is here to
        #  mirror the array_func used in DataFrameGroupBy._cython_agg_general
        def array_func(values: ArrayLike) -> ArrayLike:
            try:
                result = self.grouper._cython_operation(
                    "aggregate", values, how, axis=data.ndim - 1, min_count=min_count
                )
            except NotImplementedError:
                # generally if we have numeric_only=False
                # and non-applicable functions
                # try to python agg
                # TODO: shouldn't min_count matter?
                result = self._agg_py_fallback(values, ndim=data.ndim, alt=alt)

            return result

        result = array_func(objvals)

        ser = self.obj._constructor(
            result, index=self.grouper.result_index, name=obj.name
        )
        return self._reindex_output(ser)

    def _wrap_aggregated_output(
        self,
        output: Mapping[base.OutputKey, Series | ArrayLike],
    ) -> Series:
        """
        Wraps the output of a SeriesGroupBy aggregation into the expected result.

        Parameters
        ----------
        output : Mapping[base.OutputKey, Union[Series, ArrayLike]]
            Data to wrap.

        Returns
        -------
        Series

        Notes
        -----
        In the vast majority of cases output will only contain one element.
        The exception is operations that expand dimensions, like ohlc.
        """
        assert len(output) == 1

        name = self.obj.name
        index = self.grouper.result_index
        values = next(iter(output.values()))

        result = self.obj._constructor(values, index=index, name=name)
        return self._reindex_output(result)

    def _wrap_transformed_output(
        self, output: Mapping[base.OutputKey, Series | ArrayLike]
    ) -> Series:
        """
        Wraps the output of a SeriesGroupBy aggregation into the expected result.

        Parameters
        ----------
        output : dict[base.OutputKey, Union[Series, np.ndarray, ExtensionArray]]
            Dict with a sole key of 0 and a value of the result values.

        Returns
        -------
        Series

        Notes
        -----
        output should always contain one element. It is specified as a dict
        for consistency with DataFrame methods and _wrap_aggregated_output.
        """
        assert len(output) == 1

        name = self.obj.name
        values = next(iter(output.values()))
        result = self.obj._constructor(values, index=self.obj.index, name=name)

        # No transformations increase the ndim of the result
        assert isinstance(result, Series)
        return result

    def _wrap_applied_output(
        self,
        data: Series,
        keys: Index,
        values: list[Any] | None,
        not_indexed_same: bool = False,
    ) -> FrameOrSeriesUnion:
        """
        Wrap the output of SeriesGroupBy.apply into the expected result.

        Parameters
        ----------
        data : Series
            Input data for groupby operation.
        keys : Index
            Keys of groups that Series was grouped by.
        values : Optional[List[Any]]
            Applied output for each group.
        not_indexed_same : bool, default False
            Whether the applied outputs are not indexed the same as the group axes.

        Returns
        -------
        DataFrame or Series
        """
        if len(keys) == 0:
            # GH #6265
            return self.obj._constructor(
                [],
                name=self.obj.name,
                index=self.grouper.result_index,
                dtype=data.dtype,
            )
        assert values is not None

        def _get_index() -> Index:
            if self.grouper.nkeys > 1:
                index = MultiIndex.from_tuples(keys, names=self.grouper.names)
            else:
                index = Index(keys, name=self.grouper.names[0])
            return index

        if isinstance(values[0], dict):
            # GH #823 #24880
            index = _get_index()
            res_df = self.obj._constructor_expanddim(values, index=index)
            res_df = self._reindex_output(res_df)
            # if self.observed is False,
            # keep all-NaN rows created while re-indexing
<<<<<<< HEAD
            result = result.stack(dropna=self.observed)
            result.name = self.obj.name
            return result
=======
            res_ser = res_df.stack(dropna=self.observed)
            res_ser.name = self._selection_name
            return res_ser
>>>>>>> 15dff11b
        elif isinstance(values[0], (Series, DataFrame)):
            return self._concat_objects(keys, values, not_indexed_same=not_indexed_same)
        else:
            # GH #6265 #24880
            result = self.obj._constructor(
                data=values, index=_get_index(), name=self.obj.name
            )
            return self._reindex_output(result)

    def _aggregate_named(self, func, *args, **kwargs):
        # Note: this is very similar to _aggregate_series_pure_python,
        #  but that does not pin group.name
        result = {}
        initialized = False

        for name, group in self:
            # Each step of this loop corresponds to
            #  libreduction._BaseGrouper._apply_to_group
            # NB: libreduction does not pin name
            object.__setattr__(group, "name", name)

            output = func(group, *args, **kwargs)
            output = libreduction.extract_result(output)
            if not initialized:
                # We only do this validation on the first iteration
                libreduction.check_result_array(output, group.dtype)
                initialized = True
            result[name] = output

        return result

    @Substitution(klass="Series")
    @Appender(_transform_template)
    def transform(self, func, *args, engine=None, engine_kwargs=None, **kwargs):
        return self._transform(
            func, *args, engine=engine, engine_kwargs=engine_kwargs, **kwargs
        )

    def _cython_transform(
        self, how: str, numeric_only: bool = True, axis: int = 0, **kwargs
    ):
        assert axis == 0  # handled by caller

        obj = self._selected_obj

        is_numeric = is_numeric_dtype(obj.dtype)
        if numeric_only and not is_numeric:
            raise DataError("No numeric types to aggregate")

        try:
            result = self.grouper._cython_operation(
                "transform", obj._values, how, axis, **kwargs
            )
        except (NotImplementedError, TypeError):
            raise DataError("No numeric types to aggregate")

        return obj._constructor(result, index=self.obj.index, name=obj.name)

    def _transform_general(self, func: Callable, *args, **kwargs) -> Series:
        """
        Transform with a callable func`.
        """
        assert callable(func)
        klass = type(self.obj)

        results = []
        for name, group in self:
            # this setattr is needed for test_transform_lambda_with_datetimetz
            object.__setattr__(group, "name", name)
            res = func(group, *args, **kwargs)

            if isinstance(res, (DataFrame, Series)):
                res = res._values

            results.append(klass(res, index=group.index))

        # check for empty "results" to avoid concat ValueError
        if results:
            from pandas.core.reshape.concat import concat

            concatenated = concat(results)
            result = self._set_result_index_ordered(concatenated)
        else:
            result = self.obj._constructor(dtype=np.float64)

        result.name = self.obj.name
        # error: Incompatible return value type (got "Union[DataFrame, Series]",
        # expected "Series")
        return result  # type: ignore[return-value]

    def _can_use_transform_fast(self, result) -> bool:
        return True

    def _wrap_transform_fast_result(self, result: Series) -> Series:
        """
        fast version of transform, only applicable to
        builtin/cythonizable functions
        """
        ids, _, _ = self.grouper.group_info
        result = result.reindex(self.grouper.result_index, copy=False)
        out = algorithms.take_nd(result._values, ids)
        return self.obj._constructor(out, index=self.obj.index, name=self.obj.name)

    def filter(self, func, dropna: bool = True, *args, **kwargs):
        """
        Return a copy of a Series excluding elements from groups that
        do not satisfy the boolean criterion specified by func.

        Parameters
        ----------
        func : function
            To apply to each group. Should return True or False.
        dropna : Drop groups that do not pass the filter. True by default;
            if False, groups that evaluate False are filled with NaNs.

        Notes
        -----
        Functions that mutate the passed object can produce unexpected
        behavior or errors and are not supported. See :ref:`gotchas.udf-mutation`
        for more details.

        Examples
        --------
        >>> df = pd.DataFrame({'A' : ['foo', 'bar', 'foo', 'bar',
        ...                           'foo', 'bar'],
        ...                    'B' : [1, 2, 3, 4, 5, 6],
        ...                    'C' : [2.0, 5., 8., 1., 2., 9.]})
        >>> grouped = df.groupby('A')
        >>> df.groupby('A').B.filter(lambda x: x.mean() > 3.)
        1    2
        3    4
        5    6
        Name: B, dtype: int64

        Returns
        -------
        filtered : Series
        """
        if isinstance(func, str):
            wrapper = lambda x: getattr(x, func)(*args, **kwargs)
        else:
            wrapper = lambda x: func(x, *args, **kwargs)

        # Interpret np.nan as False.
        def true_and_notna(x) -> bool:
            b = wrapper(x)
            return b and notna(b)

        try:
            indices = [
                self._get_index(name) for name, group in self if true_and_notna(group)
            ]
        except (ValueError, TypeError) as err:
            raise TypeError("the filter must return a boolean result") from err

        filtered = self._apply_filter(indices, dropna)
        return filtered

    def nunique(self, dropna: bool = True) -> Series:
        """
        Return number of unique elements in the group.

        Returns
        -------
        Series
            Number of unique values within each group.
        """
        ids, _, _ = self.grouper.group_info

        val = self.obj._values

        codes, _ = algorithms.factorize(val, sort=False)
        sorter = np.lexsort((codes, ids))
        codes = codes[sorter]
        ids = ids[sorter]

        # group boundaries are where group ids change
        # unique observations are where sorted values change
        idx = np.r_[0, 1 + np.nonzero(ids[1:] != ids[:-1])[0]]
        inc = np.r_[1, codes[1:] != codes[:-1]]

        # 1st item of each group is a new unique observation
        mask = codes == -1
        if dropna:
            inc[idx] = 1
            inc[mask] = 0
        else:
            inc[mask & np.r_[False, mask[:-1]]] = 0
            inc[idx] = 1

        out = np.add.reduceat(inc, idx).astype("int64", copy=False)
        if len(ids):
            # NaN/NaT group exists if the head of ids is -1,
            # so remove it from res and exclude its index from idx
            if ids[0] == -1:
                res = out[1:]
                idx = idx[np.flatnonzero(idx)]
            else:
                res = out
        else:
            res = out[1:]
        ri = self.grouper.result_index

        # we might have duplications among the bins
        if len(res) != len(ri):
            res, out = np.zeros(len(ri), dtype=out.dtype), res
            res[ids[idx]] = out

        result = self.obj._constructor(res, index=ri, name=self.obj.name)
        return self._reindex_output(result, fill_value=0)

    @doc(Series.describe)
    def describe(self, **kwargs):
        result = self.apply(lambda x: x.describe(**kwargs))
        if self.axis == 1:
            return result.T
        return result.unstack()

    def value_counts(
        self,
        normalize: bool = False,
        sort: bool = True,
        ascending: bool = False,
        bins=None,
        dropna: bool = True,
    ):

        from pandas.core.reshape.merge import get_join_indexers
        from pandas.core.reshape.tile import cut

        ids, _, _ = self.grouper.group_info
        val = self.obj._values

        def apply_series_value_counts():
            return self.apply(
                Series.value_counts,
                normalize=normalize,
                sort=sort,
                ascending=ascending,
                bins=bins,
            )

        if bins is not None:
            if not np.iterable(bins):
                # scalar bins cannot be done at top level
                # in a backward compatible way
                return apply_series_value_counts()
        elif is_categorical_dtype(val.dtype):
            # GH38672
            return apply_series_value_counts()

        # groupby removes null keys from groupings
        mask = ids != -1
        ids, val = ids[mask], val[mask]

        if bins is None:
            lab, lev = algorithms.factorize(val, sort=True)
            llab = lambda lab, inc: lab[inc]
        else:

            # lab is a Categorical with categories an IntervalIndex
            lab = cut(Series(val), bins, include_lowest=True)
            # error: "ndarray" has no attribute "cat"
            lev = lab.cat.categories  # type: ignore[attr-defined]
            # error: No overload variant of "take" of "_ArrayOrScalarCommon" matches
            # argument types "Any", "bool", "Union[Any, float]"
            lab = lev.take(  # type: ignore[call-overload]
                # error: "ndarray" has no attribute "cat"
                lab.cat.codes,  # type: ignore[attr-defined]
                allow_fill=True,
                # error: Item "ndarray" of "Union[ndarray, Index]" has no attribute
                # "_na_value"
                fill_value=lev._na_value,  # type: ignore[union-attr]
            )
            llab = lambda lab, inc: lab[inc]._multiindex.codes[-1]

        if is_interval_dtype(lab.dtype):
            # TODO: should we do this inside II?

            # error: "ndarray" has no attribute "left"
            # error: "ndarray" has no attribute "right"
            sorter = np.lexsort(
                (lab.left, lab.right, ids)  # type: ignore[attr-defined]
            )
        else:
            sorter = np.lexsort((lab, ids))

        ids, lab = ids[sorter], lab[sorter]

        # group boundaries are where group ids change
        idchanges = 1 + np.nonzero(ids[1:] != ids[:-1])[0]
        idx = np.r_[0, idchanges]
        if not len(ids):
            idx = idchanges

        # new values are where sorted labels change
        lchanges = llab(lab, slice(1, None)) != llab(lab, slice(None, -1))
        inc = np.r_[True, lchanges]
        if not len(lchanges):
            inc = lchanges
        inc[idx] = True  # group boundaries are also new values
        out = np.diff(np.nonzero(np.r_[inc, True])[0])  # value counts

        # num. of times each group should be repeated
        rep = partial(np.repeat, repeats=np.add.reduceat(inc, idx))

        # multi-index components
        codes = self.grouper.reconstructed_codes
        codes = [rep(level_codes) for level_codes in codes] + [llab(lab, inc)]
        # error: List item 0 has incompatible type "Union[ndarray, Any]";
        # expected "Index"
        levels = [ping.group_index for ping in self.grouper.groupings] + [
            lev  # type: ignore[list-item]
        ]
        names = self.grouper.names + [self.obj.name]

        if dropna:
            mask = codes[-1] != -1
            if mask.all():
                dropna = False
            else:
                out, codes = out[mask], [level_codes[mask] for level_codes in codes]

        if normalize:
            out = out.astype("float")
            d = np.diff(np.r_[idx, len(ids)])
            if dropna:
                m = ids[lab == -1]
                np.add.at(d, m, -1)
                acc = rep(d)[mask]
            else:
                acc = rep(d)
            out /= acc

        if sort and bins is None:
            cat = ids[inc][mask] if dropna else ids[inc]
            sorter = np.lexsort((out if ascending else -out, cat))
            out, codes[-1] = out[sorter], codes[-1][sorter]

        if bins is not None:
            # for compat. with libgroupby.value_counts need to ensure every
            # bin is present at every index level, null filled with zeros
            diff = np.zeros(len(out), dtype="bool")
            for level_codes in codes[:-1]:
                diff |= np.r_[True, level_codes[1:] != level_codes[:-1]]

            ncat, nbin = diff.sum(), len(levels[-1])

            left = [np.repeat(np.arange(ncat), nbin), np.tile(np.arange(nbin), ncat)]

            right = [diff.cumsum() - 1, codes[-1]]

            _, idx = get_join_indexers(left, right, sort=False, how="left")
            out = np.where(idx != -1, out[idx], 0)

            if sort:
                sorter = np.lexsort((out if ascending else -out, left[0]))
                out, left[-1] = out[sorter], left[-1][sorter]

            # build the multi-index w/ full levels
            def build_codes(lev_codes: np.ndarray) -> np.ndarray:
                return np.repeat(lev_codes[diff], nbin)

            codes = [build_codes(lev_codes) for lev_codes in codes[:-1]]
            codes.append(left[-1])

        mi = MultiIndex(levels=levels, codes=codes, names=names, verify_integrity=False)

        if is_integer_dtype(out.dtype):
            out = ensure_int64(out)
        return self.obj._constructor(out, index=mi, name=self.obj.name)

    def count(self) -> Series:
        """
        Compute count of group, excluding missing values.

        Returns
        -------
        Series
            Count of values within each group.
        """
        ids, _, ngroups = self.grouper.group_info
        val = self.obj._values

        mask = (ids != -1) & ~isna(val)
        minlength = ngroups or 0
        out = np.bincount(ids[mask], minlength=minlength)

        result = self.obj._constructor(
            out,
            index=self.grouper.result_index,
            name=self.obj.name,
            dtype="int64",
        )
        return self._reindex_output(result, fill_value=0)

    def pct_change(self, periods=1, fill_method="pad", limit=None, freq=None):
        """Calculate pct_change of each value to previous entry in group"""
        # TODO: Remove this conditional when #23918 is fixed
        if freq:
            return self.apply(
                lambda x: x.pct_change(
                    periods=periods, fill_method=fill_method, limit=limit, freq=freq
                )
            )
        if fill_method is None:  # GH30463
            fill_method = "pad"
            limit = 0
        filled = getattr(self, fill_method)(limit=limit)
        fill_grp = filled.groupby(self.grouper.codes)
        shifted = fill_grp.shift(periods=periods, freq=freq)

        return (filled / shifted) - 1


@pin_allowlisted_properties(DataFrame, base.dataframe_apply_allowlist)
class DataFrameGroupBy(GroupBy[DataFrame]):

    _apply_allowlist = base.dataframe_apply_allowlist

    _agg_examples_doc = dedent(
        """
    Examples
    --------
    >>> df = pd.DataFrame(
    ...     {
    ...         "A": [1, 1, 2, 2],
    ...         "B": [1, 2, 3, 4],
    ...         "C": [0.362838, 0.227877, 1.267767, -0.562860],
    ...     }
    ... )

    >>> df
       A  B         C
    0  1  1  0.362838
    1  1  2  0.227877
    2  2  3  1.267767
    3  2  4 -0.562860

    The aggregation is for each column.

    >>> df.groupby('A').agg('min')
       B         C
    A
    1  1  0.227877
    2  3 -0.562860

    Multiple aggregations

    >>> df.groupby('A').agg(['min', 'max'])
        B             C
      min max       min       max
    A
    1   1   2  0.227877  0.362838
    2   3   4 -0.562860  1.267767

    Select a column for aggregation

    >>> df.groupby('A').B.agg(['min', 'max'])
       min  max
    A
    1    1    2
    2    3    4

    Different aggregations per column

    >>> df.groupby('A').agg({'B': ['min', 'max'], 'C': 'sum'})
        B             C
      min max       sum
    A
    1   1   2  0.590715
    2   3   4  0.704907

    To control the output names with different aggregations per column,
    pandas supports "named aggregation"

    >>> df.groupby("A").agg(
    ...     b_min=pd.NamedAgg(column="B", aggfunc="min"),
    ...     c_sum=pd.NamedAgg(column="C", aggfunc="sum"))
       b_min     c_sum
    A
    1      1  0.590715
    2      3  0.704907

    - The keywords are the *output* column names
    - The values are tuples whose first element is the column to select
      and the second element is the aggregation to apply to that column.
      Pandas provides the ``pandas.NamedAgg`` namedtuple with the fields
      ``['column', 'aggfunc']`` to make it clearer what the arguments are.
      As usual, the aggregation can be a callable or a string alias.

    See :ref:`groupby.aggregate.named` for more.

    .. versionchanged:: 1.3.0

        The resulting dtype will reflect the return value of the aggregating function.

    >>> df.groupby("A")[["B"]].agg(lambda x: x.astype(float).min())
          B
    A
    1   1.0
    2   3.0"""
    )

    @doc(_agg_template, examples=_agg_examples_doc, klass="DataFrame")
    def aggregate(self, func=None, *args, engine=None, engine_kwargs=None, **kwargs):

        if maybe_use_numba(engine):
            with group_selection_context(self):
                data = self._selected_obj
            result, index = self._aggregate_with_numba(
                data, func, *args, engine_kwargs=engine_kwargs, **kwargs
            )
            return self.obj._constructor(result, index=index, columns=data.columns)

        relabeling, func, columns, order = reconstruct_func(func, **kwargs)
        func = maybe_mangle_lambdas(func)

        op = GroupByApply(self, func, args, kwargs)
        result = op.agg()
        if not is_dict_like(func) and result is not None:
            return result
        elif relabeling and result is not None:
            # this should be the only (non-raising) case with relabeling
            # used reordered index of columns
            result = result.iloc[:, order]
            result.columns = columns

        if result is None:

            # grouper specific aggregations
            if self.grouper.nkeys > 1:
                # test_groupby_as_index_series_scalar gets here with 'not self.as_index'
                return self._python_agg_general(func, *args, **kwargs)
            elif args or kwargs:
                # test_pass_args_kwargs gets here (with and without as_index)
                # can't return early
                result = self._aggregate_frame(func, *args, **kwargs)

            elif self.axis == 1:
                # _aggregate_multiple_funcs does not allow self.axis == 1
                # Note: axis == 1 precludes 'not self.as_index', see __init__
                result = self._aggregate_frame(func)
                return result

            else:

                # try to treat as if we are passing a list
                gba = GroupByApply(self, [func], args=(), kwargs={})
                try:
                    result = gba.agg()

                except ValueError as err:
                    if "no results" not in str(err):
                        # raised directly by _aggregate_multiple_funcs
                        raise
                    result = self._aggregate_frame(func)

                else:
                    sobj = self._selected_obj

                    if isinstance(sobj, Series):
                        # GH#35246 test_groupby_as_index_select_column_sum_empty_df
                        result.columns = [sobj.name]
                    else:
                        # select everything except for the last level, which is the one
                        # containing the name of the function(s), see GH#32040
                        result.columns = result.columns.rename(
                            [sobj.columns.name] * result.columns.nlevels
                        ).droplevel(-1)

        if not self.as_index:
            self._insert_inaxis_grouper_inplace(result)
            result.index = Index(range(len(result)))

        return result._convert(datetime=True)

    agg = aggregate

    @property
    def _selection_name(self):
        """
        Return a name for myself;

        This would ideally be called the 'name' property,
        but we cannot conflict with the Series.name property which can be set.
        """
        return self._selection

    def _iterate_slices(self) -> Iterable[Series]:
        obj = self._selected_obj
        if self.axis == 1:
            obj = obj.T

        if isinstance(obj, Series) and obj.name not in self.exclusions:
            # Occurs when doing DataFrameGroupBy(...)["X"]
            yield obj
        else:
            for label, values in obj.items():
                if label in self.exclusions:
                    continue

                yield values

    def _cython_agg_general(
        self, how: str, alt=None, numeric_only: bool = True, min_count: int = -1
    ) -> DataFrame:
        # Note: we never get here with how="ohlc"; that goes through SeriesGroupBy

        data: Manager2D = self._get_data_to_aggregate()
        orig = data

        if numeric_only:
            data = data.get_numeric_data(copy=False)

        def array_func(values: ArrayLike) -> ArrayLike:
            try:
                result = self.grouper._cython_operation(
                    "aggregate", values, how, axis=data.ndim - 1, min_count=min_count
                )
            except NotImplementedError:
                # generally if we have numeric_only=False
                # and non-applicable functions
                # try to python agg
                # TODO: shouldn't min_count matter?
                result = self._agg_py_fallback(values, ndim=data.ndim, alt=alt)

            return result

        # TypeError -> we may have an exception in trying to aggregate
        #  continue and exclude the block
        new_mgr = data.grouped_reduce(array_func, ignore_failures=True)

        if not len(new_mgr) and len(orig):
            # If the original Manager was already empty, no need to raise
            raise DataError("No numeric types to aggregate")

        return self._wrap_agged_manager(new_mgr)

    def _aggregate_frame(self, func, *args, **kwargs) -> DataFrame:
        if self.grouper.nkeys != 1:
            raise AssertionError("Number of keys must be 1")

        axis = self.axis
        obj = self._obj_with_exclusions

        result: dict[Hashable, NDFrame | np.ndarray] = {}
        if axis != obj._info_axis_number:
            for name, data in self:
                fres = func(data, *args, **kwargs)
                result[name] = fres
        else:
            for name in self.indices:
                data = self.get_group(name, obj=obj)
                fres = func(data, *args, **kwargs)
                result[name] = fres

        return self._wrap_frame_output(result, obj)

    def _aggregate_item_by_item(self, func, *args, **kwargs) -> DataFrame:
        # only for axis==0

        obj = self._obj_with_exclusions
        result: dict[int | str, NDFrame] = {}
        for item in obj:
            data = obj[item]
            colg = SeriesGroupBy(data, selection=item, grouper=self.grouper)

            result[item] = colg.aggregate(func, *args, **kwargs)

        result_columns = obj.columns

        return self.obj._constructor(result, columns=result_columns)

    def _wrap_applied_output(self, data, keys, values, not_indexed_same=False):
        if len(keys) == 0:
            result = self.obj._constructor(
                index=self.grouper.result_index, columns=data.columns
            )
            result = result.astype(data.dtypes.to_dict(), copy=False)
            return result

        # GH12824
        first_not_none = next(com.not_none(*values), None)

        if first_not_none is None:
            # GH9684 - All values are None, return an empty frame.
            return self.obj._constructor()
        elif isinstance(first_not_none, DataFrame):
            return self._concat_objects(keys, values, not_indexed_same=not_indexed_same)

        key_index = self.grouper.result_index if self.as_index else None

        if isinstance(first_not_none, (np.ndarray, Index)):
            # GH#1738: values is list of arrays of unequal lengths
            #  fall through to the outer else clause
            # TODO: sure this is right?  we used to do this
            #  after raising AttributeError above
            return self.obj._constructor_sliced(
                values, index=key_index, name=self._selection
            )
        elif not isinstance(first_not_none, Series):
            # values are not series or array-like but scalars
            # self._selection not passed through to Series as the
            # result should not take the name of original selection
            # of columns
            if self.as_index:
                return self.obj._constructor_sliced(values, index=key_index)
            else:
                result = self.obj._constructor(
                    values, index=key_index, columns=[self._selection]
                )
                self._insert_inaxis_grouper_inplace(result)
                return result
        else:
            # values are Series
            return self._wrap_applied_output_series(
                keys, values, not_indexed_same, first_not_none, key_index
            )

    def _wrap_applied_output_series(
        self,
        keys,
        values: list[Series],
        not_indexed_same: bool,
        first_not_none,
        key_index,
    ) -> FrameOrSeriesUnion:
        # this is to silence a DeprecationWarning
        # TODO: Remove when default dtype of empty Series is object
        kwargs = first_not_none._construct_axes_dict()
        backup = create_series_with_explicit_dtype(dtype_if_empty=object, **kwargs)
        values = [x if (x is not None) else backup for x in values]

        all_indexed_same = all_indexes_same(x.index for x in values)

        # GH3596
        # provide a reduction (Frame -> Series) if groups are
        # unique
        if self.squeeze:
            applied_index = self._selected_obj._get_axis(self.axis)
            singular_series = len(values) == 1 and applied_index.nlevels == 1

            # assign the name to this series
            if singular_series:
                values[0].name = keys[0]

                # GH2893
                # we have series in the values array, we want to
                # produce a series:
                # if any of the sub-series are not indexed the same
                # OR we don't have a multi-index and we have only a
                # single values
                return self._concat_objects(
                    keys, values, not_indexed_same=not_indexed_same
                )

            # still a series
            # path added as of GH 5545
            elif all_indexed_same:
                from pandas.core.reshape.concat import concat

                return concat(values)

        if not all_indexed_same:
            # GH 8467
            return self._concat_objects(keys, values, not_indexed_same=True)

        # Combine values
        # vstack+constructor is faster than concat and handles MI-columns
        stacked_values = np.vstack([np.asarray(v) for v in values])

        if self.axis == 0:
            index = key_index
            columns = first_not_none.index.copy()
            if columns.name is None:
                # GH6124 - propagate name of Series when it's consistent
                names = {v.name for v in values}
                if len(names) == 1:
                    columns.name = list(names)[0]
        else:
            index = first_not_none.index
            columns = key_index
            stacked_values = stacked_values.T

        result = self.obj._constructor(stacked_values, index=index, columns=columns)

        # if we have date/time like in the original, then coerce dates
        # as we are stacking can easily have object dtypes here
        result = result._convert(datetime=True)

        if not self.as_index:
            self._insert_inaxis_grouper_inplace(result)

        return self._reindex_output(result)

    def _cython_transform(
        self, how: str, numeric_only: bool = True, axis: int = 0, **kwargs
    ) -> DataFrame:
        assert axis == 0  # handled by caller
        # TODO: no tests with self.ndim == 1 for DataFrameGroupBy

        # With self.axis == 0, we have multi-block tests
        #  e.g. test_rank_min_int, test_cython_transform_frame
        #  test_transform_numeric_ret
        # With self.axis == 1, _get_data_to_aggregate does a transpose
        #  so we always have a single block.
        mgr: Manager2D = self._get_data_to_aggregate()
        if numeric_only:
            mgr = mgr.get_numeric_data(copy=False)

        def arr_func(bvalues: ArrayLike) -> ArrayLike:
            return self.grouper._cython_operation(
                "transform", bvalues, how, 1, **kwargs
            )

        # We could use `mgr.apply` here and not have to set_axis, but
        #  we would have to do shape gymnastics for ArrayManager compat
        res_mgr = mgr.grouped_reduce(arr_func, ignore_failures=True)
        res_mgr.set_axis(1, mgr.axes[1])

        res_df = self.obj._constructor(res_mgr)
        if self.axis == 1:
            res_df = res_df.T
        return res_df

    def _transform_general(self, func, *args, **kwargs):
        from pandas.core.reshape.concat import concat

        applied = []
        obj = self._obj_with_exclusions
        gen = self.grouper.get_iterator(obj, axis=self.axis)
        fast_path, slow_path = self._define_paths(func, *args, **kwargs)

        for name, group in gen:
            object.__setattr__(group, "name", name)

            # Try slow path and fast path.
            try:
                path, res = self._choose_path(fast_path, slow_path, group)
            except TypeError:
                return self._transform_item_by_item(obj, fast_path)
            except ValueError as err:
                msg = "transform must return a scalar value for each group"
                raise ValueError(msg) from err

            if isinstance(res, Series):

                # we need to broadcast across the
                # other dimension; this will preserve dtypes
                # GH14457
                if not np.prod(group.shape):
                    continue
                elif res.index.is_(obj.index):
                    r = concat([res] * len(group.columns), axis=1)
                    r.columns = group.columns
                    r.index = group.index
                else:
                    r = self.obj._constructor(
                        np.concatenate([res.values] * len(group.index)).reshape(
                            group.shape
                        ),
                        columns=group.columns,
                        index=group.index,
                    )

                applied.append(r)
            else:
                applied.append(res)

        concat_index = obj.columns if self.axis == 0 else obj.index
        other_axis = 1 if self.axis == 0 else 0  # switches between 0 & 1
        concatenated = concat(applied, axis=self.axis, verify_integrity=False)
        concatenated = concatenated.reindex(concat_index, axis=other_axis, copy=False)
        return self._set_result_index_ordered(concatenated)

    @Substitution(klass="DataFrame")
    @Appender(_transform_template)
    def transform(self, func, *args, engine=None, engine_kwargs=None, **kwargs):
        return self._transform(
            func, *args, engine=engine, engine_kwargs=engine_kwargs, **kwargs
        )

    def _can_use_transform_fast(self, result) -> bool:
        return isinstance(result, DataFrame) and result.columns.equals(
            self._obj_with_exclusions.columns
        )

    def _wrap_transform_fast_result(self, result: DataFrame) -> DataFrame:
        """
        Fast transform path for aggregations
        """
        obj = self._obj_with_exclusions

        # for each col, reshape to size of original frame by take operation
        ids, _, _ = self.grouper.group_info
        result = result.reindex(self.grouper.result_index, copy=False)
        output = result.take(ids, axis=0)
        output.index = obj.index
        return output

    def _define_paths(self, func, *args, **kwargs):
        if isinstance(func, str):
            fast_path = lambda group: getattr(group, func)(*args, **kwargs)
            slow_path = lambda group: group.apply(
                lambda x: getattr(x, func)(*args, **kwargs), axis=self.axis
            )
        else:
            fast_path = lambda group: func(group, *args, **kwargs)
            slow_path = lambda group: group.apply(
                lambda x: func(x, *args, **kwargs), axis=self.axis
            )
        return fast_path, slow_path

    def _choose_path(self, fast_path: Callable, slow_path: Callable, group: DataFrame):
        path = slow_path
        res = slow_path(group)

        # if we make it here, test if we can use the fast path
        try:
            res_fast = fast_path(group)
        except AssertionError:
            raise  # pragma: no cover
        except Exception:
            # GH#29631 For user-defined function, we can't predict what may be
            #  raised; see test_transform.test_transform_fastpath_raises
            return path, res

        # verify fast path does not change columns (and names), otherwise
        # its results cannot be joined with those of the slow path
        if not isinstance(res_fast, DataFrame):
            return path, res

        if not res_fast.columns.equals(group.columns):
            return path, res

        if res_fast.equals(res):
            path = fast_path

        return path, res

    def _transform_item_by_item(self, obj: DataFrame, wrapper) -> DataFrame:
        # iterate through columns
        output = {}
        inds = []
        for i, col in enumerate(obj):
            try:
                output[col] = self[col].transform(wrapper)
            except TypeError:
                # e.g. trying to call nanmean with string values
                pass
            else:
                inds.append(i)

        if not output:
            raise TypeError("Transform function invalid for data types")

        columns = obj.columns.take(inds)

        return self.obj._constructor(output, index=obj.index, columns=columns)

    def filter(self, func, dropna=True, *args, **kwargs):
        """
        Return a copy of a DataFrame excluding filtered elements.

        Elements from groups are filtered if they do not satisfy the
        boolean criterion specified by func.

        Parameters
        ----------
        func : function
            Function to apply to each subframe. Should return True or False.
        dropna : Drop groups that do not pass the filter. True by default;
            If False, groups that evaluate False are filled with NaNs.

        Returns
        -------
        filtered : DataFrame

        Notes
        -----
        Each subframe is endowed the attribute 'name' in case you need to know
        which group you are working on.

        Functions that mutate the passed object can produce unexpected
        behavior or errors and are not supported. See :ref:`gotchas.udf-mutation`
        for more details.

        Examples
        --------
        >>> df = pd.DataFrame({'A' : ['foo', 'bar', 'foo', 'bar',
        ...                           'foo', 'bar'],
        ...                    'B' : [1, 2, 3, 4, 5, 6],
        ...                    'C' : [2.0, 5., 8., 1., 2., 9.]})
        >>> grouped = df.groupby('A')
        >>> grouped.filter(lambda x: x['B'].mean() > 3.)
             A  B    C
        1  bar  2  5.0
        3  bar  4  1.0
        5  bar  6  9.0
        """
        indices = []

        obj = self._selected_obj
        gen = self.grouper.get_iterator(obj, axis=self.axis)

        for name, group in gen:
            object.__setattr__(group, "name", name)

            res = func(group, *args, **kwargs)

            try:
                res = res.squeeze()
            except AttributeError:  # allow e.g., scalars and frames to pass
                pass

            # interpret the result of the filter
            if is_bool(res) or (is_scalar(res) and isna(res)):
                if res and notna(res):
                    indices.append(self._get_index(name))
            else:
                # non scalars aren't allowed
                raise TypeError(
                    f"filter function returned a {type(res).__name__}, "
                    "but expected a scalar bool"
                )

        return self._apply_filter(indices, dropna)

    def __getitem__(self, key):
        if self.axis == 1:
            # GH 37725
            raise ValueError("Cannot subset columns when using axis=1")
        # per GH 23566
        if isinstance(key, tuple) and len(key) > 1:
            # if len == 1, then it becomes a SeriesGroupBy and this is actually
            # valid syntax, so don't raise warning
            warnings.warn(
                "Indexing with multiple keys (implicitly converted to a tuple "
                "of keys) will be deprecated, use a list instead.",
                FutureWarning,
                stacklevel=2,
            )
        return super().__getitem__(key)

    def _gotitem(self, key, ndim: int, subset=None):
        """
        sub-classes to define
        return a sliced object

        Parameters
        ----------
        key : string / list of selections
        ndim : {1, 2}
            requested ndim of result
        subset : object, default None
            subset to act on
        """
        if ndim == 2:
            if subset is None:
                subset = self.obj
            return DataFrameGroupBy(
                subset,
                self.grouper,
                axis=self.axis,
                level=self.level,
                grouper=self.grouper,
                exclusions=self.exclusions,
                selection=key,
                as_index=self.as_index,
                sort=self.sort,
                group_keys=self.group_keys,
                squeeze=self.squeeze,
                observed=self.observed,
                mutated=self.mutated,
                dropna=self.dropna,
            )
        elif ndim == 1:
            if subset is None:
                subset = self.obj[key]
            return SeriesGroupBy(
                subset,
                level=self.level,
                grouper=self.grouper,
                selection=key,
                sort=self.sort,
                group_keys=self.group_keys,
                squeeze=self.squeeze,
                observed=self.observed,
                dropna=self.dropna,
            )

        raise AssertionError("invalid ndim for _gotitem")

    def _wrap_frame_output(self, result: dict, obj: DataFrame) -> DataFrame:
        result_index = self.grouper.levels[0]

        if self.axis == 0:
            return self.obj._constructor(
                result, index=obj.columns, columns=result_index
            ).T
        else:
            return self.obj._constructor(result, index=obj.index, columns=result_index)

    def _get_data_to_aggregate(self) -> Manager2D:
        obj = self._obj_with_exclusions
        if self.axis == 1:
            return obj.T._mgr
        else:
            return obj._mgr

    def _insert_inaxis_grouper_inplace(self, result: DataFrame) -> None:
        # zip in reverse so we can always insert at loc 0
        columns = result.columns
        for name, lev, in_axis in zip(
            reversed(self.grouper.names),
            reversed(self.grouper.get_group_levels()),
            reversed([grp.in_axis for grp in self.grouper.groupings]),
        ):
            # GH #28549
            # When using .apply(-), name will be in columns already
            if in_axis and name not in columns:
                result.insert(0, name, lev)

    def _wrap_aggregated_output(
        self,
        output: Mapping[base.OutputKey, Series | ArrayLike],
    ) -> DataFrame:
        """
        Wraps the output of DataFrameGroupBy aggregations into the expected result.

        Parameters
        ----------
        output : Mapping[base.OutputKey, Union[Series, np.ndarray]]
           Data to wrap.

        Returns
        -------
        DataFrame
        """
        indexed_output = {key.position: val for key, val in output.items()}
        columns = Index([key.label for key in output])
        columns._set_names(self._obj_with_exclusions._get_axis(1 - self.axis).names)

        result = self.obj._constructor(indexed_output)
        result.columns = columns

        if not self.as_index:
            self._insert_inaxis_grouper_inplace(result)
            result = result._consolidate()
        else:
            result.index = self.grouper.result_index

        if self.axis == 1:
            result = result.T
            if result.index.equals(self.obj.index):
                # Retain e.g. DatetimeIndex/TimedeltaIndex freq
                result.index = self.obj.index.copy()
                # TODO: Do this more systematically

        return self._reindex_output(result)

    def _wrap_transformed_output(
        self, output: Mapping[base.OutputKey, Series | ArrayLike]
    ) -> DataFrame:
        """
        Wraps the output of DataFrameGroupBy transformations into the expected result.

        Parameters
        ----------
        output : Mapping[base.OutputKey, Union[Series, np.ndarray, ExtensionArray]]
            Data to wrap.

        Returns
        -------
        DataFrame
        """
        indexed_output = {key.position: val for key, val in output.items()}
        result = self.obj._constructor(indexed_output)

        if self.axis == 1:
            result = result.T
            result.columns = self.obj.columns
        else:
            columns = Index(key.label for key in output)
            columns.name = self.obj.columns.name
            result.columns = columns

        result.index = self.obj.index

        return result

    def _wrap_agged_manager(self, mgr: Manager2D) -> DataFrame:
        if not self.as_index:
            index = Index(range(mgr.shape[1]))
            mgr.set_axis(1, index)
            result = self.obj._constructor(mgr)

            self._insert_inaxis_grouper_inplace(result)
            result = result._consolidate()
        else:
            index = self.grouper.result_index
            mgr.set_axis(1, index)
            result = self.obj._constructor(mgr)

        if self.axis == 1:
            result = result.T

        return self._reindex_output(result)._convert(datetime=True)

    def _iterate_column_groupbys(self, obj: FrameOrSeries):
        for i, colname in enumerate(obj.columns):
            yield colname, SeriesGroupBy(
                obj.iloc[:, i],
                selection=colname,
                grouper=self.grouper,
                exclusions=self.exclusions,
            )

    def _apply_to_column_groupbys(self, func, obj: FrameOrSeries) -> DataFrame:
        from pandas.core.reshape.concat import concat

        columns = obj.columns
        results = [
            func(col_groupby) for _, col_groupby in self._iterate_column_groupbys(obj)
        ]

        if not len(results):
            # concat would raise
            return DataFrame([], columns=columns, index=self.grouper.result_index)
        else:
            return concat(results, keys=columns, axis=1)

    def count(self) -> DataFrame:
        """
        Compute count of group, excluding missing values.

        Returns
        -------
        DataFrame
            Count of values within each group.
        """
        data = self._get_data_to_aggregate()
        ids, _, ngroups = self.grouper.group_info
        mask = ids != -1

        def hfunc(bvalues: ArrayLike) -> ArrayLike:
            # TODO(2DEA): reshape would not be necessary with 2D EAs
            if bvalues.ndim == 1:
                # EA
                masked = mask & ~isna(bvalues).reshape(1, -1)
            else:
                masked = mask & ~isna(bvalues)

            counted = lib.count_level_2d(masked, labels=ids, max_bin=ngroups, axis=1)
            return counted

        new_mgr = data.grouped_reduce(hfunc)

        # If we are grouping on categoricals we want unobserved categories to
        # return zero, rather than the default of NaN which the reindexing in
        # _wrap_agged_manager() returns. GH 35028
        with com.temp_setattr(self, "observed", True):
            result = self._wrap_agged_manager(new_mgr)

        return self._reindex_output(result, fill_value=0)

    def nunique(self, dropna: bool = True) -> DataFrame:
        """
        Return DataFrame with counts of unique elements in each position.

        Parameters
        ----------
        dropna : bool, default True
            Don't include NaN in the counts.

        Returns
        -------
        nunique: DataFrame

        Examples
        --------
        >>> df = pd.DataFrame({'id': ['spam', 'egg', 'egg', 'spam',
        ...                           'ham', 'ham'],
        ...                    'value1': [1, 5, 5, 2, 5, 5],
        ...                    'value2': list('abbaxy')})
        >>> df
             id  value1 value2
        0  spam       1      a
        1   egg       5      b
        2   egg       5      b
        3  spam       2      a
        4   ham       5      x
        5   ham       5      y

        >>> df.groupby('id').nunique()
              value1  value2
        id
        egg        1       1
        ham        1       2
        spam       2       1

        Check for rows with the same id but conflicting values:

        >>> df.groupby('id').filter(lambda g: (g.nunique() > 1).any())
             id  value1 value2
        0  spam       1      a
        3  spam       2      a
        4   ham       5      x
        5   ham       5      y
        """

        if self.axis != 0:
            # see test_groupby_crash_on_nunique
            return self._python_agg_general(lambda sgb: sgb.nunique(dropna))

        obj = self._obj_with_exclusions
        results = self._apply_to_column_groupbys(
            lambda sgb: sgb.nunique(dropna), obj=obj
        )
        results.columns.names = obj.columns.names  # TODO: do at higher level?

        if not self.as_index:
            results.index = Index(range(len(results)))
            self._insert_inaxis_grouper_inplace(results)

        return results

    @Appender(DataFrame.idxmax.__doc__)
    def idxmax(self, axis=0, skipna: bool = True):
        axis = DataFrame._get_axis_number(axis)
        numeric_only = None if axis == 0 else False

        def func(df):
            # NB: here we use numeric_only=None, in DataFrame it is False GH#38217
            res = df._reduce(
                nanops.nanargmax,
                "argmax",
                axis=axis,
                skipna=skipna,
                numeric_only=numeric_only,
            )
            indices = res._values
            index = df._get_axis(axis)
            result = [index[i] if i >= 0 else np.nan for i in indices]
            return df._constructor_sliced(result, index=res.index)

        return self._python_apply_general(func, self._obj_with_exclusions)

    @Appender(DataFrame.idxmin.__doc__)
    def idxmin(self, axis=0, skipna: bool = True):
        axis = DataFrame._get_axis_number(axis)
        numeric_only = None if axis == 0 else False

        def func(df):
            # NB: here we use numeric_only=None, in DataFrame it is False GH#38217
            res = df._reduce(
                nanops.nanargmin,
                "argmin",
                axis=axis,
                skipna=skipna,
                numeric_only=numeric_only,
            )
            indices = res._values
            index = df._get_axis(axis)
            result = [index[i] if i >= 0 else np.nan for i in indices]
            return df._constructor_sliced(result, index=res.index)

        return self._python_apply_general(func, self._obj_with_exclusions)

    boxplot = boxplot_frame_groupby<|MERGE_RESOLUTION|>--- conflicted
+++ resolved
@@ -469,15 +469,9 @@
             res_df = self._reindex_output(res_df)
             # if self.observed is False,
             # keep all-NaN rows created while re-indexing
-<<<<<<< HEAD
-            result = result.stack(dropna=self.observed)
-            result.name = self.obj.name
-            return result
-=======
             res_ser = res_df.stack(dropna=self.observed)
-            res_ser.name = self._selection_name
+            res_ser.name = self.obj.name
             return res_ser
->>>>>>> 15dff11b
         elif isinstance(values[0], (Series, DataFrame)):
             return self._concat_objects(keys, values, not_indexed_same=not_indexed_same)
         else:
