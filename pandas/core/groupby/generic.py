"""
Define the SeriesGroupBy and DataFrameGroupBy
classes that hold the groupby interfaces (and some implementations).

These are user facing as the result of the ``df.groupby(...)`` operations,
which here returns a DataFrameGroupBy object.
"""
from collections import OrderedDict, abc, namedtuple
import copy
from functools import partial
from textwrap import dedent
<<<<<<< HEAD
from typing import (
    Any,
    Callable,
    Dict,
    FrozenSet,
    Iterable,
    List,
    Sequence,
    Tuple,
    Type,
    TypeVar,
    Union,
    cast,
)
import warnings
=======
import typing
from typing import (
    Any,
    Callable,
    FrozenSet,
    Iterable,
    Mapping,
    Sequence,
    Type,
    Union,
    cast,
)
>>>>>>> 6d11aa89

import numpy as np

from pandas._libs import Timestamp, lib
from pandas.util._decorators import Appender, Substitution

from pandas.core.dtypes.cast import (
    maybe_convert_objects,
    maybe_downcast_numeric,
    maybe_downcast_to_dtype,
)
from pandas.core.dtypes.common import (
    ensure_int64,
    ensure_platform_int,
    is_bool,
    is_dict_like,
    is_integer_dtype,
    is_interval_dtype,
    is_list_like,
    is_numeric_dtype,
    is_object_dtype,
    is_scalar,
    needs_i8_conversion,
)
from pandas.core.dtypes.missing import _isna_ndarraylike, isna, notna

from pandas._typing import FrameOrSeries
import pandas.core.algorithms as algorithms
from pandas.core.base import DataError, SpecificationError
import pandas.core.common as com
from pandas.core.frame import DataFrame
from pandas.core.generic import ABCDataFrame, ABCSeries, NDFrame, _shared_docs
from pandas.core.groupby import base
from pandas.core.groupby.groupby import (
    GroupBy,
    _apply_docs,
    _transform_template,
    get_groupby,
)
from pandas.core.indexes.api import Index, MultiIndex, all_indexes_same
import pandas.core.indexes.base as ibase
from pandas.core.internals import BlockManager, make_block
from pandas.core.series import Series

from pandas.plotting import boxplot_frame_groupby

NamedAgg = namedtuple("NamedAgg", ["column", "aggfunc"])
# TODO(typing) the return value on this callable should be any *scalar*.
AggScalar = Union[str, Callable[..., Any]]
# TODO: validate types on ScalarResult and move to _typing
# Blocked from using by https://github.com/python/mypy/issues/1484
# See note at _mangle_lambda_list
ScalarResult = TypeVar("ScalarResult")


def generate_property(name: str, klass: Type[FrameOrSeries]):
    """
    Create a property for a GroupBy subclass to dispatch to DataFrame/Series.

    Parameters
    ----------
    name : str
    klass : {DataFrame, Series}

    Returns
    -------
    property
    """

    def prop(self):
        return self._make_wrapper(name)

    parent_method = getattr(klass, name)
    prop.__doc__ = parent_method.__doc__ or ""
    prop.__name__ = name
    return property(prop)


def pin_whitelisted_properties(klass: Type[FrameOrSeries], whitelist: FrozenSet[str]):
    """
    Create GroupBy member defs for DataFrame/Series names in a whitelist.

    Parameters
    ----------
    klass : DataFrame or Series class
        class where members are defined.
    whitelist : frozenset[str]
        Set of names of klass methods to be constructed

    Returns
    -------
    class decorator

    Notes
    -----
    Since we don't want to override methods explicitly defined in the
    base class, any such name is skipped.
    """

    def pinner(cls):
        for name in whitelist:
            if hasattr(cls, name):
                # don't override anything that was explicitly defined
                #  in the base class
                continue

            prop = generate_property(name, klass)
            setattr(cls, name, prop)

        return cls

    return pinner


@pin_whitelisted_properties(Series, base.series_apply_whitelist)
class SeriesGroupBy(GroupBy):
    _apply_whitelist = base.series_apply_whitelist

    def _iterate_slices(self) -> Iterable[Series]:
        yield self._selected_obj

    @property
    def _selection_name(self):
        """
        since we are a series, we by definition only have
        a single name, but may be the result of a selection or
        the name of our object
        """
        if self._selection is None:
            return self.obj.name
        else:
            return self._selection

    _agg_see_also_doc = dedent(
        """
    See Also
    --------
    pandas.Series.groupby.apply
    pandas.Series.groupby.transform
    pandas.Series.aggregate
    """
    )

    _agg_examples_doc = dedent(
        """
    Examples
    --------
    >>> s = pd.Series([1, 2, 3, 4])

    >>> s
    0    1
    1    2
    2    3
    3    4
    dtype: int64

    >>> s.groupby([1, 1, 2, 2]).min()
    1    1
    2    3
    dtype: int64

    >>> s.groupby([1, 1, 2, 2]).agg('min')
    1    1
    2    3
    dtype: int64

    >>> s.groupby([1, 1, 2, 2]).agg(['min', 'max'])
       min  max
    1    1    2
    2    3    4

    The output column names can be controlled by passing
    the desired column names and aggregations as keyword arguments.

    >>> s.groupby([1, 1, 2, 2]).agg(
    ...     minimum='min',
    ...     maximum='max',
    ... )
       minimum  maximum
    1        1        2
    2        3        4
    """
    )

    @Appender(
        _apply_docs["template"].format(
            input="series", examples=_apply_docs["series_examples"]
        )
    )
    def apply(self, func, *args, **kwargs):
        return super().apply(func, *args, **kwargs)

    @Substitution(
        see_also=_agg_see_also_doc,
        examples=_agg_examples_doc,
        versionadded="",
        klass="Series",
        axis="",
    )
    @Appender(_shared_docs["aggregate"])
    def aggregate(self, func=None, *args, **kwargs):

        relabeling = func is None
        columns = None
        no_arg_message = "Must provide 'func' or named aggregation **kwargs."
        if relabeling:
            columns = list(kwargs)
            func = [kwargs[col] for col in columns]
            kwargs = {}
            if not columns:
                raise TypeError(no_arg_message)

        if isinstance(func, str):
            return getattr(self, func)(*args, **kwargs)

        elif isinstance(func, abc.Iterable):
            # Catch instances of lists / tuples
            # but not the class list / tuple itself.
            func = _maybe_mangle_lambdas(func)
            ret = self._aggregate_multiple_funcs(func)
            if relabeling:
                ret.columns = columns
        else:
            cyfunc = self._get_cython_func(func)
            if cyfunc and not args and not kwargs:
                return getattr(self, cyfunc)()

            if self.grouper.nkeys > 1:
                return self._python_agg_general(func, *args, **kwargs)

            try:
                return self._python_agg_general(func, *args, **kwargs)
            except (ValueError, KeyError):
                # TODO: KeyError is raised in _python_agg_general,
                #  see see test_groupby.test_basic
                result = self._aggregate_named(func, *args, **kwargs)

            index = Index(sorted(result), name=self.grouper.names[0])
            ret = Series(result, index=index)

        if not self.as_index:  # pragma: no cover
            print("Warning, ignoring as_index=True")

        if isinstance(ret, dict):
            from pandas import concat

            ret = concat(ret, axis=1)
        return ret

    agg = aggregate

    def _aggregate_multiple_funcs(self, arg):
        if isinstance(arg, dict):

            # show the deprecation, but only if we
            # have not shown a higher level one
            # GH 15931
            if isinstance(self._selected_obj, Series):
                raise SpecificationError("nested renamer is not supported")

            columns = list(arg.keys())
            arg = arg.items()
        elif any(isinstance(x, (tuple, list)) for x in arg):
            arg = [(x, x) if not isinstance(x, (tuple, list)) else x for x in arg]

            # indicated column order
            columns = next(zip(*arg))
        else:
            # list of functions / function names
            columns = []
            for f in arg:
                columns.append(com.get_callable_name(f) or f)

            arg = zip(columns, arg)

        results: Dict = OrderedDict()
        for name, func in arg:
            obj = self
            if name in results:
                raise SpecificationError(
                    "Function names must be unique, found multiple named "
                    "{name}".format(name=name)
                )

            # reset the cache so that we
            # only include the named selection
            if name in self._selected_obj:
                obj = copy.copy(obj)
                obj._reset_cache()
                obj._selection = name
            results[name] = obj.aggregate(func)

        if any(isinstance(x, DataFrame) for x in results.values()):
            # let higher level handle
            return results

        return DataFrame(results, columns=columns)

    def _wrap_series_output(
        self, output: Mapping[base.OutputKey, Union[Series, np.ndarray]], index: Index,
    ) -> Union[Series, DataFrame]:
        """
        Wraps the output of a SeriesGroupBy operation into the expected result.

        Parameters
        ----------
        output : Mapping[base.OutputKey, Union[Series, np.ndarray]]
            Data to wrap.
        index : pd.Index
            Index to apply to the output.

        Returns
        -------
        Series or DataFrame

        Notes
        -----
        In the vast majority of cases output and columns will only contain one
        element. The exception is operations that expand dimensions, like ohlc.
        """
        indexed_output = {key.position: val for key, val in output.items()}
        columns = Index(key.label for key in output)

        result: Union[Series, DataFrame]
        if len(output) > 1:
            result = DataFrame(indexed_output, index=index)
            result.columns = columns
        else:
            result = Series(indexed_output[0], index=index, name=columns[0])

        return result

    def _wrap_aggregated_output(
        self, output: Mapping[base.OutputKey, Union[Series, np.ndarray]]
    ) -> Union[Series, DataFrame]:
        """
        Wraps the output of a SeriesGroupBy aggregation into the expected result.

        Parameters
        ----------
        output : Mapping[base.OutputKey, Union[Series, np.ndarray]]
            Data to wrap.

        Returns
        -------
        Series or DataFrame

        Notes
        -----
        In the vast majority of cases output will only contain one element.
        The exception is operations that expand dimensions, like ohlc.
        """
        result = self._wrap_series_output(
            output=output, index=self.grouper.result_index
        )
        return self._reindex_output(result)._convert(datetime=True)

    def _wrap_transformed_output(
        self, output: Mapping[base.OutputKey, Union[Series, np.ndarray]]
    ) -> Series:
        """
        Wraps the output of a SeriesGroupBy aggregation into the expected result.

        Parameters
        ----------
        output : dict[base.OutputKey, Union[Series, np.ndarray]]
            Dict with a sole key of 0 and a value of the result values.

        Returns
        -------
        Series

        Notes
        -----
        output should always contain one element. It is specified as a dict
        for consistency with DataFrame methods and _wrap_aggregated_output.
        """
        assert len(output) == 1
        result = self._wrap_series_output(output=output, index=self.obj.index)

        # No transformations increase the ndim of the result
        assert isinstance(result, Series)
        return result

    def _wrap_applied_output(self, keys, values, not_indexed_same=False):
        if len(keys) == 0:
            # GH #6265
            return Series([], name=self._selection_name, index=keys)

        def _get_index() -> Index:
            if self.grouper.nkeys > 1:
                index = MultiIndex.from_tuples(keys, names=self.grouper.names)
            else:
                index = Index(keys, name=self.grouper.names[0])
            return index

        if isinstance(values[0], dict):
            # GH #823 #24880
            index = _get_index()
            result = self._reindex_output(DataFrame(values, index=index))
            # if self.observed is False,
            # keep all-NaN rows created while re-indexing
            result = result.stack(dropna=self.observed)
            result.name = self._selection_name
            return result

        if isinstance(values[0], Series):
            return self._concat_objects(keys, values, not_indexed_same=not_indexed_same)
        elif isinstance(values[0], DataFrame):
            # possible that Series -> DataFrame by applied function
            return self._concat_objects(keys, values, not_indexed_same=not_indexed_same)
        else:
            # GH #6265 #24880
            result = Series(data=values, index=_get_index(), name=self._selection_name)
            return self._reindex_output(result)

    def _aggregate_named(self, func, *args, **kwargs):
        result: Dict = OrderedDict()

        for name, group in self:
            group.name = name
            output = func(group, *args, **kwargs)
            if isinstance(output, (Series, Index, np.ndarray)):
                raise ValueError("Must produce aggregated value")
            result[name] = output

        return result

    @Substitution(klass="Series", selected="A.")
    @Appender(_transform_template)
    def transform(self, func, *args, **kwargs):
        func = self._get_cython_func(func) or func

        if not isinstance(func, str):
            return self._transform_general(func, *args, **kwargs)

        elif func not in base.transform_kernel_whitelist:
            msg = f"'{func}' is not a valid function name for transform(name)"
            raise ValueError(msg)
        elif func in base.cythonized_kernels:
            # cythonized transform or canned "agg+broadcast"
            return getattr(self, func)(*args, **kwargs)

        # If func is a reduction, we need to broadcast the
        # result to the whole group. Compute func result
        # and deal with possible broadcasting below.
        result = getattr(self, func)(*args, **kwargs)
        return self._transform_fast(result, func)

    def _transform_general(self, func, *args, **kwargs):
        """
        Transform with a non-str `func`.
        """
        klass = self._selected_obj.__class__

        results = []
        for name, group in self:
            object.__setattr__(group, "name", name)
            res = func(group, *args, **kwargs)

            if isinstance(res, (ABCDataFrame, ABCSeries)):
                res = res._values

            indexer = self._get_index(name)
            ser = klass(res, indexer)
            results.append(ser)

        # check for empty "results" to avoid concat ValueError
        if results:
            from pandas.core.reshape.concat import concat

            result = concat(results).sort_index()
        else:
            result = Series()

        # we will only try to coerce the result type if
        # we have a numeric dtype, as these are *always* user-defined funcs
        # the cython take a different path (and casting)
        dtype = self._selected_obj.dtype
        if is_numeric_dtype(dtype):
            result = maybe_downcast_to_dtype(result, dtype)

        result.name = self._selected_obj.name
        result.index = self._selected_obj.index
        return result

    def _transform_fast(self, result, func_nm: str) -> Series:
        """
        fast version of transform, only applicable to
        builtin/cythonizable functions
        """
        ids, _, ngroup = self.grouper.group_info
        cast = self._transform_should_cast(func_nm)
        out = algorithms.take_1d(result._values, ids)
        if cast:
            out = self._try_cast(out, self.obj)
        return Series(out, index=self.obj.index, name=self.obj.name)

    def filter(self, func: Callable, dropna: bool = True, *args, **kwargs):
        """
        Return a copy of a Series excluding elements from groups that
        do not satisfy the boolean criterion specified by func.

        Parameters
        ----------
        func : function
            To apply to each group. Should return True or False.
        dropna : Drop groups that do not pass the filter. True by default;
            if False, groups that evaluate False are filled with NaNs.

        Examples
        --------
        >>> df = pd.DataFrame({'A' : ['foo', 'bar', 'foo', 'bar',
        ...                           'foo', 'bar'],
        ...                    'B' : [1, 2, 3, 4, 5, 6],
        ...                    'C' : [2.0, 5., 8., 1., 2., 9.]})
        >>> grouped = df.groupby('A')
        >>> df.groupby('A').B.filter(lambda x: x.mean() > 3.)
        1    2
        3    4
        5    6
        Name: B, dtype: int64

        Returns
        -------
        filtered : Series
        """
        if isinstance(func, str):
            wrapper = lambda x: getattr(x, func)(*args, **kwargs)
        else:
            wrapper = lambda x: func(x, *args, **kwargs)

        # Interpret np.nan as False.
        def true_and_notna(x) -> bool:
            b = wrapper(x)
            return b and notna(b)

        try:
            indices = [
                self._get_index(name) for name, group in self if true_and_notna(group)
            ]
        except (ValueError, TypeError):
            raise TypeError("the filter must return a boolean result")

        filtered = self._apply_filter(indices, dropna)
        return filtered

    def nunique(self, dropna: bool = True) -> Series:
        """
        Return number of unique elements in the group.

        Returns
        -------
        Series
            Number of unique values within each group.
        """
        ids, _, _ = self.grouper.group_info

        val = self.obj._internal_get_values()

        # GH 27951
        # temporary fix while we wait for NumPy bug 12629 to be fixed
        val[isna(val)] = np.datetime64("NaT")

        try:
            sorter = np.lexsort((val, ids))
        except TypeError:  # catches object dtypes
            msg = "val.dtype must be object, got {}".format(val.dtype)
            assert val.dtype == object, msg
            val, _ = algorithms.factorize(val, sort=False)
            sorter = np.lexsort((val, ids))
            _isna = lambda a: a == -1
        else:
            _isna = isna

        ids, val = ids[sorter], val[sorter]

        # group boundaries are where group ids change
        # unique observations are where sorted values change
        idx = np.r_[0, 1 + np.nonzero(ids[1:] != ids[:-1])[0]]
        inc = np.r_[1, val[1:] != val[:-1]]

        # 1st item of each group is a new unique observation
        mask = _isna(val)
        if dropna:
            inc[idx] = 1
            inc[mask] = 0
        else:
            inc[mask & np.r_[False, mask[:-1]]] = 0
            inc[idx] = 1

        out = np.add.reduceat(inc, idx).astype("int64", copy=False)
        if len(ids):
            # NaN/NaT group exists if the head of ids is -1,
            # so remove it from res and exclude its index from idx
            if ids[0] == -1:
                res = out[1:]
                idx = idx[np.flatnonzero(idx)]
            else:
                res = out
        else:
            res = out[1:]
        ri = self.grouper.result_index

        # we might have duplications among the bins
        if len(res) != len(ri):
            res, out = np.zeros(len(ri), dtype=out.dtype), res
            res[ids[idx]] = out

        result = Series(res, index=ri, name=self._selection_name)
        return self._reindex_output(result, fill_value=0)

    @Appender(Series.describe.__doc__)
    def describe(self, **kwargs):
        result = self.apply(lambda x: x.describe(**kwargs))
        if self.axis == 1:
            return result.T
        return result.unstack()

    def value_counts(
        self, normalize=False, sort=True, ascending=False, bins=None, dropna=True
    ):

        from pandas.core.reshape.tile import cut
        from pandas.core.reshape.merge import _get_join_indexers

        if bins is not None and not np.iterable(bins):
            # scalar bins cannot be done at top level
            # in a backward compatible way
            return self.apply(
                Series.value_counts,
                normalize=normalize,
                sort=sort,
                ascending=ascending,
                bins=bins,
            )

        ids, _, _ = self.grouper.group_info
        val = self.obj._internal_get_values()

        # groupby removes null keys from groupings
        mask = ids != -1
        ids, val = ids[mask], val[mask]

        if bins is None:
            lab, lev = algorithms.factorize(val, sort=True)
            llab = lambda lab, inc: lab[inc]
        else:

            # lab is a Categorical with categories an IntervalIndex
            lab = cut(Series(val), bins, include_lowest=True)
            lev = lab.cat.categories
            lab = lev.take(lab.cat.codes)
            llab = lambda lab, inc: lab[inc]._multiindex.codes[-1]

        if is_interval_dtype(lab):
            # TODO: should we do this inside II?
            sorter = np.lexsort((lab.left, lab.right, ids))
        else:
            sorter = np.lexsort((lab, ids))

        ids, lab = ids[sorter], lab[sorter]

        # group boundaries are where group ids change
        idx = np.r_[0, 1 + np.nonzero(ids[1:] != ids[:-1])[0]]

        # new values are where sorted labels change
        lchanges = llab(lab, slice(1, None)) != llab(lab, slice(None, -1))
        inc = np.r_[True, lchanges]
        inc[idx] = True  # group boundaries are also new values
        out = np.diff(np.nonzero(np.r_[inc, True])[0])  # value counts

        # num. of times each group should be repeated
        rep = partial(np.repeat, repeats=np.add.reduceat(inc, idx))

        # multi-index components
        codes = self.grouper.reconstructed_codes
        codes = [rep(level_codes) for level_codes in codes] + [llab(lab, inc)]
        levels = [ping.group_index for ping in self.grouper.groupings] + [lev]
        names = self.grouper.names + [self._selection_name]

        if dropna:
            mask = codes[-1] != -1
            if mask.all():
                dropna = False
            else:
                out, codes = out[mask], [level_codes[mask] for level_codes in codes]

        if normalize:
            out = out.astype("float")
            d = np.diff(np.r_[idx, len(ids)])
            if dropna:
                m = ids[lab == -1]
                np.add.at(d, m, -1)
                acc = rep(d)[mask]
            else:
                acc = rep(d)
            out /= acc

        if sort and bins is None:
            cat = ids[inc][mask] if dropna else ids[inc]
            sorter = np.lexsort((out if ascending else -out, cat))
            out, codes[-1] = out[sorter], codes[-1][sorter]

        if bins is None:
            mi = MultiIndex(
                levels=levels, codes=codes, names=names, verify_integrity=False
            )

            if is_integer_dtype(out):
                out = ensure_int64(out)
            return Series(out, index=mi, name=self._selection_name)

        # for compat. with libgroupby.value_counts need to ensure every
        # bin is present at every index level, null filled with zeros
        diff = np.zeros(len(out), dtype="bool")
        for level_codes in codes[:-1]:
            diff |= np.r_[True, level_codes[1:] != level_codes[:-1]]

        ncat, nbin = diff.sum(), len(levels[-1])

        left = [np.repeat(np.arange(ncat), nbin), np.tile(np.arange(nbin), ncat)]

        right = [diff.cumsum() - 1, codes[-1]]

        _, idx = _get_join_indexers(left, right, sort=False, how="left")
        out = np.where(idx != -1, out[idx], 0)

        if sort:
            sorter = np.lexsort((out if ascending else -out, left[0]))
            out, left[-1] = out[sorter], left[-1][sorter]

        # build the multi-index w/ full levels
        def build_codes(lev_codes: np.ndarray) -> np.ndarray:
            return np.repeat(lev_codes[diff], nbin)

        codes = [build_codes(lev_codes) for lev_codes in codes[:-1]]
        codes.append(left[-1])

        mi = MultiIndex(levels=levels, codes=codes, names=names, verify_integrity=False)

        if is_integer_dtype(out):
            out = ensure_int64(out)
        return Series(out, index=mi, name=self._selection_name)

    def count(self) -> Series:
        """
        Compute count of group, excluding missing values.

        Returns
        -------
        Series
            Count of values within each group.
        """
        ids, _, ngroups = self.grouper.group_info
        val = self.obj._internal_get_values()

        mask = (ids != -1) & ~isna(val)
        ids = ensure_platform_int(ids)
        minlength = ngroups or 0
        out = np.bincount(ids[mask], minlength=minlength)

        result = Series(
            out,
            index=self.grouper.result_index,
            name=self._selection_name,
            dtype="int64",
        )
        return self._reindex_output(result, fill_value=0)

    def _apply_to_column_groupbys(self, func):
        """ return a pass thru """
        return func(self)

    def pct_change(self, periods=1, fill_method="pad", limit=None, freq=None):
        """Calculate pct_change of each value to previous entry in group"""
        # TODO: Remove this conditional when #23918 is fixed
        if freq:
            return self.apply(
                lambda x: x.pct_change(
                    periods=periods, fill_method=fill_method, limit=limit, freq=freq
                )
            )
        filled = getattr(self, fill_method)(limit=limit)
        fill_grp = filled.groupby(self.grouper.codes)
        shifted = fill_grp.shift(periods=periods, freq=freq)

        return (filled / shifted) - 1


@pin_whitelisted_properties(DataFrame, base.dataframe_apply_whitelist)
class DataFrameGroupBy(GroupBy):

    _apply_whitelist = base.dataframe_apply_whitelist

    _agg_see_also_doc = dedent(
        """
    See Also
    --------
    pandas.DataFrame.groupby.apply
    pandas.DataFrame.groupby.transform
    pandas.DataFrame.aggregate
    """
    )

    _agg_examples_doc = dedent(
        """
    Examples
    --------

    >>> df = pd.DataFrame({'A': [1, 1, 2, 2],
    ...                    'B': [1, 2, 3, 4],
    ...                    'C': np.random.randn(4)})

    >>> df
       A  B         C
    0  1  1  0.362838
    1  1  2  0.227877
    2  2  3  1.267767
    3  2  4 -0.562860

    The aggregation is for each column.

    >>> df.groupby('A').agg('min')
       B         C
    A
    1  1  0.227877
    2  3 -0.562860

    Multiple aggregations

    >>> df.groupby('A').agg(['min', 'max'])
        B             C
      min max       min       max
    A
    1   1   2  0.227877  0.362838
    2   3   4 -0.562860  1.267767

    Select a column for aggregation

    >>> df.groupby('A').B.agg(['min', 'max'])
       min  max
    A
    1    1    2
    2    3    4

    Different aggregations per column

    >>> df.groupby('A').agg({'B': ['min', 'max'], 'C': 'sum'})
        B             C
      min max       sum
    A
    1   1   2  0.590716
    2   3   4  0.704907

    To control the output names with different aggregations per column,
    pandas supports "named aggregation"

    >>> df.groupby("A").agg(
    ...     b_min=pd.NamedAgg(column="B", aggfunc="min"),
    ...     c_sum=pd.NamedAgg(column="C", aggfunc="sum"))
       b_min     c_sum
    A
    1      1 -1.956929
    2      3 -0.322183

    - The keywords are the *output* column names
    - The values are tuples whose first element is the column to select
      and the second element is the aggregation to apply to that column.
      Pandas provides the ``pandas.NamedAgg`` namedtuple with the fields
      ``['column', 'aggfunc']`` to make it clearer what the arguments are.
      As usual, the aggregation can be a callable or a string alias.

    See :ref:`groupby.aggregate.named` for more.
    """
    )

    @Substitution(
        see_also=_agg_see_also_doc,
        examples=_agg_examples_doc,
        versionadded="",
        klass="DataFrame",
        axis="",
    )
    @Appender(_shared_docs["aggregate"])
    def aggregate(self, func=None, *args, **kwargs):

        relabeling = func is None and _is_multi_agg_with_relabel(**kwargs)
        if relabeling:
            func, columns, order = _normalize_keyword_aggregation(kwargs)

            kwargs = {}
        elif func is None:
            # nicer error message
            raise TypeError("Must provide 'func' or tuples of '(column, aggfunc).")

        func = _maybe_mangle_lambdas(func)

        result, how = self._aggregate(func, *args, **kwargs)
        if how is None:
            return result

        if result is None:

            # grouper specific aggregations
            if self.grouper.nkeys > 1:
                return self._python_agg_general(func, *args, **kwargs)
            elif args or kwargs:
                result = self._aggregate_frame(func, *args, **kwargs)

            elif self.axis == 1:
                # _aggregate_multiple_funcs does not allow self.axis == 1
                result = self._aggregate_frame(func)

            else:

                # try to treat as if we are passing a list
                try:
                    result = self._aggregate_multiple_funcs([func], _axis=self.axis)
                except ValueError as err:
                    if "no results" not in str(err):
                        # raised directly by _aggregate_multiple_funcs
                        raise
                    result = self._aggregate_frame(func)
                else:
                    result.columns = Index(
                        result.columns.levels[0], name=self._selected_obj.columns.name
                    )

        if not self.as_index:
            self._insert_inaxis_grouper_inplace(result)
            result.index = np.arange(len(result))

        if relabeling:

            # used reordered index of columns
            result = result.iloc[:, order]
            result.columns = columns

        return result._convert(datetime=True)

    agg = aggregate

    def _iterate_slices(self) -> Iterable[Series]:
        obj = self._selected_obj
        if self.axis == 1:
            obj = obj.T

        if isinstance(obj, Series) and obj.name not in self.exclusions:
            # Occurs when doing DataFrameGroupBy(...)["X"]
            yield obj
        else:
            for label, values in obj.items():
                if label in self.exclusions:
                    continue

                yield values

    def _cython_agg_general(
        self, how: str, alt=None, numeric_only: bool = True, min_count: int = -1
    ):
        new_items, new_blocks = self._cython_agg_blocks(
            how, alt=alt, numeric_only=numeric_only, min_count=min_count
        )
        return self._wrap_agged_blocks(new_items, new_blocks)

    def _cython_agg_blocks(
        self, how: str, alt=None, numeric_only: bool = True, min_count: int = -1
    ):
        # TODO: the actual managing of mgr_locs is a PITA
        # here, it should happen via BlockManager.combine

        data = self._get_data_to_aggregate()

        if numeric_only:
            data = data.get_numeric_data(copy=False)

        new_blocks = []
        new_items = []
        deleted_items = []
        no_result = object()
        for block in data.blocks:
            # Avoid inheriting result from earlier in the loop
            result = no_result
            locs = block.mgr_locs.as_array
            try:
                result, _ = self.grouper.aggregate(
                    block.values, how, axis=1, min_count=min_count
                )
            except NotImplementedError:
                # generally if we have numeric_only=False
                # and non-applicable functions
                # try to python agg

                if alt is None:
                    # we cannot perform the operation
                    # in an alternate way, exclude the block
                    assert how == "ohlc"
                    deleted_items.append(locs)
                    continue

                # call our grouper again with only this block
                obj = self.obj[data.items[locs]]
                if obj.shape[1] == 1:
                    # Avoid call to self.values that can occur in DataFrame
                    #  reductions; see GH#28949
                    obj = obj.iloc[:, 0]

                s = get_groupby(obj, self.grouper)
                try:
                    result = s.aggregate(lambda x: alt(x, axis=self.axis))
                except TypeError:
                    # we may have an exception in trying to aggregate
                    # continue and exclude the block
                    deleted_items.append(locs)
                    continue
                else:
                    result = cast(DataFrame, result)
                    # unwrap DataFrame to get array
                    assert len(result._data.blocks) == 1
                    result = result._data.blocks[0].values
                    if isinstance(result, np.ndarray) and result.ndim == 1:
                        result = result.reshape(1, -1)

            finally:
                assert not isinstance(result, DataFrame)

                if result is not no_result:
                    # see if we can cast the block back to the original dtype
                    result = maybe_downcast_numeric(result, block.dtype)

                    if block.is_extension and isinstance(result, np.ndarray):
                        # e.g. block.values was an IntegerArray
                        # (1, N) case can occur if block.values was Categorical
                        #  and result is ndarray[object]
                        assert result.ndim == 1 or result.shape[0] == 1
                        try:
                            # Cast back if feasible
                            result = type(block.values)._from_sequence(
                                result.ravel(), dtype=block.values.dtype
                            )
                        except ValueError:
                            # reshape to be valid for non-Extension Block
                            result = result.reshape(1, -1)

                    newb = block.make_block(result)

            new_items.append(locs)
            new_blocks.append(newb)

        if len(new_blocks) == 0:
            raise DataError("No numeric types to aggregate")

        # reset the locs in the blocks to correspond to our
        # current ordering
        indexer = np.concatenate(new_items)
        new_items = data.items.take(np.sort(indexer))

        if len(deleted_items):

            # we need to adjust the indexer to account for the
            # items we have removed
            # really should be done in internals :<

            deleted = np.concatenate(deleted_items)
            ai = np.arange(len(data))
            mask = np.zeros(len(data))
            mask[deleted] = 1
            indexer = (ai - mask.cumsum())[indexer]

        offset = 0
        for b in new_blocks:
            loc = len(b.mgr_locs)
            b.mgr_locs = indexer[offset : (offset + loc)]
            offset += loc

        return new_items, new_blocks

    def _aggregate_frame(self, func, *args, **kwargs) -> DataFrame:
        if self.grouper.nkeys != 1:
            raise AssertionError("Number of keys must be 1")

        axis = self.axis
        obj = self._obj_with_exclusions

        result = OrderedDict()  # type: OrderedDict
        if axis != obj._info_axis_number:
            for name, data in self:
                fres = func(data, *args, **kwargs)
                result[name] = self._try_cast(fres, data)
        else:
            for name in self.indices:
                data = self.get_group(name, obj=obj)
                fres = func(data, *args, **kwargs)
                result[name] = self._try_cast(fres, data)

        return self._wrap_frame_output(result, obj)

    def _aggregate_item_by_item(self, func, *args, **kwargs) -> DataFrame:
        # only for axis==0

        obj = self._obj_with_exclusions
        result: Dict = OrderedDict()
        cannot_agg = []
        errors = None
        for item in obj:
            data = obj[item]
            colg = SeriesGroupBy(data, selection=item, grouper=self.grouper)

            cast = self._transform_should_cast(func)
            try:
                result[item] = colg.aggregate(func, *args, **kwargs)

            except ValueError as err:
                if "Must produce aggregated value" in str(err):
                    # raised in _aggregate_named, handle at higher level
                    #  see test_apply_with_mutated_index
                    raise
                # otherwise we get here from an AttributeError in _make_wrapper
                cannot_agg.append(item)
                continue

            else:
                if cast:
                    result[item] = self._try_cast(result[item], data)

        result_columns = obj.columns
        if cannot_agg:
            result_columns = result_columns.drop(cannot_agg)

            # GH6337
            if not len(result_columns) and errors is not None:
                raise errors

        return DataFrame(result, columns=result_columns)

    def _wrap_applied_output(self, keys, values, not_indexed_same=False):
        if len(keys) == 0:
            return DataFrame(index=keys)

        key_names = self.grouper.names

        # GH12824.
        def first_not_none(values):
            try:
                return next(com.not_none(*values))
            except StopIteration:
                return None

        v = first_not_none(values)

        if v is None:
            # GH9684. If all values are None, then this will throw an error.
            # We'd prefer it return an empty dataframe.
            return DataFrame()
        elif isinstance(v, DataFrame):
            return self._concat_objects(keys, values, not_indexed_same=not_indexed_same)
        elif self.grouper.groupings is not None:
            if len(self.grouper.groupings) > 1:
                key_index = self.grouper.result_index

            else:
                ping = self.grouper.groupings[0]
                if len(keys) == ping.ngroups:
                    key_index = ping.group_index
                    key_index.name = key_names[0]

                    key_lookup = Index(keys)
                    indexer = key_lookup.get_indexer(key_index)

                    # reorder the values
                    values = [values[i] for i in indexer]
                else:

                    key_index = Index(keys, name=key_names[0])

                # don't use the key indexer
                if not self.as_index:
                    key_index = None

            # make Nones an empty object
            v = first_not_none(values)
            if v is None:
                return DataFrame()
            elif isinstance(v, NDFrame):
                values = [
                    x if x is not None else v._constructor(**v._construct_axes_dict())
                    for x in values
                ]

            v = values[0]

            if isinstance(v, (np.ndarray, Index, Series)):
                if isinstance(v, Series):
                    applied_index = self._selected_obj._get_axis(self.axis)
                    all_indexed_same = all_indexes_same([x.index for x in values])
                    singular_series = len(values) == 1 and applied_index.nlevels == 1

                    # GH3596
                    # provide a reduction (Frame -> Series) if groups are
                    # unique
                    if self.squeeze:
                        # assign the name to this series
                        if singular_series:
                            values[0].name = keys[0]

                            # GH2893
                            # we have series in the values array, we want to
                            # produce a series:
                            # if any of the sub-series are not indexed the same
                            # OR we don't have a multi-index and we have only a
                            # single values
                            return self._concat_objects(
                                keys, values, not_indexed_same=not_indexed_same
                            )

                        # still a series
                        # path added as of GH 5545
                        elif all_indexed_same:
                            from pandas.core.reshape.concat import concat

                            return concat(values)

                    if not all_indexed_same:
                        # GH 8467
                        return self._concat_objects(keys, values, not_indexed_same=True)

                if self.axis == 0 and isinstance(v, ABCSeries):
                    # GH6124 if the list of Series have a consistent name,
                    # then propagate that name to the result.
                    index = v.index.copy()
                    if index.name is None:
                        # Only propagate the series name to the result
                        # if all series have a consistent name.  If the
                        # series do not have a consistent name, do
                        # nothing.
                        names = {v.name for v in values}
                        if len(names) == 1:
                            index.name = list(names)[0]

                    # normally use vstack as its faster than concat
                    # and if we have mi-columns
                    if (
                        isinstance(v.index, MultiIndex)
                        or key_index is None
                        or isinstance(key_index, MultiIndex)
                    ):
                        stacked_values = np.vstack([np.asarray(v) for v in values])
                        result = DataFrame(
                            stacked_values, index=key_index, columns=index
                        )
                    else:
                        # GH5788 instead of stacking; concat gets the
                        # dtypes correct
                        from pandas.core.reshape.concat import concat

                        result = concat(
                            values,
                            keys=key_index,
                            names=key_index.names,
                            axis=self.axis,
                        ).unstack()
                        result.columns = index
                elif isinstance(v, ABCSeries):
                    stacked_values = np.vstack([np.asarray(v) for v in values])
                    result = DataFrame(
                        stacked_values.T, index=v.index, columns=key_index
                    )
                else:
                    # GH#1738: values is list of arrays of unequal lengths
                    #  fall through to the outer else clause
                    # TODO: sure this is right?  we used to do this
                    #  after raising AttributeError above
                    return Series(values, index=key_index, name=self._selection_name)

                # if we have date/time like in the original, then coerce dates
                # as we are stacking can easily have object dtypes here
                so = self._selected_obj
                if so.ndim == 2 and so.dtypes.apply(needs_i8_conversion).any():
                    result = _recast_datetimelike_result(result)
                else:
                    result = result._convert(datetime=True)

                return self._reindex_output(result)

            # values are not series or array-like but scalars
            else:
                # only coerce dates if we find at least 1 datetime
                should_coerce = any(isinstance(x, Timestamp) for x in values)
                # self._selection_name not passed through to Series as the
                # result should not take the name of original selection
                # of columns
                return Series(values, index=key_index)._convert(
                    datetime=True, coerce=should_coerce
                )

        else:
            # Handle cases like BinGrouper
            return self._concat_objects(keys, values, not_indexed_same=not_indexed_same)

    def _transform_general(self, func, *args, **kwargs):
        from pandas.core.reshape.concat import concat

        applied = []
        obj = self._obj_with_exclusions
        gen = self.grouper.get_iterator(obj, axis=self.axis)
        fast_path, slow_path = self._define_paths(func, *args, **kwargs)

        path = None
        for name, group in gen:
            object.__setattr__(group, "name", name)

            if path is None:
                # Try slow path and fast path.
                try:
                    path, res = self._choose_path(fast_path, slow_path, group)
                except TypeError:
                    return self._transform_item_by_item(obj, fast_path)
                except ValueError:
                    msg = "transform must return a scalar value for each group"
                    raise ValueError(msg)
            else:
                res = path(group)

            if isinstance(res, Series):

                # we need to broadcast across the
                # other dimension; this will preserve dtypes
                # GH14457
                if not np.prod(group.shape):
                    continue
                elif res.index.is_(obj.index):
                    r = concat([res] * len(group.columns), axis=1)
                    r.columns = group.columns
                    r.index = group.index
                else:
                    r = DataFrame(
                        np.concatenate([res.values] * len(group.index)).reshape(
                            group.shape
                        ),
                        columns=group.columns,
                        index=group.index,
                    )

                applied.append(r)
            else:
                applied.append(res)

        concat_index = obj.columns if self.axis == 0 else obj.index
        other_axis = 1 if self.axis == 0 else 0  # switches between 0 & 1
        concatenated = concat(applied, axis=self.axis, verify_integrity=False)
        concatenated = concatenated.reindex(concat_index, axis=other_axis, copy=False)
        return self._set_result_index_ordered(concatenated)

    @Substitution(klass="DataFrame", selected="")
    @Appender(_transform_template)
    def transform(self, func, *args, **kwargs):

        # optimized transforms
        func = self._get_cython_func(func) or func

        if not isinstance(func, str):
            return self._transform_general(func, *args, **kwargs)

        elif func not in base.transform_kernel_whitelist:
            msg = f"'{func}' is not a valid function name for transform(name)"
            raise ValueError(msg)
        elif func in base.cythonized_kernels:
            # cythonized transformation or canned "reduction+broadcast"
            return getattr(self, func)(*args, **kwargs)

        # If func is a reduction, we need to broadcast the
        # result to the whole group. Compute func result
        # and deal with possible broadcasting below.
        result = getattr(self, func)(*args, **kwargs)

        # a reduction transform
        if not isinstance(result, DataFrame):
            return self._transform_general(func, *args, **kwargs)

        obj = self._obj_with_exclusions

        # nuisance columns
        if not result.columns.equals(obj.columns):
            return self._transform_general(func, *args, **kwargs)

        return self._transform_fast(result, func)

    def _transform_fast(self, result: DataFrame, func_nm: str) -> DataFrame:
        """
        Fast transform path for aggregations
        """
        # if there were groups with no observations (Categorical only?)
        # try casting data to original dtype
        cast = self._transform_should_cast(func_nm)

        obj = self._obj_with_exclusions

        # for each col, reshape to to size of original frame
        # by take operation
        ids, _, ngroup = self.grouper.group_info
        output = []
        for i, _ in enumerate(result.columns):
            res = algorithms.take_1d(result.iloc[:, i].values, ids)
            if cast:
                res = self._try_cast(res, obj.iloc[:, i])
            output.append(res)

        return DataFrame._from_arrays(output, columns=result.columns, index=obj.index)

    def _define_paths(self, func, *args, **kwargs):
        if isinstance(func, str):
            fast_path = lambda group: getattr(group, func)(*args, **kwargs)
            slow_path = lambda group: group.apply(
                lambda x: getattr(x, func)(*args, **kwargs), axis=self.axis
            )
        else:
            fast_path = lambda group: func(group, *args, **kwargs)
            slow_path = lambda group: group.apply(
                lambda x: func(x, *args, **kwargs), axis=self.axis
            )
        return fast_path, slow_path

    def _choose_path(self, fast_path: Callable, slow_path: Callable, group: DataFrame):
        path = slow_path
        res = slow_path(group)

        # if we make it here, test if we can use the fast path
        try:
            res_fast = fast_path(group)
        except AssertionError:
            raise
        except Exception:
            # GH#29631 For user-defined function, we cant predict what may be
            #  raised; see test_transform.test_transform_fastpath_raises
            return path, res

        # verify fast path does not change columns (and names), otherwise
        # its results cannot be joined with those of the slow path
        if not isinstance(res_fast, DataFrame):
            return path, res

        if not res_fast.columns.equals(group.columns):
            return path, res

        if res_fast.equals(res):
            path = fast_path

        return path, res

    def _transform_item_by_item(self, obj: DataFrame, wrapper) -> DataFrame:
        # iterate through columns
        output = {}
        inds = []
        for i, col in enumerate(obj):
            try:
                output[col] = self[col].transform(wrapper)
            except TypeError:
                # e.g. trying to call nanmean with string values
                pass
            else:
                inds.append(i)

        if len(output) == 0:
            raise TypeError("Transform function invalid for data types")

        columns = obj.columns
        if len(output) < len(obj.columns):
            columns = columns.take(inds)

        return DataFrame(output, index=obj.index, columns=columns)

    def filter(self, func, dropna=True, *args, **kwargs):
        """
        Return a copy of a DataFrame excluding elements from groups that
        do not satisfy the boolean criterion specified by func.

        Parameters
        ----------
        f : function
            Function to apply to each subframe. Should return True or False.
        dropna : Drop groups that do not pass the filter. True by default;
            If False, groups that evaluate False are filled with NaNs.

        Returns
        -------
        filtered : DataFrame

        Notes
        -----
        Each subframe is endowed the attribute 'name' in case you need to know
        which group you are working on.

        Examples
        --------
        >>> df = pd.DataFrame({'A' : ['foo', 'bar', 'foo', 'bar',
        ...                           'foo', 'bar'],
        ...                    'B' : [1, 2, 3, 4, 5, 6],
        ...                    'C' : [2.0, 5., 8., 1., 2., 9.]})
        >>> grouped = df.groupby('A')
        >>> grouped.filter(lambda x: x['B'].mean() > 3.)
             A  B    C
        1  bar  2  5.0
        3  bar  4  1.0
        5  bar  6  9.0
        """

        indices = []

        obj = self._selected_obj
        gen = self.grouper.get_iterator(obj, axis=self.axis)

        for name, group in gen:
            object.__setattr__(group, "name", name)

            res = func(group, *args, **kwargs)

            try:
                res = res.squeeze()
            except AttributeError:  # allow e.g., scalars and frames to pass
                pass

            # interpret the result of the filter
            if is_bool(res) or (is_scalar(res) and isna(res)):
                if res and notna(res):
                    indices.append(self._get_index(name))
            else:
                # non scalars aren't allowed
                raise TypeError(
                    "filter function returned a {typ}, "
                    "but expected a scalar bool".format(typ=type(res).__name__)
                )

        return self._apply_filter(indices, dropna)

    def _gotitem(self, key, ndim: int, subset=None):
        """
        sub-classes to define
        return a sliced object

        Parameters
        ----------
        key : string / list of selections
        ndim : 1,2
            requested ndim of result
        subset : object, default None
            subset to act on
        """

        if ndim == 2:
            if subset is None:
                subset = self.obj
            return DataFrameGroupBy(
                subset,
                self.grouper,
                selection=key,
                grouper=self.grouper,
                exclusions=self.exclusions,
                as_index=self.as_index,
                observed=self.observed,
            )
        elif ndim == 1:
            if subset is None:
                subset = self.obj[key]
            return SeriesGroupBy(
                subset, selection=key, grouper=self.grouper, observed=self.observed
            )

        raise AssertionError("invalid ndim for _gotitem")

    def _wrap_frame_output(self, result, obj) -> DataFrame:
        result_index = self.grouper.levels[0]

        if self.axis == 0:
            return DataFrame(result, index=obj.columns, columns=result_index).T
        else:
            return DataFrame(result, index=obj.index, columns=result_index)

    def _get_data_to_aggregate(self):
        obj = self._obj_with_exclusions
        if self.axis == 1:
            return obj.T._data
        else:
            return obj._data

    def _insert_inaxis_grouper_inplace(self, result):
        # zip in reverse so we can always insert at loc 0
        izip = zip(
            *map(
                reversed,
                (
                    self.grouper.names,
                    self.grouper.get_group_levels(),
                    [grp.in_axis for grp in self.grouper.groupings],
                ),
            )
        )

        for name, lev, in_axis in izip:
            if in_axis:
                result.insert(0, name, lev)

    def _wrap_aggregated_output(
        self, output: Mapping[base.OutputKey, Union[Series, np.ndarray]]
    ) -> DataFrame:
        """
        Wraps the output of DataFrameGroupBy aggregations into the expected result.

        Parameters
        ----------
        output : Mapping[base.OutputKey, Union[Series, np.ndarray]]
           Data to wrap.

        Returns
        -------
        DataFrame
        """
        indexed_output = {key.position: val for key, val in output.items()}
        columns = Index(key.label for key in output)

        result = DataFrame(indexed_output)
        result.columns = columns

        if not self.as_index:
            self._insert_inaxis_grouper_inplace(result)
            result = result._consolidate()
        else:
            index = self.grouper.result_index
            result.index = index

        if self.axis == 1:
            result = result.T

        return self._reindex_output(result)._convert(datetime=True)

    def _wrap_transformed_output(
        self, output: Mapping[base.OutputKey, Union[Series, np.ndarray]]
    ) -> DataFrame:
        """
        Wraps the output of DataFrameGroupBy transformations into the expected result.

        Parameters
        ----------
        output : Mapping[base.OutputKey, Union[Series, np.ndarray]]
            Data to wrap.

        Returns
        -------
        DataFrame
        """
        indexed_output = {key.position: val for key, val in output.items()}
        columns = Index(key.label for key in output)

        result = DataFrame(indexed_output)
        result.columns = columns
        result.index = self.obj.index

        return result

    def _wrap_agged_blocks(self, items, blocks):
        if not self.as_index:
            index = np.arange(blocks[0].values.shape[-1])
            mgr = BlockManager(blocks, [items, index])
            result = DataFrame(mgr)

            self._insert_inaxis_grouper_inplace(result)
            result = result._consolidate()
        else:
            index = self.grouper.result_index
            mgr = BlockManager(blocks, [items, index])
            result = DataFrame(mgr)

        if self.axis == 1:
            result = result.T

        return self._reindex_output(result)._convert(datetime=True)

    def _iterate_column_groupbys(self):
        for i, colname in enumerate(self._selected_obj.columns):
            yield colname, SeriesGroupBy(
                self._selected_obj.iloc[:, i],
                selection=colname,
                grouper=self.grouper,
                exclusions=self.exclusions,
            )

    def _apply_to_column_groupbys(self, func):
        from pandas.core.reshape.concat import concat

        return concat(
            (func(col_groupby) for _, col_groupby in self._iterate_column_groupbys()),
            keys=self._selected_obj.columns,
            axis=1,
        )

    def count(self):
        """
        Compute count of group, excluding missing values.

        Returns
        -------
        DataFrame
            Count of values within each group.
        """
        data = self._get_data_to_aggregate()
        ids, _, ngroups = self.grouper.group_info
        mask = ids != -1

        val = (
            (mask & ~_isna_ndarraylike(np.atleast_2d(blk.get_values())))
            for blk in data.blocks
        )
        loc = (blk.mgr_locs for blk in data.blocks)

        counted = [
            lib.count_level_2d(x, labels=ids, max_bin=ngroups, axis=1) for x in val
        ]
        blk = map(make_block, counted, loc)

        return self._wrap_agged_blocks(data.items, list(blk))

    def nunique(self, dropna: bool = True):
        """
        Return DataFrame with number of distinct observations per group for
        each column.

        Parameters
        ----------
        dropna : bool, default True
            Don't include NaN in the counts.

        Returns
        -------
        nunique: DataFrame

        Examples
        --------
        >>> df = pd.DataFrame({'id': ['spam', 'egg', 'egg', 'spam',
        ...                           'ham', 'ham'],
        ...                    'value1': [1, 5, 5, 2, 5, 5],
        ...                    'value2': list('abbaxy')})
        >>> df
             id  value1 value2
        0  spam       1      a
        1   egg       5      b
        2   egg       5      b
        3  spam       2      a
        4   ham       5      x
        5   ham       5      y

        >>> df.groupby('id').nunique()
            id  value1  value2
        id
        egg    1       1       1
        ham    1       1       2
        spam   1       2       1

        Check for rows with the same id but conflicting values:

        >>> df.groupby('id').filter(lambda g: (g.nunique() > 1).any())
             id  value1 value2
        0  spam       1      a
        3  spam       2      a
        4   ham       5      x
        5   ham       5      y
        """

        obj = self._selected_obj

        def groupby_series(obj, col=None):
            return SeriesGroupBy(obj, selection=col, grouper=self.grouper).nunique(
                dropna=dropna
            )

        if isinstance(obj, Series):
            results = groupby_series(obj)
        else:
            # TODO: this is duplicative of how GroupBy naturally works
            # Try to consolidate with normal wrapping functions
            from pandas.core.reshape.concat import concat

            results = [groupby_series(content, label) for label, content in obj.items()]
            results = concat(results, axis=1)
            results.columns.names = obj.columns.names

        if not self.as_index:
            results.index = ibase.default_index(len(results))
        return results

    boxplot = boxplot_frame_groupby


def _is_multi_agg_with_relabel(**kwargs) -> bool:
    """
    Check whether kwargs passed to .agg look like multi-agg with relabeling.

    Parameters
    ----------
    **kwargs : dict

    Returns
    -------
    bool

    Examples
    --------
    >>> _is_multi_agg_with_relabel(a='max')
    False
    >>> _is_multi_agg_with_relabel(a_max=('a', 'max'),
    ...                            a_min=('a', 'min'))
    True
    >>> _is_multi_agg_with_relabel()
    False
    """
    return all(isinstance(v, tuple) and len(v) == 2 for v in kwargs.values()) and (
        len(kwargs) > 0
    )


def _normalize_keyword_aggregation(
    kwargs: Dict,
) -> Tuple[Dict[str, List], List[str], List[int]]:
    """
    Normalize user-provided "named aggregation" kwargs.

    Transforms from the new ``Mapping[str, NamedAgg]`` style kwargs
    to the old OrderedDict[str, List[scalar]]].

    Parameters
    ----------
    kwargs : dict

    Returns
    -------
    aggspec : dict
        The transformed kwargs.
    columns : List[str]
        The user-provided keys.
    col_idx_order : List[int]
        List of columns indices.

    Examples
    --------
    >>> _normalize_keyword_aggregation({'output': ('input', 'sum')})
    (OrderedDict([('input', ['sum'])]), ('output',), [('input', 'sum')])
    """
    # Normalize the aggregation functions as Mapping[column, List[func]],
    # process normally, then fixup the names.
    # TODO(Py35): When we drop python 3.5, change this to
    # defaultdict(list)
    # TODO: aggspec type: typing.OrderedDict[str, List[AggScalar]]
    # May be hitting https://github.com/python/mypy/issues/5958
    # saying it doesn't have an attribute __name__
    aggspec: Dict[str, List[Callable]] = OrderedDict()
    order = []
    columns, pairs = list(zip(*kwargs.items()))

    for name, (column, aggfunc) in zip(columns, pairs):
        if column in aggspec:
            aggspec[column].append(aggfunc)
        else:
            aggspec[column] = [aggfunc]
        order.append((column, com.get_callable_name(aggfunc) or aggfunc))

    # uniquify aggfunc name if duplicated in order list
    uniquified_order = _make_unique(order)

    # GH 25719, due to aggspec will change the order of assigned columns in aggregation
    # uniquified_aggspec will store uniquified order list and will compare it with order
    # based on index
    aggspec_order = [
        (column, com.get_callable_name(aggfunc) or aggfunc)
        for column, aggfuncs in aggspec.items()
        for aggfunc in aggfuncs
    ]
    uniquified_aggspec = _make_unique(aggspec_order)

    # get the new indice of columns by comparison
    col_idx_order = Index(uniquified_aggspec).get_indexer(uniquified_order)
    return aggspec, columns, col_idx_order


def _make_unique(seq):
    """Uniquify aggfunc name of the pairs in the order list

    Examples:
    --------
    >>> _make_unique([('a', '<lambda>'), ('a', '<lambda>'), ('b', '<lambda>')])
    [('a', '<lambda>_0'), ('a', '<lambda>_1'), ('b', '<lambda>')]
    """
    return [
        (pair[0], "_".join([pair[1], str(seq[:i].count(pair))]))
        if seq.count(pair) > 1
        else pair
        for i, pair in enumerate(seq)
    ]


# TODO: Can't use, because mypy doesn't like us setting __name__
#   error: "partial[Any]" has no attribute "__name__"
# the type is:
#   typing.Sequence[Callable[..., ScalarResult]]
#     -> typing.Sequence[Callable[..., ScalarResult]]:


def _managle_lambda_list(aggfuncs: Sequence[Any]) -> Sequence[Any]:
    """
    Possibly mangle a list of aggfuncs.

    Parameters
    ----------
    aggfuncs : Sequence

    Returns
    -------
    mangled: list-like
        A new AggSpec sequence, where lambdas have been converted
        to have unique names.

    Notes
    -----
    If just one aggfunc is passed, the name will not be mangled.
    """
    if len(aggfuncs) <= 1:
        # don't mangle for .agg([lambda x: .])
        return aggfuncs
    i = 0
    mangled_aggfuncs = []
    for aggfunc in aggfuncs:
        if com.get_callable_name(aggfunc) == "<lambda>":
            aggfunc = partial(aggfunc)
            aggfunc.__name__ = "<lambda_{}>".format(i)
            i += 1
        mangled_aggfuncs.append(aggfunc)

    return mangled_aggfuncs


def _maybe_mangle_lambdas(agg_spec: Any) -> Any:
    """
    Make new lambdas with unique names.

    Parameters
    ----------
    agg_spec : Any
        An argument to GroupBy.agg.
        Non-dict-like `agg_spec` are pass through as is.
        For dict-like `agg_spec` a new spec is returned
        with name-mangled lambdas.

    Returns
    -------
    mangled : Any
        Same type as the input.

    Examples
    --------
    >>> _maybe_mangle_lambdas('sum')
    'sum'

    >>> _maybe_mangle_lambdas([lambda: 1, lambda: 2])  # doctest: +SKIP
    [<function __main__.<lambda_0>,
     <function pandas...._make_lambda.<locals>.f(*args, **kwargs)>]
    """
    is_dict = is_dict_like(agg_spec)
    if not (is_dict or is_list_like(agg_spec)):
        return agg_spec
    mangled_aggspec = type(agg_spec)()  # dict or OrderdDict

    if is_dict:
        for key, aggfuncs in agg_spec.items():
            if is_list_like(aggfuncs) and not is_dict_like(aggfuncs):
                mangled_aggfuncs = _managle_lambda_list(aggfuncs)
            else:
                mangled_aggfuncs = aggfuncs

            mangled_aggspec[key] = mangled_aggfuncs
    else:
        mangled_aggspec = _managle_lambda_list(agg_spec)

    return mangled_aggspec


_T = TypeVar("_T", bound=DataFrame)


def _recast_datetimelike_result(result: _T) -> _T:
    """
    If we have date/time like in the original, then coerce dates
    as we are stacking can easily have object dtypes here.

    Parameters
    ----------
    result : DataFrame

    Returns
    -------
    DataFrame

    Notes
    -----
    - Assumes Groupby._selected_obj has ndim==2 and at least one
    datetimelike column
    """
    result = result.copy()

    obj_cols = [
        idx
        for idx in range(len(result.columns))
        if is_object_dtype(result.dtypes.iloc[idx])
    ]

    # See GH#26285
    for n in obj_cols:
        converted = maybe_convert_objects(
            result.iloc[:, n].values, convert_numeric=False
        )

        result.iloc[:, n] = converted
    return result<|MERGE_RESOLUTION|>--- conflicted
+++ resolved
@@ -9,7 +9,6 @@
 import copy
 from functools import partial
 from textwrap import dedent
-<<<<<<< HEAD
 from typing import (
     Any,
     Callable,
@@ -17,6 +16,7 @@
     FrozenSet,
     Iterable,
     List,
+    Mapping,
     Sequence,
     Tuple,
     Type,
@@ -24,21 +24,6 @@
     Union,
     cast,
 )
-import warnings
-=======
-import typing
-from typing import (
-    Any,
-    Callable,
-    FrozenSet,
-    Iterable,
-    Mapping,
-    Sequence,
-    Type,
-    Union,
-    cast,
-)
->>>>>>> 6d11aa89
 
 import numpy as np
 
