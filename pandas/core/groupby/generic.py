--- conflicted
+++ resolved
@@ -321,14 +321,6 @@
         results = OrderedDict()
         for name, func in arg:
             obj = self
-<<<<<<< HEAD
-=======
-            if name in results:
-                raise SpecificationError(
-                    "Function names must be unique, found multiple named "
-                    "{name}".format(name=name)
-                )
->>>>>>> 67ee16a2
 
             # reset the cache so that we
             # only include the named selection
