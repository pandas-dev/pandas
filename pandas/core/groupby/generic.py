"""
Define the SeriesGroupBy and DataFrameGroupBy
classes that hold the groupby interfaces (and some implementations).

These are user facing as the result of the ``df.groupby(...)`` operations,
which here returns a DataFrameGroupBy object.
"""
from collections import abc, namedtuple
import copy
from functools import partial
from textwrap import dedent
from typing import (
    TYPE_CHECKING,
    Any,
    Callable,
    Dict,
    FrozenSet,
    Iterable,
    List,
    Mapping,
    Optional,
    Sequence,
    Type,
    TypeVar,
    Union,
    cast,
)
import warnings

import numpy as np

from pandas._libs import lib, reduction as libreduction
from pandas._typing import ArrayLike, FrameOrSeries, FrameOrSeriesUnion, Label
from pandas.util._decorators import Appender, Substitution, doc

from pandas.core.dtypes.cast import (
    find_common_type,
    maybe_cast_result_dtype,
    maybe_downcast_numeric,
)
from pandas.core.dtypes.common import (
    ensure_int64,
    ensure_platform_int,
    is_bool,
    is_categorical_dtype,
    is_integer_dtype,
    is_interval_dtype,
    is_numeric_dtype,
    is_scalar,
    needs_i8_conversion,
)
from pandas.core.dtypes.missing import isna, notna

from pandas.core import algorithms, nanops
from pandas.core.aggregation import (
    agg_list_like,
    aggregate,
    maybe_mangle_lambdas,
    reconstruct_func,
    validate_func_kwargs,
)
from pandas.core.arrays import Categorical, ExtensionArray
from pandas.core.base import DataError, SpecificationError
import pandas.core.common as com
from pandas.core.construction import create_series_with_explicit_dtype
from pandas.core.frame import DataFrame
from pandas.core.generic import NDFrame
from pandas.core.groupby import base
from pandas.core.groupby.groupby import (
    GroupBy,
    _agg_template,
    _apply_docs,
    _transform_template,
    get_groupby,
    group_selection_context,
)
from pandas.core.indexes.api import Index, MultiIndex, all_indexes_same
import pandas.core.indexes.base as ibase
from pandas.core.internals import BlockManager
from pandas.core.series import Series
from pandas.core.util.numba_ import maybe_use_numba

from pandas.plotting import boxplot_frame_groupby

if TYPE_CHECKING:
    from pandas.core.internals import Block


NamedAgg = namedtuple("NamedAgg", ["column", "aggfunc"])
# TODO(typing) the return value on this callable should be any *scalar*.
AggScalar = Union[str, Callable[..., Any]]
# TODO: validate types on ScalarResult and move to _typing
# Blocked from using by https://github.com/python/mypy/issues/1484
# See note at _mangle_lambda_list
ScalarResult = TypeVar("ScalarResult")


def generate_property(name: str, klass: Type[FrameOrSeries]):
    """
    Create a property for a GroupBy subclass to dispatch to DataFrame/Series.

    Parameters
    ----------
    name : str
    klass : {DataFrame, Series}

    Returns
    -------
    property
    """

    def prop(self):
        return self._make_wrapper(name)

    parent_method = getattr(klass, name)
    prop.__doc__ = parent_method.__doc__ or ""
    prop.__name__ = name
    return property(prop)


def pin_allowlisted_properties(klass: Type[FrameOrSeries], allowlist: FrozenSet[str]):
    """
    Create GroupBy member defs for DataFrame/Series names in a allowlist.

    Parameters
    ----------
    klass : DataFrame or Series class
        class where members are defined.
    allowlist : frozenset[str]
        Set of names of klass methods to be constructed

    Returns
    -------
    class decorator

    Notes
    -----
    Since we don't want to override methods explicitly defined in the
    base class, any such name is skipped.
    """

    def pinner(cls):
        for name in allowlist:
            if hasattr(cls, name):
                # don't override anything that was explicitly defined
                #  in the base class
                continue

            prop = generate_property(name, klass)
            setattr(cls, name, prop)

        return cls

    return pinner


@pin_allowlisted_properties(Series, base.series_apply_allowlist)
class SeriesGroupBy(GroupBy[Series]):
    _apply_allowlist = base.series_apply_allowlist

    def _iterate_slices(self) -> Iterable[Series]:
        yield self._selected_obj

    @property
    def _selection_name(self):
        """
        since we are a series, we by definition only have
        a single name, but may be the result of a selection or
        the name of our object
        """
        if self._selection is None:
            return self.obj.name
        else:
            return self._selection

    _agg_examples_doc = dedent(
        """
    Examples
    --------
    >>> s = pd.Series([1, 2, 3, 4])

    >>> s
    0    1
    1    2
    2    3
    3    4
    dtype: int64

    >>> s.groupby([1, 1, 2, 2]).min()
    1    1
    2    3
    dtype: int64

    >>> s.groupby([1, 1, 2, 2]).agg('min')
    1    1
    2    3
    dtype: int64

    >>> s.groupby([1, 1, 2, 2]).agg(['min', 'max'])
       min  max
    1    1    2
    2    3    4

    The output column names can be controlled by passing
    the desired column names and aggregations as keyword arguments.

    >>> s.groupby([1, 1, 2, 2]).agg(
    ...     minimum='min',
    ...     maximum='max',
    ... )
       minimum  maximum
    1        1        2
    2        3        4"""
    )

    @Appender(
        _apply_docs["template"].format(
            input="series", examples=_apply_docs["series_examples"]
        )
    )
    def apply(self, func, *args, **kwargs):
        return super().apply(func, *args, **kwargs)

    @doc(_agg_template, examples=_agg_examples_doc, klass="Series")
    def aggregate(self, func=None, *args, engine=None, engine_kwargs=None, **kwargs):

        if maybe_use_numba(engine):
            with group_selection_context(self):
                data = self._selected_obj
            result, index = self._aggregate_with_numba(
                data.to_frame(), func, *args, engine_kwargs=engine_kwargs, **kwargs
            )
            return self.obj._constructor(result.ravel(), index=index, name=data.name)

        relabeling = func is None
        columns = None
        if relabeling:
            columns, func = validate_func_kwargs(kwargs)
            kwargs = {}

        if isinstance(func, str):
            return getattr(self, func)(*args, **kwargs)

        elif isinstance(func, abc.Iterable):
            # Catch instances of lists / tuples
            # but not the class list / tuple itself.
            func = maybe_mangle_lambdas(func)
            ret = self._aggregate_multiple_funcs(func)
            if relabeling:
                ret.columns = columns
        else:
            cyfunc = self._get_cython_func(func)
            if cyfunc and not args and not kwargs:
                return getattr(self, cyfunc)()

            if self.grouper.nkeys > 1:
                return self._python_agg_general(func, *args, **kwargs)

            try:
                return self._python_agg_general(func, *args, **kwargs)
            except (ValueError, KeyError):
                # TODO: KeyError is raised in _python_agg_general,
                #  see test_groupby.test_basic
                result = self._aggregate_named(func, *args, **kwargs)

            index = Index(sorted(result), name=self.grouper.names[0])
            ret = create_series_with_explicit_dtype(
                result, index=index, dtype_if_empty=object
            )

        if not self.as_index:  # pragma: no cover
            print("Warning, ignoring as_index=True")

        if isinstance(ret, dict):
            from pandas import concat

            ret = concat(ret.values(), axis=1, keys=[key.label for key in ret.keys()])
        return ret

    agg = aggregate

    def _aggregate_multiple_funcs(self, arg):
        if isinstance(arg, dict):

            # show the deprecation, but only if we
            # have not shown a higher level one
            # GH 15931
            if isinstance(self._selected_obj, Series):
                raise SpecificationError("nested renamer is not supported")

            columns = list(arg.keys())
            arg = arg.items()
        elif any(isinstance(x, (tuple, list)) for x in arg):
            arg = [(x, x) if not isinstance(x, (tuple, list)) else x for x in arg]

            # indicated column order
            columns = next(zip(*arg))
        else:
            # list of functions / function names
            columns = []
            for f in arg:
                columns.append(com.get_callable_name(f) or f)

            arg = zip(columns, arg)

        results: Dict[base.OutputKey, FrameOrSeriesUnion] = {}
        for idx, (name, func) in enumerate(arg):
            obj = self

            # reset the cache so that we
            # only include the named selection
            if name in self._selected_obj:
                obj = copy.copy(obj)
                obj._reset_cache()
                obj._selection = name
            results[base.OutputKey(label=name, position=idx)] = obj.aggregate(func)

        if any(isinstance(x, DataFrame) for x in results.values()):
            # let higher level handle
            return results

        output = self._wrap_aggregated_output(results, index=None)
        return self.obj._constructor_expanddim(output, columns=columns)

    # TODO: index should not be Optional - see GH 35490
    def _wrap_series_output(
        self,
        output: Mapping[base.OutputKey, Union[Series, np.ndarray]],
        index: Optional[Index],
    ) -> FrameOrSeriesUnion:
        """
        Wraps the output of a SeriesGroupBy operation into the expected result.

        Parameters
        ----------
        output : Mapping[base.OutputKey, Union[Series, np.ndarray]]
            Data to wrap.
        index : pd.Index or None
            Index to apply to the output.

        Returns
        -------
        Series or DataFrame

        Notes
        -----
        In the vast majority of cases output and columns will only contain one
        element. The exception is operations that expand dimensions, like ohlc.
        """
        indexed_output = {key.position: val for key, val in output.items()}
        columns = Index(key.label for key in output)

        result: FrameOrSeriesUnion
        if len(output) > 1:
            result = self.obj._constructor_expanddim(indexed_output, index=index)
            result.columns = columns
        elif not columns.empty:
            result = self.obj._constructor(
                indexed_output[0], index=index, name=columns[0]
            )
        else:
            result = self.obj._constructor_expanddim()

        return result

    # TODO: Remove index argument, use self.grouper.result_index, see GH 35490
    def _wrap_aggregated_output(
        self,
        output: Mapping[base.OutputKey, Union[Series, np.ndarray]],
        index: Optional[Index],
    ) -> FrameOrSeriesUnion:
        """
        Wraps the output of a SeriesGroupBy aggregation into the expected result.

        Parameters
        ----------
        output : Mapping[base.OutputKey, Union[Series, np.ndarray]]
            Data to wrap.

        Returns
        -------
        Series or DataFrame

        Notes
        -----
        In the vast majority of cases output will only contain one element.
        The exception is operations that expand dimensions, like ohlc.
        """
        result = self._wrap_series_output(output=output, index=index)
        return self._reindex_output(result)

    def _wrap_transformed_output(
        self, output: Mapping[base.OutputKey, Union[Series, np.ndarray]]
    ) -> Series:
        """
        Wraps the output of a SeriesGroupBy aggregation into the expected result.

        Parameters
        ----------
        output : dict[base.OutputKey, Union[Series, np.ndarray]]
            Dict with a sole key of 0 and a value of the result values.

        Returns
        -------
        Series

        Notes
        -----
        output should always contain one element. It is specified as a dict
        for consistency with DataFrame methods and _wrap_aggregated_output.
        """
        assert len(output) == 1
        result = self._wrap_series_output(output=output, index=self.obj.index)

        # No transformations increase the ndim of the result
        assert isinstance(result, Series)
        return result

    def _wrap_applied_output(
        self,
        keys: Index,
        values: Optional[List[Any]],
        not_indexed_same: bool = False,
        override_group_keys: bool = False,
    ) -> FrameOrSeriesUnion:
        """
        Wrap the output of SeriesGroupBy.apply into the expected result.

        Parameters
        ----------
        keys : Index
            Keys of groups that Series was grouped by.
        values : Optional[List[Any]]
            Applied output for each group.
        not_indexed_same : bool, default False
            Whether the applied outputs are not indexed the same as the group axes.

        Returns
        -------
        DataFrame or Series
        """
        if len(keys) == 0:
            # GH #6265
            return self.obj._constructor(
                [], name=self._selection_name, index=keys, dtype=np.float64
            )
        assert values is not None

        def _get_index() -> Index:
            if self.grouper.nkeys > 1:
                index = MultiIndex.from_tuples(keys, names=self.grouper.names)
            else:
                index = Index(keys, name=self.grouper.names[0])
            return index

        if isinstance(values[0], dict):
            # GH #823 #24880
            index = _get_index()
            result: FrameOrSeriesUnion = self._reindex_output(
                self.obj._constructor_expanddim(values, index=index)
            )
            # if self.observed is False,
            # keep all-NaN rows created while re-indexing
            result = result.stack(dropna=self.observed)
            result.name = self._selection_name
            return result
        elif isinstance(values[0], (Series, DataFrame)):
            return self._concat_objects(
                keys,
                values,
                not_indexed_same=not_indexed_same,
                override_group_keys=override_group_keys,
            )
        else:
            # GH #6265 #24880
            result = self.obj._constructor(
                data=values, index=_get_index(), name=self._selection_name
            )
            return self._reindex_output(result)

    def _aggregate_named(self, func, *args, **kwargs):
        result = {}
        initialized = False

        for name, group in self:
            # Each step of this loop corresponds to
            #  libreduction._BaseGrouper._apply_to_group
            group.name = name  # NB: libreduction does not pin name

            output = func(group, *args, **kwargs)
            output = libreduction.extract_result(output)
            if not initialized:
                # We only do this validation on the first iteration
                libreduction.check_result_array(output, 0)
                initialized = True
            result[name] = output

        return result

    @Substitution(klass="Series")
    @Appender(_transform_template)
    def transform(self, func, *args, engine=None, engine_kwargs=None, **kwargs):

        if maybe_use_numba(engine):
            with group_selection_context(self):
                data = self._selected_obj
            result = self._transform_with_numba(
                data.to_frame(), func, *args, engine_kwargs=engine_kwargs, **kwargs
            )
            return self.obj._constructor(
                result.ravel(), index=data.index, name=data.name
            )

        func = self._get_cython_func(func) or func

        if not isinstance(func, str):
            return self._transform_general(func, *args, **kwargs)

        elif func not in base.transform_kernel_allowlist:
            msg = f"'{func}' is not a valid function name for transform(name)"
            raise ValueError(msg)
        elif func in base.cythonized_kernels or func in base.transformation_kernels:
            # cythonized transform or canned "agg+broadcast"
            return getattr(self, func)(*args, **kwargs)
        # If func is a reduction, we need to broadcast the
        # result to the whole group. Compute func result
        # and deal with possible broadcasting below.
        # Temporarily set observed for dealing with categoricals.
        with com.temp_setattr(self, "observed", True):
            result = getattr(self, func)(*args, **kwargs)
        return self._transform_fast(result)

    def _transform_general(self, func, *args, **kwargs):
        """
        Transform with a non-str `func`.
        """
        klass = type(self._selected_obj)

        results = []
        for name, group in self:
            object.__setattr__(group, "name", name)
            res = func(group, *args, **kwargs)

            if isinstance(res, (DataFrame, Series)):
                res = res._values

            results.append(klass(res, index=group.index))

        # check for empty "results" to avoid concat ValueError
        if results:
            from pandas.core.reshape.concat import concat

            concatenated = concat(results)
            result = self._set_result_index_ordered(concatenated)
        else:
            result = self.obj._constructor(dtype=np.float64)
        # we will only try to coerce the result type if
        # we have a numeric dtype, as these are *always* user-defined funcs
        # the cython take a different path (and casting)
        if is_numeric_dtype(result.dtype):
            common_dtype = find_common_type([self._selected_obj.dtype, result.dtype])
            if common_dtype is result.dtype:
                result = maybe_downcast_numeric(result, self._selected_obj.dtype)

        result.name = self._selected_obj.name
        return result

    def _transform_fast(self, result) -> Series:
        """
        fast version of transform, only applicable to
        builtin/cythonizable functions
        """
        ids, _, ngroup = self.grouper.group_info
        result = result.reindex(self.grouper.result_index, copy=False)
        out = algorithms.take_1d(result._values, ids)
        return self.obj._constructor(out, index=self.obj.index, name=self.obj.name)

    def filter(self, func, dropna=True, *args, **kwargs):
        """
        Return a copy of a Series excluding elements from groups that
        do not satisfy the boolean criterion specified by func.

        Parameters
        ----------
        func : function
            To apply to each group. Should return True or False.
        dropna : Drop groups that do not pass the filter. True by default;
            if False, groups that evaluate False are filled with NaNs.

        Examples
        --------
        >>> df = pd.DataFrame({'A' : ['foo', 'bar', 'foo', 'bar',
        ...                           'foo', 'bar'],
        ...                    'B' : [1, 2, 3, 4, 5, 6],
        ...                    'C' : [2.0, 5., 8., 1., 2., 9.]})
        >>> grouped = df.groupby('A')
        >>> df.groupby('A').B.filter(lambda x: x.mean() > 3.)
        1    2
        3    4
        5    6
        Name: B, dtype: int64

        Returns
        -------
        filtered : Series
        """
        if isinstance(func, str):
            wrapper = lambda x: getattr(x, func)(*args, **kwargs)
        else:
            wrapper = lambda x: func(x, *args, **kwargs)

        # Interpret np.nan as False.
        def true_and_notna(x) -> bool:
            b = wrapper(x)
            return b and notna(b)

        try:
            indices = [
                self._get_index(name) for name, group in self if true_and_notna(group)
            ]
        except (ValueError, TypeError) as err:
            raise TypeError("the filter must return a boolean result") from err

        filtered = self._apply_filter(indices, dropna)
        return filtered

    def nunique(self, dropna: bool = True) -> Series:
        """
        Return number of unique elements in the group.

        Returns
        -------
        Series
            Number of unique values within each group.
        """
        ids, _, _ = self.grouper.group_info

        val = self.obj._values

        codes, _ = algorithms.factorize(val, sort=False)
        sorter = np.lexsort((codes, ids))
        codes = codes[sorter]
        ids = ids[sorter]

        # group boundaries are where group ids change
        # unique observations are where sorted values change
        idx = np.r_[0, 1 + np.nonzero(ids[1:] != ids[:-1])[0]]
        inc = np.r_[1, codes[1:] != codes[:-1]]

        # 1st item of each group is a new unique observation
        mask = codes == -1
        if dropna:
            inc[idx] = 1
            inc[mask] = 0
        else:
            inc[mask & np.r_[False, mask[:-1]]] = 0
            inc[idx] = 1

        out = np.add.reduceat(inc, idx).astype("int64", copy=False)
        if len(ids):
            # NaN/NaT group exists if the head of ids is -1,
            # so remove it from res and exclude its index from idx
            if ids[0] == -1:
                res = out[1:]
                idx = idx[np.flatnonzero(idx)]
            else:
                res = out
        else:
            res = out[1:]
        ri = self.grouper.result_index

        # we might have duplications among the bins
        if len(res) != len(ri):
            res, out = np.zeros(len(ri), dtype=out.dtype), res
            res[ids[idx]] = out

        result = self.obj._constructor(res, index=ri, name=self._selection_name)
        return self._reindex_output(result, fill_value=0)

    @doc(Series.describe)
    def describe(self, **kwargs):
        result = self.apply(lambda x: x.describe(**kwargs))
        if self.axis == 1:
            return result.T
        return result.unstack()

    def value_counts(
        self, normalize=False, sort=True, ascending=False, bins=None, dropna=True
    ):

        from pandas.core.reshape.merge import get_join_indexers
        from pandas.core.reshape.tile import cut

        ids, _, _ = self.grouper.group_info
        val = self.obj._values

        def apply_series_value_counts():
            return self.apply(
                Series.value_counts,
                normalize=normalize,
                sort=sort,
                ascending=ascending,
                bins=bins,
            )

        if bins is not None:
            if not np.iterable(bins):
                # scalar bins cannot be done at top level
                # in a backward compatible way
                return apply_series_value_counts()
        elif is_categorical_dtype(val):
            # GH38672
            return apply_series_value_counts()

        # groupby removes null keys from groupings
        mask = ids != -1
        ids, val = ids[mask], val[mask]

        if bins is None:
            lab, lev = algorithms.factorize(val, sort=True)
            llab = lambda lab, inc: lab[inc]
        else:

            # lab is a Categorical with categories an IntervalIndex
            lab = cut(Series(val), bins, include_lowest=True)
            lev = lab.cat.categories
            lab = lev.take(lab.cat.codes, allow_fill=True, fill_value=lev._na_value)
            llab = lambda lab, inc: lab[inc]._multiindex.codes[-1]

        if is_interval_dtype(lab.dtype):
            # TODO: should we do this inside II?
            sorter = np.lexsort((lab.left, lab.right, ids))
        else:
            sorter = np.lexsort((lab, ids))

        ids, lab = ids[sorter], lab[sorter]

        # group boundaries are where group ids change
        idx = np.r_[0, 1 + np.nonzero(ids[1:] != ids[:-1])[0]]

        # new values are where sorted labels change
        lchanges = llab(lab, slice(1, None)) != llab(lab, slice(None, -1))
        inc = np.r_[True, lchanges]
        inc[idx] = True  # group boundaries are also new values
        out = np.diff(np.nonzero(np.r_[inc, True])[0])  # value counts

        # num. of times each group should be repeated
        rep = partial(np.repeat, repeats=np.add.reduceat(inc, idx))

        # multi-index components
        codes = self.grouper.reconstructed_codes
        codes = [rep(level_codes) for level_codes in codes] + [llab(lab, inc)]
        levels = [ping.group_index for ping in self.grouper.groupings] + [lev]
        names = self.grouper.names + [self._selection_name]

        if dropna:
            mask = codes[-1] != -1
            if mask.all():
                dropna = False
            else:
                out, codes = out[mask], [level_codes[mask] for level_codes in codes]

        if normalize:
            out = out.astype("float")
            d = np.diff(np.r_[idx, len(ids)])
            if dropna:
                m = ids[lab == -1]
                np.add.at(d, m, -1)
                acc = rep(d)[mask]
            else:
                acc = rep(d)
            out /= acc

        if sort and bins is None:
            cat = ids[inc][mask] if dropna else ids[inc]
            sorter = np.lexsort((out if ascending else -out, cat))
            out, codes[-1] = out[sorter], codes[-1][sorter]

        if bins is None:
            mi = MultiIndex(
                levels=levels, codes=codes, names=names, verify_integrity=False
            )

            if is_integer_dtype(out):
                out = ensure_int64(out)
            return self.obj._constructor(out, index=mi, name=self._selection_name)

        # for compat. with libgroupby.value_counts need to ensure every
        # bin is present at every index level, null filled with zeros
        diff = np.zeros(len(out), dtype="bool")
        for level_codes in codes[:-1]:
            diff |= np.r_[True, level_codes[1:] != level_codes[:-1]]

        ncat, nbin = diff.sum(), len(levels[-1])

        left = [np.repeat(np.arange(ncat), nbin), np.tile(np.arange(nbin), ncat)]

        right = [diff.cumsum() - 1, codes[-1]]

        _, idx = get_join_indexers(left, right, sort=False, how="left")
        out = np.where(idx != -1, out[idx], 0)

        if sort:
            sorter = np.lexsort((out if ascending else -out, left[0]))
            out, left[-1] = out[sorter], left[-1][sorter]

        # build the multi-index w/ full levels
        def build_codes(lev_codes: np.ndarray) -> np.ndarray:
            return np.repeat(lev_codes[diff], nbin)

        codes = [build_codes(lev_codes) for lev_codes in codes[:-1]]
        codes.append(left[-1])

        mi = MultiIndex(levels=levels, codes=codes, names=names, verify_integrity=False)

        if is_integer_dtype(out):
            out = ensure_int64(out)
        return self.obj._constructor(out, index=mi, name=self._selection_name)

    def count(self) -> Series:
        """
        Compute count of group, excluding missing values.

        Returns
        -------
        Series
            Count of values within each group.
        """
        ids, _, ngroups = self.grouper.group_info
        val = self.obj._values

        mask = (ids != -1) & ~isna(val)
        ids = ensure_platform_int(ids)
        minlength = ngroups or 0
        out = np.bincount(ids[mask], minlength=minlength)

        result = self.obj._constructor(
            out,
            index=self.grouper.result_index,
            name=self._selection_name,
            dtype="int64",
        )
        return self._reindex_output(result, fill_value=0)

    def _apply_to_column_groupbys(self, func):
        """ return a pass thru """
        return func(self)

    def pct_change(self, periods=1, fill_method="pad", limit=None, freq=None):
        """Calculate pct_change of each value to previous entry in group"""
        # TODO: Remove this conditional when #23918 is fixed
        if freq:
            return self.apply(
                lambda x: x.pct_change(
                    periods=periods, fill_method=fill_method, limit=limit, freq=freq
                )
            )
        if fill_method is None:  # GH30463
            fill_method = "pad"
            limit = 0
        filled = getattr(self, fill_method)(limit=limit)
        fill_grp = filled.groupby(self.grouper.codes)
        shifted = fill_grp.shift(periods=periods, freq=freq)

        return (filled / shifted) - 1


@pin_allowlisted_properties(DataFrame, base.dataframe_apply_allowlist)
class DataFrameGroupBy(GroupBy[DataFrame]):

    _apply_allowlist = base.dataframe_apply_allowlist

    _agg_examples_doc = dedent(
        """
    Examples
    --------
    >>> df = pd.DataFrame(
    ...     {
    ...         "A": [1, 1, 2, 2],
    ...         "B": [1, 2, 3, 4],
    ...         "C": [0.362838, 0.227877, 1.267767, -0.562860],
    ...     }
    ... )

    >>> df
       A  B         C
    0  1  1  0.362838
    1  1  2  0.227877
    2  2  3  1.267767
    3  2  4 -0.562860

    The aggregation is for each column.

    >>> df.groupby('A').agg('min')
       B         C
    A
    1  1  0.227877
    2  3 -0.562860

    Multiple aggregations

    >>> df.groupby('A').agg(['min', 'max'])
        B             C
      min max       min       max
    A
    1   1   2  0.227877  0.362838
    2   3   4 -0.562860  1.267767

    Select a column for aggregation

    >>> df.groupby('A').B.agg(['min', 'max'])
       min  max
    A
    1    1    2
    2    3    4

    Different aggregations per column

    >>> df.groupby('A').agg({'B': ['min', 'max'], 'C': 'sum'})
        B             C
      min max       sum
    A
    1   1   2  0.590715
    2   3   4  0.704907

    To control the output names with different aggregations per column,
    pandas supports "named aggregation"

    >>> df.groupby("A").agg(
    ...     b_min=pd.NamedAgg(column="B", aggfunc="min"),
    ...     c_sum=pd.NamedAgg(column="C", aggfunc="sum"))
       b_min     c_sum
    A
    1      1  0.590715
    2      3  0.704907

    - The keywords are the *output* column names
    - The values are tuples whose first element is the column to select
      and the second element is the aggregation to apply to that column.
      Pandas provides the ``pandas.NamedAgg`` namedtuple with the fields
      ``['column', 'aggfunc']`` to make it clearer what the arguments are.
      As usual, the aggregation can be a callable or a string alias.

    See :ref:`groupby.aggregate.named` for more."""
    )

    @doc(_agg_template, examples=_agg_examples_doc, klass="DataFrame")
    def aggregate(self, func=None, *args, engine=None, engine_kwargs=None, **kwargs):

        if maybe_use_numba(engine):
            with group_selection_context(self):
                data = self._selected_obj
            result, index = self._aggregate_with_numba(
                data, func, *args, engine_kwargs=engine_kwargs, **kwargs
            )
            return self.obj._constructor(result, index=index, columns=data.columns)

        relabeling, func, columns, order = reconstruct_func(func, **kwargs)
        func = maybe_mangle_lambdas(func)

        result, how = aggregate(self, func, *args, **kwargs)
        if how is None:
            return result

        if result is None:

            # grouper specific aggregations
            if self.grouper.nkeys > 1:
                return self._python_agg_general(func, *args, **kwargs)
            elif args or kwargs:
                result = self._aggregate_frame(func, *args, **kwargs)

            elif self.axis == 1:
                # _aggregate_multiple_funcs does not allow self.axis == 1
                result = self._aggregate_frame(func)

            else:

                # try to treat as if we are passing a list
                try:
                    result = agg_list_like(self, [func], _axis=self.axis)

                    # select everything except for the last level, which is the one
                    # containing the name of the function(s), see GH 32040
                    result.columns = result.columns.rename(
                        [self._selected_obj.columns.name] * result.columns.nlevels
                    ).droplevel(-1)

                except ValueError as err:
                    if "no results" not in str(err):
                        # raised directly by _aggregate_multiple_funcs
                        raise
                    result = self._aggregate_frame(func)
                except AttributeError:
                    # catch exception from line 969
                    # (Series does not have attribute "columns"), see GH 35246
                    result = self._aggregate_frame(func)

        if relabeling:

            # used reordered index of columns
            result = result.iloc[:, order]
            result.columns = columns

        if not self.as_index:
            self._insert_inaxis_grouper_inplace(result)
            result.index = np.arange(len(result))

        return result._convert(datetime=True)

    agg = aggregate

    def _iterate_slices(self) -> Iterable[Series]:
        obj = self._selected_obj
        if self.axis == 1:
            obj = obj.T

        if isinstance(obj, Series) and obj.name not in self.exclusions:
            # Occurs when doing DataFrameGroupBy(...)["X"]
            yield obj
        else:
            for label, values in obj.items():
                if label in self.exclusions:
                    continue

                yield values

    def _cython_agg_general(
        self, how: str, alt=None, numeric_only: bool = True, min_count: int = -1
    ) -> DataFrame:
        agg_mgr = self._cython_agg_blocks(
            how, alt=alt, numeric_only=numeric_only, min_count=min_count
        )
        return self._wrap_agged_blocks(agg_mgr.blocks, items=agg_mgr.items)

    def _cython_agg_blocks(
        self, how: str, alt=None, numeric_only: bool = True, min_count: int = -1
    ) -> BlockManager:

        data: BlockManager = self._get_data_to_aggregate()

        if numeric_only:
            data = data.get_numeric_data(copy=False)

        def cast_agg_result(result, values: ArrayLike, how: str) -> ArrayLike:
            # see if we can cast the values to the desired dtype
            # this may not be the original dtype
            assert not isinstance(result, DataFrame)

            dtype = maybe_cast_result_dtype(values.dtype, how)
            result = maybe_downcast_numeric(result, dtype)

            if isinstance(values, Categorical) and isinstance(result, np.ndarray):
                # If the Categorical op didn't raise, it is dtype-preserving
                result = type(values)._from_sequence(result.ravel(), dtype=values.dtype)
                # Note this will have result.dtype == dtype from above

            elif isinstance(result, np.ndarray) and result.ndim == 1:
                # We went through a SeriesGroupByPath and need to reshape
                # GH#32223 includes case with IntegerArray values
                result = result.reshape(1, -1)
                # test_groupby_duplicate_columns gets here with
                #  result.dtype == int64, values.dtype=object, how="min"

            return result

        def py_fallback(bvalues: ArrayLike) -> ArrayLike:
            # if self.grouper.aggregate fails, we fall back to a pure-python
            #  solution

            # We get here with a) EADtypes and b) object dtype
            obj: FrameOrSeriesUnion

            # call our grouper again with only this block
            if isinstance(bvalues, ExtensionArray):
                # TODO(EA2D): special case not needed with 2D EAs
                obj = Series(bvalues)
            else:
                obj = DataFrame(bvalues.T)
                if obj.shape[1] == 1:
                    # Avoid call to self.values that can occur in DataFrame
                    #  reductions; see GH#28949
                    obj = obj.iloc[:, 0]

            # Create SeriesGroupBy with observed=True so that it does
            # not try to add missing categories if grouping over multiple
            # Categoricals. This will done by later self._reindex_output()
            # Doing it here creates an error. See GH#34951
            sgb = get_groupby(obj, self.grouper, observed=True)
            result = sgb.aggregate(lambda x: alt(x, axis=self.axis))

            assert isinstance(result, (Series, DataFrame))  # for mypy
            # In the case of object dtype block, it may have been split
            #  in the operation.  We un-split here.
            result = result._consolidate()
            assert isinstance(result, (Series, DataFrame))  # for mypy
            assert len(result._mgr.blocks) == 1

            # unwrap DataFrame to get array
            result = result._mgr.blocks[0].values
            return result

        def blk_func(bvalues: ArrayLike) -> ArrayLike:

            try:
                result = self.grouper._cython_operation(
                    "aggregate", bvalues, how, axis=1, min_count=min_count
                )
            except NotImplementedError:
                # generally if we have numeric_only=False
                # and non-applicable functions
                # try to python agg

                if alt is None:
                    # we cannot perform the operation
                    # in an alternate way, exclude the block
                    assert how == "ohlc"
                    raise

                result = py_fallback(bvalues)

            return cast_agg_result(result, bvalues, how)

        # TypeError -> we may have an exception in trying to aggregate
        #  continue and exclude the block
        # NotImplementedError -> "ohlc" with wrong dtype
        new_mgr = data.apply(blk_func, ignore_failures=True)

        if not len(new_mgr):
            raise DataError("No numeric types to aggregate")

        return new_mgr

    def _aggregate_frame(self, func, *args, **kwargs) -> DataFrame:
        if self.grouper.nkeys != 1:
            raise AssertionError("Number of keys must be 1")

        axis = self.axis
        obj = self._obj_with_exclusions

        result: Dict[Label, Union[NDFrame, np.ndarray]] = {}
        if axis != obj._info_axis_number:
            for name, data in self:
                fres = func(data, *args, **kwargs)
                result[name] = fres
        else:
            for name in self.indices:
                data = self.get_group(name, obj=obj)
                fres = func(data, *args, **kwargs)
                result[name] = fres

        return self._wrap_frame_output(result, obj)

    def _aggregate_item_by_item(self, func, *args, **kwargs) -> DataFrame:
        # only for axis==0

        obj = self._obj_with_exclusions
        result: Dict[Union[int, str], NDFrame] = {}
        cannot_agg = []
        for item in obj:
            data = obj[item]
            colg = SeriesGroupBy(data, selection=item, grouper=self.grouper)

            try:
                result[item] = colg.aggregate(func, *args, **kwargs)

            except ValueError as err:
                if "Must produce aggregated value" in str(err):
                    # raised in _aggregate_named, handle at higher level
                    #  see test_apply_with_mutated_index
                    raise
                # otherwise we get here from an AttributeError in _make_wrapper
                cannot_agg.append(item)
                continue

        result_columns = obj.columns
        if cannot_agg:
            result_columns = result_columns.drop(cannot_agg)

        return self.obj._constructor(result, columns=result_columns)

    def _wrap_applied_output(
        self,
        keys,
        values,
        not_indexed_same: bool = False,
        override_group_keys: bool = False,
    ) -> FrameOrSeriesUnion:
        if len(keys) == 0:
            return self.obj._constructor(index=keys)

        # GH12824
        first_not_none = next(com.not_none(*values), None)

        if first_not_none is None:
            # GH9684 - All values are None, return an empty frame.
            return self.obj._constructor()
        elif isinstance(first_not_none, DataFrame):
<<<<<<< HEAD
            return self._concat_objects(
                keys,
                values,
                not_indexed_same=not_indexed_same,
                override_group_keys=override_group_keys,
            )
        else:
            key_index = self.grouper.result_index if self.as_index else None

            if isinstance(first_not_none, (Series, DataFrame)):
                # this is to silence a DeprecationWarning
                # TODO: Remove when default dtype of empty Series is object
                kwargs = first_not_none._construct_axes_dict()
                backup: FrameOrSeriesUnion
                if isinstance(first_not_none, Series):
                    kwargs["dtype_if_empty"] = object
                backup = create_series_with_explicit_dtype(**kwargs)

                values = [x if (x is not None) else backup for x in values]

            v = values[0]

            if isinstance(v, (np.ndarray, Index, Series)) or not self.as_index:
                if isinstance(v, Series):
                    applied_index = self._selected_obj._get_axis(self.axis)
                    all_indexed_same = all_indexes_same((x.index for x in values))
                    singular_series = len(values) == 1 and applied_index.nlevels == 1

                    # GH3596
                    # provide a reduction (Frame -> Series) if groups are
                    # unique
                    if self.squeeze:
                        # assign the name to this series
                        if singular_series:
                            values[0].name = keys[0]

                            # GH2893
                            # we have series in the values array, we want to
                            # produce a series:
                            # if any of the sub-series are not indexed the same
                            # OR we don't have a multi-index and we have only a
                            # single values
                            return self._concat_objects(
                                keys,
                                values,
                                not_indexed_same=not_indexed_same,
                                override_group_keys=override_group_keys,
                            )

                        # still a series
                        # path added as of GH 5545
                        elif all_indexed_same:
                            from pandas.core.reshape.concat import concat

                            return concat(values)

                    if not all_indexed_same:
                        # GH 8467
                        return self._concat_objects(
                            keys,
                            values,
                            not_indexed_same=True,
                            override_group_keys=override_group_keys,
                        )

                    # GH6124 if the list of Series have a consistent name,
                    # then propagate that name to the result.
                    index = v.index.copy()
                    if index.name is None:
                        # Only propagate the series name to the result
                        # if all series have a consistent name.  If the
                        # series do not have a consistent name, do
                        # nothing.
                        names = {v.name for v in values}
                        if len(names) == 1:
                            index.name = list(names)[0]

                    # Combine values
                    # vstack+constructor is faster than concat and handles MI-columns
                    stacked_values = np.vstack([np.asarray(v) for v in values])

                    if self.axis == 0:
                        index = key_index
                        columns = v.index.copy()
                        if columns.name is None:
                            # GH6124 - propagate name of Series when it's consistent
                            names = {v.name for v in values}
                            if len(names) == 1:
                                columns.name = list(names)[0]
                    else:
                        index = v.index
                        columns = key_index
                        stacked_values = stacked_values.T

                    result = self.obj._constructor(
                        stacked_values, index=index, columns=columns
                    )
=======
            return self._concat_objects(keys, values, not_indexed_same=not_indexed_same)

        key_index = self.grouper.result_index if self.as_index else None

        if isinstance(first_not_none, (np.ndarray, Index)):
            # GH#1738: values is list of arrays of unequal lengths
            #  fall through to the outer else clause
            # TODO: sure this is right?  we used to do this
            #  after raising AttributeError above
            return self.obj._constructor_sliced(
                values, index=key_index, name=self._selection_name
            )
        elif not isinstance(first_not_none, Series):
            # values are not series or array-like but scalars
            # self._selection_name not passed through to Series as the
            # result should not take the name of original selection
            # of columns
            if self.as_index:
                return self.obj._constructor_sliced(values, index=key_index)
            else:
                result = DataFrame(values, index=key_index, columns=[self._selection])
                self._insert_inaxis_grouper_inplace(result)
                return result
        else:
            # values are Series
            return self._wrap_applied_output_series(
                keys, values, not_indexed_same, first_not_none, key_index
            )

    def _wrap_applied_output_series(
        self,
        keys,
        values: List[Series],
        not_indexed_same: bool,
        first_not_none,
        key_index,
    ) -> FrameOrSeriesUnion:
        # this is to silence a DeprecationWarning
        # TODO: Remove when default dtype of empty Series is object
        kwargs = first_not_none._construct_axes_dict()
        backup = create_series_with_explicit_dtype(dtype_if_empty=object, **kwargs)
        values = [x if (x is not None) else backup for x in values]

        all_indexed_same = all_indexes_same(x.index for x in values)

        # GH3596
        # provide a reduction (Frame -> Series) if groups are
        # unique
        if self.squeeze:
            applied_index = self._selected_obj._get_axis(self.axis)
            singular_series = len(values) == 1 and applied_index.nlevels == 1

            # assign the name to this series
            if singular_series:
                values[0].name = keys[0]

                # GH2893
                # we have series in the values array, we want to
                # produce a series:
                # if any of the sub-series are not indexed the same
                # OR we don't have a multi-index and we have only a
                # single values
                return self._concat_objects(
                    keys, values, not_indexed_same=not_indexed_same
                )

            # still a series
            # path added as of GH 5545
            elif all_indexed_same:
                from pandas.core.reshape.concat import concat
>>>>>>> d642b675

                return concat(values)

        if not all_indexed_same:
            # GH 8467
            return self._concat_objects(keys, values, not_indexed_same=True)

        # Combine values
        # vstack+constructor is faster than concat and handles MI-columns
        stacked_values = np.vstack([np.asarray(v) for v in values])

        if self.axis == 0:
            index = key_index
            columns = first_not_none.index.copy()
            if columns.name is None:
                # GH6124 - propagate name of Series when it's consistent
                names = {v.name for v in values}
                if len(names) == 1:
                    columns.name = list(names)[0]
        else:
            index = first_not_none.index
            columns = key_index
            stacked_values = stacked_values.T

        result = self.obj._constructor(stacked_values, index=index, columns=columns)

        # if we have date/time like in the original, then coerce dates
        # as we are stacking can easily have object dtypes here
        so = self._selected_obj
        if so.ndim == 2 and so.dtypes.apply(needs_i8_conversion).any():
            result = result._convert(datetime=True)
        else:
            result = result._convert(datetime=True)

        if not self.as_index:
            self._insert_inaxis_grouper_inplace(result)

        return self._reindex_output(result)

    def _transform_general(self, func, *args, **kwargs):
        from pandas.core.reshape.concat import concat

        applied = []
        obj = self._obj_with_exclusions
        gen = self.grouper.get_iterator(obj, axis=self.axis)
        fast_path, slow_path = self._define_paths(func, *args, **kwargs)

        for name, group in gen:
            object.__setattr__(group, "name", name)

            # Try slow path and fast path.
            try:
                path, res = self._choose_path(fast_path, slow_path, group)
            except TypeError:
                return self._transform_item_by_item(obj, fast_path)
            except ValueError as err:
                msg = "transform must return a scalar value for each group"
                raise ValueError(msg) from err

            if isinstance(res, Series):

                # we need to broadcast across the
                # other dimension; this will preserve dtypes
                # GH14457
                if not np.prod(group.shape):
                    continue
                elif res.index.is_(obj.index):
                    r = concat([res] * len(group.columns), axis=1)
                    r.columns = group.columns
                    r.index = group.index
                else:
                    r = self.obj._constructor(
                        np.concatenate([res.values] * len(group.index)).reshape(
                            group.shape
                        ),
                        columns=group.columns,
                        index=group.index,
                    )

                applied.append(r)
            else:
                applied.append(res)

        concat_index = obj.columns if self.axis == 0 else obj.index
        other_axis = 1 if self.axis == 0 else 0  # switches between 0 & 1
        concatenated = concat(applied, axis=self.axis, verify_integrity=False)
        concatenated = concatenated.reindex(concat_index, axis=other_axis, copy=False)
        return self._set_result_index_ordered(concatenated)

    @Substitution(klass="DataFrame")
    @Appender(_transform_template)
    def transform(self, func, *args, engine=None, engine_kwargs=None, **kwargs):

        if maybe_use_numba(engine):
            with group_selection_context(self):
                data = self._selected_obj
            result = self._transform_with_numba(
                data, func, *args, engine_kwargs=engine_kwargs, **kwargs
            )
            return self.obj._constructor(result, index=data.index, columns=data.columns)

        # optimized transforms
        func = self._get_cython_func(func) or func

        if not isinstance(func, str):
            return self._transform_general(func, *args, **kwargs)

        elif func not in base.transform_kernel_allowlist:
            msg = f"'{func}' is not a valid function name for transform(name)"
            raise ValueError(msg)
        elif func in base.cythonized_kernels or func in base.transformation_kernels:
            # cythonized transformation or canned "reduction+broadcast"
            return getattr(self, func)(*args, **kwargs)
        # GH 30918
        # Use _transform_fast only when we know func is an aggregation
        if func in base.reduction_kernels:
            # If func is a reduction, we need to broadcast the
            # result to the whole group. Compute func result
            # and deal with possible broadcasting below.
            # Temporarily set observed for dealing with categoricals.
            with com.temp_setattr(self, "observed", True):
                result = getattr(self, func)(*args, **kwargs)

            if isinstance(result, DataFrame) and result.columns.equals(
                self._obj_with_exclusions.columns
            ):
                return self._transform_fast(result)

        return self._transform_general(func, *args, **kwargs)

    def _transform_fast(self, result: DataFrame) -> DataFrame:
        """
        Fast transform path for aggregations
        """
        obj = self._obj_with_exclusions

        # for each col, reshape to size of original frame by take operation
        ids, _, ngroup = self.grouper.group_info
        result = result.reindex(self.grouper.result_index, copy=False)
        output = [
            algorithms.take_1d(result.iloc[:, i].values, ids)
            for i, _ in enumerate(result.columns)
        ]

        return self.obj._constructor._from_arrays(
            output, columns=result.columns, index=obj.index
        )

    def _define_paths(self, func, *args, **kwargs):
        if isinstance(func, str):
            fast_path = lambda group: getattr(group, func)(*args, **kwargs)
            slow_path = lambda group: group.apply(
                lambda x: getattr(x, func)(*args, **kwargs), axis=self.axis
            )
        else:
            fast_path = lambda group: func(group, *args, **kwargs)
            slow_path = lambda group: group.apply(
                lambda x: func(x, *args, **kwargs), axis=self.axis
            )
        return fast_path, slow_path

    def _choose_path(self, fast_path: Callable, slow_path: Callable, group: DataFrame):
        path = slow_path
        res = slow_path(group)

        # if we make it here, test if we can use the fast path
        try:
            res_fast = fast_path(group)
        except AssertionError:
            raise
        except Exception:
            # GH#29631 For user-defined function, we can't predict what may be
            #  raised; see test_transform.test_transform_fastpath_raises
            return path, res

        # verify fast path does not change columns (and names), otherwise
        # its results cannot be joined with those of the slow path
        if not isinstance(res_fast, DataFrame):
            return path, res

        if not res_fast.columns.equals(group.columns):
            return path, res

        if res_fast.equals(res):
            path = fast_path

        return path, res

    def _transform_item_by_item(self, obj: DataFrame, wrapper) -> DataFrame:
        # iterate through columns
        output = {}
        inds = []
        for i, col in enumerate(obj):
            try:
                output[col] = self[col].transform(wrapper)
            except TypeError:
                # e.g. trying to call nanmean with string values
                pass
            else:
                inds.append(i)

        if not output:
            raise TypeError("Transform function invalid for data types")

        columns = obj.columns
        if len(output) < len(obj.columns):
            columns = columns.take(inds)

        return self.obj._constructor(output, index=obj.index, columns=columns)

    def filter(self, func, dropna=True, *args, **kwargs):
        """
        Return a copy of a DataFrame excluding filtered elements.

        Elements from groups are filtered if they do not satisfy the
        boolean criterion specified by func.

        Parameters
        ----------
        func : function
            Function to apply to each subframe. Should return True or False.
        dropna : Drop groups that do not pass the filter. True by default;
            If False, groups that evaluate False are filled with NaNs.

        Returns
        -------
        filtered : DataFrame

        Notes
        -----
        Each subframe is endowed the attribute 'name' in case you need to know
        which group you are working on.

        Examples
        --------
        >>> df = pd.DataFrame({'A' : ['foo', 'bar', 'foo', 'bar',
        ...                           'foo', 'bar'],
        ...                    'B' : [1, 2, 3, 4, 5, 6],
        ...                    'C' : [2.0, 5., 8., 1., 2., 9.]})
        >>> grouped = df.groupby('A')
        >>> grouped.filter(lambda x: x['B'].mean() > 3.)
             A  B    C
        1  bar  2  5.0
        3  bar  4  1.0
        5  bar  6  9.0
        """
        indices = []

        obj = self._selected_obj
        gen = self.grouper.get_iterator(obj, axis=self.axis)

        for name, group in gen:
            object.__setattr__(group, "name", name)

            res = func(group, *args, **kwargs)

            try:
                res = res.squeeze()
            except AttributeError:  # allow e.g., scalars and frames to pass
                pass

            # interpret the result of the filter
            if is_bool(res) or (is_scalar(res) and isna(res)):
                if res and notna(res):
                    indices.append(self._get_index(name))
            else:
                # non scalars aren't allowed
                raise TypeError(
                    f"filter function returned a {type(res).__name__}, "
                    "but expected a scalar bool"
                )

        return self._apply_filter(indices, dropna)

    def __getitem__(self, key):
        if self.axis == 1:
            # GH 37725
            raise ValueError("Cannot subset columns when using axis=1")
        # per GH 23566
        if isinstance(key, tuple) and len(key) > 1:
            # if len == 1, then it becomes a SeriesGroupBy and this is actually
            # valid syntax, so don't raise warning
            warnings.warn(
                "Indexing with multiple keys (implicitly converted to a tuple "
                "of keys) will be deprecated, use a list instead.",
                FutureWarning,
                stacklevel=2,
            )
        return super().__getitem__(key)

    def _gotitem(self, key, ndim: int, subset=None):
        """
        sub-classes to define
        return a sliced object

        Parameters
        ----------
        key : string / list of selections
        ndim : {1, 2}
            requested ndim of result
        subset : object, default None
            subset to act on
        """
        if ndim == 2:
            if subset is None:
                subset = self.obj
            return DataFrameGroupBy(
                subset,
                self.grouper,
                axis=self.axis,
                level=self.level,
                grouper=self.grouper,
                exclusions=self.exclusions,
                selection=key,
                as_index=self.as_index,
                sort=self.sort,
                group_keys=self.group_keys,
                squeeze=self.squeeze,
                observed=self.observed,
                mutated=self.mutated,
                dropna=self.dropna,
            )
        elif ndim == 1:
            if subset is None:
                subset = self.obj[key]
            return SeriesGroupBy(
                subset,
                selection=key,
                grouper=self.grouper,
                observed=self.observed,
                group_keys=self.group_keys,
                level=self.level,
                sort=self.sort,
                squeeze=self.squeeze,
                dropna=self.dropna,
            )

        raise AssertionError("invalid ndim for _gotitem")

    def _wrap_frame_output(self, result, obj: DataFrame) -> DataFrame:
        result_index = self.grouper.levels[0]

        if self.axis == 0:
            return self.obj._constructor(
                result, index=obj.columns, columns=result_index
            ).T
        else:
            return self.obj._constructor(result, index=obj.index, columns=result_index)

    def _get_data_to_aggregate(self) -> BlockManager:
        obj = self._obj_with_exclusions
        if self.axis == 1:
            return obj.T._mgr
        else:
            return obj._mgr

    def _insert_inaxis_grouper_inplace(self, result: DataFrame) -> None:
        # zip in reverse so we can always insert at loc 0
        columns = result.columns
        for name, lev, in_axis in zip(
            reversed(self.grouper.names),
            reversed(self.grouper.get_group_levels()),
            reversed([grp.in_axis for grp in self.grouper.groupings]),
        ):
            # GH #28549
            # When using .apply(-), name will be in columns already
            if in_axis and name not in columns:
                result.insert(0, name, lev)

    def _wrap_aggregated_output(
        self,
        output: Mapping[base.OutputKey, Union[Series, np.ndarray]],
        index: Optional[Index],
    ) -> DataFrame:
        """
        Wraps the output of DataFrameGroupBy aggregations into the expected result.

        Parameters
        ----------
        output : Mapping[base.OutputKey, Union[Series, np.ndarray]]
           Data to wrap.

        Returns
        -------
        DataFrame
        """
        indexed_output = {key.position: val for key, val in output.items()}
        columns = Index([key.label for key in output])
        columns._set_names(self._obj_with_exclusions._get_axis(1 - self.axis).names)

        result = self.obj._constructor(indexed_output)
        result.columns = columns

        if not self.as_index:
            self._insert_inaxis_grouper_inplace(result)
            result = result._consolidate()
        else:
            result.index = self.grouper.result_index

        if self.axis == 1:
            result = result.T

        return self._reindex_output(result)

    def _wrap_transformed_output(
        self, output: Mapping[base.OutputKey, Union[Series, np.ndarray]]
    ) -> DataFrame:
        """
        Wraps the output of DataFrameGroupBy transformations into the expected result.

        Parameters
        ----------
        output : Mapping[base.OutputKey, Union[Series, np.ndarray]]
            Data to wrap.

        Returns
        -------
        DataFrame
        """
        indexed_output = {key.position: val for key, val in output.items()}
        result = self.obj._constructor(indexed_output)

        if self.axis == 1:
            result = result.T
            result.columns = self.obj.columns
        else:
            columns = Index(key.label for key in output)
            columns.name = self.obj.columns.name
            result.columns = columns

        result.index = self.obj.index

        return result

    def _wrap_agged_blocks(self, blocks: Sequence["Block"], items: Index) -> DataFrame:
        if not self.as_index:
            index = np.arange(blocks[0].values.shape[-1])
            mgr = BlockManager(blocks, axes=[items, index])
            result = self.obj._constructor(mgr)

            self._insert_inaxis_grouper_inplace(result)
            result = result._consolidate()
        else:
            index = self.grouper.result_index
            mgr = BlockManager(blocks, axes=[items, index])
            result = self.obj._constructor(mgr)

        if self.axis == 1:
            result = result.T

        return self._reindex_output(result)._convert(datetime=True)

    def _iterate_column_groupbys(self):
        for i, colname in enumerate(self._selected_obj.columns):
            yield colname, SeriesGroupBy(
                self._selected_obj.iloc[:, i],
                selection=colname,
                grouper=self.grouper,
                exclusions=self.exclusions,
            )

    def _apply_to_column_groupbys(self, func) -> DataFrame:
        from pandas.core.reshape.concat import concat

        return concat(
            (func(col_groupby) for _, col_groupby in self._iterate_column_groupbys()),
            keys=self._selected_obj.columns,
            axis=1,
        )

    def count(self) -> DataFrame:
        """
        Compute count of group, excluding missing values.

        Returns
        -------
        DataFrame
            Count of values within each group.
        """
        data = self._get_data_to_aggregate()
        ids, _, ngroups = self.grouper.group_info
        mask = ids != -1

        def hfunc(bvalues: ArrayLike) -> ArrayLike:
            # TODO(2DEA): reshape would not be necessary with 2D EAs
            if bvalues.ndim == 1:
                # EA
                masked = mask & ~isna(bvalues).reshape(1, -1)
            else:
                masked = mask & ~isna(bvalues)

            counted = lib.count_level_2d(masked, labels=ids, max_bin=ngroups, axis=1)
            return counted

        new_mgr = data.apply(hfunc)

        # If we are grouping on categoricals we want unobserved categories to
        # return zero, rather than the default of NaN which the reindexing in
        # _wrap_agged_blocks() returns. GH 35028
        with com.temp_setattr(self, "observed", True):
            result = self._wrap_agged_blocks(new_mgr.blocks, items=data.items)

        return self._reindex_output(result, fill_value=0)

    def nunique(self, dropna: bool = True) -> DataFrame:
        """
        Return DataFrame with counts of unique elements in each position.

        Parameters
        ----------
        dropna : bool, default True
            Don't include NaN in the counts.

        Returns
        -------
        nunique: DataFrame

        Examples
        --------
        >>> df = pd.DataFrame({'id': ['spam', 'egg', 'egg', 'spam',
        ...                           'ham', 'ham'],
        ...                    'value1': [1, 5, 5, 2, 5, 5],
        ...                    'value2': list('abbaxy')})
        >>> df
             id  value1 value2
        0  spam       1      a
        1   egg       5      b
        2   egg       5      b
        3  spam       2      a
        4   ham       5      x
        5   ham       5      y

        >>> df.groupby('id').nunique()
              value1  value2
        id
        egg        1       1
        ham        1       2
        spam       2       1

        Check for rows with the same id but conflicting values:

        >>> df.groupby('id').filter(lambda g: (g.nunique() > 1).any())
             id  value1 value2
        0  spam       1      a
        3  spam       2      a
        4   ham       5      x
        5   ham       5      y
        """
        from pandas.core.reshape.concat import concat

        # TODO: this is duplicative of how GroupBy naturally works
        # Try to consolidate with normal wrapping functions

        obj = self._obj_with_exclusions
        axis_number = obj._get_axis_number(self.axis)
        other_axis = int(not axis_number)
        if axis_number == 0:
            iter_func = obj.items
        else:
            iter_func = obj.iterrows

        results = concat(
            [
                SeriesGroupBy(content, selection=label, grouper=self.grouper).nunique(
                    dropna
                )
                for label, content in iter_func()
            ],
            axis=1,
        )
        results = cast(DataFrame, results)

        if axis_number == 1:
            results = results.T

        results._get_axis(other_axis).names = obj._get_axis(other_axis).names

        if not self.as_index:
            results.index = ibase.default_index(len(results))
            self._insert_inaxis_grouper_inplace(results)
        return results

    @Appender(DataFrame.idxmax.__doc__)
    def idxmax(self, axis=0, skipna: bool = True):
        axis = DataFrame._get_axis_number(axis)
        numeric_only = None if axis == 0 else False

        def func(df):
            # NB: here we use numeric_only=None, in DataFrame it is False GH#38217
            res = df._reduce(
                nanops.nanargmax,
                "argmax",
                axis=axis,
                skipna=skipna,
                numeric_only=numeric_only,
            )
            indices = res._values
            index = df._get_axis(axis)
            result = [index[i] if i >= 0 else np.nan for i in indices]
            return df._constructor_sliced(result, index=res.index)

        return self._python_apply_general(func, self._obj_with_exclusions)

    @Appender(DataFrame.idxmin.__doc__)
    def idxmin(self, axis=0, skipna: bool = True):
        axis = DataFrame._get_axis_number(axis)
        numeric_only = None if axis == 0 else False

        def func(df):
            # NB: here we use numeric_only=None, in DataFrame it is False GH#38217
            res = df._reduce(
                nanops.nanargmin,
                "argmin",
                axis=axis,
                skipna=skipna,
                numeric_only=numeric_only,
            )
            indices = res._values
            index = df._get_axis(axis)
            result = [index[i] if i >= 0 else np.nan for i in indices]
            return df._constructor_sliced(result, index=res.index)

        return self._python_apply_general(func, self._obj_with_exclusions)

    boxplot = boxplot_frame_groupby<|MERGE_RESOLUTION|>--- conflicted
+++ resolved
@@ -1196,106 +1196,12 @@
             # GH9684 - All values are None, return an empty frame.
             return self.obj._constructor()
         elif isinstance(first_not_none, DataFrame):
-<<<<<<< HEAD
             return self._concat_objects(
                 keys,
                 values,
                 not_indexed_same=not_indexed_same,
                 override_group_keys=override_group_keys,
             )
-        else:
-            key_index = self.grouper.result_index if self.as_index else None
-
-            if isinstance(first_not_none, (Series, DataFrame)):
-                # this is to silence a DeprecationWarning
-                # TODO: Remove when default dtype of empty Series is object
-                kwargs = first_not_none._construct_axes_dict()
-                backup: FrameOrSeriesUnion
-                if isinstance(first_not_none, Series):
-                    kwargs["dtype_if_empty"] = object
-                backup = create_series_with_explicit_dtype(**kwargs)
-
-                values = [x if (x is not None) else backup for x in values]
-
-            v = values[0]
-
-            if isinstance(v, (np.ndarray, Index, Series)) or not self.as_index:
-                if isinstance(v, Series):
-                    applied_index = self._selected_obj._get_axis(self.axis)
-                    all_indexed_same = all_indexes_same((x.index for x in values))
-                    singular_series = len(values) == 1 and applied_index.nlevels == 1
-
-                    # GH3596
-                    # provide a reduction (Frame -> Series) if groups are
-                    # unique
-                    if self.squeeze:
-                        # assign the name to this series
-                        if singular_series:
-                            values[0].name = keys[0]
-
-                            # GH2893
-                            # we have series in the values array, we want to
-                            # produce a series:
-                            # if any of the sub-series are not indexed the same
-                            # OR we don't have a multi-index and we have only a
-                            # single values
-                            return self._concat_objects(
-                                keys,
-                                values,
-                                not_indexed_same=not_indexed_same,
-                                override_group_keys=override_group_keys,
-                            )
-
-                        # still a series
-                        # path added as of GH 5545
-                        elif all_indexed_same:
-                            from pandas.core.reshape.concat import concat
-
-                            return concat(values)
-
-                    if not all_indexed_same:
-                        # GH 8467
-                        return self._concat_objects(
-                            keys,
-                            values,
-                            not_indexed_same=True,
-                            override_group_keys=override_group_keys,
-                        )
-
-                    # GH6124 if the list of Series have a consistent name,
-                    # then propagate that name to the result.
-                    index = v.index.copy()
-                    if index.name is None:
-                        # Only propagate the series name to the result
-                        # if all series have a consistent name.  If the
-                        # series do not have a consistent name, do
-                        # nothing.
-                        names = {v.name for v in values}
-                        if len(names) == 1:
-                            index.name = list(names)[0]
-
-                    # Combine values
-                    # vstack+constructor is faster than concat and handles MI-columns
-                    stacked_values = np.vstack([np.asarray(v) for v in values])
-
-                    if self.axis == 0:
-                        index = key_index
-                        columns = v.index.copy()
-                        if columns.name is None:
-                            # GH6124 - propagate name of Series when it's consistent
-                            names = {v.name for v in values}
-                            if len(names) == 1:
-                                columns.name = list(names)[0]
-                    else:
-                        index = v.index
-                        columns = key_index
-                        stacked_values = stacked_values.T
-
-                    result = self.obj._constructor(
-                        stacked_values, index=index, columns=columns
-                    )
-=======
-            return self._concat_objects(keys, values, not_indexed_same=not_indexed_same)
 
         key_index = self.grouper.result_index if self.as_index else None
 
@@ -1321,7 +1227,12 @@
         else:
             # values are Series
             return self._wrap_applied_output_series(
-                keys, values, not_indexed_same, first_not_none, key_index
+                keys,
+                values,
+                not_indexed_same,
+                first_not_none,
+                key_index,
+                override_group_keys,
             )
 
     def _wrap_applied_output_series(
@@ -1331,6 +1242,7 @@
         not_indexed_same: bool,
         first_not_none,
         key_index,
+        override_group_keys: bool,
     ) -> FrameOrSeriesUnion:
         # this is to silence a DeprecationWarning
         # TODO: Remove when default dtype of empty Series is object
@@ -1358,20 +1270,27 @@
                 # OR we don't have a multi-index and we have only a
                 # single values
                 return self._concat_objects(
-                    keys, values, not_indexed_same=not_indexed_same
+                    keys,
+                    values,
+                    not_indexed_same=not_indexed_same,
+                    override_group_keys=override_group_keys,
                 )
 
             # still a series
             # path added as of GH 5545
             elif all_indexed_same:
                 from pandas.core.reshape.concat import concat
->>>>>>> d642b675
 
                 return concat(values)
 
         if not all_indexed_same:
             # GH 8467
-            return self._concat_objects(keys, values, not_indexed_same=True)
+            return self._concat_objects(
+                keys,
+                values,
+                not_indexed_same=True,
+                override_group_keys=override_group_keys,
+            )
 
         # Combine values
         # vstack+constructor is faster than concat and handles MI-columns
