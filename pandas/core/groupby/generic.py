--- conflicted
+++ resolved
@@ -67,11 +67,6 @@
 from pandas.core.groupby.groupby import (
     GroupBy,
     GroupByPlot,
-<<<<<<< HEAD
-    _agg_template_frame,
-=======
-    _agg_template_series,
->>>>>>> cf12e672
     _transform_template,
 )
 from pandas.core.indexes.api import (
