--- conflicted
+++ resolved
@@ -556,12 +556,6 @@
             result = self._set_result_index_ordered(concatenated)
         else:
             result = self.obj._constructor(dtype=np.float64)
-<<<<<<< HEAD
-        # we will only try to coerce the result type if
-        # we have a numeric dtype, as these are *always* user-defined funcs
-        # the cython take a different path (and casting)
-=======
->>>>>>> 4af3eed5
 
         result.name = self._selected_obj.name
         return result
