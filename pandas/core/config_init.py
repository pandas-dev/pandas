--- conflicted
+++ resolved
@@ -763,41 +763,40 @@
     trimming will occur over columns, rows or both if needed.
 """
 
-<<<<<<< HEAD
+styler_precision = """
+: int
+    The precision for floats and complex numbers.
+"""
+
+styler_decimal = """
+: str
+    The character representation for the decimal separator for floats and complex.
+"""
+
+styler_thousands = """
+: str, optional
+    The character representation for thousands separator for floats, int and complex.
+"""
+
+styler_na_rep = """
+: str, optional
+    The string representation for values identified as missing.
+"""
+
+styler_escape = """
+: str, optional
+    Whether to escape certain characters according to the given context; html or latex.
+"""
+
+styler_formatter = """
+: str, callable, dict, optional
+    A formatter object to be used as default within ``Styler.format``.
+"""
+
 styler_mathjax = """
 : bool
     If False will render special CSS classes to table attributes that indicate Mathjax
     will not be used in Jupyter Notebook.
-=======
-styler_precision = """
-: int
-    The precision for floats and complex numbers.
-"""
-
-styler_decimal = """
-: str
-    The character representation for the decimal separator for floats and complex.
-"""
-
-styler_thousands = """
-: str, optional
-    The character representation for thousands separator for floats, int and complex.
-"""
-
-styler_na_rep = """
-: str, optional
-    The string representation for values identified as missing.
-"""
-
-styler_escape = """
-: str, optional
-    Whether to escape certain characters according to the given context; html or latex.
-"""
-
-styler_formatter = """
-: str, callable, dict, optional
-    A formatter object to be used as default within ``Styler.format``.
->>>>>>> 08ac29ab
 """
 
 with cf.config_prefix("styler"):
@@ -814,9 +813,6 @@
         validator=is_nonnegative_int,
     )
 
-<<<<<<< HEAD
-    cf.register_option("html.mathjax", True, styler_mathjax, validator=is_bool)
-=======
     cf.register_option("format.decimal", ".", styler_decimal, validator=is_str)
 
     cf.register_option(
@@ -850,4 +846,5 @@
         styler_formatter,
         validator=is_instance_factory([type(None), dict, callable, str]),
     )
->>>>>>> 08ac29ab
+
+    cf.register_option("html.mathjax", True, styler_mathjax, validator=is_bool)