"""
This module is imported from the pandas package __init__.py file
in order to ensure that the core.config options registered here will
be available as soon as the user loads the package. if register_option
is invoked inside specific modules, they will not be registered until that
module is imported, which may or may not be a problem.

If you need to make sure options are available even before a certain
module is imported, register them here rather than in the module.

"""

from __future__ import annotations

from collections.abc import Callable
import os
from typing import Any

import pandas._config.config as cf
from pandas._config.config import (
    is_bool,
    is_callable,
    is_instance_factory,
    is_int,
    is_nonnegative_int,
    is_one_of_factory,
    is_str,
    is_text,
)

from pandas.errors import Pandas4Warning

# compute

use_bottleneck_doc = """
: bool
    Use the bottleneck library to accelerate if it is installed,
    the default is True
    Valid values: False,True
"""


def use_bottleneck_cb(key: str) -> None:
    from pandas.core import nanops

    nanops.set_use_bottleneck(cf.get_option(key))


use_numexpr_doc = """
: bool
    Use the numexpr library to accelerate computation if it is installed,
    the default is True
    Valid values: False,True
"""


def use_numexpr_cb(key: str) -> None:
    from pandas.core.computation import expressions

    expressions.set_use_numexpr(cf.get_option(key))


use_numba_doc = """
: bool
    Use the numba engine option for select operations if it is installed,
    the default is False
    Valid values: False,True
"""


def use_numba_cb(key: str) -> None:
    from pandas.core.util import numba_

    numba_.set_use_numba(cf.get_option(key))


with cf.config_prefix("compute"):
    cf.register_option(
        "use_bottleneck",
        True,
        use_bottleneck_doc,
        validator=is_bool,
        cb=use_bottleneck_cb,
    )
    cf.register_option(
        "use_numexpr", True, use_numexpr_doc, validator=is_bool, cb=use_numexpr_cb
    )
    cf.register_option(
        "use_numba", False, use_numba_doc, validator=is_bool, cb=use_numba_cb
    )
#
# options from the "display" namespace

pc_precision_doc = """
: int
    Floating point output precision in terms of number of places after the
    decimal, for regular formatting as well as scientific notation. Similar
    to ``precision`` in :meth:`numpy.set_printoptions`.
"""

pc_max_rows_doc = """
: int
    If max_rows is exceeded, switch to truncate view. Depending on
    `large_repr`, objects are either centrally truncated or printed as
    a summary view.

    'None' value means unlimited. Beware that printing a large number of rows
    could cause your rendering environment (the browser, etc.) to crash.

    In case python/IPython is running in a terminal and `large_repr`
    equals 'truncate' this can be set to 0 and pandas will auto-detect
    the height of the terminal and print a truncated object which fits
    the screen height. The IPython notebook, IPython qtconsole, or
    IDLE do not run in a terminal and hence it is not possible to do
    correct auto-detection.
"""

pc_min_rows_doc = """
: int
    The numbers of rows to show in a truncated view (when `max_rows` is
    exceeded). Ignored when `max_rows` is set to None or 0. When set to
    None, follows the value of `max_rows`.
"""

pc_max_cols_doc = """
: int
    If max_cols is exceeded, switch to truncate view. Depending on
    `large_repr`, objects are either centrally truncated or printed as
    a summary view.

    'None' value means unlimited. Beware that printing a large number of
    columns could cause your rendering environment (the browser, etc.) to
    crash.

    In case python/IPython is running in a terminal and `large_repr`
    equals 'truncate' this can be set to 0 or None and pandas will auto-detect
    the width of the terminal and print a truncated object which fits
    the screen width. The IPython notebook, IPython qtconsole, or IDLE
    do not run in a terminal and hence it is not possible to do
    correct auto-detection and defaults to 20.
"""

pc_max_categories_doc = """
: int
    This sets the maximum number of categories pandas should output when
    printing out a `Categorical` or a Series of dtype "category".
"""

pc_max_info_cols_doc = """
: int
    max_info_columns is used in DataFrame.info method to decide if
    per column information will be printed.
"""

pc_nb_repr_h_doc = """
: boolean
    When True, IPython notebook will use html representation for
    pandas objects (if it is available).
"""

pc_pprint_nest_depth = """
: int
    Controls the number of nested levels to process when pretty-printing
"""

pc_multi_sparse_doc = """
: boolean
    "sparsify" MultiIndex display (don't display repeated
    elements in outer levels within groups)
"""

float_format_doc = """
: callable
    The callable should accept a floating point number and return
    a string with the desired format of the number. This is used
    in some places like SeriesFormatter.
    See formats.format.EngFormatter for an example.
"""

max_colwidth_doc = """
: int or None
    The maximum width in characters of a column in the repr of
    a pandas data structure. When the column overflows, a "..."
    placeholder is embedded in the output. A 'None' value means unlimited.
"""

colheader_justify_doc = """
: 'left'/'right'
    Controls the justification of column headers. used by DataFrameFormatter.
"""

pc_expand_repr_doc = """
: boolean
    Whether to print out the full DataFrame repr for wide DataFrames across
    multiple lines, `max_columns` is still respected, but the output will
    wrap-around across multiple "pages" if its width exceeds `display.width`.
"""

pc_show_dimensions_doc = """
: boolean or 'truncate'
    Whether to print out dimensions at the end of DataFrame repr.
    If 'truncate' is specified, only print out the dimensions if the
    frame is truncated (e.g. not display all rows and/or columns)
"""

pc_east_asian_width_doc = """
: boolean
    Whether to use the Unicode East Asian Width to calculate the display text
    width.
    Enabling this may affect to the performance (default: False)
"""


pc_table_schema_doc = """
: boolean
    Whether to publish a Table Schema representation for frontends
    that support it.
    (default: False)
"""

pc_html_border_doc = """
: int
    A ``border=value`` attribute is inserted in the ``<table>`` tag
    for the DataFrame HTML repr.
"""

pc_html_use_mathjax_doc = """\
: boolean
    When True, Jupyter notebook will process table contents using MathJax,
    rendering mathematical expressions enclosed by the dollar symbol.
    (default: True)
"""

pc_max_dir_items = """\
: int
    The number of items that will be added to `dir(...)`. 'None' value means
    unlimited. Because dir is cached, changing this option will not immediately
    affect already existing dataframes until a column is deleted or added.

    This is for instance used to suggest columns from a dataframe to tab
    completion.
"""

pc_width_doc = """
: int
    Width of the display in characters. In case python/IPython is running in
    a terminal this can be set to None and pandas will correctly auto-detect
    the width.
    Note that the IPython notebook, IPython qtconsole, or IDLE do not run in a
    terminal and hence it is not possible to correctly detect the width.
"""

pc_chop_threshold_doc = """
: float or None
    if set to a float value, all float values smaller than the given threshold
    will be displayed as exactly 0 by repr and friends.
"""

pc_max_seq_items = """
: int or None
    When pretty-printing a long sequence, no more then `max_seq_items`
    will be printed. If items are omitted, they will be denoted by the
    addition of "..." to the resulting string.

    If set to None, the number of items to be printed is unlimited.
"""

pc_max_info_rows_doc = """
: int
    df.info() will usually show null-counts for each column.
    For large frames this can be quite slow. max_info_rows and max_info_cols
    limit this null check only to frames with smaller dimensions than
    specified.
"""

pc_large_repr_doc = """
: 'truncate'/'info'
    For DataFrames exceeding max_rows/max_cols, the repr (and HTML repr) can
    show a truncated table, or switch to the view from
    df.info() (the behaviour in earlier versions of pandas).
"""

pc_memory_usage_doc = """
: bool, string or None
    This specifies if the memory usage of a DataFrame should be displayed when
    df.info() is called. Valid values True,False,'deep'
"""


def table_schema_cb(key: str) -> None:
    from pandas.io.formats.printing import enable_data_resource_formatter

    enable_data_resource_formatter(cf.get_option(key))


def is_terminal() -> bool:
    """
    Detect if Python is running in a terminal.

    Returns True if Python is running in a terminal or False if not.
    """
    try:
        # error: Name 'get_ipython' is not defined
        ip = get_ipython()  # type: ignore[name-defined]
    except NameError:  # assume standard Python interpreter in a terminal
        return True
    else:
        if hasattr(ip, "kernel"):  # IPython as a Jupyter kernel
            return False
        else:  # IPython in a terminal
            return True


with cf.config_prefix("display"):
    cf.register_option("precision", 6, pc_precision_doc, validator=is_nonnegative_int)
    cf.register_option(
        "float_format",
        None,
        float_format_doc,
        validator=is_one_of_factory([None, is_callable]),
    )
    cf.register_option(
        "max_info_rows",
        1690785,
        pc_max_info_rows_doc,
        validator=is_int,
    )
    cf.register_option("max_rows", 60, pc_max_rows_doc, validator=is_nonnegative_int)
    cf.register_option(
        "min_rows",
        10,
        pc_min_rows_doc,
        validator=is_instance_factory((type(None), int)),
    )
    cf.register_option("max_categories", 8, pc_max_categories_doc, validator=is_int)

    cf.register_option(
        "max_colwidth",
        50,
        max_colwidth_doc,
        validator=is_nonnegative_int,
    )
    if is_terminal():
        max_cols = 0  # automatically determine optimal number of columns
    else:
        max_cols = 20  # cannot determine optimal number of columns
    cf.register_option(
        "max_columns", max_cols, pc_max_cols_doc, validator=is_nonnegative_int
    )
    cf.register_option(
        "large_repr",
        "truncate",
        pc_large_repr_doc,
        validator=is_one_of_factory(["truncate", "info"]),
    )
    cf.register_option("max_info_columns", 100, pc_max_info_cols_doc, validator=is_int)
    cf.register_option(
        "colheader_justify", "right", colheader_justify_doc, validator=is_text
    )
    cf.register_option("notebook_repr_html", True, pc_nb_repr_h_doc, validator=is_bool)
    cf.register_option("pprint_nest_depth", 3, pc_pprint_nest_depth, validator=is_int)
    cf.register_option("multi_sparse", True, pc_multi_sparse_doc, validator=is_bool)
    cf.register_option("expand_frame_repr", True, pc_expand_repr_doc)
    cf.register_option(
        "show_dimensions",
        "truncate",
        pc_show_dimensions_doc,
        validator=is_one_of_factory([True, False, "truncate"]),
    )
    cf.register_option("chop_threshold", None, pc_chop_threshold_doc)
    cf.register_option("max_seq_items", 100, pc_max_seq_items)
    cf.register_option(
        "width", 80, pc_width_doc, validator=is_instance_factory((type(None), int))
    )
    cf.register_option(
        "memory_usage",
        True,
        pc_memory_usage_doc,
        validator=is_one_of_factory([None, True, False, "deep"]),
    )
    cf.register_option(
        "unicode.east_asian_width", False, pc_east_asian_width_doc, validator=is_bool
    )
    cf.register_option(
        "unicode.ambiguous_as_wide", False, pc_east_asian_width_doc, validator=is_bool
    )
    cf.register_option(
        "html.table_schema",
        False,
        pc_table_schema_doc,
        validator=is_bool,
        cb=table_schema_cb,
    )
    cf.register_option("html.border", 1, pc_html_border_doc, validator=is_int)
    cf.register_option(
        "html.use_mathjax", True, pc_html_use_mathjax_doc, validator=is_bool
    )
    cf.register_option(
        "max_dir_items", 100, pc_max_dir_items, validator=is_nonnegative_int
    )

tc_sim_interactive_doc = """
: boolean
    Whether to simulate interactive mode for purposes of testing
"""

with cf.config_prefix("mode"):
    cf.register_option("sim_interactive", False, tc_sim_interactive_doc)


copy_on_write_doc = """
: bool
    Use new copy-view behaviour using Copy-on-Write. No longer used,
    pandas now always uses Copy-on-Write behavior. This option will
    be removed in pandas 4.0.
"""


with cf.config_prefix("mode"):
    cf.register_option(
        "copy_on_write",
        # Get the default from an environment variable, if set, otherwise defaults
        # to False. This environment variable can be set for testing.
        "warn"
        if os.environ.get("PANDAS_COPY_ON_WRITE", "0") == "warn"
        else os.environ.get("PANDAS_COPY_ON_WRITE", "1") == "1",
        copy_on_write_doc,
        validator=is_one_of_factory([True, False, "warn"]),
    )


# user warnings
chained_assignment = """
: string
    Raise an exception, warn, or no action if trying to use chained assignment,
    The default is warn
"""

with cf.config_prefix("mode"):
    cf.register_option(
        "chained_assignment",
        "warn",
        chained_assignment,
        validator=is_one_of_factory([None, "warn", "raise"]),
    )

performance_warnings = """
: boolean
    Whether to show or hide PerformanceWarnings.
"""

with cf.config_prefix("mode"):
    cf.register_option(
        "performance_warnings",
        True,
        performance_warnings,
        validator=is_bool,
    )


string_storage_doc = """
: string
    The default storage for StringDtype.
"""


def is_valid_string_storage(value: Any) -> None:
    legal_values = ["auto", "python", "pyarrow"]
    if value not in legal_values:
        msg = "Value must be one of python|pyarrow"
        raise ValueError(msg)


with cf.config_prefix("mode"):
    cf.register_option(
        "string_storage",
        "auto",
        string_storage_doc,
        # validator=is_one_of_factory(["python", "pyarrow"]),
        validator=is_valid_string_storage,
    )


# Set up the io.excel specific reader configuration.
reader_engine_doc = """
: string
    The default Excel reader engine for '{ext}' files. Available options:
    auto, {others}.
"""

_xls_options = ["xlrd", "calamine"]
_xlsm_options = ["xlrd", "openpyxl", "calamine"]
_xlsx_options = ["xlrd", "openpyxl", "calamine"]
_ods_options = ["odf", "calamine"]
_xlsb_options = ["pyxlsb", "calamine"]


with cf.config_prefix("io.excel.xls"):
    cf.register_option(
        "reader",
        "auto",
        reader_engine_doc.format(ext="xls", others=", ".join(_xls_options)),
        validator=is_one_of_factory(_xls_options + ["auto"]),
    )

with cf.config_prefix("io.excel.xlsm"):
    cf.register_option(
        "reader",
        "auto",
        reader_engine_doc.format(ext="xlsm", others=", ".join(_xlsm_options)),
        validator=is_one_of_factory(_xlsm_options + ["auto"]),
    )


with cf.config_prefix("io.excel.xlsx"):
    cf.register_option(
        "reader",
        "auto",
        reader_engine_doc.format(ext="xlsx", others=", ".join(_xlsx_options)),
        validator=is_one_of_factory(_xlsx_options + ["auto"]),
    )


with cf.config_prefix("io.excel.ods"):
    cf.register_option(
        "reader",
        "auto",
        reader_engine_doc.format(ext="ods", others=", ".join(_ods_options)),
        validator=is_one_of_factory(_ods_options + ["auto"]),
    )

with cf.config_prefix("io.excel.xlsb"):
    cf.register_option(
        "reader",
        "auto",
        reader_engine_doc.format(ext="xlsb", others=", ".join(_xlsb_options)),
        validator=is_one_of_factory(_xlsb_options + ["auto"]),
    )

# Set up the io.excel specific writer configuration.
writer_engine_doc = """
: string
    The default Excel writer engine for '{ext}' files. Available options:
    auto, {others}.
"""

_xlsm_options = ["openpyxl"]
_xlsx_options = ["openpyxl", "xlsxwriter"]
_ods_options = ["odf"]


with cf.config_prefix("io.excel.xlsm"):
    cf.register_option(
        "writer",
        "auto",
        writer_engine_doc.format(ext="xlsm", others=", ".join(_xlsm_options)),
        validator=str,
    )


with cf.config_prefix("io.excel.xlsx"):
    cf.register_option(
        "writer",
        "auto",
        writer_engine_doc.format(ext="xlsx", others=", ".join(_xlsx_options)),
        validator=str,
    )


with cf.config_prefix("io.excel.ods"):
    cf.register_option(
        "writer",
        "auto",
        writer_engine_doc.format(ext="ods", others=", ".join(_ods_options)),
        validator=str,
    )


# Set up the io.parquet specific configuration.
parquet_engine_doc = """
: string
    The default parquet reader/writer engine. Available options:
    'auto', 'pyarrow', 'fastparquet', the default is 'auto'
"""

with cf.config_prefix("io.parquet"):
    cf.register_option(
        "engine",
        "auto",
        parquet_engine_doc,
        validator=is_one_of_factory(["auto", "pyarrow", "fastparquet"]),
    )


# Set up the io.sql specific configuration.
sql_engine_doc = """
: string
    The default sql reader/writer engine. Available options:
    'auto', 'sqlalchemy', the default is 'auto'
"""

with cf.config_prefix("io.sql"):
    cf.register_option(
        "engine",
        "auto",
        sql_engine_doc,
        validator=is_one_of_factory(["auto", "sqlalchemy"]),
    )

# --------
# Plotting
# ---------

plotting_backend_doc = """
: str
    The plotting backend to use. The default value is "matplotlib", the
    backend provided with pandas. Other backends can be specified by
    providing the name of the module that implements the backend.
"""


def register_plotting_backend_cb(key: str | None) -> None:
    if key == "matplotlib":
        # We defer matplotlib validation, since it's the default
        return
    from pandas.plotting._core import _get_plot_backend

    _get_plot_backend(key)


with cf.config_prefix("plotting"):
    cf.register_option(
        "backend",
        defval="matplotlib",
        doc=plotting_backend_doc,
        validator=register_plotting_backend_cb,  # type: ignore[arg-type]
    )


register_converter_doc = """
: bool or 'auto'.
    Whether to register converters with matplotlib's units registry for
    dates, times, datetimes, and Periods. Toggling to False will remove
    the converters, restoring any converters that pandas overwrote.
"""


def register_converter_cb(key: str) -> None:
    from pandas.plotting import (
        deregister_matplotlib_converters,
        register_matplotlib_converters,
    )

    if cf.get_option(key):
        register_matplotlib_converters()
    else:
        deregister_matplotlib_converters()


with cf.config_prefix("plotting.matplotlib"):
    cf.register_option(
        "register_converters",
        "auto",
        register_converter_doc,
        validator=is_one_of_factory(["auto", True, False]),
        cb=register_converter_cb,
    )

# ------
# Styler
# ------

styler_sparse_index_doc = """
: bool
    Whether to sparsify the display of a hierarchical index. Setting to False will
    display each explicit level element in a hierarchical key for each row.
"""

styler_sparse_columns_doc = """
: bool
    Whether to sparsify the display of hierarchical columns. Setting to False will
    display each explicit level element in a hierarchical key for each column.
"""

styler_render_repr = """
: str
    Determine which output to use in Jupyter Notebook in {"html", "latex"}.
"""

styler_max_elements = """
: int
    The maximum number of data-cell (<td>) elements that will be rendered before
    trimming will occur over columns, rows or both if needed.
"""

styler_max_rows = """
: int, optional
    The maximum number of rows that will be rendered. May still be reduced to
    satisfy ``max_elements``, which takes precedence.
"""

styler_max_columns = """
: int, optional
    The maximum number of columns that will be rendered. May still be reduced to
    satisfy ``max_elements``, which takes precedence.
"""

styler_precision = """
: int
    The precision for floats and complex numbers.
"""

styler_decimal = """
: str
    The character representation for the decimal separator for floats and complex.
"""

styler_thousands = """
: str, optional
    The character representation for thousands separator for floats, int and complex.
"""

styler_na_rep = """
: str, optional
    The string representation for values identified as missing.
"""

styler_escape = """
: str, optional
    Whether to escape certain characters according to the given context; html or latex.
"""

styler_formatter = """
: str, callable, dict, optional
    A formatter object to be used as default within ``Styler.format``.
"""

styler_multirow_align = """
: {"c", "t", "b"}
    The specifier for vertical alignment of sparsified LaTeX multirows.
"""

styler_multicol_align = r"""
: {"r", "c", "l", "naive-l", "naive-r"}
    The specifier for horizontal alignment of sparsified LaTeX multicolumns. Pipe
    decorators can also be added to non-naive values to draw vertical
    rules, e.g. "\|r" will draw a rule on the left side of right aligned merged cells.
"""

styler_hrules = """
: bool
    Whether to add horizontal rules on top and bottom and below the headers.
"""

styler_environment = """
: str
    The environment to replace ``\\begin{table}``. If "longtable" is used results
    in a specific longtable environment format.
"""

styler_encoding = """
: str
    The encoding used for output HTML and LaTeX files.
"""

styler_mathjax = """
: bool
    If False will render special CSS classes to table attributes that indicate Mathjax
    will not be used in Jupyter Notebook.
"""

with cf.config_prefix("styler"):
    cf.register_option("sparse.index", True, styler_sparse_index_doc, validator=is_bool)

    cf.register_option(
        "sparse.columns", True, styler_sparse_columns_doc, validator=is_bool
    )

    cf.register_option(
        "render.repr",
        "html",
        styler_render_repr,
        validator=is_one_of_factory(["html", "latex"]),
    )

    cf.register_option(
        "render.max_elements",
        2**18,
        styler_max_elements,
        validator=is_nonnegative_int,
    )

    cf.register_option(
        "render.max_rows",
        None,
        styler_max_rows,
        validator=is_nonnegative_int,
    )

    cf.register_option(
        "render.max_columns",
        None,
        styler_max_columns,
        validator=is_nonnegative_int,
    )

    cf.register_option("render.encoding", "utf-8", styler_encoding, validator=is_str)

    cf.register_option("format.decimal", ".", styler_decimal, validator=is_str)

    cf.register_option(
        "format.precision", 6, styler_precision, validator=is_nonnegative_int
    )

    cf.register_option(
        "format.thousands",
        None,
        styler_thousands,
        validator=is_instance_factory((type(None), str)),
    )

    cf.register_option(
        "format.na_rep",
        None,
        styler_na_rep,
        validator=is_instance_factory((type(None), str)),
    )

    cf.register_option(
        "format.escape",
        None,
        styler_escape,
        validator=is_one_of_factory([None, "html", "latex", "latex-math"]),
    )

    # error: Argument 1 to "is_instance_factory" has incompatible type "tuple[
    # ..., <typing special form>, ...]"; expected "type | tuple[type, ...]"
    cf.register_option(
        "format.formatter",
        None,
        styler_formatter,
        validator=is_instance_factory(
            (type(None), dict, Callable, str)  # type: ignore[arg-type]
        ),
    )

    cf.register_option("html.mathjax", True, styler_mathjax, validator=is_bool)

    cf.register_option(
        "latex.multirow_align",
        "c",
        styler_multirow_align,
        validator=is_one_of_factory(["c", "t", "b", "naive"]),
    )

    val_mca = ["r", "|r|", "|r", "r|", "c", "|c|", "|c", "c|", "l", "|l|", "|l", "l|"]
    val_mca += ["naive-l", "naive-r"]
    cf.register_option(
        "latex.multicol_align",
        "r",
        styler_multicol_align,
        validator=is_one_of_factory(val_mca),
    )

    cf.register_option("latex.hrules", False, styler_hrules, validator=is_bool)

    cf.register_option(
        "latex.environment",
        None,
        styler_environment,
        validator=is_instance_factory((type(None), str)),
    )


with cf.config_prefix("future"):
    cf.register_option(
        "infer_string",
        False if os.environ.get("PANDAS_FUTURE_INFER_STRING", "1") == "0" else True,
        "Whether to infer sequence of str objects as pyarrow string "
        "dtype, which will be the default in pandas 3.0 "
        "(at which point this option will be deprecated).",
        validator=is_one_of_factory([True, False]),
    )

    cf.register_option(
        "no_silent_downcasting",
        False,
        "This option is deprecated and will be removed in a future version. "
        "It has no effect.",
        validator=is_one_of_factory([True, False]),
    )

    cf.register_option(
<<<<<<< HEAD
=======
        "distinguish_nan_and_na",
        os.environ.get("PANDAS_FUTURE_DISTINGUISH_NAN_AND_NA", "0") == "1",
        "Whether to treat NaN entries as distinct from pd.NA in "
        "numpy-nullable and pyarrow float dtypes. By default treats both "
        "interchangeable as missing values (NaN will be coerced to NA). "
        "See discussion in "
        "https://github.com/pandas-dev/pandas/issues/32265",
        validator=is_one_of_factory([True, False]),
    )

    cf.register_option(
>>>>>>> 9b8598a3
        "python_scalars",
        False if os.environ.get("PANDAS_FUTURE_PYTHON_SCALARS", "0") == "0" else True,
        "Whether to return Python scalars instead of NumPy or PyArrow scalars. "
        "Currently experimental, setting to True is not recommended for end users.",
        validator=is_one_of_factory([True, False]),
    )

<<<<<<< HEAD
=======

>>>>>>> 9b8598a3
# GH#59502
cf.deprecate_option("future.no_silent_downcasting", Pandas4Warning)
cf.deprecate_option(
    "mode.copy_on_write",
    Pandas4Warning,
    msg=(
        "The 'mode.copy_on_write' option is deprecated. Copy-on-Write can no longer "
        "be disabled (it is always enabled with pandas >= 3.0), and setting the option "
        "has no impact. This option will be removed in pandas 4.0."
    ),
)<|MERGE_RESOLUTION|>--- conflicted
+++ resolved
@@ -891,8 +891,6 @@
     )
 
     cf.register_option(
-<<<<<<< HEAD
-=======
         "distinguish_nan_and_na",
         os.environ.get("PANDAS_FUTURE_DISTINGUISH_NAN_AND_NA", "0") == "1",
         "Whether to treat NaN entries as distinct from pd.NA in "
@@ -904,7 +902,6 @@
     )
 
     cf.register_option(
->>>>>>> 9b8598a3
         "python_scalars",
         False if os.environ.get("PANDAS_FUTURE_PYTHON_SCALARS", "0") == "0" else True,
         "Whether to return Python scalars instead of NumPy or PyArrow scalars. "
@@ -912,10 +909,7 @@
         validator=is_one_of_factory([True, False]),
     )
 
-<<<<<<< HEAD
-=======
-
->>>>>>> 9b8598a3
+
 # GH#59502
 cf.deprecate_option("future.no_silent_downcasting", Pandas4Warning)
 cf.deprecate_option(
