--- conflicted
+++ resolved
@@ -1,11 +1,6 @@
-<<<<<<< HEAD
-from .base import ExtensionArray  # noqa
+from .base import (ExtensionArray,    # noqa
+                   ExtensionScalarOpsMixin)
 from .categorical import Categorical  # noqa
 from .datetimes import DatetimeArrayMixin  # noqa
 from .period import PeriodArrayMixin  # noqa
-from .timedelta import TimedeltaArrayMixin  # noqa
-=======
-from .base import (ExtensionArray,    # noqa
-                   ExtensionScalarOpsMixin)
-from .categorical import Categorical  # noqa
->>>>>>> 0b63e81d
+from .timedelta import TimedeltaArrayMixin  # noqa