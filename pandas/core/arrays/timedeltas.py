from __future__ import annotations

from datetime import timedelta
from typing import (
    TYPE_CHECKING,
    cast,
)

import numpy as np

from pandas._libs import (
    lib,
    tslibs,
)
from pandas._libs.arrays import NDArrayBacked
from pandas._libs.tslibs import (
    BaseOffset,
    NaT,
    NaTType,
    Tick,
    Timedelta,
<<<<<<< HEAD
=======
    Timestamp,
    astype_overflowsafe,
>>>>>>> 81916434
    iNaT,
    to_offset,
)
from pandas._libs.tslibs.conversion import precision_from_unit
from pandas._libs.tslibs.fields import get_timedelta_field
from pandas._libs.tslibs.timedeltas import (
    array_to_timedelta64,
    ints_to_pytimedelta,
    parse_timedelta_unit,
)
from pandas._typing import (
    DtypeObj,
    NpDtype,
    npt,
)
from pandas.compat.numpy import function as nv
from pandas.util._validators import validate_endpoints

from pandas.core.dtypes.astype import astype_td64_unit_conversion
from pandas.core.dtypes.common import (
    TD64NS_DTYPE,
    is_dtype_equal,
    is_float_dtype,
    is_integer_dtype,
    is_object_dtype,
    is_scalar,
    is_string_dtype,
    is_timedelta64_dtype,
    pandas_dtype,
)
from pandas.core.dtypes.generic import (
    ABCCategorical,
    ABCMultiIndex,
)
from pandas.core.dtypes.missing import isna

from pandas.core import nanops
from pandas.core.arrays import (
    ExtensionArray,
    IntegerArray,
    datetimelike as dtl,
)
from pandas.core.arrays._ranges import generate_regular_range
import pandas.core.common as com
from pandas.core.construction import extract_array
from pandas.core.ops.common import unpack_zerodim_and_defer

if TYPE_CHECKING:
    from pandas import DataFrame


def _field_accessor(name: str, alias: str, docstring: str):
    def f(self) -> np.ndarray:
        values = self.asi8
        result = get_timedelta_field(values, alias)
        if self._hasna:
            result = self._maybe_mask_results(
                result, fill_value=None, convert="float64"
            )

        return result

    f.__name__ = name
    f.__doc__ = f"\n{docstring}\n"
    return property(f)


class TimedeltaArray(dtl.TimelikeOps):
    """
    Pandas ExtensionArray for timedelta data.

    .. warning::

       TimedeltaArray is currently experimental, and its API may change
       without warning. In particular, :attr:`TimedeltaArray.dtype` is
       expected to change to be an instance of an ``ExtensionDtype``
       subclass.

    Parameters
    ----------
    values : array-like
        The timedelta data.

    dtype : numpy.dtype
        Currently, only ``numpy.dtype("timedelta64[ns]")`` is accepted.
    freq : Offset, optional
    copy : bool, default False
        Whether to copy the underlying array of data.

    Attributes
    ----------
    None

    Methods
    -------
    None
    """

    _typ = "timedeltaarray"
    _scalar_type = Timedelta
    _internal_fill_value = np.timedelta64("NaT", "ns")
    _recognized_scalars = (timedelta, np.timedelta64, Tick)
    _is_recognized_dtype = is_timedelta64_dtype
    _infer_matches = ("timedelta", "timedelta64")

    __array_priority__ = 1000
    # define my properties & methods for delegation
    _other_ops: list[str] = []
    _bool_ops: list[str] = []
    _object_ops: list[str] = ["freq"]
    _field_ops: list[str] = ["days", "seconds", "microseconds", "nanoseconds"]
    _datetimelike_ops: list[str] = _field_ops + _object_ops + _bool_ops
    _datetimelike_methods: list[str] = [
        "to_pytimedelta",
        "total_seconds",
        "round",
        "floor",
        "ceil",
    ]

    # Note: ndim must be defined to ensure NaT.__richcmp__(TimedeltaArray)
    #  operates pointwise.

    def _box_func(self, x: np.timedelta64) -> Timedelta | NaTType:
        y = x.view("i8")
        if y == NaT.value:
            return NaT
        return Timedelta._from_value_and_reso(y, reso=self._reso)

    @property
    # error: Return type "dtype" of "dtype" incompatible with return type
    # "ExtensionDtype" in supertype "ExtensionArray"
    def dtype(self) -> np.dtype:  # type: ignore[override]
        """
        The dtype for the TimedeltaArray.

        .. warning::

           A future version of pandas will change dtype to be an instance
           of a :class:`pandas.api.extensions.ExtensionDtype` subclass,
           not a ``numpy.dtype``.

        Returns
        -------
        numpy.dtype
        """
        return self._ndarray.dtype

    # ----------------------------------------------------------------
    # Constructors

    _freq = None

    def __init__(
        self, values, dtype=TD64NS_DTYPE, freq=lib.no_default, copy: bool = False
    ) -> None:
        values = extract_array(values, extract_numpy=True)
        if isinstance(values, IntegerArray):
            values = values.to_numpy("int64", na_value=tslibs.iNaT)

        inferred_freq = getattr(values, "_freq", None)
        explicit_none = freq is None
        freq = freq if freq is not lib.no_default else None

        if isinstance(values, type(self)):
            if explicit_none:
                # dont inherit from values
                pass
            elif freq is None:
                freq = values.freq
            elif freq and values.freq:
                freq = to_offset(freq)
                freq, _ = dtl.validate_inferred_freq(freq, values.freq, False)
            values = values._ndarray

        if not isinstance(values, np.ndarray):
            msg = (
                f"Unexpected type '{type(values).__name__}'. 'values' must be a "
                "TimedeltaArray, ndarray, or Series or Index containing one of those."
            )
            raise ValueError(msg)
        if values.ndim not in [1, 2]:
            raise ValueError("Only 1-dimensional input arrays are supported.")

        if values.dtype == "i8":
            # for compat with datetime/timedelta/period shared methods,
            #  we can sometimes get here with int64 values.  These represent
            #  nanosecond UTC (or tz-naive) unix timestamps
            values = values.view(TD64NS_DTYPE)

        _validate_td64_dtype(values.dtype)
        dtype = _validate_td64_dtype(dtype)

        if freq == "infer":
            msg = (
                "Frequency inference not allowed in TimedeltaArray.__init__. "
                "Use 'pd.array()' instead."
            )
            raise ValueError(msg)

        if copy:
            values = values.copy()
        if freq:
            freq = to_offset(freq)

        NDArrayBacked.__init__(self, values=values, dtype=dtype)
        self._freq = freq

        if inferred_freq is None and freq is not None:
            type(self)._validate_frequency(self, freq)

    # error: Signature of "_simple_new" incompatible with supertype "NDArrayBacked"
    @classmethod
    def _simple_new(  # type: ignore[override]
        cls, values: np.ndarray, freq: BaseOffset | None = None, dtype=TD64NS_DTYPE
    ) -> TimedeltaArray:
        # Require td64 dtype, not unit-less, matching values.dtype
        assert isinstance(dtype, np.dtype) and dtype.kind == "m"
        assert not tslibs.is_unitless(dtype)
        assert isinstance(values, np.ndarray), type(values)
        assert dtype == values.dtype

        result = super()._simple_new(values=values, dtype=dtype)
        result._freq = freq
        return result

    @classmethod
    def _from_sequence(
        cls, data, *, dtype=TD64NS_DTYPE, copy: bool = False
    ) -> TimedeltaArray:
        if dtype:
            _validate_td64_dtype(dtype)

        data, inferred_freq = sequence_to_td64ns(data, copy=copy, unit=None)
        freq, _ = dtl.validate_inferred_freq(None, inferred_freq, False)

        return cls._simple_new(data, dtype=data.dtype, freq=freq)

    @classmethod
    def _from_sequence_not_strict(
        cls,
        data,
        dtype=TD64NS_DTYPE,
        copy: bool = False,
        freq=lib.no_default,
        unit=None,
    ) -> TimedeltaArray:
        if dtype:
            _validate_td64_dtype(dtype)

        explicit_none = freq is None
        freq = freq if freq is not lib.no_default else None

        freq, freq_infer = dtl.maybe_infer_freq(freq)

        data, inferred_freq = sequence_to_td64ns(data, copy=copy, unit=unit)
        freq, freq_infer = dtl.validate_inferred_freq(freq, inferred_freq, freq_infer)
        if explicit_none:
            freq = None

        result = cls._simple_new(data, dtype=data.dtype, freq=freq)

        if inferred_freq is None and freq is not None:
            # this condition precludes `freq_infer`
            cls._validate_frequency(result, freq)

        elif freq_infer:
            # Set _freq directly to bypass duplicative _validate_frequency
            # check.
            result._freq = to_offset(result.inferred_freq)

        return result

    @classmethod
    def _generate_range(cls, start, end, periods, freq, closed=None):

        periods = dtl.validate_periods(periods)
        if freq is None and any(x is None for x in [periods, start, end]):
            raise ValueError("Must provide freq argument if no data is supplied")

        if com.count_not_none(start, end, periods, freq) != 3:
            raise ValueError(
                "Of the four parameters: start, end, periods, "
                "and freq, exactly three must be specified"
            )

        if start is not None:
            start = Timedelta(start)

        if end is not None:
            end = Timedelta(end)

        left_closed, right_closed = validate_endpoints(closed)

        if freq is not None:
            index = generate_regular_range(start, end, periods, freq)
        else:
            index = np.linspace(start.value, end.value, periods).astype("i8")

        if not left_closed:
            index = index[1:]
        if not right_closed:
            index = index[:-1]

        td64values = index.view("m8[ns]")
        return cls._simple_new(td64values, dtype=td64values.dtype, freq=freq)

    # ----------------------------------------------------------------
    # DatetimeLike Interface

    def _unbox_scalar(self, value, setitem: bool = False) -> np.timedelta64:
        if not isinstance(value, self._scalar_type) and value is not NaT:
            raise ValueError("'value' should be a Timedelta.")
        self._check_compatible_with(value, setitem=setitem)
        return np.timedelta64(value.value, "ns")

    def _scalar_from_string(self, value) -> Timedelta | NaTType:
        return Timedelta(value)

    def _check_compatible_with(self, other, setitem: bool = False) -> None:
        # we don't have anything to validate.
        pass

    # ----------------------------------------------------------------
    # Array-Like / EA-Interface Methods

    def astype(self, dtype, copy: bool = True):
        # We handle
        #   --> timedelta64[ns]
        #   --> timedelta64
        # DatetimeLikeArrayMixin super call handles other cases
        dtype = pandas_dtype(dtype)

        if dtype.kind == "m":
            return astype_td64_unit_conversion(self._ndarray, dtype, copy=copy)

        return dtl.DatetimeLikeArrayMixin.astype(self, dtype, copy=copy)

    def __iter__(self):
        if self.ndim > 1:
            for i in range(len(self)):
                yield self[i]
        else:
            # convert in chunks of 10k for efficiency
            data = self._ndarray
            length = len(self)
            chunksize = 10000
            chunks = (length // chunksize) + 1
            for i in range(chunks):
                start_i = i * chunksize
                end_i = min((i + 1) * chunksize, length)
                converted = ints_to_pytimedelta(data[start_i:end_i], box=True)
                yield from converted

    # ----------------------------------------------------------------
    # Reductions

    def sum(
        self,
        *,
        axis: int | None = None,
        dtype: NpDtype | None = None,
        out=None,
        keepdims: bool = False,
        initial=None,
        skipna: bool = True,
        min_count: int = 0,
    ):
        nv.validate_sum(
            (), {"dtype": dtype, "out": out, "keepdims": keepdims, "initial": initial}
        )

        result = nanops.nansum(
            self._ndarray, axis=axis, skipna=skipna, min_count=min_count
        )
        return self._wrap_reduction_result(axis, result)

    def std(
        self,
        *,
        axis: int | None = None,
        dtype: NpDtype | None = None,
        out=None,
        ddof: int = 1,
        keepdims: bool = False,
        skipna: bool = True,
    ):
        nv.validate_stat_ddof_func(
            (), {"dtype": dtype, "out": out, "keepdims": keepdims}, fname="std"
        )

        result = nanops.nanstd(self._ndarray, axis=axis, skipna=skipna, ddof=ddof)
        if axis is None or self.ndim == 1:
            return self._box_func(result)
        return self._from_backing_data(result)

    # ----------------------------------------------------------------
    # Rendering Methods

    def _formatter(self, boxed: bool = False):
        from pandas.io.formats.format import get_format_timedelta64

        return get_format_timedelta64(self, box=True)

    def _format_native_types(
        self, *, na_rep="NaT", date_format=None, **kwargs
    ) -> npt.NDArray[np.object_]:
        from pandas.io.formats.format import get_format_timedelta64

        formatter = get_format_timedelta64(self._ndarray, na_rep)
        # equiv: np.array([formatter(x) for x in self._ndarray])
        #  but independent of dimension
        return np.frompyfunc(formatter, 1, 1)(self._ndarray)

    # ----------------------------------------------------------------
    # Arithmetic Methods

    def _add_offset(self, other):
        assert not isinstance(other, Tick)
        raise TypeError(
            f"cannot add the type {type(other).__name__} to a {type(self).__name__}"
        )

    @unpack_zerodim_and_defer("__mul__")
    def __mul__(self, other) -> TimedeltaArray:
        if is_scalar(other):
            # numpy will accept float and int, raise TypeError for others
            result = self._ndarray * other
            freq = None
            if self.freq is not None and not isna(other):
                freq = self.freq * other
            return type(self)(result, freq=freq)

        if not hasattr(other, "dtype"):
            # list, tuple
            other = np.array(other)
        if len(other) != len(self) and not is_timedelta64_dtype(other.dtype):
            # Exclude timedelta64 here so we correctly raise TypeError
            #  for that instead of ValueError
            raise ValueError("Cannot multiply with unequal lengths")

        if is_object_dtype(other.dtype):
            # this multiplication will succeed only if all elements of other
            #  are int or float scalars, so we will end up with
            #  timedelta64[ns]-dtyped result
            result = [self[n] * other[n] for n in range(len(self))]
            result = np.array(result)
            return type(self)(result)

        # numpy will accept float or int dtype, raise TypeError for others
        result = self._ndarray * other
        return type(self)(result)

    __rmul__ = __mul__

    @unpack_zerodim_and_defer("__truediv__")
    def __truediv__(self, other):
        # timedelta / X is well-defined for timedelta-like or numeric X

        if isinstance(other, self._recognized_scalars):
            other = Timedelta(other)
            # mypy assumes that __new__ returns an instance of the class
            # github.com/python/mypy/issues/1020
            if cast("Timedelta | NaTType", other) is NaT:
                # specifically timedelta64-NaT
                result = np.empty(self.shape, dtype=np.float64)
                result.fill(np.nan)
                return result

            # otherwise, dispatch to Timedelta implementation
            return self._ndarray / other

        elif lib.is_scalar(other):
            # assume it is numeric
            result = self._ndarray / other
            freq = None
            if self.freq is not None:
                # Tick division is not implemented, so operate on Timedelta
                freq = self.freq.delta / other
            return type(self)(result, freq=freq)

        if not hasattr(other, "dtype"):
            # e.g. list, tuple
            other = np.array(other)

        if len(other) != len(self):
            raise ValueError("Cannot divide vectors with unequal lengths")

        elif is_timedelta64_dtype(other.dtype):
            # let numpy handle it
            return self._ndarray / other

        elif is_object_dtype(other.dtype):
            # We operate on raveled arrays to avoid problems in inference
            #  on NaT
            srav = self.ravel()
            orav = other.ravel()
            result_list = [srav[n] / orav[n] for n in range(len(srav))]
            result = np.array(result_list).reshape(self.shape)

            # We need to do dtype inference in order to keep DataFrame ops
            #  behavior consistent with Series behavior
            inferred = lib.infer_dtype(result, skipna=False)
            if inferred == "timedelta":
                flat = result.ravel()
                result = type(self)._from_sequence(flat).reshape(result.shape)
            elif inferred == "floating":
                result = result.astype(float)
            elif inferred == "datetime":
                # GH#39750 this occurs when result is all-NaT, in which case
                #  we want to interpret these NaTs as td64.
                #  We construct an all-td64NaT result.
                # error: Incompatible types in assignment (expression has type
                # "TimedeltaArray", variable has type "ndarray[Any,
                # dtype[floating[_64Bit]]]")
                result = self * np.nan  # type: ignore[assignment]

            return result

        else:
            result = self._ndarray / other
            return type(self)(result)

    @unpack_zerodim_and_defer("__rtruediv__")
    def __rtruediv__(self, other):
        # X / timedelta is defined only for timedelta-like X
        if isinstance(other, self._recognized_scalars):
            other = Timedelta(other)
            # mypy assumes that __new__ returns an instance of the class
            # github.com/python/mypy/issues/1020
            if cast("Timedelta | NaTType", other) is NaT:
                # specifically timedelta64-NaT
                result = np.empty(self.shape, dtype=np.float64)
                result.fill(np.nan)
                return result

            # otherwise, dispatch to Timedelta implementation
            return other / self._ndarray

        elif lib.is_scalar(other):
            raise TypeError(
                f"Cannot divide {type(other).__name__} by {type(self).__name__}"
            )

        if not hasattr(other, "dtype"):
            # e.g. list, tuple
            other = np.array(other)

        if len(other) != len(self):
            raise ValueError("Cannot divide vectors with unequal lengths")

        elif is_timedelta64_dtype(other.dtype):
            # let numpy handle it
            return other / self._ndarray

        elif is_object_dtype(other.dtype):
            # Note: unlike in __truediv__, we do not _need_ to do type
            #  inference on the result.  It does not raise, a numeric array
            #  is returned.  GH#23829
            result_list = [other[n] / self[n] for n in range(len(self))]
            return np.array(result_list)

        else:
            raise TypeError(
                f"Cannot divide {other.dtype} data by {type(self).__name__}"
            )

    @unpack_zerodim_and_defer("__floordiv__")
    def __floordiv__(self, other):

        if is_scalar(other):
            if isinstance(other, self._recognized_scalars):
                other = Timedelta(other)
                # mypy assumes that __new__ returns an instance of the class
                # github.com/python/mypy/issues/1020
                if cast("Timedelta | NaTType", other) is NaT:
                    # treat this specifically as timedelta-NaT
                    result = np.empty(self.shape, dtype=np.float64)
                    result.fill(np.nan)
                    return result

                # dispatch to Timedelta implementation
                return other.__rfloordiv__(self._ndarray)

            # at this point we should only have numeric scalars; anything
            #  else will raise
            result = self._ndarray // other
            freq = None
            if self.freq is not None:
                # Note: freq gets division, not floor-division
                freq = self.freq / other
                if freq.nanos == 0 and self.freq.nanos != 0:
                    # e.g. if self.freq is Nano(1) then dividing by 2
                    #  rounds down to zero
                    freq = None
            return type(self)(result, freq=freq)

        if not hasattr(other, "dtype"):
            # list, tuple
            other = np.array(other)
        if len(other) != len(self):
            raise ValueError("Cannot divide with unequal lengths")

        elif is_timedelta64_dtype(other.dtype):
            other = type(self)(other)

            # numpy timedelta64 does not natively support floordiv, so operate
            #  on the i8 values
            result = self.asi8 // other.asi8
            mask = self._isnan | other._isnan
            if mask.any():
                result = result.astype(np.float64)
                np.putmask(result, mask, np.nan)
            return result

        elif is_object_dtype(other.dtype):
            # error: Incompatible types in assignment (expression has type
            # "List[Any]", variable has type "ndarray")
            srav = self.ravel()
            orav = other.ravel()
            res_list = [srav[n] // orav[n] for n in range(len(srav))]
            result_flat = np.asarray(res_list)
            inferred = lib.infer_dtype(result_flat, skipna=False)

            result = result_flat.reshape(self.shape)

            if inferred == "timedelta":
                result, _ = sequence_to_td64ns(result)
                return type(self)(result)
            if inferred == "datetime":
                # GH#39750 occurs when result is all-NaT, which in this
                #  case should be interpreted as td64nat. This can only
                #  occur when self is all-td64nat
                return self * np.nan
            return result

        elif is_integer_dtype(other.dtype) or is_float_dtype(other.dtype):
            result = self._ndarray // other
            return type(self)(result)

        else:
            dtype = getattr(other, "dtype", type(other).__name__)
            raise TypeError(f"Cannot divide {dtype} by {type(self).__name__}")

    @unpack_zerodim_and_defer("__rfloordiv__")
    def __rfloordiv__(self, other):

        if is_scalar(other):
            if isinstance(other, self._recognized_scalars):
                other = Timedelta(other)
                # mypy assumes that __new__ returns an instance of the class
                # github.com/python/mypy/issues/1020
                if cast("Timedelta | NaTType", other) is NaT:
                    # treat this specifically as timedelta-NaT
                    result = np.empty(self.shape, dtype=np.float64)
                    result.fill(np.nan)
                    return result

                # dispatch to Timedelta implementation
                return other.__floordiv__(self._ndarray)

            raise TypeError(
                f"Cannot divide {type(other).__name__} by {type(self).__name__}"
            )

        if not hasattr(other, "dtype"):
            # list, tuple
            other = np.array(other)

        if len(other) != len(self):
            raise ValueError("Cannot divide with unequal lengths")

        elif is_timedelta64_dtype(other.dtype):
            other = type(self)(other)
            # numpy timedelta64 does not natively support floordiv, so operate
            #  on the i8 values
            result = other.asi8 // self.asi8
            mask = self._isnan | other._isnan
            if mask.any():
                result = result.astype(np.float64)
                np.putmask(result, mask, np.nan)
            return result

        elif is_object_dtype(other.dtype):
            result_list = [other[n] // self[n] for n in range(len(self))]
            result = np.array(result_list)
            return result

        else:
            dtype = getattr(other, "dtype", type(other).__name__)
            raise TypeError(f"Cannot divide {dtype} by {type(self).__name__}")

    @unpack_zerodim_and_defer("__mod__")
    def __mod__(self, other):
        # Note: This is a naive implementation, can likely be optimized
        if isinstance(other, self._recognized_scalars):
            other = Timedelta(other)
        return self - (self // other) * other

    @unpack_zerodim_and_defer("__rmod__")
    def __rmod__(self, other):
        # Note: This is a naive implementation, can likely be optimized
        if isinstance(other, self._recognized_scalars):
            other = Timedelta(other)
        return other - (other // self) * self

    @unpack_zerodim_and_defer("__divmod__")
    def __divmod__(self, other):
        # Note: This is a naive implementation, can likely be optimized
        if isinstance(other, self._recognized_scalars):
            other = Timedelta(other)

        res1 = self // other
        res2 = self - res1 * other
        return res1, res2

    @unpack_zerodim_and_defer("__rdivmod__")
    def __rdivmod__(self, other):
        # Note: This is a naive implementation, can likely be optimized
        if isinstance(other, self._recognized_scalars):
            other = Timedelta(other)

        res1 = other // self
        res2 = other - res1 * self
        return res1, res2

    def __neg__(self) -> TimedeltaArray:
        if self.freq is not None:
            return type(self)(-self._ndarray, freq=-self.freq)
        return type(self)(-self._ndarray)

    def __pos__(self) -> TimedeltaArray:
        return type(self)(self._ndarray.copy(), freq=self.freq)

    def __abs__(self) -> TimedeltaArray:
        # Note: freq is not preserved
        return type(self)(np.abs(self._ndarray))

    # ----------------------------------------------------------------
    # Conversion Methods - Vectorized analogues of Timedelta methods

    def total_seconds(self) -> npt.NDArray[np.float64]:
        """
        Return total duration of each element expressed in seconds.

        This method is available directly on TimedeltaArray, TimedeltaIndex
        and on Series containing timedelta values under the ``.dt`` namespace.

        Returns
        -------
        seconds : [ndarray, Float64Index, Series]
            When the calling object is a TimedeltaArray, the return type
            is ndarray.  When the calling object is a TimedeltaIndex,
            the return type is a Float64Index. When the calling object
            is a Series, the return type is Series of type `float64` whose
            index is the same as the original.

        See Also
        --------
        datetime.timedelta.total_seconds : Standard library version
            of this method.
        TimedeltaIndex.components : Return a DataFrame with components of
            each Timedelta.

        Examples
        --------
        **Series**

        >>> s = pd.Series(pd.to_timedelta(np.arange(5), unit='d'))
        >>> s
        0   0 days
        1   1 days
        2   2 days
        3   3 days
        4   4 days
        dtype: timedelta64[ns]

        >>> s.dt.total_seconds()
        0         0.0
        1     86400.0
        2    172800.0
        3    259200.0
        4    345600.0
        dtype: float64

        **TimedeltaIndex**

        >>> idx = pd.to_timedelta(np.arange(5), unit='d')
        >>> idx
        TimedeltaIndex(['0 days', '1 days', '2 days', '3 days', '4 days'],
                       dtype='timedelta64[ns]', freq=None)

        >>> idx.total_seconds()
        Float64Index([0.0, 86400.0, 172800.0, 259200.00000000003, 345600.0],
                     dtype='float64')
        """
        return self._maybe_mask_results(1e-9 * self.asi8, fill_value=None)

    def to_pytimedelta(self) -> npt.NDArray[np.object_]:
        """
        Return Timedelta Array/Index as object ndarray of datetime.timedelta
        objects.

        Returns
        -------
        timedeltas : ndarray[object]
        """
        return tslibs.ints_to_pytimedelta(self._ndarray)

    days = _field_accessor("days", "days", "Number of days for each element.")
    seconds = _field_accessor(
        "seconds",
        "seconds",
        "Number of seconds (>= 0 and less than 1 day) for each element.",
    )
    microseconds = _field_accessor(
        "microseconds",
        "microseconds",
        "Number of microseconds (>= 0 and less than 1 second) for each element.",
    )
    nanoseconds = _field_accessor(
        "nanoseconds",
        "nanoseconds",
        "Number of nanoseconds (>= 0 and less than 1 microsecond) for each element.",
    )

    @property
    def components(self) -> DataFrame:
        """
        Return a dataframe of the components (days, hours, minutes,
        seconds, milliseconds, microseconds, nanoseconds) of the Timedeltas.

        Returns
        -------
        DataFrame
        """
        from pandas import DataFrame

        columns = [
            "days",
            "hours",
            "minutes",
            "seconds",
            "milliseconds",
            "microseconds",
            "nanoseconds",
        ]
        hasnans = self._hasna
        if hasnans:

            def f(x):
                if isna(x):
                    return [np.nan] * len(columns)
                return x.components

        else:

            def f(x):
                return x.components

        result = DataFrame([f(x) for x in self], columns=columns)
        if not hasnans:
            result = result.astype("int64")
        return result


# ---------------------------------------------------------------------
# Constructor Helpers


def sequence_to_td64ns(
    data, copy: bool = False, unit=None, errors="raise"
) -> tuple[np.ndarray, Tick | None]:
    """
    Parameters
    ----------
    data : list-like
    copy : bool, default False
    unit : str, optional
        The timedelta unit to treat integers as multiples of. For numeric
        data this defaults to ``'ns'``.
        Must be un-specified if the data contains a str and ``errors=="raise"``.
    errors : {"raise", "coerce", "ignore"}, default "raise"
        How to handle elements that cannot be converted to timedelta64[ns].
        See ``pandas.to_timedelta`` for details.

    Returns
    -------
    converted : numpy.ndarray
        The sequence converted to a numpy array with dtype ``timedelta64[ns]``.
    inferred_freq : Tick or None
        The inferred frequency of the sequence.

    Raises
    ------
    ValueError : Data cannot be converted to timedelta64[ns].

    Notes
    -----
    Unlike `pandas.to_timedelta`, if setting ``errors=ignore`` will not cause
    errors to be ignored; they are caught and subsequently ignored at a
    higher level.
    """
    inferred_freq = None
    if unit is not None:
        unit = parse_timedelta_unit(unit)

    # Unwrap whatever we have into a np.ndarray
    if not hasattr(data, "dtype"):
        # e.g. list, tuple
        if np.ndim(data) == 0:
            # i.e. generator
            data = list(data)
        data = np.array(data, copy=False)
    elif isinstance(data, ABCMultiIndex):
        raise TypeError("Cannot create a TimedeltaArray from a MultiIndex.")
    else:
        data = extract_array(data, extract_numpy=True)

    if isinstance(data, IntegerArray):
        data = data.to_numpy("int64", na_value=iNaT)
    elif not isinstance(data, (np.ndarray, ExtensionArray)):
        # GH#24539 e.g. xarray, dask object
        data = np.asarray(data)
    elif isinstance(data, ABCCategorical):
        data = data.categories.take(data.codes, fill_value=NaT)._values
        copy = False

    if isinstance(data, TimedeltaArray):
        inferred_freq = data.freq

    # Convert whatever we have into timedelta64[ns] dtype
    if is_object_dtype(data.dtype) or is_string_dtype(data.dtype):
        # no need to make a copy, need to convert if string-dtyped
        data = objects_to_td64ns(data, unit=unit, errors=errors)
        copy = False

    elif is_integer_dtype(data.dtype):
        # treat as multiples of the given unit
        data, copy_made = ints_to_td64ns(data, unit=unit)
        copy = copy and not copy_made

    elif is_float_dtype(data.dtype):
        # cast the unit, multiply base/frac separately
        # to avoid precision issues from float -> int
        mask = np.isnan(data)
        # The next few lines are effectively a vectorized 'cast_from_unit'
        m, p = precision_from_unit(unit or "ns")
        base = data.astype(np.int64)
        frac = data - base
        if p:
            frac = np.round(frac, p)
        data = (base * m + (frac * m).astype(np.int64)).view("timedelta64[ns]")
        data[mask] = iNaT
        copy = False

    elif is_timedelta64_dtype(data.dtype):
        if data.dtype != TD64NS_DTYPE:
            # non-nano unit
            data = astype_overflowsafe(data, dtype=TD64NS_DTYPE)
            copy = False

    else:
        # This includes datetime64-dtype, see GH#23539, GH#29794
        raise TypeError(f"dtype {data.dtype} cannot be converted to timedelta64[ns]")

    data = np.array(data, copy=copy)

    assert data.dtype == "m8[ns]", data
    return data, inferred_freq


def ints_to_td64ns(data, unit="ns"):
    """
    Convert an ndarray with integer-dtype to timedelta64[ns] dtype, treating
    the integers as multiples of the given timedelta unit.

    Parameters
    ----------
    data : numpy.ndarray with integer-dtype
    unit : str, default "ns"
        The timedelta unit to treat integers as multiples of.

    Returns
    -------
    numpy.ndarray : timedelta64[ns] array converted from data
    bool : whether a copy was made
    """
    copy_made = False
    unit = unit if unit is not None else "ns"

    if data.dtype != np.int64:
        # converting to int64 makes a copy, so we can avoid
        # re-copying later
        data = data.astype(np.int64)
        copy_made = True

    if unit != "ns":
        dtype_str = f"timedelta64[{unit}]"
        data = data.view(dtype_str)

        data = astype_overflowsafe(data, dtype=TD64NS_DTYPE)

        # the astype conversion makes a copy, so we can avoid re-copying later
        copy_made = True

    else:
        data = data.view("timedelta64[ns]")

    return data, copy_made


def objects_to_td64ns(data, unit=None, errors="raise"):
    """
    Convert a object-dtyped or string-dtyped array into an
    timedelta64[ns]-dtyped array.

    Parameters
    ----------
    data : ndarray or Index
    unit : str, default "ns"
        The timedelta unit to treat integers as multiples of.
        Must not be specified if the data contains a str.
    errors : {"raise", "coerce", "ignore"}, default "raise"
        How to handle elements that cannot be converted to timedelta64[ns].
        See ``pandas.to_timedelta`` for details.

    Returns
    -------
    numpy.ndarray : timedelta64[ns] array converted from data

    Raises
    ------
    ValueError : Data cannot be converted to timedelta64[ns].

    Notes
    -----
    Unlike `pandas.to_timedelta`, if setting `errors=ignore` will not cause
    errors to be ignored; they are caught and subsequently ignored at a
    higher level.
    """
    # coerce Index to np.ndarray, converting string-dtype if necessary
    values = np.array(data, dtype=np.object_, copy=False)

    result = array_to_timedelta64(values, unit=unit, errors=errors)
    return result.view("timedelta64[ns]")


def _validate_td64_dtype(dtype) -> DtypeObj:
    dtype = pandas_dtype(dtype)
    if is_dtype_equal(dtype, np.dtype("timedelta64")):
        # no precision disallowed GH#24806
        msg = (
            "Passing in 'timedelta' dtype with no precision is not allowed. "
            "Please pass in 'timedelta64[ns]' instead."
        )
        raise ValueError(msg)

    if not is_dtype_equal(dtype, TD64NS_DTYPE):
        raise ValueError(f"dtype {dtype} cannot be converted to timedelta64[ns]")

    return dtype<|MERGE_RESOLUTION|>--- conflicted
+++ resolved
@@ -19,11 +19,7 @@
     NaTType,
     Tick,
     Timedelta,
-<<<<<<< HEAD
-=======
-    Timestamp,
     astype_overflowsafe,
->>>>>>> 81916434
     iNaT,
     to_offset,
 )
