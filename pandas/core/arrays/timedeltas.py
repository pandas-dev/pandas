# -*- coding: utf-8 -*-
from __future__ import division

from datetime import timedelta
import operator
import warnings

import numpy as np

from pandas._libs import algos, lib, tslibs
from pandas._libs.tslibs import NaT, Timedelta, Timestamp, iNaT
from pandas._libs.tslibs.fields import get_timedelta_field
from pandas._libs.tslibs.timedeltas import (
    array_to_timedelta64, parse_timedelta_unit)
import pandas.compat as compat
from pandas.util._decorators import Appender

from pandas.core.dtypes.common import (
    _TD_DTYPE, ensure_int64, is_datetime64_dtype, is_float_dtype,
    is_integer_dtype, is_list_like, is_object_dtype, is_scalar,
    is_string_dtype, is_timedelta64_dtype)
from pandas.core.dtypes.generic import (
    ABCDataFrame, ABCIndexClass, ABCSeries, ABCTimedeltaIndex)
from pandas.core.dtypes.missing import isna

from pandas.core.algorithms import checked_add_with_arr, unique1d
import pandas.core.common as com

from pandas.tseries.frequencies import to_offset
from pandas.tseries.offsets import Tick

from . import datetimelike as dtl


def _to_m8(key):
    """
    Timedelta-like => dt64
    """
    if not isinstance(key, Timedelta):
        # this also converts strings
        key = Timedelta(key)

    # return an type that can be compared
    return np.int64(key.value).view(_TD_DTYPE)


def _is_convertible_to_td(key):
    return isinstance(key, (Tick, timedelta,
                            np.timedelta64, compat.string_types))


def _field_accessor(name, alias, docstring=None):
    def f(self):
        values = self.asi8
        result = get_timedelta_field(values, alias)
        if self.hasnans:
            result = self._maybe_mask_results(result, fill_value=None,
                                              convert='float64')

        return result

    f.__name__ = name
    f.__doc__ = docstring
    return property(f)


def _td_array_cmp(cls, op):
    """
    Wrap comparison operations to convert timedelta-like to timedelta64
    """
    opname = '__{name}__'.format(name=op.__name__)
    nat_result = True if opname == '__ne__' else False

    def wrapper(self, other):
        msg = "cannot compare a {cls} with type {typ}"
        meth = getattr(dtl.DatetimeLikeArrayMixin, opname)
        if _is_convertible_to_td(other) or other is NaT:
            try:
                other = _to_m8(other)
            except ValueError:
                # failed to parse as timedelta
                raise TypeError(msg.format(cls=type(self).__name__,
                                           typ=type(other).__name__))
            result = meth(self, other)
            if isna(other):
                result.fill(nat_result)

        elif not is_list_like(other):
            raise TypeError(msg.format(cls=type(self).__name__,
                                       typ=type(other).__name__))
        else:
            other = type(self)(other)._data
            result = meth(self, other)
            result = com.values_from_object(result)

            o_mask = np.array(isna(other))
            if o_mask.any():
                result[o_mask] = nat_result

        if self.hasnans:
            result[self._isnan] = nat_result

        return result

    return compat.set_function_name(wrapper, opname, cls)


def _wrap_tdi_op(op):
    """
    Instead of re-implementing multiplication/division etc operations
    in the Array class, for now we dispatch to the TimedeltaIndex
    implementations.
    """
    # TODO: implement directly here and wrap in TimedeltaIndex, instead of
    #  the other way around
    def method(self, other):
        if isinstance(other, (ABCSeries, ABCDataFrame, ABCIndexClass)):
            return NotImplemented

        from pandas import TimedeltaIndex
        obj = TimedeltaIndex(self)
        result = op(obj, other)
        if is_timedelta64_dtype(result):
            return type(self)(result)
        return np.array(result)

    method.__name__ = '__{name}__'.format(name=op.__name__)
    return method


class TimedeltaArrayMixin(dtl.DatetimeLikeArrayMixin):
    _typ = "timedeltaarray"
    __array_priority__ = 1000

    @property
    def _box_func(self):
        return lambda x: Timedelta(x, unit='ns')

    @property
    def dtype(self):
        return _TD_DTYPE

    # ----------------------------------------------------------------
    # Constructors
    _attributes = ["freq"]

    @classmethod
    def _simple_new(cls, values, freq=None, dtype=_TD_DTYPE):
        # `dtype` is passed by _shallow_copy in corner cases, should always
        #  be timedelta64[ns] if present
        assert dtype == _TD_DTYPE
        assert isinstance(values, np.ndarray), type(values)

        if values.dtype == 'i8':
            values = values.view('m8[ns]')

        assert values.dtype == 'm8[ns]'

        result = object.__new__(cls)
        result._data = values
        result._freq = freq
        return result

    def __new__(cls, values, freq=None, dtype=_TD_DTYPE, copy=False):

        freq, freq_infer = dtl.maybe_infer_freq(freq)

        values, inferred_freq = sequence_to_td64ns(
            values, copy=copy, unit=None)
        if inferred_freq is not None:
            if freq is not None and freq != inferred_freq:
                raise ValueError('Inferred frequency {inferred} from passed '
                                 'values does not conform to passed frequency '
                                 '{passed}'
                                 .format(inferred=inferred_freq,
                                         passed=freq.freqstr))
            elif freq is None:
                freq = inferred_freq
            freq_infer = False

        result = cls._simple_new(values, freq=freq)
        # check that we are matching freqs
        if inferred_freq is None and len(result) > 0:
            if freq is not None and not freq_infer:
                cls._validate_frequency(result, freq)

        if freq_infer:
            result.freq = to_offset(result.inferred_freq)

        return result

    @classmethod
    def _generate_range(cls, start, end, periods, freq, closed=None):

        periods = dtl.validate_periods(periods)
        if freq is None and any(x is None for x in [periods, start, end]):
            raise ValueError('Must provide freq argument if no data is '
                             'supplied')

        if com.count_not_none(start, end, periods, freq) != 3:
            raise ValueError('Of the four parameters: start, end, periods, '
                             'and freq, exactly three must be specified')

        if start is not None:
            start = Timedelta(start)

        if end is not None:
            end = Timedelta(end)

        if start is None and end is None:
            if closed is not None:
                raise ValueError("Closed has to be None if not both of start"
                                 "and end are defined")

        left_closed, right_closed = dtl.validate_endpoints(closed)

        if freq is not None:
            index = _generate_regular_range(start, end, periods, freq)
        else:
            index = np.linspace(start.value, end.value, periods).astype('i8')

        if not left_closed:
            index = index[1:]
        if not right_closed:
            index = index[:-1]

        return cls._simple_new(index, freq=freq)

    # ----------------------------------------------------------------
    # Array-Like / EA-Interface Methods

    @Appender(dtl.DatetimeLikeArrayMixin._validate_fill_value.__doc__)
    def _validate_fill_value(self, fill_value):
        if isna(fill_value):
            fill_value = iNaT
        elif isinstance(fill_value, (timedelta, np.timedelta64, Tick)):
            fill_value = Timedelta(fill_value).value
        else:
            raise ValueError("'fill_value' should be a Timedelta. "
                             "Got '{got}'.".format(got=fill_value))
        return fill_value

    # monotonicity/uniqueness properties are called via frequencies.infer_freq,
    #  see GH#23789

    @property
    def _is_monotonic_increasing(self):
        return algos.is_monotonic(self.asi8, timelike=True)[0]

    @property
    def _is_monotonic_decreasing(self):
        return algos.is_monotonic(self.asi8, timelike=True)[1]

    @property
    def _is_unique(self):
        return len(unique1d(self.asi8)) == len(self)

    # ----------------------------------------------------------------
    # Arithmetic Methods

    _create_comparison_method = classmethod(_td_array_cmp)

    def _add_offset(self, other):
        assert not isinstance(other, Tick)
        raise TypeError("cannot add the type {typ} to a {cls}"
                        .format(typ=type(other).__name__,
                                cls=type(self).__name__))

    def _add_delta(self, delta):
        """
        Add a timedelta-like, Tick, or TimedeltaIndex-like object
        to self, yielding a new TimedeltaArray.

        Parameters
        ----------
        other : {timedelta, np.timedelta64, Tick,
                 TimedeltaIndex, ndarray[timedelta64]}

        Returns
        -------
        result : TimedeltaArray
        """
        new_values = dtl.DatetimeLikeArrayMixin._add_delta(self, delta)
        return type(self)(new_values, freq='infer')

    def _add_datetime_arraylike(self, other):
        """
        Add DatetimeArray/Index or ndarray[datetime64] to TimedeltaArray.
        """
        if isinstance(other, np.ndarray):
            # At this point we have already checked that dtype is datetime64
            from pandas.core.arrays import DatetimeArrayMixin
            other = DatetimeArrayMixin(other)

        # defer to implementation in DatetimeArray
        return other + self

    def _add_datetimelike_scalar(self, other):
        # adding a timedeltaindex to a datetimelike
        from pandas.core.arrays import DatetimeArrayMixin

        assert other is not NaT
        other = Timestamp(other)
        if other is NaT:
            # In this case we specifically interpret NaT as a datetime, not
            # the timedelta interpretation we would get by returning self + NaT
            result = self.asi8.view('m8[ms]') + NaT.to_datetime64()
            return DatetimeArrayMixin(result)

        i8 = self.asi8
        result = checked_add_with_arr(i8, other.value,
                                      arr_mask=self._isnan)
        result = self._maybe_mask_results(result)
        return DatetimeArrayMixin(result, tz=other.tz, freq=self.freq)

    def _addsub_offset_array(self, other, op):
        # Add or subtract Array-like of DateOffset objects
        try:
            # TimedeltaIndex can only operate with a subset of DateOffset
            # subclasses.  Incompatible classes will raise AttributeError,
            # which we re-raise as TypeError
            return dtl.DatetimeLikeArrayMixin._addsub_offset_array(self, other,
                                                                   op)
        except AttributeError:
            raise TypeError("Cannot add/subtract non-tick DateOffset to {cls}"
                            .format(cls=type(self).__name__))

    def _evaluate_with_timedelta_like(self, other, op):
        if isinstance(other, ABCSeries):
            # GH#19042
            return NotImplemented

        opstr = '__{opname}__'.format(opname=op.__name__).replace('__r', '__')
        # allow division by a timedelta
        if opstr in ['__div__', '__truediv__', '__floordiv__']:
            if _is_convertible_to_td(other):
                other = Timedelta(other)
                if isna(other):
                    raise NotImplementedError(
                        "division by pd.NaT not implemented")

                i8 = self.asi8
                left, right = i8, other.value

                if opstr in ['__floordiv__']:
                    result = op(left, right)
                else:
                    result = op(left, np.float64(right))
                result = self._maybe_mask_results(result, fill_value=None,
                                                  convert='float64')
                return result

        return NotImplemented

    def __mul__(self, other):
        other = lib.item_from_zerodim(other)

        if isinstance(other, (ABCDataFrame, ABCSeries, ABCIndexClass)):
            return NotImplemented

        if is_scalar(other):
            # numpy will accept float and int, raise TypeError for others
            result = self._data * other
            freq = None
            if self.freq is not None and not isna(other):
                freq = self.freq * other
            return type(self)(result, freq=freq)

        if not hasattr(other, "dtype"):
            # list, tuple
            other = np.array(other)
        if len(other) != len(self) and not is_timedelta64_dtype(other):
            # Exclude timedelta64 here so we correctly raise TypeError
            #  for that instead of ValueError
            raise ValueError("Cannot multiply with unequal lengths")

        if is_object_dtype(other):
            # this multiplication will succeed only if all elements of other
            #  are int or float scalars, so we will end up with
            #  timedelta64[ns]-dtyped result
            result = [self[n] * other[n] for n in range(len(self))]
            result = np.array(result)
            return type(self)(result)

        # numpy will accept float or int dtype, raise TypeError for others
        result = self._data * other
        return type(self)(result)

    __rmul__ = __mul__
<<<<<<< HEAD
    __truediv__ = _wrap_tdi_op(operator.truediv)
=======
    __floordiv__ = _wrap_tdi_op(operator.floordiv)
    __rfloordiv__ = _wrap_tdi_op(ops.rfloordiv)
>>>>>>> 8ed347a2

    def __truediv__(self, other):
        # timedelta / X is well-defined for timedelta-like or numeric X
        other = lib.item_from_zerodim(other)

        if isinstance(other, (ABCSeries, ABCDataFrame, ABCIndexClass)):
            return NotImplemented

        if isinstance(other, (timedelta, np.timedelta64, Tick)):
            other = Timedelta(other)
            if other is NaT:
                # specifically timedelta64-NaT
                result = np.empty(self.shape, dtype=np.float64)
                result.fill(np.nan)
                return result

            # otherwise, dispatch to Timedelta implementation
            return self._data / other

        elif lib.is_scalar(other):
            # assume it is numeric
            result = self._data / other
            freq = None
            if self.freq is not None:
                # Tick division is not implemented, so operate on Timedelta
                freq = self.freq.delta / other
            return type(self)(result, freq=freq)

        if not hasattr(other, "dtype"):
            # e.g. list, tuple
            other = np.array(other)

        if len(other) != len(self):
            raise ValueError("Cannot divide vectors with unequal lengths")

        elif is_timedelta64_dtype(other):
            # let numpy handle it
            return self._data / other

        elif is_object_dtype(other):
            # Note: we do not do type inference on the result, so either
            #  an object array or numeric-dtyped (if numpy does inference)
            #  will be returned.  GH#23829
            result = [self[n] / other[n] for n in range(len(self))]
            result = np.array(result)
            return result

        else:
            result = self._data / other
            return type(self)(result)

    def __rtruediv__(self, other):
        # X / timedelta is defined only for timedelta-like X
        other = lib.item_from_zerodim(other)

        if isinstance(other, (ABCSeries, ABCDataFrame, ABCIndexClass)):
            return NotImplemented

        if isinstance(other, (timedelta, np.timedelta64, Tick)):
            other = Timedelta(other)
            if other is NaT:
                # specifically timedelta64-NaT
                result = np.empty(self.shape, dtype=np.float64)
                result.fill(np.nan)
                return result

            # otherwise, dispatch to Timedelta implementation
            return other / self._data

        elif lib.is_scalar(other):
            raise TypeError("Cannot divide {typ} by {cls}"
                            .format(typ=type(other).__name__,
                                    cls=type(self).__name__))

        if not hasattr(other, "dtype"):
            # e.g. list, tuple
            other = np.array(other)

        if len(other) != len(self):
            raise ValueError("Cannot divide vectors with unequal lengths")

        elif is_timedelta64_dtype(other):
            # let numpy handle it
            return other / self._data

        elif is_object_dtype(other):
            # Note: unlike in __truediv__, we do not _need_ to do type#
            #  inference on the result.  It does not raise, a numeric array
            #  is returned.  GH#23829
            result = [other[n] / self[n] for n in range(len(self))]
            return np.array(result)

        else:
            raise TypeError("Cannot divide {dtype} data by {cls}"
                            .format(dtype=other.dtype,
                                    cls=type(self).__name__))

    if compat.PY2:
        __div__ = __truediv__
        __rdiv__ = __rtruediv__

    def __floordiv__(self, other):
        if isinstance(other, (ABCSeries, ABCDataFrame, ABCIndexClass)):
            return NotImplemented

        if is_scalar(other):
            if isinstance(other, (timedelta, np.timedelta64, Tick)):
                other = Timedelta(other)
                if other is NaT:
                    # treat this specifically as timedelta-NaT
                    result = np.empty(self.shape, dtype=np.float64)
                    result.fill(np.nan)
                    return result

                # dispatch to Timedelta implementation
                result = other.__rfloordiv__(self._data)
                return result

            # at this point we should only have numeric scalars; anything
            #  else will raise
            result = self.asi8 // other
            result[self._isnan] = iNaT
            freq = None
            if self.freq is not None:
                # Note: freq gets division, not floor-division
                freq = self.freq / other
            return type(self)(result.view('m8[ns]'), freq=freq)

        if not hasattr(other, "dtype"):
            # list, tuple
            other = np.array(other)
        if len(other) != len(self):
            raise ValueError("Cannot divide with unequal lengths")

        elif is_timedelta64_dtype(other):
            other = type(self)(other)

            # numpy timedelta64 does not natively support floordiv, so operate
            #  on the i8 values
            result = self.asi8 // other.asi8
            mask = self._isnan | other._isnan
            if mask.any():
                result = result.astype(np.int64)
                result[mask] = np.nan
            return result

        elif is_object_dtype(other):
            result = [self[n] // other[n] for n in range(len(self))]
            result = np.array(result)
            if lib.infer_dtype(result) == 'timedelta':
                result, _ = sequence_to_td64ns(result)
                return type(self)(result)
            return result

        elif is_integer_dtype(other) or is_float_dtype(other):
            result = self._data // other
            return type(self)(result)

        else:
            dtype = getattr(other, "dtype", type(other).__name__)
            raise TypeError("Cannot divide {typ} by {cls}"
                            .format(typ=dtype, cls=type(self).__name__))

    def __rfloordiv__(self, other):
        if isinstance(other, (ABCSeries, ABCDataFrame, ABCIndexClass)):
            return NotImplemented

        if is_scalar(other):
            if isinstance(other, (timedelta, np.timedelta64, Tick)):
                other = Timedelta(other)
                if other is NaT:
                    # treat this specifically as timedelta-NaT
                    result = np.empty(self.shape, dtype=np.float64)
                    result.fill(np.nan)
                    return result

                # dispatch to Timedelta implementation
                result = other.__floordiv__(self._data)
                return result

            raise TypeError("Cannot divide {typ} by {cls}"
                            .format(typ=type(other).__name__,
                                    cls=type(self).__name__))

        if not hasattr(other, "dtype"):
            # list, tuple
            other = np.array(other)
        if len(other) != len(self):
            raise ValueError("Cannot divide with unequal lengths")

        elif is_timedelta64_dtype(other):
            other = type(self)(other)

            # numpy timedelta64 does not natively support floordiv, so operate
            #  on the i8 values
            result = other.asi8 // self.asi8
            mask = self._isnan | other._isnan
            if mask.any():
                result = result.astype(np.int64)
                result[mask] = np.nan
            return result

        elif is_object_dtype(other):
            result = [other[n] // self[n] for n in range(len(self))]
            result = np.array(result)
            return result

        else:
            dtype = getattr(other, "dtype", type(other).__name__)
            raise TypeError("Cannot divide {typ} by {cls}"
                            .format(typ=dtype, cls=type(self).__name__))

    def __mod__(self, other):
        # Note: This is a naive implementation, can likely be optimized
        if isinstance(other, (ABCSeries, ABCDataFrame, ABCIndexClass)):
            return NotImplemented
        if isinstance(other, (timedelta, np.timedelta64, Tick)):
            other = Timedelta(other)
        return self - (self // other) * other

    def __rmod__(self, other):
        # Note: This is a naive implementation, can likely be optimized
        if isinstance(other, (ABCSeries, ABCDataFrame, ABCIndexClass)):
            return NotImplemented
        if isinstance(other, (timedelta, np.timedelta64, Tick)):
            other = Timedelta(other)
        return other - (other // self) * self

    def __divmod__(self, other):
        # Note: This is a naive implementation, can likely be optimized
        if isinstance(other, (ABCSeries, ABCDataFrame, ABCIndexClass)):
            return NotImplemented
        if isinstance(other, (timedelta, np.timedelta64, Tick)):
            other = Timedelta(other)

        res1 = self // other
        res2 = self - res1 * other
        return res1, res2

    def __rdivmod__(self, other):
        # Note: This is a naive implementation, can likely be optimized
        if isinstance(other, (ABCSeries, ABCDataFrame, ABCIndexClass)):
            return NotImplemented
        if isinstance(other, (timedelta, np.timedelta64, Tick)):
            other = Timedelta(other)

        res1 = other // self
        res2 = other - res1 * self
        return res1, res2

    # Note: TimedeltaIndex overrides this in call to cls._add_numeric_methods
    def __neg__(self):
        if self.freq is not None:
            return type(self)(-self._data, freq=-self.freq)
        return type(self)(-self._data)

    def __abs__(self):
        # Note: freq is not preserved
        return type(self)(np.abs(self._data))

    # ----------------------------------------------------------------
    # Conversion Methods - Vectorized analogues of Timedelta methods

    def total_seconds(self):
        """
        Return total duration of each element expressed in seconds.

        This method is available directly on TimedeltaArray, TimedeltaIndex
        and on Series containing timedelta values under the ``.dt`` namespace.

        Returns
        -------
        seconds : [ndarray, Float64Index, Series]
            When the calling object is a TimedeltaArray, the return type
            is ndarray.  When the calling object is a TimedeltaIndex,
            the return type is a Float64Index. When the calling object
            is a Series, the return type is Series of type `float64` whose
            index is the same as the original.

        See Also
        --------
        datetime.timedelta.total_seconds : Standard library version
            of this method.
        TimedeltaIndex.components : Return a DataFrame with components of
            each Timedelta.

        Examples
        --------
        **Series**

        >>> s = pd.Series(pd.to_timedelta(np.arange(5), unit='d'))
        >>> s
        0   0 days
        1   1 days
        2   2 days
        3   3 days
        4   4 days
        dtype: timedelta64[ns]

        >>> s.dt.total_seconds()
        0         0.0
        1     86400.0
        2    172800.0
        3    259200.0
        4    345600.0
        dtype: float64

        **TimedeltaIndex**

        >>> idx = pd.to_timedelta(np.arange(5), unit='d')
        >>> idx
        TimedeltaIndex(['0 days', '1 days', '2 days', '3 days', '4 days'],
                       dtype='timedelta64[ns]', freq=None)

        >>> idx.total_seconds()
        Float64Index([0.0, 86400.0, 172800.0, 259200.00000000003, 345600.0],
                     dtype='float64')
        """
        return self._maybe_mask_results(1e-9 * self.asi8, fill_value=None)

    def to_pytimedelta(self):
        """
        Return Timedelta Array/Index as object ndarray of datetime.timedelta
        objects.

        Returns
        -------
        datetimes : ndarray
        """
        return tslibs.ints_to_pytimedelta(self.asi8)

    days = _field_accessor("days", "days",
                           " Number of days for each element. ")
    seconds = _field_accessor("seconds", "seconds",
                              " Number of seconds (>= 0 and less than 1 day) "
                              "for each element. ")
    microseconds = _field_accessor("microseconds", "microseconds",
                                   "\nNumber of microseconds (>= 0 and less "
                                   "than 1 second) for each\nelement. ")
    nanoseconds = _field_accessor("nanoseconds", "nanoseconds",
                                  "\nNumber of nanoseconds (>= 0 and less "
                                  "than 1 microsecond) for each\nelement.\n")

    @property
    def components(self):
        """
        Return a dataframe of the components (days, hours, minutes,
        seconds, milliseconds, microseconds, nanoseconds) of the Timedeltas.

        Returns
        -------
        a DataFrame
        """
        from pandas import DataFrame

        columns = ['days', 'hours', 'minutes', 'seconds',
                   'milliseconds', 'microseconds', 'nanoseconds']
        hasnans = self.hasnans
        if hasnans:
            def f(x):
                if isna(x):
                    return [np.nan] * len(columns)
                return x.components
        else:
            def f(x):
                return x.components

        result = DataFrame([f(x) for x in self], columns=columns)
        if not hasnans:
            result = result.astype('int64')
        return result


TimedeltaArrayMixin._add_comparison_ops()
TimedeltaArrayMixin._add_datetimelike_methods()


# ---------------------------------------------------------------------
# Constructor Helpers

def sequence_to_td64ns(data, copy=False, unit="ns", errors="raise"):
    """
    Parameters
    ----------
    array : list-like
    copy : bool, default False
    unit : str, default "ns"
        The timedelta unit to treat integers as multiples of.
    errors : {"raise", "coerce", "ignore"}, default "raise"
        How to handle elements that cannot be converted to timedelta64[ns].
        See ``pandas.to_timedelta`` for details.

    Returns
    -------
    converted : numpy.ndarray
        The sequence converted to a numpy array with dtype ``timedelta64[ns]``.
    inferred_freq : Tick or None
        The inferred frequency of the sequence.

    Raises
    ------
    ValueError : Data cannot be converted to timedelta64[ns].

    Notes
    -----
    Unlike `pandas.to_timedelta`, if setting ``errors=ignore`` will not cause
    errors to be ignored; they are caught and subsequently ignored at a
    higher level.
    """
    inferred_freq = None
    unit = parse_timedelta_unit(unit)

    # Unwrap whatever we have into a np.ndarray
    if not hasattr(data, 'dtype'):
        # e.g. list, tuple
        if np.ndim(data) == 0:
            # i.e. generator
            data = list(data)
        data = np.array(data, copy=False)
    elif isinstance(data, ABCSeries):
        data = data._values
    elif isinstance(data, (ABCTimedeltaIndex, TimedeltaArrayMixin)):
        inferred_freq = data.freq
        data = data._data

    # Convert whatever we have into timedelta64[ns] dtype
    if is_object_dtype(data) or is_string_dtype(data):
        # no need to make a copy, need to convert if string-dtyped
        data = objects_to_td64ns(data, unit=unit, errors=errors)
        copy = False

    elif is_integer_dtype(data):
        # treat as multiples of the given unit
        data, copy_made = ints_to_td64ns(data, unit=unit)
        copy = copy and not copy_made

    elif is_float_dtype(data):
        # treat as multiples of the given unit.  If after converting to nanos,
        #  there are fractional components left, these are truncated
        #  (i.e. NOT rounded)
        mask = np.isnan(data)
        coeff = np.timedelta64(1, unit) / np.timedelta64(1, 'ns')
        data = (coeff * data).astype(np.int64).view('timedelta64[ns]')
        data[mask] = iNaT
        copy = False

    elif is_timedelta64_dtype(data):
        if data.dtype != _TD_DTYPE:
            # non-nano unit
            # TODO: watch out for overflows
            data = data.astype(_TD_DTYPE)
            copy = False

    elif is_datetime64_dtype(data):
        # GH#23539
        warnings.warn("Passing datetime64-dtype data to TimedeltaIndex is "
                      "deprecated, will raise a TypeError in a future "
                      "version",
                      FutureWarning, stacklevel=3)
        data = ensure_int64(data).view(_TD_DTYPE)

    else:
        raise TypeError("dtype {dtype} cannot be converted to timedelta64[ns]"
                        .format(dtype=data.dtype))

    data = np.array(data, copy=copy)
    assert data.dtype == 'm8[ns]', data
    return data, inferred_freq


def ints_to_td64ns(data, unit="ns"):
    """
    Convert an ndarray with integer-dtype to timedelta64[ns] dtype, treating
    the integers as multiples of the given timedelta unit.

    Parameters
    ----------
    data : numpy.ndarray with integer-dtype
    unit : str, default "ns"
        The timedelta unit to treat integers as multiples of.

    Returns
    -------
    numpy.ndarray : timedelta64[ns] array converted from data
    bool : whether a copy was made
    """
    copy_made = False
    unit = unit if unit is not None else "ns"

    if data.dtype != np.int64:
        # converting to int64 makes a copy, so we can avoid
        # re-copying later
        data = data.astype(np.int64)
        copy_made = True

    if unit != "ns":
        dtype_str = "timedelta64[{unit}]".format(unit=unit)
        data = data.view(dtype_str)

        # TODO: watch out for overflows when converting from lower-resolution
        data = data.astype("timedelta64[ns]")
        # the astype conversion makes a copy, so we can avoid re-copying later
        copy_made = True

    else:
        data = data.view("timedelta64[ns]")

    return data, copy_made


def objects_to_td64ns(data, unit="ns", errors="raise"):
    """
    Convert a object-dtyped or string-dtyped array into an
    timedelta64[ns]-dtyped array.

    Parameters
    ----------
    data : ndarray or Index
    unit : str, default "ns"
        The timedelta unit to treat integers as multiples of.
    errors : {"raise", "coerce", "ignore"}, default "raise"
        How to handle elements that cannot be converted to timedelta64[ns].
        See ``pandas.to_timedelta`` for details.

    Returns
    -------
    numpy.ndarray : timedelta64[ns] array converted from data

    Raises
    ------
    ValueError : Data cannot be converted to timedelta64[ns].

    Notes
    -----
    Unlike `pandas.to_timedelta`, if setting `errors=ignore` will not cause
    errors to be ignored; they are caught and subsequently ignored at a
    higher level.
    """
    # coerce Index to np.ndarray, converting string-dtype if necessary
    values = np.array(data, dtype=np.object_, copy=False)

    result = array_to_timedelta64(values,
                                  unit=unit, errors=errors)
    return result.view('timedelta64[ns]')


def _generate_regular_range(start, end, periods, offset):
    stride = offset.nanos
    if periods is None:
        b = Timedelta(start).value
        e = Timedelta(end).value
        e += stride - e % stride
    elif start is not None:
        b = Timedelta(start).value
        e = b + periods * stride
    elif end is not None:
        e = Timedelta(end).value + stride
        b = e - periods * stride
    else:
        raise ValueError("at least 'start' or 'end' should be specified "
                         "if a 'period' is given.")

    data = np.arange(b, e, stride, dtype=np.int64)
    return data<|MERGE_RESOLUTION|>--- conflicted
+++ resolved
@@ -387,12 +387,6 @@
         return type(self)(result)
 
     __rmul__ = __mul__
-<<<<<<< HEAD
-    __truediv__ = _wrap_tdi_op(operator.truediv)
-=======
-    __floordiv__ = _wrap_tdi_op(operator.floordiv)
-    __rfloordiv__ = _wrap_tdi_op(ops.rfloordiv)
->>>>>>> 8ed347a2
 
     def __truediv__(self, other):
         # timedelta / X is well-defined for timedelta-like or numeric X
