# -*- coding: utf-8 -*-
from __future__ import division

from datetime import timedelta
import operator
import warnings

import numpy as np

from pandas._libs import algos, lib, tslibs
from pandas._libs.tslibs import NaT, Timedelta, Timestamp, iNaT
from pandas._libs.tslibs.fields import get_timedelta_field
from pandas._libs.tslibs.timedeltas import (
    array_to_timedelta64, parse_timedelta_unit)
import pandas.compat as compat
from pandas.util._decorators import Appender

from pandas.core.dtypes.common import (
    _TD_DTYPE, ensure_int64, is_datetime64_dtype, is_float_dtype,
    is_integer_dtype, is_list_like, is_object_dtype, is_string_dtype,
    is_timedelta64_dtype)
from pandas.core.dtypes.generic import (
    ABCDataFrame, ABCIndexClass, ABCSeries, ABCTimedeltaIndex)
from pandas.core.dtypes.missing import isna

from pandas.core import ops
from pandas.core.algorithms import checked_add_with_arr, unique1d
import pandas.core.common as com

from pandas.tseries.frequencies import to_offset
from pandas.tseries.offsets import Tick

from . import datetimelike as dtl


def _to_m8(key):
    """
    Timedelta-like => dt64
    """
    if not isinstance(key, Timedelta):
        # this also converts strings
        key = Timedelta(key)

    # return an type that can be compared
    return np.int64(key.value).view(_TD_DTYPE)


def _is_convertible_to_td(key):
    return isinstance(key, (Tick, timedelta,
                            np.timedelta64, compat.string_types))


def _field_accessor(name, alias, docstring=None):
    def f(self):
        values = self.asi8
        result = get_timedelta_field(values, alias)
        if self.hasnans:
            result = self._maybe_mask_results(result, fill_value=None,
                                              convert='float64')

        return result

    f.__name__ = name
    f.__doc__ = docstring
    return property(f)


def _td_array_cmp(cls, op):
    """
    Wrap comparison operations to convert timedelta-like to timedelta64
    """
    opname = '__{name}__'.format(name=op.__name__)
    nat_result = True if opname == '__ne__' else False

    def wrapper(self, other):
        msg = "cannot compare a {cls} with type {typ}"
        meth = getattr(dtl.DatetimeLikeArrayMixin, opname)
        if _is_convertible_to_td(other) or other is NaT:
            try:
                other = _to_m8(other)
            except ValueError:
                # failed to parse as timedelta
                raise TypeError(msg.format(cls=type(self).__name__,
                                           typ=type(other).__name__))
            result = meth(self, other)
            if isna(other):
                result.fill(nat_result)

        elif not is_list_like(other):
            raise TypeError(msg.format(cls=type(self).__name__,
                                       typ=type(other).__name__))
        else:
            other = type(self)(other)._data
            result = meth(self, other)
            result = com.values_from_object(result)

            o_mask = np.array(isna(other))
            if o_mask.any():
                result[o_mask] = nat_result

        if self.hasnans:
            result[self._isnan] = nat_result

        return result

    return compat.set_function_name(wrapper, opname, cls)


def _wrap_tdi_op(op):
    """
    Instead of re-implementing multiplication/division etc operations
    in the Array class, for now we dispatch to the TimedeltaIndex
    implementations.
    """
    # TODO: implement directly here and wrap in TimedeltaIndex, instead of
    #  the other way around
    def method(self, other):
        if isinstance(other, (ABCSeries, ABCDataFrame, ABCIndexClass)):
            return NotImplemented

        from pandas import TimedeltaIndex
        obj = TimedeltaIndex(self)
        result = op(obj, other)
        if is_timedelta64_dtype(result):
            return type(self)(result)
        return np.array(result)

    method.__name__ = '__{name}__'.format(name=op.__name__)
    return method


class TimedeltaArrayMixin(dtl.DatetimeLikeArrayMixin):
    _typ = "timedeltaarray"
    __array_priority__ = 1000

    @property
    def _box_func(self):
        return lambda x: Timedelta(x, unit='ns')

    @property
    def dtype(self):
        return _TD_DTYPE

    # ----------------------------------------------------------------
    # Constructors
    _attributes = ["freq"]

    @classmethod
    def _simple_new(cls, values, freq=None, dtype=_TD_DTYPE):
        # `dtype` is passed by _shallow_copy in corner cases, should always
        #  be timedelta64[ns] if present
        assert dtype == _TD_DTYPE
        assert isinstance(values, np.ndarray), type(values)

        if values.dtype == 'i8':
            values = values.view('m8[ns]')

        assert values.dtype == 'm8[ns]'

        result = object.__new__(cls)
        result._data = values
        result._freq = freq
        return result

    def __new__(cls, values, freq=None, dtype=_TD_DTYPE, copy=False):
        return cls._from_sequence(values, freq=freq, dtype=dtype, copy=copy)

    @classmethod
    def _from_sequence(cls, data, freq=None, unit=None,
                       dtype=_TD_DTYPE, copy=False):
        if dtype != _TD_DTYPE:
            raise ValueError("Only timedelta64[ns] dtype is valid.")

        freq, freq_infer = dtl.maybe_infer_freq(freq)

        data, inferred_freq = sequence_to_td64ns(data, copy=copy, unit=unit)
        if inferred_freq is not None:
            if freq is not None and freq != inferred_freq:
                raise ValueError('Inferred frequency {inferred} from passed '
                                 'values does not conform to passed frequency '
                                 '{passed}'
                                 .format(inferred=inferred_freq,
                                         passed=freq.freqstr))
            elif freq is None:
                freq = inferred_freq
            freq_infer = False
<<<<<<< HEAD

        result = cls._simple_new(data, freq=freq)
=======
>>>>>>> 8ed347a2

        if inferred_freq is None and freq is not None:
            # this condition precludes `freq_infer`
            cls._validate_frequency(result, freq)

        elif freq_infer:
            result.freq = to_offset(result.inferred_freq)

        return result

    @classmethod
    def _generate_range(cls, start, end, periods, freq, closed=None):

        periods = dtl.validate_periods(periods)
        if freq is None and any(x is None for x in [periods, start, end]):
            raise ValueError('Must provide freq argument if no data is '
                             'supplied')

        if com.count_not_none(start, end, periods, freq) != 3:
            raise ValueError('Of the four parameters: start, end, periods, '
                             'and freq, exactly three must be specified')

        if start is not None:
            start = Timedelta(start)

        if end is not None:
            end = Timedelta(end)

        if start is None and end is None:
            if closed is not None:
                raise ValueError("Closed has to be None if not both of start"
                                 "and end are defined")

        left_closed, right_closed = dtl.validate_endpoints(closed)

        if freq is not None:
            index = _generate_regular_range(start, end, periods, freq)
        else:
            index = np.linspace(start.value, end.value, periods).astype('i8')

        if not left_closed:
            index = index[1:]
        if not right_closed:
            index = index[:-1]

        return cls._simple_new(index, freq=freq)

    # ----------------------------------------------------------------
    # Array-Like / EA-Interface Methods

    @Appender(dtl.DatetimeLikeArrayMixin._validate_fill_value.__doc__)
    def _validate_fill_value(self, fill_value):
        if isna(fill_value):
            fill_value = iNaT
        elif isinstance(fill_value, (timedelta, np.timedelta64, Tick)):
            fill_value = Timedelta(fill_value).value
        else:
            raise ValueError("'fill_value' should be a Timedelta. "
                             "Got '{got}'.".format(got=fill_value))
        return fill_value

    # monotonicity/uniqueness properties are called via frequencies.infer_freq,
    #  see GH#23789

    @property
    def _is_monotonic_increasing(self):
        return algos.is_monotonic(self.asi8, timelike=True)[0]

    @property
    def _is_monotonic_decreasing(self):
        return algos.is_monotonic(self.asi8, timelike=True)[1]

    @property
    def _is_unique(self):
        return len(unique1d(self.asi8)) == len(self)

    # ----------------------------------------------------------------
    # Arithmetic Methods

    _create_comparison_method = classmethod(_td_array_cmp)

    def _add_offset(self, other):
        assert not isinstance(other, Tick)
        raise TypeError("cannot add the type {typ} to a {cls}"
                        .format(typ=type(other).__name__,
                                cls=type(self).__name__))

    def _add_delta(self, delta):
        """
        Add a timedelta-like, Tick, or TimedeltaIndex-like object
        to self, yielding a new TimedeltaArray.

        Parameters
        ----------
        other : {timedelta, np.timedelta64, Tick,
                 TimedeltaIndex, ndarray[timedelta64]}

        Returns
        -------
        result : TimedeltaArray
        """
        new_values = dtl.DatetimeLikeArrayMixin._add_delta(self, delta)
        return type(self)(new_values, freq='infer')

    def _add_datetime_arraylike(self, other):
        """
        Add DatetimeArray/Index or ndarray[datetime64] to TimedeltaArray.
        """
        if isinstance(other, np.ndarray):
            # At this point we have already checked that dtype is datetime64
            from pandas.core.arrays import DatetimeArrayMixin
            other = DatetimeArrayMixin(other)

        # defer to implementation in DatetimeArray
        return other + self

    def _add_datetimelike_scalar(self, other):
        # adding a timedeltaindex to a datetimelike
        from pandas.core.arrays import DatetimeArrayMixin

        assert other is not NaT
        other = Timestamp(other)
        if other is NaT:
            # In this case we specifically interpret NaT as a datetime, not
            # the timedelta interpretation we would get by returning self + NaT
            result = self.asi8.view('m8[ms]') + NaT.to_datetime64()
            return DatetimeArrayMixin(result)

        i8 = self.asi8
        result = checked_add_with_arr(i8, other.value,
                                      arr_mask=self._isnan)
        result = self._maybe_mask_results(result)
        return DatetimeArrayMixin(result, tz=other.tz, freq=self.freq)

    def _addsub_offset_array(self, other, op):
        # Add or subtract Array-like of DateOffset objects
        try:
            # TimedeltaIndex can only operate with a subset of DateOffset
            # subclasses.  Incompatible classes will raise AttributeError,
            # which we re-raise as TypeError
            return dtl.DatetimeLikeArrayMixin._addsub_offset_array(self, other,
                                                                   op)
        except AttributeError:
            raise TypeError("Cannot add/subtract non-tick DateOffset to {cls}"
                            .format(cls=type(self).__name__))

    def _evaluate_with_timedelta_like(self, other, op):
        if isinstance(other, ABCSeries):
            # GH#19042
            return NotImplemented

        opstr = '__{opname}__'.format(opname=op.__name__).replace('__r', '__')
        # allow division by a timedelta
        if opstr in ['__div__', '__truediv__', '__floordiv__']:
            if _is_convertible_to_td(other):
                other = Timedelta(other)
                if isna(other):
                    raise NotImplementedError(
                        "division by pd.NaT not implemented")

                i8 = self.asi8
                left, right = i8, other.value

                if opstr in ['__floordiv__']:
                    result = op(left, right)
                else:
                    result = op(left, np.float64(right))
                result = self._maybe_mask_results(result, fill_value=None,
                                                  convert='float64')
                return result

        return NotImplemented

    __mul__ = _wrap_tdi_op(operator.mul)
    __rmul__ = __mul__
    __floordiv__ = _wrap_tdi_op(operator.floordiv)
    __rfloordiv__ = _wrap_tdi_op(ops.rfloordiv)

    def __truediv__(self, other):
        # timedelta / X is well-defined for timedelta-like or numeric X
        other = lib.item_from_zerodim(other)

        if isinstance(other, (ABCSeries, ABCDataFrame, ABCIndexClass)):
            return NotImplemented

        if isinstance(other, (timedelta, np.timedelta64, Tick)):
            other = Timedelta(other)
            if other is NaT:
                # specifically timedelta64-NaT
                result = np.empty(self.shape, dtype=np.float64)
                result.fill(np.nan)
                return result

            # otherwise, dispatch to Timedelta implementation
            return self._data / other

        elif lib.is_scalar(other):
            # assume it is numeric
            result = self._data / other
            freq = None
            if self.freq is not None:
                # Tick division is not implemented, so operate on Timedelta
                freq = self.freq.delta / other
            return type(self)(result, freq=freq)

        if not hasattr(other, "dtype"):
            # e.g. list, tuple
            other = np.array(other)

        if len(other) != len(self):
            raise ValueError("Cannot divide vectors with unequal lengths")

        elif is_timedelta64_dtype(other):
            # let numpy handle it
            return self._data / other

        elif is_object_dtype(other):
            # Note: we do not do type inference on the result, so either
            #  an object array or numeric-dtyped (if numpy does inference)
            #  will be returned.  GH#23829
            result = [self[n] / other[n] for n in range(len(self))]
            result = np.array(result)
            return result

        else:
            result = self._data / other
            return type(self)(result)

    def __rtruediv__(self, other):
        # X / timedelta is defined only for timedelta-like X
        other = lib.item_from_zerodim(other)

        if isinstance(other, (ABCSeries, ABCDataFrame, ABCIndexClass)):
            return NotImplemented

        if isinstance(other, (timedelta, np.timedelta64, Tick)):
            other = Timedelta(other)
            if other is NaT:
                # specifically timedelta64-NaT
                result = np.empty(self.shape, dtype=np.float64)
                result.fill(np.nan)
                return result

            # otherwise, dispatch to Timedelta implementation
            return other / self._data

        elif lib.is_scalar(other):
            raise TypeError("Cannot divide {typ} by {cls}"
                            .format(typ=type(other).__name__,
                                    cls=type(self).__name__))

        if not hasattr(other, "dtype"):
            # e.g. list, tuple
            other = np.array(other)

        if len(other) != len(self):
            raise ValueError("Cannot divide vectors with unequal lengths")

        elif is_timedelta64_dtype(other):
            # let numpy handle it
            return other / self._data

        elif is_object_dtype(other):
            # Note: unlike in __truediv__, we do not _need_ to do type#
            #  inference on the result.  It does not raise, a numeric array
            #  is returned.  GH#23829
            result = [other[n] / self[n] for n in range(len(self))]
            return np.array(result)

        else:
            raise TypeError("Cannot divide {dtype} data by {cls}"
                            .format(dtype=other.dtype,
                                    cls=type(self).__name__))

    if compat.PY2:
        __div__ = __truediv__
        __rdiv__ = __rtruediv__

    # Note: TimedeltaIndex overrides this in call to cls._add_numeric_methods
    def __neg__(self):
        if self.freq is not None:
            return type(self)(-self._data, freq=-self.freq)
        return type(self)(-self._data)

    def __abs__(self):
        # Note: freq is not preserved
        return type(self)(np.abs(self._data))

    # ----------------------------------------------------------------
    # Conversion Methods - Vectorized analogues of Timedelta methods

    def total_seconds(self):
        """
        Return total duration of each element expressed in seconds.

        This method is available directly on TimedeltaArray, TimedeltaIndex
        and on Series containing timedelta values under the ``.dt`` namespace.

        Returns
        -------
        seconds : [ndarray, Float64Index, Series]
            When the calling object is a TimedeltaArray, the return type
            is ndarray.  When the calling object is a TimedeltaIndex,
            the return type is a Float64Index. When the calling object
            is a Series, the return type is Series of type `float64` whose
            index is the same as the original.

        See Also
        --------
        datetime.timedelta.total_seconds : Standard library version
            of this method.
        TimedeltaIndex.components : Return a DataFrame with components of
            each Timedelta.

        Examples
        --------
        **Series**

        >>> s = pd.Series(pd.to_timedelta(np.arange(5), unit='d'))
        >>> s
        0   0 days
        1   1 days
        2   2 days
        3   3 days
        4   4 days
        dtype: timedelta64[ns]

        >>> s.dt.total_seconds()
        0         0.0
        1     86400.0
        2    172800.0
        3    259200.0
        4    345600.0
        dtype: float64

        **TimedeltaIndex**

        >>> idx = pd.to_timedelta(np.arange(5), unit='d')
        >>> idx
        TimedeltaIndex(['0 days', '1 days', '2 days', '3 days', '4 days'],
                       dtype='timedelta64[ns]', freq=None)

        >>> idx.total_seconds()
        Float64Index([0.0, 86400.0, 172800.0, 259200.00000000003, 345600.0],
                     dtype='float64')
        """
        return self._maybe_mask_results(1e-9 * self.asi8, fill_value=None)

    def to_pytimedelta(self):
        """
        Return Timedelta Array/Index as object ndarray of datetime.timedelta
        objects.

        Returns
        -------
        datetimes : ndarray
        """
        return tslibs.ints_to_pytimedelta(self.asi8)

    days = _field_accessor("days", "days",
                           " Number of days for each element. ")
    seconds = _field_accessor("seconds", "seconds",
                              " Number of seconds (>= 0 and less than 1 day) "
                              "for each element. ")
    microseconds = _field_accessor("microseconds", "microseconds",
                                   "\nNumber of microseconds (>= 0 and less "
                                   "than 1 second) for each\nelement. ")
    nanoseconds = _field_accessor("nanoseconds", "nanoseconds",
                                  "\nNumber of nanoseconds (>= 0 and less "
                                  "than 1 microsecond) for each\nelement.\n")

    @property
    def components(self):
        """
        Return a dataframe of the components (days, hours, minutes,
        seconds, milliseconds, microseconds, nanoseconds) of the Timedeltas.

        Returns
        -------
        a DataFrame
        """
        from pandas import DataFrame

        columns = ['days', 'hours', 'minutes', 'seconds',
                   'milliseconds', 'microseconds', 'nanoseconds']
        hasnans = self.hasnans
        if hasnans:
            def f(x):
                if isna(x):
                    return [np.nan] * len(columns)
                return x.components
        else:
            def f(x):
                return x.components

        result = DataFrame([f(x) for x in self], columns=columns)
        if not hasnans:
            result = result.astype('int64')
        return result


TimedeltaArrayMixin._add_comparison_ops()
TimedeltaArrayMixin._add_datetimelike_methods()


# ---------------------------------------------------------------------
# Constructor Helpers

def sequence_to_td64ns(data, copy=False, unit="ns", errors="raise"):
    """
    Parameters
    ----------
    array : list-like
    copy : bool, default False
    unit : str, default "ns"
        The timedelta unit to treat integers as multiples of.
    errors : {"raise", "coerce", "ignore"}, default "raise"
        How to handle elements that cannot be converted to timedelta64[ns].
        See ``pandas.to_timedelta`` for details.

    Returns
    -------
    converted : numpy.ndarray
        The sequence converted to a numpy array with dtype ``timedelta64[ns]``.
    inferred_freq : Tick or None
        The inferred frequency of the sequence.

    Raises
    ------
    ValueError : Data cannot be converted to timedelta64[ns].

    Notes
    -----
    Unlike `pandas.to_timedelta`, if setting ``errors=ignore`` will not cause
    errors to be ignored; they are caught and subsequently ignored at a
    higher level.
    """
    inferred_freq = None
    unit = parse_timedelta_unit(unit)

    # Unwrap whatever we have into a np.ndarray
    if not hasattr(data, 'dtype'):
        # e.g. list, tuple
        if np.ndim(data) == 0:
            # i.e. generator
            data = list(data)
        data = np.array(data, copy=False)
    elif isinstance(data, ABCSeries):
        data = data._values
    elif isinstance(data, (ABCTimedeltaIndex, TimedeltaArrayMixin)):
        inferred_freq = data.freq
        data = data._data

    # Convert whatever we have into timedelta64[ns] dtype
    if is_object_dtype(data) or is_string_dtype(data):
        # no need to make a copy, need to convert if string-dtyped
        data = objects_to_td64ns(data, unit=unit, errors=errors)
        copy = False

    elif is_integer_dtype(data):
        # treat as multiples of the given unit
        data, copy_made = ints_to_td64ns(data, unit=unit)
        copy = copy and not copy_made

    elif is_float_dtype(data):
        # treat as multiples of the given unit.  If after converting to nanos,
        #  there are fractional components left, these are truncated
        #  (i.e. NOT rounded)
        mask = np.isnan(data)
        coeff = np.timedelta64(1, unit) / np.timedelta64(1, 'ns')
        data = (coeff * data).astype(np.int64).view('timedelta64[ns]')
        data[mask] = iNaT
        copy = False

    elif is_timedelta64_dtype(data):
        if data.dtype != _TD_DTYPE:
            # non-nano unit
            # TODO: watch out for overflows
            data = data.astype(_TD_DTYPE)
            copy = False

    elif is_datetime64_dtype(data):
        # GH#23539
        warnings.warn("Passing datetime64-dtype data to TimedeltaIndex is "
                      "deprecated, will raise a TypeError in a future "
                      "version",
                      FutureWarning, stacklevel=4)
        data = ensure_int64(data).view(_TD_DTYPE)

    else:
        raise TypeError("dtype {dtype} cannot be converted to timedelta64[ns]"
                        .format(dtype=data.dtype))

    data = np.array(data, copy=copy)
    assert data.dtype == 'm8[ns]', data
    return data, inferred_freq


def ints_to_td64ns(data, unit="ns"):
    """
    Convert an ndarray with integer-dtype to timedelta64[ns] dtype, treating
    the integers as multiples of the given timedelta unit.

    Parameters
    ----------
    data : numpy.ndarray with integer-dtype
    unit : str, default "ns"
        The timedelta unit to treat integers as multiples of.

    Returns
    -------
    numpy.ndarray : timedelta64[ns] array converted from data
    bool : whether a copy was made
    """
    copy_made = False
    unit = unit if unit is not None else "ns"

    if data.dtype != np.int64:
        # converting to int64 makes a copy, so we can avoid
        # re-copying later
        data = data.astype(np.int64)
        copy_made = True

    if unit != "ns":
        dtype_str = "timedelta64[{unit}]".format(unit=unit)
        data = data.view(dtype_str)

        # TODO: watch out for overflows when converting from lower-resolution
        data = data.astype("timedelta64[ns]")
        # the astype conversion makes a copy, so we can avoid re-copying later
        copy_made = True

    else:
        data = data.view("timedelta64[ns]")

    return data, copy_made


def objects_to_td64ns(data, unit="ns", errors="raise"):
    """
    Convert a object-dtyped or string-dtyped array into an
    timedelta64[ns]-dtyped array.

    Parameters
    ----------
    data : ndarray or Index
    unit : str, default "ns"
        The timedelta unit to treat integers as multiples of.
    errors : {"raise", "coerce", "ignore"}, default "raise"
        How to handle elements that cannot be converted to timedelta64[ns].
        See ``pandas.to_timedelta`` for details.

    Returns
    -------
    numpy.ndarray : timedelta64[ns] array converted from data

    Raises
    ------
    ValueError : Data cannot be converted to timedelta64[ns].

    Notes
    -----
    Unlike `pandas.to_timedelta`, if setting `errors=ignore` will not cause
    errors to be ignored; they are caught and subsequently ignored at a
    higher level.
    """
    # coerce Index to np.ndarray, converting string-dtype if necessary
    values = np.array(data, dtype=np.object_, copy=False)

    result = array_to_timedelta64(values,
                                  unit=unit, errors=errors)
    return result.view('timedelta64[ns]')


def _generate_regular_range(start, end, periods, offset):
    stride = offset.nanos
    if periods is None:
        b = Timedelta(start).value
        e = Timedelta(end).value
        e += stride - e % stride
    elif start is not None:
        b = Timedelta(start).value
        e = b + periods * stride
    elif end is not None:
        e = Timedelta(end).value + stride
        b = e - periods * stride
    else:
        raise ValueError("at least 'start' or 'end' should be specified "
                         "if a 'period' is given.")

    data = np.arange(b, e, stride, dtype=np.int64)
    return data<|MERGE_RESOLUTION|>--- conflicted
+++ resolved
@@ -184,11 +184,8 @@
             elif freq is None:
                 freq = inferred_freq
             freq_infer = False
-<<<<<<< HEAD
 
         result = cls._simple_new(data, freq=freq)
-=======
->>>>>>> 8ed347a2
 
         if inferred_freq is None and freq is not None:
             # this condition precludes `freq_infer`
