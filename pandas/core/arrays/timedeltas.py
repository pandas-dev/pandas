--- conflicted
+++ resolved
@@ -933,18 +933,9 @@
         data, copy_made = ints_to_td64ns(data, unit=unit)
         copy = copy and not copy_made
 
-<<<<<<< HEAD
-    elif is_float_dtype(data):
-        # treat as multiples of the given unit.  If after converting to nanos,
-        #  there are fractional components left, these are truncated
-        #  (i.e. NOT rounded)
-        if unit is None:
-            unit = "ns"
-=======
     elif is_float_dtype(data.dtype):
         # cast the unit, multiply base/frac separately
         # to avoid precision issues from float -> int
->>>>>>> c29e3950
         mask = np.isnan(data)
         m, p = precision_from_unit(unit)
         base = data.astype(np.int64)
