--- conflicted
+++ resolved
@@ -16,11 +16,7 @@
 
 from pandas.core.dtypes.common import (
     _NS_DTYPE, _TD_DTYPE, ensure_int64, is_datetime64_dtype, is_float_dtype,
-<<<<<<< HEAD
     is_int64_dtype, is_integer_dtype, is_list_like, is_object_dtype, is_scalar,
-=======
-    is_integer_dtype, is_list_like, is_object_dtype, is_scalar,
->>>>>>> c1af4f5e
     is_string_dtype, is_timedelta64_dtype, is_timedelta64_ns_dtype,
     pandas_dtype)
 from pandas.core.dtypes.dtypes import DatetimeTZDtype
@@ -330,22 +326,16 @@
     # ----------------------------------------------------------------
     # Rendering Methods
 
-    def _format_native_types(self):
-        return self.astype(object)
-
     def _formatter(self, boxed=False):
         from pandas.io.formats.format import _get_format_timedelta64
         return _get_format_timedelta64(self, box=True)
 
-<<<<<<< HEAD
-=======
     def _format_native_types(self, na_rep='NaT', date_format=None):
         from pandas.io.formats.format import _get_format_timedelta64
 
         formatter = _get_format_timedelta64(self._data, na_rep)
         return np.array([formatter(x) for x in self._data])
 
->>>>>>> c1af4f5e
     # ----------------------------------------------------------------
     # Arithmetic Methods
 
@@ -793,27 +783,6 @@
         datetimes : ndarray
         """
         return tslibs.ints_to_pytimedelta(self.asi8)
-
-    def astype(self, dtype, copy=True):
-        # We handle
-        # --> timedelta64[ns]
-        # --> timedelta64
-        dtype = pandas_dtype(dtype)
-
-        if is_timedelta64_dtype(dtype) and not is_timedelta64_ns_dtype(dtype):
-            # essentially this is division
-            result = self._data.astype(dtype, copy=copy)
-            if self._hasnans:
-                values = self._maybe_mask_results(result,
-                                                  fill_value=None,
-                                                  convert='float64')
-                return values
-            return result.astype('i8')
-        elif is_timedelta64_ns_dtype(dtype):
-            if copy:
-                return self.copy()
-            return self
-        return super(TimedeltaArrayMixin, self).astype(dtype, copy=copy)
 
     days = _field_accessor("days", "days",
                            "Number of days for each element.")
