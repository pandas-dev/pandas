# -*- coding: utf-8 -*-
from datetime import timedelta
import warnings

import numpy as np

from pandas._libs import tslibs
from pandas._libs.tslibs import Timedelta, Timestamp, NaT, iNaT
from pandas._libs.tslibs.fields import get_timedelta_field
from pandas._libs.tslibs.timedeltas import (
    array_to_timedelta64, parse_timedelta_unit)
from pandas.util._decorators import Appender

from pandas import compat

from pandas.core.dtypes.common import (
    _TD_DTYPE,
    is_object_dtype,
    is_string_dtype,
    is_float_dtype,
    is_integer_dtype,
    is_timedelta64_dtype,
    is_datetime64_dtype,
    is_list_like,
    ensure_int64)
from pandas.core.dtypes.generic import ABCSeries, ABCTimedeltaIndex
from pandas.core.dtypes.missing import isna

import pandas.core.common as com
from pandas.core.algorithms import checked_add_with_arr

from pandas.tseries.offsets import Tick
from pandas.tseries.frequencies import to_offset

from . import datetimelike as dtl


def _to_m8(key):
    """
    Timedelta-like => dt64
    """
    if not isinstance(key, Timedelta):
        # this also converts strings
        key = Timedelta(key)

    # return an type that can be compared
    return np.int64(key.value).view(_TD_DTYPE)


def _is_convertible_to_td(key):
    return isinstance(key, (Tick, timedelta,
                            np.timedelta64, compat.string_types))


def _field_accessor(name, alias, docstring=None):
    def f(self):
        values = self.asi8
        result = get_timedelta_field(values, alias)
        if self.hasnans:
            result = self._maybe_mask_results(result, fill_value=None,
                                              convert='float64')

        return result

    f.__name__ = name
    f.__doc__ = docstring
    return property(f)


def _td_array_cmp(cls, op):
    """
    Wrap comparison operations to convert timedelta-like to timedelta64
    """
    opname = '__{name}__'.format(name=op.__name__)
    nat_result = True if opname == '__ne__' else False

    def wrapper(self, other):
        msg = "cannot compare a {cls} with type {typ}"
        meth = getattr(dtl.DatetimeLikeArrayMixin, opname)
        if _is_convertible_to_td(other) or other is NaT:
            try:
                other = _to_m8(other)
            except ValueError:
                # failed to parse as timedelta
                raise TypeError(msg.format(cls=type(self).__name__,
                                           typ=type(other).__name__))
            result = meth(self, other)
            if isna(other):
                result.fill(nat_result)

        elif not is_list_like(other):
            raise TypeError(msg.format(cls=type(self).__name__,
                                       typ=type(other).__name__))
        else:
            other = type(self)(other)._data
            result = meth(self, other)
            result = com.values_from_object(result)

            o_mask = np.array(isna(other))
            if o_mask.any():
                result[o_mask] = nat_result

        if self.hasnans:
            result[self._isnan] = nat_result

        return result

    return compat.set_function_name(wrapper, opname, cls)


class TimedeltaArrayMixin(dtl.DatetimeLikeArrayMixin):
    _typ = "timedeltaarray"

    @property
    def _box_func(self):
        return lambda x: Timedelta(x, unit='ns')

    @property
    def dtype(self):
        return _TD_DTYPE

    # ----------------------------------------------------------------
    # Constructors
    _attributes = ["freq"]

    @classmethod
    def _simple_new(cls, values, freq=None, dtype=_TD_DTYPE):
        # `dtype` is passed by _shallow_copy in corner cases, should always
        #  be timedelta64[ns] if present
        assert dtype == _TD_DTYPE
        assert isinstance(values, np.ndarray), type(values)

        if values.dtype == 'i8':
            values = values.view('m8[ns]')

        assert values.dtype == 'm8[ns]'

        result = object.__new__(cls)
        result._data = values
        result._freq = freq
        return result

    def __new__(cls, values, freq=None, dtype=_TD_DTYPE):

        freq, freq_infer = dtl.maybe_infer_freq(freq)

        values = np.array(values, copy=False)
        if values.dtype == np.object_:
            values = array_to_timedelta64(values)

        result = cls._simple_new(values, freq=freq)
        if freq_infer:
            result.freq = to_offset(result.inferred_freq)

        return result

    @classmethod
    def _generate_range(cls, start, end, periods, freq, closed=None):

        periods = dtl.validate_periods(periods)
        if freq is None and any(x is None for x in [periods, start, end]):
            raise ValueError('Must provide freq argument if no data is '
                             'supplied')

        if com.count_not_none(start, end, periods, freq) != 3:
            raise ValueError('Of the four parameters: start, end, periods, '
                             'and freq, exactly three must be specified')

        if start is not None:
            start = Timedelta(start)

        if end is not None:
            end = Timedelta(end)

        if start is None and end is None:
            if closed is not None:
                raise ValueError("Closed has to be None if not both of start"
                                 "and end are defined")

        left_closed, right_closed = dtl.validate_endpoints(closed)

        if freq is not None:
            index = _generate_regular_range(start, end, periods, freq)
        else:
            index = np.linspace(start.value, end.value, periods).astype('i8')

        if not left_closed:
            index = index[1:]
        if not right_closed:
            index = index[:-1]

        return cls._simple_new(index, freq=freq)

    # ----------------------------------------------------------------
<<<<<<< HEAD
    # ExtensionArray Interface

    @Appender(dtl.DatetimeLikeArrayMixin._validate_fill_value.__doc__)
    def _validate_fill_value(self, fill_value):
        if isna(fill_value):
            fill_value = iNaT
        elif isinstance(fill_value, (timedelta, np.timedelta64, Tick)):
            fill_value = Timedelta(fill_value).value
        else:
            raise ValueError("'fill_value' should be a Timedelta. "
                             "Got '{got}'.".format(got=fill_value))
        return fill_value
=======
    # Array-Like / EA-Interface Methods
>>>>>>> 011b79fb

    # ----------------------------------------------------------------
    # Arithmetic Methods

    _create_comparison_method = classmethod(_td_array_cmp)

    def _add_offset(self, other):
        assert not isinstance(other, Tick)
        raise TypeError("cannot add the type {typ} to a {cls}"
                        .format(typ=type(other).__name__,
                                cls=type(self).__name__))

    def _add_delta(self, delta):
        """
        Add a timedelta-like, Tick, or TimedeltaIndex-like object
        to self, yielding a new TimedeltaArray

        Parameters
        ----------
        other : {timedelta, np.timedelta64, Tick,
                 TimedeltaIndex, ndarray[timedelta64]}

        Returns
        -------
        result : TimedeltaArray
        """
        new_values = dtl.DatetimeLikeArrayMixin._add_delta(self, delta)
        return type(self)(new_values, freq='infer')

    def _add_datetime_arraylike(self, other):
        """Add DatetimeArray/Index or ndarray[datetime64] to TimedeltaArray"""
        if isinstance(other, np.ndarray):
            # At this point we have already checked that dtype is datetime64
            from pandas.core.arrays import DatetimeArrayMixin
            other = DatetimeArrayMixin(other)

        # defer to implementation in DatetimeArray
        return other + self

    def _add_datetimelike_scalar(self, other):
        # adding a timedeltaindex to a datetimelike
        from pandas.core.arrays import DatetimeArrayMixin

        assert other is not NaT
        other = Timestamp(other)
        if other is NaT:
            # In this case we specifically interpret NaT as a datetime, not
            # the timedelta interpretation we would get by returning self + NaT
            result = self.asi8.view('m8[ms]') + NaT.to_datetime64()
            return DatetimeArrayMixin(result)

        i8 = self.asi8
        result = checked_add_with_arr(i8, other.value,
                                      arr_mask=self._isnan)
        result = self._maybe_mask_results(result)
        return DatetimeArrayMixin(result, tz=other.tz)

    def _addsub_offset_array(self, other, op):
        # Add or subtract Array-like of DateOffset objects
        try:
            # TimedeltaIndex can only operate with a subset of DateOffset
            # subclasses.  Incompatible classes will raise AttributeError,
            # which we re-raise as TypeError
            return dtl.DatetimeLikeArrayMixin._addsub_offset_array(self, other,
                                                                   op)
        except AttributeError:
            raise TypeError("Cannot add/subtract non-tick DateOffset to {cls}"
                            .format(cls=type(self).__name__))

    def _evaluate_with_timedelta_like(self, other, op):
        if isinstance(other, ABCSeries):
            # GH#19042
            return NotImplemented

        opstr = '__{opname}__'.format(opname=op.__name__).replace('__r', '__')
        # allow division by a timedelta
        if opstr in ['__div__', '__truediv__', '__floordiv__']:
            if _is_convertible_to_td(other):
                other = Timedelta(other)
                if isna(other):
                    raise NotImplementedError(
                        "division by pd.NaT not implemented")

                i8 = self.asi8
                left, right = i8, other.value

                if opstr in ['__floordiv__']:
                    result = op(left, right)
                else:
                    result = op(left, np.float64(right))
                result = self._maybe_mask_results(result, fill_value=None,
                                                  convert='float64')
                return result

        return NotImplemented

    # ----------------------------------------------------------------
    # Conversion Methods - Vectorized analogues of Timedelta methods

    def total_seconds(self):
        """
        Return total duration of each element expressed in seconds.

        This method is available directly on TimedeltaArray, TimedeltaIndex
        and on Series containing timedelta values under the ``.dt`` namespace.

        Returns
        -------
        seconds : [ndarray, Float64Index, Series]
            When the calling object is a TimedeltaArray, the return type
            is ndarray.  When the calling object is a TimedeltaIndex,
            the return type is a Float64Index. When the calling object
            is a Series, the return type is Series of type `float64` whose
            index is the same as the original.

        See Also
        --------
        datetime.timedelta.total_seconds : Standard library version
            of this method.
        TimedeltaIndex.components : Return a DataFrame with components of
            each Timedelta.

        Examples
        --------
        **Series**

        >>> s = pd.Series(pd.to_timedelta(np.arange(5), unit='d'))
        >>> s
        0   0 days
        1   1 days
        2   2 days
        3   3 days
        4   4 days
        dtype: timedelta64[ns]

        >>> s.dt.total_seconds()
        0         0.0
        1     86400.0
        2    172800.0
        3    259200.0
        4    345600.0
        dtype: float64

        **TimedeltaIndex**

        >>> idx = pd.to_timedelta(np.arange(5), unit='d')
        >>> idx
        TimedeltaIndex(['0 days', '1 days', '2 days', '3 days', '4 days'],
                       dtype='timedelta64[ns]', freq=None)

        >>> idx.total_seconds()
        Float64Index([0.0, 86400.0, 172800.0, 259200.00000000003, 345600.0],
                     dtype='float64')
        """
        return self._maybe_mask_results(1e-9 * self.asi8, fill_value=None)

    def to_pytimedelta(self):
        """
        Return Timedelta Array/Index as object ndarray of datetime.timedelta
        objects

        Returns
        -------
        datetimes : ndarray
        """
        return tslibs.ints_to_pytimedelta(self.asi8)

    days = _field_accessor("days", "days",
                           " Number of days for each element. ")
    seconds = _field_accessor("seconds", "seconds",
                              " Number of seconds (>= 0 and less than 1 day) "
                              "for each element. ")
    microseconds = _field_accessor("microseconds", "microseconds",
                                   "\nNumber of microseconds (>= 0 and less "
                                   "than 1 second) for each\nelement. ")
    nanoseconds = _field_accessor("nanoseconds", "nanoseconds",
                                  "\nNumber of nanoseconds (>= 0 and less "
                                  "than 1 microsecond) for each\nelement.\n")

    @property
    def components(self):
        """
        Return a dataframe of the components (days, hours, minutes,
        seconds, milliseconds, microseconds, nanoseconds) of the Timedeltas.

        Returns
        -------
        a DataFrame
        """
        from pandas import DataFrame

        columns = ['days', 'hours', 'minutes', 'seconds',
                   'milliseconds', 'microseconds', 'nanoseconds']
        hasnans = self.hasnans
        if hasnans:
            def f(x):
                if isna(x):
                    return [np.nan] * len(columns)
                return x.components
        else:
            def f(x):
                return x.components

        result = DataFrame([f(x) for x in self], columns=columns)
        if not hasnans:
            result = result.astype('int64')
        return result


TimedeltaArrayMixin._add_comparison_ops()
TimedeltaArrayMixin._add_datetimelike_methods()


# ---------------------------------------------------------------------
# Constructor Helpers

def sequence_to_td64ns(data, copy=False, unit="ns", errors="raise"):
    """
    Parameters
    ----------
    array : list-like
    copy : bool, default False
    unit : str, default "ns"
        The timedelta unit to treat integers as multiples of.
    errors : {"raise", "coerce", "ignore"}, default "raise"
        How to handle elements that cannot be converted to timedelta64[ns].
        See ``pandas.to_timedelta`` for details.

    Returns
    -------
    converted : numpy.ndarray
        The sequence converted to a numpy array with dtype ``timedelta64[ns]``.
    inferred_freq : Tick or None
        The inferred frequency of the sequence.

    Raises
    ------
    ValueError : Data cannot be converted to timedelta64[ns].

    Notes
    -----
    Unlike `pandas.to_timedelta`, if setting ``errors=ignore`` will not cause
    errors to be ignored; they are caught and subsequently ignored at a
    higher level.
    """
    inferred_freq = None
    unit = parse_timedelta_unit(unit)

    # Unwrap whatever we have into a np.ndarray
    if not hasattr(data, 'dtype'):
        # e.g. list, tuple
        if np.ndim(data) == 0:
            # i.e. generator
            data = list(data)
        data = np.array(data, copy=False)
    elif isinstance(data, ABCSeries):
        data = data._values
    elif isinstance(data, (ABCTimedeltaIndex, TimedeltaArrayMixin)):
        inferred_freq = data.freq
        data = data._data

    # Convert whatever we have into timedelta64[ns] dtype
    if is_object_dtype(data) or is_string_dtype(data):
        # no need to make a copy, need to convert if string-dtyped
        data = objects_to_td64ns(data, unit=unit, errors=errors)
        copy = False

    elif is_integer_dtype(data):
        # treat as multiples of the given unit
        data, copy_made = ints_to_td64ns(data, unit=unit)
        copy = copy and not copy_made

    elif is_float_dtype(data):
        # treat as multiples of the given unit.  If after converting to nanos,
        #  there are fractional components left, these are truncated
        #  (i.e. NOT rounded)
        mask = np.isnan(data)
        coeff = np.timedelta64(1, unit) / np.timedelta64(1, 'ns')
        data = (coeff * data).astype(np.int64).view('timedelta64[ns]')
        data[mask] = iNaT
        copy = False

    elif is_timedelta64_dtype(data):
        if data.dtype != _TD_DTYPE:
            # non-nano unit
            # TODO: watch out for overflows
            data = data.astype(_TD_DTYPE)
            copy = False

    elif is_datetime64_dtype(data):
        # GH#23539
        warnings.warn("Passing datetime64-dtype data to TimedeltaIndex is "
                      "deprecated, will raise a TypeError in a future "
                      "version",
                      FutureWarning, stacklevel=3)
        data = ensure_int64(data).view(_TD_DTYPE)

    else:
        raise TypeError("dtype {dtype} cannot be converted to timedelta64[ns]"
                        .format(dtype=data.dtype))

    data = np.array(data, copy=copy)
    assert data.dtype == 'm8[ns]', data
    return data, inferred_freq


def ints_to_td64ns(data, unit="ns"):
    """
    Convert an ndarray with integer-dtype to timedelta64[ns] dtype, treating
    the integers as multiples of the given timedelta unit.

    Parameters
    ----------
    data : numpy.ndarray with integer-dtype
    unit : str, default "ns"
        The timedelta unit to treat integers as multiples of.

    Returns
    -------
    numpy.ndarray : timedelta64[ns] array converted from data
    bool : whether a copy was made
    """
    copy_made = False
    unit = unit if unit is not None else "ns"

    if data.dtype != np.int64:
        # converting to int64 makes a copy, so we can avoid
        # re-copying later
        data = data.astype(np.int64)
        copy_made = True

    if unit != "ns":
        dtype_str = "timedelta64[{unit}]".format(unit=unit)
        data = data.view(dtype_str)

        # TODO: watch out for overflows when converting from lower-resolution
        data = data.astype("timedelta64[ns]")
        # the astype conversion makes a copy, so we can avoid re-copying later
        copy_made = True

    else:
        data = data.view("timedelta64[ns]")

    return data, copy_made


def objects_to_td64ns(data, unit="ns", errors="raise"):
    """
    Convert a object-dtyped or string-dtyped array into an
    timedelta64[ns]-dtyped array.

    Parameters
    ----------
    data : ndarray or Index
    unit : str, default "ns"
        The timedelta unit to treat integers as multiples of.
    errors : {"raise", "coerce", "ignore"}, default "raise"
        How to handle elements that cannot be converted to timedelta64[ns].
        See ``pandas.to_timedelta`` for details.

    Returns
    -------
    numpy.ndarray : timedelta64[ns] array converted from data

    Raises
    ------
    ValueError : Data cannot be converted to timedelta64[ns].

    Notes
    -----
    Unlike `pandas.to_timedelta`, if setting `errors=ignore` will not cause
    errors to be ignored; they are caught and subsequently ignored at a
    higher level.
    """
    # coerce Index to np.ndarray, converting string-dtype if necessary
    values = np.array(data, dtype=np.object_, copy=False)

    result = array_to_timedelta64(values,
                                  unit=unit, errors=errors)
    return result.view('timedelta64[ns]')


def _generate_regular_range(start, end, periods, offset):
    stride = offset.nanos
    if periods is None:
        b = Timedelta(start).value
        e = Timedelta(end).value
        e += stride - e % stride
    elif start is not None:
        b = Timedelta(start).value
        e = b + periods * stride
    elif end is not None:
        e = Timedelta(end).value + stride
        b = e - periods * stride
    else:
        raise ValueError("at least 'start' or 'end' should be specified "
                         "if a 'period' is given.")

    data = np.arange(b, e, stride, dtype=np.int64)
    return data<|MERGE_RESOLUTION|>--- conflicted
+++ resolved
@@ -192,8 +192,7 @@
         return cls._simple_new(index, freq=freq)
 
     # ----------------------------------------------------------------
-<<<<<<< HEAD
-    # ExtensionArray Interface
+    # Array-Like / EA-Interface Methods
 
     @Appender(dtl.DatetimeLikeArrayMixin._validate_fill_value.__doc__)
     def _validate_fill_value(self, fill_value):
@@ -205,9 +204,6 @@
             raise ValueError("'fill_value' should be a Timedelta. "
                              "Got '{got}'.".format(got=fill_value))
         return fill_value
-=======
-    # Array-Like / EA-Interface Methods
->>>>>>> 011b79fb
 
     # ----------------------------------------------------------------
     # Arithmetic Methods
