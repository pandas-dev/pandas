--- conflicted
+++ resolved
@@ -523,17 +523,13 @@
     # ----------------------------------------------------------------
     # Array-Like / EA-Interface Methods
 
-<<<<<<< HEAD
-=======
     def __array__(self, dtype=None):
-        if is_object_dtype(dtype) or (dtype is None and self.tz):
-            return np.array(list(self), dtype=object)
-        elif is_int64_dtype(dtype):
-            return self.asi8
-
-        return self._data
-
->>>>>>> f074abef
+        if dtype is None and self.tz:
+            # The default for tz-aware is object, to preserve tz info
+            dtype = object
+
+        return super(DatetimeArray, self).__array__(dtype=dtype)
+
     def __iter__(self):
         """
         Return an iterator over the boxed values
