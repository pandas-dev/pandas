from __future__ import annotations

from datetime import (
    datetime,
    time,
    timedelta,
    tzinfo,
)
from typing import (
    TYPE_CHECKING,
    Iterator,
    Literal,
    cast,
)
import warnings

import numpy as np

from pandas._libs import (
    lib,
    tslib,
)
from pandas._libs.tslibs import (
    BaseOffset,
    NaT,
    NaTType,
    Resolution,
    Timestamp,
    astype_overflowsafe,
    fields,
    get_resolution,
    get_supported_reso,
    get_unit_from_dtype,
    ints_to_pydatetime,
    is_date_array_normalized,
    is_supported_unit,
    is_unitless,
    normalize_i8_timestamps,
    npy_unit_to_abbrev,
    timezones,
    to_offset,
    tz_convert_from_utc,
    tzconversion,
)
from pandas._typing import (
    DateTimeErrorChoices,
    IntervalClosedType,
    TimeAmbiguous,
    TimeNonexistent,
    npt,
)
from pandas.errors import (
    OutOfBoundsDatetime,
    PerformanceWarning,
)
from pandas.util._exceptions import find_stack_level
from pandas.util._validators import validate_inclusive

from pandas.core.dtypes.common import (
    DT64NS_DTYPE,
    INT64_DTYPE,
    is_bool_dtype,
    is_datetime64_any_dtype,
    is_datetime64_dtype,
    is_datetime64tz_dtype,
    is_dtype_equal,
    is_extension_array_dtype,
    is_float_dtype,
    is_object_dtype,
    is_period_dtype,
    is_sparse,
    is_string_dtype,
    is_timedelta64_dtype,
    pandas_dtype,
)
from pandas.core.dtypes.dtypes import DatetimeTZDtype
from pandas.core.dtypes.missing import isna

from pandas.core.arrays import datetimelike as dtl
from pandas.core.arrays._ranges import generate_regular_range
import pandas.core.common as com

from pandas.tseries.frequencies import get_period_alias
from pandas.tseries.offsets import (
    Day,
    Tick,
)

if TYPE_CHECKING:

    from pandas import DataFrame
    from pandas.core.arrays import PeriodArray

_midnight = time(0, 0)


def tz_to_dtype(tz: tzinfo | None, unit: str = "ns"):
    """
    Return a datetime64[ns] dtype appropriate for the given timezone.

    Parameters
    ----------
    tz : tzinfo or None
    unit : str, default "ns"

    Returns
    -------
    np.dtype or Datetime64TZDType
    """
    if tz is None:
        return np.dtype(f"M8[{unit}]")
    else:
        return DatetimeTZDtype(tz=tz, unit=unit)


def _field_accessor(name: str, field: str, docstring=None):
    def f(self):
        values = self._local_timestamps()

        if field in self._bool_ops:
            result: np.ndarray

            if field.endswith(("start", "end")):
                freq = self.freq
                month_kw = 12
                if freq:
                    kwds = freq.kwds
                    month_kw = kwds.get("startingMonth", kwds.get("month", 12))

                result = fields.get_start_end_field(
                    values, field, self.freqstr, month_kw, reso=self._creso
                )
            else:
                result = fields.get_date_field(values, field, reso=self._creso)

            # these return a boolean by-definition
            return result

        if field in self._object_ops:
            result = fields.get_date_name_field(values, field, reso=self._creso)
            result = self._maybe_mask_results(result, fill_value=None)

        else:
            result = fields.get_date_field(values, field, reso=self._creso)
            result = self._maybe_mask_results(
                result, fill_value=None, convert="float64"
            )

        return result

    f.__name__ = name
    f.__doc__ = docstring
    return property(f)


class DatetimeArray(dtl.TimelikeOps, dtl.DatelikeOps):
    """
    Pandas ExtensionArray for tz-naive or tz-aware datetime data.

    .. warning::

       DatetimeArray is currently experimental, and its API may change
       without warning. In particular, :attr:`DatetimeArray.dtype` is
       expected to change to always be an instance of an ``ExtensionDtype``
       subclass.

    Parameters
    ----------
    values : Series, Index, DatetimeArray, ndarray
        The datetime data.

        For DatetimeArray `values` (or a Series or Index boxing one),
        `dtype` and `freq` will be extracted from `values`.

    dtype : numpy.dtype or DatetimeTZDtype
        Note that the only NumPy dtype allowed is 'datetime64[ns]'.
    freq : str or Offset, optional
        The frequency.
    copy : bool, default False
        Whether to copy the underlying array of values.

    Attributes
    ----------
    None

    Methods
    -------
    None
    """

    _typ = "datetimearray"
    _internal_fill_value = np.datetime64("NaT", "ns")
    _recognized_scalars = (datetime, np.datetime64)
    _is_recognized_dtype = is_datetime64_any_dtype
    _infer_matches = ("datetime", "datetime64", "date")

    @property
    def _scalar_type(self) -> type[Timestamp]:
        return Timestamp

    # define my properties & methods for delegation
    _bool_ops: list[str] = [
        "is_month_start",
        "is_month_end",
        "is_quarter_start",
        "is_quarter_end",
        "is_year_start",
        "is_year_end",
        "is_leap_year",
    ]
    _object_ops: list[str] = ["freq", "tz"]
    _field_ops: list[str] = [
        "year",
        "month",
        "day",
        "hour",
        "minute",
        "second",
        "weekday",
        "dayofweek",
        "day_of_week",
        "dayofyear",
        "day_of_year",
        "quarter",
        "days_in_month",
        "daysinmonth",
        "microsecond",
        "nanosecond",
    ]
    _other_ops: list[str] = ["date", "time", "timetz"]
    _datetimelike_ops: list[str] = _field_ops + _object_ops + _bool_ops + _other_ops
    _datetimelike_methods: list[str] = [
        "to_period",
        "tz_localize",
        "tz_convert",
        "normalize",
        "strftime",
        "round",
        "floor",
        "ceil",
        "month_name",
        "day_name",
    ]

    # ndim is inherited from ExtensionArray, must exist to ensure
    #  Timestamp.__richcmp__(DateTimeArray) operates pointwise

    # ensure that operations with numpy arrays defer to our implementation
    __array_priority__ = 1000

    # -----------------------------------------------------------------
    # Constructors

    _dtype: np.dtype | DatetimeTZDtype
    _freq: BaseOffset | None = None
    _default_dtype = DT64NS_DTYPE  # used in TimeLikeOps.__init__

    @classmethod
    def _validate_dtype(cls, values, dtype):
        # used in TimeLikeOps.__init__
        _validate_dt64_dtype(values.dtype)
        dtype = _validate_dt64_dtype(dtype)
        return dtype

    # error: Signature of "_simple_new" incompatible with supertype "NDArrayBacked"
    @classmethod
    def _simple_new(  # type: ignore[override]
        cls,
        values: np.ndarray,
        freq: BaseOffset | None = None,
        dtype=DT64NS_DTYPE,
    ) -> DatetimeArray:
        assert isinstance(values, np.ndarray)
        assert dtype.kind == "M"
        if isinstance(dtype, np.dtype):
            assert dtype == values.dtype
            assert not is_unitless(dtype)
        else:
            # DatetimeTZDtype. If we have e.g. DatetimeTZDtype[us, UTC],
            #  then values.dtype should be M8[us].
            assert dtype._creso == get_unit_from_dtype(values.dtype)

        result = super()._simple_new(values, dtype)
        result._freq = freq
        return result

    @classmethod
    def _from_sequence(cls, scalars, *, dtype=None, copy: bool = False):
        return cls._from_sequence_not_strict(scalars, dtype=dtype, copy=copy)

    @classmethod
    def _from_sequence_not_strict(
        cls,
        data,
        *,
        dtype=None,
        copy: bool = False,
        tz=lib.no_default,
        freq: str | BaseOffset | lib.NoDefault | None = lib.no_default,
        dayfirst: bool = False,
        yearfirst: bool = False,
        ambiguous: TimeAmbiguous = "raise",
    ):
        """
        A non-strict version of _from_sequence, called from DatetimeIndex.__new__.
        """
        explicit_none = freq is None
        freq = freq if freq is not lib.no_default else None
        freq, freq_infer = dtl.maybe_infer_freq(freq)

        # if the user either explicitly passes tz=None or a tz-naive dtype, we
        #  disallows inferring a tz.
        explicit_tz_none = tz is None
        if tz is lib.no_default:
            tz = None
        else:
            tz = timezones.maybe_get_tz(tz)

        dtype = _validate_dt64_dtype(dtype)
        # if dtype has an embedded tz, capture it
        tz = validate_tz_from_dtype(dtype, tz, explicit_tz_none)

        unit = None
        if dtype is not None:
            if isinstance(dtype, np.dtype):
                unit = np.datetime_data(dtype)[0]
            else:
                # DatetimeTZDtype
                unit = dtype.unit

        subarr, tz, inferred_freq = _sequence_to_dt64ns(
            data,
            copy=copy,
            tz=tz,
            dayfirst=dayfirst,
            yearfirst=yearfirst,
            ambiguous=ambiguous,
        )
        # We have to call this again after possibly inferring a tz above
        validate_tz_from_dtype(dtype, tz, explicit_tz_none)
        if tz is not None and explicit_tz_none:
            raise ValueError(
                "Passed data is timezone-aware, incompatible with 'tz=None'. "
                "Use obj.tz_localize(None) instead."
            )

        freq, freq_infer = dtl.validate_inferred_freq(freq, inferred_freq, freq_infer)
        if explicit_none:
            freq = None

        data_unit = np.datetime_data(subarr.dtype)[0]
        data_dtype = tz_to_dtype(tz, data_unit)
        result = cls._simple_new(subarr, freq=freq, dtype=data_dtype)
        if unit is not None and unit != result._unit:
            # If unit was specified in user-passed dtype, cast to it here
            result = result._as_unit(unit)

        if inferred_freq is None and freq is not None:
            # this condition precludes `freq_infer`
            cls._validate_frequency(result, freq, ambiguous=ambiguous)

        elif freq_infer:
            # Set _freq directly to bypass duplicative _validate_frequency
            # check.
            result._freq = to_offset(result.inferred_freq)

        return result

    # error: Signature of "_generate_range" incompatible with supertype
    # "DatetimeLikeArrayMixin"
    @classmethod
    def _generate_range(  # type: ignore[override]
        cls,
        start,
        end,
        periods,
        freq,
        tz=None,
        normalize: bool = False,
        ambiguous: TimeAmbiguous = "raise",
        nonexistent: TimeNonexistent = "raise",
        inclusive: IntervalClosedType = "both",
    ) -> DatetimeArray:

        periods = dtl.validate_periods(periods)
        if freq is None and any(x is None for x in [periods, start, end]):
            raise ValueError("Must provide freq argument if no data is supplied")

        if com.count_not_none(start, end, periods, freq) != 3:
            raise ValueError(
                "Of the four parameters: start, end, periods, "
                "and freq, exactly three must be specified"
            )
        freq = to_offset(freq)

        if start is not None:
            start = Timestamp(start)

        if end is not None:
            end = Timestamp(end)

        if start is NaT or end is NaT:
            raise ValueError("Neither `start` nor `end` can be NaT")

        if start is not None:
            start = start._as_unit("ns")
        if end is not None:
            end = end._as_unit("ns")

        left_inclusive, right_inclusive = validate_inclusive(inclusive)
        start, end = _maybe_normalize_endpoints(start, end, normalize)
        tz = _infer_tz_from_endpoints(start, end, tz)

        if tz is not None:
            # Localize the start and end arguments
            start_tz = None if start is None else start.tz
            end_tz = None if end is None else end.tz
            start = _maybe_localize_point(
                start, start_tz, start, freq, tz, ambiguous, nonexistent
            )
            end = _maybe_localize_point(
                end, end_tz, end, freq, tz, ambiguous, nonexistent
            )
        if freq is not None:
            # We break Day arithmetic (fixed 24 hour) here and opt for
            # Day to mean calendar day (23/24/25 hour). Therefore, strip
            # tz info from start and day to avoid DST arithmetic
            if isinstance(freq, Day):
                if start is not None:
                    start = start.tz_localize(None)
                if end is not None:
                    end = end.tz_localize(None)

            if isinstance(freq, Tick):
                i8values = generate_regular_range(start, end, periods, freq)
            else:
                xdr = _generate_range(
                    start=start, end=end, periods=periods, offset=freq
                )
                i8values = np.array([x.value for x in xdr], dtype=np.int64)

            endpoint_tz = start.tz if start is not None else end.tz

            if tz is not None and endpoint_tz is None:

                if not timezones.is_utc(tz):
                    # short-circuit tz_localize_to_utc which would make
                    #  an unnecessary copy with UTC but be a no-op.
                    i8values = tzconversion.tz_localize_to_utc(
                        i8values, tz, ambiguous=ambiguous, nonexistent=nonexistent
                    )

                # i8values is localized datetime64 array -> have to convert
                # start/end as well to compare
                if start is not None:
                    start = start.tz_localize(tz, ambiguous, nonexistent)
                if end is not None:
                    end = end.tz_localize(tz, ambiguous, nonexistent)
        else:
            # Create a linearly spaced date_range in local time
            # Nanosecond-granularity timestamps aren't always correctly
            # representable with doubles, so we limit the range that we
            # pass to np.linspace as much as possible
            i8values = (
                np.linspace(0, end.value - start.value, periods, dtype="int64")
                + start.value
            )
            if i8values.dtype != "i8":
                # 2022-01-09 I (brock) am not sure if it is possible for this
                #  to overflow and cast to e.g. f8, but if it does we need to cast
                i8values = i8values.astype("i8")

        if start == end:
            if not left_inclusive and not right_inclusive:
                i8values = i8values[1:-1]
        else:
            start_i8 = Timestamp(start).value
            end_i8 = Timestamp(end).value
            if not left_inclusive or not right_inclusive:
                if not left_inclusive and len(i8values) and i8values[0] == start_i8:
                    i8values = i8values[1:]
                if not right_inclusive and len(i8values) and i8values[-1] == end_i8:
                    i8values = i8values[:-1]

        dt64_values = i8values.view("datetime64[ns]")
        dtype = tz_to_dtype(tz)
        return cls._simple_new(dt64_values, freq=freq, dtype=dtype)

    # -----------------------------------------------------------------
    # DatetimeLike Interface

    def _unbox_scalar(self, value) -> np.datetime64:
        if not isinstance(value, self._scalar_type) and value is not NaT:
            raise ValueError("'value' should be a Timestamp.")
<<<<<<< HEAD
        self._check_compatible_with(value, setitem=setitem)

        if value is NaT:
            return np.datetime64(value.value, self._unit)
        else:
            return value._as_unit(self._unit).asm8
=======
        self._check_compatible_with(value)
        return value.asm8
>>>>>>> 47ecf8d0

    def _scalar_from_string(self, value) -> Timestamp | NaTType:
        return Timestamp(value, tz=self.tz)

    def _check_compatible_with(self, other) -> None:
        if other is NaT:
            return
        self._assert_tzawareness_compat(other)

    # -----------------------------------------------------------------
    # Descriptive Properties

    def _box_func(self, x: np.datetime64) -> Timestamp | NaTType:
        # GH#42228
        value = x.view("i8")
        ts = Timestamp._from_value_and_reso(value, reso=self._creso, tz=self.tz)
        return ts

    @property
    # error: Return type "Union[dtype, DatetimeTZDtype]" of "dtype"
    # incompatible with return type "ExtensionDtype" in supertype
    # "ExtensionArray"
    def dtype(self) -> np.dtype | DatetimeTZDtype:  # type: ignore[override]
        """
        The dtype for the DatetimeArray.

        .. warning::

           A future version of pandas will change dtype to never be a
           ``numpy.dtype``. Instead, :attr:`DatetimeArray.dtype` will
           always be an instance of an ``ExtensionDtype`` subclass.

        Returns
        -------
        numpy.dtype or DatetimeTZDtype
            If the values are tz-naive, then ``np.dtype('datetime64[ns]')``
            is returned.

            If the values are tz-aware, then the ``DatetimeTZDtype``
            is returned.
        """
        return self._dtype

    @property
    def tz(self) -> tzinfo | None:
        """
        Return the timezone.

        Returns
        -------
        datetime.tzinfo, pytz.tzinfo.BaseTZInfo, dateutil.tz.tz.tzfile, or None
            Returns None when the array is tz-naive.
        """
        # GH 18595
        return getattr(self.dtype, "tz", None)

    @tz.setter
    def tz(self, value):
        # GH 3746: Prevent localizing or converting the index by setting tz
        raise AttributeError(
            "Cannot directly set timezone. Use tz_localize() "
            "or tz_convert() as appropriate"
        )

    @property
    def tzinfo(self) -> tzinfo | None:
        """
        Alias for tz attribute
        """
        return self.tz

    @property  # NB: override with cache_readonly in immutable subclasses
    def is_normalized(self) -> bool:
        """
        Returns True if all of the dates are at midnight ("no time")
        """
        return is_date_array_normalized(self.asi8, self.tz, reso=self._creso)

    @property  # NB: override with cache_readonly in immutable subclasses
    def _resolution_obj(self) -> Resolution:
        return get_resolution(self.asi8, self.tz, reso=self._creso)

    # ----------------------------------------------------------------
    # Array-Like / EA-Interface Methods

    def __array__(self, dtype=None) -> np.ndarray:
        if dtype is None and self.tz:
            # The default for tz-aware is object, to preserve tz info
            dtype = object

        return super().__array__(dtype=dtype)

    def __iter__(self) -> Iterator:
        """
        Return an iterator over the boxed values

        Yields
        ------
        tstamp : Timestamp
        """
        if self.ndim > 1:
            for i in range(len(self)):
                yield self[i]
        else:
            # convert in chunks of 10k for efficiency
            data = self.asi8
            length = len(self)
            chunksize = 10000
            chunks = (length // chunksize) + 1

            for i in range(chunks):
                start_i = i * chunksize
                end_i = min((i + 1) * chunksize, length)
                converted = ints_to_pydatetime(
                    data[start_i:end_i],
                    tz=self.tz,
                    box="timestamp",
                    reso=self._creso,
                )
                yield from converted

    def astype(self, dtype, copy: bool = True):
        # We handle
        #   --> datetime
        #   --> period
        # DatetimeLikeArrayMixin Super handles the rest.
        dtype = pandas_dtype(dtype)

        if is_dtype_equal(dtype, self.dtype):
            if copy:
                return self.copy()
            return self

        elif (
            self.tz is None
            and is_datetime64_dtype(dtype)
            and not is_unitless(dtype)
            and is_supported_unit(get_unit_from_dtype(dtype))
        ):
            # unit conversion e.g. datetime64[s]
            res_values = astype_overflowsafe(self._ndarray, dtype, copy=True)
            return type(self)._simple_new(res_values, dtype=res_values.dtype)
            # TODO: preserve freq?

        elif self.tz is not None and isinstance(dtype, DatetimeTZDtype):
            # tzaware unit conversion e.g. datetime64[s, UTC]
            np_dtype = np.dtype(dtype.str)
            res_values = astype_overflowsafe(self._ndarray, np_dtype, copy=copy)
            return type(self)._simple_new(res_values, dtype=dtype, freq=self.freq)

        elif self.tz is None and isinstance(dtype, DatetimeTZDtype):
            # pre-2.0 this did self.tz_localize(dtype.tz), which did not match
            #  the Series behavior
            raise TypeError(
                "Cannot use .astype to convert from timezone-naive dtype to "
                "timezone-aware dtype. Use obj.tz_localize instead."
            )

        elif self.tz is not None and is_datetime64_dtype(dtype):
            # pre-2.0 behavior for DTA/DTI was
            #  values.tz_convert("UTC").tz_localize(None), which did not match
            #  the Series behavior
            raise TypeError(
                "Cannot use .astype to convert from timezone-aware dtype to "
                "timezone-naive dtype. Use obj.tz_localize(None) or "
                "obj.tz_convert('UTC').tz_localize(None) instead."
            )

        elif (
            self.tz is None
            and is_datetime64_dtype(dtype)
            and dtype != self.dtype
            and is_unitless(dtype)
        ):
            raise TypeError(
                "Casting to unit-less dtype 'datetime64' is not supported. "
                "Pass e.g. 'datetime64[ns]' instead."
            )

        elif is_period_dtype(dtype):
            return self.to_period(freq=dtype.freq)
        return dtl.DatetimeLikeArrayMixin.astype(self, dtype, copy)

    # -----------------------------------------------------------------
    # Rendering Methods

    def _format_native_types(
        self, *, na_rep: str | float = "NaT", date_format=None, **kwargs
    ) -> npt.NDArray[np.object_]:
        from pandas.io.formats.format import get_format_datetime64_from_values

        fmt = get_format_datetime64_from_values(self, date_format)

        return tslib.format_array_from_datetime(
            self.asi8, tz=self.tz, format=fmt, na_rep=na_rep, reso=self._creso
        )

    # -----------------------------------------------------------------
    # Comparison Methods

    def _has_same_tz(self, other) -> bool:

        # vzone shouldn't be None if value is non-datetime like
        if isinstance(other, np.datetime64):
            # convert to Timestamp as np.datetime64 doesn't have tz attr
            other = Timestamp(other)

        if not hasattr(other, "tzinfo"):
            return False
        other_tz = other.tzinfo
        return timezones.tz_compare(self.tzinfo, other_tz)

    def _assert_tzawareness_compat(self, other) -> None:
        # adapted from _Timestamp._assert_tzawareness_compat
        other_tz = getattr(other, "tzinfo", None)
        other_dtype = getattr(other, "dtype", None)

        if is_datetime64tz_dtype(other_dtype):
            # Get tzinfo from Series dtype
            other_tz = other.dtype.tz
        if other is NaT:
            # pd.NaT quacks both aware and naive
            pass
        elif self.tz is None:
            if other_tz is not None:
                raise TypeError(
                    "Cannot compare tz-naive and tz-aware datetime-like objects."
                )
        elif other_tz is None:
            raise TypeError(
                "Cannot compare tz-naive and tz-aware datetime-like objects"
            )

    # -----------------------------------------------------------------
    # Arithmetic Methods

    def _add_offset(self, offset) -> DatetimeArray:

        assert not isinstance(offset, Tick)

        if self.tz is not None:
            values = self.tz_localize(None)
        else:
            values = self

        try:
            result = offset._apply_array(values).view(values.dtype)
        except NotImplementedError:
            warnings.warn(
                "Non-vectorized DateOffset being applied to Series or DatetimeIndex.",
                PerformanceWarning,
                stacklevel=find_stack_level(),
            )
            result = self.astype("O") + offset
            result = type(self)._from_sequence(result)
            if not len(self):
                # GH#30336 _from_sequence won't be able to infer self.tz
                return result.tz_localize(self.tz)

        else:
            result = DatetimeArray._simple_new(result, dtype=result.dtype)
            if self.tz is not None:
                result = result.tz_localize(self.tz)

        return result

    # -----------------------------------------------------------------
    # Timezone Conversion and Localization Methods

    def _local_timestamps(self) -> npt.NDArray[np.int64]:
        """
        Convert to an i8 (unix-like nanosecond timestamp) representation
        while keeping the local timezone and not using UTC.
        This is used to calculate time-of-day information as if the timestamps
        were timezone-naive.
        """
        if self.tz is None or timezones.is_utc(self.tz):
            # Avoid the copy that would be made in tzconversion
            return self.asi8
        return tz_convert_from_utc(self.asi8, self.tz, reso=self._creso)

    def tz_convert(self, tz) -> DatetimeArray:
        """
        Convert tz-aware Datetime Array/Index from one time zone to another.

        Parameters
        ----------
        tz : str, pytz.timezone, dateutil.tz.tzfile or None
            Time zone for time. Corresponding timestamps would be converted
            to this time zone of the Datetime Array/Index. A `tz` of None will
            convert to UTC and remove the timezone information.

        Returns
        -------
        Array or Index

        Raises
        ------
        TypeError
            If Datetime Array/Index is tz-naive.

        See Also
        --------
        DatetimeIndex.tz : A timezone that has a variable offset from UTC.
        DatetimeIndex.tz_localize : Localize tz-naive DatetimeIndex to a
            given time zone, or remove timezone from a tz-aware DatetimeIndex.

        Examples
        --------
        With the `tz` parameter, we can change the DatetimeIndex
        to other time zones:

        >>> dti = pd.date_range(start='2014-08-01 09:00',
        ...                     freq='H', periods=3, tz='Europe/Berlin')

        >>> dti
        DatetimeIndex(['2014-08-01 09:00:00+02:00',
                       '2014-08-01 10:00:00+02:00',
                       '2014-08-01 11:00:00+02:00'],
                      dtype='datetime64[ns, Europe/Berlin]', freq='H')

        >>> dti.tz_convert('US/Central')
        DatetimeIndex(['2014-08-01 02:00:00-05:00',
                       '2014-08-01 03:00:00-05:00',
                       '2014-08-01 04:00:00-05:00'],
                      dtype='datetime64[ns, US/Central]', freq='H')

        With the ``tz=None``, we can remove the timezone (after converting
        to UTC if necessary):

        >>> dti = pd.date_range(start='2014-08-01 09:00', freq='H',
        ...                     periods=3, tz='Europe/Berlin')

        >>> dti
        DatetimeIndex(['2014-08-01 09:00:00+02:00',
                       '2014-08-01 10:00:00+02:00',
                       '2014-08-01 11:00:00+02:00'],
                        dtype='datetime64[ns, Europe/Berlin]', freq='H')

        >>> dti.tz_convert(None)
        DatetimeIndex(['2014-08-01 07:00:00',
                       '2014-08-01 08:00:00',
                       '2014-08-01 09:00:00'],
                        dtype='datetime64[ns]', freq='H')
        """
        tz = timezones.maybe_get_tz(tz)

        if self.tz is None:
            # tz naive, use tz_localize
            raise TypeError(
                "Cannot convert tz-naive timestamps, use tz_localize to localize"
            )

        # No conversion since timestamps are all UTC to begin with
        dtype = tz_to_dtype(tz, unit=self._unit)
        return self._simple_new(self._ndarray, dtype=dtype, freq=self.freq)

    @dtl.ravel_compat
    def tz_localize(
        self,
        tz,
        ambiguous: TimeAmbiguous = "raise",
        nonexistent: TimeNonexistent = "raise",
    ) -> DatetimeArray:
        """
        Localize tz-naive Datetime Array/Index to tz-aware Datetime Array/Index.

        This method takes a time zone (tz) naive Datetime Array/Index object
        and makes this time zone aware. It does not move the time to another
        time zone.

        This method can also be used to do the inverse -- to create a time
        zone unaware object from an aware object. To that end, pass `tz=None`.

        Parameters
        ----------
        tz : str, pytz.timezone, dateutil.tz.tzfile or None
            Time zone to convert timestamps to. Passing ``None`` will
            remove the time zone information preserving local time.
        ambiguous : 'infer', 'NaT', bool array, default 'raise'
            When clocks moved backward due to DST, ambiguous times may arise.
            For example in Central European Time (UTC+01), when going from
            03:00 DST to 02:00 non-DST, 02:30:00 local time occurs both at
            00:30:00 UTC and at 01:30:00 UTC. In such a situation, the
            `ambiguous` parameter dictates how ambiguous times should be
            handled.

            - 'infer' will attempt to infer fall dst-transition hours based on
              order
            - bool-ndarray where True signifies a DST time, False signifies a
              non-DST time (note that this flag is only applicable for
              ambiguous times)
            - 'NaT' will return NaT where there are ambiguous times
            - 'raise' will raise an AmbiguousTimeError if there are ambiguous
              times.

        nonexistent : 'shift_forward', 'shift_backward, 'NaT', timedelta, \
default 'raise'
            A nonexistent time does not exist in a particular timezone
            where clocks moved forward due to DST.

            - 'shift_forward' will shift the nonexistent time forward to the
              closest existing time
            - 'shift_backward' will shift the nonexistent time backward to the
              closest existing time
            - 'NaT' will return NaT where there are nonexistent times
            - timedelta objects will shift nonexistent times by the timedelta
            - 'raise' will raise an NonExistentTimeError if there are
              nonexistent times.

        Returns
        -------
        Same type as self
            Array/Index converted to the specified time zone.

        Raises
        ------
        TypeError
            If the Datetime Array/Index is tz-aware and tz is not None.

        See Also
        --------
        DatetimeIndex.tz_convert : Convert tz-aware DatetimeIndex from
            one time zone to another.

        Examples
        --------
        >>> tz_naive = pd.date_range('2018-03-01 09:00', periods=3)
        >>> tz_naive
        DatetimeIndex(['2018-03-01 09:00:00', '2018-03-02 09:00:00',
                       '2018-03-03 09:00:00'],
                      dtype='datetime64[ns]', freq='D')

        Localize DatetimeIndex in US/Eastern time zone:

        >>> tz_aware = tz_naive.tz_localize(tz='US/Eastern')
        >>> tz_aware
        DatetimeIndex(['2018-03-01 09:00:00-05:00',
                       '2018-03-02 09:00:00-05:00',
                       '2018-03-03 09:00:00-05:00'],
                      dtype='datetime64[ns, US/Eastern]', freq=None)

        With the ``tz=None``, we can remove the time zone information
        while keeping the local time (not converted to UTC):

        >>> tz_aware.tz_localize(None)
        DatetimeIndex(['2018-03-01 09:00:00', '2018-03-02 09:00:00',
                       '2018-03-03 09:00:00'],
                      dtype='datetime64[ns]', freq=None)

        Be careful with DST changes. When there is sequential data, pandas can
        infer the DST time:

        >>> s = pd.to_datetime(pd.Series(['2018-10-28 01:30:00',
        ...                               '2018-10-28 02:00:00',
        ...                               '2018-10-28 02:30:00',
        ...                               '2018-10-28 02:00:00',
        ...                               '2018-10-28 02:30:00',
        ...                               '2018-10-28 03:00:00',
        ...                               '2018-10-28 03:30:00']))
        >>> s.dt.tz_localize('CET', ambiguous='infer')
        0   2018-10-28 01:30:00+02:00
        1   2018-10-28 02:00:00+02:00
        2   2018-10-28 02:30:00+02:00
        3   2018-10-28 02:00:00+01:00
        4   2018-10-28 02:30:00+01:00
        5   2018-10-28 03:00:00+01:00
        6   2018-10-28 03:30:00+01:00
        dtype: datetime64[ns, CET]

        In some cases, inferring the DST is impossible. In such cases, you can
        pass an ndarray to the ambiguous parameter to set the DST explicitly

        >>> s = pd.to_datetime(pd.Series(['2018-10-28 01:20:00',
        ...                               '2018-10-28 02:36:00',
        ...                               '2018-10-28 03:46:00']))
        >>> s.dt.tz_localize('CET', ambiguous=np.array([True, True, False]))
        0   2018-10-28 01:20:00+02:00
        1   2018-10-28 02:36:00+02:00
        2   2018-10-28 03:46:00+01:00
        dtype: datetime64[ns, CET]

        If the DST transition causes nonexistent times, you can shift these
        dates forward or backwards with a timedelta object or `'shift_forward'`
        or `'shift_backwards'`.

        >>> s = pd.to_datetime(pd.Series(['2015-03-29 02:30:00',
        ...                               '2015-03-29 03:30:00']))
        >>> s.dt.tz_localize('Europe/Warsaw', nonexistent='shift_forward')
        0   2015-03-29 03:00:00+02:00
        1   2015-03-29 03:30:00+02:00
        dtype: datetime64[ns, Europe/Warsaw]

        >>> s.dt.tz_localize('Europe/Warsaw', nonexistent='shift_backward')
        0   2015-03-29 01:59:59.999999999+01:00
        1   2015-03-29 03:30:00+02:00
        dtype: datetime64[ns, Europe/Warsaw]

        >>> s.dt.tz_localize('Europe/Warsaw', nonexistent=pd.Timedelta('1H'))
        0   2015-03-29 03:30:00+02:00
        1   2015-03-29 03:30:00+02:00
        dtype: datetime64[ns, Europe/Warsaw]
        """
        nonexistent_options = ("raise", "NaT", "shift_forward", "shift_backward")
        if nonexistent not in nonexistent_options and not isinstance(
            nonexistent, timedelta
        ):
            raise ValueError(
                "The nonexistent argument must be one of 'raise', "
                "'NaT', 'shift_forward', 'shift_backward' or "
                "a timedelta object"
            )

        if self.tz is not None:
            if tz is None:
                new_dates = tz_convert_from_utc(self.asi8, self.tz)
            else:
                raise TypeError("Already tz-aware, use tz_convert to convert.")
        else:
            tz = timezones.maybe_get_tz(tz)
            # Convert to UTC

            new_dates = tzconversion.tz_localize_to_utc(
                self.asi8,
                tz,
                ambiguous=ambiguous,
                nonexistent=nonexistent,
                creso=self._creso,
            )
        new_dates = new_dates.view(f"M8[{self._unit}]")
        dtype = tz_to_dtype(tz, unit=self._unit)

        freq = None
        if timezones.is_utc(tz) or (len(self) == 1 and not isna(new_dates[0])):
            # we can preserve freq
            # TODO: Also for fixed-offsets
            freq = self.freq
        elif tz is None and self.tz is None:
            # no-op
            freq = self.freq
        return self._simple_new(new_dates, dtype=dtype, freq=freq)

    # ----------------------------------------------------------------
    # Conversion Methods - Vectorized analogues of Timestamp methods

    def to_pydatetime(self) -> npt.NDArray[np.object_]:
        """
        Return an ndarray of datetime.datetime objects.

        Returns
        -------
        datetimes : ndarray[object]
        """
        return ints_to_pydatetime(self.asi8, tz=self.tz, reso=self._creso)

    def normalize(self) -> DatetimeArray:
        """
        Convert times to midnight.

        The time component of the date-time is converted to midnight i.e.
        00:00:00. This is useful in cases, when the time does not matter.
        Length is unaltered. The timezones are unaffected.

        This method is available on Series with datetime values under
        the ``.dt`` accessor, and directly on Datetime Array/Index.

        Returns
        -------
        DatetimeArray, DatetimeIndex or Series
            The same type as the original data. Series will have the same
            name and index. DatetimeIndex will have the same name.

        See Also
        --------
        floor : Floor the datetimes to the specified freq.
        ceil : Ceil the datetimes to the specified freq.
        round : Round the datetimes to the specified freq.

        Examples
        --------
        >>> idx = pd.date_range(start='2014-08-01 10:00', freq='H',
        ...                     periods=3, tz='Asia/Calcutta')
        >>> idx
        DatetimeIndex(['2014-08-01 10:00:00+05:30',
                       '2014-08-01 11:00:00+05:30',
                       '2014-08-01 12:00:00+05:30'],
                        dtype='datetime64[ns, Asia/Calcutta]', freq='H')
        >>> idx.normalize()
        DatetimeIndex(['2014-08-01 00:00:00+05:30',
                       '2014-08-01 00:00:00+05:30',
                       '2014-08-01 00:00:00+05:30'],
                       dtype='datetime64[ns, Asia/Calcutta]', freq=None)
        """
        new_values = normalize_i8_timestamps(self.asi8, self.tz, reso=self._creso)
        dt64_values = new_values.view(self._ndarray.dtype)

        dta = type(self)._simple_new(dt64_values, dtype=dt64_values.dtype)
        dta = dta._with_freq("infer")
        if self.tz is not None:
            dta = dta.tz_localize(self.tz)
        return dta

    def to_period(self, freq=None) -> PeriodArray:
        """
        Cast to PeriodArray/Index at a particular frequency.

        Converts DatetimeArray/Index to PeriodArray/Index.

        Parameters
        ----------
        freq : str or Offset, optional
            One of pandas' :ref:`offset strings <timeseries.offset_aliases>`
            or an Offset object. Will be inferred by default.

        Returns
        -------
        PeriodArray/Index

        Raises
        ------
        ValueError
            When converting a DatetimeArray/Index with non-regular values,
            so that a frequency cannot be inferred.

        See Also
        --------
        PeriodIndex: Immutable ndarray holding ordinal values.
        DatetimeIndex.to_pydatetime: Return DatetimeIndex as object.

        Examples
        --------
        >>> df = pd.DataFrame({"y": [1, 2, 3]},
        ...                   index=pd.to_datetime(["2000-03-31 00:00:00",
        ...                                         "2000-05-31 00:00:00",
        ...                                         "2000-08-31 00:00:00"]))
        >>> df.index.to_period("M")
        PeriodIndex(['2000-03', '2000-05', '2000-08'],
                    dtype='period[M]')

        Infer the daily frequency

        >>> idx = pd.date_range("2017-01-01", periods=2)
        >>> idx.to_period()
        PeriodIndex(['2017-01-01', '2017-01-02'],
                    dtype='period[D]')
        """
        from pandas.core.arrays import PeriodArray

        if self.tz is not None:
            warnings.warn(
                "Converting to PeriodArray/Index representation "
                "will drop timezone information.",
                UserWarning,
                stacklevel=find_stack_level(),
            )

        if freq is None:
            freq = self.freqstr or self.inferred_freq

            if freq is None:
                raise ValueError(
                    "You must pass a freq argument as current index has none."
                )

            res = get_period_alias(freq)

            #  https://github.com/pandas-dev/pandas/issues/33358
            if res is None:
                res = freq

            freq = res

        return PeriodArray._from_datetime64(self._ndarray, freq, tz=self.tz)

    # -----------------------------------------------------------------
    # Properties - Vectorized Timestamp Properties/Methods

    def month_name(self, locale=None) -> npt.NDArray[np.object_]:
        """
        Return the month names with specified locale.

        Parameters
        ----------
        locale : str, optional
            Locale determining the language in which to return the month name.
            Default is English locale.

        Returns
        -------
        Series or Index
            Series or Index of month names.

        Examples
        --------
        >>> s = pd.Series(pd.date_range(start='2018-01', freq='M', periods=3))
        >>> s
        0   2018-01-31
        1   2018-02-28
        2   2018-03-31
        dtype: datetime64[ns]
        >>> s.dt.month_name()
        0     January
        1    February
        2       March
        dtype: object

        >>> idx = pd.date_range(start='2018-01', freq='M', periods=3)
        >>> idx
        DatetimeIndex(['2018-01-31', '2018-02-28', '2018-03-31'],
                      dtype='datetime64[ns]', freq='M')
        >>> idx.month_name()
        Index(['January', 'February', 'March'], dtype='object')
        """
        values = self._local_timestamps()

        result = fields.get_date_name_field(
            values, "month_name", locale=locale, reso=self._creso
        )
        result = self._maybe_mask_results(result, fill_value=None)
        return result

    def day_name(self, locale=None) -> npt.NDArray[np.object_]:
        """
        Return the day names with specified locale.

        Parameters
        ----------
        locale : str, optional
            Locale determining the language in which to return the day name.
            Default is English locale.

        Returns
        -------
        Series or Index
            Series or Index of day names.

        Examples
        --------
        >>> s = pd.Series(pd.date_range(start='2018-01-01', freq='D', periods=3))
        >>> s
        0   2018-01-01
        1   2018-01-02
        2   2018-01-03
        dtype: datetime64[ns]
        >>> s.dt.day_name()
        0       Monday
        1      Tuesday
        2    Wednesday
        dtype: object

        >>> idx = pd.date_range(start='2018-01-01', freq='D', periods=3)
        >>> idx
        DatetimeIndex(['2018-01-01', '2018-01-02', '2018-01-03'],
                      dtype='datetime64[ns]', freq='D')
        >>> idx.day_name()
        Index(['Monday', 'Tuesday', 'Wednesday'], dtype='object')
        """
        values = self._local_timestamps()

        result = fields.get_date_name_field(
            values, "day_name", locale=locale, reso=self._creso
        )
        result = self._maybe_mask_results(result, fill_value=None)
        return result

    @property
    def time(self) -> npt.NDArray[np.object_]:
        """
        Returns numpy array of :class:`datetime.time` objects.

        The time part of the Timestamps.
        """
        # If the Timestamps have a timezone that is not UTC,
        # convert them into their i8 representation while
        # keeping their timezone and not using UTC
        timestamps = self._local_timestamps()

        return ints_to_pydatetime(timestamps, box="time", reso=self._creso)

    @property
    def timetz(self) -> npt.NDArray[np.object_]:
        """
        Returns numpy array of :class:`datetime.time` objects with timezones.

        The time part of the Timestamps.
        """
        return ints_to_pydatetime(self.asi8, self.tz, box="time", reso=self._creso)

    @property
    def date(self) -> npt.NDArray[np.object_]:
        """
        Returns numpy array of python :class:`datetime.date` objects.

        Namely, the date part of Timestamps without time and
        timezone information.
        """
        # If the Timestamps have a timezone that is not UTC,
        # convert them into their i8 representation while
        # keeping their timezone and not using UTC
        timestamps = self._local_timestamps()

        return ints_to_pydatetime(timestamps, box="date", reso=self._creso)

    def isocalendar(self) -> DataFrame:
        """
        Calculate year, week, and day according to the ISO 8601 standard.

        .. versionadded:: 1.1.0

        Returns
        -------
        DataFrame
            With columns year, week and day.

        See Also
        --------
        Timestamp.isocalendar : Function return a 3-tuple containing ISO year,
            week number, and weekday for the given Timestamp object.
        datetime.date.isocalendar : Return a named tuple object with
            three components: year, week and weekday.

        Examples
        --------
        >>> idx = pd.date_range(start='2019-12-29', freq='D', periods=4)
        >>> idx.isocalendar()
                    year  week  day
        2019-12-29  2019    52    7
        2019-12-30  2020     1    1
        2019-12-31  2020     1    2
        2020-01-01  2020     1    3
        >>> idx.isocalendar().week
        2019-12-29    52
        2019-12-30     1
        2019-12-31     1
        2020-01-01     1
        Freq: D, Name: week, dtype: UInt32
        """
        from pandas import DataFrame

        values = self._local_timestamps()
        sarray = fields.build_isocalendar_sarray(values, reso=self._creso)
        iso_calendar_df = DataFrame(
            sarray, columns=["year", "week", "day"], dtype="UInt32"
        )
        if self._hasna:
            iso_calendar_df.iloc[self._isnan] = None
        return iso_calendar_df

    year = _field_accessor(
        "year",
        "Y",
        """
        The year of the datetime.

        Examples
        --------
        >>> datetime_series = pd.Series(
        ...     pd.date_range("2000-01-01", periods=3, freq="Y")
        ... )
        >>> datetime_series
        0   2000-12-31
        1   2001-12-31
        2   2002-12-31
        dtype: datetime64[ns]
        >>> datetime_series.dt.year
        0    2000
        1    2001
        2    2002
        dtype: int64
        """,
    )
    month = _field_accessor(
        "month",
        "M",
        """
        The month as January=1, December=12.

        Examples
        --------
        >>> datetime_series = pd.Series(
        ...     pd.date_range("2000-01-01", periods=3, freq="M")
        ... )
        >>> datetime_series
        0   2000-01-31
        1   2000-02-29
        2   2000-03-31
        dtype: datetime64[ns]
        >>> datetime_series.dt.month
        0    1
        1    2
        2    3
        dtype: int64
        """,
    )
    day = _field_accessor(
        "day",
        "D",
        """
        The day of the datetime.

        Examples
        --------
        >>> datetime_series = pd.Series(
        ...     pd.date_range("2000-01-01", periods=3, freq="D")
        ... )
        >>> datetime_series
        0   2000-01-01
        1   2000-01-02
        2   2000-01-03
        dtype: datetime64[ns]
        >>> datetime_series.dt.day
        0    1
        1    2
        2    3
        dtype: int64
        """,
    )
    hour = _field_accessor(
        "hour",
        "h",
        """
        The hours of the datetime.

        Examples
        --------
        >>> datetime_series = pd.Series(
        ...     pd.date_range("2000-01-01", periods=3, freq="h")
        ... )
        >>> datetime_series
        0   2000-01-01 00:00:00
        1   2000-01-01 01:00:00
        2   2000-01-01 02:00:00
        dtype: datetime64[ns]
        >>> datetime_series.dt.hour
        0    0
        1    1
        2    2
        dtype: int64
        """,
    )
    minute = _field_accessor(
        "minute",
        "m",
        """
        The minutes of the datetime.

        Examples
        --------
        >>> datetime_series = pd.Series(
        ...     pd.date_range("2000-01-01", periods=3, freq="T")
        ... )
        >>> datetime_series
        0   2000-01-01 00:00:00
        1   2000-01-01 00:01:00
        2   2000-01-01 00:02:00
        dtype: datetime64[ns]
        >>> datetime_series.dt.minute
        0    0
        1    1
        2    2
        dtype: int64
        """,
    )
    second = _field_accessor(
        "second",
        "s",
        """
        The seconds of the datetime.

        Examples
        --------
        >>> datetime_series = pd.Series(
        ...     pd.date_range("2000-01-01", periods=3, freq="s")
        ... )
        >>> datetime_series
        0   2000-01-01 00:00:00
        1   2000-01-01 00:00:01
        2   2000-01-01 00:00:02
        dtype: datetime64[ns]
        >>> datetime_series.dt.second
        0    0
        1    1
        2    2
        dtype: int64
        """,
    )
    microsecond = _field_accessor(
        "microsecond",
        "us",
        """
        The microseconds of the datetime.

        Examples
        --------
        >>> datetime_series = pd.Series(
        ...     pd.date_range("2000-01-01", periods=3, freq="us")
        ... )
        >>> datetime_series
        0   2000-01-01 00:00:00.000000
        1   2000-01-01 00:00:00.000001
        2   2000-01-01 00:00:00.000002
        dtype: datetime64[ns]
        >>> datetime_series.dt.microsecond
        0       0
        1       1
        2       2
        dtype: int64
        """,
    )
    nanosecond = _field_accessor(
        "nanosecond",
        "ns",
        """
        The nanoseconds of the datetime.

        Examples
        --------
        >>> datetime_series = pd.Series(
        ...     pd.date_range("2000-01-01", periods=3, freq="ns")
        ... )
        >>> datetime_series
        0   2000-01-01 00:00:00.000000000
        1   2000-01-01 00:00:00.000000001
        2   2000-01-01 00:00:00.000000002
        dtype: datetime64[ns]
        >>> datetime_series.dt.nanosecond
        0       0
        1       1
        2       2
        dtype: int64
        """,
    )
    _dayofweek_doc = """
    The day of the week with Monday=0, Sunday=6.

    Return the day of the week. It is assumed the week starts on
    Monday, which is denoted by 0 and ends on Sunday which is denoted
    by 6. This method is available on both Series with datetime
    values (using the `dt` accessor) or DatetimeIndex.

    Returns
    -------
    Series or Index
        Containing integers indicating the day number.

    See Also
    --------
    Series.dt.dayofweek : Alias.
    Series.dt.weekday : Alias.
    Series.dt.day_name : Returns the name of the day of the week.

    Examples
    --------
    >>> s = pd.date_range('2016-12-31', '2017-01-08', freq='D').to_series()
    >>> s.dt.dayofweek
    2016-12-31    5
    2017-01-01    6
    2017-01-02    0
    2017-01-03    1
    2017-01-04    2
    2017-01-05    3
    2017-01-06    4
    2017-01-07    5
    2017-01-08    6
    Freq: D, dtype: int64
    """
    day_of_week = _field_accessor("day_of_week", "dow", _dayofweek_doc)
    dayofweek = day_of_week
    weekday = day_of_week

    day_of_year = _field_accessor(
        "dayofyear",
        "doy",
        """
        The ordinal day of the year.
        """,
    )
    dayofyear = day_of_year
    quarter = _field_accessor(
        "quarter",
        "q",
        """
        The quarter of the date.
        """,
    )
    days_in_month = _field_accessor(
        "days_in_month",
        "dim",
        """
        The number of days in the month.
        """,
    )
    daysinmonth = days_in_month
    _is_month_doc = """
        Indicates whether the date is the {first_or_last} day of the month.

        Returns
        -------
        Series or array
            For Series, returns a Series with boolean values.
            For DatetimeIndex, returns a boolean array.

        See Also
        --------
        is_month_start : Return a boolean indicating whether the date
            is the first day of the month.
        is_month_end : Return a boolean indicating whether the date
            is the last day of the month.

        Examples
        --------
        This method is available on Series with datetime values under
        the ``.dt`` accessor, and directly on DatetimeIndex.

        >>> s = pd.Series(pd.date_range("2018-02-27", periods=3))
        >>> s
        0   2018-02-27
        1   2018-02-28
        2   2018-03-01
        dtype: datetime64[ns]
        >>> s.dt.is_month_start
        0    False
        1    False
        2    True
        dtype: bool
        >>> s.dt.is_month_end
        0    False
        1    True
        2    False
        dtype: bool

        >>> idx = pd.date_range("2018-02-27", periods=3)
        >>> idx.is_month_start
        array([False, False, True])
        >>> idx.is_month_end
        array([False, True, False])
    """
    is_month_start = _field_accessor(
        "is_month_start", "is_month_start", _is_month_doc.format(first_or_last="first")
    )

    is_month_end = _field_accessor(
        "is_month_end", "is_month_end", _is_month_doc.format(first_or_last="last")
    )

    is_quarter_start = _field_accessor(
        "is_quarter_start",
        "is_quarter_start",
        """
        Indicator for whether the date is the first day of a quarter.

        Returns
        -------
        is_quarter_start : Series or DatetimeIndex
            The same type as the original data with boolean values. Series will
            have the same name and index. DatetimeIndex will have the same
            name.

        See Also
        --------
        quarter : Return the quarter of the date.
        is_quarter_end : Similar property for indicating the quarter start.

        Examples
        --------
        This method is available on Series with datetime values under
        the ``.dt`` accessor, and directly on DatetimeIndex.

        >>> df = pd.DataFrame({'dates': pd.date_range("2017-03-30",
        ...                   periods=4)})
        >>> df.assign(quarter=df.dates.dt.quarter,
        ...           is_quarter_start=df.dates.dt.is_quarter_start)
               dates  quarter  is_quarter_start
        0 2017-03-30        1             False
        1 2017-03-31        1             False
        2 2017-04-01        2              True
        3 2017-04-02        2             False

        >>> idx = pd.date_range('2017-03-30', periods=4)
        >>> idx
        DatetimeIndex(['2017-03-30', '2017-03-31', '2017-04-01', '2017-04-02'],
                      dtype='datetime64[ns]', freq='D')

        >>> idx.is_quarter_start
        array([False, False,  True, False])
        """,
    )
    is_quarter_end = _field_accessor(
        "is_quarter_end",
        "is_quarter_end",
        """
        Indicator for whether the date is the last day of a quarter.

        Returns
        -------
        is_quarter_end : Series or DatetimeIndex
            The same type as the original data with boolean values. Series will
            have the same name and index. DatetimeIndex will have the same
            name.

        See Also
        --------
        quarter : Return the quarter of the date.
        is_quarter_start : Similar property indicating the quarter start.

        Examples
        --------
        This method is available on Series with datetime values under
        the ``.dt`` accessor, and directly on DatetimeIndex.

        >>> df = pd.DataFrame({'dates': pd.date_range("2017-03-30",
        ...                    periods=4)})
        >>> df.assign(quarter=df.dates.dt.quarter,
        ...           is_quarter_end=df.dates.dt.is_quarter_end)
               dates  quarter    is_quarter_end
        0 2017-03-30        1             False
        1 2017-03-31        1              True
        2 2017-04-01        2             False
        3 2017-04-02        2             False

        >>> idx = pd.date_range('2017-03-30', periods=4)
        >>> idx
        DatetimeIndex(['2017-03-30', '2017-03-31', '2017-04-01', '2017-04-02'],
                      dtype='datetime64[ns]', freq='D')

        >>> idx.is_quarter_end
        array([False,  True, False, False])
        """,
    )
    is_year_start = _field_accessor(
        "is_year_start",
        "is_year_start",
        """
        Indicate whether the date is the first day of a year.

        Returns
        -------
        Series or DatetimeIndex
            The same type as the original data with boolean values. Series will
            have the same name and index. DatetimeIndex will have the same
            name.

        See Also
        --------
        is_year_end : Similar property indicating the last day of the year.

        Examples
        --------
        This method is available on Series with datetime values under
        the ``.dt`` accessor, and directly on DatetimeIndex.

        >>> dates = pd.Series(pd.date_range("2017-12-30", periods=3))
        >>> dates
        0   2017-12-30
        1   2017-12-31
        2   2018-01-01
        dtype: datetime64[ns]

        >>> dates.dt.is_year_start
        0    False
        1    False
        2    True
        dtype: bool

        >>> idx = pd.date_range("2017-12-30", periods=3)
        >>> idx
        DatetimeIndex(['2017-12-30', '2017-12-31', '2018-01-01'],
                      dtype='datetime64[ns]', freq='D')

        >>> idx.is_year_start
        array([False, False,  True])
        """,
    )
    is_year_end = _field_accessor(
        "is_year_end",
        "is_year_end",
        """
        Indicate whether the date is the last day of the year.

        Returns
        -------
        Series or DatetimeIndex
            The same type as the original data with boolean values. Series will
            have the same name and index. DatetimeIndex will have the same
            name.

        See Also
        --------
        is_year_start : Similar property indicating the start of the year.

        Examples
        --------
        This method is available on Series with datetime values under
        the ``.dt`` accessor, and directly on DatetimeIndex.

        >>> dates = pd.Series(pd.date_range("2017-12-30", periods=3))
        >>> dates
        0   2017-12-30
        1   2017-12-31
        2   2018-01-01
        dtype: datetime64[ns]

        >>> dates.dt.is_year_end
        0    False
        1     True
        2    False
        dtype: bool

        >>> idx = pd.date_range("2017-12-30", periods=3)
        >>> idx
        DatetimeIndex(['2017-12-30', '2017-12-31', '2018-01-01'],
                      dtype='datetime64[ns]', freq='D')

        >>> idx.is_year_end
        array([False,  True, False])
        """,
    )
    is_leap_year = _field_accessor(
        "is_leap_year",
        "is_leap_year",
        """
        Boolean indicator if the date belongs to a leap year.

        A leap year is a year, which has 366 days (instead of 365) including
        29th of February as an intercalary day.
        Leap years are years which are multiples of four with the exception
        of years divisible by 100 but not by 400.

        Returns
        -------
        Series or ndarray
             Booleans indicating if dates belong to a leap year.

        Examples
        --------
        This method is available on Series with datetime values under
        the ``.dt`` accessor, and directly on DatetimeIndex.

        >>> idx = pd.date_range("2012-01-01", "2015-01-01", freq="Y")
        >>> idx
        DatetimeIndex(['2012-12-31', '2013-12-31', '2014-12-31'],
                      dtype='datetime64[ns]', freq='A-DEC')
        >>> idx.is_leap_year
        array([ True, False, False])

        >>> dates_series = pd.Series(idx)
        >>> dates_series
        0   2012-12-31
        1   2013-12-31
        2   2014-12-31
        dtype: datetime64[ns]
        >>> dates_series.dt.is_leap_year
        0     True
        1    False
        2    False
        dtype: bool
        """,
    )

    def to_julian_date(self) -> npt.NDArray[np.float64]:
        """
        Convert Datetime Array to float64 ndarray of Julian Dates.
        0 Julian date is noon January 1, 4713 BC.
        https://en.wikipedia.org/wiki/Julian_day
        """

        # http://mysite.verizon.net/aesir_research/date/jdalg2.htm
        year = np.asarray(self.year)
        month = np.asarray(self.month)
        day = np.asarray(self.day)
        testarr = month < 3
        year[testarr] -= 1
        month[testarr] += 12
        return (
            day
            + np.fix((153 * month - 457) / 5)
            + 365 * year
            + np.floor(year / 4)
            - np.floor(year / 100)
            + np.floor(year / 400)
            + 1_721_118.5
            + (
                self.hour
                + self.minute / 60
                + self.second / 3600
                + self.microsecond / 3600 / 10**6
                + self.nanosecond / 3600 / 10**9
            )
            / 24
        )

    # -----------------------------------------------------------------
    # Reductions

    def std(
        self,
        axis=None,
        dtype=None,
        out=None,
        ddof: int = 1,
        keepdims: bool = False,
        skipna: bool = True,
    ):
        """
        Return sample standard deviation over requested axis.

        Normalized by N-1 by default. This can be changed using the ddof argument

        Parameters
        ----------
        axis : int optional, default None
            Axis for the function to be applied on.
            For `Series` this parameter is unused and defaults to `None`.
        ddof : int, default 1
            Degrees of Freedom. The divisor used in calculations is N - ddof,
            where N represents the number of elements.
        skipna : bool, default True
            Exclude NA/null values. If an entire row/column is NA, the result will be
            NA.

        Returns
        -------
        Timedelta
        """
        # Because std is translation-invariant, we can get self.std
        #  by calculating (self - Timestamp(0)).std, and we can do it
        #  without creating a copy by using a view on self._ndarray
        from pandas.core.arrays import TimedeltaArray

        # Find the td64 dtype with the same resolution as our dt64 dtype
        dtype_str = self._ndarray.dtype.name.replace("datetime64", "timedelta64")
        dtype = np.dtype(dtype_str)

        tda = TimedeltaArray._simple_new(self._ndarray.view(dtype), dtype=dtype)

        return tda.std(axis=axis, out=out, ddof=ddof, keepdims=keepdims, skipna=skipna)


# -------------------------------------------------------------------
# Constructor Helpers


def sequence_to_datetimes(data) -> DatetimeArray:
    """
    Parse/convert the passed data to either DatetimeArray or np.ndarray[object].
    """
    result, tz, freq = _sequence_to_dt64ns(
        data,
        allow_mixed=True,
    )

    unit = np.datetime_data(result.dtype)[0]
    dtype = tz_to_dtype(tz, unit)
    dta = DatetimeArray._simple_new(result, freq=freq, dtype=dtype)
    return dta


def _sequence_to_dt64ns(
    data,
    *,
    copy: bool = False,
    tz: tzinfo | None = None,
    dayfirst: bool = False,
    yearfirst: bool = False,
    ambiguous: TimeAmbiguous = "raise",
    allow_mixed: bool = False,
):
    """
    Parameters
    ----------
    data : list-like
    copy : bool, default False
    tz : tzinfo or None, default None
    dayfirst : bool, default False
    yearfirst : bool, default False
    ambiguous : str, bool, or arraylike, default 'raise'
        See pandas._libs.tslibs.tzconversion.tz_localize_to_utc.
    allow_mixed : bool, default False
        Interpret integers as timestamps when datetime objects are also present.

    Returns
    -------
    result : numpy.ndarray
        The sequence converted to a numpy array with dtype ``datetime64[ns]``.
    tz : tzinfo or None
        Either the user-provided tzinfo or one inferred from the data.
    inferred_freq : Tick or None
        The inferred frequency of the sequence.

    Raises
    ------
    TypeError : PeriodDType data is passed
    """
    inferred_freq = None

    data, copy = dtl.ensure_arraylike_for_datetimelike(
        data, copy, cls_name="DatetimeArray"
    )

    if isinstance(data, DatetimeArray):
        inferred_freq = data.freq

    # By this point we are assured to have either a numpy array or Index
    data, copy = maybe_convert_dtype(data, copy, tz=tz)
    data_dtype = getattr(data, "dtype", None)

    if (
        is_object_dtype(data_dtype)
        or is_string_dtype(data_dtype)
        or is_sparse(data_dtype)
    ):
        # TODO: We do not have tests specific to string-dtypes,
        #  also complex or categorical or other extension
        copy = False
        if lib.infer_dtype(data, skipna=False) == "integer":
            data = data.astype(np.int64)
        elif tz is not None and ambiguous == "raise":
            # TODO: yearfirst/dayfirst/etc?
            obj_data = np.asarray(data, dtype=object)
            i8data = tslib.array_to_datetime_with_tz(obj_data, tz)
            return i8data.view(DT64NS_DTYPE), tz, None
        else:
            # data comes back here as either i8 to denote UTC timestamps
            #  or M8[ns] to denote wall times
            data, inferred_tz = objects_to_datetime64ns(
                data,
                dayfirst=dayfirst,
                yearfirst=yearfirst,
                allow_object=False,
                allow_mixed=allow_mixed,
            )
            if tz and inferred_tz:
                #  two timezones: convert to intended from base UTC repr
                if data.dtype == "i8":
                    # GH#42505
                    # by convention, these are _already_ UTC, e.g
                    return data.view(DT64NS_DTYPE), tz, None

                if timezones.is_utc(tz):
                    # Fastpath, avoid copy made in tzconversion
                    utc_vals = data.view("i8")
                else:
                    utc_vals = tz_convert_from_utc(data.view("i8"), tz)
                data = utc_vals.view(DT64NS_DTYPE)
            elif inferred_tz:
                tz = inferred_tz

        data_dtype = data.dtype

    # `data` may have originally been a Categorical[datetime64[ns, tz]],
    # so we need to handle these types.
    if is_datetime64tz_dtype(data_dtype):
        # DatetimeArray -> ndarray
        tz = _maybe_infer_tz(tz, data.tz)
        result = data._ndarray

    elif is_datetime64_dtype(data_dtype):
        # tz-naive DatetimeArray or ndarray[datetime64]
        data = getattr(data, "_ndarray", data)
        new_dtype = data.dtype
        data_unit = get_unit_from_dtype(new_dtype)
        if not is_supported_unit(data_unit):
            # Cast to the nearest supported unit, generally "s"
            new_reso = get_supported_reso(data_unit)
            new_unit = npy_unit_to_abbrev(new_reso)
            new_dtype = np.dtype(f"M8[{new_unit}]")
            data = astype_overflowsafe(data, dtype=new_dtype, copy=False)
            copy = False

        if data.dtype.byteorder == ">":
            # TODO: better way to handle this?  non-copying alternative?
            #  without this, test_constructor_datetime64_bigendian fails
            data = data.astype(data.dtype.newbyteorder("<"))
            new_dtype = data.dtype
            copy = False

        if tz is not None:
            # Convert tz-naive to UTC
            # TODO: if tz is UTC, are there situations where we *don't* want a
            #  copy?  tz_localize_to_utc always makes one.
            shape = data.shape
            if data.ndim > 1:
                data = data.ravel()

            data = tzconversion.tz_localize_to_utc(
                data.view("i8"), tz, ambiguous=ambiguous, creso=data_unit
            )
            data = data.view(new_dtype)
            data = data.reshape(shape)

        assert data.dtype == new_dtype, data.dtype
        result = data

    else:
        # must be integer dtype otherwise
        # assume this data are epoch timestamps
        if data.dtype != INT64_DTYPE:
            data = data.astype(np.int64, copy=False)
        result = data.view(DT64NS_DTYPE)

    if copy:
        result = result.copy()

    assert isinstance(result, np.ndarray), type(result)
    assert result.dtype.kind == "M"
    assert result.dtype != "M8"
    assert is_supported_unit(get_unit_from_dtype(result.dtype))
    return result, tz, inferred_freq


def objects_to_datetime64ns(
    data: np.ndarray,
    dayfirst,
    yearfirst,
    utc: bool = False,
    errors: DateTimeErrorChoices = "raise",
    require_iso8601: bool = False,
    allow_object: bool = False,
    allow_mixed: bool = False,
):
    """
    Convert data to array of timestamps.

    Parameters
    ----------
    data : np.ndarray[object]
    dayfirst : bool
    yearfirst : bool
    utc : bool, default False
        Whether to convert timezone-aware timestamps to UTC.
    errors : {'raise', 'ignore', 'coerce'}
    require_iso8601 : bool, default False
    allow_object : bool
        Whether to return an object-dtype ndarray instead of raising if the
        data contains more than one timezone.
    allow_mixed : bool, default False
        Interpret integers as timestamps when datetime objects are also present.

    Returns
    -------
    result : ndarray
        np.int64 dtype if returned values represent UTC timestamps
        np.datetime64[ns] if returned values represent wall times
        object if mixed timezones
    inferred_tz : tzinfo or None

    Raises
    ------
    ValueError : if data cannot be converted to datetimes
    """
    assert errors in ["raise", "ignore", "coerce"]

    # if str-dtype, convert
    data = np.array(data, copy=False, dtype=np.object_)

    flags = data.flags
    order: Literal["F", "C"] = "F" if flags.f_contiguous else "C"
    try:
        result, tz_parsed = tslib.array_to_datetime(
            data.ravel("K"),
            errors=errors,
            utc=utc,
            dayfirst=dayfirst,
            yearfirst=yearfirst,
            require_iso8601=require_iso8601,
            allow_mixed=allow_mixed,
        )
        result = result.reshape(data.shape, order=order)
    except OverflowError as err:
        # Exception is raised when a part of date is greater than 32 bit signed int
        raise OutOfBoundsDatetime("Out of bounds nanosecond timestamp") from err

    if tz_parsed is not None:
        # We can take a shortcut since the datetime64 numpy array
        #  is in UTC
        # Return i8 values to denote unix timestamps
        return result.view("i8"), tz_parsed
    elif is_datetime64_dtype(result):
        # returning M8[ns] denotes wall-times; since tz is None
        #  the distinction is a thin one
        return result, tz_parsed
    elif is_object_dtype(result):
        # GH#23675 when called via `pd.to_datetime`, returning an object-dtype
        #  array is allowed.  When called via `pd.DatetimeIndex`, we can
        #  only accept datetime64 dtype, so raise TypeError if object-dtype
        #  is returned, as that indicates the values can be recognized as
        #  datetimes but they have conflicting timezones/awareness
        if allow_object:
            return result, tz_parsed
        raise TypeError(result)
    else:  # pragma: no cover
        # GH#23675 this TypeError should never be hit, whereas the TypeError
        #  in the object-dtype branch above is reachable.
        raise TypeError(result)


def maybe_convert_dtype(data, copy: bool, tz: tzinfo | None = None):
    """
    Convert data based on dtype conventions, issuing deprecation warnings
    or errors where appropriate.

    Parameters
    ----------
    data : np.ndarray or pd.Index
    copy : bool
    tz : tzinfo or None, default None

    Returns
    -------
    data : np.ndarray or pd.Index
    copy : bool

    Raises
    ------
    TypeError : PeriodDType data is passed
    """
    if not hasattr(data, "dtype"):
        # e.g. collections.deque
        return data, copy

    if is_float_dtype(data.dtype):
        # pre-2.0 we treated these as wall-times, inconsistent with ints
        # GH#23675, GH#45573 deprecated to treat symmetrically with integer dtypes.
        # Note: data.astype(np.int64) fails ARM tests, see
        # https://github.com/pandas-dev/pandas/issues/49468.
        data = data.astype("M8[ns]").view("i8")
        copy = False

    elif is_timedelta64_dtype(data.dtype) or is_bool_dtype(data.dtype):
        # GH#29794 enforcing deprecation introduced in GH#23539
        raise TypeError(f"dtype {data.dtype} cannot be converted to datetime64[ns]")
    elif is_period_dtype(data.dtype):
        # Note: without explicitly raising here, PeriodIndex
        #  test_setops.test_join_does_not_recur fails
        raise TypeError(
            "Passing PeriodDtype data is invalid. Use `data.to_timestamp()` instead"
        )

    elif is_extension_array_dtype(data.dtype) and not is_datetime64tz_dtype(data.dtype):
        # TODO: We have no tests for these
        data = np.array(data, dtype=np.object_)
        copy = False

    return data, copy


# -------------------------------------------------------------------
# Validation and Inference


def _maybe_infer_tz(tz: tzinfo | None, inferred_tz: tzinfo | None) -> tzinfo | None:
    """
    If a timezone is inferred from data, check that it is compatible with
    the user-provided timezone, if any.

    Parameters
    ----------
    tz : tzinfo or None
    inferred_tz : tzinfo or None

    Returns
    -------
    tz : tzinfo or None

    Raises
    ------
    TypeError : if both timezones are present but do not match
    """
    if tz is None:
        tz = inferred_tz
    elif inferred_tz is None:
        pass
    elif not timezones.tz_compare(tz, inferred_tz):
        raise TypeError(
            f"data is already tz-aware {inferred_tz}, unable to "
            f"set specified tz: {tz}"
        )
    return tz


def _validate_dt64_dtype(dtype):
    """
    Check that a dtype, if passed, represents either a numpy datetime64[ns]
    dtype or a pandas DatetimeTZDtype.

    Parameters
    ----------
    dtype : object

    Returns
    -------
    dtype : None, numpy.dtype, or DatetimeTZDtype

    Raises
    ------
    ValueError : invalid dtype

    Notes
    -----
    Unlike validate_tz_from_dtype, this does _not_ allow non-existent
    tz errors to go through
    """
    if dtype is not None:
        dtype = pandas_dtype(dtype)
        if is_dtype_equal(dtype, np.dtype("M8")):
            # no precision, disallowed GH#24806
            msg = (
                "Passing in 'datetime64' dtype with no precision is not allowed. "
                "Please pass in 'datetime64[ns]' instead."
            )
            raise ValueError(msg)

        if (
            isinstance(dtype, np.dtype)
            and (dtype.kind != "M" or not is_supported_unit(get_unit_from_dtype(dtype)))
        ) or not isinstance(dtype, (np.dtype, DatetimeTZDtype)):
            raise ValueError(
                f"Unexpected value for 'dtype': '{dtype}'. "
                "Must be 'datetime64[s]', 'datetime64[ms]', 'datetime64[us]', "
                "'datetime64[ns]' or DatetimeTZDtype'."
            )

        if getattr(dtype, "tz", None):
            # https://github.com/pandas-dev/pandas/issues/18595
            # Ensure that we have a standard timezone for pytz objects.
            # Without this, things like adding an array of timedeltas and
            # a  tz-aware Timestamp (with a tz specific to its datetime) will
            # be incorrect(ish?) for the array as a whole
            dtype = cast(DatetimeTZDtype, dtype)
            dtype = DatetimeTZDtype(tz=timezones.tz_standardize(dtype.tz))

    return dtype


def validate_tz_from_dtype(
    dtype, tz: tzinfo | None, explicit_tz_none: bool = False
) -> tzinfo | None:
    """
    If the given dtype is a DatetimeTZDtype, extract the implied
    tzinfo object from it and check that it does not conflict with the given
    tz.

    Parameters
    ----------
    dtype : dtype, str
    tz : None, tzinfo
    explicit_tz_none : bool, default False
        Whether tz=None was passed explicitly, as opposed to lib.no_default.

    Returns
    -------
    tz : consensus tzinfo

    Raises
    ------
    ValueError : on tzinfo mismatch
    """
    if dtype is not None:
        if isinstance(dtype, str):
            try:
                dtype = DatetimeTZDtype.construct_from_string(dtype)
            except TypeError:
                # Things like `datetime64[ns]`, which is OK for the
                # constructors, but also nonsense, which should be validated
                # but not by us. We *do* allow non-existent tz errors to
                # go through
                pass
        dtz = getattr(dtype, "tz", None)
        if dtz is not None:
            if tz is not None and not timezones.tz_compare(tz, dtz):
                raise ValueError("cannot supply both a tz and a dtype with a tz")
            if explicit_tz_none:
                raise ValueError("Cannot pass both a timezone-aware dtype and tz=None")
            tz = dtz

        if tz is not None and is_datetime64_dtype(dtype):
            # We also need to check for the case where the user passed a
            #  tz-naive dtype (i.e. datetime64[ns])
            if tz is not None and not timezones.tz_compare(tz, dtz):
                raise ValueError(
                    "cannot supply both a tz and a "
                    "timezone-naive dtype (i.e. datetime64[ns])"
                )

    return tz


def _infer_tz_from_endpoints(
    start: Timestamp, end: Timestamp, tz: tzinfo | None
) -> tzinfo | None:
    """
    If a timezone is not explicitly given via `tz`, see if one can
    be inferred from the `start` and `end` endpoints.  If more than one
    of these inputs provides a timezone, require that they all agree.

    Parameters
    ----------
    start : Timestamp
    end : Timestamp
    tz : tzinfo or None

    Returns
    -------
    tz : tzinfo or None

    Raises
    ------
    TypeError : if start and end timezones do not agree
    """
    try:
        inferred_tz = timezones.infer_tzinfo(start, end)
    except AssertionError as err:
        # infer_tzinfo raises AssertionError if passed mismatched timezones
        raise TypeError(
            "Start and end cannot both be tz-aware with different timezones"
        ) from err

    inferred_tz = timezones.maybe_get_tz(inferred_tz)
    tz = timezones.maybe_get_tz(tz)

    if tz is not None and inferred_tz is not None:
        if not timezones.tz_compare(inferred_tz, tz):
            raise AssertionError("Inferred time zone not equal to passed time zone")

    elif inferred_tz is not None:
        tz = inferred_tz

    return tz


def _maybe_normalize_endpoints(
    start: Timestamp | None, end: Timestamp | None, normalize: bool
):

    if normalize:
        if start is not None:
            start = start.normalize()

        if end is not None:
            end = end.normalize()

    return start, end


def _maybe_localize_point(ts, is_none, is_not_none, freq, tz, ambiguous, nonexistent):
    """
    Localize a start or end Timestamp to the timezone of the corresponding
    start or end Timestamp

    Parameters
    ----------
    ts : start or end Timestamp to potentially localize
    is_none : argument that should be None
    is_not_none : argument that should not be None
    freq : Tick, DateOffset, or None
    tz : str, timezone object or None
    ambiguous: str, localization behavior for ambiguous times
    nonexistent: str, localization behavior for nonexistent times

    Returns
    -------
    ts : Timestamp
    """
    # Make sure start and end are timezone localized if:
    # 1) freq = a Timedelta-like frequency (Tick)
    # 2) freq = None i.e. generating a linspaced range
    if is_none is None and is_not_none is not None:
        # Note: We can't ambiguous='infer' a singular ambiguous time; however,
        # we have historically defaulted ambiguous=False
        ambiguous = ambiguous if ambiguous != "infer" else False
        localize_args = {"ambiguous": ambiguous, "nonexistent": nonexistent, "tz": None}
        if isinstance(freq, Tick) or freq is None:
            localize_args["tz"] = tz
        ts = ts.tz_localize(**localize_args)
    return ts


def _generate_range(
    start: Timestamp | None,
    end: Timestamp | None,
    periods: int | None,
    offset: BaseOffset,
):
    """
    Generates a sequence of dates corresponding to the specified time
    offset. Similar to dateutil.rrule except uses pandas DateOffset
    objects to represent time increments.

    Parameters
    ----------
    start : Timestamp or None
    end : Timestamp or None
    periods : int or None
    offset : DateOffset,

    Notes
    -----
    * This method is faster for generating weekdays than dateutil.rrule
    * At least two of (start, end, periods) must be specified.
    * If both start and end are specified, the returned dates will
    satisfy start <= date <= end.

    Returns
    -------
    dates : generator object
    """
    offset = to_offset(offset)

    # Argument 1 to "Timestamp" has incompatible type "Optional[Timestamp]";
    # expected "Union[integer[Any], float, str, date, datetime64]"
    start = Timestamp(start)  # type: ignore[arg-type]
    # Non-overlapping identity check (left operand type: "Timestamp", right
    # operand type: "NaTType")
    if start is not NaT:  # type: ignore[comparison-overlap]
        start = start._as_unit("ns")
    else:
        start = None

    # Argument 1 to "Timestamp" has incompatible type "Optional[Timestamp]";
    # expected "Union[integer[Any], float, str, date, datetime64]"
    end = Timestamp(end)  # type: ignore[arg-type]
    # Non-overlapping identity check (left operand type: "Timestamp", right
    # operand type: "NaTType")
    if end is not NaT:  # type: ignore[comparison-overlap]
        end = end._as_unit("ns")
    else:
        end = None

    if start and not offset.is_on_offset(start):
        # Incompatible types in assignment (expression has type "datetime",
        # variable has type "Optional[Timestamp]")
        start = offset.rollforward(start)  # type: ignore[assignment]

    elif end and not offset.is_on_offset(end):
        # Incompatible types in assignment (expression has type "datetime",
        # variable has type "Optional[Timestamp]")
        end = offset.rollback(end)  # type: ignore[assignment]

    # Unsupported operand types for < ("Timestamp" and "None")
    if periods is None and end < start and offset.n >= 0:  # type: ignore[operator]
        end = None
        periods = 0

    if end is None:
        # error: No overload variant of "__radd__" of "BaseOffset" matches
        # argument type "None"
        end = start + (periods - 1) * offset  # type: ignore[operator]

    if start is None:
        # error: No overload variant of "__radd__" of "BaseOffset" matches
        # argument type "None"
        start = end - (periods - 1) * offset  # type: ignore[operator]

    start = cast(Timestamp, start)
    end = cast(Timestamp, end)

    cur = start
    if offset.n >= 0:
        while cur <= end:
            yield cur

            if cur == end:
                # GH#24252 avoid overflows by not performing the addition
                # in offset.apply unless we have to
                break

            # faster than cur + offset
            next_date = offset._apply(cur)._as_unit("ns")
            if next_date <= cur:
                raise ValueError(f"Offset {offset} did not increment date")
            cur = next_date
    else:
        while cur >= end:
            yield cur

            if cur == end:
                # GH#24252 avoid overflows by not performing the addition
                # in offset.apply unless we have to
                break

            # faster than cur + offset
            next_date = offset._apply(cur)._as_unit("ns")
            if next_date >= cur:
                raise ValueError(f"Offset {offset} did not decrement date")
            cur = next_date<|MERGE_RESOLUTION|>--- conflicted
+++ resolved
@@ -492,17 +492,11 @@
     def _unbox_scalar(self, value) -> np.datetime64:
         if not isinstance(value, self._scalar_type) and value is not NaT:
             raise ValueError("'value' should be a Timestamp.")
-<<<<<<< HEAD
-        self._check_compatible_with(value, setitem=setitem)
-
+        self._check_compatible_with(value)
         if value is NaT:
             return np.datetime64(value.value, self._unit)
         else:
             return value._as_unit(self._unit).asm8
-=======
-        self._check_compatible_with(value)
-        return value.asm8
->>>>>>> 47ecf8d0
 
     def _scalar_from_string(self, value) -> Timestamp | NaTType:
         return Timestamp(value, tz=self.tz)
