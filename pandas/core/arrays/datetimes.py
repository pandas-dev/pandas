from __future__ import annotations

from datetime import (
    datetime,
    time,
    timedelta,
    tzinfo,
)
import inspect
from typing import (
    TYPE_CHECKING,
    Iterator,
    Literal,
    cast,
)
import warnings

import numpy as np

from pandas._libs import (
    lib,
    tslib,
)
from pandas._libs.tslibs import (
    BaseOffset,
    NaT,
    NaTType,
    Resolution,
    Timestamp,
    astype_overflowsafe,
    fields,
    get_resolution,
    get_unit_from_dtype,
    ints_to_pydatetime,
    is_date_array_normalized,
    is_supported_unit,
    is_unitless,
    normalize_i8_timestamps,
    timezones,
    to_offset,
    tz_convert_from_utc,
    tzconversion,
)
from pandas._typing import (
    DateTimeErrorChoices,
    IntervalClosedType,
    TimeAmbiguous,
    TimeNonexistent,
    npt,
)
from pandas.errors import (
    OutOfBoundsDatetime,
    PerformanceWarning,
)
from pandas.util._exceptions import find_stack_level
from pandas.util._validators import validate_inclusive

from pandas.core.dtypes.astype import astype_dt64_to_dt64tz
from pandas.core.dtypes.common import (
    DT64NS_DTYPE,
    INT64_DTYPE,
    is_bool_dtype,
    is_datetime64_any_dtype,
    is_datetime64_dtype,
    is_datetime64_ns_dtype,
    is_datetime64tz_dtype,
    is_dtype_equal,
    is_extension_array_dtype,
    is_float_dtype,
    is_object_dtype,
    is_period_dtype,
    is_sparse,
    is_string_dtype,
    is_timedelta64_dtype,
    pandas_dtype,
)
from pandas.core.dtypes.dtypes import DatetimeTZDtype
from pandas.core.dtypes.missing import isna

from pandas.core.arrays import datetimelike as dtl
from pandas.core.arrays._ranges import generate_regular_range
import pandas.core.common as com

from pandas.tseries.frequencies import get_period_alias
from pandas.tseries.offsets import (
    Day,
    Tick,
)

if TYPE_CHECKING:

    from pandas import DataFrame
    from pandas.core.arrays import (
        PeriodArray,
        TimedeltaArray,
    )

_midnight = time(0, 0)


def tz_to_dtype(tz: tzinfo | None, unit: str = "ns"):
    """
    Return a datetime64[ns] dtype appropriate for the given timezone.

    Parameters
    ----------
    tz : tzinfo or None
    unit : str, default "ns"

    Returns
    -------
    np.dtype or Datetime64TZDType
    """
    if tz is None:
        return np.dtype(f"M8[{unit}]")
    else:
        return DatetimeTZDtype(tz=tz, unit=unit)


def _field_accessor(name: str, field: str, docstring=None):
    def f(self):
        values = self._local_timestamps()

        if field in self._bool_ops:
            result: np.ndarray

            if field.endswith(("start", "end")):
                freq = self.freq
                month_kw = 12
                if freq:
                    kwds = freq.kwds
                    month_kw = kwds.get("startingMonth", kwds.get("month", 12))

                result = fields.get_start_end_field(
                    values, field, self.freqstr, month_kw, reso=self._reso
                )
            else:
                result = fields.get_date_field(values, field, reso=self._reso)

            # these return a boolean by-definition
            return result

        if field in self._object_ops:
            result = fields.get_date_name_field(values, field, reso=self._reso)
            result = self._maybe_mask_results(result, fill_value=None)

        else:
            result = fields.get_date_field(values, field, reso=self._reso)
            result = self._maybe_mask_results(
                result, fill_value=None, convert="float64"
            )

        return result

    f.__name__ = name
    f.__doc__ = docstring
    return property(f)


class DatetimeArray(dtl.TimelikeOps, dtl.DatelikeOps):
    """
    Pandas ExtensionArray for tz-naive or tz-aware datetime data.

    .. warning::

       DatetimeArray is currently experimental, and its API may change
       without warning. In particular, :attr:`DatetimeArray.dtype` is
       expected to change to always be an instance of an ``ExtensionDtype``
       subclass.

    Parameters
    ----------
    values : Series, Index, DatetimeArray, ndarray
        The datetime data.

        For DatetimeArray `values` (or a Series or Index boxing one),
        `dtype` and `freq` will be extracted from `values`.

    dtype : numpy.dtype or DatetimeTZDtype
        Note that the only NumPy dtype allowed is 'datetime64[ns]'.
    freq : str or Offset, optional
        The frequency.
    copy : bool, default False
        Whether to copy the underlying array of values.

    Attributes
    ----------
    None

    Methods
    -------
    None
    """

    _typ = "datetimearray"
    _internal_fill_value = np.datetime64("NaT", "ns")
    _recognized_scalars = (datetime, np.datetime64)
    _is_recognized_dtype = is_datetime64_any_dtype
    _infer_matches = ("datetime", "datetime64", "date")

    @property
    def _scalar_type(self) -> type[Timestamp]:
        return Timestamp

    # define my properties & methods for delegation
    _bool_ops: list[str] = [
        "is_month_start",
        "is_month_end",
        "is_quarter_start",
        "is_quarter_end",
        "is_year_start",
        "is_year_end",
        "is_leap_year",
    ]
    _object_ops: list[str] = ["freq", "tz"]
    _field_ops: list[str] = [
        "year",
        "month",
        "day",
        "hour",
        "minute",
        "second",
        "weekofyear",
        "week",
        "weekday",
        "dayofweek",
        "day_of_week",
        "dayofyear",
        "day_of_year",
        "quarter",
        "days_in_month",
        "daysinmonth",
        "microsecond",
        "nanosecond",
    ]
    _other_ops: list[str] = ["date", "time", "timetz"]
    _datetimelike_ops: list[str] = _field_ops + _object_ops + _bool_ops + _other_ops
    _datetimelike_methods: list[str] = [
        "to_period",
        "tz_localize",
        "tz_convert",
        "normalize",
        "strftime",
        "round",
        "floor",
        "ceil",
        "month_name",
        "day_name",
    ]

    # ndim is inherited from ExtensionArray, must exist to ensure
    #  Timestamp.__richcmp__(DateTimeArray) operates pointwise

    # ensure that operations with numpy arrays defer to our implementation
    __array_priority__ = 1000

    # -----------------------------------------------------------------
    # Constructors

    _dtype: np.dtype | DatetimeTZDtype
    _freq: BaseOffset | None = None
    _default_dtype = DT64NS_DTYPE  # used in TimeLikeOps.__init__

    @classmethod
    def _validate_dtype(cls, values, dtype):
        # used in TimeLikeOps.__init__
        _validate_dt64_dtype(values.dtype)
        dtype = _validate_dt64_dtype(dtype)
        return dtype

    # error: Signature of "_simple_new" incompatible with supertype "NDArrayBacked"
    @classmethod
    def _simple_new(  # type: ignore[override]
        cls,
        values: np.ndarray,
        freq: BaseOffset | None = None,
        dtype=DT64NS_DTYPE,
    ) -> DatetimeArray:
        assert isinstance(values, np.ndarray)
        assert dtype.kind == "M"
        if isinstance(dtype, np.dtype):
            assert dtype == values.dtype
            assert not is_unitless(dtype)
        else:
            # DatetimeTZDtype. If we have e.g. DatetimeTZDtype[us, UTC],
            #  then values.dtype should be M8[us].
            assert dtype._reso == get_unit_from_dtype(values.dtype)

        result = super()._simple_new(values, dtype)
        result._freq = freq
        return result

    @classmethod
    def _from_sequence(cls, scalars, *, dtype=None, copy: bool = False):
        return cls._from_sequence_not_strict(scalars, dtype=dtype, copy=copy)

    @classmethod
    def _from_sequence_not_strict(
        cls,
        data,
        dtype=None,
        copy: bool = False,
        tz=None,
        freq: str | BaseOffset | lib.NoDefault | None = lib.no_default,
        dayfirst: bool = False,
        yearfirst: bool = False,
        ambiguous: TimeAmbiguous = "raise",
    ):
        explicit_none = freq is None
        freq = freq if freq is not lib.no_default else None

        freq, freq_infer = dtl.maybe_infer_freq(freq)

        subarr, tz, inferred_freq = _sequence_to_dt64ns(
            data,
            dtype=dtype,
            copy=copy,
            tz=tz,
            dayfirst=dayfirst,
            yearfirst=yearfirst,
            ambiguous=ambiguous,
        )

        freq, freq_infer = dtl.validate_inferred_freq(freq, inferred_freq, freq_infer)
        if explicit_none:
            freq = None

        dtype = tz_to_dtype(tz)
        result = cls._simple_new(subarr, freq=freq, dtype=dtype)

        if inferred_freq is None and freq is not None:
            # this condition precludes `freq_infer`
            cls._validate_frequency(result, freq, ambiguous=ambiguous)

        elif freq_infer:
            # Set _freq directly to bypass duplicative _validate_frequency
            # check.
            result._freq = to_offset(result.inferred_freq)

        return result

    # error: Signature of "_generate_range" incompatible with supertype
    # "DatetimeLikeArrayMixin"
    @classmethod
    def _generate_range(  # type: ignore[override]
        cls,
        start,
        end,
        periods,
        freq,
        tz=None,
<<<<<<< HEAD
        normalize=False,
        ambiguous: TimeAmbiguous = "raise",
        nonexistent: TimeNonexistent = "raise",
        inclusive: IntervalClosedType = "both",
=======
        normalize: bool = False,
        ambiguous="raise",
        nonexistent="raise",
        inclusive="both",
>>>>>>> 5de24481
    ) -> DatetimeArray:

        periods = dtl.validate_periods(periods)
        if freq is None and any(x is None for x in [periods, start, end]):
            raise ValueError("Must provide freq argument if no data is supplied")

        if com.count_not_none(start, end, periods, freq) != 3:
            raise ValueError(
                "Of the four parameters: start, end, periods, "
                "and freq, exactly three must be specified"
            )
        freq = to_offset(freq)

        if start is not None:
            start = Timestamp(start)

        if end is not None:
            end = Timestamp(end)

        if start is NaT or end is NaT:
            raise ValueError("Neither `start` nor `end` can be NaT")

        left_inclusive, right_inclusive = validate_inclusive(inclusive)
        start, end, _normalized = _maybe_normalize_endpoints(start, end, normalize)
        tz = _infer_tz_from_endpoints(start, end, tz)

        if tz is not None:
            # Localize the start and end arguments
            start_tz = None if start is None else start.tz
            end_tz = None if end is None else end.tz
            start = _maybe_localize_point(
                start, start_tz, start, freq, tz, ambiguous, nonexistent
            )
            end = _maybe_localize_point(
                end, end_tz, end, freq, tz, ambiguous, nonexistent
            )
        if freq is not None:
            # We break Day arithmetic (fixed 24 hour) here and opt for
            # Day to mean calendar day (23/24/25 hour). Therefore, strip
            # tz info from start and day to avoid DST arithmetic
            if isinstance(freq, Day):
                if start is not None:
                    start = start.tz_localize(None)
                if end is not None:
                    end = end.tz_localize(None)

            if isinstance(freq, Tick):
                i8values = generate_regular_range(start, end, periods, freq)
            else:
                xdr = _generate_range(
                    start=start, end=end, periods=periods, offset=freq
                )
                i8values = np.array([x.value for x in xdr], dtype=np.int64)

            endpoint_tz = start.tz if start is not None else end.tz

            if tz is not None and endpoint_tz is None:

                if not timezones.is_utc(tz):
                    # short-circuit tz_localize_to_utc which would make
                    #  an unnecessary copy with UTC but be a no-op.
                    i8values = tzconversion.tz_localize_to_utc(
                        i8values, tz, ambiguous=ambiguous, nonexistent=nonexistent
                    )

                # i8values is localized datetime64 array -> have to convert
                # start/end as well to compare
                if start is not None:
                    start = start.tz_localize(tz, ambiguous, nonexistent)
                if end is not None:
                    end = end.tz_localize(tz, ambiguous, nonexistent)
        else:
            # Create a linearly spaced date_range in local time
            # Nanosecond-granularity timestamps aren't always correctly
            # representable with doubles, so we limit the range that we
            # pass to np.linspace as much as possible
            i8values = (
                np.linspace(0, end.value - start.value, periods, dtype="int64")
                + start.value
            )
            if i8values.dtype != "i8":
                # 2022-01-09 I (brock) am not sure if it is possible for this
                #  to overflow and cast to e.g. f8, but if it does we need to cast
                i8values = i8values.astype("i8")

        if start == end:
            if not left_inclusive and not right_inclusive:
                i8values = i8values[1:-1]
        else:
            start_i8 = Timestamp(start).value
            end_i8 = Timestamp(end).value
            if not left_inclusive or not right_inclusive:
                if not left_inclusive and len(i8values) and i8values[0] == start_i8:
                    i8values = i8values[1:]
                if not right_inclusive and len(i8values) and i8values[-1] == end_i8:
                    i8values = i8values[:-1]

        dt64_values = i8values.view("datetime64[ns]")
        dtype = tz_to_dtype(tz)
        return cls._simple_new(dt64_values, freq=freq, dtype=dtype)

    # -----------------------------------------------------------------
    # DatetimeLike Interface

    def _unbox_scalar(self, value, setitem: bool = False) -> np.datetime64:
        if not isinstance(value, self._scalar_type) and value is not NaT:
            raise ValueError("'value' should be a Timestamp.")
        self._check_compatible_with(value, setitem=setitem)
        return value.asm8

    def _scalar_from_string(self, value) -> Timestamp | NaTType:
        return Timestamp(value, tz=self.tz)

    def _check_compatible_with(self, other, setitem: bool = False):
        if other is NaT:
            return
        self._assert_tzawareness_compat(other)
        if setitem:
            # Stricter check for setitem vs comparison methods
            if self.tz is not None and not timezones.tz_compare(self.tz, other.tz):
                # TODO(2.0): remove this check. GH#37605
                warnings.warn(
                    "Setitem-like behavior with mismatched timezones is deprecated "
                    "and will change in a future version. Instead of raising "
                    "(or for Index, Series, and DataFrame methods, coercing to "
                    "object dtype), the value being set (or passed as a "
                    "fill_value, or inserted) will be cast to the existing "
                    "DatetimeArray/DatetimeIndex/Series/DataFrame column's "
                    "timezone. To retain the old behavior, explicitly cast to "
                    "object dtype before the operation.",
                    FutureWarning,
                    stacklevel=find_stack_level(inspect.currentframe()),
                )
                raise ValueError(f"Timezones don't match. '{self.tz}' != '{other.tz}'")

    # -----------------------------------------------------------------
    # Descriptive Properties

    def _box_func(self, x: np.datetime64) -> Timestamp | NaTType:
        # GH#42228
        value = x.view("i8")
        ts = Timestamp._from_value_and_reso(value, reso=self._reso, tz=self.tz)
        # Non-overlapping identity check (left operand type: "Timestamp",
        # right operand type: "NaTType")
        if ts is not NaT:  # type: ignore[comparison-overlap]
            # GH#41586
            # do this instead of passing to the constructor to avoid FutureWarning
            ts._set_freq(self.freq)
        return ts

    @property
    # error: Return type "Union[dtype, DatetimeTZDtype]" of "dtype"
    # incompatible with return type "ExtensionDtype" in supertype
    # "ExtensionArray"
    def dtype(self) -> np.dtype | DatetimeTZDtype:  # type: ignore[override]
        """
        The dtype for the DatetimeArray.

        .. warning::

           A future version of pandas will change dtype to never be a
           ``numpy.dtype``. Instead, :attr:`DatetimeArray.dtype` will
           always be an instance of an ``ExtensionDtype`` subclass.

        Returns
        -------
        numpy.dtype or DatetimeTZDtype
            If the values are tz-naive, then ``np.dtype('datetime64[ns]')``
            is returned.

            If the values are tz-aware, then the ``DatetimeTZDtype``
            is returned.
        """
        return self._dtype

    @property
    def tz(self) -> tzinfo | None:
        """
        Return the timezone.

        Returns
        -------
        datetime.tzinfo, pytz.tzinfo.BaseTZInfo, dateutil.tz.tz.tzfile, or None
            Returns None when the array is tz-naive.
        """
        # GH 18595
        return getattr(self.dtype, "tz", None)

    @tz.setter
    def tz(self, value):
        # GH 3746: Prevent localizing or converting the index by setting tz
        raise AttributeError(
            "Cannot directly set timezone. Use tz_localize() "
            "or tz_convert() as appropriate"
        )

    @property
    def tzinfo(self) -> tzinfo | None:
        """
        Alias for tz attribute
        """
        return self.tz

    @property  # NB: override with cache_readonly in immutable subclasses
    def is_normalized(self) -> bool:
        """
        Returns True if all of the dates are at midnight ("no time")
        """
        return is_date_array_normalized(self.asi8, self.tz, reso=self._reso)

    @property  # NB: override with cache_readonly in immutable subclasses
    def _resolution_obj(self) -> Resolution:
        return get_resolution(self.asi8, self.tz, reso=self._reso)

    # ----------------------------------------------------------------
    # Array-Like / EA-Interface Methods

    def __array__(self, dtype=None) -> np.ndarray:
        if dtype is None and self.tz:
            # The default for tz-aware is object, to preserve tz info
            dtype = object

        return super().__array__(dtype=dtype)

    def __iter__(self) -> Iterator:
        """
        Return an iterator over the boxed values

        Yields
        ------
        tstamp : Timestamp
        """
        if self.ndim > 1:
            for i in range(len(self)):
                yield self[i]
        else:
            # convert in chunks of 10k for efficiency
            data = self.asi8
            length = len(self)
            chunksize = 10000
            chunks = (length // chunksize) + 1

            for i in range(chunks):
                start_i = i * chunksize
                end_i = min((i + 1) * chunksize, length)
                converted = ints_to_pydatetime(
                    data[start_i:end_i],
                    tz=self.tz,
                    freq=self.freq,
                    box="timestamp",
                    reso=self._reso,
                )
                yield from converted

    def astype(self, dtype, copy: bool = True):
        # We handle
        #   --> datetime
        #   --> period
        # DatetimeLikeArrayMixin Super handles the rest.
        dtype = pandas_dtype(dtype)

        if is_dtype_equal(dtype, self.dtype):
            if copy:
                return self.copy()
            return self

        elif (
            self.tz is None
            and is_datetime64_dtype(dtype)
            and not is_unitless(dtype)
            and is_supported_unit(get_unit_from_dtype(dtype))
        ):
            # unit conversion e.g. datetime64[s]
            res_values = astype_overflowsafe(self._ndarray, dtype, copy=True)
            return type(self)._simple_new(res_values, dtype=res_values.dtype)
            # TODO: preserve freq?

        elif is_datetime64_ns_dtype(dtype):
            return astype_dt64_to_dt64tz(self, dtype, copy, via_utc=False)

        elif self.tz is not None and isinstance(dtype, DatetimeTZDtype):
            # tzaware unit conversion e.g. datetime64[s, UTC]
            np_dtype = np.dtype(dtype.str)
            res_values = astype_overflowsafe(self._ndarray, np_dtype, copy=copy)
            return type(self)._simple_new(res_values, dtype=dtype)
            # TODO: preserve freq?

        elif (
            self.tz is None
            and is_datetime64_dtype(dtype)
            and dtype != self.dtype
            and is_unitless(dtype)
        ):
            # TODO(2.0): just fall through to dtl.DatetimeLikeArrayMixin.astype
            warnings.warn(
                "Passing unit-less datetime64 dtype to .astype is deprecated "
                "and will raise in a future version. Pass 'datetime64[ns]' instead",
                FutureWarning,
                stacklevel=find_stack_level(inspect.currentframe()),
            )
            # unit conversion e.g. datetime64[s]
            return self._ndarray.astype(dtype)

        elif is_period_dtype(dtype):
            return self.to_period(freq=dtype.freq)
        return dtl.DatetimeLikeArrayMixin.astype(self, dtype, copy)

    # -----------------------------------------------------------------
    # Rendering Methods

    def _format_native_types(
        self, *, na_rep: str | float = "NaT", date_format=None, **kwargs
    ) -> npt.NDArray[np.object_]:
        from pandas.io.formats.format import get_format_datetime64_from_values

        fmt = get_format_datetime64_from_values(self, date_format)

        return tslib.format_array_from_datetime(
            self.asi8, tz=self.tz, format=fmt, na_rep=na_rep, reso=self._reso
        )

    # -----------------------------------------------------------------
    # Comparison Methods

    def _has_same_tz(self, other) -> bool:

        # vzone shouldn't be None if value is non-datetime like
        if isinstance(other, np.datetime64):
            # convert to Timestamp as np.datetime64 doesn't have tz attr
            other = Timestamp(other)

        if not hasattr(other, "tzinfo"):
            return False
        other_tz = other.tzinfo
        return timezones.tz_compare(self.tzinfo, other_tz)

    def _assert_tzawareness_compat(self, other) -> None:
        # adapted from _Timestamp._assert_tzawareness_compat
        other_tz = getattr(other, "tzinfo", None)
        other_dtype = getattr(other, "dtype", None)

        if is_datetime64tz_dtype(other_dtype):
            # Get tzinfo from Series dtype
            other_tz = other.dtype.tz
        if other is NaT:
            # pd.NaT quacks both aware and naive
            pass
        elif self.tz is None:
            if other_tz is not None:
                raise TypeError(
                    "Cannot compare tz-naive and tz-aware datetime-like objects."
                )
        elif other_tz is None:
            raise TypeError(
                "Cannot compare tz-naive and tz-aware datetime-like objects"
            )

    # -----------------------------------------------------------------
    # Arithmetic Methods

    def _add_offset(self, offset) -> DatetimeArray:

        assert not isinstance(offset, Tick)

        if self.tz is not None:
            values = self.tz_localize(None)
        else:
            values = self

        try:
            result = offset._apply_array(values).view(values.dtype)
        except NotImplementedError:
            warnings.warn(
                "Non-vectorized DateOffset being applied to Series or DatetimeIndex.",
                PerformanceWarning,
                stacklevel=find_stack_level(inspect.currentframe()),
            )
            result = self.astype("O") + offset
            result = type(self)._from_sequence(result)
            if not len(self):
                # GH#30336 _from_sequence won't be able to infer self.tz
                return result.tz_localize(self.tz)

        else:
            result = DatetimeArray._simple_new(result, dtype=result.dtype)
            if self.tz is not None:
                # FIXME: tz_localize with non-nano
                result = result.tz_localize(self.tz)

        return result

    # -----------------------------------------------------------------
    # Timezone Conversion and Localization Methods

    def _local_timestamps(self) -> npt.NDArray[np.int64]:
        """
        Convert to an i8 (unix-like nanosecond timestamp) representation
        while keeping the local timezone and not using UTC.
        This is used to calculate time-of-day information as if the timestamps
        were timezone-naive.
        """
        if self.tz is None or timezones.is_utc(self.tz):
            # Avoid the copy that would be made in tzconversion
            return self.asi8
        return tz_convert_from_utc(self.asi8, self.tz, reso=self._reso)

    def tz_convert(self, tz) -> DatetimeArray:
        """
        Convert tz-aware Datetime Array/Index from one time zone to another.

        Parameters
        ----------
        tz : str, pytz.timezone, dateutil.tz.tzfile or None
            Time zone for time. Corresponding timestamps would be converted
            to this time zone of the Datetime Array/Index. A `tz` of None will
            convert to UTC and remove the timezone information.

        Returns
        -------
        Array or Index

        Raises
        ------
        TypeError
            If Datetime Array/Index is tz-naive.

        See Also
        --------
        DatetimeIndex.tz : A timezone that has a variable offset from UTC.
        DatetimeIndex.tz_localize : Localize tz-naive DatetimeIndex to a
            given time zone, or remove timezone from a tz-aware DatetimeIndex.

        Examples
        --------
        With the `tz` parameter, we can change the DatetimeIndex
        to other time zones:

        >>> dti = pd.date_range(start='2014-08-01 09:00',
        ...                     freq='H', periods=3, tz='Europe/Berlin')

        >>> dti
        DatetimeIndex(['2014-08-01 09:00:00+02:00',
                       '2014-08-01 10:00:00+02:00',
                       '2014-08-01 11:00:00+02:00'],
                      dtype='datetime64[ns, Europe/Berlin]', freq='H')

        >>> dti.tz_convert('US/Central')
        DatetimeIndex(['2014-08-01 02:00:00-05:00',
                       '2014-08-01 03:00:00-05:00',
                       '2014-08-01 04:00:00-05:00'],
                      dtype='datetime64[ns, US/Central]', freq='H')

        With the ``tz=None``, we can remove the timezone (after converting
        to UTC if necessary):

        >>> dti = pd.date_range(start='2014-08-01 09:00', freq='H',
        ...                     periods=3, tz='Europe/Berlin')

        >>> dti
        DatetimeIndex(['2014-08-01 09:00:00+02:00',
                       '2014-08-01 10:00:00+02:00',
                       '2014-08-01 11:00:00+02:00'],
                        dtype='datetime64[ns, Europe/Berlin]', freq='H')

        >>> dti.tz_convert(None)
        DatetimeIndex(['2014-08-01 07:00:00',
                       '2014-08-01 08:00:00',
                       '2014-08-01 09:00:00'],
                        dtype='datetime64[ns]', freq='H')
        """
        tz = timezones.maybe_get_tz(tz)

        if self.tz is None:
            # tz naive, use tz_localize
            raise TypeError(
                "Cannot convert tz-naive timestamps, use tz_localize to localize"
            )

        # No conversion since timestamps are all UTC to begin with
        dtype = tz_to_dtype(tz, unit=self._unit)
        return self._simple_new(self._ndarray, dtype=dtype, freq=self.freq)

    @dtl.ravel_compat
    def tz_localize(
        self,
        tz,
        ambiguous: TimeAmbiguous = "raise",
        nonexistent: TimeNonexistent = "raise",
    ) -> DatetimeArray:
        """
        Localize tz-naive Datetime Array/Index to tz-aware Datetime Array/Index.

        This method takes a time zone (tz) naive Datetime Array/Index object
        and makes this time zone aware. It does not move the time to another
        time zone.

        This method can also be used to do the inverse -- to create a time
        zone unaware object from an aware object. To that end, pass `tz=None`.

        Parameters
        ----------
        tz : str, pytz.timezone, dateutil.tz.tzfile or None
            Time zone to convert timestamps to. Passing ``None`` will
            remove the time zone information preserving local time.
        ambiguous : 'infer', 'NaT', bool array, default 'raise'
            When clocks moved backward due to DST, ambiguous times may arise.
            For example in Central European Time (UTC+01), when going from
            03:00 DST to 02:00 non-DST, 02:30:00 local time occurs both at
            00:30:00 UTC and at 01:30:00 UTC. In such a situation, the
            `ambiguous` parameter dictates how ambiguous times should be
            handled.

            - 'infer' will attempt to infer fall dst-transition hours based on
              order
            - bool-ndarray where True signifies a DST time, False signifies a
              non-DST time (note that this flag is only applicable for
              ambiguous times)
            - 'NaT' will return NaT where there are ambiguous times
            - 'raise' will raise an AmbiguousTimeError if there are ambiguous
              times.

        nonexistent : 'shift_forward', 'shift_backward, 'NaT', timedelta, \
default 'raise'
            A nonexistent time does not exist in a particular timezone
            where clocks moved forward due to DST.

            - 'shift_forward' will shift the nonexistent time forward to the
              closest existing time
            - 'shift_backward' will shift the nonexistent time backward to the
              closest existing time
            - 'NaT' will return NaT where there are nonexistent times
            - timedelta objects will shift nonexistent times by the timedelta
            - 'raise' will raise an NonExistentTimeError if there are
              nonexistent times.

        Returns
        -------
        Same type as self
            Array/Index converted to the specified time zone.

        Raises
        ------
        TypeError
            If the Datetime Array/Index is tz-aware and tz is not None.

        See Also
        --------
        DatetimeIndex.tz_convert : Convert tz-aware DatetimeIndex from
            one time zone to another.

        Examples
        --------
        >>> tz_naive = pd.date_range('2018-03-01 09:00', periods=3)
        >>> tz_naive
        DatetimeIndex(['2018-03-01 09:00:00', '2018-03-02 09:00:00',
                       '2018-03-03 09:00:00'],
                      dtype='datetime64[ns]', freq='D')

        Localize DatetimeIndex in US/Eastern time zone:

        >>> tz_aware = tz_naive.tz_localize(tz='US/Eastern')
        >>> tz_aware
        DatetimeIndex(['2018-03-01 09:00:00-05:00',
                       '2018-03-02 09:00:00-05:00',
                       '2018-03-03 09:00:00-05:00'],
                      dtype='datetime64[ns, US/Eastern]', freq=None)

        With the ``tz=None``, we can remove the time zone information
        while keeping the local time (not converted to UTC):

        >>> tz_aware.tz_localize(None)
        DatetimeIndex(['2018-03-01 09:00:00', '2018-03-02 09:00:00',
                       '2018-03-03 09:00:00'],
                      dtype='datetime64[ns]', freq=None)

        Be careful with DST changes. When there is sequential data, pandas can
        infer the DST time:

        >>> s = pd.to_datetime(pd.Series(['2018-10-28 01:30:00',
        ...                               '2018-10-28 02:00:00',
        ...                               '2018-10-28 02:30:00',
        ...                               '2018-10-28 02:00:00',
        ...                               '2018-10-28 02:30:00',
        ...                               '2018-10-28 03:00:00',
        ...                               '2018-10-28 03:30:00']))
        >>> s.dt.tz_localize('CET', ambiguous='infer')
        0   2018-10-28 01:30:00+02:00
        1   2018-10-28 02:00:00+02:00
        2   2018-10-28 02:30:00+02:00
        3   2018-10-28 02:00:00+01:00
        4   2018-10-28 02:30:00+01:00
        5   2018-10-28 03:00:00+01:00
        6   2018-10-28 03:30:00+01:00
        dtype: datetime64[ns, CET]

        In some cases, inferring the DST is impossible. In such cases, you can
        pass an ndarray to the ambiguous parameter to set the DST explicitly

        >>> s = pd.to_datetime(pd.Series(['2018-10-28 01:20:00',
        ...                               '2018-10-28 02:36:00',
        ...                               '2018-10-28 03:46:00']))
        >>> s.dt.tz_localize('CET', ambiguous=np.array([True, True, False]))
        0   2018-10-28 01:20:00+02:00
        1   2018-10-28 02:36:00+02:00
        2   2018-10-28 03:46:00+01:00
        dtype: datetime64[ns, CET]

        If the DST transition causes nonexistent times, you can shift these
        dates forward or backwards with a timedelta object or `'shift_forward'`
        or `'shift_backwards'`.

        >>> s = pd.to_datetime(pd.Series(['2015-03-29 02:30:00',
        ...                               '2015-03-29 03:30:00']))
        >>> s.dt.tz_localize('Europe/Warsaw', nonexistent='shift_forward')
        0   2015-03-29 03:00:00+02:00
        1   2015-03-29 03:30:00+02:00
        dtype: datetime64[ns, Europe/Warsaw]

        >>> s.dt.tz_localize('Europe/Warsaw', nonexistent='shift_backward')
        0   2015-03-29 01:59:59.999999999+01:00
        1   2015-03-29 03:30:00+02:00
        dtype: datetime64[ns, Europe/Warsaw]

        >>> s.dt.tz_localize('Europe/Warsaw', nonexistent=pd.Timedelta('1H'))
        0   2015-03-29 03:30:00+02:00
        1   2015-03-29 03:30:00+02:00
        dtype: datetime64[ns, Europe/Warsaw]
        """
        nonexistent_options = ("raise", "NaT", "shift_forward", "shift_backward")
        if nonexistent not in nonexistent_options and not isinstance(
            nonexistent, timedelta
        ):
            raise ValueError(
                "The nonexistent argument must be one of 'raise', "
                "'NaT', 'shift_forward', 'shift_backward' or "
                "a timedelta object"
            )

        if self.tz is not None:
            if tz is None:
                new_dates = tz_convert_from_utc(self.asi8, self.tz)
            else:
                raise TypeError("Already tz-aware, use tz_convert to convert.")
        else:
            tz = timezones.maybe_get_tz(tz)
            # Convert to UTC

            new_dates = tzconversion.tz_localize_to_utc(
                self.asi8,
                tz,
                ambiguous=ambiguous,
                nonexistent=nonexistent,
                reso=self._reso,
            )
        new_dates = new_dates.view(f"M8[{self._unit}]")
        dtype = tz_to_dtype(tz, unit=self._unit)

        freq = None
        if timezones.is_utc(tz) or (len(self) == 1 and not isna(new_dates[0])):
            # we can preserve freq
            # TODO: Also for fixed-offsets
            freq = self.freq
        elif tz is None and self.tz is None:
            # no-op
            freq = self.freq
        return self._simple_new(new_dates, dtype=dtype, freq=freq)

    # ----------------------------------------------------------------
    # Conversion Methods - Vectorized analogues of Timestamp methods

    def to_pydatetime(self) -> npt.NDArray[np.object_]:
        """
        Return an ndarray of datetime.datetime objects.

        Returns
        -------
        datetimes : ndarray[object]
        """
        return ints_to_pydatetime(self.asi8, tz=self.tz, reso=self._reso)

    def normalize(self) -> DatetimeArray:
        """
        Convert times to midnight.

        The time component of the date-time is converted to midnight i.e.
        00:00:00. This is useful in cases, when the time does not matter.
        Length is unaltered. The timezones are unaffected.

        This method is available on Series with datetime values under
        the ``.dt`` accessor, and directly on Datetime Array/Index.

        Returns
        -------
        DatetimeArray, DatetimeIndex or Series
            The same type as the original data. Series will have the same
            name and index. DatetimeIndex will have the same name.

        See Also
        --------
        floor : Floor the datetimes to the specified freq.
        ceil : Ceil the datetimes to the specified freq.
        round : Round the datetimes to the specified freq.

        Examples
        --------
        >>> idx = pd.date_range(start='2014-08-01 10:00', freq='H',
        ...                     periods=3, tz='Asia/Calcutta')
        >>> idx
        DatetimeIndex(['2014-08-01 10:00:00+05:30',
                       '2014-08-01 11:00:00+05:30',
                       '2014-08-01 12:00:00+05:30'],
                        dtype='datetime64[ns, Asia/Calcutta]', freq='H')
        >>> idx.normalize()
        DatetimeIndex(['2014-08-01 00:00:00+05:30',
                       '2014-08-01 00:00:00+05:30',
                       '2014-08-01 00:00:00+05:30'],
                       dtype='datetime64[ns, Asia/Calcutta]', freq=None)
        """
        new_values = normalize_i8_timestamps(self.asi8, self.tz, reso=self._reso)
        dt64_values = new_values.view(self._ndarray.dtype)

        dta = type(self)._simple_new(dt64_values, dtype=dt64_values.dtype)
        dta = dta._with_freq("infer")
        if self.tz is not None:
            dta = dta.tz_localize(self.tz)
        return dta

    def to_period(self, freq=None) -> PeriodArray:
        """
        Cast to PeriodArray/Index at a particular frequency.

        Converts DatetimeArray/Index to PeriodArray/Index.

        Parameters
        ----------
        freq : str or Offset, optional
            One of pandas' :ref:`offset strings <timeseries.offset_aliases>`
            or an Offset object. Will be inferred by default.

        Returns
        -------
        PeriodArray/Index

        Raises
        ------
        ValueError
            When converting a DatetimeArray/Index with non-regular values,
            so that a frequency cannot be inferred.

        See Also
        --------
        PeriodIndex: Immutable ndarray holding ordinal values.
        DatetimeIndex.to_pydatetime: Return DatetimeIndex as object.

        Examples
        --------
        >>> df = pd.DataFrame({"y": [1, 2, 3]},
        ...                   index=pd.to_datetime(["2000-03-31 00:00:00",
        ...                                         "2000-05-31 00:00:00",
        ...                                         "2000-08-31 00:00:00"]))
        >>> df.index.to_period("M")
        PeriodIndex(['2000-03', '2000-05', '2000-08'],
                    dtype='period[M]')

        Infer the daily frequency

        >>> idx = pd.date_range("2017-01-01", periods=2)
        >>> idx.to_period()
        PeriodIndex(['2017-01-01', '2017-01-02'],
                    dtype='period[D]')
        """
        from pandas.core.arrays import PeriodArray

        if self.tz is not None:
            warnings.warn(
                "Converting to PeriodArray/Index representation "
                "will drop timezone information.",
                UserWarning,
                stacklevel=find_stack_level(inspect.currentframe()),
            )

        if freq is None:
            freq = self.freqstr or self.inferred_freq

            if freq is None:
                raise ValueError(
                    "You must pass a freq argument as current index has none."
                )

            res = get_period_alias(freq)

            #  https://github.com/pandas-dev/pandas/issues/33358
            if res is None:
                res = freq

            freq = res

        return PeriodArray._from_datetime64(self._ndarray, freq, tz=self.tz)

    def to_perioddelta(self, freq) -> TimedeltaArray:
        """
        Calculate deltas between self values and self converted to Periods at a freq.

        Used for vectorized offsets.

        Parameters
        ----------
        freq : Period frequency

        Returns
        -------
        TimedeltaArray/Index
        """
        # Deprecaation GH#34853
        warnings.warn(
            "to_perioddelta is deprecated and will be removed in a "
            "future version. "
            "Use `dtindex - dtindex.to_period(freq).to_timestamp()` instead.",
            FutureWarning,
            # stacklevel chosen to be correct for when called from DatetimeIndex
            stacklevel=find_stack_level(inspect.currentframe()),
        )
        from pandas.core.arrays.timedeltas import TimedeltaArray

        if self._ndarray.dtype != "M8[ns]":
            raise NotImplementedError("Only supported for nanosecond resolution.")

        i8delta = self.asi8 - self.to_period(freq).to_timestamp().asi8
        m8delta = i8delta.view("m8[ns]")
        return TimedeltaArray(m8delta)

    # -----------------------------------------------------------------
    # Properties - Vectorized Timestamp Properties/Methods

    def month_name(self, locale=None) -> npt.NDArray[np.object_]:
        """
        Return the month names with specified locale.

        Parameters
        ----------
        locale : str, optional
            Locale determining the language in which to return the month name.
            Default is English locale.

        Returns
        -------
        Series or Index
            Series or Index of month names.

        Examples
        --------
        >>> s = pd.Series(pd.date_range(start='2018-01', freq='M', periods=3))
        >>> s
        0   2018-01-31
        1   2018-02-28
        2   2018-03-31
        dtype: datetime64[ns]
        >>> s.dt.month_name()
        0     January
        1    February
        2       March
        dtype: object

        >>> idx = pd.date_range(start='2018-01', freq='M', periods=3)
        >>> idx
        DatetimeIndex(['2018-01-31', '2018-02-28', '2018-03-31'],
                      dtype='datetime64[ns]', freq='M')
        >>> idx.month_name()
        Index(['January', 'February', 'March'], dtype='object')
        """
        values = self._local_timestamps()

        result = fields.get_date_name_field(
            values, "month_name", locale=locale, reso=self._reso
        )
        result = self._maybe_mask_results(result, fill_value=None)
        return result

    def day_name(self, locale=None) -> npt.NDArray[np.object_]:
        """
        Return the day names with specified locale.

        Parameters
        ----------
        locale : str, optional
            Locale determining the language in which to return the day name.
            Default is English locale.

        Returns
        -------
        Series or Index
            Series or Index of day names.

        Examples
        --------
        >>> s = pd.Series(pd.date_range(start='2018-01-01', freq='D', periods=3))
        >>> s
        0   2018-01-01
        1   2018-01-02
        2   2018-01-03
        dtype: datetime64[ns]
        >>> s.dt.day_name()
        0       Monday
        1      Tuesday
        2    Wednesday
        dtype: object

        >>> idx = pd.date_range(start='2018-01-01', freq='D', periods=3)
        >>> idx
        DatetimeIndex(['2018-01-01', '2018-01-02', '2018-01-03'],
                      dtype='datetime64[ns]', freq='D')
        >>> idx.day_name()
        Index(['Monday', 'Tuesday', 'Wednesday'], dtype='object')
        """
        values = self._local_timestamps()

        result = fields.get_date_name_field(
            values, "day_name", locale=locale, reso=self._reso
        )
        result = self._maybe_mask_results(result, fill_value=None)
        return result

    @property
    def time(self) -> npt.NDArray[np.object_]:
        """
        Returns numpy array of :class:`datetime.time` objects.

        The time part of the Timestamps.
        """
        # If the Timestamps have a timezone that is not UTC,
        # convert them into their i8 representation while
        # keeping their timezone and not using UTC
        timestamps = self._local_timestamps()

        return ints_to_pydatetime(timestamps, box="time", reso=self._reso)

    @property
    def timetz(self) -> npt.NDArray[np.object_]:
        """
        Returns numpy array of :class:`datetime.time` objects with timezones.

        The time part of the Timestamps.
        """
        return ints_to_pydatetime(self.asi8, self.tz, box="time", reso=self._reso)

    @property
    def date(self) -> npt.NDArray[np.object_]:
        """
        Returns numpy array of python :class:`datetime.date` objects.

        Namely, the date part of Timestamps without time and
        timezone information.
        """
        # If the Timestamps have a timezone that is not UTC,
        # convert them into their i8 representation while
        # keeping their timezone and not using UTC
        timestamps = self._local_timestamps()

        return ints_to_pydatetime(timestamps, box="date", reso=self._reso)

    def isocalendar(self) -> DataFrame:
        """
        Calculate year, week, and day according to the ISO 8601 standard.

        .. versionadded:: 1.1.0

        Returns
        -------
        DataFrame
            With columns year, week and day.

        See Also
        --------
        Timestamp.isocalendar : Function return a 3-tuple containing ISO year,
            week number, and weekday for the given Timestamp object.
        datetime.date.isocalendar : Return a named tuple object with
            three components: year, week and weekday.

        Examples
        --------
        >>> idx = pd.date_range(start='2019-12-29', freq='D', periods=4)
        >>> idx.isocalendar()
                    year  week  day
        2019-12-29  2019    52    7
        2019-12-30  2020     1    1
        2019-12-31  2020     1    2
        2020-01-01  2020     1    3
        >>> idx.isocalendar().week
        2019-12-29    52
        2019-12-30     1
        2019-12-31     1
        2020-01-01     1
        Freq: D, Name: week, dtype: UInt32
        """
        from pandas import DataFrame

        values = self._local_timestamps()
        sarray = fields.build_isocalendar_sarray(values, reso=self._reso)
        iso_calendar_df = DataFrame(
            sarray, columns=["year", "week", "day"], dtype="UInt32"
        )
        if self._hasna:
            iso_calendar_df.iloc[self._isnan] = None
        return iso_calendar_df

    @property
    def weekofyear(self):
        """
        The week ordinal of the year.

        .. deprecated:: 1.1.0

        weekofyear and week have been deprecated.
        Please use DatetimeIndex.isocalendar().week instead.
        """
        warnings.warn(
            "weekofyear and week have been deprecated, please use "
            "DatetimeIndex.isocalendar().week instead, which returns "
            "a Series. To exactly reproduce the behavior of week and "
            "weekofyear and return an Index, you may call "
            "pd.Int64Index(idx.isocalendar().week)",
            FutureWarning,
            stacklevel=find_stack_level(inspect.currentframe()),
        )
        week_series = self.isocalendar().week
        if week_series.hasnans:
            return week_series.to_numpy(dtype="float64", na_value=np.nan)
        return week_series.to_numpy(dtype="int64")

    week = weekofyear

    year = _field_accessor(
        "year",
        "Y",
        """
        The year of the datetime.

        Examples
        --------
        >>> datetime_series = pd.Series(
        ...     pd.date_range("2000-01-01", periods=3, freq="Y")
        ... )
        >>> datetime_series
        0   2000-12-31
        1   2001-12-31
        2   2002-12-31
        dtype: datetime64[ns]
        >>> datetime_series.dt.year
        0    2000
        1    2001
        2    2002
        dtype: int64
        """,
    )
    month = _field_accessor(
        "month",
        "M",
        """
        The month as January=1, December=12.

        Examples
        --------
        >>> datetime_series = pd.Series(
        ...     pd.date_range("2000-01-01", periods=3, freq="M")
        ... )
        >>> datetime_series
        0   2000-01-31
        1   2000-02-29
        2   2000-03-31
        dtype: datetime64[ns]
        >>> datetime_series.dt.month
        0    1
        1    2
        2    3
        dtype: int64
        """,
    )
    day = _field_accessor(
        "day",
        "D",
        """
        The day of the datetime.

        Examples
        --------
        >>> datetime_series = pd.Series(
        ...     pd.date_range("2000-01-01", periods=3, freq="D")
        ... )
        >>> datetime_series
        0   2000-01-01
        1   2000-01-02
        2   2000-01-03
        dtype: datetime64[ns]
        >>> datetime_series.dt.day
        0    1
        1    2
        2    3
        dtype: int64
        """,
    )
    hour = _field_accessor(
        "hour",
        "h",
        """
        The hours of the datetime.

        Examples
        --------
        >>> datetime_series = pd.Series(
        ...     pd.date_range("2000-01-01", periods=3, freq="h")
        ... )
        >>> datetime_series
        0   2000-01-01 00:00:00
        1   2000-01-01 01:00:00
        2   2000-01-01 02:00:00
        dtype: datetime64[ns]
        >>> datetime_series.dt.hour
        0    0
        1    1
        2    2
        dtype: int64
        """,
    )
    minute = _field_accessor(
        "minute",
        "m",
        """
        The minutes of the datetime.

        Examples
        --------
        >>> datetime_series = pd.Series(
        ...     pd.date_range("2000-01-01", periods=3, freq="T")
        ... )
        >>> datetime_series
        0   2000-01-01 00:00:00
        1   2000-01-01 00:01:00
        2   2000-01-01 00:02:00
        dtype: datetime64[ns]
        >>> datetime_series.dt.minute
        0    0
        1    1
        2    2
        dtype: int64
        """,
    )
    second = _field_accessor(
        "second",
        "s",
        """
        The seconds of the datetime.

        Examples
        --------
        >>> datetime_series = pd.Series(
        ...     pd.date_range("2000-01-01", periods=3, freq="s")
        ... )
        >>> datetime_series
        0   2000-01-01 00:00:00
        1   2000-01-01 00:00:01
        2   2000-01-01 00:00:02
        dtype: datetime64[ns]
        >>> datetime_series.dt.second
        0    0
        1    1
        2    2
        dtype: int64
        """,
    )
    microsecond = _field_accessor(
        "microsecond",
        "us",
        """
        The microseconds of the datetime.

        Examples
        --------
        >>> datetime_series = pd.Series(
        ...     pd.date_range("2000-01-01", periods=3, freq="us")
        ... )
        >>> datetime_series
        0   2000-01-01 00:00:00.000000
        1   2000-01-01 00:00:00.000001
        2   2000-01-01 00:00:00.000002
        dtype: datetime64[ns]
        >>> datetime_series.dt.microsecond
        0       0
        1       1
        2       2
        dtype: int64
        """,
    )
    nanosecond = _field_accessor(
        "nanosecond",
        "ns",
        """
        The nanoseconds of the datetime.

        Examples
        --------
        >>> datetime_series = pd.Series(
        ...     pd.date_range("2000-01-01", periods=3, freq="ns")
        ... )
        >>> datetime_series
        0   2000-01-01 00:00:00.000000000
        1   2000-01-01 00:00:00.000000001
        2   2000-01-01 00:00:00.000000002
        dtype: datetime64[ns]
        >>> datetime_series.dt.nanosecond
        0       0
        1       1
        2       2
        dtype: int64
        """,
    )
    _dayofweek_doc = """
    The day of the week with Monday=0, Sunday=6.

    Return the day of the week. It is assumed the week starts on
    Monday, which is denoted by 0 and ends on Sunday which is denoted
    by 6. This method is available on both Series with datetime
    values (using the `dt` accessor) or DatetimeIndex.

    Returns
    -------
    Series or Index
        Containing integers indicating the day number.

    See Also
    --------
    Series.dt.dayofweek : Alias.
    Series.dt.weekday : Alias.
    Series.dt.day_name : Returns the name of the day of the week.

    Examples
    --------
    >>> s = pd.date_range('2016-12-31', '2017-01-08', freq='D').to_series()
    >>> s.dt.dayofweek
    2016-12-31    5
    2017-01-01    6
    2017-01-02    0
    2017-01-03    1
    2017-01-04    2
    2017-01-05    3
    2017-01-06    4
    2017-01-07    5
    2017-01-08    6
    Freq: D, dtype: int64
    """
    day_of_week = _field_accessor("day_of_week", "dow", _dayofweek_doc)
    dayofweek = day_of_week
    weekday = day_of_week

    day_of_year = _field_accessor(
        "dayofyear",
        "doy",
        """
        The ordinal day of the year.
        """,
    )
    dayofyear = day_of_year
    quarter = _field_accessor(
        "quarter",
        "q",
        """
        The quarter of the date.
        """,
    )
    days_in_month = _field_accessor(
        "days_in_month",
        "dim",
        """
        The number of days in the month.
        """,
    )
    daysinmonth = days_in_month
    _is_month_doc = """
        Indicates whether the date is the {first_or_last} day of the month.

        Returns
        -------
        Series or array
            For Series, returns a Series with boolean values.
            For DatetimeIndex, returns a boolean array.

        See Also
        --------
        is_month_start : Return a boolean indicating whether the date
            is the first day of the month.
        is_month_end : Return a boolean indicating whether the date
            is the last day of the month.

        Examples
        --------
        This method is available on Series with datetime values under
        the ``.dt`` accessor, and directly on DatetimeIndex.

        >>> s = pd.Series(pd.date_range("2018-02-27", periods=3))
        >>> s
        0   2018-02-27
        1   2018-02-28
        2   2018-03-01
        dtype: datetime64[ns]
        >>> s.dt.is_month_start
        0    False
        1    False
        2    True
        dtype: bool
        >>> s.dt.is_month_end
        0    False
        1    True
        2    False
        dtype: bool

        >>> idx = pd.date_range("2018-02-27", periods=3)
        >>> idx.is_month_start
        array([False, False, True])
        >>> idx.is_month_end
        array([False, True, False])
    """
    is_month_start = _field_accessor(
        "is_month_start", "is_month_start", _is_month_doc.format(first_or_last="first")
    )

    is_month_end = _field_accessor(
        "is_month_end", "is_month_end", _is_month_doc.format(first_or_last="last")
    )

    is_quarter_start = _field_accessor(
        "is_quarter_start",
        "is_quarter_start",
        """
        Indicator for whether the date is the first day of a quarter.

        Returns
        -------
        is_quarter_start : Series or DatetimeIndex
            The same type as the original data with boolean values. Series will
            have the same name and index. DatetimeIndex will have the same
            name.

        See Also
        --------
        quarter : Return the quarter of the date.
        is_quarter_end : Similar property for indicating the quarter start.

        Examples
        --------
        This method is available on Series with datetime values under
        the ``.dt`` accessor, and directly on DatetimeIndex.

        >>> df = pd.DataFrame({'dates': pd.date_range("2017-03-30",
        ...                   periods=4)})
        >>> df.assign(quarter=df.dates.dt.quarter,
        ...           is_quarter_start=df.dates.dt.is_quarter_start)
               dates  quarter  is_quarter_start
        0 2017-03-30        1             False
        1 2017-03-31        1             False
        2 2017-04-01        2              True
        3 2017-04-02        2             False

        >>> idx = pd.date_range('2017-03-30', periods=4)
        >>> idx
        DatetimeIndex(['2017-03-30', '2017-03-31', '2017-04-01', '2017-04-02'],
                      dtype='datetime64[ns]', freq='D')

        >>> idx.is_quarter_start
        array([False, False,  True, False])
        """,
    )
    is_quarter_end = _field_accessor(
        "is_quarter_end",
        "is_quarter_end",
        """
        Indicator for whether the date is the last day of a quarter.

        Returns
        -------
        is_quarter_end : Series or DatetimeIndex
            The same type as the original data with boolean values. Series will
            have the same name and index. DatetimeIndex will have the same
            name.

        See Also
        --------
        quarter : Return the quarter of the date.
        is_quarter_start : Similar property indicating the quarter start.

        Examples
        --------
        This method is available on Series with datetime values under
        the ``.dt`` accessor, and directly on DatetimeIndex.

        >>> df = pd.DataFrame({'dates': pd.date_range("2017-03-30",
        ...                    periods=4)})
        >>> df.assign(quarter=df.dates.dt.quarter,
        ...           is_quarter_end=df.dates.dt.is_quarter_end)
               dates  quarter    is_quarter_end
        0 2017-03-30        1             False
        1 2017-03-31        1              True
        2 2017-04-01        2             False
        3 2017-04-02        2             False

        >>> idx = pd.date_range('2017-03-30', periods=4)
        >>> idx
        DatetimeIndex(['2017-03-30', '2017-03-31', '2017-04-01', '2017-04-02'],
                      dtype='datetime64[ns]', freq='D')

        >>> idx.is_quarter_end
        array([False,  True, False, False])
        """,
    )
    is_year_start = _field_accessor(
        "is_year_start",
        "is_year_start",
        """
        Indicate whether the date is the first day of a year.

        Returns
        -------
        Series or DatetimeIndex
            The same type as the original data with boolean values. Series will
            have the same name and index. DatetimeIndex will have the same
            name.

        See Also
        --------
        is_year_end : Similar property indicating the last day of the year.

        Examples
        --------
        This method is available on Series with datetime values under
        the ``.dt`` accessor, and directly on DatetimeIndex.

        >>> dates = pd.Series(pd.date_range("2017-12-30", periods=3))
        >>> dates
        0   2017-12-30
        1   2017-12-31
        2   2018-01-01
        dtype: datetime64[ns]

        >>> dates.dt.is_year_start
        0    False
        1    False
        2    True
        dtype: bool

        >>> idx = pd.date_range("2017-12-30", periods=3)
        >>> idx
        DatetimeIndex(['2017-12-30', '2017-12-31', '2018-01-01'],
                      dtype='datetime64[ns]', freq='D')

        >>> idx.is_year_start
        array([False, False,  True])
        """,
    )
    is_year_end = _field_accessor(
        "is_year_end",
        "is_year_end",
        """
        Indicate whether the date is the last day of the year.

        Returns
        -------
        Series or DatetimeIndex
            The same type as the original data with boolean values. Series will
            have the same name and index. DatetimeIndex will have the same
            name.

        See Also
        --------
        is_year_start : Similar property indicating the start of the year.

        Examples
        --------
        This method is available on Series with datetime values under
        the ``.dt`` accessor, and directly on DatetimeIndex.

        >>> dates = pd.Series(pd.date_range("2017-12-30", periods=3))
        >>> dates
        0   2017-12-30
        1   2017-12-31
        2   2018-01-01
        dtype: datetime64[ns]

        >>> dates.dt.is_year_end
        0    False
        1     True
        2    False
        dtype: bool

        >>> idx = pd.date_range("2017-12-30", periods=3)
        >>> idx
        DatetimeIndex(['2017-12-30', '2017-12-31', '2018-01-01'],
                      dtype='datetime64[ns]', freq='D')

        >>> idx.is_year_end
        array([False,  True, False])
        """,
    )
    is_leap_year = _field_accessor(
        "is_leap_year",
        "is_leap_year",
        """
        Boolean indicator if the date belongs to a leap year.

        A leap year is a year, which has 366 days (instead of 365) including
        29th of February as an intercalary day.
        Leap years are years which are multiples of four with the exception
        of years divisible by 100 but not by 400.

        Returns
        -------
        Series or ndarray
             Booleans indicating if dates belong to a leap year.

        Examples
        --------
        This method is available on Series with datetime values under
        the ``.dt`` accessor, and directly on DatetimeIndex.

        >>> idx = pd.date_range("2012-01-01", "2015-01-01", freq="Y")
        >>> idx
        DatetimeIndex(['2012-12-31', '2013-12-31', '2014-12-31'],
                      dtype='datetime64[ns]', freq='A-DEC')
        >>> idx.is_leap_year
        array([ True, False, False])

        >>> dates_series = pd.Series(idx)
        >>> dates_series
        0   2012-12-31
        1   2013-12-31
        2   2014-12-31
        dtype: datetime64[ns]
        >>> dates_series.dt.is_leap_year
        0     True
        1    False
        2    False
        dtype: bool
        """,
    )

    def to_julian_date(self) -> npt.NDArray[np.float64]:
        """
        Convert Datetime Array to float64 ndarray of Julian Dates.
        0 Julian date is noon January 1, 4713 BC.
        https://en.wikipedia.org/wiki/Julian_day
        """

        # http://mysite.verizon.net/aesir_research/date/jdalg2.htm
        year = np.asarray(self.year)
        month = np.asarray(self.month)
        day = np.asarray(self.day)
        testarr = month < 3
        year[testarr] -= 1
        month[testarr] += 12
        return (
            day
            + np.fix((153 * month - 457) / 5)
            + 365 * year
            + np.floor(year / 4)
            - np.floor(year / 100)
            + np.floor(year / 400)
            + 1_721_118.5
            + (
                self.hour
                + self.minute / 60
                + self.second / 3600
                + self.microsecond / 3600 / 10**6
                + self.nanosecond / 3600 / 10**9
            )
            / 24
        )

    # -----------------------------------------------------------------
    # Reductions

    def std(
        self,
        axis=None,
        dtype=None,
        out=None,
        ddof: int = 1,
        keepdims: bool = False,
        skipna: bool = True,
    ):
        """
        Return sample standard deviation over requested axis.

        Normalized by N-1 by default. This can be changed using the ddof argument

        Parameters
        ----------
        axis : int optional, default None
            Axis for the function to be applied on.
            For `Series` this parameter is unused and defaults to `None`.
        ddof : int, default 1
            Degrees of Freedom. The divisor used in calculations is N - ddof,
            where N represents the number of elements.
        skipna : bool, default True
            Exclude NA/null values. If an entire row/column is NA, the result will be
            NA.

        Returns
        -------
        Timedelta
        """
        # Because std is translation-invariant, we can get self.std
        #  by calculating (self - Timestamp(0)).std, and we can do it
        #  without creating a copy by using a view on self._ndarray
        from pandas.core.arrays import TimedeltaArray

        # Find the td64 dtype with the same resolution as our dt64 dtype
        dtype_str = self._ndarray.dtype.name.replace("datetime64", "timedelta64")
        dtype = np.dtype(dtype_str)

        tda = TimedeltaArray._simple_new(self._ndarray.view(dtype), dtype=dtype)

        return tda.std(axis=axis, out=out, ddof=ddof, keepdims=keepdims, skipna=skipna)


# -------------------------------------------------------------------
# Constructor Helpers


def sequence_to_datetimes(data, require_iso8601: bool = False) -> DatetimeArray:
    """
    Parse/convert the passed data to either DatetimeArray or np.ndarray[object].
    """
    result, tz, freq = _sequence_to_dt64ns(
        data,
        allow_mixed=True,
        require_iso8601=require_iso8601,
    )

    dtype = tz_to_dtype(tz)
    dta = DatetimeArray._simple_new(result, freq=freq, dtype=dtype)
    return dta


def _sequence_to_dt64ns(
    data,
    dtype=None,
    copy: bool = False,
    tz=None,
    dayfirst: bool = False,
    yearfirst: bool = False,
    ambiguous: TimeAmbiguous = "raise",
    *,
    allow_mixed: bool = False,
    require_iso8601: bool = False,
):
    """
    Parameters
    ----------
    data : list-like
    dtype : dtype, str, or None, default None
    copy : bool, default False
    tz : tzinfo, str, or None, default None
    dayfirst : bool, default False
    yearfirst : bool, default False
    ambiguous : str, bool, or arraylike, default 'raise'
        See pandas._libs.tslibs.tzconversion.tz_localize_to_utc.
    allow_mixed : bool, default False
        Interpret integers as timestamps when datetime objects are also present.
    require_iso8601 : bool, default False
        Only consider ISO-8601 formats when parsing strings.

    Returns
    -------
    result : numpy.ndarray
        The sequence converted to a numpy array with dtype ``datetime64[ns]``.
    tz : tzinfo or None
        Either the user-provided tzinfo or one inferred from the data.
    inferred_freq : Tick or None
        The inferred frequency of the sequence.

    Raises
    ------
    TypeError : PeriodDType data is passed
    """

    inferred_freq = None

    dtype = _validate_dt64_dtype(dtype)
    tz = timezones.maybe_get_tz(tz)

    # if dtype has an embedded tz, capture it
    tz = validate_tz_from_dtype(dtype, tz)

    data, copy = dtl.ensure_arraylike_for_datetimelike(
        data, copy, cls_name="DatetimeArray"
    )

    if isinstance(data, DatetimeArray):
        inferred_freq = data.freq

    # By this point we are assured to have either a numpy array or Index
    data, copy = maybe_convert_dtype(data, copy, tz=tz)
    data_dtype = getattr(data, "dtype", None)

    if (
        is_object_dtype(data_dtype)
        or is_string_dtype(data_dtype)
        or is_sparse(data_dtype)
    ):
        # TODO: We do not have tests specific to string-dtypes,
        #  also complex or categorical or other extension
        copy = False
        if lib.infer_dtype(data, skipna=False) == "integer":
            data = data.astype(np.int64)
        else:
            # data comes back here as either i8 to denote UTC timestamps
            #  or M8[ns] to denote wall times
            data, inferred_tz = objects_to_datetime64ns(
                data,
                dayfirst=dayfirst,
                yearfirst=yearfirst,
                allow_object=False,
                allow_mixed=allow_mixed,
                require_iso8601=require_iso8601,
            )
            if tz and inferred_tz:
                #  two timezones: convert to intended from base UTC repr
                if data.dtype == "i8":
                    # GH#42505
                    # by convention, these are _already_ UTC, e.g
                    return data.view(DT64NS_DTYPE), tz, None

                if timezones.is_utc(tz):
                    # Fastpath, avoid copy made in tzconversion
                    utc_vals = data.view("i8")
                else:
                    utc_vals = tz_convert_from_utc(data.view("i8"), tz)
                data = utc_vals.view(DT64NS_DTYPE)
            elif inferred_tz:
                tz = inferred_tz

        data_dtype = data.dtype

    # `data` may have originally been a Categorical[datetime64[ns, tz]],
    # so we need to handle these types.
    if is_datetime64tz_dtype(data_dtype):
        # DatetimeArray -> ndarray
        tz = _maybe_infer_tz(tz, data.tz)
        result = data._ndarray

    elif is_datetime64_dtype(data_dtype):
        # tz-naive DatetimeArray or ndarray[datetime64]
        data = getattr(data, "_ndarray", data)
        if data.dtype != DT64NS_DTYPE:
            data = astype_overflowsafe(data, dtype=DT64NS_DTYPE)
            copy = False

        if tz is not None:
            # Convert tz-naive to UTC
            tz = timezones.maybe_get_tz(tz)
            # TODO: if tz is UTC, are there situations where we *don't* want a
            #  copy?  tz_localize_to_utc always makes one.
            data = tzconversion.tz_localize_to_utc(
                data.view("i8"), tz, ambiguous=ambiguous
            )
            data = data.view(DT64NS_DTYPE)

        assert data.dtype == DT64NS_DTYPE, data.dtype
        result = data

    else:
        # must be integer dtype otherwise
        # assume this data are epoch timestamps
        if tz:
            tz = timezones.maybe_get_tz(tz)

        if data.dtype != INT64_DTYPE:
            data = data.astype(np.int64, copy=False)
        result = data.view(DT64NS_DTYPE)

    if copy:
        result = result.copy()

    assert isinstance(result, np.ndarray), type(result)
    assert result.dtype == "M8[ns]", result.dtype

    # We have to call this again after possibly inferring a tz above
    validate_tz_from_dtype(dtype, tz)

    return result, tz, inferred_freq


def objects_to_datetime64ns(
    data: np.ndarray,
    dayfirst,
    yearfirst,
<<<<<<< HEAD
    utc=False,
    errors: DateTimeErrorChoices = "raise",
=======
    utc: bool = False,
    errors="raise",
>>>>>>> 5de24481
    require_iso8601: bool = False,
    allow_object: bool = False,
    allow_mixed: bool = False,
):
    """
    Convert data to array of timestamps.

    Parameters
    ----------
    data : np.ndarray[object]
    dayfirst : bool
    yearfirst : bool
    utc : bool, default False
        Whether to convert timezone-aware timestamps to UTC.
    errors : {'raise', 'ignore', 'coerce'}
    require_iso8601 : bool, default False
    allow_object : bool
        Whether to return an object-dtype ndarray instead of raising if the
        data contains more than one timezone.
    allow_mixed : bool, default False
        Interpret integers as timestamps when datetime objects are also present.

    Returns
    -------
    result : ndarray
        np.int64 dtype if returned values represent UTC timestamps
        np.datetime64[ns] if returned values represent wall times
        object if mixed timezones
    inferred_tz : tzinfo or None

    Raises
    ------
    ValueError : if data cannot be converted to datetimes
    """
    assert errors in ["raise", "ignore", "coerce"]

    # if str-dtype, convert
    data = np.array(data, copy=False, dtype=np.object_)

    flags = data.flags
    order: Literal["F", "C"] = "F" if flags.f_contiguous else "C"
    try:
        result, tz_parsed = tslib.array_to_datetime(
            data.ravel("K"),
            errors=errors,
            utc=utc,
            dayfirst=dayfirst,
            yearfirst=yearfirst,
            require_iso8601=require_iso8601,
            allow_mixed=allow_mixed,
        )
        result = result.reshape(data.shape, order=order)
    except OverflowError as err:
        # Exception is raised when a part of date is greater than 32 bit signed int
        raise OutOfBoundsDatetime("Out of bounds nanosecond timestamp") from err

    if tz_parsed is not None:
        # We can take a shortcut since the datetime64 numpy array
        #  is in UTC
        # Return i8 values to denote unix timestamps
        return result.view("i8"), tz_parsed
    elif is_datetime64_dtype(result):
        # returning M8[ns] denotes wall-times; since tz is None
        #  the distinction is a thin one
        return result, tz_parsed
    elif is_object_dtype(result):
        # GH#23675 when called via `pd.to_datetime`, returning an object-dtype
        #  array is allowed.  When called via `pd.DatetimeIndex`, we can
        #  only accept datetime64 dtype, so raise TypeError if object-dtype
        #  is returned, as that indicates the values can be recognized as
        #  datetimes but they have conflicting timezones/awareness
        if allow_object:
            return result, tz_parsed
        raise TypeError(result)
    else:  # pragma: no cover
        # GH#23675 this TypeError should never be hit, whereas the TypeError
        #  in the object-dtype branch above is reachable.
        raise TypeError(result)


def maybe_convert_dtype(data, copy: bool, tz: tzinfo | None = None):
    """
    Convert data based on dtype conventions, issuing deprecation warnings
    or errors where appropriate.

    Parameters
    ----------
    data : np.ndarray or pd.Index
    copy : bool
    tz : tzinfo or None, default None

    Returns
    -------
    data : np.ndarray or pd.Index
    copy : bool

    Raises
    ------
    TypeError : PeriodDType data is passed
    """
    if not hasattr(data, "dtype"):
        # e.g. collections.deque
        return data, copy

    if is_float_dtype(data.dtype):
        # Note: we must cast to datetime64[ns] here in order to treat these
        #  as wall-times instead of UTC timestamps.
        data = data.astype(DT64NS_DTYPE)
        copy = False
        if (
            tz is not None
            and len(data) > 0
            and not timezones.is_utc(timezones.maybe_get_tz(tz))
        ):
            # GH#23675, GH#45573 deprecate to treat symmetrically with integer dtypes
            warnings.warn(
                "The behavior of DatetimeArray._from_sequence with a timezone-aware "
                "dtype and floating-dtype data is deprecated. In a future version, "
                "this data will be interpreted as nanosecond UTC timestamps "
                "instead of wall-times, matching the behavior with integer dtypes. "
                "To retain the old behavior, explicitly cast to 'datetime64[ns]' "
                "before passing the data to pandas. To get the future behavior, "
                "first cast to 'int64'.",
                FutureWarning,
                stacklevel=find_stack_level(inspect.currentframe()),
            )

    elif is_timedelta64_dtype(data.dtype) or is_bool_dtype(data.dtype):
        # GH#29794 enforcing deprecation introduced in GH#23539
        raise TypeError(f"dtype {data.dtype} cannot be converted to datetime64[ns]")
    elif is_period_dtype(data.dtype):
        # Note: without explicitly raising here, PeriodIndex
        #  test_setops.test_join_does_not_recur fails
        raise TypeError(
            "Passing PeriodDtype data is invalid. Use `data.to_timestamp()` instead"
        )

    elif is_extension_array_dtype(data.dtype) and not is_datetime64tz_dtype(data.dtype):
        # TODO: We have no tests for these
        data = np.array(data, dtype=np.object_)
        copy = False

    return data, copy


# -------------------------------------------------------------------
# Validation and Inference


def _maybe_infer_tz(tz: tzinfo | None, inferred_tz: tzinfo | None) -> tzinfo | None:
    """
    If a timezone is inferred from data, check that it is compatible with
    the user-provided timezone, if any.

    Parameters
    ----------
    tz : tzinfo or None
    inferred_tz : tzinfo or None

    Returns
    -------
    tz : tzinfo or None

    Raises
    ------
    TypeError : if both timezones are present but do not match
    """
    if tz is None:
        tz = inferred_tz
    elif inferred_tz is None:
        pass
    elif not timezones.tz_compare(tz, inferred_tz):
        raise TypeError(
            f"data is already tz-aware {inferred_tz}, unable to "
            f"set specified tz: {tz}"
        )
    return tz


def _validate_dt64_dtype(dtype):
    """
    Check that a dtype, if passed, represents either a numpy datetime64[ns]
    dtype or a pandas DatetimeTZDtype.

    Parameters
    ----------
    dtype : object

    Returns
    -------
    dtype : None, numpy.dtype, or DatetimeTZDtype

    Raises
    ------
    ValueError : invalid dtype

    Notes
    -----
    Unlike validate_tz_from_dtype, this does _not_ allow non-existent
    tz errors to go through
    """
    if dtype is not None:
        dtype = pandas_dtype(dtype)
        if is_dtype_equal(dtype, np.dtype("M8")):
            # no precision, disallowed GH#24806
            msg = (
                "Passing in 'datetime64' dtype with no precision is not allowed. "
                "Please pass in 'datetime64[ns]' instead."
            )
            raise ValueError(msg)

        if (isinstance(dtype, np.dtype) and dtype != DT64NS_DTYPE) or not isinstance(
            dtype, (np.dtype, DatetimeTZDtype)
        ):
            raise ValueError(
                f"Unexpected value for 'dtype': '{dtype}'. "
                "Must be 'datetime64[ns]' or DatetimeTZDtype'."
            )

        if getattr(dtype, "tz", None):
            # https://github.com/pandas-dev/pandas/issues/18595
            # Ensure that we have a standard timezone for pytz objects.
            # Without this, things like adding an array of timedeltas and
            # a  tz-aware Timestamp (with a tz specific to its datetime) will
            # be incorrect(ish?) for the array as a whole
            dtype = cast(DatetimeTZDtype, dtype)
            dtype = DatetimeTZDtype(tz=timezones.tz_standardize(dtype.tz))

    return dtype


def validate_tz_from_dtype(dtype, tz: tzinfo | None) -> tzinfo | None:
    """
    If the given dtype is a DatetimeTZDtype, extract the implied
    tzinfo object from it and check that it does not conflict with the given
    tz.

    Parameters
    ----------
    dtype : dtype, str
    tz : None, tzinfo

    Returns
    -------
    tz : consensus tzinfo

    Raises
    ------
    ValueError : on tzinfo mismatch
    """
    if dtype is not None:
        if isinstance(dtype, str):
            try:
                dtype = DatetimeTZDtype.construct_from_string(dtype)
            except TypeError:
                # Things like `datetime64[ns]`, which is OK for the
                # constructors, but also nonsense, which should be validated
                # but not by us. We *do* allow non-existent tz errors to
                # go through
                pass
        dtz = getattr(dtype, "tz", None)
        if dtz is not None:
            if tz is not None and not timezones.tz_compare(tz, dtz):
                raise ValueError("cannot supply both a tz and a dtype with a tz")
            tz = dtz

        if tz is not None and is_datetime64_dtype(dtype):
            # We also need to check for the case where the user passed a
            #  tz-naive dtype (i.e. datetime64[ns])
            if tz is not None and not timezones.tz_compare(tz, dtz):
                raise ValueError(
                    "cannot supply both a tz and a "
                    "timezone-naive dtype (i.e. datetime64[ns])"
                )

    return tz


def _infer_tz_from_endpoints(
    start: Timestamp, end: Timestamp, tz: tzinfo | None
) -> tzinfo | None:
    """
    If a timezone is not explicitly given via `tz`, see if one can
    be inferred from the `start` and `end` endpoints.  If more than one
    of these inputs provides a timezone, require that they all agree.

    Parameters
    ----------
    start : Timestamp
    end : Timestamp
    tz : tzinfo or None

    Returns
    -------
    tz : tzinfo or None

    Raises
    ------
    TypeError : if start and end timezones do not agree
    """
    try:
        inferred_tz = timezones.infer_tzinfo(start, end)
    except AssertionError as err:
        # infer_tzinfo raises AssertionError if passed mismatched timezones
        raise TypeError(
            "Start and end cannot both be tz-aware with different timezones"
        ) from err

    inferred_tz = timezones.maybe_get_tz(inferred_tz)
    tz = timezones.maybe_get_tz(tz)

    if tz is not None and inferred_tz is not None:
        if not timezones.tz_compare(inferred_tz, tz):
            raise AssertionError("Inferred time zone not equal to passed time zone")

    elif inferred_tz is not None:
        tz = inferred_tz

    return tz


def _maybe_normalize_endpoints(
    start: Timestamp | None, end: Timestamp | None, normalize: bool
):
    _normalized = True

    if start is not None:
        if normalize:
            start = start.normalize()
            _normalized = True
        else:
            _normalized = _normalized and start.time() == _midnight

    if end is not None:
        if normalize:
            end = end.normalize()
            _normalized = True
        else:
            _normalized = _normalized and end.time() == _midnight

    return start, end, _normalized


def _maybe_localize_point(ts, is_none, is_not_none, freq, tz, ambiguous, nonexistent):
    """
    Localize a start or end Timestamp to the timezone of the corresponding
    start or end Timestamp

    Parameters
    ----------
    ts : start or end Timestamp to potentially localize
    is_none : argument that should be None
    is_not_none : argument that should not be None
    freq : Tick, DateOffset, or None
    tz : str, timezone object or None
    ambiguous: str, localization behavior for ambiguous times
    nonexistent: str, localization behavior for nonexistent times

    Returns
    -------
    ts : Timestamp
    """
    # Make sure start and end are timezone localized if:
    # 1) freq = a Timedelta-like frequency (Tick)
    # 2) freq = None i.e. generating a linspaced range
    if is_none is None and is_not_none is not None:
        # Note: We can't ambiguous='infer' a singular ambiguous time; however,
        # we have historically defaulted ambiguous=False
        ambiguous = ambiguous if ambiguous != "infer" else False
        localize_args = {"ambiguous": ambiguous, "nonexistent": nonexistent, "tz": None}
        if isinstance(freq, Tick) or freq is None:
            localize_args["tz"] = tz
        ts = ts.tz_localize(**localize_args)
    return ts


def _generate_range(
    start: Timestamp | None,
    end: Timestamp | None,
    periods: int | None,
    offset: BaseOffset,
):
    """
    Generates a sequence of dates corresponding to the specified time
    offset. Similar to dateutil.rrule except uses pandas DateOffset
    objects to represent time increments.

    Parameters
    ----------
    start : Timestamp or None
    end : Timestamp or None
    periods : int or None
    offset : DateOffset,

    Notes
    -----
    * This method is faster for generating weekdays than dateutil.rrule
    * At least two of (start, end, periods) must be specified.
    * If both start and end are specified, the returned dates will
    satisfy start <= date <= end.

    Returns
    -------
    dates : generator object
    """
    offset = to_offset(offset)

    # Argument 1 to "Timestamp" has incompatible type "Optional[Timestamp]";
    # expected "Union[integer[Any], float, str, date, datetime64]"
    start = Timestamp(start)  # type: ignore[arg-type]
    # Non-overlapping identity check (left operand type: "Timestamp", right
    # operand type: "NaTType")
    start = start if start is not NaT else None  # type: ignore[comparison-overlap]
    # Argument 1 to "Timestamp" has incompatible type "Optional[Timestamp]";
    # expected "Union[integer[Any], float, str, date, datetime64]"
    end = Timestamp(end)  # type: ignore[arg-type]
    # Non-overlapping identity check (left operand type: "Timestamp", right
    # operand type: "NaTType")
    end = end if end is not NaT else None  # type: ignore[comparison-overlap]

    if start and not offset.is_on_offset(start):
        # Incompatible types in assignment (expression has type "datetime",
        # variable has type "Optional[Timestamp]")
        start = offset.rollforward(start)  # type: ignore[assignment]

    elif end and not offset.is_on_offset(end):
        # Incompatible types in assignment (expression has type "datetime",
        # variable has type "Optional[Timestamp]")
        end = offset.rollback(end)  # type: ignore[assignment]

    # Unsupported operand types for < ("Timestamp" and "None")
    if periods is None and end < start and offset.n >= 0:  # type: ignore[operator]
        end = None
        periods = 0

    if end is None:
        # error: No overload variant of "__radd__" of "BaseOffset" matches
        # argument type "None"
        end = start + (periods - 1) * offset  # type: ignore[operator]

    if start is None:
        # error: No overload variant of "__radd__" of "BaseOffset" matches
        # argument type "None"
        start = end - (periods - 1) * offset  # type: ignore[operator]

    start = cast(Timestamp, start)
    end = cast(Timestamp, end)

    cur = start
    if offset.n >= 0:
        while cur <= end:
            yield cur

            if cur == end:
                # GH#24252 avoid overflows by not performing the addition
                # in offset.apply unless we have to
                break

            # faster than cur + offset
            next_date = offset._apply(cur)
            if next_date <= cur:
                raise ValueError(f"Offset {offset} did not increment date")
            cur = next_date
    else:
        while cur >= end:
            yield cur

            if cur == end:
                # GH#24252 avoid overflows by not performing the addition
                # in offset.apply unless we have to
                break

            # faster than cur + offset
            next_date = offset._apply(cur)
            if next_date >= cur:
                raise ValueError(f"Offset {offset} did not decrement date")
            cur = next_date<|MERGE_RESOLUTION|>--- conflicted
+++ resolved
@@ -349,17 +349,10 @@
         periods,
         freq,
         tz=None,
-<<<<<<< HEAD
-        normalize=False,
+        normalize: bool = False,
         ambiguous: TimeAmbiguous = "raise",
         nonexistent: TimeNonexistent = "raise",
         inclusive: IntervalClosedType = "both",
-=======
-        normalize: bool = False,
-        ambiguous="raise",
-        nonexistent="raise",
-        inclusive="both",
->>>>>>> 5de24481
     ) -> DatetimeArray:
 
         periods = dtl.validate_periods(periods)
@@ -2153,13 +2146,8 @@
     data: np.ndarray,
     dayfirst,
     yearfirst,
-<<<<<<< HEAD
-    utc=False,
+    utc: bool = False,
     errors: DateTimeErrorChoices = "raise",
-=======
-    utc: bool = False,
-    errors="raise",
->>>>>>> 5de24481
     require_iso8601: bool = False,
     allow_object: bool = False,
     allow_mixed: bool = False,
