--- conflicted
+++ resolved
@@ -134,14 +134,9 @@
                 return ops.invalid_comparison(self, other, op)
 
             if is_object_dtype(other):
-<<<<<<< HEAD
-                # We use ops._comp_method_OBJECT_ARRAY to ensure that
-                # we raise when comparing tz and non-tz arrays
-=======
                 # We have to use _comp_method_OBJECT_ARRAY instead of numpy
                 #  comparison otherwise it would fail to raise when
                 #  comparing tz-aware and tz-naive
->>>>>>> 41b2b18b
                 with np.errstate(all='ignore'):
                     result = ops._comp_method_OBJECT_ARRAY(op,
                                                            self.astype(object),
