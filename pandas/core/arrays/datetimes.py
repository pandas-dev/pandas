--- conflicted
+++ resolved
@@ -306,8 +306,7 @@
         return result
 
     @classmethod
-<<<<<<< HEAD
-    def _from_sequence(cls, scalars, dtype=None, copy: bool = False):
+    def _from_sequence(cls, scalars, *, dtype=None, copy: bool = False):
 
         scalars, copy = dtl.ensure_arraylike(scalars, copy)
 
@@ -336,9 +335,6 @@
             msg = f"dtype {scalars.dtype} cannot be converted to datetime64[ns]"
             raise TypeError(msg)
 
-=======
-    def _from_sequence(cls, scalars, *, dtype=None, copy: bool = False):
->>>>>>> 54256b5c
         return cls._from_sequence_not_strict(scalars, dtype=dtype, copy=copy)
 
     @classmethod
