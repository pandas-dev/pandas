from datetime import datetime, timedelta
import operator
from typing import Any, Callable, Optional, Sequence, Tuple, Type, TypeVar, Union, cast
import warnings

import numpy as np

from pandas._libs import algos, lib
from pandas._libs.tslibs import (
    BaseOffset,
    NaT,
    NaTType,
    Period,
    Resolution,
    Tick,
    Timestamp,
    delta_to_nanoseconds,
    iNaT,
    to_offset,
)
from pandas._libs.tslibs.timestamps import (
    RoundTo,
    integer_op_not_supported,
    round_nsint64,
)
from pandas._typing import DatetimeLikeScalar, DtypeObj
from pandas.compat import set_function_name
from pandas.compat.numpy import function as nv
from pandas.errors import AbstractMethodError, NullFrequencyError, PerformanceWarning
from pandas.util._decorators import Appender, Substitution, cache_readonly
from pandas.util._validators import validate_fillna_kwargs

from pandas.core.dtypes.common import (
    is_categorical_dtype,
    is_datetime64_any_dtype,
    is_datetime64_dtype,
    is_datetime64tz_dtype,
    is_datetime_or_timedelta_dtype,
    is_dtype_equal,
    is_extension_array_dtype,
    is_float_dtype,
    is_integer_dtype,
    is_list_like,
    is_object_dtype,
    is_period_dtype,
    is_string_dtype,
    is_timedelta64_dtype,
    is_unsigned_integer_dtype,
    pandas_dtype,
)
from pandas.core.dtypes.generic import ABCSeries
from pandas.core.dtypes.inference import is_array_like
from pandas.core.dtypes.missing import is_valid_nat_for_dtype, isna

from pandas.core import missing, nanops, ops
from pandas.core.algorithms import checked_add_with_arr, unique1d, value_counts
from pandas.core.arrays._mixins import NDArrayBackedExtensionArray
from pandas.core.arrays.base import ExtensionOpsMixin
import pandas.core.common as com
from pandas.core.construction import array, extract_array
from pandas.core.indexers import check_array_indexer
from pandas.core.ops.common import unpack_zerodim_and_defer
from pandas.core.ops.invalid import invalid_comparison, make_invalid_op

from pandas.tseries import frequencies

DTScalarOrNaT = Union[DatetimeLikeScalar, NaTType]


def _datetimelike_array_cmp(cls, op):
    """
    Wrap comparison operations to convert Timestamp/Timedelta/Period-like to
    boxed scalars/arrays.
    """
    opname = f"__{op.__name__}__"
    nat_result = opname == "__ne__"

    class InvalidComparison(Exception):
        pass

    def _validate_comparison_value(self, other):
        if isinstance(other, str):
            try:
                # GH#18435 strings get a pass from tzawareness compat
                other = self._scalar_from_string(other)
            except ValueError:
                # failed to parse as Timestamp/Timedelta/Period
                raise InvalidComparison(other)

        if isinstance(other, self._recognized_scalars) or other is NaT:
            other = self._scalar_type(other)
            self._check_compatible_with(other)

        elif not is_list_like(other):
            raise InvalidComparison(other)

        elif len(other) != len(self):
            raise ValueError("Lengths must match")

        else:
            try:
                other = self._validate_listlike(other, opname, allow_object=True)
            except TypeError as err:
                raise InvalidComparison(other) from err

        return other

    @unpack_zerodim_and_defer(opname)
    def wrapper(self, other):
        if self.ndim > 1 and getattr(other, "shape", None) == self.shape:
            # TODO: handle 2D-like listlikes
            return op(self.ravel(), other.ravel()).reshape(self.shape)

        try:
            other = _validate_comparison_value(self, other)
        except InvalidComparison:
            return invalid_comparison(self, other, op)

        dtype = getattr(other, "dtype", None)
        if is_object_dtype(dtype):
            # We have to use comp_method_OBJECT_ARRAY instead of numpy
            #  comparison otherwise it would fail to raise when
            #  comparing tz-aware and tz-naive
            with np.errstate(all="ignore"):
                result = ops.comp_method_OBJECT_ARRAY(op, self.astype(object), other)
            return result

        other_i8 = self._unbox(other)
        result = op(self.asi8, other_i8)

        o_mask = isna(other)
        if self._hasnans | np.any(o_mask):
            result[self._isnan | o_mask] = nat_result

        return result

    return set_function_name(wrapper, opname, cls)


class AttributesMixin:
    _data: np.ndarray

    @classmethod
    def _simple_new(cls, values: np.ndarray, **kwargs):
        raise AbstractMethodError(cls)

    @property
    def _scalar_type(self) -> Type[DatetimeLikeScalar]:
        """
        The scalar associated with this datelike

        * PeriodArray : Period
        * DatetimeArray : Timestamp
        * TimedeltaArray : Timedelta
        """
        raise AbstractMethodError(self)

    def _scalar_from_string(self, value: str) -> DTScalarOrNaT:
        """
        Construct a scalar type from a string.

        Parameters
        ----------
        value : str

        Returns
        -------
        Period, Timestamp, or Timedelta, or NaT
            Whatever the type of ``self._scalar_type`` is.

        Notes
        -----
        This should call ``self._check_compatible_with`` before
        unboxing the result.
        """
        raise AbstractMethodError(self)

    @classmethod
    def _rebox_native(cls, value: int) -> Union[int, np.datetime64, np.timedelta64]:
        """
        Box an integer unboxed via _unbox_scalar into the native type for
        the underlying ndarray.
        """
        raise AbstractMethodError(cls)

    def _unbox_scalar(self, value: DTScalarOrNaT, setitem: bool = False) -> int:
        """
        Unbox the integer value of a scalar `value`.

        Parameters
        ----------
        value : Period, Timestamp, Timedelta, or NaT
            Depending on subclass.
        setitem : bool, default False
            Whether to check compatiblity with setitem strictness.

        Returns
        -------
        int

        Examples
        --------
        >>> self._unbox_scalar(Timedelta("10s"))  # doctest: +SKIP
        10000000000
        """
        raise AbstractMethodError(self)

    def _check_compatible_with(
        self, other: DTScalarOrNaT, setitem: bool = False
    ) -> None:
        """
        Verify that `self` and `other` are compatible.

        * DatetimeArray verifies that the timezones (if any) match
        * PeriodArray verifies that the freq matches
        * Timedelta has no verification

        In each case, NaT is considered compatible.

        Parameters
        ----------
        other
        setitem : bool, default False
            For __setitem__ we may have stricter compatibility restrictions than
            for comparisons.

        Raises
        ------
        Exception
        """
        raise AbstractMethodError(self)


class DatelikeOps:
    """
    Common ops for DatetimeIndex/PeriodIndex, but not TimedeltaIndex.
    """

    @Substitution(
        URL="https://docs.python.org/3/library/datetime.html"
        "#strftime-and-strptime-behavior"
    )
    def strftime(self, date_format):
        """
        Convert to Index using specified date_format.

        Return an Index of formatted strings specified by date_format, which
        supports the same string format as the python standard library. Details
        of the string format can be found in `python string format
        doc <%(URL)s>`__.

        Parameters
        ----------
        date_format : str
            Date format string (e.g. "%%Y-%%m-%%d").

        Returns
        -------
        ndarray
            NumPy ndarray of formatted strings.

        See Also
        --------
        to_datetime : Convert the given argument to datetime.
        DatetimeIndex.normalize : Return DatetimeIndex with times to midnight.
        DatetimeIndex.round : Round the DatetimeIndex to the specified freq.
        DatetimeIndex.floor : Floor the DatetimeIndex to the specified freq.

        Examples
        --------
        >>> rng = pd.date_range(pd.Timestamp("2018-03-10 09:00"),
        ...                     periods=3, freq='s')
        >>> rng.strftime('%%B %%d, %%Y, %%r')
        Index(['March 10, 2018, 09:00:00 AM', 'March 10, 2018, 09:00:01 AM',
               'March 10, 2018, 09:00:02 AM'],
              dtype='object')
        """
        result = self._format_native_types(date_format=date_format, na_rep=np.nan)
        return result.astype(object)


class TimelikeOps:
    """
    Common ops for TimedeltaIndex/DatetimeIndex, but not PeriodIndex.
    """

    _round_doc = """
        Perform {op} operation on the data to the specified `freq`.

        Parameters
        ----------
        freq : str or Offset
            The frequency level to {op} the index to. Must be a fixed
            frequency like 'S' (second) not 'ME' (month end). See
            :ref:`frequency aliases <timeseries.offset_aliases>` for
            a list of possible `freq` values.
        ambiguous : 'infer', bool-ndarray, 'NaT', default 'raise'
            Only relevant for DatetimeIndex:

            - 'infer' will attempt to infer fall dst-transition hours based on
              order
            - bool-ndarray where True signifies a DST time, False designates
              a non-DST time (note that this flag is only applicable for
              ambiguous times)
            - 'NaT' will return NaT where there are ambiguous times
            - 'raise' will raise an AmbiguousTimeError if there are ambiguous
              times.

            .. versionadded:: 0.24.0

        nonexistent : 'shift_forward', 'shift_backward', 'NaT', timedelta, \
default 'raise'
            A nonexistent time does not exist in a particular timezone
            where clocks moved forward due to DST.

            - 'shift_forward' will shift the nonexistent time forward to the
              closest existing time
            - 'shift_backward' will shift the nonexistent time backward to the
              closest existing time
            - 'NaT' will return NaT where there are nonexistent times
            - timedelta objects will shift nonexistent times by the timedelta
            - 'raise' will raise an NonExistentTimeError if there are
              nonexistent times.

            .. versionadded:: 0.24.0

        Returns
        -------
        DatetimeIndex, TimedeltaIndex, or Series
            Index of the same type for a DatetimeIndex or TimedeltaIndex,
            or a Series with the same index for a Series.

        Raises
        ------
        ValueError if the `freq` cannot be converted.

        Examples
        --------
        **DatetimeIndex**

        >>> rng = pd.date_range('1/1/2018 11:59:00', periods=3, freq='min')
        >>> rng
        DatetimeIndex(['2018-01-01 11:59:00', '2018-01-01 12:00:00',
                       '2018-01-01 12:01:00'],
                      dtype='datetime64[ns]', freq='T')
        """

    _round_example = """>>> rng.round('H')
        DatetimeIndex(['2018-01-01 12:00:00', '2018-01-01 12:00:00',
                       '2018-01-01 12:00:00'],
                      dtype='datetime64[ns]', freq=None)

        **Series**

        >>> pd.Series(rng).dt.round("H")
        0   2018-01-01 12:00:00
        1   2018-01-01 12:00:00
        2   2018-01-01 12:00:00
        dtype: datetime64[ns]
        """

    _floor_example = """>>> rng.floor('H')
        DatetimeIndex(['2018-01-01 11:00:00', '2018-01-01 12:00:00',
                       '2018-01-01 12:00:00'],
                      dtype='datetime64[ns]', freq=None)

        **Series**

        >>> pd.Series(rng).dt.floor("H")
        0   2018-01-01 11:00:00
        1   2018-01-01 12:00:00
        2   2018-01-01 12:00:00
        dtype: datetime64[ns]
        """

    _ceil_example = """>>> rng.ceil('H')
        DatetimeIndex(['2018-01-01 12:00:00', '2018-01-01 12:00:00',
                       '2018-01-01 13:00:00'],
                      dtype='datetime64[ns]', freq=None)

        **Series**

        >>> pd.Series(rng).dt.ceil("H")
        0   2018-01-01 12:00:00
        1   2018-01-01 12:00:00
        2   2018-01-01 13:00:00
        dtype: datetime64[ns]
        """

    def _round(self, freq, mode, ambiguous, nonexistent):
        # round the local times
        if is_datetime64tz_dtype(self.dtype):
            # operate on naive timestamps, then convert back to aware
            naive = self.tz_localize(None)
            result = naive._round(freq, mode, ambiguous, nonexistent)
            aware = result.tz_localize(
                self.tz, ambiguous=ambiguous, nonexistent=nonexistent
            )
            return aware

        values = self.view("i8")
        result = round_nsint64(values, mode, freq)
        result = self._maybe_mask_results(result, fill_value=NaT)
        return self._simple_new(result, dtype=self.dtype)

    @Appender((_round_doc + _round_example).format(op="round"))
    def round(self, freq, ambiguous="raise", nonexistent="raise"):
        return self._round(freq, RoundTo.NEAREST_HALF_EVEN, ambiguous, nonexistent)

    @Appender((_round_doc + _floor_example).format(op="floor"))
    def floor(self, freq, ambiguous="raise", nonexistent="raise"):
        return self._round(freq, RoundTo.MINUS_INFTY, ambiguous, nonexistent)

    @Appender((_round_doc + _ceil_example).format(op="ceil"))
    def ceil(self, freq, ambiguous="raise", nonexistent="raise"):
        return self._round(freq, RoundTo.PLUS_INFTY, ambiguous, nonexistent)

    def _with_freq(self, freq):
        """
        Helper to get a view on the same data, with a new freq.

        Parameters
        ----------
        freq : DateOffset, None, or "infer"

        Returns
        -------
        Same type as self
        """
        # GH#29843
        if freq is None:
            # Always valid
            pass
        elif len(self) == 0 and isinstance(freq, BaseOffset):
            # Always valid.  In the TimedeltaArray case, we assume this
            #  is a Tick offset.
            pass
        else:
            # As an internal method, we can ensure this assertion always holds
            assert freq == "infer"
            freq = to_offset(self.inferred_freq)

        arr = self.view()
        arr._freq = freq
        return arr


DatetimeLikeArrayT = TypeVar("DatetimeLikeArrayT", bound="DatetimeLikeArrayMixin")


class DatetimeLikeArrayMixin(
    ExtensionOpsMixin, AttributesMixin, NDArrayBackedExtensionArray
):
    """
    Shared Base/Mixin class for DatetimeArray, TimedeltaArray, PeriodArray

    Assumes that __new__/__init__ defines:
        _data
        _freq

    and that the inheriting class has methods:
        _generate_range
    """

    _is_recognized_dtype: Callable[[DtypeObj], bool]
    _recognized_scalars: Tuple[Type, ...]

    # ------------------------------------------------------------------
    # NDArrayBackedExtensionArray compat

    @cache_readonly
    def _ndarray(self) -> np.ndarray:
        return self._data

    def _from_backing_data(
        self: DatetimeLikeArrayT, arr: np.ndarray
    ) -> DatetimeLikeArrayT:
        # Note: we do not retain `freq`
<<<<<<< HEAD
        return type(self)._simple_new(
            arr, dtype=self.dtype
        ) # type: ignore[attr-defined]
=======
        return type(self)._simple_new(arr, dtype=self.dtype)
>>>>>>> 5ad15f87

    # ------------------------------------------------------------------

    def _box_func(self, x):
        """
        box function to get object from internal representation
        """
        raise AbstractMethodError(self)

    def _box_values(self, values):
        """
        apply box func to passed values
        """
        return lib.map_infer(values, self._box_func)

    def __iter__(self):
        return (self._box_func(v) for v in self.asi8)

    @property
    def asi8(self) -> np.ndarray:
        """
        Integer representation of the values.

        Returns
        -------
        ndarray
            An ndarray with int64 dtype.
        """
        # do not cache or you'll create a memory leak
        return self._data.view("i8")

    # ----------------------------------------------------------------
    # Rendering Methods

    def _format_native_types(self, na_rep="NaT", date_format=None):
        """
        Helper method for astype when converting to strings.

        Returns
        -------
        ndarray[str]
        """
        raise AbstractMethodError(self)

    def _formatter(self, boxed=False):
        # TODO: Remove Datetime & DatetimeTZ formatters.
        return "'{}'".format

    # ----------------------------------------------------------------
    # Array-Like / EA-Interface Methods

    def __array__(self, dtype=None) -> np.ndarray:
        # used for Timedelta/DatetimeArray, overwritten by PeriodArray
        if is_object_dtype(dtype):
            return np.array(list(self), dtype=object)
        return self._ndarray

    def __getitem__(self, key):
        """
        This getitem defers to the underlying array, which by-definition can
        only handle list-likes, slices, and integer scalars
        """

        if lib.is_integer(key):
            # fast-path
            result = self._ndarray[key]
            if self.ndim == 1:
                return self._box_func(result)
            return self._from_backing_data(result)

        key = self._validate_getitem_key(key)
        result = self._ndarray[key]
        if lib.is_scalar(result):
            return self._box_func(result)

        result = self._from_backing_data(result)

        freq = self._get_getitem_freq(key)
        result._freq = freq
        return result

    def _validate_getitem_key(self, key):
        if com.is_bool_indexer(key):
            # first convert to boolean, because check_array_indexer doesn't
            # allow object dtype
            if is_object_dtype(key):
                key = np.asarray(key, dtype=bool)

            key = check_array_indexer(self, key)
            key = lib.maybe_booleans_to_slice(key.view(np.uint8))
        elif isinstance(key, list) and len(key) == 1 and isinstance(key[0], slice):
            # see https://github.com/pandas-dev/pandas/issues/31299, need to allow
            # this for now (would otherwise raise in check_array_indexer)
            pass
        else:
            key = check_array_indexer(self, key)
        return key

    def _get_getitem_freq(self, key):
        """
        Find the `freq` attribute to assign to the result of a __getitem__ lookup.
        """
        is_period = is_period_dtype(self.dtype)
        if is_period:
            freq = self.freq
        else:
            freq = None
            if isinstance(key, slice):
                if self.freq is not None and key.step is not None:
                    freq = key.step * self.freq
                else:
                    freq = self.freq
            elif key is Ellipsis:
                # GH#21282 indexing with Ellipsis is similar to a full slice,
                #  should preserve `freq` attribute
                freq = self.freq
        return freq

    def __setitem__(
        self,
        key: Union[int, Sequence[int], Sequence[bool], slice],
        value: Union[NaTType, Any, Sequence[Any]],
    ) -> None:
        # I'm fudging the types a bit here. "Any" above really depends
        # on type(self). For PeriodArray, it's Period (or stuff coercible
        # to a period in from_sequence). For DatetimeArray, it's Timestamp...
        # I don't know if mypy can do that, possibly with Generics.
        # https://mypy.readthedocs.io/en/latest/generics.html
        if is_list_like(value):
            is_slice = isinstance(key, slice)

            if lib.is_scalar(key):
                raise ValueError("setting an array element with a sequence.")

            if not is_slice:
                key = cast(Sequence, key)
                if len(key) != len(value) and not com.is_bool_indexer(key):
                    msg = (
                        f"shape mismatch: value array of length '{len(key)}' "
                        "does not match indexing result of length "
                        f"'{len(value)}'."
                    )
                    raise ValueError(msg)
                elif not len(key):
                    return

        value = self._validate_setitem_value(value)
        key = check_array_indexer(self, key)
        self._ndarray[key] = value
        self._maybe_clear_freq()

    def _maybe_clear_freq(self):
        # inplace operations like __setitem__ may invalidate the freq of
        # DatetimeArray and TimedeltaArray
        pass

    def astype(self, dtype, copy=True):
        # Some notes on cases we don't have to handle here in the base class:
        #   1. PeriodArray.astype handles period -> period
        #   2. DatetimeArray.astype handles conversion between tz.
        #   3. DatetimeArray.astype handles datetime -> period
        dtype = pandas_dtype(dtype)

        if is_object_dtype(dtype):
            return self._box_values(self.asi8.ravel()).reshape(self.shape)
        elif is_string_dtype(dtype) and not is_categorical_dtype(dtype):
            if is_extension_array_dtype(dtype):
                arr_cls = dtype.construct_array_type()
                return arr_cls._from_sequence(self, dtype=dtype)
            else:
                return self._format_native_types()
        elif is_integer_dtype(dtype):
            # we deliberately ignore int32 vs. int64 here.
            # See https://github.com/pandas-dev/pandas/issues/24381 for more.
            values = self.asi8

            if is_unsigned_integer_dtype(dtype):
                # Again, we ignore int32 vs. int64
                values = values.view("uint64")

            if copy:
                values = values.copy()
            return values
        elif (
            is_datetime_or_timedelta_dtype(dtype)
            and not is_dtype_equal(self.dtype, dtype)
        ) or is_float_dtype(dtype):
            # disallow conversion between datetime/timedelta,
            # and conversions for any datetimelike to float
            msg = f"Cannot cast {type(self).__name__} to dtype {dtype}"
            raise TypeError(msg)
        elif is_categorical_dtype(dtype):
            arr_cls = dtype.construct_array_type()
            return arr_cls(self, dtype=dtype)
        else:
            return np.asarray(self, dtype=dtype)

    def view(self, dtype=None):
        if dtype is None or dtype is self.dtype:
            return type(self)(self._ndarray, dtype=self.dtype)
        return self._ndarray.view(dtype=dtype)

    # ------------------------------------------------------------------
    # ExtensionArray Interface

    @classmethod
    def _concat_same_type(cls, to_concat, axis: int = 0):
        new_obj = super()._concat_same_type(to_concat, axis)

        obj = to_concat[0]
        dtype = obj.dtype

        new_freq = None
        if is_period_dtype(dtype):
            new_freq = obj.freq
        elif axis == 0:
            # GH 3232: If the concat result is evenly spaced, we can retain the
            # original frequency
            to_concat = [x for x in to_concat if len(x)]

            if obj.freq is not None and all(x.freq == obj.freq for x in to_concat):
                pairs = zip(to_concat[:-1], to_concat[1:])
                if all(pair[0][-1] + obj.freq == pair[1][0] for pair in pairs):
                    new_freq = obj.freq

        new_obj._freq = new_freq
        return new_obj

    def copy(self: DatetimeLikeArrayT) -> DatetimeLikeArrayT:
        new_obj = super().copy()
        new_obj._freq = self.freq
        return new_obj

    def _values_for_factorize(self):
        return self.asi8, iNaT

    @classmethod
    def _from_factorized(cls, values, original):
        return cls(values, dtype=original.dtype)

    # ------------------------------------------------------------------
    # Validation Methods
    # TODO: try to de-duplicate these, ensure identical behavior

    def _validate_fill_value(self, fill_value):
        """
        If a fill_value is passed to `take` convert it to an i8 representation,
        raising ValueError if this is not possible.

        Parameters
        ----------
        fill_value : object

        Returns
        -------
        fill_value : np.int64, np.datetime64, or np.timedelta64

        Raises
        ------
        ValueError
        """
        msg = (
            f"'fill_value' should be a {self._scalar_type}. "
            f"Got '{str(fill_value)}'."
        )
        try:
            fill_value = self._validate_scalar(fill_value, msg)
        except TypeError as err:
            raise ValueError(msg) from err
        rv = self._unbox(fill_value)
        return self._rebox_native(rv)

    def _validate_shift_value(self, fill_value):
        # TODO(2.0): once this deprecation is enforced, use _validate_fill_value
        if is_valid_nat_for_dtype(fill_value, self.dtype):
            fill_value = NaT
        elif isinstance(fill_value, self._recognized_scalars):
            fill_value = self._scalar_type(fill_value)
        else:
            # only warn if we're not going to raise
            if self._scalar_type is Period and lib.is_integer(fill_value):
                # kludge for #31971 since Period(integer) tries to cast to str
                new_fill = Period._from_ordinal(fill_value, freq=self.dtype.freq)
            else:
                new_fill = self._scalar_type(fill_value)

            # stacklevel here is chosen to be correct when called from
            #  DataFrame.shift or Series.shift
            warnings.warn(
                f"Passing {type(fill_value)} to shift is deprecated and "
                "will raise in a future version, pass "
                f"{self._scalar_type.__name__} instead.",
                FutureWarning,
                stacklevel=8,
            )
            fill_value = new_fill

        return self._unbox(fill_value)

    def _validate_scalar(
        self, value, msg: Optional[str] = None, cast_str: bool = False
    ):
        """
        Validate that the input value can be cast to our scalar_type.

        Parameters
        ----------
        value : object
        msg : str, optional.
            Message to raise in TypeError on invalid input.
            If not provided, `value` is cast to a str and used
            as the message.
        cast_str : bool, default False
            Whether to try to parse string input to scalar_type.

        Returns
        -------
        self._scalar_type or NaT
        """
        if cast_str and isinstance(value, str):
            # NB: Careful about tzawareness
            try:
                value = self._scalar_from_string(value)
            except ValueError as err:
                raise TypeError(msg) from err

        elif is_valid_nat_for_dtype(value, self.dtype):
            # GH#18295
            value = NaT

        elif isinstance(value, self._recognized_scalars):
            # error: Too many arguments for "object"  [call-arg]
            value = self._scalar_type(value)  # type: ignore[call-arg]

        else:
            if msg is None:
                msg = str(value)
            raise TypeError(msg)

        return value

    def _validate_listlike(
        self, value, opname: str, cast_str: bool = False, allow_object: bool = False
    ):
        if isinstance(value, type(self)):
            return value

        # Do type inference if necessary up front
        # e.g. we passed PeriodIndex.values and got an ndarray of Periods
        value = array(value)
        value = extract_array(value, extract_numpy=True)

        if cast_str and is_dtype_equal(value.dtype, "string"):
            # We got a StringArray
            try:
                # TODO: Could use from_sequence_of_strings if implemented
                # Note: passing dtype is necessary for PeriodArray tests
                value = type(self)._from_sequence(value, dtype=self.dtype)
            except ValueError:
                pass

        if is_categorical_dtype(value.dtype):
            # e.g. we have a Categorical holding self.dtype
            if is_dtype_equal(value.categories.dtype, self.dtype):
                # TODO: do we need equal dtype or just comparable?
                value = value._internal_get_values()
                value = extract_array(value, extract_numpy=True)

        if allow_object and is_object_dtype(value.dtype):
            pass

        elif not type(self)._is_recognized_dtype(value.dtype):
            raise TypeError(
                f"{opname} requires compatible dtype or scalar, "
                f"not {type(value).__name__}"
            )

        return value

    def _validate_searchsorted_value(self, value):
        msg = "searchsorted requires compatible dtype or scalar"
        if not is_list_like(value):
            value = self._validate_scalar(value, msg, cast_str=True)
        else:
            # TODO: cast_str?  we accept it for scalar
            value = self._validate_listlike(value, "searchsorted")

        rv = self._unbox(value)
        return self._rebox_native(rv)

    def _validate_setitem_value(self, value):
        msg = (
            f"'value' should be a '{self._scalar_type.__name__}', 'NaT', "
            f"or array of those. Got '{type(value).__name__}' instead."
        )
        if is_list_like(value):
            value = self._validate_listlike(value, "setitem", cast_str=True)
        else:
            value = self._validate_scalar(value, msg, cast_str=True)

        return self._unbox(value, setitem=True)

    def _validate_insert_value(self, value):
        msg = f"cannot insert {type(self).__name__} with incompatible label"
        value = self._validate_scalar(value, msg, cast_str=False)

        self._check_compatible_with(value, setitem=True)
        # TODO: if we dont have compat, should we raise or astype(object)?
        #  PeriodIndex does astype(object)
        return value
        # Note: we do not unbox here because the caller needs boxed value
        #  to check for freq.

    def _validate_where_value(self, other):
        msg = f"Where requires matching dtype, not {type(other)}"
        if not is_list_like(other):
            other = self._validate_scalar(other, msg)
        else:
            other = self._validate_listlike(other, "where")

        return self._unbox(other, setitem=True)

    def _unbox(self, other, setitem: bool = False) -> Union[np.int64, np.ndarray]:
        """
        Unbox either a scalar with _unbox_scalar or an instance of our own type.
        """
        if lib.is_scalar(other):
            other = self._unbox_scalar(other, setitem=setitem)
        else:
            # same type as self
            self._check_compatible_with(other, setitem=setitem)
            other = other.view("i8")
        return other

    # ------------------------------------------------------------------
    # Additional array methods
    #  These are not part of the EA API, but we implement them because
    #  pandas assumes they're there.

    def value_counts(self, dropna=False):
        """
        Return a Series containing counts of unique values.

        Parameters
        ----------
        dropna : bool, default True
            Don't include counts of NaT values.

        Returns
        -------
        Series
        """
        from pandas import Index, Series

        if dropna:
            values = self[~self.isna()]._ndarray
        else:
            values = self._ndarray

        cls = type(self)

        result = value_counts(values, sort=False, dropna=dropna)
        index = Index(
            cls(result.index.view("i8"), dtype=self.dtype), name=result.index.name
        )
        return Series(result._values, index=index, name=result.name)

    def map(self, mapper):
        # TODO(GH-23179): Add ExtensionArray.map
        # Need to figure out if we want ExtensionArray.map first.
        # If so, then we can refactor IndexOpsMixin._map_values to
        # a standalone function and call from here..
        # Else, just rewrite _map_infer_values to do the right thing.
        from pandas import Index

        return Index(self).map(mapper).array

    # ------------------------------------------------------------------
    # Null Handling

    def isna(self):
        return self._isnan

    @property  # NB: override with cache_readonly in immutable subclasses
    def _isnan(self):
        """
        return if each value is nan
        """
        return self.asi8 == iNaT

    @property  # NB: override with cache_readonly in immutable subclasses
    def _hasnans(self):
        """
        return if I have any nans; enables various perf speedups
        """
        return bool(self._isnan.any())

    def _maybe_mask_results(self, result, fill_value=iNaT, convert=None):
        """
        Parameters
        ----------
        result : a ndarray
        fill_value : object, default iNaT
        convert : str, dtype or None

        Returns
        -------
        result : ndarray with values replace by the fill_value

        mask the result if needed, convert to the provided dtype if its not
        None

        This is an internal routine.
        """
        if self._hasnans:
            if convert:
                result = result.astype(convert)
            if fill_value is None:
                fill_value = np.nan
            result[self._isnan] = fill_value
        return result

    def fillna(self, value=None, method=None, limit=None):
        # TODO(GH-20300): remove this
        # Just overriding to ensure that we avoid an astype(object).
        # Either 20300 or a `_values_for_fillna` would avoid this duplication.
        if isinstance(value, ABCSeries):
            value = value.array

        value, method = validate_fillna_kwargs(value, method)

        mask = self.isna()

        if is_array_like(value):
            if len(value) != len(self):
                raise ValueError(
                    f"Length of 'value' does not match. Got ({len(value)}) "
                    f" expected {len(self)}"
                )
            value = value[mask]

        if mask.any():
            if method is not None:
                if method == "pad":
                    func = missing.pad_1d
                else:
                    func = missing.backfill_1d

                values = self._ndarray
                if not is_period_dtype(self.dtype):
                    # For PeriodArray self._ndarray is i8, which gets copied
                    #  by `func`.  Otherwise we need to make a copy manually
                    # to avoid modifying `self` in-place.
                    values = values.copy()

                new_values = func(values, limit=limit, mask=mask)
                if is_datetime64tz_dtype(self.dtype):
                    # we need to pass int64 values to the constructor to avoid
                    #  re-localizing incorrectly
                    new_values = new_values.view("i8")
                new_values = type(self)(new_values, dtype=self.dtype)
            else:
                # fill with value
                new_values = self.copy()
                new_values[mask] = value
        else:
            new_values = self.copy()
        return new_values

    # ------------------------------------------------------------------
    # Frequency Properties/Methods

    @property
    def freq(self):
        """
        Return the frequency object if it is set, otherwise None.
        """
        return self._freq

    @freq.setter
    def freq(self, value):
        if value is not None:
            value = to_offset(value)
            self._validate_frequency(self, value)

        self._freq = value

    @property
    def freqstr(self):
        """
        Return the frequency object as a string if its set, otherwise None.
        """
        if self.freq is None:
            return None
        return self.freq.freqstr

    @property  # NB: override with cache_readonly in immutable subclasses
    def inferred_freq(self):
        """
        Tries to return a string representing a frequency guess,
        generated by infer_freq.  Returns None if it can't autodetect the
        frequency.
        """
        if self.ndim != 1:
            return None
        try:
            return frequencies.infer_freq(self)
        except ValueError:
            return None

    @property  # NB: override with cache_readonly in immutable subclasses
    def _resolution_obj(self) -> Optional[Resolution]:
        try:
            return Resolution.get_reso_from_freq(self.freqstr)
        except KeyError:
            return None

    @property  # NB: override with cache_readonly in immutable subclasses
    def resolution(self) -> str:
        """
        Returns day, hour, minute, second, millisecond or microsecond
        """
        # error: Item "None" of "Optional[Any]" has no attribute "attrname"
        return self._resolution_obj.attrname  # type: ignore[union-attr]

    @classmethod
    def _validate_frequency(cls, index, freq, **kwargs):
        """
        Validate that a frequency is compatible with the values of a given
        Datetime Array/Index or Timedelta Array/Index

        Parameters
        ----------
        index : DatetimeIndex or TimedeltaIndex
            The index on which to determine if the given frequency is valid
        freq : DateOffset
            The frequency to validate
        """
        # TODO: this is not applicable to PeriodArray, move to correct Mixin
        inferred = index.inferred_freq
        if index.size == 0 or inferred == freq.freqstr:
            return None

        try:
            on_freq = cls._generate_range(
                start=index[0], end=None, periods=len(index), freq=freq, **kwargs
            )
            if not np.array_equal(index.asi8, on_freq.asi8):
                raise ValueError
        except ValueError as e:
            if "non-fixed" in str(e):
                # non-fixed frequencies are not meaningful for timedelta64;
                #  we retain that error message
                raise e
            # GH#11587 the main way this is reached is if the `np.array_equal`
            #  check above is False.  This can also be reached if index[0]
            #  is `NaT`, in which case the call to `cls._generate_range` will
            #  raise a ValueError, which we re-raise with a more targeted
            #  message.
            raise ValueError(
                f"Inferred frequency {inferred} from passed values "
                f"does not conform to passed frequency {freq.freqstr}"
            ) from e

    # monotonicity/uniqueness properties are called via frequencies.infer_freq,
    #  see GH#23789

    @property
    def _is_monotonic_increasing(self):
        return algos.is_monotonic(self.asi8, timelike=True)[0]

    @property
    def _is_monotonic_decreasing(self):
        return algos.is_monotonic(self.asi8, timelike=True)[1]

    @property
    def _is_unique(self):
        return len(unique1d(self.asi8)) == len(self)

    # ------------------------------------------------------------------
    # Arithmetic Methods
    _create_comparison_method = classmethod(_datetimelike_array_cmp)

    # pow is invalid for all three subclasses; TimedeltaArray will override
    #  the multiplication and division ops
    __pow__ = make_invalid_op("__pow__")
    __rpow__ = make_invalid_op("__rpow__")
    __mul__ = make_invalid_op("__mul__")
    __rmul__ = make_invalid_op("__rmul__")
    __truediv__ = make_invalid_op("__truediv__")
    __rtruediv__ = make_invalid_op("__rtruediv__")
    __floordiv__ = make_invalid_op("__floordiv__")
    __rfloordiv__ = make_invalid_op("__rfloordiv__")
    __mod__ = make_invalid_op("__mod__")
    __rmod__ = make_invalid_op("__rmod__")
    __divmod__ = make_invalid_op("__divmod__")
    __rdivmod__ = make_invalid_op("__rdivmod__")

    def _add_datetimelike_scalar(self, other):
        # Overridden by TimedeltaArray
        raise TypeError(f"cannot add {type(self).__name__} and {type(other).__name__}")

    _add_datetime_arraylike = _add_datetimelike_scalar

    def _sub_datetimelike_scalar(self, other):
        # Overridden by DatetimeArray
        assert other is not NaT
        raise TypeError(f"cannot subtract a datelike from a {type(self).__name__}")

    _sub_datetime_arraylike = _sub_datetimelike_scalar

    def _sub_period(self, other):
        # Overridden by PeriodArray
        raise TypeError(f"cannot subtract Period from a {type(self).__name__}")

    def _add_period(self, other: Period):
        # Overriden by TimedeltaArray
        raise TypeError(f"cannot add Period to a {type(self).__name__}")

    def _add_offset(self, offset):
        raise AbstractMethodError(self)

    def _add_timedeltalike_scalar(self, other):
        """
        Add a delta of a timedeltalike

        Returns
        -------
        Same type as self
        """
        if isna(other):
            # i.e np.timedelta64("NaT"), not recognized by delta_to_nanoseconds
            new_values = np.empty(self.shape, dtype="i8")
            new_values[:] = iNaT
            return type(self)(new_values, dtype=self.dtype)

        inc = delta_to_nanoseconds(other)
        new_values = checked_add_with_arr(self.asi8, inc, arr_mask=self._isnan).view(
            "i8"
        )
        new_values = self._maybe_mask_results(new_values)

        new_freq = None
        if isinstance(self.freq, Tick) or is_period_dtype(self.dtype):
            # adding a scalar preserves freq
            new_freq = self.freq

        return type(self)(new_values, dtype=self.dtype, freq=new_freq)

    def _add_timedelta_arraylike(self, other):
        """
        Add a delta of a TimedeltaIndex

        Returns
        -------
        Same type as self
        """
        # overridden by PeriodArray

        if len(self) != len(other):
            raise ValueError("cannot add indices of unequal length")

        if isinstance(other, np.ndarray):
            # ndarray[timedelta64]; wrap in TimedeltaIndex for op
            from pandas.core.arrays import TimedeltaArray

            other = TimedeltaArray._from_sequence(other)

        self_i8 = self.asi8
        other_i8 = other.asi8
        new_values = checked_add_with_arr(
            self_i8, other_i8, arr_mask=self._isnan, b_mask=other._isnan
        )
        if self._hasnans or other._hasnans:
            mask = (self._isnan) | (other._isnan)
            new_values[mask] = iNaT

        return type(self)(new_values, dtype=self.dtype)

    def _add_nat(self):
        """
        Add pd.NaT to self
        """
        if is_period_dtype(self.dtype):
            raise TypeError(
                f"Cannot add {type(self).__name__} and {type(NaT).__name__}"
            )

        # GH#19124 pd.NaT is treated like a timedelta for both timedelta
        # and datetime dtypes
        result = np.zeros(self.shape, dtype=np.int64)
        result.fill(iNaT)
        return type(self)(result, dtype=self.dtype, freq=None)

    def _sub_nat(self):
        """
        Subtract pd.NaT from self
        """
        # GH#19124 Timedelta - datetime is not in general well-defined.
        # We make an exception for pd.NaT, which in this case quacks
        # like a timedelta.
        # For datetime64 dtypes by convention we treat NaT as a datetime, so
        # this subtraction returns a timedelta64 dtype.
        # For period dtype, timedelta64 is a close-enough return dtype.
        result = np.zeros(self.shape, dtype=np.int64)
        result.fill(iNaT)
        return result.view("timedelta64[ns]")

    def _sub_period_array(self, other):
        # Overridden by PeriodArray
        raise TypeError(
            f"cannot subtract {other.dtype}-dtype from {type(self).__name__}"
        )

    def _addsub_object_array(self, other: np.ndarray, op):
        """
        Add or subtract array-like of DateOffset objects

        Parameters
        ----------
        other : np.ndarray[object]
        op : {operator.add, operator.sub}

        Returns
        -------
        result : same class as self
        """
        assert op in [operator.add, operator.sub]
        if len(other) == 1:
            # If both 1D then broadcasting is unambiguous
            # TODO(EA2D): require self.ndim == other.ndim here
            return op(self, other[0])

        warnings.warn(
            "Adding/subtracting object-dtype array to "
            f"{type(self).__name__} not vectorized",
            PerformanceWarning,
        )

        # Caller is responsible for broadcasting if necessary
        assert self.shape == other.shape, (self.shape, other.shape)

        res_values = op(self.astype("O"), np.asarray(other))
        result = array(res_values.ravel())
        result = extract_array(result, extract_numpy=True).reshape(self.shape)
        return result

    def _time_shift(self, periods, freq=None):
        """
        Shift each value by `periods`.

        Note this is different from ExtensionArray.shift, which
        shifts the *position* of each element, padding the end with
        missing values.

        Parameters
        ----------
        periods : int
            Number of periods to shift by.
        freq : pandas.DateOffset, pandas.Timedelta, or str
            Frequency increment to shift by.
        """
        if freq is not None and freq != self.freq:
            if isinstance(freq, str):
                freq = to_offset(freq)
            offset = periods * freq
            result = self + offset
            return result

        if periods == 0:
            # immutable so OK
            return self.copy()

        if self.freq is None:
            raise NullFrequencyError("Cannot shift with no freq")

        start = self[0] + periods * self.freq
        end = self[-1] + periods * self.freq

        # Note: in the DatetimeTZ case, _generate_range will infer the
        #  appropriate timezone from `start` and `end`, so tz does not need
        #  to be passed explicitly.
        return self._generate_range(start=start, end=end, periods=None, freq=self.freq)

    @unpack_zerodim_and_defer("__add__")
    def __add__(self, other):
        other_dtype = getattr(other, "dtype", None)

        # scalar others
        if other is NaT:
            result = self._add_nat()
        elif isinstance(other, (Tick, timedelta, np.timedelta64)):
            result = self._add_timedeltalike_scalar(other)
        elif isinstance(other, BaseOffset):
            # specifically _not_ a Tick
            result = self._add_offset(other)
        elif isinstance(other, (datetime, np.datetime64)):
            result = self._add_datetimelike_scalar(other)
        elif isinstance(other, Period) and is_timedelta64_dtype(self.dtype):
            result = self._add_period(other)
        elif lib.is_integer(other):
            # This check must come after the check for np.timedelta64
            # as is_integer returns True for these
            if not is_period_dtype(self.dtype):
                raise integer_op_not_supported(self)
            result = self._time_shift(other)

        # array-like others
        elif is_timedelta64_dtype(other_dtype):
            # TimedeltaIndex, ndarray[timedelta64]
            result = self._add_timedelta_arraylike(other)
        elif is_object_dtype(other_dtype):
            # e.g. Array/Index of DateOffset objects
            result = self._addsub_object_array(other, operator.add)
        elif is_datetime64_dtype(other_dtype) or is_datetime64tz_dtype(other_dtype):
            # DatetimeIndex, ndarray[datetime64]
            return self._add_datetime_arraylike(other)
        elif is_integer_dtype(other_dtype):
            if not is_period_dtype(self.dtype):
                raise integer_op_not_supported(self)
            result = self._addsub_int_array(other, operator.add)
        else:
            # Includes Categorical, other ExtensionArrays
            # For PeriodDtype, if self is a TimedeltaArray and other is a
            #  PeriodArray with  a timedelta-like (i.e. Tick) freq, this
            #  operation is valid.  Defer to the PeriodArray implementation.
            #  In remaining cases, this will end up raising TypeError.
            return NotImplemented

        if isinstance(result, np.ndarray) and is_timedelta64_dtype(result.dtype):
            from pandas.core.arrays import TimedeltaArray

            return TimedeltaArray(result)
        return result

    def __radd__(self, other):
        # alias for __add__
        return self.__add__(other)

    @unpack_zerodim_and_defer("__sub__")
    def __sub__(self, other):

        other_dtype = getattr(other, "dtype", None)

        # scalar others
        if other is NaT:
            result = self._sub_nat()
        elif isinstance(other, (Tick, timedelta, np.timedelta64)):
            result = self._add_timedeltalike_scalar(-other)
        elif isinstance(other, BaseOffset):
            # specifically _not_ a Tick
            result = self._add_offset(-other)
        elif isinstance(other, (datetime, np.datetime64)):
            result = self._sub_datetimelike_scalar(other)
        elif lib.is_integer(other):
            # This check must come after the check for np.timedelta64
            # as is_integer returns True for these
            if not is_period_dtype(self.dtype):
                raise integer_op_not_supported(self)
            result = self._time_shift(-other)

        elif isinstance(other, Period):
            result = self._sub_period(other)

        # array-like others
        elif is_timedelta64_dtype(other_dtype):
            # TimedeltaIndex, ndarray[timedelta64]
            result = self._add_timedelta_arraylike(-other)
        elif is_object_dtype(other_dtype):
            # e.g. Array/Index of DateOffset objects
            result = self._addsub_object_array(other, operator.sub)
        elif is_datetime64_dtype(other_dtype) or is_datetime64tz_dtype(other_dtype):
            # DatetimeIndex, ndarray[datetime64]
            result = self._sub_datetime_arraylike(other)
        elif is_period_dtype(other_dtype):
            # PeriodIndex
            result = self._sub_period_array(other)
        elif is_integer_dtype(other_dtype):
            if not is_period_dtype(self.dtype):
                raise integer_op_not_supported(self)
            result = self._addsub_int_array(other, operator.sub)
        else:
            # Includes ExtensionArrays, float_dtype
            return NotImplemented

        if isinstance(result, np.ndarray) and is_timedelta64_dtype(result.dtype):
            from pandas.core.arrays import TimedeltaArray

            return TimedeltaArray(result)
        return result

    def __rsub__(self, other):
        other_dtype = getattr(other, "dtype", None)

        if is_datetime64_any_dtype(other_dtype) and is_timedelta64_dtype(self.dtype):
            # ndarray[datetime64] cannot be subtracted from self, so
            # we need to wrap in DatetimeArray/Index and flip the operation
            if lib.is_scalar(other):
                # i.e. np.datetime64 object
                return Timestamp(other) - self
            if not isinstance(other, DatetimeLikeArrayMixin):
                # Avoid down-casting DatetimeIndex
                from pandas.core.arrays import DatetimeArray

                other = DatetimeArray(other)
            return other - self
        elif (
            is_datetime64_any_dtype(self.dtype)
            and hasattr(other, "dtype")
            and not is_datetime64_any_dtype(other.dtype)
        ):
            # GH#19959 datetime - datetime is well-defined as timedelta,
            # but any other type - datetime is not well-defined.
            raise TypeError(
                f"cannot subtract {type(self).__name__} from {type(other).__name__}"
            )
        elif is_period_dtype(self.dtype) and is_timedelta64_dtype(other_dtype):
            # TODO: Can we simplify/generalize these cases at all?
            raise TypeError(f"cannot subtract {type(self).__name__} from {other.dtype}")
        elif is_timedelta64_dtype(self.dtype):
            return (-self) + other

        # We get here with e.g. datetime objects
        return -(self - other)

    def __iadd__(self, other):
        result = self + other
        self[:] = result[:]

        if not is_period_dtype(self.dtype):
            # restore freq, which is invalidated by setitem
            self._freq = result._freq
        return self

    def __isub__(self, other):
        result = self - other
        self[:] = result[:]

        if not is_period_dtype(self.dtype):
            # restore freq, which is invalidated by setitem
            self._freq = result._freq
        return self

    # --------------------------------------------------------------
    # Reductions

    def _reduce(self, name: str, skipna: bool = True, **kwargs):
        op = getattr(self, name, None)
        if op:
            return op(skipna=skipna, **kwargs)
        else:
            return super()._reduce(name, skipna, **kwargs)

    def min(self, axis=None, skipna=True, *args, **kwargs):
        """
        Return the minimum value of the Array or minimum along
        an axis.

        See Also
        --------
        numpy.ndarray.min
        Index.min : Return the minimum value in an Index.
        Series.min : Return the minimum value in a Series.
        """
        nv.validate_min(args, kwargs)
        nv.validate_minmax_axis(axis)

        result = nanops.nanmin(self.asi8, skipna=skipna, mask=self.isna())
        if isna(result):
            # Period._from_ordinal does not handle np.nan gracefully
            return NaT
        return self._box_func(result)

    def max(self, axis=None, skipna=True, *args, **kwargs):
        """
        Return the maximum value of the Array or maximum along
        an axis.

        See Also
        --------
        numpy.ndarray.max
        Index.max : Return the maximum value in an Index.
        Series.max : Return the maximum value in a Series.
        """
        # TODO: skipna is broken with max.
        # See https://github.com/pandas-dev/pandas/issues/24265
        nv.validate_max(args, kwargs)
        nv.validate_minmax_axis(axis)

        mask = self.isna()
        if skipna:
            values = self[~mask].asi8
        elif mask.any():
            return NaT
        else:
            values = self.asi8

        if not len(values):
            # short-circuit for empty max / min
            return NaT

        result = nanops.nanmax(values, skipna=skipna)
        # Don't have to worry about NA `result`, since no NA went in.
        return self._box_func(result)

    def mean(self, skipna=True):
        """
        Return the mean value of the Array.

        .. versionadded:: 0.25.0

        Parameters
        ----------
        skipna : bool, default True
            Whether to ignore any NaT elements.

        Returns
        -------
        scalar
            Timestamp or Timedelta.

        See Also
        --------
        numpy.ndarray.mean : Returns the average of array elements along a given axis.
        Series.mean : Return the mean value in a Series.

        Notes
        -----
        mean is only defined for Datetime and Timedelta dtypes, not for Period.
        """
        if is_period_dtype(self.dtype):
            # See discussion in GH#24757
            raise TypeError(
                f"mean is not implemented for {type(self).__name__} since the "
                "meaning is ambiguous.  An alternative is "
                "obj.to_timestamp(how='start').mean()"
            )

        mask = self.isna()
        if skipna:
            values = self[~mask]
        elif mask.any():
            return NaT
        else:
            values = self

        if not len(values):
            # short-circuit for empty max / min
            return NaT

        result = nanops.nanmean(values.view("i8"), skipna=skipna)
        # Don't have to worry about NA `result`, since no NA went in.
        return self._box_func(result)


DatetimeLikeArrayMixin._add_comparison_ops()

# -------------------------------------------------------------------
# Shared Constructor Helpers


def validate_periods(periods):
    """
    If a `periods` argument is passed to the Datetime/Timedelta Array/Index
    constructor, cast it to an integer.

    Parameters
    ----------
    periods : None, float, int

    Returns
    -------
    periods : None or int

    Raises
    ------
    TypeError
        if periods is None, float, or int
    """
    if periods is not None:
        if lib.is_float(periods):
            periods = int(periods)
        elif not lib.is_integer(periods):
            raise TypeError(f"periods must be a number, got {periods}")
    return periods


def validate_endpoints(closed):
    """
    Check that the `closed` argument is among [None, "left", "right"]

    Parameters
    ----------
    closed : {None, "left", "right"}

    Returns
    -------
    left_closed : bool
    right_closed : bool

    Raises
    ------
    ValueError : if argument is not among valid values
    """
    left_closed = False
    right_closed = False

    if closed is None:
        left_closed = True
        right_closed = True
    elif closed == "left":
        left_closed = True
    elif closed == "right":
        right_closed = True
    else:
        raise ValueError("Closed has to be either 'left', 'right' or None")

    return left_closed, right_closed


def validate_inferred_freq(freq, inferred_freq, freq_infer):
    """
    If the user passes a freq and another freq is inferred from passed data,
    require that they match.

    Parameters
    ----------
    freq : DateOffset or None
    inferred_freq : DateOffset or None
    freq_infer : bool

    Returns
    -------
    freq : DateOffset or None
    freq_infer : bool

    Notes
    -----
    We assume at this point that `maybe_infer_freq` has been called, so
    `freq` is either a DateOffset object or None.
    """
    if inferred_freq is not None:
        if freq is not None and freq != inferred_freq:
            raise ValueError(
                f"Inferred frequency {inferred_freq} from passed "
                "values does not conform to passed frequency "
                f"{freq.freqstr}"
            )
        elif freq is None:
            freq = inferred_freq
        freq_infer = False

    return freq, freq_infer


def maybe_infer_freq(freq):
    """
    Comparing a DateOffset to the string "infer" raises, so we need to
    be careful about comparisons.  Make a dummy variable `freq_infer` to
    signify the case where the given freq is "infer" and set freq to None
    to avoid comparison trouble later on.

    Parameters
    ----------
    freq : {DateOffset, None, str}

    Returns
    -------
    freq : {DateOffset, None}
    freq_infer : bool
        Whether we should inherit the freq of passed data.
    """
    freq_infer = False
    if not isinstance(freq, BaseOffset):
        # if a passed freq is None, don't infer automatically
        if freq != "infer":
            freq = to_offset(freq)
        else:
            freq_infer = True
            freq = None
    return freq, freq_infer<|MERGE_RESOLUTION|>--- conflicted
+++ resolved
@@ -476,13 +476,7 @@
         self: DatetimeLikeArrayT, arr: np.ndarray
     ) -> DatetimeLikeArrayT:
         # Note: we do not retain `freq`
-<<<<<<< HEAD
-        return type(self)._simple_new(
-            arr, dtype=self.dtype
-        ) # type: ignore[attr-defined]
-=======
         return type(self)._simple_new(arr, dtype=self.dtype)
->>>>>>> 5ad15f87
 
     # ------------------------------------------------------------------
 
