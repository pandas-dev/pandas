--- conflicted
+++ resolved
@@ -1868,13 +1868,10 @@
             if values.dtype.kind == "m" and isinstance(freq, Day):
                 raise TypeError("TimedeltaArray freq must be a Tick or None")
             freq = to_offset(freq)
-<<<<<<< HEAD
             if values.dtype.kind == "m":
                 freq = freq._maybe_to_hours()
-=======
-            if values.dtype.kind == "m" and not isinstance(freq, Tick):
-                raise TypeError("TimedeltaArray/Index freq must be a Tick")
->>>>>>> 707dda0b
+                if not isinstance(freq, Tick):
+                    raise TypeError("TimedeltaArray/Index freq must be a Tick")
 
         NDArrayBacked.__init__(self, values=values, dtype=dtype)
         self._freq = freq
@@ -1899,11 +1896,7 @@
             value = to_offset(value)
             self._validate_frequency(self, value)
             if self.dtype.kind == "m" and not isinstance(value, Tick):
-<<<<<<< HEAD
-                raise TypeError("TimedeltaArray/Index freq must be a Tick or None")
-=======
                 raise TypeError("TimedeltaArray/Index freq must be a Tick")
->>>>>>> 707dda0b
 
             if self.ndim > 1:
                 raise ValueError("Cannot set freq with ndim > 1")
@@ -2099,16 +2092,9 @@
             # Always valid
             pass
         elif len(self) == 0 and isinstance(freq, BaseOffset):
-<<<<<<< HEAD
-            # Always valid.  In the TimedeltaArray case, we assume this
-            #  is a Tick offset.
-            if self.dtype.kind == "m" and not isinstance(freq, Tick):
-                raise ValueError("TimedeltaIndex/Array freq must be a Tick")
-=======
             # Always valid.  In the TimedeltaArray case, we require a Tick offset
             if self.dtype.kind == "m" and not isinstance(freq, Tick):
                 raise TypeError("TimedeltaArray/Index freq must be a Tick")
->>>>>>> 707dda0b
         else:
             # As an internal method, we can ensure this assertion always holds
             assert freq == "infer"
