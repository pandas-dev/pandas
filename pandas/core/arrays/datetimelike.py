--- conflicted
+++ resolved
@@ -1136,11 +1136,6 @@
         if self._reso != other._reso:
             # Just as with Timestamp/Timedelta, we cast to the higher resolution
             if self._reso < other._reso:
-<<<<<<< HEAD
-                other = other.as_unit(self._unit, round_ok=False)
-            else:
-=======
->>>>>>> 0dadc71d
                 unit = npy_unit_to_abbrev(other._reso)
                 self = self._as_unit(unit)
             else:
