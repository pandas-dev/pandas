# -*- coding: utf-8 -*-
from datetime import datetime, timedelta
import operator
import warnings

import numpy as np

from pandas._libs import lib, iNaT, NaT
from pandas._libs.tslibs import timezones
from pandas._libs.tslibs.timedeltas import delta_to_nanoseconds, Timedelta
from pandas._libs.tslibs.period import (
    Period, DIFFERENT_FREQ_INDEX, IncompatibleFrequency)

from pandas.errors import NullFrequencyError, PerformanceWarning
from pandas import compat

from pandas.tseries import frequencies
from pandas.tseries.offsets import Tick, DateOffset

from pandas.core.dtypes.common import (
    needs_i8_conversion,
    is_list_like,
    is_offsetlike,
    is_extension_array_dtype,
    is_datetime64_dtype,
    is_datetime64_any_dtype,
    is_datetime64tz_dtype,
    is_float_dtype,
    is_integer_dtype,
    is_bool_dtype,
    is_period_dtype,
    is_timedelta64_dtype,
    is_object_dtype)
from pandas.core.dtypes.generic import ABCSeries, ABCDataFrame, ABCIndexClass
from pandas.core.dtypes.dtypes import DatetimeTZDtype

import pandas.core.common as com
from pandas.core.algorithms import checked_add_with_arr

from .base import ExtensionOpsMixin
from pandas.util._decorators import deprecate_kwarg


def _make_comparison_op(cls, op):
    # TODO: share code with indexes.base version?  Main difference is that
    # the block for MultiIndex was removed here.
    def cmp_method(self, other):
        if isinstance(other, ABCDataFrame):
            return NotImplemented

        if isinstance(other, (np.ndarray, ABCIndexClass, ABCSeries)):
            if other.ndim > 0 and len(self) != len(other):
                raise ValueError('Lengths must match to compare')

        if needs_i8_conversion(self) and needs_i8_conversion(other):
            # we may need to directly compare underlying
            # representations
            return self._evaluate_compare(other, op)

        # numpy will show a DeprecationWarning on invalid elementwise
        # comparisons, this will raise in the future
        with warnings.catch_warnings(record=True):
            warnings.filterwarnings("ignore", "elementwise", FutureWarning)
            with np.errstate(all='ignore'):
                result = op(self.values, np.asarray(other))

        return result

    name = '__{name}__'.format(name=op.__name__)
    # TODO: docstring?
    return compat.set_function_name(cmp_method, name, cls)


class AttributesMixin(object):

    @property
    def _attributes(self):
        # Inheriting subclass should implement _attributes as a list of strings
        from pandas.errors import AbstractMethodError
        raise AbstractMethodError(self)

    @classmethod
    def _simple_new(cls, values, **kwargs):
        from pandas.errors import AbstractMethodError
        raise AbstractMethodError(cls)

    def _get_attributes_dict(self):
        """return an attributes dict for my class"""
        return {k: getattr(self, k, None) for k in self._attributes}

    def _shallow_copy(self, values=None, **kwargs):
        if values is None:
            # Note: slightly different from Index implementation which defaults
            # to self.values
            values = self._ndarray_values

        attributes = self._get_attributes_dict()
        attributes.update(kwargs)
        if not len(values) and 'dtype' not in kwargs:
            attributes['dtype'] = self.dtype
        return self._simple_new(values, **attributes)


class DatetimeLikeArrayMixin(ExtensionOpsMixin, AttributesMixin):
    """
    Shared Base/Mixin class for DatetimeArray, TimedeltaArray, PeriodArray

    Assumes that __new__/__init__ defines:
        _data
        _freq

    and that the inheriting class has methods:
        _generate_range
    """

    @property
    def _box_func(self):
        """
        box function to get object from internal representation
        """
        raise com.AbstractMethodError(self)

    def _box_values(self, values):
        """
        apply box func to passed values
        """
        return lib.map_infer(values, self._box_func)

    def __iter__(self):
        return (self._box_func(v) for v in self.asi8)

    @property
    def values(self):
        """ return the underlying data as an ndarray """
        return self._data.view(np.ndarray)

    @property
    def asi8(self):
        # do not cache or you'll create a memory leak
        return self.values.view('i8')

    # ------------------------------------------------------------------
    # Array-like Methods

    @property
    def shape(self):
        return (len(self),)

    @property
    def size(self):
        return np.prod(self.shape)

    def __len__(self):
        return len(self._data)

    def __getitem__(self, key):
        """
        This getitem defers to the underlying array, which by-definition can
        only handle list-likes, slices, and integer scalars
        """

        is_int = lib.is_integer(key)
        if lib.is_scalar(key) and not is_int:
            raise IndexError("only integers, slices (`:`), ellipsis (`...`), "
                             "numpy.newaxis (`None`) and integer or boolean "
                             "arrays are valid indices")

        getitem = self._data.__getitem__
        if is_int:
            val = getitem(key)
            return self._box_func(val)

        if com.is_bool_indexer(key):
            key = np.asarray(key)
            if key.all():
                key = slice(0, None, None)
            else:
                key = lib.maybe_booleans_to_slice(key.view(np.uint8))

        attribs = self._get_attributes_dict()

        is_period = is_period_dtype(self)
        if is_period:
            freq = self.freq
        else:
            freq = None
            if isinstance(key, slice):
                if self.freq is not None and key.step is not None:
                    freq = key.step * self.freq
                else:
                    freq = self.freq

        attribs['freq'] = freq

        result = getitem(key)
        if result.ndim > 1:
            # To support MPL which performs slicing with 2 dim
            # even though it only has 1 dim by definition
            if is_period:
                return self._simple_new(result, **attribs)
            return result

        return self._simple_new(result, **attribs)

    def astype(self, dtype, copy=True):
        if is_object_dtype(dtype):
            return self._box_values(self.asi8)
        return super(DatetimeLikeArrayMixin, self).astype(dtype, copy)

    # ------------------------------------------------------------------
    # Null Handling

    @property  # NB: override with cache_readonly in immutable subclasses
    def _isnan(self):
        """ return if each value is nan"""
        return (self.asi8 == iNaT)

    @property  # NB: override with cache_readonly in immutable subclasses
    def hasnans(self):
        """ return if I have any nans; enables various perf speedups """
        return self._isnan.any()

    def _maybe_mask_results(self, result, fill_value=None, convert=None):
        """
        Parameters
        ----------
        result : a ndarray
        convert : string/dtype or None

        Returns
        -------
        result : ndarray with values replace by the fill_value

        mask the result if needed, convert to the provided dtype if its not
        None

        This is an internal routine
        """

        if self.hasnans:
            if convert:
                result = result.astype(convert)
            if fill_value is None:
                fill_value = np.nan
            result[self._isnan] = fill_value
        return result

    def _nat_new(self, box=True):
        """
        Return Array/Index or ndarray filled with NaT which has the same
        length as the caller.

        Parameters
        ----------
        box : boolean, default True
            - If True returns a Array/Index as the same as caller.
            - If False returns ndarray of np.int64.
        """
        result = np.zeros(len(self), dtype=np.int64)
        result.fill(iNaT)
        if not box:
            return result

        attribs = self._get_attributes_dict()
        if not is_period_dtype(self):
            attribs['freq'] = None
        return self._simple_new(result, **attribs)

    # ------------------------------------------------------------------
    # Frequency Properties/Methods

    @property
    def freq(self):
        """Return the frequency object if it is set, otherwise None"""
        return self._freq

    @freq.setter
    def freq(self, value):
        if value is not None:
            value = frequencies.to_offset(value)
            self._validate_frequency(self, value)

        self._freq = value

    @property
    def freqstr(self):
        """
        Return the frequency object as a string if its set, otherwise None
        """
        if self.freq is None:
            return None
        return self.freq.freqstr

    @property  # NB: override with cache_readonly in immutable subclasses
    def inferred_freq(self):
        """
        Tryies to return a string representing a frequency guess,
        generated by infer_freq.  Returns None if it can't autodetect the
        frequency.
        """
        try:
            return frequencies.infer_freq(self)
        except ValueError:
            return None

    @property  # NB: override with cache_readonly in immutable subclasses
    def _resolution(self):
        return frequencies.Resolution.get_reso_from_freq(self.freqstr)

    @property  # NB: override with cache_readonly in immutable subclasses
    def resolution(self):
        """
        Returns day, hour, minute, second, millisecond or microsecond
        """
        return frequencies.Resolution.get_str(self._resolution)

    @classmethod
    def _validate_frequency(cls, index, freq, **kwargs):
        """
        Validate that a frequency is compatible with the values of a given
        Datetime Array/Index or Timedelta Array/Index

        Parameters
        ----------
        index : DatetimeIndex or TimedeltaIndex
            The index on which to determine if the given frequency is valid
        freq : DateOffset
            The frequency to validate
        """
        if is_period_dtype(cls):
            # Frequency validation is not meaningful for Period Array/Index
            return None

        inferred = index.inferred_freq
        if index.size == 0 or inferred == freq.freqstr:
            return None

        on_freq = cls._generate_range(start=index[0], end=None,
                                      periods=len(index), freq=freq, **kwargs)
        if not np.array_equal(index.asi8, on_freq.asi8):
            raise ValueError('Inferred frequency {infer} from passed values '
                             'does not conform to passed frequency {passed}'
                             .format(infer=inferred, passed=freq.freqstr))

    # ------------------------------------------------------------------
    # Arithmetic Methods

    def _add_datelike(self, other):
        raise TypeError("cannot add {cls} and {typ}"
                        .format(cls=type(self).__name__,
                                typ=type(other).__name__))

    def _sub_datelike(self, other):
        raise com.AbstractMethodError(self)

    def _sub_period(self, other):
        return NotImplemented

    def _add_offset(self, offset):
        raise com.AbstractMethodError(self)

    def _add_delta(self, other):
        return NotImplemented

    def _add_delta_td(self, other):
        """
        Add a delta of a timedeltalike
        return the i8 result view
        """
        inc = delta_to_nanoseconds(other)
        new_values = checked_add_with_arr(self.asi8, inc,
                                          arr_mask=self._isnan).view('i8')
        if self.hasnans:
            new_values[self._isnan] = iNaT
        return new_values.view('i8')

    def _add_delta_tdi(self, other):
        """
        Add a delta of a TimedeltaIndex
        return the i8 result view
        """
        if not len(self) == len(other):
            raise ValueError("cannot add indices of unequal length")

        self_i8 = self.asi8
        other_i8 = other.asi8
        new_values = checked_add_with_arr(self_i8, other_i8,
                                          arr_mask=self._isnan,
                                          b_mask=other._isnan)
        if self.hasnans or other.hasnans:
            mask = (self._isnan) | (other._isnan)
            new_values[mask] = iNaT
        return new_values.view('i8')

    def _add_nat(self):
        """Add pd.NaT to self"""
        if is_period_dtype(self):
            raise TypeError('Cannot add {cls} and {typ}'
                            .format(cls=type(self).__name__,
                                    typ=type(NaT).__name__))

        # GH#19124 pd.NaT is treated like a timedelta for both timedelta
        # and datetime dtypes
        return self._nat_new(box=True)

    def _sub_nat(self):
        """Subtract pd.NaT from self"""
        # GH#19124 Timedelta - datetime is not in general well-defined.
        # We make an exception for pd.NaT, which in this case quacks
        # like a timedelta.
        # For datetime64 dtypes by convention we treat NaT as a datetime, so
        # this subtraction returns a timedelta64 dtype.
        # For period dtype, timedelta64 is a close-enough return dtype.
        result = np.zeros(len(self), dtype=np.int64)
        result.fill(iNaT)
        return result.view('timedelta64[ns]')

    def _sub_period_array(self, other):
        """
        Subtract a Period Array/Index from self.  This is only valid if self
        is itself a Period Array/Index, raises otherwise.  Both objects must
        have the same frequency.

        Parameters
        ----------
        other : PeriodIndex or PeriodArray

        Returns
        -------
        result : np.ndarray[object]
            Array of DateOffset objects; nulls represented by NaT
        """
        if not is_period_dtype(self):
            raise TypeError("cannot subtract {dtype}-dtype to {cls}"
                            .format(dtype=other.dtype,
                                    cls=type(self).__name__))

        if not len(self) == len(other):
            raise ValueError("cannot subtract arrays/indices of "
                             "unequal length")
        if self.freq != other.freq:
            msg = DIFFERENT_FREQ_INDEX.format(self.freqstr, other.freqstr)
            raise IncompatibleFrequency(msg)

        new_values = checked_add_with_arr(self.asi8, -other.asi8,
                                          arr_mask=self._isnan,
                                          b_mask=other._isnan)

        new_values = np.array([self.freq * x for x in new_values])
        if self.hasnans or other.hasnans:
            mask = (self._isnan) | (other._isnan)
            new_values[mask] = NaT
        return new_values

    def _addsub_int_array(self, other, op):
        """
        Add or subtract array-like of integers equivalent to applying
        `_time_shift` pointwise.

        Parameters
        ----------
        other : Index, ExtensionArray, np.ndarray
            integer-dtype
        op : {operator.add, operator.sub}

        Returns
        -------
        result : same class as self
        """
        assert op in [operator.add, operator.sub]
        if is_period_dtype(self):
            # easy case for PeriodIndex
            if op is operator.sub:
                other = -other
            res_values = checked_add_with_arr(self.asi8, other,
                                              arr_mask=self._isnan)
            res_values = res_values.view('i8')
            res_values[self._isnan] = iNaT
            return self._from_ordinals(res_values, freq=self.freq)

        elif self.freq is None:
            # GH#19123
            raise NullFrequencyError("Cannot shift with no freq")

        elif isinstance(self.freq, Tick):
            # easy case where we can convert to timedelta64 operation
            td = Timedelta(self.freq)
            return op(self, td * other)

        # We should only get here with DatetimeIndex; dispatch
        # to _addsub_offset_array
        assert not is_timedelta64_dtype(self)
        return op(self, np.array(other) * self.freq)

    def _addsub_offset_array(self, other, op):
        """
        Add or subtract array-like of DateOffset objects

        Parameters
        ----------
        other : Index, np.ndarray
            object-dtype containing pd.DateOffset objects
        op : {operator.add, operator.sub}

        Returns
        -------
        result : same class as self
        """
        assert op in [operator.add, operator.sub]
        if len(other) == 1:
            return op(self, other[0])

        warnings.warn("Adding/subtracting array of DateOffsets to "
                      "{cls} not vectorized"
                      .format(cls=type(self).__name__), PerformanceWarning)

        # For EA self.astype('O') returns a numpy array, not an Index
        left = lib.values_from_object(self.astype('O'))

        res_values = op(left, np.array(other))
        if not is_period_dtype(self):
            return type(self)(res_values, freq='infer')
        return self._from_sequence(res_values)

    @deprecate_kwarg(old_arg_name='n', new_arg_name='periods')
    def shift(self, periods, freq=None):
        """
        Shift index by desired number of time frequency increments.

        This method is for shifting the values of datetime-like indexes
        by a specified time increment a given number of times.

        Parameters
        ----------
        periods : int
            Number of periods (or increments) to shift by,
            can be positive or negative.

            .. versionchanged:: 0.24.0

        freq : pandas.DateOffset, pandas.Timedelta or string, optional
            Frequency increment to shift by.
            If None, the index is shifted by its own `freq` attribute.
            Offset aliases are valid strings, e.g., 'D', 'W', 'M' etc.

        Returns
        -------
        pandas.DatetimeIndex
            Shifted index.

        See Also
        --------
        Index.shift : Shift values of Index.
        PeriodIndex.shift : Shift values of PeriodIndex.
        """
        return self._time_shift(periods=periods, freq=freq)

    def _time_shift(self, periods, freq=None):
        """
        Shift each value by `periods`.

        Note this is different from ExtensionArray.shift, which
        shifts the *position* of each element, padding the end with
        missing values.

        Parameters
        ----------
        periods : int
            Number of periods to shift by.
        freq : pandas.DateOffset, pandas.Timedelta, or string
            Frequency increment to shift by.
        """
        if freq is not None and freq != self.freq:
            if isinstance(freq, compat.string_types):
                freq = frequencies.to_offset(freq)
            offset = periods * freq
            result = self + offset
            if hasattr(self, 'tz'):
                result._tz = self.tz
            return result

        if periods == 0:
            # immutable so OK
            return self.copy()

        if self.freq is None:
            raise NullFrequencyError("Cannot shift with no freq")

        start = self[0] + periods * self.freq
        end = self[-1] + periods * self.freq
        attribs = self._get_attributes_dict()
        return self._generate_range(start=start, end=end, periods=None,
                                    **attribs)

    @classmethod
    def _add_datetimelike_methods(cls):
        """
        add in the datetimelike methods (as we may have to override the
        superclass)
        """

        def __add__(self, other):
            other = lib.item_from_zerodim(other)
            if isinstance(other, (ABCSeries, ABCDataFrame)):
                return NotImplemented

            # scalar others
            elif other is NaT:
                result = self._add_nat()
            elif isinstance(other, (Tick, timedelta, np.timedelta64)):
                result = self._add_delta(other)
            elif isinstance(other, DateOffset):
                # specifically _not_ a Tick
                result = self._add_offset(other)
            elif isinstance(other, (datetime, np.datetime64)):
                result = self._add_datelike(other)
            elif lib.is_integer(other):
                # This check must come after the check for np.timedelta64
                # as is_integer returns True for these
                result = self._time_shift(other)

            # array-like others
            elif is_timedelta64_dtype(other):
                # TimedeltaIndex, ndarray[timedelta64]
                result = self._add_delta(other)
            elif is_offsetlike(other):
                # Array/Index of DateOffset objects
                result = self._addsub_offset_array(other, operator.add)
            elif is_datetime64_dtype(other) or is_datetime64tz_dtype(other):
                # DatetimeIndex, ndarray[datetime64]
                return self._add_datelike(other)
            elif is_integer_dtype(other):
                result = self._addsub_int_array(other, operator.add)
            elif is_float_dtype(other) or is_period_dtype(other):
                # Explicitly catch invalid dtypes
                raise TypeError("cannot add {dtype}-dtype to {cls}"
                                .format(dtype=other.dtype,
                                        cls=type(self).__name__))
            elif is_extension_array_dtype(other):
                # Categorical op will raise; defer explicitly
                return NotImplemented
            else:  # pragma: no cover
                return NotImplemented

            return result

        cls.__add__ = __add__

        def __radd__(self, other):
            # alias for __add__
            return self.__add__(other)
        cls.__radd__ = __radd__

        def __sub__(self, other):
            other = lib.item_from_zerodim(other)
            if isinstance(other, (ABCSeries, ABCDataFrame)):
                return NotImplemented

            # scalar others
            elif other is NaT:
                result = self._sub_nat()
            elif isinstance(other, (Tick, timedelta, np.timedelta64)):
                result = self._add_delta(-other)
            elif isinstance(other, DateOffset):
                # specifically _not_ a Tick
                result = self._add_offset(-other)
            elif isinstance(other, (datetime, np.datetime64)):
                result = self._sub_datelike(other)
            elif lib.is_integer(other):
                # This check must come after the check for np.timedelta64
                # as is_integer returns True for these
                result = self._time_shift(-other)
            elif isinstance(other, Period):
                result = self._sub_period(other)

            # array-like others
            elif is_timedelta64_dtype(other):
                # TimedeltaIndex, ndarray[timedelta64]
                result = self._add_delta(-other)
            elif is_offsetlike(other):
                # Array/Index of DateOffset objects
                result = self._addsub_offset_array(other, operator.sub)
            elif is_datetime64_dtype(other) or is_datetime64tz_dtype(other):
                # DatetimeIndex, ndarray[datetime64]
                result = self._sub_datelike(other)
            elif is_period_dtype(other):
                # PeriodIndex
                result = self._sub_period_array(other)
            elif is_integer_dtype(other):
                result = self._addsub_int_array(other, operator.sub)
            elif isinstance(other, ABCIndexClass):
                raise TypeError("cannot subtract {cls} and {typ}"
                                .format(cls=type(self).__name__,
                                        typ=type(other).__name__))
            elif is_float_dtype(other):
                # Explicitly catch invalid dtypes
                raise TypeError("cannot subtract {dtype}-dtype from {cls}"
                                .format(dtype=other.dtype,
                                        cls=type(self).__name__))
            elif is_extension_array_dtype(other):
                # Categorical op will raise; defer explicitly
                return NotImplemented
            else:  # pragma: no cover
                return NotImplemented

            return result

        cls.__sub__ = __sub__

        def __rsub__(self, other):
            if is_datetime64_dtype(other) and is_timedelta64_dtype(self):
                # ndarray[datetime64] cannot be subtracted from self, so
                # we need to wrap in DatetimeArray/Index and flip the operation
                if not isinstance(other, DatetimeLikeArrayMixin):
                    # Avoid down-casting DatetimeIndex
                    from pandas.core.arrays import DatetimeArrayMixin
                    other = DatetimeArrayMixin(other)
                return other - self
            elif (is_datetime64_any_dtype(self) and hasattr(other, 'dtype') and
                  not is_datetime64_any_dtype(other)):
                # GH#19959 datetime - datetime is well-defined as timedelta,
                # but any other type - datetime is not well-defined.
                raise TypeError("cannot subtract {cls} from {typ}"
                                .format(cls=type(self).__name__,
                                        typ=type(other).__name__))
            return -(self - other)
        cls.__rsub__ = __rsub__

        def __iadd__(self, other):
            # alias for __add__
            return self.__add__(other)
        cls.__iadd__ = __iadd__

        def __isub__(self, other):
            # alias for __sub__
            return self.__sub__(other)
        cls.__isub__ = __isub__

    # --------------------------------------------------------------
    # Comparison Methods

    # Called by _add_comparison_methods defined in ExtensionOpsMixin
    _create_comparison_method = classmethod(_make_comparison_op)

    def _evaluate_compare(self, other, op):
        """
        We have been called because a comparison between
        8 aware arrays. numpy >= 1.11 will
        now warn about NaT comparisons
        """
        # Called by comparison methods when comparing datetimelike
        # with datetimelike

        if not isinstance(other, type(self)):
            # coerce to a similar object
            if not is_list_like(other):
                # scalar
                other = [other]
            elif lib.is_scalar(lib.item_from_zerodim(other)):
                # ndarray scalar
                other = [other.item()]
            other = type(self)(other)

        # compare
        result = op(self.asi8, other.asi8)

        # technically we could support bool dtyped Index
        # for now just return the indexing array directly
        mask = (self._isnan) | (other._isnan)

        filler = iNaT
        if is_bool_dtype(result):
            filler = False

        result[mask] = filler
        return result

<<<<<<< HEAD
    @classmethod
    def _add_comparison_methods(cls):
        """ add in comparison methods """
        # DatetimeArray and TimedeltaArray comparison methods will
        # call these as their super(...) methods
        cls.__eq__ = _make_comparison_op(operator.eq, cls)
        cls.__ne__ = _make_comparison_op(operator.ne, cls)
        cls.__lt__ = _make_comparison_op(operator.lt, cls)
        cls.__gt__ = _make_comparison_op(operator.gt, cls)
        cls.__le__ = _make_comparison_op(operator.le, cls)
        cls.__ge__ = _make_comparison_op(operator.ge, cls)


DatetimeLikeArrayMixin._add_comparison_methods()
=======

DatetimeLikeArrayMixin._add_comparison_ops()
>>>>>>> 12a0dc49


# -------------------------------------------------------------------
# Shared Constructor Helpers

def validate_periods(periods):
    """
    If a `periods` argument is passed to the Datetime/Timedelta Array/Index
    constructor, cast it to an integer.

    Parameters
    ----------
    periods : None, float, int

    Returns
    -------
    periods : None or int

    Raises
    ------
    TypeError
        if periods is None, float, or int
    """
    if periods is not None:
        if lib.is_float(periods):
            periods = int(periods)
        elif not lib.is_integer(periods):
            raise TypeError('periods must be a number, got {periods}'
                            .format(periods=periods))
    return periods


def validate_endpoints(closed):
    """
    Check that the `closed` argument is among [None, "left", "right"]

    Parameters
    ----------
    closed : {None, "left", "right"}

    Returns
    -------
    left_closed : bool
    right_closed : bool

    Raises
    ------
    ValueError : if argument is not among valid values
    """
    left_closed = False
    right_closed = False

    if closed is None:
        left_closed = True
        right_closed = True
    elif closed == "left":
        left_closed = True
    elif closed == "right":
        right_closed = True
    else:
        raise ValueError("Closed has to be either 'left', 'right' or None")

    return left_closed, right_closed


def maybe_infer_freq(freq):
    """
    Comparing a DateOffset to the string "infer" raises, so we need to
    be careful about comparisons.  Make a dummy variable `freq_infer` to
    signify the case where the given freq is "infer" and set freq to None
    to avoid comparison trouble later on.

    Parameters
    ----------
    freq : {DateOffset, None, str}

    Returns
    -------
    freq : {DateOffset, None}
    freq_infer : bool
    """
    freq_infer = False
    if not isinstance(freq, DateOffset):
        # if a passed freq is None, don't infer automatically
        if freq != 'infer':
            freq = frequencies.to_offset(freq)
        else:
            freq_infer = True
            freq = None
    return freq, freq_infer


def validate_tz_from_dtype(dtype, tz):
    """
    If the given dtype is a DatetimeTZDtype, extract the implied
    tzinfo object from it and check that it does not conflict with the given
    tz.

    Parameters
    ----------
    dtype : dtype, str
    tz : None, tzinfo

    Returns
    -------
    tz : consensus tzinfo

    Raises
    ------
    ValueError : on tzinfo mismatch
    """
    if dtype is not None:
        try:
            dtype = DatetimeTZDtype.construct_from_string(dtype)
            dtz = getattr(dtype, 'tz', None)
            if dtz is not None:
                if tz is not None and not timezones.tz_compare(tz, dtz):
                    raise ValueError("cannot supply both a tz and a dtype"
                                     " with a tz")
                tz = dtz
        except TypeError:
            pass
    return tz<|MERGE_RESOLUTION|>--- conflicted
+++ resolved
@@ -775,7 +775,6 @@
         result[mask] = filler
         return result
 
-<<<<<<< HEAD
     @classmethod
     def _add_comparison_methods(cls):
         """ add in comparison methods """
@@ -790,10 +789,7 @@
 
 
 DatetimeLikeArrayMixin._add_comparison_methods()
-=======
-
 DatetimeLikeArrayMixin._add_comparison_ops()
->>>>>>> 12a0dc49
 
 
 # -------------------------------------------------------------------
