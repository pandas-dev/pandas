--- conflicted
+++ resolved
@@ -338,14 +338,7 @@
             return np.array(list(self), dtype=object)
         return self._ndarray
 
-    def __getitem__(
-<<<<<<< HEAD
-        self, key: Positional2D
-    ) -> Union[DatetimeLikeArrayMixin, DTScalarOrNaT]:
-=======
-        self, key: int | slice | np.ndarray
-    ) -> DatetimeLikeArrayMixin | DTScalarOrNaT:
->>>>>>> 757e1518
+    def __getitem__(self, key: Positional2D) -> DatetimeLikeArrayMixin | DTScalarOrNaT:
         """
         This getitem defers to the underlying array, which by-definition can
         only handle list-likes, slices, and integer scalars
