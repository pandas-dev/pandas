--- conflicted
+++ resolved
@@ -1358,16 +1358,7 @@
         result = nanops.nanmean(
             self._ndarray, axis=axis, skipna=skipna, mask=self.isna()
         )
-<<<<<<< HEAD
-        if axis is None or self.ndim == 1:
-            return self._box_func(result)
-        # pandas\core\arrays\datetimelike.py:1356: error: Argument 1 to
-        # "_from_backing_data" of "DatetimeLikeArrayMixin" has incompatible
-        # type "float"; expected "ndarray"  [arg-type]
-        return self._from_backing_data(result)  # type: ignore[arg-type]
-=======
         return self._wrap_reduction_result(axis, result)
->>>>>>> 07559156
 
     def median(self, *, axis: Optional[int] = None, skipna: bool = True, **kwargs):
         nv.validate_median((), kwargs)
