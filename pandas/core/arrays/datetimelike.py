--- conflicted
+++ resolved
@@ -316,14 +316,9 @@
         attribs['freq'] = None
         if 'tz' in attribs:
             attribs['tz'] = None
-<<<<<<< HEAD
-        return self._ensure_localized(self._simple_new(result, **attribs),
-                                      ambiguous, nonexistent)
-=======
         return self._ensure_localized(
             self._simple_new(result, **attribs), ambiguous, nonexistent
         )
->>>>>>> fe175b8d
 
     @Appender((_round_doc + _round_example).format(op="round"))
     def round(self, freq, ambiguous='raise', nonexistent='raise'):
@@ -914,10 +909,6 @@
 
     # monotonicity/uniqueness properties are called via frequencies.infer_freq,
     #  see GH#23789
-<<<<<<< HEAD
-    # n.b. moved from TimedeltaArray
-=======
->>>>>>> fe175b8d
 
     @property
     def _is_monotonic_increasing(self):
