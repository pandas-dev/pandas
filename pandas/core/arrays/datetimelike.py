from __future__ import annotations

from datetime import (
    datetime,
    timedelta,
)
from functools import wraps
import operator
from typing import (
    TYPE_CHECKING,
    Any,
    Callable,
    Iterator,
    Literal,
    Sequence,
    Union,
    cast,
    final,
    overload,
)
import warnings

import numpy as np

from pandas._libs import (
    algos,
    lib,
)
from pandas._libs.arrays import NDArrayBacked
from pandas._libs.tslibs import (
    BaseOffset,
    IncompatibleFrequency,
    NaT,
    NaTType,
    Period,
    Resolution,
    Tick,
    Timedelta,
    Timestamp,
    astype_overflowsafe,
    delta_to_nanoseconds,
    get_unit_from_dtype,
    iNaT,
    ints_to_pydatetime,
    ints_to_pytimedelta,
    to_offset,
)
from pandas._libs.tslibs.fields import (
    RoundTo,
    round_nsint64,
)
from pandas._libs.tslibs.np_datetime import compare_mismatched_resolutions
from pandas._libs.tslibs.timestamps import integer_op_not_supported
from pandas._typing import (
    ArrayLike,
    AxisInt,
    DatetimeLikeScalar,
    Dtype,
    DtypeObj,
    F,
    InterpolateOptions,
    NpDtype,
    PositionalIndexer2D,
    PositionalIndexerTuple,
    ScalarIndexer,
    Self,
    SequenceIndexer,
    TimeAmbiguous,
    TimeNonexistent,
    npt,
)
from pandas.compat.numpy import function as nv
from pandas.errors import (
    AbstractMethodError,
    InvalidComparison,
    PerformanceWarning,
)
from pandas.util._decorators import (
    Appender,
    Substitution,
    cache_readonly,
)
from pandas.util._exceptions import find_stack_level

from pandas.core.dtypes.common import (
    is_all_strings,
    is_integer_dtype,
    is_list_like,
    is_object_dtype,
    is_string_dtype,
    pandas_dtype,
)
from pandas.core.dtypes.dtypes import (
    CategoricalDtype,
    DatetimeTZDtype,
    ExtensionDtype,
    PeriodDtype,
)
from pandas.core.dtypes.generic import (
    ABCCategorical,
    ABCMultiIndex,
)
from pandas.core.dtypes.missing import (
    is_valid_na_for_dtype,
    isna,
)

from pandas.core import (
    algorithms,
    missing,
    nanops,
)
from pandas.core.algorithms import (
    checked_add_with_arr,
    isin,
    map_array,
    unique1d,
)
from pandas.core.array_algos import datetimelike_accumulations
from pandas.core.arraylike import OpsMixin
from pandas.core.arrays._mixins import (
    NDArrayBackedExtensionArray,
    ravel_compat,
)
from pandas.core.arrays.arrow.array import ArrowExtensionArray
from pandas.core.arrays.base import ExtensionArray
from pandas.core.arrays.integer import IntegerArray
import pandas.core.common as com
from pandas.core.construction import (
    array as pd_array,
    ensure_wrapped_if_datetimelike,
    extract_array,
)
from pandas.core.indexers import (
    check_array_indexer,
    check_setitem_lengths,
)
from pandas.core.ops.common import unpack_zerodim_and_defer
from pandas.core.ops.invalid import (
    invalid_comparison,
    make_invalid_op,
)

from pandas.tseries import frequencies

if TYPE_CHECKING:
    from pandas import Index
    from pandas.core.arrays import (
        DatetimeArray,
        PeriodArray,
        TimedeltaArray,
    )

DTScalarOrNaT = Union[DatetimeLikeScalar, NaTType]


def _period_dispatch(meth: F) -> F:
    """
    For PeriodArray methods, dispatch to DatetimeArray and re-wrap the results
    in PeriodArray.  We cannot use ._ndarray directly for the affected
    methods because the i8 data has different semantics on NaT values.
    """

    @wraps(meth)
    def new_meth(self, *args, **kwargs):
        if not isinstance(self.dtype, PeriodDtype):
            return meth(self, *args, **kwargs)

        arr = self.view("M8[ns]")
        result = meth(arr, *args, **kwargs)
        if result is NaT:
            return NaT
        elif isinstance(result, Timestamp):
            return self._box_func(result._value)

        res_i8 = result.view("i8")
        return self._from_backing_data(res_i8)

    return cast(F, new_meth)


# error: Definition of "_concat_same_type" in base class "NDArrayBacked" is
# incompatible with definition in base class "ExtensionArray"
class DatetimeLikeArrayMixin(  # type: ignore[misc]
    OpsMixin, NDArrayBackedExtensionArray
):
    """
    Shared Base/Mixin class for DatetimeArray, TimedeltaArray, PeriodArray

    Assumes that __new__/__init__ defines:
        _ndarray

    and that inheriting subclass implements:
        freq
    """

    # _infer_matches -> which infer_dtype strings are close enough to our own
    _infer_matches: tuple[str, ...]
    _is_recognized_dtype: Callable[[DtypeObj], bool]
    _recognized_scalars: tuple[type, ...]
    _ndarray: np.ndarray
    freq: BaseOffset | None

    @cache_readonly
    def _can_hold_na(self) -> bool:
        return True

    def __init__(
        self, data, dtype: Dtype | None = None, freq=None, copy: bool = False
    ) -> None:
        raise AbstractMethodError(self)

    @property
    def _scalar_type(self) -> type[DatetimeLikeScalar]:
        """
        The scalar associated with this datelike

        * PeriodArray : Period
        * DatetimeArray : Timestamp
        * TimedeltaArray : Timedelta
        """
        raise AbstractMethodError(self)

    def _scalar_from_string(self, value: str) -> DTScalarOrNaT:
        """
        Construct a scalar type from a string.

        Parameters
        ----------
        value : str

        Returns
        -------
        Period, Timestamp, or Timedelta, or NaT
            Whatever the type of ``self._scalar_type`` is.

        Notes
        -----
        This should call ``self._check_compatible_with`` before
        unboxing the result.
        """
        raise AbstractMethodError(self)

    def _unbox_scalar(
        self, value: DTScalarOrNaT
    ) -> np.int64 | np.datetime64 | np.timedelta64:
        """
        Unbox the integer value of a scalar `value`.

        Parameters
        ----------
        value : Period, Timestamp, Timedelta, or NaT
            Depending on subclass.

        Returns
        -------
        int

        Examples
        --------
        >>> arr = pd.arrays.DatetimeArray(np.array(['1970-01-01'], 'datetime64[ns]'))
        >>> arr._unbox_scalar(arr[0])
        numpy.datetime64('1970-01-01T00:00:00.000000000')
        """
        raise AbstractMethodError(self)

    def _check_compatible_with(self, other: DTScalarOrNaT) -> None:
        """
        Verify that `self` and `other` are compatible.

        * DatetimeArray verifies that the timezones (if any) match
        * PeriodArray verifies that the freq matches
        * Timedelta has no verification

        In each case, NaT is considered compatible.

        Parameters
        ----------
        other

        Raises
        ------
        Exception
        """
        raise AbstractMethodError(self)

    # ------------------------------------------------------------------

    def _box_func(self, x):
        """
        box function to get object from internal representation
        """
        raise AbstractMethodError(self)

    def _box_values(self, values) -> np.ndarray:
        """
        apply box func to passed values
        """
        return lib.map_infer(values, self._box_func, convert=False)

    def __iter__(self) -> Iterator:
        if self.ndim > 1:
            return (self[n] for n in range(len(self)))
        else:
            return (self._box_func(v) for v in self.asi8)

    @property
    def asi8(self) -> npt.NDArray[np.int64]:
        """
        Integer representation of the values.

        Returns
        -------
        ndarray
            An ndarray with int64 dtype.
        """
        # do not cache or you'll create a memory leak
        return self._ndarray.view("i8")

    # ----------------------------------------------------------------
    # Rendering Methods

    def _format_native_types(
        self, *, na_rep: str | float = "NaT", date_format=None
    ) -> npt.NDArray[np.object_]:
        """
        Helper method for astype when converting to strings.

        Returns
        -------
        ndarray[str]
        """
        raise AbstractMethodError(self)

    def _formatter(self, boxed: bool = False):
        # TODO: Remove Datetime & DatetimeTZ formatters.
        return "'{}'".format

    # ----------------------------------------------------------------
    # Array-Like / EA-Interface Methods

    def __array__(self, dtype: NpDtype | None = None) -> np.ndarray:
        # used for Timedelta/DatetimeArray, overwritten by PeriodArray
        if is_object_dtype(dtype):
            return np.array(list(self), dtype=object)
        return self._ndarray

    @overload
    def __getitem__(self, item: ScalarIndexer) -> DTScalarOrNaT:
        ...

    @overload
    def __getitem__(
        self,
        item: SequenceIndexer | PositionalIndexerTuple,
    ) -> Self:
        ...

    def __getitem__(self, key: PositionalIndexer2D) -> Self | DTScalarOrNaT:
        """
        This getitem defers to the underlying array, which by-definition can
        only handle list-likes, slices, and integer scalars
        """
        # Use cast as we know we will get back a DatetimeLikeArray or DTScalar,
        # but skip evaluating the Union at runtime for performance
        # (see https://github.com/pandas-dev/pandas/pull/44624)
        result = cast("Union[Self, DTScalarOrNaT]", super().__getitem__(key))
        if lib.is_scalar(result):
            return result
        else:
            # At this point we know the result is an array.
            result = cast(Self, result)
        result._freq = self._get_getitem_freq(key)
        return result

    def _get_getitem_freq(self, key) -> BaseOffset | None:
        """
        Find the `freq` attribute to assign to the result of a __getitem__ lookup.
        """
        is_period = isinstance(self.dtype, PeriodDtype)
        if is_period:
            freq = self.freq
        elif self.ndim != 1:
            freq = None
        else:
            key = check_array_indexer(self, key)  # maybe ndarray[bool] -> slice
            freq = None
            if isinstance(key, slice):
                if self.freq is not None and key.step is not None:
                    freq = key.step * self.freq
                else:
                    freq = self.freq
            elif key is Ellipsis:
                # GH#21282 indexing with Ellipsis is similar to a full slice,
                #  should preserve `freq` attribute
                freq = self.freq
            elif com.is_bool_indexer(key):
                new_key = lib.maybe_booleans_to_slice(key.view(np.uint8))
                if isinstance(new_key, slice):
                    return self._get_getitem_freq(new_key)
        return freq

    # error: Argument 1 of "__setitem__" is incompatible with supertype
    # "ExtensionArray"; supertype defines the argument type as "Union[int,
    # ndarray]"
    def __setitem__(
        self,
        key: int | Sequence[int] | Sequence[bool] | slice,
        value: NaTType | Any | Sequence[Any],
    ) -> None:
        # I'm fudging the types a bit here. "Any" above really depends
        # on type(self). For PeriodArray, it's Period (or stuff coercible
        # to a period in from_sequence). For DatetimeArray, it's Timestamp...
        # I don't know if mypy can do that, possibly with Generics.
        # https://mypy.readthedocs.io/en/latest/generics.html

        no_op = check_setitem_lengths(key, value, self)

        # Calling super() before the no_op short-circuit means that we raise
        #  on invalid 'value' even if this is a no-op, e.g. wrong-dtype empty array.
        super().__setitem__(key, value)

        if no_op:
            return

        self._maybe_clear_freq()

    def _maybe_clear_freq(self) -> None:
        # inplace operations like __setitem__ may invalidate the freq of
        # DatetimeArray and TimedeltaArray
        pass

    def astype(self, dtype, copy: bool = True):
        # Some notes on cases we don't have to handle here in the base class:
        #   1. PeriodArray.astype handles period -> period
        #   2. DatetimeArray.astype handles conversion between tz.
        #   3. DatetimeArray.astype handles datetime -> period
        dtype = pandas_dtype(dtype)

        if dtype == object:
            if self.dtype.kind == "M":
                self = cast("DatetimeArray", self)
                # *much* faster than self._box_values
                #  for e.g. test_get_loc_tuple_monotonic_above_size_cutoff
                i8data = self.asi8
                converted = ints_to_pydatetime(
                    i8data,
                    tz=self.tz,
                    box="timestamp",
                    reso=self._creso,
                )
                return converted

            elif self.dtype.kind == "m":
                return ints_to_pytimedelta(self._ndarray, box=True)

            return self._box_values(self.asi8.ravel()).reshape(self.shape)

        elif isinstance(dtype, ExtensionDtype):
            return super().astype(dtype, copy=copy)
        elif is_string_dtype(dtype):
            return self._format_native_types()
        elif dtype.kind in "iu":
            # we deliberately ignore int32 vs. int64 here.
            # See https://github.com/pandas-dev/pandas/issues/24381 for more.
            values = self.asi8
            if dtype != np.int64:
                raise TypeError(
                    f"Converting from {self.dtype} to {dtype} is not supported. "
                    "Do obj.astype('int64').astype(dtype) instead"
                )

            if copy:
                values = values.copy()
            return values
        elif (dtype.kind in "mM" and self.dtype != dtype) or dtype.kind == "f":
            # disallow conversion between datetime/timedelta,
            # and conversions for any datetimelike to float
            msg = f"Cannot cast {type(self).__name__} to dtype {dtype}"
            raise TypeError(msg)
        else:
            return np.asarray(self, dtype=dtype)

    @overload
    def view(self) -> Self:
        ...

    @overload
    def view(self, dtype: Literal["M8[ns]"]) -> DatetimeArray:
        ...

    @overload
    def view(self, dtype: Literal["m8[ns]"]) -> TimedeltaArray:
        ...

    @overload
    def view(self, dtype: Dtype | None = ...) -> ArrayLike:
        ...

    # pylint: disable-next=useless-parent-delegation
    def view(self, dtype: Dtype | None = None) -> ArrayLike:
        # we need to explicitly call super() method as long as the `@overload`s
        #  are present in this file.
        return super().view(dtype)

    # ------------------------------------------------------------------
    # Validation Methods
    # TODO: try to de-duplicate these, ensure identical behavior

    def _validate_comparison_value(self, other):
        if isinstance(other, str):
            try:
                # GH#18435 strings get a pass from tzawareness compat
                other = self._scalar_from_string(other)
            except (ValueError, IncompatibleFrequency):
                # failed to parse as Timestamp/Timedelta/Period
                raise InvalidComparison(other)

        if isinstance(other, self._recognized_scalars) or other is NaT:
            other = self._scalar_type(other)
            try:
                self._check_compatible_with(other)
            except (TypeError, IncompatibleFrequency) as err:
                # e.g. tzawareness mismatch
                raise InvalidComparison(other) from err

        elif not is_list_like(other):
            raise InvalidComparison(other)

        elif len(other) != len(self):
            raise ValueError("Lengths must match")

        else:
            try:
                other = self._validate_listlike(other, allow_object=True)
                self._check_compatible_with(other)
            except (TypeError, IncompatibleFrequency) as err:
                if is_object_dtype(getattr(other, "dtype", None)):
                    # We will have to operate element-wise
                    pass
                else:
                    raise InvalidComparison(other) from err

        return other

    def _validate_scalar(
        self,
        value,
        *,
        allow_listlike: bool = False,
        unbox: bool = True,
    ):
        """
        Validate that the input value can be cast to our scalar_type.

        Parameters
        ----------
        value : object
        allow_listlike: bool, default False
            When raising an exception, whether the message should say
            listlike inputs are allowed.
        unbox : bool, default True
            Whether to unbox the result before returning.  Note: unbox=False
            skips the setitem compatibility check.

        Returns
        -------
        self._scalar_type or NaT
        """
        if isinstance(value, self._scalar_type):
            pass

        elif isinstance(value, str):
            # NB: Careful about tzawareness
            try:
                value = self._scalar_from_string(value)
            except ValueError as err:
                msg = self._validation_error_message(value, allow_listlike)
                raise TypeError(msg) from err

        elif is_valid_na_for_dtype(value, self.dtype):
            # GH#18295
            value = NaT

        elif isna(value):
            # if we are dt64tz and value is dt64("NaT"), dont cast to NaT,
            #  or else we'll fail to raise in _unbox_scalar
            msg = self._validation_error_message(value, allow_listlike)
            raise TypeError(msg)

        elif isinstance(value, self._recognized_scalars):
            value = self._scalar_type(value)

        else:
            msg = self._validation_error_message(value, allow_listlike)
            raise TypeError(msg)

        if not unbox:
            # NB: In general NDArrayBackedExtensionArray will unbox here;
            #  this option exists to prevent a performance hit in
            #  TimedeltaIndex.get_loc
            return value
        return self._unbox_scalar(value)

    def _validation_error_message(self, value, allow_listlike: bool = False) -> str:
        """
        Construct an exception message on validation error.

        Some methods allow only scalar inputs, while others allow either scalar
        or listlike.

        Parameters
        ----------
        allow_listlike: bool, default False

        Returns
        -------
        str
        """
        if allow_listlike:
            msg = (
                f"value should be a '{self._scalar_type.__name__}', 'NaT', "
                f"or array of those. Got '{type(value).__name__}' instead."
            )
        else:
            msg = (
                f"value should be a '{self._scalar_type.__name__}' or 'NaT'. "
                f"Got '{type(value).__name__}' instead."
            )
        return msg

    def _validate_listlike(self, value, allow_object: bool = False):
        if isinstance(value, type(self)):
            return value

        if isinstance(value, list) and len(value) == 0:
            # We treat empty list as our own dtype.
            return type(self)._from_sequence([], dtype=self.dtype)

        if hasattr(value, "dtype") and value.dtype == object:
            # `array` below won't do inference if value is an Index or Series.
            #  so do so here.  in the Index case, inferred_type may be cached.
            if lib.infer_dtype(value) in self._infer_matches:
                try:
                    value = type(self)._from_sequence(value)
                except (ValueError, TypeError):
                    if allow_object:
                        return value
                    msg = self._validation_error_message(value, True)
                    raise TypeError(msg)

        # Do type inference if necessary up front (after unpacking PandasArray)
        # e.g. we passed PeriodIndex.values and got an ndarray of Periods
        value = extract_array(value, extract_numpy=True)
        value = pd_array(value)
        value = extract_array(value, extract_numpy=True)

        if is_all_strings(value):
            # We got a StringArray
            try:
                # TODO: Could use from_sequence_of_strings if implemented
                # Note: passing dtype is necessary for PeriodArray tests
                value = type(self)._from_sequence(value, dtype=self.dtype)
            except ValueError:
                pass

        if isinstance(value.dtype, CategoricalDtype):
            # e.g. we have a Categorical holding self.dtype
            if value.categories.dtype == self.dtype:
                # TODO: do we need equal dtype or just comparable?
                value = value._internal_get_values()
                value = extract_array(value, extract_numpy=True)

        if allow_object and is_object_dtype(value.dtype):
            pass

        elif not type(self)._is_recognized_dtype(value.dtype):
            msg = self._validation_error_message(value, True)
            raise TypeError(msg)

        return value

    def _validate_setitem_value(self, value):
        if is_list_like(value):
            value = self._validate_listlike(value)
        else:
            return self._validate_scalar(value, allow_listlike=True)

        return self._unbox(value)

    @final
    def _unbox(self, other) -> np.int64 | np.datetime64 | np.timedelta64 | np.ndarray:
        """
        Unbox either a scalar with _unbox_scalar or an instance of our own type.
        """
        if lib.is_scalar(other):
            other = self._unbox_scalar(other)
        else:
            # same type as self
            self._check_compatible_with(other)
            other = other._ndarray
        return other

    # ------------------------------------------------------------------
    # Additional array methods
    #  These are not part of the EA API, but we implement them because
    #  pandas assumes they're there.

    @ravel_compat
    def map(self, mapper, na_action=None):
        from pandas import Index

        result = map_array(self, mapper, na_action=na_action)
        result = Index(result)

        if isinstance(result, ABCMultiIndex):
            return result.to_numpy()
        else:
            return result.array

    def isin(self, values) -> npt.NDArray[np.bool_]:
        """
        Compute boolean array of whether each value is found in the
        passed set of values.

        Parameters
        ----------
        values : set or sequence of values

        Returns
        -------
        ndarray[bool]
        """
        if not hasattr(values, "dtype"):
            values = np.asarray(values)

        if values.dtype.kind in "fiuc":
            # TODO: de-duplicate with equals, validate_comparison_value
            return np.zeros(self.shape, dtype=bool)

        if not isinstance(values, type(self)):
            inferable = [
                "timedelta",
                "timedelta64",
                "datetime",
                "datetime64",
                "date",
                "period",
            ]
            if values.dtype == object:
                inferred = lib.infer_dtype(values, skipna=False)
                if inferred not in inferable:
                    if inferred == "string":
                        pass

                    elif "mixed" in inferred:
                        return isin(self.astype(object), values)
                    else:
                        return np.zeros(self.shape, dtype=bool)

            try:
                values = type(self)._from_sequence(values)
            except ValueError:
                return isin(self.astype(object), values)

        if self.dtype.kind in "mM":
            self = cast("DatetimeArray | TimedeltaArray", self)
            values = values.as_unit(self.unit)

        try:
            self._check_compatible_with(values)
        except (TypeError, ValueError):
            # Includes tzawareness mismatch and IncompatibleFrequencyError
            return np.zeros(self.shape, dtype=bool)

        return isin(self.asi8, values.asi8)

    # ------------------------------------------------------------------
    # Null Handling

    def isna(self) -> npt.NDArray[np.bool_]:
        return self._isnan

    @property  # NB: override with cache_readonly in immutable subclasses
    def _isnan(self) -> npt.NDArray[np.bool_]:
        """
        return if each value is nan
        """
        return self.asi8 == iNaT

    @property  # NB: override with cache_readonly in immutable subclasses
    def _hasna(self) -> bool:
        """
        return if I have any nans; enables various perf speedups
        """
        return bool(self._isnan.any())

    def _maybe_mask_results(
        self, result: np.ndarray, fill_value=iNaT, convert=None
    ) -> np.ndarray:
        """
        Parameters
        ----------
        result : np.ndarray
        fill_value : object, default iNaT
        convert : str, dtype or None

        Returns
        -------
        result : ndarray with values replace by the fill_value

        mask the result if needed, convert to the provided dtype if its not
        None

        This is an internal routine.
        """
        if self._hasna:
            if convert:
                result = result.astype(convert)
            if fill_value is None:
                fill_value = np.nan
            np.putmask(result, self._isnan, fill_value)
        return result

    # ------------------------------------------------------------------
    # Frequency Properties/Methods

    @property
    def freqstr(self) -> str | None:
        """
        Return the frequency object as a string if it's set, otherwise None.

        Examples
        --------
        For DatetimeIndex:

        >>> idx = pd.DatetimeIndex(["1/1/2020 10:00:00+00:00"], freq="D")
        >>> idx.freqstr
        'D'

        The frequency can be inferred if there are more than 2 points:

        >>> idx = pd.DatetimeIndex(["2018-01-01", "2018-01-03", "2018-01-05"],
        ...                        freq="infer")
        >>> idx.freqstr
        '2D'

        For PeriodIndex:

        >>> idx = pd.PeriodIndex(["2023-1", "2023-2", "2023-3"], freq="M")
        >>> idx.freqstr
        'M'
        """
        if self.freq is None:
            return None
        return self.freq.freqstr

    @property  # NB: override with cache_readonly in immutable subclasses
    def inferred_freq(self) -> str | None:
        """
        Tries to return a string representing a frequency generated by infer_freq.

        Returns None if it can't autodetect the frequency.

        Examples
        --------
        For DatetimeIndex:

        >>> idx = pd.DatetimeIndex(["2018-01-01", "2018-01-03", "2018-01-05"])
        >>> idx.inferred_freq
        '2D'

        For TimedeltaIndex:

        >>> tdelta_idx = pd.to_timedelta(["0 days", "10 days", "20 days"])
        >>> tdelta_idx
        TimedeltaIndex(['0 days', '10 days', '20 days'],
                       dtype='timedelta64[ns]', freq=None)
        >>> tdelta_idx.inferred_freq
        '10D'
        """
        if self.ndim != 1:
            return None
        try:
            return frequencies.infer_freq(self)
        except ValueError:
            return None

    @property  # NB: override with cache_readonly in immutable subclasses
    def _resolution_obj(self) -> Resolution | None:
        freqstr = self.freqstr
        if freqstr is None:
            return None
        try:
            return Resolution.get_reso_from_freqstr(freqstr)
        except KeyError:
            return None

    @property  # NB: override with cache_readonly in immutable subclasses
    def resolution(self) -> str:
        """
        Returns day, hour, minute, second, millisecond or microsecond
        """
        # error: Item "None" of "Optional[Any]" has no attribute "attrname"
        return self._resolution_obj.attrname  # type: ignore[union-attr]

    # monotonicity/uniqueness properties are called via frequencies.infer_freq,
    #  see GH#23789

    @property
    def _is_monotonic_increasing(self) -> bool:
        return algos.is_monotonic(self.asi8, timelike=True)[0]

    @property
    def _is_monotonic_decreasing(self) -> bool:
        return algos.is_monotonic(self.asi8, timelike=True)[1]

    @property
    def _is_unique(self) -> bool:
        return len(unique1d(self.asi8.ravel("K"))) == self.size

    # ------------------------------------------------------------------
    # Arithmetic Methods

    def _cmp_method(self, other, op):
        if self.ndim > 1 and getattr(other, "shape", None) == self.shape:
            # TODO: handle 2D-like listlikes
            return op(self.ravel(), other.ravel()).reshape(self.shape)

        try:
            other = self._validate_comparison_value(other)
        except InvalidComparison:
            return invalid_comparison(self, other, op)

        dtype = getattr(other, "dtype", None)
        if is_object_dtype(dtype):
            return op(np.asarray(self, dtype=object), other)

        if other is NaT:
            if op is operator.ne:
                result = np.ones(self.shape, dtype=bool)
            else:
                result = np.zeros(self.shape, dtype=bool)
            return result

        if not isinstance(self.dtype, PeriodDtype):
            self = cast(TimelikeOps, self)
            if self._creso != other._creso:
                if not isinstance(other, type(self)):
                    # i.e. Timedelta/Timestamp, cast to ndarray and let
                    #  compare_mismatched_resolutions handle broadcasting
                    try:
                        # GH#52080 see if we can losslessly cast to shared unit
                        other = other.as_unit(self.unit, round_ok=False)
                    except ValueError:
                        other_arr = np.array(other.asm8)
                        return compare_mismatched_resolutions(
                            self._ndarray, other_arr, op
                        )
                else:
                    other_arr = other._ndarray
                    return compare_mismatched_resolutions(self._ndarray, other_arr, op)

        other_vals = self._unbox(other)
        # GH#37462 comparison on i8 values is almost 2x faster than M8/m8
        result = op(self._ndarray.view("i8"), other_vals.view("i8"))

        o_mask = isna(other)
        mask = self._isnan | o_mask
        if mask.any():
            nat_result = op is operator.ne
            np.putmask(result, mask, nat_result)

        return result

    # pow is invalid for all three subclasses; TimedeltaArray will override
    #  the multiplication and division ops
    __pow__ = make_invalid_op("__pow__")
    __rpow__ = make_invalid_op("__rpow__")
    __mul__ = make_invalid_op("__mul__")
    __rmul__ = make_invalid_op("__rmul__")
    __truediv__ = make_invalid_op("__truediv__")
    __rtruediv__ = make_invalid_op("__rtruediv__")
    __floordiv__ = make_invalid_op("__floordiv__")
    __rfloordiv__ = make_invalid_op("__rfloordiv__")
    __mod__ = make_invalid_op("__mod__")
    __rmod__ = make_invalid_op("__rmod__")
    __divmod__ = make_invalid_op("__divmod__")
    __rdivmod__ = make_invalid_op("__rdivmod__")

    @final
    def _get_i8_values_and_mask(
        self, other
    ) -> tuple[int | npt.NDArray[np.int64], None | npt.NDArray[np.bool_]]:
        """
        Get the int64 values and b_mask to pass to checked_add_with_arr.
        """
        if isinstance(other, Period):
            i8values = other.ordinal
            mask = None
        elif isinstance(other, (Timestamp, Timedelta)):
            i8values = other._value
            mask = None
        else:
            # PeriodArray, DatetimeArray, TimedeltaArray
            mask = other._isnan
            i8values = other.asi8
        return i8values, mask

    @final
    def _get_arithmetic_result_freq(self, other) -> BaseOffset | None:
        """
        Check if we can preserve self.freq in addition or subtraction.
        """
        # Adding or subtracting a Timedelta/Timestamp scalar is freq-preserving
        #  whenever self.freq is a Tick
        if isinstance(self.dtype, PeriodDtype):
            return self.freq
        elif not lib.is_scalar(other):
            return None
        elif isinstance(self.freq, Tick):
            # In these cases
            return self.freq
        return None

    @final
    def _add_datetimelike_scalar(self, other) -> DatetimeArray:
        if not lib.is_np_dtype(self.dtype, "m"):
            raise TypeError(
                f"cannot add {type(self).__name__} and {type(other).__name__}"
            )

        self = cast("TimedeltaArray", self)

        from pandas.core.arrays import DatetimeArray
        from pandas.core.arrays.datetimes import tz_to_dtype

        assert other is not NaT
        if isna(other):
            # i.e. np.datetime64("NaT")
            # In this case we specifically interpret NaT as a datetime, not
            # the timedelta interpretation we would get by returning self + NaT
            result = self._ndarray + NaT.to_datetime64().astype(f"M8[{self.unit}]")
            # Preserve our resolution
            return DatetimeArray._simple_new(result, dtype=result.dtype)

        other = Timestamp(other)
        self, other = self._ensure_matching_resos(other)
        self = cast("TimedeltaArray", self)

        other_i8, o_mask = self._get_i8_values_and_mask(other)
        result = checked_add_with_arr(
            self.asi8, other_i8, arr_mask=self._isnan, b_mask=o_mask
        )
        res_values = result.view(f"M8[{self.unit}]")

        dtype = tz_to_dtype(tz=other.tz, unit=self.unit)
        res_values = result.view(f"M8[{self.unit}]")
        new_freq = self._get_arithmetic_result_freq(other)
        return DatetimeArray._simple_new(res_values, dtype=dtype, freq=new_freq)

    @final
    def _add_datetime_arraylike(self, other: DatetimeArray) -> DatetimeArray:
        if not lib.is_np_dtype(self.dtype, "m"):
            raise TypeError(
                f"cannot add {type(self).__name__} and {type(other).__name__}"
            )

        # defer to DatetimeArray.__add__
        return other + self

    @final
    def _sub_datetimelike_scalar(
        self, other: datetime | np.datetime64
    ) -> TimedeltaArray:
        if self.dtype.kind != "M":
            raise TypeError(f"cannot subtract a datelike from a {type(self).__name__}")

        self = cast("DatetimeArray", self)
        # subtract a datetime from myself, yielding a ndarray[timedelta64[ns]]

        if isna(other):
            # i.e. np.datetime64("NaT")
            return self - NaT

        ts = Timestamp(other)

        self, ts = self._ensure_matching_resos(ts)
        return self._sub_datetimelike(ts)

    @final
    def _sub_datetime_arraylike(self, other: DatetimeArray) -> TimedeltaArray:
        if self.dtype.kind != "M":
            raise TypeError(f"cannot subtract a datelike from a {type(self).__name__}")

        if len(self) != len(other):
            raise ValueError("cannot add indices of unequal length")

        self = cast("DatetimeArray", self)

        self, other = self._ensure_matching_resos(other)
        return self._sub_datetimelike(other)

    @final
    def _sub_datetimelike(self, other: Timestamp | DatetimeArray) -> TimedeltaArray:
        self = cast("DatetimeArray", self)

        from pandas.core.arrays import TimedeltaArray

        try:
            self._assert_tzawareness_compat(other)
        except TypeError as err:
            new_message = str(err).replace("compare", "subtract")
            raise type(err)(new_message) from err

        other_i8, o_mask = self._get_i8_values_and_mask(other)
        res_values = checked_add_with_arr(
            self.asi8, -other_i8, arr_mask=self._isnan, b_mask=o_mask
        )
        res_m8 = res_values.view(f"timedelta64[{self.unit}]")

        new_freq = self._get_arithmetic_result_freq(other)
        new_freq = cast("Tick | None", new_freq)
        return TimedeltaArray._simple_new(res_m8, dtype=res_m8.dtype, freq=new_freq)

    @final
    def _add_period(self, other: Period) -> PeriodArray:
        if not lib.is_np_dtype(self.dtype, "m"):
            raise TypeError(f"cannot add Period to a {type(self).__name__}")

        # We will wrap in a PeriodArray and defer to the reversed operation
        from pandas.core.arrays.period import PeriodArray

        i8vals = np.broadcast_to(other.ordinal, self.shape)
        dtype = PeriodDtype(other.freq)
        parr = PeriodArray(i8vals, dtype=dtype)
        return parr + self

    def _add_offset(self, offset):
        raise AbstractMethodError(self)

    def _add_timedeltalike_scalar(self, other):
        """
        Add a delta of a timedeltalike

        Returns
        -------
        Same type as self
        """
        if isna(other):
            # i.e np.timedelta64("NaT")
            new_values = np.empty(self.shape, dtype="i8").view(self._ndarray.dtype)
            new_values.fill(iNaT)
            return type(self)._simple_new(new_values, dtype=self.dtype)

        # PeriodArray overrides, so we only get here with DTA/TDA
        self = cast("DatetimeArray | TimedeltaArray", self)
        other = Timedelta(other)
        self, other = self._ensure_matching_resos(other)
        return self._add_timedeltalike(other)

    def _add_timedelta_arraylike(self, other: TimedeltaArray):
        """
        Add a delta of a TimedeltaIndex

        Returns
        -------
        Same type as self
        """
        # overridden by PeriodArray

        if len(self) != len(other):
            raise ValueError("cannot add indices of unequal length")

        self = cast("DatetimeArray | TimedeltaArray", self)

        self, other = self._ensure_matching_resos(other)
        return self._add_timedeltalike(other)

    @final
    def _add_timedeltalike(self, other: Timedelta | TimedeltaArray):
        self = cast("DatetimeArray | TimedeltaArray", self)

        other_i8, o_mask = self._get_i8_values_and_mask(other)
        new_values = checked_add_with_arr(
            self.asi8, other_i8, arr_mask=self._isnan, b_mask=o_mask
        )
        res_values = new_values.view(self._ndarray.dtype)

        new_freq = self._get_arithmetic_result_freq(other)

        # error: Argument "dtype" to "_simple_new" of "DatetimeArray" has
        # incompatible type "Union[dtype[datetime64], DatetimeTZDtype,
        # dtype[timedelta64]]"; expected "Union[dtype[datetime64], DatetimeTZDtype]"
        return type(self)._simple_new(
            res_values, dtype=self.dtype, freq=new_freq  # type: ignore[arg-type]
        )

    @final
    def _add_nat(self):
        """
        Add pd.NaT to self
        """
        if isinstance(self.dtype, PeriodDtype):
            raise TypeError(
                f"Cannot add {type(self).__name__} and {type(NaT).__name__}"
            )
        self = cast("TimedeltaArray | DatetimeArray", self)

        # GH#19124 pd.NaT is treated like a timedelta for both timedelta
        # and datetime dtypes
        result = np.empty(self.shape, dtype=np.int64)
        result.fill(iNaT)
        result = result.view(self._ndarray.dtype)  # preserve reso
        # error: Argument "dtype" to "_simple_new" of "DatetimeArray" has
        # incompatible type "Union[dtype[timedelta64], dtype[datetime64],
        # DatetimeTZDtype]"; expected "Union[dtype[datetime64], DatetimeTZDtype]"
        return type(self)._simple_new(
            result, dtype=self.dtype, freq=None  # type: ignore[arg-type]
        )

    @final
    def _sub_nat(self):
        """
        Subtract pd.NaT from self
        """
        # GH#19124 Timedelta - datetime is not in general well-defined.
        # We make an exception for pd.NaT, which in this case quacks
        # like a timedelta.
        # For datetime64 dtypes by convention we treat NaT as a datetime, so
        # this subtraction returns a timedelta64 dtype.
        # For period dtype, timedelta64 is a close-enough return dtype.
        result = np.empty(self.shape, dtype=np.int64)
        result.fill(iNaT)
        if self.dtype.kind in "mM":
            # We can retain unit in dtype
            self = cast("DatetimeArray| TimedeltaArray", self)
            return result.view(f"timedelta64[{self.unit}]")
        else:
            return result.view("timedelta64[ns]")

    @final
    def _sub_periodlike(self, other: Period | PeriodArray) -> npt.NDArray[np.object_]:
        # If the operation is well-defined, we return an object-dtype ndarray
        # of DateOffsets.  Null entries are filled with pd.NaT
        if not isinstance(self.dtype, PeriodDtype):
            raise TypeError(
                f"cannot subtract {type(other).__name__} from {type(self).__name__}"
            )

        self = cast("PeriodArray", self)
        self._check_compatible_with(other)

        other_i8, o_mask = self._get_i8_values_and_mask(other)
        new_i8_data = checked_add_with_arr(
            self.asi8, -other_i8, arr_mask=self._isnan, b_mask=o_mask
        )
        new_data = np.array([self.freq.base * x for x in new_i8_data])

        if o_mask is None:
            # i.e. Period scalar
            mask = self._isnan
        else:
            # i.e. PeriodArray
            mask = self._isnan | o_mask
        new_data[mask] = NaT
        return new_data

    @final
    def _addsub_object_array(self, other: npt.NDArray[np.object_], op):
        """
        Add or subtract array-like of DateOffset objects

        Parameters
        ----------
        other : np.ndarray[object]
        op : {operator.add, operator.sub}

        Returns
        -------
        np.ndarray[object]
            Except in fastpath case with length 1 where we operate on the
            contained scalar.
        """
        assert op in [operator.add, operator.sub]
        if len(other) == 1 and self.ndim == 1:
            # Note: without this special case, we could annotate return type
            #  as ndarray[object]
            # If both 1D then broadcasting is unambiguous
            return op(self, other[0])

        warnings.warn(
            "Adding/subtracting object-dtype array to "
            f"{type(self).__name__} not vectorized.",
            PerformanceWarning,
            stacklevel=find_stack_level(),
        )

        # Caller is responsible for broadcasting if necessary
        assert self.shape == other.shape, (self.shape, other.shape)

        res_values = op(self.astype("O"), np.asarray(other))
        return res_values

    def _accumulate(self, name: str, *, skipna: bool = True, **kwargs) -> Self:
        if name not in {"cummin", "cummax"}:
            raise TypeError(f"Accumulation {name} not supported for {type(self)}")

        op = getattr(datetimelike_accumulations, name)
        result = op(self.copy(), skipna=skipna, **kwargs)

        return type(self)._simple_new(result, dtype=self.dtype)

    @unpack_zerodim_and_defer("__add__")
    def __add__(self, other):
        other_dtype = getattr(other, "dtype", None)
        other = ensure_wrapped_if_datetimelike(other)

        # scalar others
        if other is NaT:
            result = self._add_nat()
        elif isinstance(other, (Tick, timedelta, np.timedelta64)):
            result = self._add_timedeltalike_scalar(other)
        elif isinstance(other, BaseOffset):
            # specifically _not_ a Tick
            result = self._add_offset(other)
        elif isinstance(other, (datetime, np.datetime64)):
            result = self._add_datetimelike_scalar(other)
        elif isinstance(other, Period) and lib.is_np_dtype(self.dtype, "m"):
            result = self._add_period(other)
        elif lib.is_integer(other):
            # This check must come after the check for np.timedelta64
            # as is_integer returns True for these
            if not isinstance(self.dtype, PeriodDtype):
                raise integer_op_not_supported(self)
            obj = cast("PeriodArray", self)
            result = obj._addsub_int_array_or_scalar(other * obj.dtype._n, operator.add)

        # array-like others
        elif lib.is_np_dtype(other_dtype, "m"):
            # TimedeltaIndex, ndarray[timedelta64]
            result = self._add_timedelta_arraylike(other)
        elif is_object_dtype(other_dtype):
            # e.g. Array/Index of DateOffset objects
            result = self._addsub_object_array(other, operator.add)
        elif lib.is_np_dtype(other_dtype, "M") or isinstance(
            other_dtype, DatetimeTZDtype
        ):
            # DatetimeIndex, ndarray[datetime64]
            return self._add_datetime_arraylike(other)
        elif is_integer_dtype(other_dtype):
            if not isinstance(self.dtype, PeriodDtype):
                raise integer_op_not_supported(self)
            obj = cast("PeriodArray", self)
            result = obj._addsub_int_array_or_scalar(other * obj.dtype._n, operator.add)
        else:
            # Includes Categorical, other ExtensionArrays
            # For PeriodDtype, if self is a TimedeltaArray and other is a
            #  PeriodArray with  a timedelta-like (i.e. Tick) freq, this
            #  operation is valid.  Defer to the PeriodArray implementation.
            #  In remaining cases, this will end up raising TypeError.
            return NotImplemented

        if isinstance(result, np.ndarray) and lib.is_np_dtype(result.dtype, "m"):
            from pandas.core.arrays import TimedeltaArray

            return TimedeltaArray(result)
        return result

    def __radd__(self, other):
        # alias for __add__
        return self.__add__(other)

    @unpack_zerodim_and_defer("__sub__")
    def __sub__(self, other):
        other_dtype = getattr(other, "dtype", None)
        other = ensure_wrapped_if_datetimelike(other)

        # scalar others
        if other is NaT:
            result = self._sub_nat()
        elif isinstance(other, (Tick, timedelta, np.timedelta64)):
            result = self._add_timedeltalike_scalar(-other)
        elif isinstance(other, BaseOffset):
            # specifically _not_ a Tick
            result = self._add_offset(-other)
        elif isinstance(other, (datetime, np.datetime64)):
            result = self._sub_datetimelike_scalar(other)
        elif lib.is_integer(other):
            # This check must come after the check for np.timedelta64
            # as is_integer returns True for these
            if not isinstance(self.dtype, PeriodDtype):
                raise integer_op_not_supported(self)
            obj = cast("PeriodArray", self)
            result = obj._addsub_int_array_or_scalar(other * obj.dtype._n, operator.sub)

        elif isinstance(other, Period):
            result = self._sub_periodlike(other)

        # array-like others
        elif lib.is_np_dtype(other_dtype, "m"):
            # TimedeltaIndex, ndarray[timedelta64]
            result = self._add_timedelta_arraylike(-other)
        elif is_object_dtype(other_dtype):
            # e.g. Array/Index of DateOffset objects
            result = self._addsub_object_array(other, operator.sub)
        elif lib.is_np_dtype(other_dtype, "M") or isinstance(
            other_dtype, DatetimeTZDtype
        ):
            # DatetimeIndex, ndarray[datetime64]
            result = self._sub_datetime_arraylike(other)
        elif isinstance(other_dtype, PeriodDtype):
            # PeriodIndex
            result = self._sub_periodlike(other)
        elif is_integer_dtype(other_dtype):
            if not isinstance(self.dtype, PeriodDtype):
                raise integer_op_not_supported(self)
            obj = cast("PeriodArray", self)
            result = obj._addsub_int_array_or_scalar(other * obj.dtype._n, operator.sub)
        else:
            # Includes ExtensionArrays, float_dtype
            return NotImplemented

        if isinstance(result, np.ndarray) and lib.is_np_dtype(result.dtype, "m"):
            from pandas.core.arrays import TimedeltaArray

            return TimedeltaArray(result)
        return result

    def __rsub__(self, other):
        other_dtype = getattr(other, "dtype", None)
        other_is_dt64 = lib.is_np_dtype(other_dtype, "M") or isinstance(
            other_dtype, DatetimeTZDtype
        )

        if other_is_dt64 and lib.is_np_dtype(self.dtype, "m"):
            # ndarray[datetime64] cannot be subtracted from self, so
            # we need to wrap in DatetimeArray/Index and flip the operation
            if lib.is_scalar(other):
                # i.e. np.datetime64 object
                return Timestamp(other) - self
            if not isinstance(other, DatetimeLikeArrayMixin):
                # Avoid down-casting DatetimeIndex
                from pandas.core.arrays import DatetimeArray

                other = DatetimeArray(other)
            return other - self
        elif self.dtype.kind == "M" and hasattr(other, "dtype") and not other_is_dt64:
            # GH#19959 datetime - datetime is well-defined as timedelta,
            # but any other type - datetime is not well-defined.
            raise TypeError(
                f"cannot subtract {type(self).__name__} from {type(other).__name__}"
            )
        elif isinstance(self.dtype, PeriodDtype) and lib.is_np_dtype(other_dtype, "m"):
            # TODO: Can we simplify/generalize these cases at all?
            raise TypeError(f"cannot subtract {type(self).__name__} from {other.dtype}")
        elif lib.is_np_dtype(self.dtype, "m"):
            self = cast("TimedeltaArray", self)
            return (-self) + other

        # We get here with e.g. datetime objects
        return -(self - other)

    def __iadd__(self, other) -> Self:
        result = self + other
        self[:] = result[:]

        if not isinstance(self.dtype, PeriodDtype):
            # restore freq, which is invalidated by setitem
            self._freq = result.freq
        return self

    def __isub__(self, other) -> Self:
        result = self - other
        self[:] = result[:]

        if not isinstance(self.dtype, PeriodDtype):
            # restore freq, which is invalidated by setitem
            self._freq = result.freq
        return self

    # --------------------------------------------------------------
    # Reductions

    @_period_dispatch
    def _quantile(
        self,
        qs: npt.NDArray[np.float64],
        interpolation: str,
    ) -> Self:
        return super()._quantile(qs=qs, interpolation=interpolation)

    @_period_dispatch
    def min(self, *, axis: AxisInt | None = None, skipna: bool = True, **kwargs):
        """
        Return the minimum value of the Array or minimum along
        an axis.

        See Also
        --------
        numpy.ndarray.min
        Index.min : Return the minimum value in an Index.
        Series.min : Return the minimum value in a Series.
        """
        nv.validate_min((), kwargs)
        nv.validate_minmax_axis(axis, self.ndim)

        result = nanops.nanmin(self._ndarray, axis=axis, skipna=skipna)
        return self._wrap_reduction_result(axis, result)

    @_period_dispatch
    def max(self, *, axis: AxisInt | None = None, skipna: bool = True, **kwargs):
        """
        Return the maximum value of the Array or maximum along
        an axis.

        See Also
        --------
        numpy.ndarray.max
        Index.max : Return the maximum value in an Index.
        Series.max : Return the maximum value in a Series.
        """
        nv.validate_max((), kwargs)
        nv.validate_minmax_axis(axis, self.ndim)

        result = nanops.nanmax(self._ndarray, axis=axis, skipna=skipna)
        return self._wrap_reduction_result(axis, result)

    def mean(self, *, skipna: bool = True, axis: AxisInt | None = 0):
        """
        Return the mean value of the Array.

        Parameters
        ----------
        skipna : bool, default True
            Whether to ignore any NaT elements.
        axis : int, optional, default 0

        Returns
        -------
        scalar
            Timestamp or Timedelta.

        See Also
        --------
        numpy.ndarray.mean : Returns the average of array elements along a given axis.
        Series.mean : Return the mean value in a Series.

        Notes
        -----
        mean is only defined for Datetime and Timedelta dtypes, not for Period.

        Examples
        --------
        >>> tdelta_idx = pd.to_timedelta([1, 2, 3], unit='D')
        >>> tdelta_idx
        TimedeltaIndex(['1 days', '2 days', '3 days'],
                        dtype='timedelta64[ns]', freq=None)
        >>> tdelta_idx.mean()
        Timedelta('2 days 00:00:00')
        """
        if isinstance(self.dtype, PeriodDtype):
            # See discussion in GH#24757
            raise TypeError(
                f"mean is not implemented for {type(self).__name__} since the "
                "meaning is ambiguous.  An alternative is "
                "obj.to_timestamp(how='start').mean()"
            )

        result = nanops.nanmean(
            self._ndarray, axis=axis, skipna=skipna, mask=self.isna()
        )
        return self._wrap_reduction_result(axis, result)

    @_period_dispatch
    def median(self, *, axis: AxisInt | None = None, skipna: bool = True, **kwargs):
        nv.validate_median((), kwargs)

        if axis is not None and abs(axis) >= self.ndim:
            raise ValueError("abs(axis) must be less than ndim")

        result = nanops.nanmedian(self._ndarray, axis=axis, skipna=skipna)
        return self._wrap_reduction_result(axis, result)

    def _mode(self, dropna: bool = True):
        mask = None
        if dropna:
            mask = self.isna()

        i8modes = algorithms.mode(self.view("i8"), mask=mask)
        npmodes = i8modes.view(self._ndarray.dtype)
        npmodes = cast(np.ndarray, npmodes)
        return self._from_backing_data(npmodes)

    # ------------------------------------------------------------------
    # GroupBy Methods

    def _groupby_op(
        self,
        *,
        how: str,
        has_dropped_na: bool,
        min_count: int,
        ngroups: int,
        ids: npt.NDArray[np.intp],
        **kwargs,
    ):
        dtype = self.dtype
        if dtype.kind == "M":
            # Adding/multiplying datetimes is not valid
            if how in ["sum", "prod", "cumsum", "cumprod", "var", "skew"]:
                raise TypeError(f"datetime64 type does not support {how} operations")
            if how in ["any", "all"]:
                # GH#34479
                warnings.warn(
                    f"'{how}' with datetime64 dtypes is deprecated and will raise in a "
                    f"future version. Use (obj != pd.Timestamp(0)).{how}() instead.",
                    FutureWarning,
                    stacklevel=find_stack_level(),
                )

        elif isinstance(dtype, PeriodDtype):
            # Adding/multiplying Periods is not valid
            if how in ["sum", "prod", "cumsum", "cumprod", "var", "skew"]:
                raise TypeError(f"Period type does not support {how} operations")
            if how in ["any", "all"]:
                # GH#34479
                warnings.warn(
                    f"'{how}' with PeriodDtype is deprecated and will raise in a "
                    f"future version. Use (obj != pd.Period(0, freq)).{how}() instead.",
                    FutureWarning,
                    stacklevel=find_stack_level(),
                )
        else:
            # timedeltas we can add but not multiply
            if how in ["prod", "cumprod", "skew", "var"]:
                raise TypeError(f"timedelta64 type does not support {how} operations")

        # All of the functions implemented here are ordinal, so we can
        #  operate on the tz-naive equivalents
        npvalues = self._ndarray.view("M8[ns]")

        from pandas.core.groupby.ops import WrappedCythonOp

        kind = WrappedCythonOp.get_kind_from_how(how)
        op = WrappedCythonOp(how=how, kind=kind, has_dropped_na=has_dropped_na)

        res_values = op._cython_op_ndim_compat(
            npvalues,
            min_count=min_count,
            ngroups=ngroups,
            comp_ids=ids,
            mask=None,
            **kwargs,
        )

        if op.how in op.cast_blocklist:
            # i.e. how in ["rank"], since other cast_blocklist methods don't go
            #  through cython_operation
            return res_values

        # We did a view to M8[ns] above, now we go the other direction
        assert res_values.dtype == "M8[ns]"
        if how in ["std", "sem"]:
            from pandas.core.arrays import TimedeltaArray

            if isinstance(self.dtype, PeriodDtype):
                raise TypeError("'std' and 'sem' are not valid for PeriodDtype")
            self = cast("DatetimeArray | TimedeltaArray", self)
            new_dtype = f"m8[{self.unit}]"
            res_values = res_values.view(new_dtype)
            return TimedeltaArray(res_values)

        res_values = res_values.view(self._ndarray.dtype)
        return self._from_backing_data(res_values)


class DatelikeOps(DatetimeLikeArrayMixin):
    """
    Common ops for DatetimeIndex/PeriodIndex, but not TimedeltaIndex.
    """

    @Substitution(
        URL="https://docs.python.org/3/library/datetime.html"
        "#strftime-and-strptime-behavior"
    )
    def strftime(self, date_format: str) -> npt.NDArray[np.object_]:
        """
        Convert to Index using specified date_format.

        Return an Index of formatted strings specified by date_format, which
        supports the same string format as the python standard library. Details
        of the string format can be found in `python string format
        doc <%(URL)s>`__.

        Formats supported by the C `strftime` API but not by the python string format
        doc (such as `"%%R"`, `"%%r"`) are not officially supported and should be
        preferably replaced with their supported equivalents (such as `"%%H:%%M"`,
        `"%%I:%%M:%%S %%p"`).

        Note that `PeriodIndex` support additional directives, detailed in
        `Period.strftime`.

        Parameters
        ----------
        date_format : str
            Date format string (e.g. "%%Y-%%m-%%d").

        Returns
        -------
        ndarray[object]
            NumPy ndarray of formatted strings.

        See Also
        --------
        to_datetime : Convert the given argument to datetime.
        DatetimeIndex.normalize : Return DatetimeIndex with times to midnight.
        DatetimeIndex.round : Round the DatetimeIndex to the specified freq.
        DatetimeIndex.floor : Floor the DatetimeIndex to the specified freq.
        Timestamp.strftime : Format a single Timestamp.
        Period.strftime : Format a single Period.

        Examples
        --------
        >>> rng = pd.date_range(pd.Timestamp("2018-03-10 09:00"),
        ...                     periods=3, freq='s')
        >>> rng.strftime('%%B %%d, %%Y, %%r')
        Index(['March 10, 2018, 09:00:00 AM', 'March 10, 2018, 09:00:01 AM',
               'March 10, 2018, 09:00:02 AM'],
              dtype='object')
        """
        result = self._format_native_types(date_format=date_format, na_rep=np.nan)
        return result.astype(object, copy=False)


_round_doc = """
    Perform {op} operation on the data to the specified `freq`.

    Parameters
    ----------
    freq : str or Offset
        The frequency level to {op} the index to. Must be a fixed
        frequency like 'S' (second) not 'ME' (month end). See
        :ref:`frequency aliases <timeseries.offset_aliases>` for
        a list of possible `freq` values.
    ambiguous : 'infer', bool-ndarray, 'NaT', default 'raise'
        Only relevant for DatetimeIndex:

        - 'infer' will attempt to infer fall dst-transition hours based on
          order
        - bool-ndarray where True signifies a DST time, False designates
          a non-DST time (note that this flag is only applicable for
          ambiguous times)
        - 'NaT' will return NaT where there are ambiguous times
        - 'raise' will raise an AmbiguousTimeError if there are ambiguous
          times.

    nonexistent : 'shift_forward', 'shift_backward', 'NaT', timedelta, default 'raise'
        A nonexistent time does not exist in a particular timezone
        where clocks moved forward due to DST.

        - 'shift_forward' will shift the nonexistent time forward to the
          closest existing time
        - 'shift_backward' will shift the nonexistent time backward to the
          closest existing time
        - 'NaT' will return NaT where there are nonexistent times
        - timedelta objects will shift nonexistent times by the timedelta
        - 'raise' will raise an NonExistentTimeError if there are
          nonexistent times.

    Returns
    -------
    DatetimeIndex, TimedeltaIndex, or Series
        Index of the same type for a DatetimeIndex or TimedeltaIndex,
        or a Series with the same index for a Series.

    Raises
    ------
    ValueError if the `freq` cannot be converted.

    Notes
    -----
    If the timestamps have a timezone, {op}ing will take place relative to the
    local ("wall") time and re-localized to the same timezone. When {op}ing
    near daylight savings time, use ``nonexistent`` and ``ambiguous`` to
    control the re-localization behavior.

    Examples
    --------
    **DatetimeIndex**

    >>> rng = pd.date_range('1/1/2018 11:59:00', periods=3, freq='min')
    >>> rng
    DatetimeIndex(['2018-01-01 11:59:00', '2018-01-01 12:00:00',
                   '2018-01-01 12:01:00'],
                  dtype='datetime64[ns]', freq='T')
    """

_round_example = """>>> rng.round('H')
    DatetimeIndex(['2018-01-01 12:00:00', '2018-01-01 12:00:00',
                   '2018-01-01 12:00:00'],
                  dtype='datetime64[ns]', freq=None)

    **Series**

    >>> pd.Series(rng).dt.round("H")
    0   2018-01-01 12:00:00
    1   2018-01-01 12:00:00
    2   2018-01-01 12:00:00
    dtype: datetime64[ns]

    When rounding near a daylight savings time transition, use ``ambiguous`` or
    ``nonexistent`` to control how the timestamp should be re-localized.

    >>> rng_tz = pd.DatetimeIndex(["2021-10-31 03:30:00"], tz="Europe/Amsterdam")

    >>> rng_tz.floor("2H", ambiguous=False)
    DatetimeIndex(['2021-10-31 02:00:00+01:00'],
                  dtype='datetime64[ns, Europe/Amsterdam]', freq=None)

    >>> rng_tz.floor("2H", ambiguous=True)
    DatetimeIndex(['2021-10-31 02:00:00+02:00'],
                  dtype='datetime64[ns, Europe/Amsterdam]', freq=None)
    """

_floor_example = """>>> rng.floor('H')
    DatetimeIndex(['2018-01-01 11:00:00', '2018-01-01 12:00:00',
                   '2018-01-01 12:00:00'],
                  dtype='datetime64[ns]', freq=None)

    **Series**

    >>> pd.Series(rng).dt.floor("H")
    0   2018-01-01 11:00:00
    1   2018-01-01 12:00:00
    2   2018-01-01 12:00:00
    dtype: datetime64[ns]

    When rounding near a daylight savings time transition, use ``ambiguous`` or
    ``nonexistent`` to control how the timestamp should be re-localized.

    >>> rng_tz = pd.DatetimeIndex(["2021-10-31 03:30:00"], tz="Europe/Amsterdam")

    >>> rng_tz.floor("2H", ambiguous=False)
    DatetimeIndex(['2021-10-31 02:00:00+01:00'],
                 dtype='datetime64[ns, Europe/Amsterdam]', freq=None)

    >>> rng_tz.floor("2H", ambiguous=True)
    DatetimeIndex(['2021-10-31 02:00:00+02:00'],
                  dtype='datetime64[ns, Europe/Amsterdam]', freq=None)
    """

_ceil_example = """>>> rng.ceil('H')
    DatetimeIndex(['2018-01-01 12:00:00', '2018-01-01 12:00:00',
                   '2018-01-01 13:00:00'],
                  dtype='datetime64[ns]', freq=None)

    **Series**

    >>> pd.Series(rng).dt.ceil("H")
    0   2018-01-01 12:00:00
    1   2018-01-01 12:00:00
    2   2018-01-01 13:00:00
    dtype: datetime64[ns]

    When rounding near a daylight savings time transition, use ``ambiguous`` or
    ``nonexistent`` to control how the timestamp should be re-localized.

    >>> rng_tz = pd.DatetimeIndex(["2021-10-31 01:30:00"], tz="Europe/Amsterdam")

    >>> rng_tz.ceil("H", ambiguous=False)
    DatetimeIndex(['2021-10-31 02:00:00+01:00'],
                  dtype='datetime64[ns, Europe/Amsterdam]', freq=None)

    >>> rng_tz.ceil("H", ambiguous=True)
    DatetimeIndex(['2021-10-31 02:00:00+02:00'],
                  dtype='datetime64[ns, Europe/Amsterdam]', freq=None)
    """


class TimelikeOps(DatetimeLikeArrayMixin):
    """
    Common ops for TimedeltaIndex/DatetimeIndex, but not PeriodIndex.
    """

    _default_dtype: np.dtype

    def __init__(
        self, values, dtype=None, freq=lib.no_default, copy: bool = False
    ) -> None:
        values = extract_array(values, extract_numpy=True)
        if isinstance(values, IntegerArray):
            values = values.to_numpy("int64", na_value=iNaT)

        inferred_freq = getattr(values, "_freq", None)
        explicit_none = freq is None
        freq = freq if freq is not lib.no_default else None

        if isinstance(values, type(self)):
            if explicit_none:
                # don't inherit from values
                pass
            elif freq is None:
                freq = values.freq
            elif freq and values.freq:
                freq = to_offset(freq)
                freq, _ = validate_inferred_freq(freq, values.freq, False)

            if dtype is not None:
                dtype = pandas_dtype(dtype)
                if dtype != values.dtype:
                    # TODO: we only have tests for this for DTA, not TDA (2022-07-01)
                    raise TypeError(
                        f"dtype={dtype} does not match data dtype {values.dtype}"
                    )

            dtype = values.dtype
            values = values._ndarray

        elif dtype is None:
            if isinstance(values, np.ndarray) and values.dtype.kind in "Mm":
                dtype = values.dtype
            else:
                dtype = self._default_dtype

        if not isinstance(values, np.ndarray):
            raise ValueError(
                f"Unexpected type '{type(values).__name__}'. 'values' must be a "
                f"{type(self).__name__}, ndarray, or Series or Index "
                "containing one of those."
            )
        if values.ndim not in [1, 2]:
            raise ValueError("Only 1-dimensional input arrays are supported.")

        if values.dtype == "i8":
            # for compat with datetime/timedelta/period shared methods,
            #  we can sometimes get here with int64 values.  These represent
            #  nanosecond UTC (or tz-naive) unix timestamps
            values = values.view(self._default_dtype)

        dtype = self._validate_dtype(values, dtype)

        if freq == "infer":
            raise ValueError(
                f"Frequency inference not allowed in {type(self).__name__}.__init__. "
                "Use 'pd.array()' instead."
            )

        if copy:
            values = values.copy()
        if freq:
            freq = to_offset(freq)
            if values.dtype.kind == "m" and not isinstance(freq, Tick):
                raise TypeError("TimedeltaArray/Index freq must be a Tick")

        NDArrayBacked.__init__(self, values=values, dtype=dtype)
        self._freq = freq

        if inferred_freq is None and freq is not None:
            type(self)._validate_frequency(self, freq)

    @classmethod
    def _validate_dtype(cls, values, dtype):
        raise AbstractMethodError(cls)

    @property
    def freq(self):
        """
        Return the frequency object if it is set, otherwise None.
        """
        return self._freq

    @freq.setter
    def freq(self, value) -> None:
        if value is not None:
            value = to_offset(value)
            self._validate_frequency(self, value)
            if self.dtype.kind == "m" and not isinstance(value, Tick):
                raise TypeError("TimedeltaArray/Index freq must be a Tick")

            if self.ndim > 1:
                raise ValueError("Cannot set freq with ndim > 1")

        self._freq = value

    @classmethod
    def _validate_frequency(cls, index, freq, **kwargs):
        """
        Validate that a frequency is compatible with the values of a given
        Datetime Array/Index or Timedelta Array/Index

        Parameters
        ----------
        index : DatetimeIndex or TimedeltaIndex
            The index on which to determine if the given frequency is valid
        freq : DateOffset
            The frequency to validate
        """
        inferred = index.inferred_freq
        if index.size == 0 or inferred == freq.freqstr:
            return None

        try:
            on_freq = cls._generate_range(
                start=index[0],
                end=None,
                periods=len(index),
                freq=freq,
                unit=index.unit,
                **kwargs,
            )
            if not np.array_equal(index.asi8, on_freq.asi8):
                raise ValueError
        except ValueError as err:
            if "non-fixed" in str(err):
                # non-fixed frequencies are not meaningful for timedelta64;
                #  we retain that error message
                raise err
            # GH#11587 the main way this is reached is if the `np.array_equal`
            #  check above is False.  This can also be reached if index[0]
            #  is `NaT`, in which case the call to `cls._generate_range` will
            #  raise a ValueError, which we re-raise with a more targeted
            #  message.
            raise ValueError(
                f"Inferred frequency {inferred} from passed values "
                f"does not conform to passed frequency {freq.freqstr}"
            ) from err

    @classmethod
    def _generate_range(cls, start, end, periods, freq, *args, **kwargs) -> Self:
        raise AbstractMethodError(cls)

    # --------------------------------------------------------------

    @cache_readonly
    def _creso(self) -> int:
        return get_unit_from_dtype(self._ndarray.dtype)

    @cache_readonly
    def unit(self) -> str:
        # e.g. "ns", "us", "ms"
        # error: Argument 1 to "dtype_to_unit" has incompatible type
        # "ExtensionDtype"; expected "Union[DatetimeTZDtype, dtype[Any]]"
        return dtype_to_unit(self.dtype)  # type: ignore[arg-type]

    def as_unit(self, unit: str) -> Self:
        if unit not in ["s", "ms", "us", "ns"]:
            raise ValueError("Supported units are 's', 'ms', 'us', 'ns'")

        dtype = np.dtype(f"{self.dtype.kind}8[{unit}]")
        new_values = astype_overflowsafe(self._ndarray, dtype, round_ok=True)

        if isinstance(self.dtype, np.dtype):
            new_dtype = new_values.dtype
        else:
            tz = cast("DatetimeArray", self).tz
            new_dtype = DatetimeTZDtype(tz=tz, unit=unit)

        # error: Unexpected keyword argument "freq" for "_simple_new" of
        # "NDArrayBacked"  [call-arg]
        return type(self)._simple_new(
            new_values, dtype=new_dtype, freq=self.freq  # type: ignore[call-arg]
        )

    # TODO: annotate other as DatetimeArray | TimedeltaArray | Timestamp | Timedelta
    #  with the return type matching input type.  TypeVar?
    def _ensure_matching_resos(self, other):
        if self._creso != other._creso:
            # Just as with Timestamp/Timedelta, we cast to the higher resolution
            if self._creso < other._creso:
                self = self.as_unit(other.unit)
            else:
                other = other.as_unit(self.unit)
        return self, other

    # --------------------------------------------------------------

    def __array_ufunc__(self, ufunc: np.ufunc, method: str, *inputs, **kwargs):
        if (
            ufunc in [np.isnan, np.isinf, np.isfinite]
            and len(inputs) == 1
            and inputs[0] is self
        ):
            # numpy 1.18 changed isinf and isnan to not raise on dt64/td64
            return getattr(ufunc, method)(self._ndarray, **kwargs)

        return super().__array_ufunc__(ufunc, method, *inputs, **kwargs)

    def _round(self, freq, mode, ambiguous, nonexistent):
        # round the local times
        if isinstance(self.dtype, DatetimeTZDtype):
            # operate on naive timestamps, then convert back to aware
            self = cast("DatetimeArray", self)
            naive = self.tz_localize(None)
            result = naive._round(freq, mode, ambiguous, nonexistent)
            return result.tz_localize(
                self.tz, ambiguous=ambiguous, nonexistent=nonexistent
            )

        values = self.view("i8")
        values = cast(np.ndarray, values)
        offset = to_offset(freq)
        offset.nanos  # raises on non-fixed frequencies
        nanos = delta_to_nanoseconds(offset, self._creso)
        if nanos == 0:
            # GH 52761
            return self.copy()
        result_i8 = round_nsint64(values, mode, nanos)
        result = self._maybe_mask_results(result_i8, fill_value=iNaT)
        result = result.view(self._ndarray.dtype)
        return self._simple_new(result, dtype=self.dtype)

    @Appender((_round_doc + _round_example).format(op="round"))
    def round(
        self,
        freq,
        ambiguous: TimeAmbiguous = "raise",
        nonexistent: TimeNonexistent = "raise",
    ) -> Self:
        return self._round(freq, RoundTo.NEAREST_HALF_EVEN, ambiguous, nonexistent)

    @Appender((_round_doc + _floor_example).format(op="floor"))
    def floor(
        self,
        freq,
        ambiguous: TimeAmbiguous = "raise",
        nonexistent: TimeNonexistent = "raise",
    ) -> Self:
        return self._round(freq, RoundTo.MINUS_INFTY, ambiguous, nonexistent)

    @Appender((_round_doc + _ceil_example).format(op="ceil"))
    def ceil(
        self,
        freq,
        ambiguous: TimeAmbiguous = "raise",
        nonexistent: TimeNonexistent = "raise",
    ) -> Self:
        return self._round(freq, RoundTo.PLUS_INFTY, ambiguous, nonexistent)

    # --------------------------------------------------------------
    # Reductions

    def any(self, *, axis: AxisInt | None = None, skipna: bool = True) -> bool:
        # GH#34479 the nanops call will issue a FutureWarning for non-td64 dtype
        return nanops.nanany(self._ndarray, axis=axis, skipna=skipna, mask=self.isna())

    def all(self, *, axis: AxisInt | None = None, skipna: bool = True) -> bool:
        # GH#34479 the nanops call will issue a FutureWarning for non-td64 dtype

        return nanops.nanall(self._ndarray, axis=axis, skipna=skipna, mask=self.isna())

    # --------------------------------------------------------------
    # Frequency Methods

    def _maybe_clear_freq(self) -> None:
        self._freq = None

    def _with_freq(self, freq) -> Self:
        """
        Helper to get a view on the same data, with a new freq.

        Parameters
        ----------
        freq : DateOffset, None, or "infer"

        Returns
        -------
        Same type as self
        """
        # GH#29843
        if freq is None:
            # Always valid
            pass
        elif len(self) == 0 and isinstance(freq, BaseOffset):
            # Always valid.  In the TimedeltaArray case, we require a Tick offset
            if self.dtype.kind == "m" and not isinstance(freq, Tick):
                raise TypeError("TimedeltaArray/Index freq must be a Tick")
        else:
            # As an internal method, we can ensure this assertion always holds
            assert freq == "infer"
            freq = to_offset(self.inferred_freq)

        arr = self.view()
        arr._freq = freq
        return arr

    # --------------------------------------------------------------
    # ExtensionArray Interface

    def factorize(
        self,
        use_na_sentinel: bool = True,
        sort: bool = False,
    ):
        if self.freq is not None:
            # We must be unique, so can short-circuit (and retain freq)
            codes = np.arange(len(self), dtype=np.intp)
            uniques = self.copy()  # TODO: copy or view?
            if sort and self.freq.n < 0:
                codes = codes[::-1]
                uniques = uniques[::-1]
            return codes, uniques
        # FIXME: shouldn't get here; we are ignoring sort
        return super().factorize(use_na_sentinel=use_na_sentinel)

    @classmethod
    def _concat_same_type(
        cls,
        to_concat: Sequence[Self],
        axis: AxisInt = 0,
    ) -> Self:
        new_obj = super()._concat_same_type(to_concat, axis)

        obj = to_concat[0]

        if axis == 0:
            # GH 3232: If the concat result is evenly spaced, we can retain the
            # original frequency
            to_concat = [x for x in to_concat if len(x)]

            if obj.freq is not None and all(x.freq == obj.freq for x in to_concat):
                pairs = zip(to_concat[:-1], to_concat[1:])
                if all(pair[0][-1] + obj.freq == pair[1][0] for pair in pairs):
                    new_freq = obj.freq
                    new_obj._freq = new_freq
        return new_obj

    def copy(self, order: str = "C") -> Self:
        # error: Unexpected keyword argument "order" for "copy"
        new_obj = super().copy(order=order)  # type: ignore[call-arg]
        new_obj._freq = self.freq
        return new_obj

    def interpolate(
        self,
        *,
        method: InterpolateOptions,
        axis: int,
        index: Index,
        limit,
        limit_direction,
        limit_area,
<<<<<<< HEAD
        fill_value,
        copy: bool,
=======
        inplace: bool,
>>>>>>> eca8fa1f
        **kwargs,
    ) -> Self:
        """
        See NDFrame.interpolate.__doc__.
        """
        # NB: we return type(self) even if copy=False
        if method != "linear":
            raise NotImplementedError

        if not copy:
            out_data = self._ndarray
        else:
            out_data = self._ndarray.copy()

        missing.interpolate_2d_inplace(
            out_data,
            method=method,
            axis=axis,
            index=index,
            limit=limit,
            limit_direction=limit_direction,
            limit_area=limit_area,
            **kwargs,
        )
        if not copy:
            return self
        return type(self)._simple_new(out_data, dtype=self.dtype)


# -------------------------------------------------------------------
# Shared Constructor Helpers


def ensure_arraylike_for_datetimelike(data, copy: bool, cls_name: str):
    if not hasattr(data, "dtype"):
        # e.g. list, tuple
        if not isinstance(data, (list, tuple)) and np.ndim(data) == 0:
            # i.e. generator
            data = list(data)
        data = np.asarray(data)
        copy = False
    elif isinstance(data, ABCMultiIndex):
        raise TypeError(f"Cannot create a {cls_name} from a MultiIndex.")
    else:
        data = extract_array(data, extract_numpy=True)

    if isinstance(data, IntegerArray) or (
        isinstance(data, ArrowExtensionArray) and data.dtype.kind in "iu"
    ):
        data = data.to_numpy("int64", na_value=iNaT)
        copy = False
    elif isinstance(data, ArrowExtensionArray):
        data = data._maybe_convert_datelike_array()
        data = data.to_numpy()
        copy = False
    elif not isinstance(data, (np.ndarray, ExtensionArray)):
        # GH#24539 e.g. xarray, dask object
        data = np.asarray(data)

    elif isinstance(data, ABCCategorical):
        # GH#18664 preserve tz in going DTI->Categorical->DTI
        # TODO: cases where we need to do another pass through maybe_convert_dtype,
        #  e.g. the categories are timedelta64s
        data = data.categories.take(data.codes, fill_value=NaT)._values
        copy = False

    return data, copy


@overload
def validate_periods(periods: None) -> None:
    ...


@overload
def validate_periods(periods: int | float) -> int:
    ...


def validate_periods(periods: int | float | None) -> int | None:
    """
    If a `periods` argument is passed to the Datetime/Timedelta Array/Index
    constructor, cast it to an integer.

    Parameters
    ----------
    periods : None, float, int

    Returns
    -------
    periods : None or int

    Raises
    ------
    TypeError
        if periods is None, float, or int
    """
    if periods is not None:
        if lib.is_float(periods):
            periods = int(periods)
        elif not lib.is_integer(periods):
            raise TypeError(f"periods must be a number, got {periods}")
    return periods


def validate_inferred_freq(
    freq, inferred_freq, freq_infer
) -> tuple[BaseOffset | None, bool]:
    """
    If the user passes a freq and another freq is inferred from passed data,
    require that they match.

    Parameters
    ----------
    freq : DateOffset or None
    inferred_freq : DateOffset or None
    freq_infer : bool

    Returns
    -------
    freq : DateOffset or None
    freq_infer : bool

    Notes
    -----
    We assume at this point that `maybe_infer_freq` has been called, so
    `freq` is either a DateOffset object or None.
    """
    if inferred_freq is not None:
        if freq is not None and freq != inferred_freq:
            raise ValueError(
                f"Inferred frequency {inferred_freq} from passed "
                "values does not conform to passed frequency "
                f"{freq.freqstr}"
            )
        if freq is None:
            freq = inferred_freq
        freq_infer = False

    return freq, freq_infer


def maybe_infer_freq(freq):
    """
    Comparing a DateOffset to the string "infer" raises, so we need to
    be careful about comparisons.  Make a dummy variable `freq_infer` to
    signify the case where the given freq is "infer" and set freq to None
    to avoid comparison trouble later on.

    Parameters
    ----------
    freq : {DateOffset, None, str}

    Returns
    -------
    freq : {DateOffset, None}
    freq_infer : bool
        Whether we should inherit the freq of passed data.
    """
    freq_infer = False
    if not isinstance(freq, BaseOffset):
        # if a passed freq is None, don't infer automatically
        if freq != "infer":
            freq = to_offset(freq)
        else:
            freq_infer = True
            freq = None
    return freq, freq_infer


def dtype_to_unit(dtype: DatetimeTZDtype | np.dtype) -> str:
    """
    Return the unit str corresponding to the dtype's resolution.

    Parameters
    ----------
    dtype : DatetimeTZDtype or np.dtype
        If np.dtype, we assume it is a datetime64 dtype.

    Returns
    -------
    str
    """
    if isinstance(dtype, DatetimeTZDtype):
        return dtype.unit
    return np.datetime_data(dtype)[0]<|MERGE_RESOLUTION|>--- conflicted
+++ resolved
@@ -2240,12 +2240,7 @@
         limit,
         limit_direction,
         limit_area,
-<<<<<<< HEAD
-        fill_value,
         copy: bool,
-=======
-        inplace: bool,
->>>>>>> eca8fa1f
         **kwargs,
     ) -> Self:
         """
