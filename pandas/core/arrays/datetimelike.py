from __future__ import annotations

from datetime import (
    datetime,
    timedelta,
)
from functools import wraps
import operator
from typing import (
    TYPE_CHECKING,
    Any,
    Literal,
    Self,
    TypeAlias,
    Union,
    cast,
    final,
    overload,
)
import warnings

import numpy as np

from pandas._config import using_string_dtype
from pandas._config.config import get_option

from pandas._libs import (
    algos,
    lib,
)
from pandas._libs.tslibs import (
    BaseOffset,
    Day,
    IncompatibleFrequency,
    NaT,
    NaTType,
    Period,
    Resolution,
    Tick,
    Timedelta,
    Timestamp,
    add_overflowsafe,
    astype_overflowsafe,
    get_unit_from_dtype,
    iNaT,
    ints_to_pydatetime,
    ints_to_pytimedelta,
    periods_per_day,
    timezones,
    to_offset,
)
from pandas._libs.tslibs.fields import (
    RoundTo,
    round_nsint64,
)
from pandas._libs.tslibs.np_datetime import compare_mismatched_resolutions
from pandas._libs.tslibs.timedeltas import get_unit_for_round
from pandas._libs.tslibs.timestamps import integer_op_not_supported
from pandas._typing import (
    ArrayLike,
    AxisInt,
    DatetimeLikeScalar,
    Dtype,
    DtypeObj,
    F,
    InterpolateOptions,
    NpDtype,
    PositionalIndexer2D,
    PositionalIndexerTuple,
    ScalarIndexer,
    SequenceIndexer,
    TakeIndexer,
    TimeAmbiguous,
    TimeNonexistent,
    npt,
)
from pandas.compat.numpy import function as nv
from pandas.errors import (
    AbstractMethodError,
    InvalidComparison,
    PerformanceWarning,
)
from pandas.util._decorators import (
    cache_readonly,
)
from pandas.util._exceptions import find_stack_level

from pandas.core.dtypes.cast import construct_1d_object_array_from_listlike
from pandas.core.dtypes.common import (
    is_all_strings,
    is_integer_dtype,
    is_list_like,
    is_object_dtype,
    is_string_dtype,
    pandas_dtype,
)
from pandas.core.dtypes.dtypes import (
    ArrowDtype,
    CategoricalDtype,
    DatetimeTZDtype,
    ExtensionDtype,
    PeriodDtype,
)
from pandas.core.dtypes.generic import (
    ABCCategorical,
    ABCMultiIndex,
)
from pandas.core.dtypes.missing import (
    is_valid_na_for_dtype,
    isna,
)

from pandas.core import (
    algorithms,
    missing,
    nanops,
    ops,
)
from pandas.core.algorithms import (
    isin,
    map_array,
    unique1d,
)
from pandas.core.array_algos import datetimelike_accumulations
from pandas.core.arraylike import OpsMixin
from pandas.core.arrays._mixins import (
    NDArrayBackedExtensionArray,
    ravel_compat,
)
from pandas.core.arrays.arrow.array import ArrowExtensionArray
from pandas.core.arrays.base import ExtensionArray
from pandas.core.arrays.integer import IntegerArray
import pandas.core.common as com
from pandas.core.construction import (
    array as pd_array,
    ensure_wrapped_if_datetimelike,
    extract_array,
)
from pandas.core.indexers import (
    check_array_indexer,
    check_setitem_lengths,
)
from pandas.core.ops.common import unpack_zerodim_and_defer
from pandas.core.ops.invalid import (
    invalid_comparison,
    make_invalid_op,
)

from pandas.tseries import frequencies

if TYPE_CHECKING:
    from collections.abc import (
        Callable,
        Iterator,
        Sequence,
    )

    from pandas._typing import TimeUnit

    from pandas import Index
    from pandas.core.arrays import (
        DatetimeArray,
        PeriodArray,
        TimedeltaArray,
    )

DTScalarOrNaT: TypeAlias = DatetimeLikeScalar | NaTType


def _make_unpacked_invalid_op(op_name: str):
    op = make_invalid_op(op_name)
    return unpack_zerodim_and_defer(op_name)(op)


def _period_dispatch(meth: F) -> F:
    """
    For PeriodArray methods, dispatch to DatetimeArray and re-wrap the results
    in PeriodArray.  We cannot use ._ndarray directly for the affected
    methods because the i8 data has different semantics on NaT values.
    """

    @wraps(meth)
    def new_meth(self, *args, **kwargs):
        if not isinstance(self.dtype, PeriodDtype):
            return meth(self, *args, **kwargs)

        arr = self.view("M8[ns]")
        result = meth(arr, *args, **kwargs)
        if result is NaT:
            return NaT
        elif isinstance(result, Timestamp):
            return self._box_func(result._value)

        res_i8 = result.view("i8")
        return self._from_backing_data(res_i8)

    return cast(F, new_meth)


class DatetimeLikeArrayMixin(OpsMixin, NDArrayBackedExtensionArray):
    """
    Shared Base/Mixin class for DatetimeArray, TimedeltaArray, PeriodArray

    Assumes that __new__/__init__ defines:
        _ndarray

    and that inheriting subclass implements:
        freq
    """

    # _infer_matches -> which infer_dtype strings are close enough to our own
    _infer_matches: tuple[str, ...]
    _is_recognized_dtype: Callable[[DtypeObj], bool]
    _recognized_scalars: tuple[type, ...]
    _ndarray: np.ndarray
    freq: BaseOffset | None

    @cache_readonly
    def _can_hold_na(self) -> bool:
        return True

    def __init__(
        self, data, dtype: Dtype | None = None, freq=None, copy: bool = False
    ) -> None:
        raise AbstractMethodError(self)

    @property
    def _scalar_type(self) -> type[DatetimeLikeScalar]:
        """
        The scalar associated with this datelike

        * PeriodArray : Period
        * DatetimeArray : Timestamp
        * TimedeltaArray : Timedelta
        """
        raise AbstractMethodError(self)

    def _scalar_from_string(self, value: str) -> DTScalarOrNaT:
        """
        Construct a scalar type from a string.

        Parameters
        ----------
        value : str

        Returns
        -------
        Period, Timestamp, or Timedelta, or NaT
            Whatever the type of ``self._scalar_type`` is.

        Notes
        -----
        This should call ``self._check_compatible_with`` before
        unboxing the result.
        """
        raise AbstractMethodError(self)

    def _unbox_scalar(
        self, value: DTScalarOrNaT
    ) -> np.int64 | np.datetime64 | np.timedelta64:
        """
        Unbox the integer value of a scalar `value`.

        Parameters
        ----------
        value : Period, Timestamp, Timedelta, or NaT
            Depending on subclass.

        Returns
        -------
        int

        Examples
        --------
        >>> arr = pd.array(np.array(["1970-01-01"], "datetime64[ns]"))
        >>> arr._unbox_scalar(arr[0])
        np.datetime64('1970-01-01T00:00:00.000000000')
        """
        raise AbstractMethodError(self)

    def _check_compatible_with(self, other: DTScalarOrNaT) -> None:
        """
        Verify that `self` and `other` are compatible.

        * DatetimeArray verifies that the timezones (if any) match
        * PeriodArray verifies that the freq matches
        * Timedelta has no verification

        In each case, NaT is considered compatible.

        Parameters
        ----------
        other

        Raises
        ------
        Exception
        """
        raise AbstractMethodError(self)

    # ------------------------------------------------------------------

    def _box_func(self, x):
        """
        box function to get object from internal representation
        """
        raise AbstractMethodError(self)

    def _box_values(self, values) -> np.ndarray:
        """
        apply box func to passed values
        """
        return lib.map_infer(values, self._box_func, convert=False)

    def __iter__(self) -> Iterator:
        if self.ndim > 1:
            return (self[n] for n in range(len(self)))
        else:
            return (self._box_func(v) for v in self.asi8)

    @property
    def asi8(self) -> npt.NDArray[np.int64]:
        """
        Integer representation of the values.

        Returns
        -------
        ndarray
            An ndarray with int64 dtype.
        """
        # do not cache or you'll create a memory leak
        return self._ndarray.view("i8")

    # ----------------------------------------------------------------
    # Rendering Methods

    def _format_native_types(
        self, *, na_rep: str | float = "NaT", date_format=None
    ) -> npt.NDArray[np.object_]:
        """
        Helper method for astype when converting to strings.

        Returns
        -------
        ndarray[str]
        """
        raise AbstractMethodError(self)

    def _formatter(self, boxed: bool = False) -> Callable[[object], str]:
        # TODO: Remove Datetime & DatetimeTZ formatters.
        return "'{}'".format

    # ----------------------------------------------------------------
    # Array-Like / EA-Interface Methods

    def __array__(
        self, dtype: NpDtype | None = None, copy: bool | None = None
    ) -> np.ndarray:
        # used for Timedelta/DatetimeArray, overwritten by PeriodArray
        if is_object_dtype(dtype):
            if copy is False:
                raise ValueError(
                    "Unable to avoid copy while creating an array as requested."
                )
            return np.array(list(self), dtype=object)

        if copy is True:
            return np.array(self._ndarray, dtype=dtype)

        result = self._ndarray
        if self._readonly:
            result = result.view()
            result.flags.writeable = False
        return result

    @overload
    def __getitem__(self, key: ScalarIndexer) -> DTScalarOrNaT: ...

    @overload
    def __getitem__(
        self,
        key: SequenceIndexer | PositionalIndexerTuple,
    ) -> Self: ...

    def __getitem__(self, key: PositionalIndexer2D) -> Self | DTScalarOrNaT:
        """
        This getitem defers to the underlying array, which by-definition can
        only handle list-likes, slices, and integer scalars
        """
        # Use cast as we know we will get back a DatetimeLikeArray or DTScalar,
        # but skip evaluating the Union at runtime for performance
        # (see https://github.com/pandas-dev/pandas/pull/44624)
        result = cast(Union[Self, DTScalarOrNaT], super().__getitem__(key))
        if lib.is_scalar(result):
            return result
        else:
            # At this point we know the result is an array.
            result = cast(Self, result)
        # error: Incompatible types in assignment (expression has type
        # "BaseOffset | None", variable has type "None")
        result._freq = self._get_getitem_freq(key)  # type: ignore[assignment]
        return result

    def _get_getitem_freq(self, key) -> BaseOffset | None:
        """
        Find the `freq` attribute to assign to the result of a __getitem__ lookup.
        """
        is_period = isinstance(self.dtype, PeriodDtype)
        if is_period:
            freq = self.freq
        elif self.ndim != 1:
            freq = None
        else:
            key = check_array_indexer(self, key)  # maybe ndarray[bool] -> slice
            freq = None
            if isinstance(key, slice):
                if self.freq is not None and key.step is not None:
                    freq = key.step * self.freq
                else:
                    freq = self.freq
            elif key is Ellipsis:
                # GH#21282 indexing with Ellipsis is similar to a full slice,
                #  should preserve `freq` attribute
                freq = self.freq
            elif com.is_bool_indexer(key):
                new_key = lib.maybe_booleans_to_slice(key.view(np.uint8))
                if isinstance(new_key, slice):
                    return self._get_getitem_freq(new_key)
        return freq

    # error: Argument 1 of "__setitem__" is incompatible with supertype
    # "ExtensionArray"; supertype defines the argument type as "Union[int,
    # ndarray]"
    def __setitem__(
        self,
        key: int | Sequence[int] | Sequence[bool] | slice,
        value: NaTType | Any | Sequence[Any],
    ) -> None:
        # I'm fudging the types a bit here. "Any" above really depends
        # on type(self). For PeriodArray, it's Period (or stuff coercible
        # to a period in from_sequence). For DatetimeArray, it's Timestamp...
        # I don't know if mypy can do that, possibly with Generics.
        # https://mypy.readthedocs.io/en/latest/generics.html

        no_op = check_setitem_lengths(key, value, self)

        # Calling super() before the no_op short-circuit means that we raise
        #  on invalid 'value' even if this is a no-op, e.g. wrong-dtype empty array.
        super().__setitem__(key, value)

        if no_op:
            return

        self._maybe_clear_freq()

    def _maybe_clear_freq(self) -> None:
        # inplace operations like __setitem__ may invalidate the freq of
        # DatetimeArray and TimedeltaArray
        pass

    def astype(self, dtype, copy: bool = True):
        # Some notes on cases we don't have to handle here in the base class:
        #   1. PeriodArray.astype handles period -> period
        #   2. DatetimeArray.astype handles conversion between tz.
        #   3. DatetimeArray.astype handles datetime -> period
        dtype = pandas_dtype(dtype)

        if dtype == object:
            if self.dtype.kind == "M":
                self = cast("DatetimeArray", self)
                # *much* faster than self._box_values
                #  for e.g. test_get_loc_tuple_monotonic_above_size_cutoff
                i8data = self.asi8
                converted = ints_to_pydatetime(
                    i8data,
                    tz=self.tz,
                    box="timestamp",
                    reso=self._creso,
                )
                return converted

            elif self.dtype.kind == "m":
                return ints_to_pytimedelta(self._ndarray, box=True)

            return self._box_values(self.asi8.ravel()).reshape(self.shape)

        elif is_string_dtype(dtype):
            if isinstance(dtype, ExtensionDtype):
                arr_object = self._format_native_types(na_rep=dtype.na_value)  # type: ignore[arg-type]
                cls = dtype.construct_array_type()
                return cls._from_sequence(arr_object, dtype=dtype, copy=False)
            else:
                return self._format_native_types()

        elif isinstance(dtype, ExtensionDtype):
            return super().astype(dtype, copy=copy)
        elif dtype.kind in "iu":
            # we deliberately ignore int32 vs. int64 here.
            # See https://github.com/pandas-dev/pandas/issues/24381 for more.
            values = self.asi8
            if dtype != np.int64:
                raise TypeError(
                    f"Converting from {self.dtype} to {dtype} is not supported. "
                    "Do obj.astype('int64').astype(dtype) instead"
                )

            if copy:
                values = values.copy()
            return values
        elif (dtype.kind in "mM" and self.dtype != dtype) or dtype.kind == "f":
            # disallow conversion between datetime/timedelta,
            # and conversions for any datetimelike to float
            msg = f"Cannot cast {type(self).__name__} to dtype {dtype}"
            raise TypeError(msg)
        else:
            return np.asarray(self, dtype=dtype)

    @overload  # type: ignore[override]
    def view(self) -> Self: ...

    @overload
    def view(self, dtype: Literal["M8[ns]"]) -> DatetimeArray: ...

    @overload
    def view(self, dtype: Literal["m8[ns]"]) -> TimedeltaArray: ...

    @overload
    def view(self, dtype: Dtype | None = ...) -> ArrayLike: ...

    def view(self, dtype: Dtype | None = None) -> ArrayLike:
        # we need to explicitly call super() method as long as the `@overload`s
        #  are present in this file.
        return super().view(dtype)

    def _putmask(self, mask: npt.NDArray[np.bool_], value) -> None:
        super()._putmask(mask, value)
        self._freq = None  # GH#24555

    # ------------------------------------------------------------------
    # Validation Methods
    # TODO: try to de-duplicate these, ensure identical behavior

    def _validate_comparison_value(self, other):
        if isinstance(other, str):
            try:
                # GH#18435 strings get a pass from tzawareness compat
                other = self._scalar_from_string(other)
            except (ValueError, IncompatibleFrequency) as err:
                # failed to parse as Timestamp/Timedelta/Period
                raise InvalidComparison(other) from err

        if isinstance(other, self._recognized_scalars) or other is NaT:
            other = self._scalar_type(other)
            try:
                self._check_compatible_with(other)
            except TypeError as err:
                # e.g. tzawareness mismatch
                raise InvalidComparison(other) from err

        elif not is_list_like(other):
            raise InvalidComparison(other)

        elif len(other) != len(self):
            raise ValueError("Lengths must match")

        else:
            try:
                other = self._validate_listlike(other, allow_object=True)
                self._check_compatible_with(other)
            except TypeError as err:
                if is_object_dtype(getattr(other, "dtype", None)):
                    # We will have to operate element-wise
                    pass
                else:
                    raise InvalidComparison(other) from err

        return other

    def _validate_scalar(
        self,
        value,
        *,
        allow_listlike: bool = False,
        unbox: bool = True,
    ):
        """
        Validate that the input value can be cast to our scalar_type.

        Parameters
        ----------
        value : object
        allow_listlike: bool, default False
            When raising an exception, whether the message should say
            listlike inputs are allowed.
        unbox : bool, default True
            Whether to unbox the result before returning.  Note: unbox=False
            skips the setitem compatibility check.

        Returns
        -------
        self._scalar_type or NaT
        """
        if isinstance(value, self._scalar_type):
            pass

        elif isinstance(value, str):
            # NB: Careful about tzawareness
            try:
                value = self._scalar_from_string(value)
            except ValueError as err:
                msg = self._validation_error_message(value, allow_listlike)
                raise TypeError(msg) from err

        elif is_valid_na_for_dtype(value, self.dtype):
            # GH#18295
            value = NaT

        elif isna(value):
            # if we are dt64tz and value is dt64("NaT"), dont cast to NaT,
            #  or else we'll fail to raise in _unbox_scalar
            msg = self._validation_error_message(value, allow_listlike)
            raise TypeError(msg)

        elif isinstance(value, self._recognized_scalars):
            # error: Argument 1 to "Timestamp" has incompatible type "object"; expected
            # "integer[Any] | float | str | date | datetime | datetime64"
            value = self._scalar_type(value)  # type: ignore[arg-type]

        else:
            msg = self._validation_error_message(value, allow_listlike)
            raise TypeError(msg)

        if not unbox:
            # NB: In general NDArrayBackedExtensionArray will unbox here;
            #  this option exists to prevent a performance hit in
            #  TimedeltaIndex.get_loc
            return value
        return self._unbox_scalar(value)

    def _validation_error_message(self, value, allow_listlike: bool = False) -> str:
        """
        Construct an exception message on validation error.

        Some methods allow only scalar inputs, while others allow either scalar
        or listlike.

        Parameters
        ----------
        allow_listlike: bool, default False

        Returns
        -------
        str
        """
        if hasattr(value, "dtype") and getattr(value, "ndim", 0) > 0:
            msg_got = f"{value.dtype} array"
        else:
            msg_got = f"'{type(value).__name__}'"
        if allow_listlike:
            msg = (
                f"value should be a '{self._scalar_type.__name__}', 'NaT', "
                f"or array of those. Got {msg_got} instead."
            )
        else:
            msg = (
                f"value should be a '{self._scalar_type.__name__}' or 'NaT'. "
                f"Got {msg_got} instead."
            )
        return msg

    def _validate_listlike(self, value, allow_object: bool = False):
        if isinstance(value, type(self)):
            if self.dtype.kind in "mM" and not allow_object and self.unit != value.unit:  # type: ignore[attr-defined]
                # error: "DatetimeLikeArrayMixin" has no attribute "as_unit"
                value = value.as_unit(self.unit, round_ok=False)  # type: ignore[attr-defined]
            return value

        if isinstance(value, list) and len(value) == 0:
            # We treat empty list as our own dtype.
            return type(self)._from_sequence([], dtype=self.dtype)

        if hasattr(value, "dtype") and value.dtype == object:
            # `array` below won't do inference if value is an Index or Series.
            #  so do so here.  in the Index case, inferred_type may be cached.
            if lib.infer_dtype(value) in self._infer_matches:
                try:
                    value = type(self)._from_sequence(value)
                except (ValueError, TypeError) as err:
                    if allow_object:
                        return value
                    msg = self._validation_error_message(value, True)
                    raise TypeError(msg) from err

        # Do type inference if necessary up front (after unpacking
        # NumpyExtensionArray)
        # e.g. we passed PeriodIndex.values and got an ndarray of Periods
        value = extract_array(value, extract_numpy=True)
        value = pd_array(value)
        value = extract_array(value, extract_numpy=True)

        if is_all_strings(value):
            # We got a StringArray
            try:
                # TODO: Could use from_sequence_of_strings if implemented
                # Note: passing dtype is necessary for PeriodArray tests
                value = type(self)._from_sequence(value, dtype=self.dtype)
            except ValueError:
                pass

        if isinstance(value.dtype, CategoricalDtype):
            # e.g. we have a Categorical holding self.dtype
            if value.categories.dtype == self.dtype:
                # TODO: do we need equal dtype or just comparable?
                value = value._internal_get_values()
                value = extract_array(value, extract_numpy=True)

        if allow_object and is_object_dtype(value.dtype):
            pass

        elif not type(self)._is_recognized_dtype(value.dtype):
            msg = self._validation_error_message(value, True)
            raise TypeError(msg)

        if self.dtype.kind in "mM" and not allow_object:
            # error: "DatetimeLikeArrayMixin" has no attribute "as_unit"
            value = value.as_unit(self.unit, round_ok=False)  # type: ignore[attr-defined]
        return value

    def _validate_setitem_value(self, value):
        if is_list_like(value):
            value = self._validate_listlike(value)
        else:
            return self._validate_scalar(value, allow_listlike=True)

        return self._unbox(value)

    @final
    def _unbox(self, other) -> np.int64 | np.datetime64 | np.timedelta64 | np.ndarray:
        """
        Unbox either a scalar with _unbox_scalar or an instance of our own type.
        """
        if lib.is_scalar(other):
            other = self._unbox_scalar(other)
        else:
            # same type as self
            self._check_compatible_with(other)
            other = other._ndarray
        return other

    # ------------------------------------------------------------------
    # Additional array methods
    #  These are not part of the EA API, but we implement them because
    #  pandas assumes they're there.

    @ravel_compat
    def map(self, mapper, na_action: Literal["ignore"] | None = None):
        from pandas import Index

        result = map_array(self, mapper, na_action=na_action)
        result = Index(result)

        if isinstance(result, ABCMultiIndex):
            return result.to_numpy()
        else:
            return result.array

    def isin(self, values: ArrayLike) -> npt.NDArray[np.bool_]:
        """
        Compute boolean array of whether each value is found in the
        passed set of values.

        Parameters
        ----------
        values : np.ndarray or ExtensionArray

        Returns
        -------
        ndarray[bool]
        """
        if values.dtype.kind in "fiuc":
            # TODO: de-duplicate with equals, validate_comparison_value
            return np.zeros(self.shape, dtype=bool)

        values = ensure_wrapped_if_datetimelike(values)

        if not isinstance(values, type(self)):
            if values.dtype == object:
                values = lib.maybe_convert_objects(
                    values,  # type: ignore[arg-type]
                    convert_non_numeric=True,
                    dtype_if_all_nat=self.dtype,
                )
                if values.dtype != object:
                    return self.isin(values)
                else:
                    # TODO: Deprecate this case
                    # https://github.com/pandas-dev/pandas/pull/58645/files#r1604055791
                    return isin(self.astype(object), values)
            return np.zeros(self.shape, dtype=bool)

        if self.dtype.kind in "mM":
            self = cast("DatetimeArray | TimedeltaArray", self)
            # error: "DatetimeLikeArrayMixin" has no attribute "as_unit"
            values = values.as_unit(self.unit)  # type: ignore[attr-defined]

        try:
            # error: Argument 1 to "_check_compatible_with" of "DatetimeLikeArrayMixin"
            # has incompatible type "ExtensionArray | ndarray[Any, Any]"; expected
            # "Period | Timestamp | Timedelta | NaTType"
            self._check_compatible_with(values)  # type: ignore[arg-type]
        except (TypeError, ValueError):
            # Includes tzawareness mismatch and IncompatibleFrequencyError
            return np.zeros(self.shape, dtype=bool)

        # error: Item "ExtensionArray" of "ExtensionArray | ndarray[Any, Any]"
        # has no attribute "asi8"
        return isin(self.asi8, values.asi8)  # type: ignore[union-attr]

    # ------------------------------------------------------------------
    # Null Handling

    def isna(self) -> npt.NDArray[np.bool_]:
        return self._isnan

    @property  # NB: override with cache_readonly in immutable subclasses
    def _isnan(self) -> npt.NDArray[np.bool_]:
        """
        return if each value is nan
        """
        return self.asi8 == iNaT

    @property  # NB: override with cache_readonly in immutable subclasses
    def _hasna(self) -> bool:
        """
        return if I have any nans; enables various perf speedups
        """
        return bool(self._isnan.any())

    def _maybe_mask_results(
        self, result: np.ndarray, fill_value=iNaT, convert=None
    ) -> np.ndarray:
        """
        Parameters
        ----------
        result : np.ndarray
        fill_value : object, default iNaT
        convert : str, dtype or None

        Returns
        -------
        result : ndarray with values replace by the fill_value

        mask the result if needed, convert to the provided dtype if its not
        None

        This is an internal routine.
        """
        if self._hasna:
            if convert:
                result = result.astype(convert)
            if fill_value is None:
                fill_value = np.nan
            np.putmask(result, self._isnan, fill_value)
        return result

    # ------------------------------------------------------------------
    # Frequency Properties/Methods

    @property
    def freqstr(self) -> str | None:
        """
        Return the frequency object as a string if it's set, otherwise None.

        See Also
        --------
        DatetimeIndex.inferred_freq : Returns a string representing a frequency
            generated by infer_freq.

        Examples
        --------
        For DatetimeIndex:

        >>> idx = pd.DatetimeIndex(["1/1/2020 10:00:00+00:00"], freq="D")
        >>> idx.freqstr
        'D'

        The frequency can be inferred if there are more than 2 points:

        >>> idx = pd.DatetimeIndex(
        ...     ["2018-01-01", "2018-01-03", "2018-01-05"], freq="infer"
        ... )
        >>> idx.freqstr
        '2D'

        For PeriodIndex:

        >>> idx = pd.PeriodIndex(["2023-1", "2023-2", "2023-3"], freq="M")
        >>> idx.freqstr
        'M'
        """
        if self.freq is None:
            return None
        return self.freq.freqstr

    @property  # NB: override with cache_readonly in immutable subclasses
    def inferred_freq(self) -> str | None:
        """
        Tries to return a string representing a frequency generated by infer_freq.

        Returns None if it can't autodetect the frequency.

        See Also
        --------
        DatetimeIndex.freqstr : Return the frequency object as a string if it's set,
            otherwise None.

        Examples
        --------
        For DatetimeIndex:

        >>> idx = pd.DatetimeIndex(["2018-01-01", "2018-01-03", "2018-01-05"])
        >>> idx.inferred_freq
        '2D'

        For TimedeltaIndex:

        >>> tdelta_idx = pd.to_timedelta(["0 days", "10 days", "20 days"])
        >>> tdelta_idx
        TimedeltaIndex(['0 days', '10 days', '20 days'],
                       dtype='timedelta64[ns]', freq=None)
        >>> tdelta_idx.inferred_freq
        '10D'
        """
        if self.ndim != 1:
            return None
        try:
            return frequencies.infer_freq(self)
        except ValueError:
            return None

    @property  # NB: override with cache_readonly in immutable subclasses
    def _resolution_obj(self) -> Resolution | None:
        freqstr = self.freqstr
        if freqstr is None:
            return None
        try:
            return Resolution.get_reso_from_freqstr(freqstr)
        except KeyError:
            return None

    @property  # NB: override with cache_readonly in immutable subclasses
    def resolution(self) -> str:
        """
        Returns day, hour, minute, second, millisecond or microsecond
        """
        # error: Item "None" of "Optional[Any]" has no attribute "attrname"
        return self._resolution_obj.attrname  # type: ignore[union-attr]

    # monotonicity/uniqueness properties are called via frequencies.infer_freq,
    #  see GH#23789

    @property
    def _is_monotonic_increasing(self) -> bool:
        return algos.is_monotonic(self.asi8, timelike=True)[0]

    @property
    def _is_monotonic_decreasing(self) -> bool:
        return algos.is_monotonic(self.asi8, timelike=True)[1]

    @property
    def _is_unique(self) -> bool:
        return len(unique1d(self.asi8.ravel("K"))) == self.size

    # ------------------------------------------------------------------
    # Arithmetic Methods

    def _cmp_method(self, other, op):
        if self.ndim > 1 and getattr(other, "shape", None) == self.shape:
            # TODO: handle 2D-like listlikes
            return op(self.ravel(), other.ravel()).reshape(self.shape)

        try:
            other = self._validate_comparison_value(other)
        except InvalidComparison:
            if hasattr(other, "dtype") and isinstance(other.dtype, ArrowDtype):
                return NotImplemented
            return invalid_comparison(self, other, op)

        dtype = getattr(other, "dtype", None)
        if is_object_dtype(dtype):
            # We have to use comp_method_OBJECT_ARRAY instead of numpy
            #  comparison otherwise it would raise when comparing to None
            result = ops.comp_method_OBJECT_ARRAY(
                op, np.asarray(self.astype(object)), other
            )
            return result
        if other is NaT:
            if op is operator.ne:
                result = np.ones(self.shape, dtype=bool)
            else:
                result = np.zeros(self.shape, dtype=bool)
            return result

        if not isinstance(self.dtype, PeriodDtype):
            self = cast(TimelikeOps, self)
            if self._creso != other._creso:
                if not isinstance(other, type(self)):
                    # i.e. Timedelta/Timestamp, cast to ndarray and let
                    #  compare_mismatched_resolutions handle broadcasting
                    try:
                        # GH#52080 see if we can losslessly cast to shared unit
                        other = other.as_unit(self.unit, round_ok=False)
                    except ValueError:
                        other_arr = np.array(other.asm8)
                        return compare_mismatched_resolutions(
                            self._ndarray, other_arr, op
                        )
                else:
                    other_arr = other._ndarray
                    return compare_mismatched_resolutions(self._ndarray, other_arr, op)

        other_vals = self._unbox(other)
        # GH#37462 comparison on i8 values is almost 2x faster than M8/m8
        result = op(self._ndarray.view("i8"), other_vals.view("i8"))

        o_mask = isna(other)
        mask = self._isnan | o_mask
        if mask.any():
            nat_result = op is operator.ne
            np.putmask(result, mask, nat_result)

        return result

    # pow is invalid for all three subclasses; TimedeltaArray will override
    #  the multiplication and division ops
    __pow__ = _make_unpacked_invalid_op("__pow__")
    __rpow__ = _make_unpacked_invalid_op("__rpow__")
    __mul__ = _make_unpacked_invalid_op("__mul__")
    __rmul__ = _make_unpacked_invalid_op("__rmul__")
    __truediv__ = _make_unpacked_invalid_op("__truediv__")
    __rtruediv__ = _make_unpacked_invalid_op("__rtruediv__")
    __floordiv__ = _make_unpacked_invalid_op("__floordiv__")
    __rfloordiv__ = _make_unpacked_invalid_op("__rfloordiv__")
    __mod__ = _make_unpacked_invalid_op("__mod__")
    __rmod__ = _make_unpacked_invalid_op("__rmod__")
    __divmod__ = _make_unpacked_invalid_op("__divmod__")
    __rdivmod__ = _make_unpacked_invalid_op("__rdivmod__")

    @final
    def _get_i8_values_and_mask(
        self, other
    ) -> tuple[int | npt.NDArray[np.int64], None | npt.NDArray[np.bool_]]:
        """
        Get the int64 values and b_mask to pass to add_overflowsafe.
        """
        if isinstance(other, Period):
            i8values = other.ordinal
            mask = None
        elif isinstance(other, (Timestamp, Timedelta)):
            i8values = other._value
            mask = None
        else:
            # PeriodArray, DatetimeArray, TimedeltaArray
            mask = other._isnan
            i8values = other.asi8
        return i8values, mask

    @final
    def _get_arithmetic_result_freq(self, other) -> BaseOffset | None:
        """
        Check if we can preserve self.freq in addition or subtraction.
        """
        # Adding or subtracting a Timedelta/Timestamp scalar is freq-preserving
        #  whenever self.freq is a Tick
        if isinstance(self.dtype, PeriodDtype):
            return self.freq
        elif not lib.is_scalar(other):
            return None
        elif isinstance(self.freq, Tick):
            # In these cases
            return self.freq
        elif self.dtype.kind == "m" and isinstance(other, Timedelta):
            return self.freq
        elif (
            self.dtype.kind == "m"
            and isinstance(other, Timestamp)
            and (other.tz is None or timezones.is_utc(other.tz))
        ):
            # e.g. test_td64arr_add_sub_datetimelike_scalar tdarr + timestamp
            #  gives a DatetimeArray. As long as the timestamp has no timezone
            #  or UTC, the result can retain a Day freq.
            return self.freq
        elif (
            lib.is_np_dtype(self.dtype, "M")
            and isinstance(self.freq, Day)
            and isinstance(other, Timedelta)
        ):
            # e.g. TestTimedelta64ArithmeticUnsorted::test_timedelta
            # Day is unambiguously 24h
            return self.freq
        elif (
            lib.is_np_dtype(self.dtype, "M")
            and isinstance(other, Timestamp)
            and isinstance(self.freq, Day)
        ):
            return self.freq

        return None

    @final
    def _add_datetimelike_scalar(self, other) -> DatetimeArray:
        if not lib.is_np_dtype(self.dtype, "m"):
            raise TypeError(
                f"cannot add {type(self).__name__} and {type(other).__name__}"
            )

        self = cast("TimedeltaArray", self)

        from pandas.core.arrays import DatetimeArray
        from pandas.core.arrays.datetimes import tz_to_dtype

        assert other is not NaT
        if isna(other):
            # i.e. np.datetime64("NaT")
            # In this case we specifically interpret NaT as a datetime, not
            # the timedelta interpretation we would get by returning self + NaT
            result = self._ndarray + NaT.to_datetime64().astype(f"M8[{self.unit}]")
            # Preserve our resolution
            return DatetimeArray._simple_new(result, dtype=result.dtype)

        other = Timestamp(other)
        self, other = self._ensure_matching_resos(other)
        self = cast("TimedeltaArray", self)

        other_i8, o_mask = self._get_i8_values_and_mask(other)
        result = add_overflowsafe(self.asi8, np.asarray(other_i8, dtype="i8"))
        res_values = result.view(f"M8[{self.unit}]")

        dtype = tz_to_dtype(tz=other.tz, unit=self.unit)
        res_values = result.view(f"M8[{self.unit}]")
        new_freq = self._get_arithmetic_result_freq(other)
        return DatetimeArray._simple_new(res_values, dtype=dtype, freq=new_freq)

    @final
    def _add_datetime_arraylike(self, other: DatetimeArray) -> DatetimeArray:
        if not lib.is_np_dtype(self.dtype, "m"):
            raise TypeError(
                f"cannot add {type(self).__name__} and {type(other).__name__}"
            )

        # defer to DatetimeArray.__add__
        return other + self

    @final
    def _sub_datetimelike_scalar(
        self, other: datetime | np.datetime64
    ) -> TimedeltaArray:
        if self.dtype.kind != "M":
            raise TypeError(f"cannot subtract a datelike from a {type(self).__name__}")

        self = cast("DatetimeArray", self)
        # subtract a datetime from myself, yielding an ndarray[timedelta64[ns]]

        if isna(other):
            # i.e. np.datetime64("NaT")
            return self - NaT

        ts = Timestamp(other)

        self, ts = self._ensure_matching_resos(ts)
        return self._sub_datetimelike(ts)

    @final
    def _sub_datetime_arraylike(self, other: DatetimeArray) -> TimedeltaArray:
        if self.dtype.kind != "M":
            raise TypeError(f"cannot subtract a datelike from a {type(self).__name__}")

        if len(self) != len(other):
            raise ValueError("cannot add indices of unequal length")

        self = cast("DatetimeArray", self)

        self, other = self._ensure_matching_resos(other)
        return self._sub_datetimelike(other)

    @final
    def _sub_datetimelike(self, other: Timestamp | DatetimeArray) -> TimedeltaArray:
        self = cast("DatetimeArray", self)

        from pandas.core.arrays import TimedeltaArray

        try:
            self._assert_tzawareness_compat(other)
        except TypeError as err:
            new_message = str(err).replace("compare", "subtract")
            raise type(err)(new_message) from err

        other_i8, o_mask = self._get_i8_values_and_mask(other)
        res_values = add_overflowsafe(self.asi8, np.asarray(-other_i8, dtype="i8"))
        res_m8 = res_values.view(f"timedelta64[{self.unit}]")

        new_freq = self._get_arithmetic_result_freq(other)
        new_freq = cast("Tick | None", new_freq)
        return TimedeltaArray._simple_new(res_m8, dtype=res_m8.dtype, freq=new_freq)

    @final
    def _add_period(self, other: Period) -> PeriodArray:
        if not lib.is_np_dtype(self.dtype, "m"):
            raise TypeError(f"cannot add Period to a {type(self).__name__}")

        # We will wrap in a PeriodArray and defer to the reversed operation
        from pandas.core.arrays.period import PeriodArray

        i8vals = np.broadcast_to(other.ordinal, self.shape)
        dtype = PeriodDtype(other.freq)
        parr = PeriodArray(i8vals, dtype=dtype)
        return parr + self

    def _add_offset(self, offset):
        raise AbstractMethodError(self)

    def _add_timedeltalike_scalar(self, other):
        """
        Add a delta of a timedeltalike

        Returns
        -------
        Same type as self
        """
        if isna(other):
            # i.e np.timedelta64("NaT")
            new_values = np.empty(self.shape, dtype="i8").view(self._ndarray.dtype)
            new_values.fill(iNaT)
            return type(self)._simple_new(new_values, dtype=self.dtype)

        # PeriodArray overrides, so we only get here with DTA/TDA
        self = cast("DatetimeArray | TimedeltaArray", self)
        other = Timedelta(other)
        self, other = self._ensure_matching_resos(other)
        return self._add_timedeltalike(other)

    def _add_timedelta_arraylike(self, other: TimedeltaArray) -> Self:
        """
        Add a delta of a TimedeltaIndex

        Returns
        -------
        Same type as self
        """
        # overridden by PeriodArray

        if len(self) != len(other):
            raise ValueError("cannot add indices of unequal length")

        self, other = cast(
            "DatetimeArray | TimedeltaArray", self
        )._ensure_matching_resos(other)
        return self._add_timedeltalike(other)

    @final
    def _add_timedeltalike(self, other: Timedelta | TimedeltaArray) -> Self:
        other_i8, o_mask = self._get_i8_values_and_mask(other)
        new_values = add_overflowsafe(self.asi8, np.asarray(other_i8, dtype="i8"))
        res_values = new_values.view(self._ndarray.dtype)

        new_freq = self._get_arithmetic_result_freq(other)

        # error: Unexpected keyword argument "freq" for "_simple_new" of "NDArrayBacked"
        return type(self)._simple_new(
            res_values,
            dtype=self.dtype,
            freq=new_freq,  # type: ignore[call-arg]
        )

    @final
    def _add_nat(self) -> Self:
        """
        Add pd.NaT to self
        """
        if isinstance(self.dtype, PeriodDtype):
            raise TypeError(
                f"Cannot add {type(self).__name__} and {type(NaT).__name__}"
            )

        # GH#19124 pd.NaT is treated like a timedelta for both timedelta
        # and datetime dtypes
        result = np.empty(self.shape, dtype=np.int64)
        result.fill(iNaT)
        result = result.view(self._ndarray.dtype)  # preserve reso
        # error: Unexpected keyword argument "freq" for "_simple_new" of "NDArrayBacked"
        return type(self)._simple_new(
            result,
            dtype=self.dtype,
            freq=None,  # type: ignore[call-arg]
        )

    @final
    def _sub_nat(self) -> np.ndarray:
        """
        Subtract pd.NaT from self
        """
        # GH#19124 Timedelta - datetime is not in general well-defined.
        # We make an exception for pd.NaT, which in this case quacks
        # like a timedelta.
        # For datetime64 dtypes by convention we treat NaT as a datetime, so
        # this subtraction returns a timedelta64 dtype.
        # For period dtype, timedelta64 is a close-enough return dtype.
        result = np.empty(self.shape, dtype=np.int64)
        result.fill(iNaT)
        if self.dtype.kind in "mM":
            # We can retain unit in dtype
            self = cast("DatetimeArray| TimedeltaArray", self)
            return result.view(f"timedelta64[{self.unit}]")
        else:
            return result.view("timedelta64[ns]")

    @final
    def _sub_periodlike(self, other: Period | PeriodArray) -> npt.NDArray[np.object_]:
        # If the operation is well-defined, we return an object-dtype ndarray
        # of DateOffsets.  Null entries are filled with pd.NaT
        if not isinstance(self.dtype, PeriodDtype):
            raise TypeError(
                f"cannot subtract {type(other).__name__} from {type(self).__name__}"
            )

        self = cast("PeriodArray", self)
        self._check_compatible_with(other)

        other_i8, o_mask = self._get_i8_values_and_mask(other)
        new_i8_data = add_overflowsafe(self.asi8, np.asarray(-other_i8, dtype="i8"))
        new_data = np.array([self.freq.base * x for x in new_i8_data])

        if o_mask is None:
            # i.e. Period scalar
            mask = self._isnan
        else:
            # i.e. PeriodArray
            mask = self._isnan | o_mask
        new_data[mask] = NaT
        return new_data

    @final
    def _addsub_object_array(self, other: npt.NDArray[np.object_], op) -> np.ndarray:
        """
        Add or subtract array-like of DateOffset objects

        Parameters
        ----------
        other : np.ndarray[object]
        op : {operator.add, operator.sub}

        Returns
        -------
        np.ndarray[object]
            Except in fastpath case with length 1 where we operate on the
            contained scalar.
        """
        assert op in [operator.add, operator.sub]
        if len(other) == 1 and self.ndim == 1:
            # Note: without this special case, we could annotate return type
            #  as ndarray[object]
            # If both 1D then broadcasting is unambiguous
            return op(self, other[0])

        if get_option("performance_warnings"):
            warnings.warn(
                "Adding/subtracting object-dtype array to "
                f"{type(self).__name__} not vectorized.",
                PerformanceWarning,
                stacklevel=find_stack_level(),
            )

        # Caller is responsible for broadcasting if necessary
        assert self.shape == other.shape, (self.shape, other.shape)

        res_values = op(self.astype("O"), np.asarray(other))
        return res_values

    def _accumulate(self, name: str, *, skipna: bool = True, **kwargs) -> Self:
        if name not in {"cummin", "cummax"}:
            raise TypeError(f"Accumulation {name} not supported for {type(self)}")

        op = getattr(datetimelike_accumulations, name)
        result = op(self.copy(), skipna=skipna, **kwargs)

        return type(self)._simple_new(result, dtype=self.dtype)

    @unpack_zerodim_and_defer("__add__")
    def __add__(self, other):
        other_dtype = getattr(other, "dtype", None)
        other = ensure_wrapped_if_datetimelike(other)

        # scalar others
        if other is NaT:
            result: np.ndarray | DatetimeLikeArrayMixin = self._add_nat()
        elif isinstance(other, (Tick, timedelta, np.timedelta64)):
            result = self._add_timedeltalike_scalar(other)
        elif isinstance(other, Day) and lib.is_np_dtype(self.dtype, "Mm"):
            # We treat this as Tick-like
            td = Timedelta(days=other.n).as_unit("s")
            result = self._add_timedeltalike_scalar(td)
        elif isinstance(other, BaseOffset):
            # specifically _not_ a Tick
            result = self._add_offset(other)
        elif isinstance(other, (datetime, np.datetime64)):
            result = self._add_datetimelike_scalar(other)
        elif isinstance(other, Period) and lib.is_np_dtype(self.dtype, "m"):
            result = self._add_period(other)
        elif lib.is_integer(other):
            # This check must come after the check for np.timedelta64
            # as is_integer returns True for these
            if not isinstance(self.dtype, PeriodDtype):
                raise integer_op_not_supported(self)
            obj = cast("PeriodArray", self)
            result = obj._addsub_int_array_or_scalar(other * obj.dtype._n, operator.add)

        # array-like others
        elif lib.is_np_dtype(other_dtype, "m"):
            # TimedeltaIndex, ndarray[timedelta64]
            result = self._add_timedelta_arraylike(other)
        elif is_object_dtype(other_dtype):
            # e.g. Array/Index of DateOffset objects
            result = self._addsub_object_array(other, operator.add)
        elif lib.is_np_dtype(other_dtype, "M") or isinstance(
            other_dtype, DatetimeTZDtype
        ):
            # DatetimeIndex, ndarray[datetime64]
            return self._add_datetime_arraylike(other)
        elif is_integer_dtype(other_dtype):
            if not isinstance(self.dtype, PeriodDtype):
                raise integer_op_not_supported(self)
            obj = cast("PeriodArray", self)
            result = obj._addsub_int_array_or_scalar(other * obj.dtype._n, operator.add)
        else:
            # Includes Categorical, other ExtensionArrays
            # For PeriodDtype, if self is a TimedeltaArray and other is a
            #  PeriodArray with  a timedelta-like (i.e. Tick) freq, this
            #  operation is valid.  Defer to the PeriodArray implementation.
            #  In remaining cases, this will end up raising TypeError.
            return NotImplemented

        if isinstance(result, np.ndarray) and lib.is_np_dtype(result.dtype, "m"):
            from pandas.core.arrays import TimedeltaArray

            return TimedeltaArray._from_sequence(result, dtype=result.dtype)
        return result

    def __radd__(self, other):
        # alias for __add__
        return self.__add__(other)

    @unpack_zerodim_and_defer("__sub__")
    def __sub__(self, other):
        other_dtype = getattr(other, "dtype", None)
        other = ensure_wrapped_if_datetimelike(other)

        # scalar others
        if other is NaT:
            result: np.ndarray | DatetimeLikeArrayMixin = self._sub_nat()
        elif isinstance(other, (Tick, timedelta, np.timedelta64)):
            result = self._add_timedeltalike_scalar(-other)
        elif isinstance(other, Day) and lib.is_np_dtype(self.dtype, "Mm"):
            # We treat this as Tick-like
            td = Timedelta(days=other.n).as_unit("s")
            result = self._add_timedeltalike_scalar(-td)
        elif isinstance(other, BaseOffset):
            # specifically _not_ a Tick
            result = self._add_offset(-other)
        elif isinstance(other, (datetime, np.datetime64)):
            result = self._sub_datetimelike_scalar(other)
        elif lib.is_integer(other):
            # This check must come after the check for np.timedelta64
            # as is_integer returns True for these
            if not isinstance(self.dtype, PeriodDtype):
                raise integer_op_not_supported(self)
            obj = cast("PeriodArray", self)
            result = obj._addsub_int_array_or_scalar(other * obj.dtype._n, operator.sub)

        elif isinstance(other, Period):
            result = self._sub_periodlike(other)

        # array-like others
        elif lib.is_np_dtype(other_dtype, "m"):
            # TimedeltaIndex, ndarray[timedelta64]
            result = self._add_timedelta_arraylike(-other)
        elif is_object_dtype(other_dtype):
            # e.g. Array/Index of DateOffset objects
            result = self._addsub_object_array(other, operator.sub)
        elif lib.is_np_dtype(other_dtype, "M") or isinstance(
            other_dtype, DatetimeTZDtype
        ):
            # DatetimeIndex, ndarray[datetime64]
            result = self._sub_datetime_arraylike(other)
        elif isinstance(other_dtype, PeriodDtype):
            # PeriodIndex
            result = self._sub_periodlike(other)
        elif is_integer_dtype(other_dtype):
            if not isinstance(self.dtype, PeriodDtype):
                raise integer_op_not_supported(self)
            obj = cast("PeriodArray", self)
            result = obj._addsub_int_array_or_scalar(other * obj.dtype._n, operator.sub)
        else:
            # Includes ExtensionArrays, float_dtype
            return NotImplemented

        if isinstance(result, np.ndarray) and lib.is_np_dtype(result.dtype, "m"):
            from pandas.core.arrays import TimedeltaArray

            return TimedeltaArray._from_sequence(result, dtype=result.dtype)
        return result

    def __rsub__(self, other):
        other_dtype = getattr(other, "dtype", None)
        other_is_dt64 = lib.is_np_dtype(other_dtype, "M") or isinstance(
            other_dtype, DatetimeTZDtype
        )

        if other_is_dt64 and lib.is_np_dtype(self.dtype, "m"):
            # ndarray[datetime64] cannot be subtracted from self, so
            # we need to wrap in DatetimeArray/Index and flip the operation
            if lib.is_scalar(other):
                # i.e. np.datetime64 object
                return Timestamp(other) - self
            if not isinstance(other, DatetimeLikeArrayMixin):
                # Avoid down-casting DatetimeIndex
                from pandas.core.arrays import DatetimeArray

                other = DatetimeArray._from_sequence(other, dtype=other.dtype)
            return other - self
        elif self.dtype.kind == "M" and hasattr(other, "dtype") and not other_is_dt64:
            # GH#19959 datetime - datetime is well-defined as timedelta,
            # but any other type - datetime is not well-defined.
            raise TypeError(
                f"cannot subtract {type(self).__name__} from "
                f"{type(other).__name__}[{other.dtype}]"
            )
        elif isinstance(self.dtype, PeriodDtype) and lib.is_np_dtype(other_dtype, "m"):
            # TODO: Can we simplify/generalize these cases at all?
            raise TypeError(f"cannot subtract {type(self).__name__} from {other.dtype}")
        elif lib.is_np_dtype(self.dtype, "m"):
            self = cast("TimedeltaArray", self)
            return (-self) + other

        flipped = self - other
        if flipped.dtype.kind == "M":
            # GH#59571 give a more helpful exception message
            raise TypeError(
                f"cannot subtract {type(self).__name__} from {type(other).__name__}"
            )
        # We get here with e.g. datetime objects
        return -flipped

    def __iadd__(self, other) -> Self:
        result = self + other
        self[:] = result[:]

        if not isinstance(self.dtype, PeriodDtype):
            # restore freq, which is invalidated by setitem
            self._freq = result.freq
        return self

    def __isub__(self, other) -> Self:
        result = self - other
        self[:] = result[:]

        if not isinstance(self.dtype, PeriodDtype):
            # restore freq, which is invalidated by setitem
            self._freq = result.freq
        return self

    # --------------------------------------------------------------
    # Reductions

    @_period_dispatch
    def _quantile(
        self,
        qs: npt.NDArray[np.float64],
        interpolation: str,
    ) -> Self:
        return super()._quantile(qs=qs, interpolation=interpolation)

    @_period_dispatch
    def min(self, *, axis: AxisInt | None = None, skipna: bool = True, **kwargs):
        """
        Return the minimum value of the Array or minimum along
        an axis.

        See Also
        --------
        numpy.ndarray.min
        Index.min : Return the minimum value in an Index.
        Series.min : Return the minimum value in a Series.
        """
        nv.validate_min((), kwargs)
        nv.validate_minmax_axis(axis, self.ndim)

        result = nanops.nanmin(self._ndarray, axis=axis, skipna=skipna)
        return self._wrap_reduction_result(axis, result)

    @_period_dispatch
    def max(self, *, axis: AxisInt | None = None, skipna: bool = True, **kwargs):
        """
        Return the maximum value of the Array or maximum along
        an axis.

        See Also
        --------
        numpy.ndarray.max
        Index.max : Return the maximum value in an Index.
        Series.max : Return the maximum value in a Series.
        """
        nv.validate_max((), kwargs)
        nv.validate_minmax_axis(axis, self.ndim)

        result = nanops.nanmax(self._ndarray, axis=axis, skipna=skipna)
        return self._wrap_reduction_result(axis, result)

    def mean(self, *, skipna: bool = True, axis: AxisInt | None = 0):
        """
        Return the mean value of the Array.

        Parameters
        ----------
        skipna : bool, default True
            Whether to ignore any NaT elements.
        axis : int, optional, default 0
            Axis for the function to be applied on.

        Returns
        -------
        scalar
            Timestamp or Timedelta.

        See Also
        --------
        numpy.ndarray.mean : Returns the average of array elements along a given axis.
        Series.mean : Return the mean value in a Series.

        Notes
        -----
        mean is only defined for Datetime and Timedelta dtypes, not for Period.

        Examples
        --------
        For :class:`pandas.DatetimeIndex`:

        >>> idx = pd.date_range("2001-01-01 00:00", periods=3)
        >>> idx
        DatetimeIndex(['2001-01-01', '2001-01-02', '2001-01-03'],
                      dtype='datetime64[us]', freq='D')
        >>> idx.mean()
        Timestamp('2001-01-02 00:00:00')

        For :class:`pandas.TimedeltaIndex`:

        >>> tdelta_idx = pd.to_timedelta([1, 2, 3], unit="D")
        >>> tdelta_idx
        TimedeltaIndex(['1 days', '2 days', '3 days'],
                        dtype='timedelta64[ns]', freq=None)
        >>> tdelta_idx.mean()
        Timedelta('2 days 00:00:00')
        """
        if isinstance(self.dtype, PeriodDtype):
            # See discussion in GH#24757
            raise TypeError(
                f"mean is not implemented for {type(self).__name__} since the "
                "meaning is ambiguous.  An alternative is "
                "obj.to_timestamp(how='start').mean()"
            )

        result = nanops.nanmean(
            self._ndarray, axis=axis, skipna=skipna, mask=self.isna()
        )
        return self._wrap_reduction_result(axis, result)

    @_period_dispatch
    def median(self, *, axis: AxisInt | None = None, skipna: bool = True, **kwargs):
        nv.validate_median((), kwargs)

        if axis is not None and abs(axis) >= self.ndim:
            raise ValueError("abs(axis) must be less than ndim")

        result = nanops.nanmedian(self._ndarray, axis=axis, skipna=skipna)
        return self._wrap_reduction_result(axis, result)

    def _mode(self, dropna: bool = True):
        mask = None
        if dropna:
            mask = self.isna()

        i8modes, _ = algorithms.mode(self.view("i8"), mask=mask)
        npmodes = i8modes.view(self._ndarray.dtype)
        npmodes = cast(np.ndarray, npmodes)
        return self._from_backing_data(npmodes)

    # ------------------------------------------------------------------
    # GroupBy Methods

    def _groupby_op(
        self,
        *,
        how: str,
        has_dropped_na: bool,
        min_count: int,
        ngroups: int,
        ids: npt.NDArray[np.intp],
        **kwargs,
    ):
        dtype = self.dtype
        if dtype.kind == "M":
            # Adding/multiplying datetimes is not valid
            if how in ["sum", "prod", "cumsum", "cumprod", "var", "skew", "kurt"]:
                raise TypeError(f"datetime64 type does not support operation '{how}'")
            if how in ["any", "all"]:
                # GH#34479
                raise TypeError(
                    f"'{how}' with datetime64 dtypes is no longer supported. "
                    f"Use (obj != pd.Timestamp(0)).{how}() instead."
                )

        elif isinstance(dtype, PeriodDtype):
            # Adding/multiplying Periods is not valid
            if how in ["sum", "prod", "cumsum", "cumprod", "var", "skew", "kurt"]:
                raise TypeError(f"Period type does not support {how} operations")
            if how in ["any", "all"]:
                # GH#34479
                raise TypeError(
                    f"'{how}' with PeriodDtype is no longer supported. "
                    f"Use (obj != pd.Period(0, freq)).{how}() instead."
                )
        else:
            # timedeltas we can add but not multiply
            if how in ["prod", "cumprod", "skew", "kurt", "var"]:
                raise TypeError(f"timedelta64 type does not support {how} operations")

        # All of the functions implemented here are ordinal, so we can
        #  operate on the tz-naive equivalents
        npvalues = self._ndarray.view("M8[ns]")

        from pandas.core.groupby.ops import WrappedCythonOp

        kind = WrappedCythonOp.get_kind_from_how(how)
        op = WrappedCythonOp(how=how, kind=kind, has_dropped_na=has_dropped_na)

        res_values = op._cython_op_ndim_compat(
            npvalues,
            min_count=min_count,
            ngroups=ngroups,
            comp_ids=ids,
            mask=None,
            **kwargs,
        )

        if op.how in op.cast_blocklist:
            # i.e. how in ["rank"], since other cast_blocklist methods don't go
            #  through cython_operation
            return res_values

        # We did a view to M8[ns] above, now we go the other direction
        assert res_values.dtype == "M8[ns]"
        if how in ["std", "sem"]:
            from pandas.core.arrays import TimedeltaArray

            if isinstance(self.dtype, PeriodDtype):
                raise TypeError("'std' and 'sem' are not valid for PeriodDtype")
            self = cast("DatetimeArray | TimedeltaArray", self)
            new_dtype = f"m8[{self.unit}]"
            res_values = res_values.view(new_dtype)
            return TimedeltaArray._simple_new(res_values, dtype=res_values.dtype)

        res_values = res_values.view(self._ndarray.dtype)
        return self._from_backing_data(res_values)


class DatelikeOps(DatetimeLikeArrayMixin):
    """
    Common ops for DatetimeIndex/PeriodIndex, but not TimedeltaIndex.
    """

    def strftime(self, date_format: str) -> npt.NDArray[np.object_]:
        """
        Convert to Index using specified date_format.

        Return an Index of formatted strings specified by date_format, which
        supports the same string format as the python standard library. Details
        of the string format can be found in `python string format
        doc <https://docs.python.org/3/library/datetime.html
        #strftime-and-strptime-behavior>`__.

        Formats supported by the C `strftime` API but not by the python string format
        doc (such as `"%R"`, `"%r"`) are not officially supported and should be
        preferably replaced with their supported equivalents (such as `"%H:%M"`,
        `"%I:%M:%S %p"`).

        Note that `PeriodIndex` support additional directives, detailed in
        `Period.strftime`.

        Parameters
        ----------
        date_format : str
            Date format string (e.g. "%%Y-%%m-%%d").

        Returns
        -------
        ndarray[object]
            NumPy ndarray of formatted strings.

        See Also
        --------
        to_datetime : Convert the given argument to datetime.
        DatetimeIndex.normalize : Return DatetimeIndex with times to midnight.
        DatetimeIndex.round : Round the DatetimeIndex to the specified freq.
        DatetimeIndex.floor : Floor the DatetimeIndex to the specified freq.
        Timestamp.strftime : Format a single Timestamp.
        Period.strftime : Format a single Period.

        Examples
        --------
        >>> rng = pd.date_range(pd.Timestamp("2018-03-10 09:00"), periods=3, freq="s")
        >>> rng.strftime("%B %d, %Y, %r")
        Index(['March 10, 2018, 09:00:00 AM', 'March 10, 2018, 09:00:01 AM',
               'March 10, 2018, 09:00:02 AM'],
              dtype='str')
        """
        result = self._format_native_types(date_format=date_format, na_rep=np.nan)
        if using_string_dtype():
            from pandas import StringDtype

            return pd_array(result, dtype=StringDtype(na_value=np.nan))  # type: ignore[return-value]
        return result.astype(object, copy=False)


<<<<<<< HEAD
=======
_round_doc = """
    Perform {op} operation on the data to the specified `freq`.

    Parameters
    ----------
    freq : str or Offset
        The frequency level to {op} the index to. Must be a fixed
        frequency like 's' (second) not 'ME' (month end). See
        :ref:`frequency aliases <timeseries.offset_aliases>` for
        a list of possible `freq` values.
    ambiguous : 'infer', bool-ndarray, 'NaT', default 'raise'
        Only relevant for DatetimeIndex:

        - 'infer' will attempt to infer fall dst-transition hours based on
          order
        - bool-ndarray where True signifies a DST time, False designates
          a non-DST time (note that this flag is only applicable for
          ambiguous times)
        - 'NaT' will return NaT where there are ambiguous times
        - 'raise' will raise a ValueError if there are ambiguous
          times.

    nonexistent : 'shift_forward', 'shift_backward', 'NaT', timedelta, default 'raise'
        A nonexistent time does not exist in a particular timezone
        where clocks moved forward due to DST.

        - 'shift_forward' will shift the nonexistent time forward to the
          closest existing time
        - 'shift_backward' will shift the nonexistent time backward to the
          closest existing time
        - 'NaT' will return NaT where there are nonexistent times
        - timedelta objects will shift nonexistent times by the timedelta
        - 'raise' will raise a ValueError if there are
          nonexistent times.

    Returns
    -------
    DatetimeIndex, TimedeltaIndex, or Series
        Index of the same type for a DatetimeIndex or TimedeltaIndex,
        or a Series with the same index for a Series.

    Raises
    ------
    ValueError if the `freq` cannot be converted.

    See Also
    --------
    DatetimeIndex.floor : Perform floor operation on the data to the specified `freq`.
    DatetimeIndex.snap : Snap time stamps to nearest occurring frequency.

    Notes
    -----
    If the timestamps have a timezone, {op}ing will take place relative to the
    local ("wall") time and re-localized to the same timezone. When {op}ing
    near daylight savings time, use ``nonexistent`` and ``ambiguous`` to
    control the re-localization behavior.

    Examples
    --------
    **DatetimeIndex**

    >>> rng = pd.date_range('1/1/2018 11:59:00', periods=3, freq='min')
    >>> rng
    DatetimeIndex(['2018-01-01 11:59:00', '2018-01-01 12:00:00',
                   '2018-01-01 12:01:00'],
                  dtype='datetime64[us]', freq='min')
    """

_round_example = """>>> rng.round('h')
    DatetimeIndex(['2018-01-01 12:00:00', '2018-01-01 12:00:00',
                   '2018-01-01 12:00:00'],
                  dtype='datetime64[us]', freq=None)

    **Series**

    >>> pd.Series(rng).dt.round("h")
    0   2018-01-01 12:00:00
    1   2018-01-01 12:00:00
    2   2018-01-01 12:00:00
    dtype: datetime64[us]

    When rounding near a daylight savings time transition, use ``ambiguous`` or
    ``nonexistent`` to control how the timestamp should be re-localized.

    >>> rng_tz = pd.DatetimeIndex(["2021-10-31 03:30:00"], tz="Europe/Amsterdam")

    >>> rng_tz.floor("2h", ambiguous=False)
    DatetimeIndex(['2021-10-31 02:00:00+01:00'],
                  dtype='datetime64[us, Europe/Amsterdam]', freq=None)

    >>> rng_tz.floor("2h", ambiguous=True)
    DatetimeIndex(['2021-10-31 02:00:00+02:00'],
                  dtype='datetime64[us, Europe/Amsterdam]', freq=None)
    """

_floor_example = """>>> rng.floor('h')
    DatetimeIndex(['2018-01-01 11:00:00', '2018-01-01 12:00:00',
                   '2018-01-01 12:00:00'],
                  dtype='datetime64[us]', freq=None)

    **Series**

    >>> pd.Series(rng).dt.floor("h")
    0   2018-01-01 11:00:00
    1   2018-01-01 12:00:00
    2   2018-01-01 12:00:00
    dtype: datetime64[us]

    When rounding near a daylight savings time transition, use ``ambiguous`` or
    ``nonexistent`` to control how the timestamp should be re-localized.

    >>> rng_tz = pd.DatetimeIndex(["2021-10-31 03:30:00"], tz="Europe/Amsterdam")

    >>> rng_tz.floor("2h", ambiguous=False)
    DatetimeIndex(['2021-10-31 02:00:00+01:00'],
                 dtype='datetime64[us, Europe/Amsterdam]', freq=None)

    >>> rng_tz.floor("2h", ambiguous=True)
    DatetimeIndex(['2021-10-31 02:00:00+02:00'],
                  dtype='datetime64[us, Europe/Amsterdam]', freq=None)
    """

_ceil_example = """>>> rng.ceil('h')
    DatetimeIndex(['2018-01-01 12:00:00', '2018-01-01 12:00:00',
                   '2018-01-01 13:00:00'],
                  dtype='datetime64[us]', freq=None)

    **Series**

    >>> pd.Series(rng).dt.ceil("h")
    0   2018-01-01 12:00:00
    1   2018-01-01 12:00:00
    2   2018-01-01 13:00:00
    dtype: datetime64[us]

    When rounding near a daylight savings time transition, use ``ambiguous`` or
    ``nonexistent`` to control how the timestamp should be re-localized.

    >>> rng_tz = pd.DatetimeIndex(["2021-10-31 01:30:00"], tz="Europe/Amsterdam")

    >>> rng_tz.ceil("h", ambiguous=False)
    DatetimeIndex(['2021-10-31 02:00:00+01:00'],
                  dtype='datetime64[us, Europe/Amsterdam]', freq=None)

    >>> rng_tz.ceil("h", ambiguous=True)
    DatetimeIndex(['2021-10-31 02:00:00+02:00'],
                  dtype='datetime64[us, Europe/Amsterdam]', freq=None)
    """


>>>>>>> 809d9b72
class TimelikeOps(DatetimeLikeArrayMixin):
    """
    Common ops for TimedeltaIndex/DatetimeIndex, but not PeriodIndex.
    """

    @classmethod
    def _validate_dtype(cls, values, dtype):
        raise AbstractMethodError(cls)

    @property
    def freq(self):
        """
        Return the frequency object if it is set, otherwise None.

        To learn more about the frequency strings, please see
        :ref:`this link<timeseries.offset_aliases>`.

        See Also
        --------
        DatetimeIndex.freq : Return the frequency object if it is set, otherwise None.
        PeriodIndex.freq : Return the frequency object if it is set, otherwise None.

        Examples
        --------
        >>> datetimeindex = pd.date_range(
        ...     "2022-02-22 02:22:22", periods=10, tz="America/Chicago", freq="h"
        ... )
        >>> datetimeindex
        DatetimeIndex(['2022-02-22 02:22:22-06:00', '2022-02-22 03:22:22-06:00',
                       '2022-02-22 04:22:22-06:00', '2022-02-22 05:22:22-06:00',
                       '2022-02-22 06:22:22-06:00', '2022-02-22 07:22:22-06:00',
                       '2022-02-22 08:22:22-06:00', '2022-02-22 09:22:22-06:00',
                       '2022-02-22 10:22:22-06:00', '2022-02-22 11:22:22-06:00'],
                      dtype='datetime64[us, America/Chicago]', freq='h')
        >>> datetimeindex.freq
        <Hour>
        """
        return self._freq

    @freq.setter
    def freq(self, value) -> None:
        if value is not None:
            value = to_offset(value)
            self._validate_frequency(self, value)
            if self.dtype.kind == "m" and not isinstance(value, (Tick, Day)):
                raise TypeError("TimedeltaArray/Index freq must be a Tick")

            if self.ndim > 1:
                raise ValueError("Cannot set freq with ndim > 1")

        self._freq = value

    @final
    def _maybe_pin_freq(self, freq, validate_kwds: dict) -> None:
        """
        Constructor helper to pin the appropriate `freq` attribute.  Assumes
        that self._freq is currently set to any freq inferred in
        _from_sequence_not_strict.
        """
        if freq is None:
            # user explicitly passed None -> override any inferred_freq
            self._freq = None
        elif freq == "infer":
            # if self._freq is *not* None then we already inferred a freq
            #  and there is nothing left to do
            if self._freq is None:
                # Set _freq directly to bypass duplicative _validate_frequency
                # check.
                self._freq = to_offset(self.inferred_freq)  # type: ignore[assignment]
        elif freq is lib.no_default:
            # user did not specify anything, keep inferred freq if the original
            #  data had one, otherwise do nothing
            pass
        elif self._freq is None:
            # We cannot inherit a freq from the data, so we need to validate
            #  the user-passed freq
            freq = to_offset(freq)
            type(self)._validate_frequency(self, freq, **validate_kwds)
            self._freq = freq
        else:
            # Otherwise we just need to check that the user-passed freq
            #  doesn't conflict with the one we already have.
            freq = to_offset(freq)
            _validate_inferred_freq(freq, self._freq)

    @final
    @classmethod
    def _validate_frequency(cls, index, freq: BaseOffset, **kwargs) -> None:
        """
        Validate that a frequency is compatible with the values of a given
        Datetime Array/Index or Timedelta Array/Index

        Parameters
        ----------
        index : DatetimeIndex or TimedeltaIndex
            The index on which to determine if the given frequency is valid
        freq : DateOffset
            The frequency to validate
        """
        inferred = index.inferred_freq
        if index.size == 0 or inferred == freq.freqstr:
            return None

        try:
            on_freq = cls._generate_range(
                start=index[0],
                end=None,
                periods=len(index),
                freq=freq,
                unit=index.unit,
                **kwargs,
            )
            if not np.array_equal(index.asi8, on_freq.asi8):
                raise ValueError
        except ValueError as err:
            if "non-fixed" in str(err):
                # non-fixed frequencies are not meaningful for timedelta64;
                #  we retain that error message
                raise err
            # GH#11587 the main way this is reached is if the `np.array_equal`
            #  check above is False.  This can also be reached if index[0]
            #  is `NaT`, in which case the call to `cls._generate_range` will
            #  raise a ValueError, which we re-raise with a more targeted
            #  message.
            raise ValueError(
                f"Inferred frequency {inferred} from passed values "
                f"does not conform to passed frequency {freq.freqstr}"
            ) from err

    @classmethod
    def _generate_range(
        cls, start, end, periods: int | None, freq, *args, **kwargs
    ) -> Self:
        raise AbstractMethodError(cls)

    # --------------------------------------------------------------

    @cache_readonly
    def _creso(self) -> int:
        return get_unit_from_dtype(self._ndarray.dtype)

    @cache_readonly
    def unit(self) -> TimeUnit:
        """
        The precision unit of the datetime data.

        Returns the precision unit for the dtype.
        It means the smallest time frame that can be stored within this dtype.

        Returns
        -------
        str
            Unit string representation (e.g. "ns").

        See Also
        --------
        TimelikeOps.as_unit : Converts to a specific unit.

        Examples
        --------
        >>> idx = pd.DatetimeIndex(["2020-01-02 01:02:03.004005006"])
        >>> idx.unit
        'ns'
        >>> idx.as_unit("s").unit
        's'
        """
        # error: Incompatible return value type (got "str", expected
        # "Literal['s', 'ms', 'us', 'ns']")  [return-value]
        return dtype_to_unit(self.dtype)  # type: ignore[return-value,arg-type]

    def as_unit(self, unit: TimeUnit, round_ok: bool = True) -> Self:
        """
        Convert to a dtype with the given unit resolution.

        The limits of timestamp representation depend on the chosen resolution.
        Different resolutions can be converted to each other through as_unit.

        Parameters
        ----------
        unit : {'s', 'ms', 'us', 'ns'}
        round_ok : bool, default True
            If False and the conversion requires rounding, raise ValueError.

        Returns
        -------
        same type as self
            Converted to the specified unit.

        See Also
        --------
        Timestamp.as_unit : Convert to the given unit.

        Examples
        --------
        For :class:`pandas.DatetimeIndex`:

        >>> idx = pd.DatetimeIndex(["2020-01-02 01:02:03.004005006"])
        >>> idx
        DatetimeIndex(['2020-01-02 01:02:03.004005006'],
                      dtype='datetime64[ns]', freq=None)
        >>> idx.as_unit("s")
        DatetimeIndex(['2020-01-02 01:02:03'], dtype='datetime64[s]', freq=None)

        For :class:`pandas.TimedeltaIndex`:

        >>> tdelta_idx = pd.to_timedelta(["1 day 3 min 2 us 42 ns"])
        >>> tdelta_idx
        TimedeltaIndex(['1 days 00:03:00.000002042'],
                        dtype='timedelta64[ns]', freq=None)
        >>> tdelta_idx.as_unit("s")
        TimedeltaIndex(['1 days 00:03:00'], dtype='timedelta64[s]', freq=None)
        """
        if unit not in ["s", "ms", "us", "ns"]:
            raise ValueError("Supported units are 's', 'ms', 'us', 'ns'")

        dtype = np.dtype(f"{self.dtype.kind}8[{unit}]")
        new_values = astype_overflowsafe(self._ndarray, dtype, round_ok=round_ok)

        if isinstance(self.dtype, np.dtype):
            new_dtype = new_values.dtype
        else:
            tz = cast("DatetimeArray", self).tz
            new_dtype = DatetimeTZDtype(tz=tz, unit=unit)

        # error: Unexpected keyword argument "freq" for "_simple_new" of
        # "NDArrayBacked"  [call-arg]
        return type(self)._simple_new(
            new_values,
            dtype=new_dtype,
            freq=self.freq,  # type: ignore[call-arg]
        )

    # TODO: annotate other as DatetimeArray | TimedeltaArray | Timestamp | Timedelta
    #  with the return type matching input type.  TypeVar?
    def _ensure_matching_resos(self, other):
        if self._creso != other._creso:
            # Just as with Timestamp/Timedelta, we cast to the higher resolution
            if self._creso < other._creso:
                self = self.as_unit(other.unit)
            else:
                other = other.as_unit(self.unit)
        return self, other

    # --------------------------------------------------------------

    def __array_ufunc__(self, ufunc: np.ufunc, method: str, *inputs, **kwargs):
        if (
            ufunc in [np.isnan, np.isinf, np.isfinite]
            and len(inputs) == 1
            and inputs[0] is self
        ):
            # numpy 1.18 changed isinf and isnan to not raise on dt64/td64
            return getattr(ufunc, method)(self._ndarray, **kwargs)

        return super().__array_ufunc__(ufunc, method, *inputs, **kwargs)

    def _round(self, freq, mode, ambiguous, nonexistent):
        # round the local times
        if isinstance(self.dtype, DatetimeTZDtype):
            # operate on naive timestamps, then convert back to aware
            self = cast("DatetimeArray", self)
            naive = self.tz_localize(None)
            result = naive._round(freq, mode, ambiguous, nonexistent)
            return result.tz_localize(
                self.tz, ambiguous=ambiguous, nonexistent=nonexistent
            )

        values = self.view("i8")
        values = cast(np.ndarray, values)
        nanos = get_unit_for_round(freq, self._creso)
        if nanos == 0:
            # GH 52761
            return self.copy()
        result_i8 = round_nsint64(values, mode, nanos)
        result = self._maybe_mask_results(result_i8, fill_value=iNaT)
        result = result.view(self._ndarray.dtype)
        return self._simple_new(result, dtype=self.dtype)

    def round(
        self,
        freq,
        ambiguous: TimeAmbiguous = "raise",
        nonexistent: TimeNonexistent = "raise",
    ) -> Self:
        """
        Perform round operation on the data to the specified `freq`.

        Parameters
        ----------
        freq : str or Offset
            The frequency level to round the index to. Must be a fixed
            frequency like 's' (second) not 'ME' (month end). See
            :ref:`frequency aliases <timeseries.offset_aliases>` for
            a list of possible `freq` values.
        ambiguous : 'infer', bool-ndarray, 'NaT', default 'raise'
            Only relevant for DatetimeIndex:

            - 'infer' will attempt to infer fall dst-transition hours based on
              order
            - bool-ndarray where True signifies a DST time, False designates
              a non-DST time (note that this flag is only applicable for
              ambiguous times)
            - 'NaT' will return NaT where there are ambiguous times
            - 'raise' will raise a ValueError if there are ambiguous
              times.

        nonexistent : 'shift_forward', 'shift_backward', 'NaT', timedelta, \
            default 'raise'
            A nonexistent time does not exist in a particular timezone
            where clocks moved forward due to DST.

            - 'shift_forward' will shift the nonexistent time forward to the
              closest existing time
            - 'shift_backward' will shift the nonexistent time backward to the
              closest existing time
            - 'NaT' will return NaT where there are nonexistent times
            - timedelta objects will shift nonexistent times by the timedelta
            - 'raise' will raise a ValueError if there are
              nonexistent times.

        Returns
        -------
        DatetimeIndex, TimedeltaIndex, or Series
            Index of the same type for a DatetimeIndex or TimedeltaIndex,
            or a Series with the same index for a Series.

        Raises
        ------
        ValueError if the `freq` cannot be converted.

        See Also
        --------
        DatetimeIndex.floor :
            Perform floor operation on the data to the specified `freq`.
        DatetimeIndex.snap :
            Snap time stamps to nearest occurring frequency.

        Notes
        -----
        If the timestamps have a timezone, rounding will take place relative to the
        local ("wall") time and re-localized to the same timezone. When rounding
        near daylight savings time, use ``nonexistent`` and ``ambiguous`` to
        control the re-localization behavior.

        Examples
        --------
        **DatetimeIndex**

        >>> rng = pd.date_range("1/1/2018 11:59:00", periods=3, freq="min")
        >>> rng
        DatetimeIndex(['2018-01-01 11:59:00', '2018-01-01 12:00:00',
                       '2018-01-01 12:01:00'],
                      dtype='datetime64[ns]', freq='min')

        >>> rng.round('h')
        DatetimeIndex(['2018-01-01 12:00:00', '2018-01-01 12:00:00',
                       '2018-01-01 12:00:00'],
                      dtype='datetime64[ns]', freq=None)

        **Series**

        >>> pd.Series(rng).dt.round("h")
        0   2018-01-01 12:00:00
        1   2018-01-01 12:00:00
        2   2018-01-01 12:00:00
        dtype: datetime64[ns]

        When rounding near a daylight savings time transition, use ``ambiguous`` or
        ``nonexistent`` to control how the timestamp should be re-localized.

        >>> rng_tz = pd.DatetimeIndex(["2021-10-31 03:30:00"], tz="Europe/Amsterdam")

        >>> rng_tz.floor("2h", ambiguous=False)
        DatetimeIndex(['2021-10-31 02:00:00+01:00'],
                      dtype='datetime64[us, Europe/Amsterdam]', freq=None)

        >>> rng_tz.floor("2h", ambiguous=True)
        DatetimeIndex(['2021-10-31 02:00:00+02:00'],
                      dtype='datetime64[us, Europe/Amsterdam]', freq=None)
        """
        return self._round(freq, RoundTo.NEAREST_HALF_EVEN, ambiguous, nonexistent)

    def floor(
        self,
        freq,
        ambiguous: TimeAmbiguous = "raise",
        nonexistent: TimeNonexistent = "raise",
    ) -> Self:
        """
        Perform floor operation on the data to the specified `freq`.

        Parameters
        ----------
        freq : str or Offset
            The frequency level to floor the index to. Must be a fixed
            frequency like 's' (second) not 'ME' (month end). See
            :ref:`frequency aliases <timeseries.offset_aliases>` for
            a list of possible `freq` values.
        ambiguous : 'infer', bool-ndarray, 'NaT', default 'raise'
            Only relevant for DatetimeIndex:

            - 'infer' will attempt to infer fall dst-transition hours based on
              order
            - bool-ndarray where True signifies a DST time, False designates
              a non-DST time (note that this flag is only applicable for
              ambiguous times)
            - 'NaT' will return NaT where there are ambiguous times
            - 'raise' will raise a ValueError if there are ambiguous
              times.

        nonexistent : 'shift_forward', 'shift_backward', 'NaT', timedelta, \
            default 'raise'
            A nonexistent time does not exist in a particular timezone
            where clocks moved forward due to DST.

            - 'shift_forward' will shift the nonexistent time forward to the
              closest existing time
            - 'shift_backward' will shift the nonexistent time backward to the
              closest existing time
            - 'NaT' will return NaT where there are nonexistent times
            - timedelta objects will shift nonexistent times by the timedelta
            - 'raise' will raise a ValueError if there are
              nonexistent times.

        Returns
        -------
        DatetimeIndex, TimedeltaIndex, or Series
            Index of the same type for a DatetimeIndex or TimedeltaIndex,
            or a Series with the same index for a Series.

        Raises
        ------
        ValueError if the `freq` cannot be converted.

        See Also
        --------
        DatetimeIndex.floor :
            Perform floor operation on the data to the specified `freq`.
        DatetimeIndex.snap :
            Snap time stamps to nearest occurring frequency.

        Notes
        -----
        If the timestamps have a timezone, flooring will take place relative to the
        local ("wall") time and re-localized to the same timezone. When flooring
        near daylight savings time, use ``nonexistent`` and ``ambiguous`` to
        control the re-localization behavior.

        Examples
        --------
        **DatetimeIndex**

        >>> rng = pd.date_range("1/1/2018 11:59:00", periods=3, freq="min")
        >>> rng
        DatetimeIndex(['2018-01-01 11:59:00', '2018-01-01 12:00:00',
                       '2018-01-01 12:01:00'],
                      dtype='datetime64[ns]', freq='min')

        >>> rng.floor('h')
        DatetimeIndex(['2018-01-01 11:00:00', '2018-01-01 12:00:00',
                       '2018-01-01 12:00:00'],
                      dtype='datetime64[ns]', freq=None)

        **Series**

        >>> pd.Series(rng).dt.floor("h")
        0   2018-01-01 11:00:00
        1   2018-01-01 12:00:00
        2   2018-01-01 12:00:00
        dtype: datetime64[ns]

        When rounding near a daylight savings time transition, use ``ambiguous`` or
        ``nonexistent`` to control how the timestamp should be re-localized.

        >>> rng_tz = pd.DatetimeIndex(["2021-10-31 03:30:00"], tz="Europe/Amsterdam")

        >>> rng_tz.floor("2h", ambiguous=False)
        DatetimeIndex(['2021-10-31 02:00:00+01:00'],
                     dtype='datetime64[us, Europe/Amsterdam]', freq=None)

        >>> rng_tz.floor("2h", ambiguous=True)
        DatetimeIndex(['2021-10-31 02:00:00+02:00'],
                      dtype='datetime64[us, Europe/Amsterdam]', freq=None)
        """
        return self._round(freq, RoundTo.MINUS_INFTY, ambiguous, nonexistent)

    def ceil(
        self,
        freq,
        ambiguous: TimeAmbiguous = "raise",
        nonexistent: TimeNonexistent = "raise",
    ) -> Self:
        """
        Perform ceil operation on the data to the specified `freq`.

        Parameters
        ----------
        freq : str or Offset
            The frequency level to ceil the index to. Must be a fixed
            frequency like 's' (second) not 'ME' (month end). See
            :ref:`frequency aliases <timeseries.offset_aliases>` for
            a list of possible `freq` values.
        ambiguous : 'infer', bool-ndarray, 'NaT', default 'raise'
            Only relevant for DatetimeIndex:

            - 'infer' will attempt to infer fall dst-transition hours based on
              order
            - bool-ndarray where True signifies a DST time, False designates
              a non-DST time (note that this flag is only applicable for
              ambiguous times)
            - 'NaT' will return NaT where there are ambiguous times
            - 'raise' will raise a ValueError if there are ambiguous
              times.

        nonexistent : 'shift_forward', 'shift_backward', 'NaT', timedelta, \
            default 'raise'
            A nonexistent time does not exist in a particular timezone
            where clocks moved forward due to DST.

            - 'shift_forward' will shift the nonexistent time forward to the
              closest existing time
            - 'shift_backward' will shift the nonexistent time backward to the
              closest existing time
            - 'NaT' will return NaT where there are nonexistent times
            - timedelta objects will shift nonexistent times by the timedelta
            - 'raise' will raise a ValueError if there are
              nonexistent times.

        Returns
        -------
        DatetimeIndex, TimedeltaIndex, or Series
            Index of the same type for a DatetimeIndex or TimedeltaIndex,
            or a Series with the same index for a Series.

        Raises
        ------
        ValueError if the `freq` cannot be converted.

        See Also
        --------
        DatetimeIndex.floor :
            Perform floor operation on the data to the specified `freq`.
        DatetimeIndex.snap :
            Snap time stamps to nearest occurring frequency.

        Notes
        -----
        If the timestamps have a timezone, ceiling will take place relative to the
        local ("wall") time and re-localized to the same timezone. When ceiling
        near daylight savings time, use ``nonexistent`` and ``ambiguous`` to
        control the re-localization behavior.

        Examples
        --------
        **DatetimeIndex**

        >>> rng = pd.date_range("1/1/2018 11:59:00", periods=3, freq="min")
        >>> rng
        DatetimeIndex(['2018-01-01 11:59:00', '2018-01-01 12:00:00',
                       '2018-01-01 12:01:00'],
                      dtype='datetime64[ns]', freq='min')

        >>> rng.ceil('h')
        DatetimeIndex(['2018-01-01 12:00:00', '2018-01-01 12:00:00',
                       '2018-01-01 13:00:00'],
                      dtype='datetime64[ns]', freq=None)

        **Series**

        >>> pd.Series(rng).dt.ceil("h")
        0   2018-01-01 12:00:00
        1   2018-01-01 12:00:00
        2   2018-01-01 13:00:00
        dtype: datetime64[ns]

        When rounding near a daylight savings time transition, use ``ambiguous`` or
        ``nonexistent`` to control how the timestamp should be re-localized.

        >>> rng_tz = pd.DatetimeIndex(["2021-10-31 01:30:00"], tz="Europe/Amsterdam")

        >>> rng_tz.ceil("h", ambiguous=False)
        DatetimeIndex(['2021-10-31 02:00:00+01:00'],
                      dtype='datetime64[us, Europe/Amsterdam]', freq=None)

        >>> rng_tz.ceil("h", ambiguous=True)
        DatetimeIndex(['2021-10-31 02:00:00+02:00'],
                      dtype='datetime64[us, Europe/Amsterdam]', freq=None)
        """
        return self._round(freq, RoundTo.PLUS_INFTY, ambiguous, nonexistent)

    # --------------------------------------------------------------
    # Reductions

    def any(self, *, axis: AxisInt | None = None, skipna: bool = True) -> bool:
        # GH#34479 the nanops call will raise a TypeError for non-td64 dtype
        return nanops.nanany(self._ndarray, axis=axis, skipna=skipna, mask=self.isna())

    def all(self, *, axis: AxisInt | None = None, skipna: bool = True) -> bool:
        # GH#34479 the nanops call will raise a TypeError for non-td64 dtype

        return nanops.nanall(self._ndarray, axis=axis, skipna=skipna, mask=self.isna())

    # --------------------------------------------------------------
    # Frequency Methods

    def _maybe_clear_freq(self) -> None:
        self._freq = None

    def _with_freq(self, freq) -> Self:
        """
        Helper to get a view on the same data, with a new freq.

        Parameters
        ----------
        freq : DateOffset, None, or "infer"

        Returns
        -------
        Same type as self
        """
        # GH#29843
        if freq is None:
            # Always valid
            pass
        elif len(self) == 0 and isinstance(freq, BaseOffset):
            # Always valid.  In the TimedeltaArray case, we require a Tick offset
            if self.dtype.kind == "m" and not isinstance(freq, (Tick, Day)):
                raise TypeError("TimedeltaArray/Index freq must be a Tick")
        else:
            # As an internal method, we can ensure this assertion always holds
            assert freq == "infer"
            freq = to_offset(self.inferred_freq)

        arr = self.view()
        arr._freq = freq
        return arr

    # --------------------------------------------------------------
    # ExtensionArray Interface

    def _values_for_json(self) -> np.ndarray:
        # Small performance bump vs the base class which calls np.asarray(self)
        if self.unit != "ns":
            # GH#55827
            return self.as_unit("ns")._values_for_json()
        if isinstance(self.dtype, np.dtype):
            return self._ndarray
        return super()._values_for_json()

    def factorize(
        self,
        use_na_sentinel: bool = True,
        sort: bool = False,
    ):
        if self.freq is not None:
            # We must be unique, so can short-circuit (and retain freq)
            if sort and self.freq.n < 0:
                codes = np.arange(len(self) - 1, -1, -1, dtype=np.intp)
                uniques = self[::-1]
            else:
                codes = np.arange(len(self), dtype=np.intp)
                uniques = self.copy()  # TODO: copy or view?
            return codes, uniques

        if sort:
            # algorithms.factorize only passes sort=True here when freq is
            #  not None, so this should not be reached.
            raise NotImplementedError(
                f"The 'sort' keyword in {type(self).__name__}.factorize is "
                "ignored unless arr.freq is not None. To factorize with sort, "
                "call pd.factorize(obj, sort=True) instead."
            )
        return super().factorize(use_na_sentinel=use_na_sentinel)

    @classmethod
    def _concat_same_type(
        cls,
        to_concat: Sequence[Self],
        axis: AxisInt = 0,
    ) -> Self:
        new_obj = super()._concat_same_type(to_concat, axis)

        obj = to_concat[0]

        if axis == 0:
            # GH 3232: If the concat result is evenly spaced, we can retain the
            # original frequency
            to_concat = [x for x in to_concat if len(x)]

            if obj.freq is not None and all(x.freq == obj.freq for x in to_concat):
                pairs = zip(to_concat[:-1], to_concat[1:], strict=True)
                if all(pair[0][-1] + obj.freq == pair[1][0] for pair in pairs):
                    new_freq = obj.freq
                    new_obj._freq = new_freq
        return new_obj

    def copy(self, order: str = "C") -> Self:
        new_obj = super().copy(order=order)
        new_obj._freq = self.freq
        return new_obj

    def interpolate(
        self,
        *,
        method: InterpolateOptions,
        axis: int,
        index: Index,
        limit,
        limit_direction,
        limit_area,
        copy: bool,
        **kwargs,
    ) -> Self:
        """
        See NDFrame.interpolate.__doc__.
        """
        # NB: we return type(self) even if copy=False
        if method != "linear":
            raise NotImplementedError

        if not copy:
            out_data = self._ndarray
        else:
            out_data = self._ndarray.copy()

        missing.interpolate_2d_inplace(
            out_data,
            method=method,
            axis=axis,
            index=index,
            limit=limit,
            limit_direction=limit_direction,
            limit_area=limit_area,
            **kwargs,
        )
        if not copy:
            return self
        return type(self)._simple_new(out_data, dtype=self.dtype)

    def take(
        self,
        indices: TakeIndexer,
        *,
        allow_fill: bool = False,
        fill_value: Any = None,
        axis: AxisInt = 0,
    ) -> Self:
        result = super().take(
            indices=indices, allow_fill=allow_fill, fill_value=fill_value, axis=axis
        )

        indices = np.asarray(indices, dtype=np.intp)
        maybe_slice = lib.maybe_indices_to_slice(indices, len(self))  # type: ignore[arg-type]

        if isinstance(maybe_slice, slice):
            freq = self._get_getitem_freq(maybe_slice)
            result._freq = freq  # type: ignore[assignment]

        return result

    # --------------------------------------------------------------
    # Unsorted

    @property
    def _is_dates_only(self) -> bool:
        """
        Check if we are round times at midnight (and no timezone), which will
        be given a more compact __repr__ than other cases. For TimedeltaArray
        we are checking for multiples of 24H.
        """
        if not lib.is_np_dtype(self.dtype):
            # i.e. we have a timezone
            return False

        values_int = self.asi8
        consider_values = values_int != iNaT
        reso = get_unit_from_dtype(self.dtype)
        ppd = periods_per_day(reso)

        # TODO: can we reuse is_date_array_normalized?  would need a skipna kwd
        #  (first attempt at this was less performant than this implementation)
        even_days = np.logical_and(consider_values, values_int % ppd != 0).sum() == 0
        return even_days


# -------------------------------------------------------------------
# Shared Constructor Helpers


def ensure_arraylike_for_datetimelike(
    data, copy: bool, cls_name: str
) -> tuple[ArrayLike, bool]:
    if not hasattr(data, "dtype"):
        # e.g. list, tuple
        if not isinstance(data, (list, tuple)) and np.ndim(data) == 0:
            # i.e. generator
            data = list(data)

        data = construct_1d_object_array_from_listlike(data)
        copy = False
    elif isinstance(data, ABCMultiIndex):
        raise TypeError(f"Cannot create a {cls_name} from a MultiIndex.")
    else:
        data = extract_array(data, extract_numpy=True)

    if isinstance(data, IntegerArray) or (
        isinstance(data, ArrowExtensionArray) and data.dtype.kind in "iu"
    ):
        data = data.to_numpy("int64", na_value=iNaT)
        copy = False
    elif isinstance(data, ArrowExtensionArray):
        data = data._maybe_convert_datelike_array()
        data = data.to_numpy()
        copy = False
    elif not isinstance(data, (np.ndarray, ExtensionArray)):
        # GH#24539 e.g. xarray, dask object
        data = np.asarray(data)

    elif isinstance(data, ABCCategorical):
        # GH#18664 preserve tz in going DTI->Categorical->DTI
        # TODO: cases where we need to do another pass through maybe_convert_dtype,
        #  e.g. the categories are timedelta64s
        data = data.categories.take(data.codes, fill_value=NaT)._values
        copy = False

    return data, copy


@overload
def validate_periods(periods: None) -> None: ...


@overload
def validate_periods(periods: int) -> int: ...


def validate_periods(periods: int | None) -> int | None:
    """
    If a `periods` argument is passed to the Datetime/Timedelta Array/Index
    constructor, cast it to an integer.

    Parameters
    ----------
    periods : None, int

    Returns
    -------
    periods : None or int

    Raises
    ------
    TypeError
        if periods is not None or int
    """
    if periods is not None and not lib.is_integer(periods):
        raise TypeError(f"periods must be an integer, got {periods}")
    # error: Incompatible return value type (got "int | integer[Any] | None",
    # expected "int | None")
    return periods  # type: ignore[return-value]


def _validate_inferred_freq(
    freq: BaseOffset | None, inferred_freq: BaseOffset | None
) -> BaseOffset | None:
    """
    If the user passes a freq and another freq is inferred from passed data,
    require that they match.

    Parameters
    ----------
    freq : DateOffset or None
    inferred_freq : DateOffset or None

    Returns
    -------
    freq : DateOffset or None
    """
    if inferred_freq is not None:
        if freq is not None and freq != inferred_freq:
            raise ValueError(
                f"Inferred frequency {inferred_freq} from passed "
                "values does not conform to passed frequency "
                f"{freq.freqstr}"
            )
        if freq is None:
            freq = inferred_freq

    return freq


def dtype_to_unit(dtype: DatetimeTZDtype | np.dtype | ArrowDtype) -> str:
    """
    Return the unit str corresponding to the dtype's resolution.

    Parameters
    ----------
    dtype : DatetimeTZDtype or np.dtype
        If np.dtype, we assume it is a datetime64 dtype.

    Returns
    -------
    str
    """
    if isinstance(dtype, DatetimeTZDtype):
        return dtype.unit
    elif isinstance(dtype, ArrowDtype):
        if dtype.kind not in "mM":
            raise ValueError(f"{dtype=} does not have a resolution.")
        return dtype.pyarrow_dtype.unit
    return np.datetime_data(dtype)[0]<|MERGE_RESOLUTION|>--- conflicted
+++ resolved
@@ -1830,159 +1830,6 @@
         return result.astype(object, copy=False)
 
 
-<<<<<<< HEAD
-=======
-_round_doc = """
-    Perform {op} operation on the data to the specified `freq`.
-
-    Parameters
-    ----------
-    freq : str or Offset
-        The frequency level to {op} the index to. Must be a fixed
-        frequency like 's' (second) not 'ME' (month end). See
-        :ref:`frequency aliases <timeseries.offset_aliases>` for
-        a list of possible `freq` values.
-    ambiguous : 'infer', bool-ndarray, 'NaT', default 'raise'
-        Only relevant for DatetimeIndex:
-
-        - 'infer' will attempt to infer fall dst-transition hours based on
-          order
-        - bool-ndarray where True signifies a DST time, False designates
-          a non-DST time (note that this flag is only applicable for
-          ambiguous times)
-        - 'NaT' will return NaT where there are ambiguous times
-        - 'raise' will raise a ValueError if there are ambiguous
-          times.
-
-    nonexistent : 'shift_forward', 'shift_backward', 'NaT', timedelta, default 'raise'
-        A nonexistent time does not exist in a particular timezone
-        where clocks moved forward due to DST.
-
-        - 'shift_forward' will shift the nonexistent time forward to the
-          closest existing time
-        - 'shift_backward' will shift the nonexistent time backward to the
-          closest existing time
-        - 'NaT' will return NaT where there are nonexistent times
-        - timedelta objects will shift nonexistent times by the timedelta
-        - 'raise' will raise a ValueError if there are
-          nonexistent times.
-
-    Returns
-    -------
-    DatetimeIndex, TimedeltaIndex, or Series
-        Index of the same type for a DatetimeIndex or TimedeltaIndex,
-        or a Series with the same index for a Series.
-
-    Raises
-    ------
-    ValueError if the `freq` cannot be converted.
-
-    See Also
-    --------
-    DatetimeIndex.floor : Perform floor operation on the data to the specified `freq`.
-    DatetimeIndex.snap : Snap time stamps to nearest occurring frequency.
-
-    Notes
-    -----
-    If the timestamps have a timezone, {op}ing will take place relative to the
-    local ("wall") time and re-localized to the same timezone. When {op}ing
-    near daylight savings time, use ``nonexistent`` and ``ambiguous`` to
-    control the re-localization behavior.
-
-    Examples
-    --------
-    **DatetimeIndex**
-
-    >>> rng = pd.date_range('1/1/2018 11:59:00', periods=3, freq='min')
-    >>> rng
-    DatetimeIndex(['2018-01-01 11:59:00', '2018-01-01 12:00:00',
-                   '2018-01-01 12:01:00'],
-                  dtype='datetime64[us]', freq='min')
-    """
-
-_round_example = """>>> rng.round('h')
-    DatetimeIndex(['2018-01-01 12:00:00', '2018-01-01 12:00:00',
-                   '2018-01-01 12:00:00'],
-                  dtype='datetime64[us]', freq=None)
-
-    **Series**
-
-    >>> pd.Series(rng).dt.round("h")
-    0   2018-01-01 12:00:00
-    1   2018-01-01 12:00:00
-    2   2018-01-01 12:00:00
-    dtype: datetime64[us]
-
-    When rounding near a daylight savings time transition, use ``ambiguous`` or
-    ``nonexistent`` to control how the timestamp should be re-localized.
-
-    >>> rng_tz = pd.DatetimeIndex(["2021-10-31 03:30:00"], tz="Europe/Amsterdam")
-
-    >>> rng_tz.floor("2h", ambiguous=False)
-    DatetimeIndex(['2021-10-31 02:00:00+01:00'],
-                  dtype='datetime64[us, Europe/Amsterdam]', freq=None)
-
-    >>> rng_tz.floor("2h", ambiguous=True)
-    DatetimeIndex(['2021-10-31 02:00:00+02:00'],
-                  dtype='datetime64[us, Europe/Amsterdam]', freq=None)
-    """
-
-_floor_example = """>>> rng.floor('h')
-    DatetimeIndex(['2018-01-01 11:00:00', '2018-01-01 12:00:00',
-                   '2018-01-01 12:00:00'],
-                  dtype='datetime64[us]', freq=None)
-
-    **Series**
-
-    >>> pd.Series(rng).dt.floor("h")
-    0   2018-01-01 11:00:00
-    1   2018-01-01 12:00:00
-    2   2018-01-01 12:00:00
-    dtype: datetime64[us]
-
-    When rounding near a daylight savings time transition, use ``ambiguous`` or
-    ``nonexistent`` to control how the timestamp should be re-localized.
-
-    >>> rng_tz = pd.DatetimeIndex(["2021-10-31 03:30:00"], tz="Europe/Amsterdam")
-
-    >>> rng_tz.floor("2h", ambiguous=False)
-    DatetimeIndex(['2021-10-31 02:00:00+01:00'],
-                 dtype='datetime64[us, Europe/Amsterdam]', freq=None)
-
-    >>> rng_tz.floor("2h", ambiguous=True)
-    DatetimeIndex(['2021-10-31 02:00:00+02:00'],
-                  dtype='datetime64[us, Europe/Amsterdam]', freq=None)
-    """
-
-_ceil_example = """>>> rng.ceil('h')
-    DatetimeIndex(['2018-01-01 12:00:00', '2018-01-01 12:00:00',
-                   '2018-01-01 13:00:00'],
-                  dtype='datetime64[us]', freq=None)
-
-    **Series**
-
-    >>> pd.Series(rng).dt.ceil("h")
-    0   2018-01-01 12:00:00
-    1   2018-01-01 12:00:00
-    2   2018-01-01 13:00:00
-    dtype: datetime64[us]
-
-    When rounding near a daylight savings time transition, use ``ambiguous`` or
-    ``nonexistent`` to control how the timestamp should be re-localized.
-
-    >>> rng_tz = pd.DatetimeIndex(["2021-10-31 01:30:00"], tz="Europe/Amsterdam")
-
-    >>> rng_tz.ceil("h", ambiguous=False)
-    DatetimeIndex(['2021-10-31 02:00:00+01:00'],
-                  dtype='datetime64[us, Europe/Amsterdam]', freq=None)
-
-    >>> rng_tz.ceil("h", ambiguous=True)
-    DatetimeIndex(['2021-10-31 02:00:00+02:00'],
-                  dtype='datetime64[us, Europe/Amsterdam]', freq=None)
-    """
-
-
->>>>>>> 809d9b72
 class TimelikeOps(DatetimeLikeArrayMixin):
     """
     Common ops for TimedeltaIndex/DatetimeIndex, but not PeriodIndex.
