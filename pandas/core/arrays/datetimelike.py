--- conflicted
+++ resolved
@@ -1232,17 +1232,8 @@
         assert self.shape == other.shape, (self.shape, other.shape)
 
         res_values = op(self.astype("O"), np.asarray(other))
-<<<<<<< HEAD
-        result = array(res_values.ravel())
-        # error: Item "ExtensionArray" of "Union[Any, ExtensionArray]" has no attribute
-        # "reshape"
-        result = extract_array(result, extract_numpy=True).reshape(  # type: ignore[union-attr]  # noqa
-            self.shape
-        )
-=======
         result = pd_array(res_values.ravel())
         result = extract_array(result, extract_numpy=True).reshape(self.shape)
->>>>>>> bc0bcaee
         return result
 
     def _time_shift(self, periods, freq=None):
