--- conflicted
+++ resolved
@@ -396,7 +396,7 @@
 
         return Int64Dtype().__from_arrow__(result)
 
-    def _convert_float_result(self, result):
+    def _convert_rank_result(self, result):
         if self.dtype.na_value is np.nan:
             if isinstance(result, pa.Array):
                 result = result.to_numpy(zero_copy_only=False)
@@ -427,31 +427,6 @@
         else:
             return result
 
-<<<<<<< HEAD
-    def _rank(
-        self,
-        *,
-        axis: AxisInt = 0,
-        method: str = "average",
-        na_option: str = "keep",
-        ascending: bool = True,
-        pct: bool = False,
-    ):
-        """
-        See Series.rank.__doc__.
-        """
-        return self._convert_float_result(
-            self._rank_calc(
-                axis=axis,
-                method=method,
-                na_option=na_option,
-                ascending=ascending,
-                pct=pct,
-            )
-        )
-
-=======
->>>>>>> 4444e527
     def value_counts(self, dropna: bool = True) -> Series:
         result = super().value_counts(dropna=dropna)
         if self.dtype.na_value is np.nan:
