from __future__ import annotations

import operator
import re
from typing import (
    TYPE_CHECKING,
    Union,
)
import warnings

import numpy as np

from pandas._config.config import get_option

from pandas._libs import (
    lib,
    missing as libmissing,
)
from pandas.compat import (
    pa_version_under10p1,
    pa_version_under13p0,
)
from pandas.util._exceptions import find_stack_level

from pandas.core.dtypes.common import (
    is_scalar,
    pandas_dtype,
)
from pandas.core.dtypes.missing import isna

from pandas.core.arrays._arrow_string_mixins import ArrowStringArrayMixin
from pandas.core.arrays.arrow import ArrowExtensionArray
from pandas.core.arrays.boolean import BooleanDtype
from pandas.core.arrays.integer import Int64Dtype
from pandas.core.arrays.numeric import NumericDtype
from pandas.core.arrays.string_ import (
    BaseStringArray,
    StringDtype,
)
from pandas.core.strings.object_array import ObjectStringArrayMixin

if not pa_version_under10p1:
    import pyarrow as pa
    import pyarrow.compute as pc

    from pandas.core.arrays.arrow._arrow_utils import fallback_performancewarning


if TYPE_CHECKING:
    from collections.abc import (
        Callable,
        Sequence,
    )

    from pandas._typing import (
        ArrayLike,
        Dtype,
<<<<<<< HEAD
=======
        NpDtype,
        Scalar,
>>>>>>> 50ac1907
        Self,
        npt,
    )

    from pandas.core.dtypes.dtypes import ExtensionDtype

    from pandas import Series


ArrowStringScalarOrNAT = Union[str, libmissing.NAType]


def _chk_pyarrow_available() -> None:
    if pa_version_under10p1:
        msg = "pyarrow>=10.0.1 is required for PyArrow backed ArrowExtensionArray."
        raise ImportError(msg)


# TODO: Inherit directly from BaseStringArrayMethods. Currently we inherit from
# ObjectStringArrayMixin because we want to have the object-dtype based methods as
# fallback for the ones that pyarrow doesn't yet support


class ArrowStringArray(ObjectStringArrayMixin, ArrowExtensionArray, BaseStringArray):
    """
    Extension array for string data in a ``pyarrow.ChunkedArray``.

    .. warning::

       ArrowStringArray is considered experimental. The implementation and
       parts of the API may change without warning.

    Parameters
    ----------
    values : pyarrow.Array or pyarrow.ChunkedArray
        The array of data.

    Attributes
    ----------
    None

    Methods
    -------
    None

    See Also
    --------
    :func:`array`
        The recommended function for creating a ArrowStringArray.
    Series.str
        The string methods are available on Series backed by
        a ArrowStringArray.

    Notes
    -----
    ArrowStringArray returns a BooleanArray for comparison methods.

    Examples
    --------
    >>> pd.array(["This is", "some text", None, "data."], dtype="string[pyarrow]")
    <ArrowStringArray>
    ['This is', 'some text', <NA>, 'data.']
    Length: 4, dtype: string
    """

    # error: Incompatible types in assignment (expression has type "StringDtype",
    # base class "ArrowExtensionArray" defined the type as "ArrowDtype")
    _dtype: StringDtype  # type: ignore[assignment]
    _storage = "pyarrow"
    _na_value: libmissing.NAType | float = libmissing.NA

    def __init__(self, values) -> None:
        _chk_pyarrow_available()
        if isinstance(values, (pa.Array, pa.ChunkedArray)) and (
            pa.types.is_string(values.type)
            or (
                pa.types.is_dictionary(values.type)
                and (
                    pa.types.is_string(values.type.value_type)
                    or pa.types.is_large_string(values.type.value_type)
                )
            )
        ):
            values = pc.cast(values, pa.large_string())

        super().__init__(values)
        self._dtype = StringDtype(storage=self._storage, na_value=self._na_value)

        if not pa.types.is_large_string(self._pa_array.type):
            raise ValueError(
                "ArrowStringArray requires a PyArrow (chunked) array of "
                "large_string type"
            )

    @classmethod
    def _box_pa_scalar(cls, value, pa_type: pa.DataType | None = None) -> pa.Scalar:
        pa_scalar = super()._box_pa_scalar(value, pa_type)
        if pa.types.is_string(pa_scalar.type) and pa_type is None:
            pa_scalar = pc.cast(pa_scalar, pa.large_string())
        return pa_scalar

    @classmethod
    def _box_pa_array(
        cls, value, pa_type: pa.DataType | None = None, copy: bool = False
    ) -> pa.Array | pa.ChunkedArray:
        pa_array = super()._box_pa_array(value, pa_type)
        if pa.types.is_string(pa_array.type) and pa_type is None:
            pa_array = pc.cast(pa_array, pa.large_string())
        return pa_array

    def __len__(self) -> int:
        """
        Length of this array.

        Returns
        -------
        length : int
        """
        return len(self._pa_array)

    @classmethod
    def _from_sequence(
        cls, scalars, *, dtype: Dtype | None = None, copy: bool = False
    ) -> Self:
        from pandas.core.arrays.masked import BaseMaskedArray

        _chk_pyarrow_available()

        if dtype and not (isinstance(dtype, str) and dtype == "string"):
            dtype = pandas_dtype(dtype)
            assert isinstance(dtype, StringDtype) and dtype.storage == "pyarrow"

        if isinstance(scalars, BaseMaskedArray):
            # avoid costly conversion to object dtype in ensure_string_array and
            # numerical issues with Float32Dtype
            na_values = scalars._mask
            result = scalars._data
            result = lib.ensure_string_array(result, copy=copy, convert_na_value=False)
            return cls(pa.array(result, mask=na_values, type=pa.large_string()))
        elif isinstance(scalars, (pa.Array, pa.ChunkedArray)):
            return cls(pc.cast(scalars, pa.large_string()))

        # convert non-na-likes to str
        result = lib.ensure_string_array(scalars, copy=copy)
        return cls(pa.array(result, type=pa.large_string(), from_pandas=True))

    @classmethod
    def _from_sequence_of_strings(
        cls, strings, *, dtype: ExtensionDtype, copy: bool = False
    ) -> Self:
        return cls._from_sequence(strings, dtype=dtype, copy=copy)

    @property
    def dtype(self) -> StringDtype:  # type: ignore[override]
        """
        An instance of 'string[pyarrow]'.
        """
        return self._dtype

    def insert(self, loc: int, item) -> ArrowStringArray:
        if self.dtype.na_value is np.nan and item is np.nan:
            item = libmissing.NA
        if not isinstance(item, str) and item is not libmissing.NA:
            raise TypeError("Scalar must be NA or str")
        return super().insert(loc, item)

    def _convert_bool_result(self, values):
        if self.dtype.na_value is np.nan:
            return ArrowExtensionArray(values).to_numpy(na_value=np.nan)
        return BooleanDtype().__from_arrow__(values)

    def _maybe_convert_setitem_value(self, value):
        """Maybe convert value to be pyarrow compatible."""
        if is_scalar(value):
            if isna(value):
                value = None
            elif not isinstance(value, str):
                raise TypeError("Scalar must be NA or str")
        else:
            value = np.array(value, dtype=object, copy=True)
            value[isna(value)] = None
            for v in value:
                if not (v is None or isinstance(v, str)):
                    raise TypeError("Must provide strings")
        return super()._maybe_convert_setitem_value(value)

    def isin(self, values: ArrayLike) -> npt.NDArray[np.bool_]:
        value_set = [
            pa_scalar.as_py()
            for pa_scalar in [pa.scalar(value, from_pandas=True) for value in values]
            if pa_scalar.type in (pa.string(), pa.null(), pa.large_string())
        ]

        # short-circuit to return all False array.
        if not len(value_set):
            return np.zeros(len(self), dtype=bool)

        result = pc.is_in(
            self._pa_array, value_set=pa.array(value_set, type=self._pa_array.type)
        )
        # pyarrow 2.0.0 returned nulls, so we explicitly specify dtype to convert nulls
        # to False
        return np.array(result, dtype=np.bool_)

    def astype(self, dtype, copy: bool = True):
        dtype = pandas_dtype(dtype)

        if dtype == self.dtype:
            if copy:
                return self.copy()
            return self
        elif isinstance(dtype, NumericDtype):
            data = self._pa_array.cast(pa.from_numpy_dtype(dtype.numpy_dtype))
            return dtype.__from_arrow__(data)
        elif isinstance(dtype, np.dtype) and np.issubdtype(dtype, np.floating):
            return self.to_numpy(dtype=dtype, na_value=np.nan)

        return super().astype(dtype, copy=copy)

    # ------------------------------------------------------------------------
    # String methods interface

    _str_isalnum = ArrowStringArrayMixin._str_isalnum
    _str_isalpha = ArrowStringArrayMixin._str_isalpha
    _str_isdecimal = ArrowStringArrayMixin._str_isdecimal
    _str_isdigit = ArrowStringArrayMixin._str_isdigit
    _str_islower = ArrowStringArrayMixin._str_islower
    _str_isnumeric = ArrowStringArrayMixin._str_isnumeric
    _str_isspace = ArrowStringArrayMixin._str_isspace
    _str_istitle = ArrowStringArrayMixin._str_istitle
    _str_isupper = ArrowStringArrayMixin._str_isupper

    _str_map = BaseStringArray._str_map
    _str_startswith = ArrowStringArrayMixin._str_startswith
    _str_endswith = ArrowStringArrayMixin._str_endswith
    _str_pad = ArrowStringArrayMixin._str_pad
<<<<<<< HEAD
    _str_match = ArrowStringArrayMixin._str_match
    _str_fullmatch = ArrowStringArrayMixin._str_fullmatch
    _str_lower = ArrowStringArrayMixin._str_lower
    _str_upper = ArrowStringArrayMixin._str_upper
    _str_strip = ArrowStringArrayMixin._str_strip
    _str_lstrip = ArrowStringArrayMixin._str_lstrip
    _str_rstrip = ArrowStringArrayMixin._str_rstrip
    _str_removesuffix = ArrowStringArrayMixin._str_removesuffix
    _str_get = ArrowStringArrayMixin._str_get
    _str_capitalize = ArrowStringArrayMixin._str_capitalize
    _str_title = ArrowStringArrayMixin._str_title
    _str_swapcase = ArrowStringArrayMixin._str_swapcase
    _str_slice_replace = ArrowStringArrayMixin._str_slice_replace
    _str_len = ArrowStringArrayMixin._str_len
=======
    _str_slice = ArrowStringArrayMixin._str_slice
>>>>>>> 50ac1907

    def _str_contains(
        self, pat, case: bool = True, flags: int = 0, na=np.nan, regex: bool = True
    ):
        if flags:
            if get_option("mode.performance_warnings"):
                fallback_performancewarning()
            return super()._str_contains(pat, case, flags, na, regex)

        if not isna(na):
            if not isinstance(na, bool):
                # GH#59561
                warnings.warn(
                    "Allowing a non-bool 'na' in obj.str.contains is deprecated "
                    "and will raise in a future version.",
                    FutureWarning,
                    stacklevel=find_stack_level(),
                )
                na = bool(na)

        return ArrowStringArrayMixin._str_contains(self, pat, case, flags, na, regex)

    def _str_replace(
        self,
        pat: str | re.Pattern,
        repl: str | Callable,
        n: int = -1,
        case: bool = True,
        flags: int = 0,
        regex: bool = True,
    ):
        if isinstance(pat, re.Pattern) or callable(repl) or not case or flags:
            if get_option("mode.performance_warnings"):
                fallback_performancewarning()
            return super()._str_replace(pat, repl, n, case, flags, regex)

        return ArrowStringArrayMixin._str_replace(
            self, pat, repl, n, case, flags, regex
        )

    def _str_repeat(self, repeats: int | Sequence[int]):
        if not isinstance(repeats, int):
            return super()._str_repeat(repeats)
        else:
            return ArrowExtensionArray._str_repeat(self, repeats=repeats)

<<<<<<< HEAD
    def _str_slice(
        self, start: int | None = None, stop: int | None = None, step: int | None = None
    ) -> Self:
        if stop is None:
            return super()._str_slice(start, stop, step)
        return ArrowExtensionArray._str_slice(self, start=start, stop=stop, step=step)
=======
    def _str_len(self):
        result = pc.utf8_length(self._pa_array)
        return self._convert_int_result(result)

    def _str_lower(self) -> Self:
        return type(self)(pc.utf8_lower(self._pa_array))

    def _str_upper(self) -> Self:
        return type(self)(pc.utf8_upper(self._pa_array))

    def _str_strip(self, to_strip=None) -> Self:
        if to_strip is None:
            result = pc.utf8_trim_whitespace(self._pa_array)
        else:
            result = pc.utf8_trim(self._pa_array, characters=to_strip)
        return type(self)(result)

    def _str_lstrip(self, to_strip=None) -> Self:
        if to_strip is None:
            result = pc.utf8_ltrim_whitespace(self._pa_array)
        else:
            result = pc.utf8_ltrim(self._pa_array, characters=to_strip)
        return type(self)(result)

    def _str_rstrip(self, to_strip=None) -> Self:
        if to_strip is None:
            result = pc.utf8_rtrim_whitespace(self._pa_array)
        else:
            result = pc.utf8_rtrim(self._pa_array, characters=to_strip)
        return type(self)(result)
>>>>>>> 50ac1907

    def _str_removeprefix(self, prefix: str):
        if not pa_version_under13p0:
            return ArrowStringArrayMixin._str_removeprefix(self, prefix)
        return super()._str_removeprefix(prefix)

    def _str_count(self, pat: str, flags: int = 0):
        if flags:
            return super()._str_count(pat, flags)
        result = pc.count_substring_regex(self._pa_array, pat)
        return self._convert_int_result(result)

    def _str_find(self, sub: str, start: int = 0, end: int | None = None):
        if (
            pa_version_under13p0
            and not (start != 0 and end is not None)
            and not (start == 0 and end is None)
        ):
            # GH#59562
            return super()._str_find(sub, start, end)
        return ArrowStringArrayMixin._str_find(self, sub, start, end)

    def _str_get_dummies(self, sep: str = "|", dtype: NpDtype | None = None):
        if dtype is None:
            dtype = np.int64
        dummies_pa, labels = ArrowExtensionArray(self._pa_array)._str_get_dummies(
            sep, dtype
        )
        if len(labels) == 0:
            return np.empty(shape=(0, 0), dtype=dtype), labels
        dummies = np.vstack(dummies_pa.to_numpy())
        _dtype = pandas_dtype(dtype)
        dummies_dtype: NpDtype
        if isinstance(_dtype, np.dtype):
            dummies_dtype = _dtype
        else:
            dummies_dtype = np.bool_
        return dummies.astype(dummies_dtype, copy=False), labels

    def _convert_int_result(self, result):
        if self.dtype.na_value is np.nan:
            if isinstance(result, pa.Array):
                result = result.to_numpy(zero_copy_only=False)
            else:
                result = result.to_numpy()
            if result.dtype == np.int32:
                result = result.astype(np.int64)
            return result

        return Int64Dtype().__from_arrow__(result)

    def _reduce(
        self, name: str, *, skipna: bool = True, keepdims: bool = False, **kwargs
    ):
        if self.dtype.na_value is np.nan and name in ["any", "all"]:
            if not skipna:
                nas = pc.is_null(self._pa_array)
                arr = pc.or_kleene(nas, pc.not_equal(self._pa_array, ""))
            else:
                arr = pc.not_equal(self._pa_array, "")
            return ArrowExtensionArray(arr)._reduce(
                name, skipna=skipna, keepdims=keepdims, **kwargs
            )

        result = self._reduce_calc(name, skipna=skipna, keepdims=keepdims, **kwargs)
        if name in ("argmin", "argmax") and isinstance(result, pa.Array):
            return self._convert_int_result(result)
        elif isinstance(result, pa.Array):
            return type(self)(result)
        else:
            return result

    def value_counts(self, dropna: bool = True) -> Series:
        result = super().value_counts(dropna=dropna)
        if self.dtype.na_value is np.nan:
            res_values = result._values.to_numpy()
            return result._constructor(
                res_values, index=result.index, name=result.name, copy=False
            )
        return result

    def _cmp_method(self, other, op):
        result = super()._cmp_method(other, op)
        if self.dtype.na_value is np.nan:
            if op == operator.ne:
                return result.to_numpy(np.bool_, na_value=True)
            else:
                return result.to_numpy(np.bool_, na_value=False)
        return result


class ArrowStringArrayNumpySemantics(ArrowStringArray):
    _na_value = np.nan<|MERGE_RESOLUTION|>--- conflicted
+++ resolved
@@ -55,11 +55,7 @@
     from pandas._typing import (
         ArrayLike,
         Dtype,
-<<<<<<< HEAD
-=======
         NpDtype,
-        Scalar,
->>>>>>> 50ac1907
         Self,
         npt,
     )
@@ -296,7 +292,6 @@
     _str_startswith = ArrowStringArrayMixin._str_startswith
     _str_endswith = ArrowStringArrayMixin._str_endswith
     _str_pad = ArrowStringArrayMixin._str_pad
-<<<<<<< HEAD
     _str_match = ArrowStringArrayMixin._str_match
     _str_fullmatch = ArrowStringArrayMixin._str_fullmatch
     _str_lower = ArrowStringArrayMixin._str_lower
@@ -311,9 +306,7 @@
     _str_swapcase = ArrowStringArrayMixin._str_swapcase
     _str_slice_replace = ArrowStringArrayMixin._str_slice_replace
     _str_len = ArrowStringArrayMixin._str_len
-=======
     _str_slice = ArrowStringArrayMixin._str_slice
->>>>>>> 50ac1907
 
     def _str_contains(
         self, pat, case: bool = True, flags: int = 0, na=np.nan, regex: bool = True
@@ -359,46 +352,6 @@
             return super()._str_repeat(repeats)
         else:
             return ArrowExtensionArray._str_repeat(self, repeats=repeats)
-
-<<<<<<< HEAD
-    def _str_slice(
-        self, start: int | None = None, stop: int | None = None, step: int | None = None
-    ) -> Self:
-        if stop is None:
-            return super()._str_slice(start, stop, step)
-        return ArrowExtensionArray._str_slice(self, start=start, stop=stop, step=step)
-=======
-    def _str_len(self):
-        result = pc.utf8_length(self._pa_array)
-        return self._convert_int_result(result)
-
-    def _str_lower(self) -> Self:
-        return type(self)(pc.utf8_lower(self._pa_array))
-
-    def _str_upper(self) -> Self:
-        return type(self)(pc.utf8_upper(self._pa_array))
-
-    def _str_strip(self, to_strip=None) -> Self:
-        if to_strip is None:
-            result = pc.utf8_trim_whitespace(self._pa_array)
-        else:
-            result = pc.utf8_trim(self._pa_array, characters=to_strip)
-        return type(self)(result)
-
-    def _str_lstrip(self, to_strip=None) -> Self:
-        if to_strip is None:
-            result = pc.utf8_ltrim_whitespace(self._pa_array)
-        else:
-            result = pc.utf8_ltrim(self._pa_array, characters=to_strip)
-        return type(self)(result)
-
-    def _str_rstrip(self, to_strip=None) -> Self:
-        if to_strip is None:
-            result = pc.utf8_rtrim_whitespace(self._pa_array)
-        else:
-            result = pc.utf8_rtrim(self._pa_array, characters=to_strip)
-        return type(self)(result)
->>>>>>> 50ac1907
 
     def _str_removeprefix(self, prefix: str):
         if not pa_version_under13p0:
