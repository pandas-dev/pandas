from __future__ import annotations

from distutils.version import LooseVersion
from typing import (
    TYPE_CHECKING,
    Any,
    Optional,
    Sequence,
    Tuple,
    Type,
    Union,
)

import numpy as np

from pandas._libs import (
    lib,
    missing as libmissing,
)
from pandas._typing import (
    Dtype,
    NpDtype,
)
from pandas.util._decorators import doc
from pandas.util._validators import validate_fillna_kwargs

from pandas.core.dtypes.base import ExtensionDtype
from pandas.core.dtypes.dtypes import register_extension_dtype
from pandas.core.dtypes.missing import isna

from pandas.api.types import (
    is_array_like,
    is_bool_dtype,
    is_integer,
    is_integer_dtype,
    is_scalar,
)
from pandas.core import missing
from pandas.core.arraylike import OpsMixin
from pandas.core.arrays.base import ExtensionArray
from pandas.core.indexers import (
    check_array_indexer,
    validate_indices,
)

try:
    import pyarrow as pa
except ImportError:
    pa = None
else:
    # PyArrow backed StringArrays are available starting at 1.0.0, but this
    # file is imported from even if pyarrow is < 1.0.0, before pyarrow.compute
    # and its compute functions existed. GH38801
    if LooseVersion(pa.__version__) >= "1.0.0":
        import pyarrow.compute as pc

        ARROW_CMP_FUNCS = {
            "eq": pc.equal,
            "ne": pc.not_equal,
            "lt": pc.less,
            "gt": pc.greater,
            "le": pc.less_equal,
            "ge": pc.greater_equal,
        }


if TYPE_CHECKING:
    from pandas import Series


@register_extension_dtype
class ArrowStringDtype(ExtensionDtype):
    """
    Extension dtype for string data in a ``pyarrow.ChunkedArray``.

    .. versionadded:: 1.2.0

    .. warning::

       ArrowStringDtype is considered experimental. The implementation and
       parts of the API may change without warning.

    Attributes
    ----------
    None

    Methods
    -------
    None

    Examples
    --------
    >>> from pandas.core.arrays.string_arrow import ArrowStringDtype
    >>> ArrowStringDtype()
    ArrowStringDtype
    """

    name = "arrow_string"

    #: StringDtype.na_value uses pandas.NA
    na_value = libmissing.NA

    @property
    def type(self) -> Type[str]:
        return str

    @classmethod
    def construct_array_type(cls) -> Type[ArrowStringArray]:
        """
        Return the array type associated with this dtype.

        Returns
        -------
        type
        """
        return ArrowStringArray

    def __hash__(self) -> int:
        return hash("ArrowStringDtype")

    def __repr__(self) -> str:
        return "ArrowStringDtype"

    def __from_arrow__(
        self, array: Union[pa.Array, pa.ChunkedArray]
    ) -> ArrowStringArray:
        """
        Construct StringArray from pyarrow Array/ChunkedArray.
        """
        return ArrowStringArray(array)

    def __eq__(self, other) -> bool:
        """Check whether 'other' is equal to self.

        By default, 'other' is considered equal if
        * it's a string matching 'self.name'.
        * it's an instance of this type.

        Parameters
        ----------
        other : Any

        Returns
        -------
        bool
        """
        if isinstance(other, ArrowStringDtype):
            return True
        elif isinstance(other, str) and other == "arrow_string":
            return True
        else:
            return False


class ArrowStringArray(OpsMixin, ExtensionArray):
    """
    Extension array for string data in a ``pyarrow.ChunkedArray``.

    .. versionadded:: 1.2.0

    .. warning::

       ArrowStringArray is considered experimental. The implementation and
       parts of the API may change without warning.

    Parameters
    ----------
    values : pyarrow.Array or pyarrow.ChunkedArray
        The array of data.

    Attributes
    ----------
    None

    Methods
    -------
    None

    See Also
    --------
    array
        The recommended function for creating a ArrowStringArray.
    Series.str
        The string methods are available on Series backed by
        a ArrowStringArray.

    Notes
    -----
    ArrowStringArray returns a BooleanArray for comparison methods.

    Examples
    --------
    >>> pd.array(['This is', 'some text', None, 'data.'], dtype="arrow_string")
    <ArrowStringArray>
    ['This is', 'some text', <NA>, 'data.']
    Length: 4, dtype: arrow_string
    """

    _dtype = ArrowStringDtype()

    def __init__(self, values):
        self._chk_pyarrow_available()
        if isinstance(values, pa.Array):
            self._data = pa.chunked_array([values])
        elif isinstance(values, pa.ChunkedArray):
            self._data = values
        else:
            raise ValueError(f"Unsupported type '{type(values)}' for ArrowStringArray")

        if not pa.types.is_string(self._data.type):
            raise ValueError(
                "ArrowStringArray requires a PyArrow (chunked) array of string type"
            )

    @classmethod
    def _chk_pyarrow_available(cls) -> None:
        # TODO: maybe update import_optional_dependency to allow a minimum
        # version to be specified rather than use the global minimum
        if pa is None or LooseVersion(pa.__version__) < "1.0.0":
            msg = "pyarrow>=1.0.0 is required for PyArrow backed StringArray."
            raise ImportError(msg)

    @classmethod
    def _from_sequence(cls, scalars, dtype: Optional[Dtype] = None, copy=False):
        cls._chk_pyarrow_available()
        # convert non-na-likes to str, and nan-likes to ArrowStringDtype.na_value
        scalars = lib.ensure_string_array(scalars, copy=False)
        return cls(pa.array(scalars, type=pa.string(), from_pandas=True))

    @classmethod
    def _from_sequence_of_strings(
        cls, strings, dtype: Optional[Dtype] = None, copy=False
    ):
        return cls._from_sequence(strings, dtype=dtype, copy=copy)

    @property
    def dtype(self) -> ArrowStringDtype:
        """
        An instance of 'ArrowStringDtype'.
        """
        return self._dtype

    def __array__(self, dtype: Optional[NpDtype] = None) -> np.ndarray:
        """Correctly construct numpy arrays when passed to `np.asarray()`."""
        return self.to_numpy(dtype=dtype)

    def __arrow_array__(self, type=None):
        """Convert myself to a pyarrow Array or ChunkedArray."""
        return self._data

    # error: Argument 1 of "to_numpy" is incompatible with supertype "ExtensionArray";
    # supertype defines the argument type as "Union[ExtensionDtype, str, dtype[Any],
    # Type[str], Type[float], Type[int], Type[complex], Type[bool], Type[object], None]"
    def to_numpy(  # type: ignore[override]
        self,
        dtype: Optional[NpDtype] = None,
        copy: bool = False,
        na_value=lib.no_default,
    ) -> np.ndarray:
        """
        Convert to a NumPy ndarray.
        """
        # TODO: copy argument is ignored

        if na_value is lib.no_default:
            na_value = self._dtype.na_value
        result = self._data.__array__(dtype=dtype)
        result[isna(result)] = na_value
        return result

    def __len__(self) -> int:
        """
        Length of this array.

        Returns
        -------
        length : int
        """
        return len(self._data)

    @doc(ExtensionArray.factorize)
    def factorize(self, na_sentinel: int = -1) -> Tuple[np.ndarray, ExtensionArray]:
        encoded = self._data.dictionary_encode()
        indices = pa.chunked_array(
            [c.indices for c in encoded.chunks], type=encoded.type.index_type
        ).to_pandas()
        if indices.dtype.kind == "f":
            indices[np.isnan(indices)] = na_sentinel
        indices = indices.astype(np.int64, copy=False)

        if encoded.num_chunks:
            uniques = type(self)(encoded.chunk(0).dictionary)
        else:
            uniques = type(self)(pa.array([], type=encoded.type.value_type))

        return indices.values, uniques

    @classmethod
    def _concat_same_type(cls, to_concat) -> ArrowStringArray:
        """
        Concatenate multiple ArrowStringArray.

        Parameters
        ----------
        to_concat : sequence of ArrowStringArray

        Returns
        -------
        ArrowStringArray
        """
        return cls(
            pa.chunked_array(
                [array for ea in to_concat for array in ea._data.iterchunks()]
            )
        )

    def __getitem__(self, item: Any) -> Any:
        """Select a subset of self.

        Parameters
        ----------
        item : int, slice, or ndarray
            * int: The position in 'self' to get.
            * slice: A slice object, where 'start', 'stop', and 'step' are
              integers or None
            * ndarray: A 1-d boolean NumPy ndarray the same length as 'self'

        Returns
        -------
        item : scalar or ExtensionArray

        Notes
        -----
        For scalar ``item``, return a scalar value suitable for the array's
        type. This should be an instance of ``self.dtype.type``.
        For slice ``key``, return an instance of ``ExtensionArray``, even
        if the slice is length 0 or 1.
        For a boolean mask, return an instance of ``ExtensionArray``, filtered
        to the values where ``item`` is True.
        """
        item = check_array_indexer(self, item)

        if isinstance(item, np.ndarray):
            if not len(item):
                return type(self)(pa.chunked_array([], type=pa.string()))
            elif is_integer_dtype(item.dtype):
                # error: Argument 1 to "take" of "ArrowStringArray" has incompatible
                # type "ndarray"; expected "Sequence[int]"
                return self.take(item)  # type: ignore[arg-type]
            elif is_bool_dtype(item.dtype):
                return type(self)(self._data.filter(item))
            else:
                raise IndexError(
                    "Only integers, slices and integer or "
                    "boolean arrays are valid indices."
                )

        # We are not an array indexer, so maybe e.g. a slice or integer
        # indexer. We dispatch to pyarrow.
        value = self._data[item]
        if isinstance(value, pa.ChunkedArray):
            return type(self)(value)
        else:
            return self._as_pandas_scalar(value)

    def _as_pandas_scalar(self, arrow_scalar: pa.Scalar):
        scalar = arrow_scalar.as_py()
        if scalar is None:
            return self._dtype.na_value
        else:
            return scalar

    def fillna(self, value=None, method=None, limit=None):
        """
        Fill NA/NaN values using the specified method.

        Parameters
        ----------
        value : scalar, array-like
            If a scalar value is passed it is used to fill all missing values.
            Alternatively, an array-like 'value' can be given. It's expected
            that the array-like have the same length as 'self'.
        method : {'backfill', 'bfill', 'pad', 'ffill', None}, default None
            Method to use for filling holes in reindexed Series
            pad / ffill: propagate last valid observation forward to next valid
            backfill / bfill: use NEXT valid observation to fill gap.
        limit : int, default None
            If method is specified, this is the maximum number of consecutive
            NaN values to forward/backward fill. In other words, if there is
            a gap with more than this number of consecutive NaNs, it will only
            be partially filled. If method is not specified, this is the
            maximum number of entries along the entire axis where NaNs will be
            filled.

        Returns
        -------
        ExtensionArray
            With NA/NaN filled.
        """
        value, method = validate_fillna_kwargs(value, method)

        mask = self.isna()
        value = missing.check_value_size(value, mask, len(self))

        if mask.any():
            if method is not None:
                func = missing.get_fill_func(method)
<<<<<<< HEAD
                # error: Argument 1 to "to_numpy" of "ArrowStringArray" has incompatible
                # type "Type[object]"; expected "Union[str, dtype[Any], None]"
                new_values = func(
                    self.to_numpy(object),  # type: ignore[arg-type]
                    limit=limit,
                    mask=mask,
                )
=======
                new_values, _ = func(self.to_numpy(object), limit=limit, mask=mask)
>>>>>>> 2e7e3e20
                new_values = self._from_sequence(new_values)
            else:
                # fill with value
                new_values = self.copy()
                new_values[mask] = value
        else:
            new_values = self.copy()
        return new_values

    def _reduce(self, name, skipna=True, **kwargs):
        if name in ["min", "max"]:
            return getattr(self, name)(skipna=skipna)

        raise TypeError(f"Cannot perform reduction '{name}' with string dtype")

    @property
    def nbytes(self) -> int:
        """
        The number of bytes needed to store this object in memory.
        """
        return self._data.nbytes

    # error: Return type "ndarray" of "isna" incompatible with return type "ArrayLike"
    # in supertype "ExtensionArray"
    def isna(self) -> np.ndarray:  # type: ignore[override]
        """
        Boolean NumPy array indicating if each value is missing.

        This should return a 1-D array the same length as 'self'.
        """
        # TODO: Implement .to_numpy for ChunkedArray
        return self._data.is_null().to_pandas().values

    def copy(self) -> ArrowStringArray:
        """
        Return a shallow copy of the array.

        Returns
        -------
        ArrowStringArray
        """
        return type(self)(self._data)

    def _cmp_method(self, other, op):
        from pandas.arrays import BooleanArray

        pc_func = ARROW_CMP_FUNCS[op.__name__]
        if isinstance(other, ArrowStringArray):
            result = pc_func(self._data, other._data)
        elif isinstance(other, np.ndarray):
            result = pc_func(self._data, other)
        elif is_scalar(other):
            try:
                result = pc_func(self._data, pa.scalar(other))
            except (pa.lib.ArrowNotImplementedError, pa.lib.ArrowInvalid):
                mask = isna(self) | isna(other)
                valid = ~mask
                result = np.zeros(len(self), dtype="bool")
                result[valid] = op(np.array(self)[valid], other)
                return BooleanArray(result, mask)
        else:
            return NotImplemented

        # TODO(ARROW-9429): Add a .to_numpy() to ChunkedArray
        return BooleanArray._from_sequence(result.to_pandas().values)

    def __setitem__(self, key: Union[int, np.ndarray], value: Any) -> None:
        """Set one or more values inplace.

        Parameters
        ----------
        key : int, ndarray, or slice
            When called from, e.g. ``Series.__setitem__``, ``key`` will be
            one of

            * scalar int
            * ndarray of integers.
            * boolean ndarray
            * slice object

        value : ExtensionDtype.type, Sequence[ExtensionDtype.type], or object
            value or values to be set of ``key``.

        Returns
        -------
        None
        """
        key = check_array_indexer(self, key)

        if is_integer(key):
            if not is_scalar(value):
                raise ValueError("Must pass scalars with scalar indexer")
            elif isna(value):
                value = None
            elif not isinstance(value, str):
                raise ValueError("Scalar must be NA or str")

            # Slice data and insert in-between
            new_data = [
                # error: Slice index must be an integer or None
                *self._data[0:key].chunks,  # type: ignore[misc]
                pa.array([value], type=pa.string()),
                *self._data[(key + 1) :].chunks,
            ]
            self._data = pa.chunked_array(new_data)
        else:
            # Convert to integer indices and iteratively assign.
            # TODO: Make a faster variant of this in Arrow upstream.
            #       This is probably extremely slow.

            # Convert all possible input key types to an array of integers
            if is_bool_dtype(key):
                # TODO(ARROW-9430): Directly support setitem(booleans)
                key_array = np.argwhere(key).flatten()
            elif isinstance(key, slice):
                key_array = np.array(range(len(self))[key])
            else:
                # TODO(ARROW-9431): Directly support setitem(integers)
                key_array = np.asanyarray(key)

            if is_scalar(value):
                value = np.broadcast_to(value, len(key_array))
            else:
                value = np.asarray(value)

            if len(key_array) != len(value):
                raise ValueError("Length of indexer and values mismatch")

            for k, v in zip(key_array, value):
                self[k] = v

    def take(
        self, indices: Sequence[int], allow_fill: bool = False, fill_value: Any = None
    ):
        """
        Take elements from an array.

        Parameters
        ----------
        indices : sequence of int
            Indices to be taken.
        allow_fill : bool, default False
            How to handle negative values in `indices`.

            * False: negative values in `indices` indicate positional indices
              from the right (the default). This is similar to
              :func:`numpy.take`.

            * True: negative values in `indices` indicate
              missing values. These values are set to `fill_value`. Any other
              other negative values raise a ``ValueError``.

        fill_value : any, optional
            Fill value to use for NA-indices when `allow_fill` is True.
            This may be ``None``, in which case the default NA value for
            the type, ``self.dtype.na_value``, is used.

            For many ExtensionArrays, there will be two representations of
            `fill_value`: a user-facing "boxed" scalar, and a low-level
            physical NA value. `fill_value` should be the user-facing version,
            and the implementation should handle translating that to the
            physical version for processing the take if necessary.

        Returns
        -------
        ExtensionArray

        Raises
        ------
        IndexError
            When the indices are out of bounds for the array.
        ValueError
            When `indices` contains negative values other than ``-1``
            and `allow_fill` is True.

        See Also
        --------
        numpy.take
        api.extensions.take

        Notes
        -----
        ExtensionArray.take is called by ``Series.__getitem__``, ``.loc``,
        ``iloc``, when `indices` is a sequence of values. Additionally,
        it's called by :meth:`Series.reindex`, or any other method
        that causes realignment, with a `fill_value`.
        """
        # TODO: Remove once we got rid of the (indices < 0) check
        if not is_array_like(indices):
            indices_array = np.asanyarray(indices)
        else:
            # error: Incompatible types in assignment (expression has type
            # "Sequence[int]", variable has type "ndarray")
            indices_array = indices  # type: ignore[assignment]

        if len(self._data) == 0 and (indices_array >= 0).any():
            raise IndexError("cannot do a non-empty take")
        if indices_array.size > 0 and indices_array.max() >= len(self._data):
            raise IndexError("out of bounds value in 'indices'.")

        if allow_fill:
            fill_mask = indices_array < 0
            if fill_mask.any():
                validate_indices(indices_array, len(self._data))
                # TODO(ARROW-9433): Treat negative indices as NULL
                indices_array = pa.array(indices_array, mask=fill_mask)
                result = self._data.take(indices_array)
                if isna(fill_value):
                    return type(self)(result)
                # TODO: ArrowNotImplementedError: Function fill_null has no
                # kernel matching input types (array[string], scalar[string])
                result = type(self)(result)
                result[fill_mask] = fill_value
                return result
                # return type(self)(pc.fill_null(result, pa.scalar(fill_value)))
            else:
                # Nothing to fill
                return type(self)(self._data.take(indices))
        else:  # allow_fill=False
            # TODO(ARROW-9432): Treat negative indices as indices from the right.
            if (indices_array < 0).any():
                # Don't modify in-place
                indices_array = np.copy(indices_array)
                indices_array[indices_array < 0] += len(self._data)
            return type(self)(self._data.take(indices_array))

    def value_counts(self, dropna: bool = True) -> Series:
        """
        Return a Series containing counts of each unique value.

        Parameters
        ----------
        dropna : bool, default True
            Don't include counts of missing values.

        Returns
        -------
        counts : Series

        See Also
        --------
        Series.value_counts
        """
        from pandas import (
            Index,
            Series,
        )

        vc = self._data.value_counts()

        # Index cannot hold ExtensionArrays yet
        index = Index(type(self)(vc.field(0)).astype(object))
        # No missing values so we can adhere to the interface and return a numpy array.
        counts = np.array(vc.field(1))

        if dropna and self._data.null_count > 0:
            raise NotImplementedError("yo")

        return Series(counts, index=index).astype("Int64")<|MERGE_RESOLUTION|>--- conflicted
+++ resolved
@@ -405,17 +405,7 @@
         if mask.any():
             if method is not None:
                 func = missing.get_fill_func(method)
-<<<<<<< HEAD
-                # error: Argument 1 to "to_numpy" of "ArrowStringArray" has incompatible
-                # type "Type[object]"; expected "Union[str, dtype[Any], None]"
-                new_values = func(
-                    self.to_numpy(object),  # type: ignore[arg-type]
-                    limit=limit,
-                    mask=mask,
-                )
-=======
                 new_values, _ = func(self.to_numpy(object), limit=limit, mask=mask)
->>>>>>> 2e7e3e20
                 new_values = self._from_sequence(new_values)
             else:
                 # fill with value
