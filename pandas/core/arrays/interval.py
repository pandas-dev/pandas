from __future__ import annotations

import operator
from operator import (
    le,
    lt,
)
import textwrap
from typing import (
    TYPE_CHECKING,
    Literal,
    Union,
    overload,
)

import numpy as np

from pandas._config import get_option

from pandas._libs import lib
from pandas._libs.interval import (
    VALID_CLOSED,
    Interval,
    IntervalMixin,
    intervals_to_interval_bounds,
)
from pandas._libs.missing import NA
from pandas._typing import (
    ArrayLike,
    AxisInt,
    Dtype,
    FillnaOptions,
    IntervalClosedType,
    NpDtype,
    PositionalIndexer,
    ScalarIndexer,
    Self,
    SequenceIndexer,
    SortKind,
    TimeArrayLike,
    npt,
)
from pandas.compat.numpy import function as nv
from pandas.errors import IntCastingNaNError
from pandas.util._decorators import Appender

from pandas.core.dtypes.cast import (
    LossySetitemError,
    maybe_upcast_numeric_to_64bit,
)
from pandas.core.dtypes.common import (
    is_float_dtype,
    is_integer_dtype,
    is_list_like,
    is_object_dtype,
    is_scalar,
    is_string_dtype,
    needs_i8_conversion,
    pandas_dtype,
)
from pandas.core.dtypes.dtypes import (
    CategoricalDtype,
    IntervalDtype,
)
from pandas.core.dtypes.generic import (
    ABCDataFrame,
    ABCDatetimeIndex,
    ABCIntervalIndex,
    ABCPeriodIndex,
)
from pandas.core.dtypes.missing import (
    is_valid_na_for_dtype,
    isna,
    notna,
)

from pandas.core.algorithms import (
    isin,
    take,
    unique,
    value_counts_internal as value_counts,
)
from pandas.core.arrays.base import (
    ExtensionArray,
    _extension_array_shared_docs,
)
from pandas.core.arrays.datetimes import DatetimeArray
from pandas.core.arrays.timedeltas import TimedeltaArray
import pandas.core.common as com
from pandas.core.construction import (
    array as pd_array,
    ensure_wrapped_if_datetimelike,
    extract_array,
)
from pandas.core.indexers import check_array_indexer
from pandas.core.ops import (
    invalid_comparison,
    unpack_zerodim_and_defer,
)

if TYPE_CHECKING:
    from collections.abc import (
        Iterator,
        Sequence,
    )

    from pandas import (
        Index,
        Series,
    )


IntervalSideT = Union[TimeArrayLike, np.ndarray]
IntervalOrNA = Union[Interval, float]

_interval_shared_docs: dict[str, str] = {}

_shared_docs_kwargs = {
    "klass": "IntervalArray",
    "qualname": "arrays.IntervalArray",
    "name": "",
}


_interval_shared_docs[
    "class"
] = """
%(summary)s

Parameters
----------
data : array-like (1-dimensional)
    Array-like (ndarray, :class:`DateTimeArray`, :class:`TimeDeltaArray`) containing
    Interval objects from which to build the %(klass)s.
closed : {'left', 'right', 'both', 'neither'}, default 'right'
    Whether the intervals are closed on the left-side, right-side, both or
    neither.
dtype : dtype or None, default None
    If None, dtype will be inferred.
copy : bool, default False
    Copy the input data.
%(name)s\
verify_integrity : bool, default True
    Verify that the %(klass)s is valid.

Attributes
----------
left
right
closed
mid
length
is_empty
is_non_overlapping_monotonic
%(extra_attributes)s\

Methods
-------
from_arrays
from_tuples
from_breaks
contains
overlaps
set_closed
to_tuples
%(extra_methods)s\

See Also
--------
Index : The base pandas Index type.
Interval : A bounded slice-like interval; the elements of an %(klass)s.
interval_range : Function to create a fixed frequency IntervalIndex.
cut : Bin values into discrete Intervals.
qcut : Bin values into equal-sized Intervals based on rank or sample quantiles.

Notes
-----
See the `user guide
<https://pandas.pydata.org/pandas-docs/stable/user_guide/advanced.html#intervalindex>`__
for more.

%(examples)s\
"""


@Appender(
    _interval_shared_docs["class"]
    % {
        "klass": "IntervalArray",
        "summary": "Pandas array for interval data that are closed on the same side.",
        "name": "",
        "extra_attributes": "",
        "extra_methods": "",
        "examples": textwrap.dedent(
            """\
    Examples
    --------
    A new ``IntervalArray`` can be constructed directly from an array-like of
    ``Interval`` objects:

    >>> pd.arrays.IntervalArray([pd.Interval(0, 1), pd.Interval(1, 5)])
    <IntervalArray>
    [(0, 1], (1, 5]]
    Length: 2, dtype: interval[int64, right]

    It may also be constructed using one of the constructor
    methods: :meth:`IntervalArray.from_arrays`,
    :meth:`IntervalArray.from_breaks`, and :meth:`IntervalArray.from_tuples`.
    """
        ),
    }
)
class IntervalArray(IntervalMixin, ExtensionArray):
    can_hold_na = True
    _na_value = _fill_value = np.nan

    @property
    def ndim(self) -> Literal[1]:
        return 1

    # To make mypy recognize the fields
    _left: IntervalSideT
    _right: IntervalSideT
    _dtype: IntervalDtype

    # ---------------------------------------------------------------------
    # Constructors

    def __new__(
        cls,
        data,
        closed: IntervalClosedType | None = None,
        dtype: Dtype | None = None,
        copy: bool = False,
        verify_integrity: bool = True,
    ):
        data = extract_array(data, extract_numpy=True)

        if isinstance(data, cls):
            left: IntervalSideT = data._left
            right: IntervalSideT = data._right
            closed = closed or data.closed
            dtype = IntervalDtype(left.dtype, closed=closed)
        else:
            # don't allow scalars
            if is_scalar(data):
                msg = (
                    f"{cls.__name__}(...) must be called with a collection "
                    f"of some kind, {data} was passed"
                )
                raise TypeError(msg)

            # might need to convert empty or purely na data
            data = _maybe_convert_platform_interval(data)
            left, right, infer_closed = intervals_to_interval_bounds(
                data, validate_closed=closed is None
            )
            if left.dtype == object:
                left = lib.maybe_convert_objects(left)
                right = lib.maybe_convert_objects(right)
            closed = closed or infer_closed

            left, right, dtype = cls._ensure_simple_new_inputs(
                left,
                right,
                closed=closed,
                copy=copy,
                dtype=dtype,
            )

        if verify_integrity:
            cls._validate(left, right, dtype=dtype)

        return cls._simple_new(
            left,
            right,
            dtype=dtype,
        )

    @classmethod
    def _simple_new(
        cls,
        left: IntervalSideT,
        right: IntervalSideT,
        dtype: IntervalDtype,
    ) -> Self:
        result = IntervalMixin.__new__(cls)
        result._left = left
        result._right = right
        result._dtype = dtype

        return result

    @classmethod
    def _ensure_simple_new_inputs(
        cls,
        left,
        right,
        closed: IntervalClosedType | None = None,
        copy: bool = False,
        dtype: Dtype | None = None,
    ) -> tuple[IntervalSideT, IntervalSideT, IntervalDtype]:
        """Ensure correctness of input parameters for cls._simple_new."""
        from pandas.core.indexes.base import ensure_index

        left = ensure_index(left, copy=copy)
        left = maybe_upcast_numeric_to_64bit(left)

        right = ensure_index(right, copy=copy)
        right = maybe_upcast_numeric_to_64bit(right)

        if closed is None and isinstance(dtype, IntervalDtype):
            closed = dtype.closed

        closed = closed or "right"

        if dtype is not None:
            # GH 19262: dtype must be an IntervalDtype to override inferred
            dtype = pandas_dtype(dtype)
            if isinstance(dtype, IntervalDtype):
                if dtype.subtype is not None:
                    left = left.astype(dtype.subtype)
                    right = right.astype(dtype.subtype)
            else:
                msg = f"dtype must be an IntervalDtype, got {dtype}"
                raise TypeError(msg)

            if dtype.closed is None:
                # possibly loading an old pickle
                dtype = IntervalDtype(dtype.subtype, closed)
            elif closed != dtype.closed:
                raise ValueError("closed keyword does not match dtype.closed")

        # coerce dtypes to match if needed
        if is_float_dtype(left.dtype) and is_integer_dtype(right.dtype):
            right = right.astype(left.dtype)
        elif is_float_dtype(right.dtype) and is_integer_dtype(left.dtype):
            left = left.astype(right.dtype)

        if type(left) != type(right):
            msg = (
                f"must not have differing left [{type(left).__name__}] and "
                f"right [{type(right).__name__}] types"
            )
            raise ValueError(msg)
        if isinstance(left.dtype, CategoricalDtype) or is_string_dtype(left.dtype):
            # GH 19016
            msg = (
                "category, object, and string subtypes are not supported "
                "for IntervalArray"
            )
            raise TypeError(msg)
        if isinstance(left, ABCPeriodIndex):
            msg = "Period dtypes are not supported, use a PeriodIndex instead"
            raise ValueError(msg)
        if isinstance(left, ABCDatetimeIndex) and str(left.tz) != str(right.tz):
            msg = (
                "left and right must have the same time zone, got "
                f"'{left.tz}' and '{right.tz}'"
            )
            raise ValueError(msg)

        # For dt64/td64 we want DatetimeArray/TimedeltaArray instead of ndarray
        left = ensure_wrapped_if_datetimelike(left)
        left = extract_array(left, extract_numpy=True)
        right = ensure_wrapped_if_datetimelike(right)
        right = extract_array(right, extract_numpy=True)

        lbase = getattr(left, "_ndarray", left).base
        rbase = getattr(right, "_ndarray", right).base
        if lbase is not None and lbase is rbase:
            # If these share data, then setitem could corrupt our IA
            right = right.copy()

        dtype = IntervalDtype(left.dtype, closed=closed)

        return left, right, dtype

    @classmethod
    def _from_sequence(
        cls,
        scalars,
        *,
        dtype: Dtype | None = None,
        copy: bool = False,
    ) -> Self:
        return cls(scalars, dtype=dtype, copy=copy)

    @classmethod
    def _from_factorized(cls, values: np.ndarray, original: IntervalArray) -> Self:
        if len(values) == 0:
            # An empty array returns object-dtype here. We can't create
            # a new IA from an (empty) object-dtype array, so turn it into the
            # correct dtype.
            values = values.astype(original.dtype.subtype)
        return cls(values, closed=original.closed)

    _interval_shared_docs["from_breaks"] = textwrap.dedent(
        """
        Construct an %(klass)s from an array of splits.

        Parameters
        ----------
        breaks : array-like (1-dimensional)
            Left and right bounds for each interval.
        closed : {'left', 'right', 'both', 'neither'}, default 'right'
            Whether the intervals are closed on the left-side, right-side, both
            or neither.\
        %(name)s
        copy : bool, default False
            Copy the data.
        dtype : dtype or None, default None
            If None, dtype will be inferred.

        Returns
        -------
        %(klass)s

        See Also
        --------
        interval_range : Function to create a fixed frequency IntervalIndex.
        %(klass)s.from_arrays : Construct from a left and right array.
        %(klass)s.from_tuples : Construct from a sequence of tuples.

        %(examples)s\
        """
    )

    @classmethod
    @Appender(
        _interval_shared_docs["from_breaks"]
        % {
            "klass": "IntervalArray",
            "name": "",
            "examples": textwrap.dedent(
                """\
        Examples
        --------
        >>> pd.arrays.IntervalArray.from_breaks([0, 1, 2, 3])
        <IntervalArray>
        [(0, 1], (1, 2], (2, 3]]
        Length: 3, dtype: interval[int64, right]
        """
            ),
        }
    )
    def from_breaks(
        cls,
        breaks,
        closed: IntervalClosedType | None = "right",
        copy: bool = False,
        dtype: Dtype | None = None,
    ) -> Self:
        breaks = _maybe_convert_platform_interval(breaks)

        return cls.from_arrays(breaks[:-1], breaks[1:], closed, copy=copy, dtype=dtype)

    _interval_shared_docs["from_arrays"] = textwrap.dedent(
        """
        Construct from two arrays defining the left and right bounds.

        Parameters
        ----------
        left : array-like (1-dimensional)
            Left bounds for each interval.
        right : array-like (1-dimensional)
            Right bounds for each interval.
        closed : {'left', 'right', 'both', 'neither'}, default 'right'
            Whether the intervals are closed on the left-side, right-side, both
            or neither.\
        %(name)s
        copy : bool, default False
            Copy the data.
        dtype : dtype, optional
            If None, dtype will be inferred.

        Returns
        -------
        %(klass)s

        Raises
        ------
        ValueError
            When a value is missing in only one of `left` or `right`.
            When a value in `left` is greater than the corresponding value
            in `right`.

        See Also
        --------
        interval_range : Function to create a fixed frequency IntervalIndex.
        %(klass)s.from_breaks : Construct an %(klass)s from an array of
            splits.
        %(klass)s.from_tuples : Construct an %(klass)s from an
            array-like of tuples.

        Notes
        -----
        Each element of `left` must be less than or equal to the `right`
        element at the same position. If an element is missing, it must be
        missing in both `left` and `right`. A TypeError is raised when
        using an unsupported type for `left` or `right`. At the moment,
        'category', 'object', and 'string' subtypes are not supported.

        %(examples)s\
        """
    )

    @classmethod
    @Appender(
        _interval_shared_docs["from_arrays"]
        % {
            "klass": "IntervalArray",
            "name": "",
            "examples": textwrap.dedent(
                """\
        Examples
        --------
        >>> pd.arrays.IntervalArray.from_arrays([0, 1, 2], [1, 2, 3])
        <IntervalArray>
        [(0, 1], (1, 2], (2, 3]]
        Length: 3, dtype: interval[int64, right]
        """
            ),
        }
    )
    def from_arrays(
        cls,
        left,
        right,
        closed: IntervalClosedType | None = "right",
        copy: bool = False,
        dtype: Dtype | None = None,
    ) -> Self:
        left = _maybe_convert_platform_interval(left)
        right = _maybe_convert_platform_interval(right)

        left, right, dtype = cls._ensure_simple_new_inputs(
            left,
            right,
            closed=closed,
            copy=copy,
            dtype=dtype,
        )
        cls._validate(left, right, dtype=dtype)

        return cls._simple_new(left, right, dtype=dtype)

    _interval_shared_docs["from_tuples"] = textwrap.dedent(
        """
        Construct an %(klass)s from an array-like of tuples.

        Parameters
        ----------
        data : array-like (1-dimensional)
            Array of tuples.
        closed : {'left', 'right', 'both', 'neither'}, default 'right'
            Whether the intervals are closed on the left-side, right-side, both
            or neither.\
        %(name)s
        copy : bool, default False
            By-default copy the data, this is compat only and ignored.
        dtype : dtype or None, default None
            If None, dtype will be inferred.

        Returns
        -------
        %(klass)s

        See Also
        --------
        interval_range : Function to create a fixed frequency IntervalIndex.
        %(klass)s.from_arrays : Construct an %(klass)s from a left and
                                    right array.
        %(klass)s.from_breaks : Construct an %(klass)s from an array of
                                    splits.

        %(examples)s\
        """
    )

    @classmethod
    @Appender(
        _interval_shared_docs["from_tuples"]
        % {
            "klass": "IntervalArray",
            "name": "",
            "examples": textwrap.dedent(
                """\
        Examples
        --------
        >>> pd.arrays.IntervalArray.from_tuples([(0, 1), (1, 2)])
        <IntervalArray>
        [(0, 1], (1, 2]]
        Length: 2, dtype: interval[int64, right]
        """
            ),
        }
    )
    def from_tuples(
        cls,
        data,
        closed: IntervalClosedType | None = "right",
        copy: bool = False,
        dtype: Dtype | None = None,
    ) -> Self:
        if len(data):
            left, right = [], []
        else:
            # ensure that empty data keeps input dtype
            left = right = data

        for d in data:
            if not isinstance(d, tuple) and isna(d):
                lhs = rhs = np.nan
            else:
                name = cls.__name__
                try:
                    # need list of length 2 tuples, e.g. [(0, 1), (1, 2), ...]
                    lhs, rhs = d
                except ValueError as err:
                    msg = f"{name}.from_tuples requires tuples of length 2, got {d}"
                    raise ValueError(msg) from err
                except TypeError as err:
                    msg = f"{name}.from_tuples received an invalid item, {d}"
                    raise TypeError(msg) from err
            left.append(lhs)
            right.append(rhs)

        return cls.from_arrays(left, right, closed, copy=False, dtype=dtype)

    @classmethod
    def _validate(cls, left, right, dtype: IntervalDtype) -> None:
        """
        Verify that the IntervalArray is valid.

        Checks that

        * dtype is correct
        * left and right match lengths
        * left and right have the same missing values
        * left is always below right
        """
        if not isinstance(dtype, IntervalDtype):
            msg = f"invalid dtype: {dtype}"
            raise ValueError(msg)
        if len(left) != len(right):
            msg = "left and right must have the same length"
            raise ValueError(msg)
        left_mask = notna(left)
        right_mask = notna(right)
        if not (left_mask == right_mask).all():
            msg = (
                "missing values must be missing in the same "
                "location both left and right sides"
            )
            raise ValueError(msg)
        if not (left[left_mask] <= right[left_mask]).all():
            msg = "left side of interval must be <= right side"
            raise ValueError(msg)

    def _shallow_copy(self, left, right) -> Self:
        """
        Return a new IntervalArray with the replacement attributes

        Parameters
        ----------
        left : Index
            Values to be used for the left-side of the intervals.
        right : Index
            Values to be used for the right-side of the intervals.
        """
        dtype = IntervalDtype(left.dtype, closed=self.closed)
        left, right, dtype = self._ensure_simple_new_inputs(left, right, dtype=dtype)

        return self._simple_new(left, right, dtype=dtype)

    # ---------------------------------------------------------------------
    # Descriptive

    @property
    def dtype(self) -> IntervalDtype:
        return self._dtype

    @property
    def nbytes(self) -> int:
        return self.left.nbytes + self.right.nbytes

    @property
    def size(self) -> int:
        # Avoid materializing self.values
        return self.left.size

    # ---------------------------------------------------------------------
    # EA Interface

    def __iter__(self) -> Iterator:
        return iter(np.asarray(self))

    def __len__(self) -> int:
        return len(self._left)

    @overload
    def __getitem__(self, key: ScalarIndexer) -> IntervalOrNA:
        ...

    @overload
    def __getitem__(self, key: SequenceIndexer) -> Self:
        ...

    def __getitem__(self, key: PositionalIndexer) -> Self | IntervalOrNA:
        key = check_array_indexer(self, key)
        left = self._left[key]
        right = self._right[key]

        if not isinstance(left, (np.ndarray, ExtensionArray)):
            # scalar
            if is_scalar(left) and isna(left):
                return self._fill_value
            return Interval(left, right, self.closed)
        if np.ndim(left) > 1:
            # GH#30588 multi-dimensional indexer disallowed
            raise ValueError("multi-dimensional indexing not allowed")
        # Argument 2 to "_simple_new" of "IntervalArray" has incompatible type
        # "Union[Period, Timestamp, Timedelta, NaTType, DatetimeArray, TimedeltaArray,
        # ndarray[Any, Any]]"; expected "Union[Union[DatetimeArray, TimedeltaArray],
        # ndarray[Any, Any]]"
        return self._simple_new(left, right, dtype=self.dtype)  # type: ignore[arg-type]

    def __setitem__(self, key, value) -> None:
        value_left, value_right = self._validate_setitem_value(value)
        key = check_array_indexer(self, key)

        self._left[key] = value_left
        self._right[key] = value_right

    def _cmp_method(self, other, op):
        # ensure pandas array for list-like and eliminate non-interval scalars
        if is_list_like(other):
            if len(self) != len(other):
                raise ValueError("Lengths must match to compare")
            other = pd_array(other)
        elif not isinstance(other, Interval):
            # non-interval scalar -> no matches
            if other is NA:
                # GH#31882
                from pandas.core.arrays import BooleanArray

                arr = np.empty(self.shape, dtype=bool)
                mask = np.ones(self.shape, dtype=bool)
                return BooleanArray(arr, mask)
            return invalid_comparison(self, other, op)

        # determine the dtype of the elements we want to compare
        if isinstance(other, Interval):
            other_dtype = pandas_dtype("interval")
        elif not isinstance(other.dtype, CategoricalDtype):
            other_dtype = other.dtype
        else:
            # for categorical defer to categories for dtype
            other_dtype = other.categories.dtype

            # extract intervals if we have interval categories with matching closed
            if isinstance(other_dtype, IntervalDtype):
                if self.closed != other.categories.closed:
                    return invalid_comparison(self, other, op)

                other = other.categories.take(
                    other.codes, allow_fill=True, fill_value=other.categories._na_value
                )

        # interval-like -> need same closed and matching endpoints
        if isinstance(other_dtype, IntervalDtype):
            if self.closed != other.closed:
                return invalid_comparison(self, other, op)
            elif not isinstance(other, Interval):
                other = type(self)(other)

            if op is operator.eq:
                return (self._left == other.left) & (self._right == other.right)
            elif op is operator.ne:
                return (self._left != other.left) | (self._right != other.right)
            elif op is operator.gt:
                return (self._left > other.left) | (
                    (self._left == other.left) & (self._right > other.right)
                )
            elif op is operator.ge:
                return (self == other) | (self > other)
            elif op is operator.lt:
                return (self._left < other.left) | (
                    (self._left == other.left) & (self._right < other.right)
                )
            else:
                # operator.lt
                return (self == other) | (self < other)

        # non-interval/non-object dtype -> no matches
        if not is_object_dtype(other_dtype):
            return invalid_comparison(self, other, op)

        # object dtype -> iteratively check for intervals
        result = np.zeros(len(self), dtype=bool)
        for i, obj in enumerate(other):
            try:
                result[i] = op(self[i], obj)
            except TypeError:
                if obj is NA:
                    # comparison with np.nan returns NA
                    # github.com/pandas-dev/pandas/pull/37124#discussion_r509095092
                    result = result.astype(object)
                    result[i] = NA
                else:
                    raise
        return result

    @unpack_zerodim_and_defer("__eq__")
    def __eq__(self, other):
        return self._cmp_method(other, operator.eq)

    @unpack_zerodim_and_defer("__ne__")
    def __ne__(self, other):
        return self._cmp_method(other, operator.ne)

    @unpack_zerodim_and_defer("__gt__")
    def __gt__(self, other):
        return self._cmp_method(other, operator.gt)

    @unpack_zerodim_and_defer("__ge__")
    def __ge__(self, other):
        return self._cmp_method(other, operator.ge)

    @unpack_zerodim_and_defer("__lt__")
    def __lt__(self, other):
        return self._cmp_method(other, operator.lt)

    @unpack_zerodim_and_defer("__le__")
    def __le__(self, other):
        return self._cmp_method(other, operator.le)

    def argsort(
        self,
        *,
        ascending: bool = True,
        kind: SortKind = "quicksort",
        na_position: str = "last",
        **kwargs,
    ) -> np.ndarray:
        ascending = nv.validate_argsort_with_ascending(ascending, (), kwargs)

        if ascending and kind == "quicksort" and na_position == "last":
            # TODO: in an IntervalIndex we can re-use the cached
            #  IntervalTree.left_sorter
            return np.lexsort((self.right, self.left))

        # TODO: other cases we can use lexsort for?  much more performant.
        return super().argsort(
            ascending=ascending, kind=kind, na_position=na_position, **kwargs
        )

    def min(self, *, axis: AxisInt | None = None, skipna: bool = True) -> IntervalOrNA:
        nv.validate_minmax_axis(axis, self.ndim)

        if not len(self):
            return self._na_value

        mask = self.isna()
        if mask.any():
            if not skipna:
                return self._na_value
            obj = self[~mask]
        else:
            obj = self

        indexer = obj.argsort()[0]
        return obj[indexer]

    def max(self, *, axis: AxisInt | None = None, skipna: bool = True) -> IntervalOrNA:
        nv.validate_minmax_axis(axis, self.ndim)

        if not len(self):
            return self._na_value

        mask = self.isna()
        if mask.any():
            if not skipna:
                return self._na_value
            obj = self[~mask]
        else:
            obj = self

        indexer = obj.argsort()[-1]
        return obj[indexer]

<<<<<<< HEAD
    def pad_or_backfill(  # pylint: disable=useless-parent-delegation
        self,
        *,
        method: FillnaOptions,
        limit: int | None = None,
        limit_area: Literal["inside", "outside"] | None = None,
        copy: bool = True,
    ) -> Self:
        # TODO(3.0): after EA.fillna 'method' deprecation is enforced, we can remove
        #  this method entirely.
        return super().pad_or_backfill(
            method=method, limit=limit, limit_area=limit_area, copy=copy
        )

    def fillna(self, value=None, method=None, limit: int | None = None) -> Self:
=======
    def fillna(
        self, value=None, method=None, limit: int | None = None, copy: bool = True
    ) -> Self:
>>>>>>> edc08702
        """
        Fill NA/NaN values using the specified method.

        Parameters
        ----------
        value : scalar, dict, Series
            If a scalar value is passed it is used to fill all missing values.
            Alternatively, a Series or dict can be used to fill in different
            values for each index. The value should not be a list. The
            value(s) passed should be either Interval objects or NA/NaN.
        method : {'backfill', 'bfill', 'pad', 'ffill', None}, default None
            (Not implemented yet for IntervalArray)
            Method to use for filling holes in reindexed Series
        limit : int, default None
            (Not implemented yet for IntervalArray)
            If method is specified, this is the maximum number of consecutive
            NaN values to forward/backward fill. In other words, if there is
            a gap with more than this number of consecutive NaNs, it will only
            be partially filled. If method is not specified, this is the
            maximum number of entries along the entire axis where NaNs will be
            filled.
        copy : bool, default True
            Whether to make a copy of the data before filling. If False, then
            the original should be modified and no new memory should be allocated.
            For ExtensionArray subclasses that cannot do this, it is at the
            author's discretion whether to ignore "copy=False" or to raise.

        Returns
        -------
        filled : IntervalArray with NA/NaN filled
        """
        if copy is False:
            raise NotImplementedError
        if method is not None:
            return super().fillna(value=value, method=method, limit=limit)

        value_left, value_right = self._validate_scalar(value)

        left = self.left.fillna(value=value_left)
        right = self.right.fillna(value=value_right)
        return self._shallow_copy(left, right)

    def astype(self, dtype, copy: bool = True):
        """
        Cast to an ExtensionArray or NumPy array with dtype 'dtype'.

        Parameters
        ----------
        dtype : str or dtype
            Typecode or data-type to which the array is cast.

        copy : bool, default True
            Whether to copy the data, even if not necessary. If False,
            a copy is made only if the old dtype does not match the
            new dtype.

        Returns
        -------
        array : ExtensionArray or ndarray
            ExtensionArray or NumPy ndarray with 'dtype' for its dtype.
        """
        from pandas import Index

        if dtype is not None:
            dtype = pandas_dtype(dtype)

        if isinstance(dtype, IntervalDtype):
            if dtype == self.dtype:
                return self.copy() if copy else self

            if is_float_dtype(self.dtype.subtype) and needs_i8_conversion(
                dtype.subtype
            ):
                # This is allowed on the Index.astype but we disallow it here
                msg = (
                    f"Cannot convert {self.dtype} to {dtype}; subtypes are incompatible"
                )
                raise TypeError(msg)

            # need to cast to different subtype
            try:
                # We need to use Index rules for astype to prevent casting
                #  np.nan entries to int subtypes
                new_left = Index(self._left, copy=False).astype(dtype.subtype)
                new_right = Index(self._right, copy=False).astype(dtype.subtype)
            except IntCastingNaNError:
                # e.g test_subtype_integer
                raise
            except (TypeError, ValueError) as err:
                # e.g. test_subtype_integer_errors f8->u8 can be lossy
                #  and raises ValueError
                msg = (
                    f"Cannot convert {self.dtype} to {dtype}; subtypes are incompatible"
                )
                raise TypeError(msg) from err
            return self._shallow_copy(new_left, new_right)
        else:
            try:
                return super().astype(dtype, copy=copy)
            except (TypeError, ValueError) as err:
                msg = f"Cannot cast {type(self).__name__} to dtype {dtype}"
                raise TypeError(msg) from err

    def equals(self, other) -> bool:
        if type(self) != type(other):
            return False

        return bool(
            self.closed == other.closed
            and self.left.equals(other.left)
            and self.right.equals(other.right)
        )

    @classmethod
    def _concat_same_type(cls, to_concat: Sequence[IntervalArray]) -> Self:
        """
        Concatenate multiple IntervalArray

        Parameters
        ----------
        to_concat : sequence of IntervalArray

        Returns
        -------
        IntervalArray
        """
        closed_set = {interval.closed for interval in to_concat}
        if len(closed_set) != 1:
            raise ValueError("Intervals must all be closed on the same side.")
        closed = closed_set.pop()

        left = np.concatenate([interval.left for interval in to_concat])
        right = np.concatenate([interval.right for interval in to_concat])

        left, right, dtype = cls._ensure_simple_new_inputs(left, right, closed=closed)

        return cls._simple_new(left, right, dtype=dtype)

    def copy(self) -> Self:
        """
        Return a copy of the array.

        Returns
        -------
        IntervalArray
        """
        left = self._left.copy()
        right = self._right.copy()
        dtype = self.dtype
        return self._simple_new(left, right, dtype=dtype)

    def isna(self) -> np.ndarray:
        return isna(self._left)

    def shift(self, periods: int = 1, fill_value: object = None) -> IntervalArray:
        if not len(self) or periods == 0:
            return self.copy()

        self._validate_scalar(fill_value)

        # ExtensionArray.shift doesn't work for two reasons
        # 1. IntervalArray.dtype.na_value may not be correct for the dtype.
        # 2. IntervalArray._from_sequence only accepts NaN for missing values,
        #    not other values like NaT

        empty_len = min(abs(periods), len(self))
        if isna(fill_value):
            from pandas import Index

            fill_value = Index(self._left, copy=False)._na_value
            empty = IntervalArray.from_breaks([fill_value] * (empty_len + 1))
        else:
            empty = self._from_sequence([fill_value] * empty_len)

        if periods > 0:
            a = empty
            b = self[:-periods]
        else:
            a = self[abs(periods) :]
            b = empty
        return self._concat_same_type([a, b])

    def take(
        self,
        indices,
        *,
        allow_fill: bool = False,
        fill_value=None,
        axis=None,
        **kwargs,
    ) -> Self:
        """
        Take elements from the IntervalArray.

        Parameters
        ----------
        indices : sequence of integers
            Indices to be taken.

        allow_fill : bool, default False
            How to handle negative values in `indices`.

            * False: negative values in `indices` indicate positional indices
              from the right (the default). This is similar to
              :func:`numpy.take`.

            * True: negative values in `indices` indicate
              missing values. These values are set to `fill_value`. Any other
              other negative values raise a ``ValueError``.

        fill_value : Interval or NA, optional
            Fill value to use for NA-indices when `allow_fill` is True.
            This may be ``None``, in which case the default NA value for
            the type, ``self.dtype.na_value``, is used.

            For many ExtensionArrays, there will be two representations of
            `fill_value`: a user-facing "boxed" scalar, and a low-level
            physical NA value. `fill_value` should be the user-facing version,
            and the implementation should handle translating that to the
            physical version for processing the take if necessary.

        axis : any, default None
            Present for compat with IntervalIndex; does nothing.

        Returns
        -------
        IntervalArray

        Raises
        ------
        IndexError
            When the indices are out of bounds for the array.
        ValueError
            When `indices` contains negative values other than ``-1``
            and `allow_fill` is True.
        """
        nv.validate_take((), kwargs)

        fill_left = fill_right = fill_value
        if allow_fill:
            fill_left, fill_right = self._validate_scalar(fill_value)

        left_take = take(
            self._left, indices, allow_fill=allow_fill, fill_value=fill_left
        )
        right_take = take(
            self._right, indices, allow_fill=allow_fill, fill_value=fill_right
        )

        return self._shallow_copy(left_take, right_take)

    def _validate_listlike(self, value):
        # list-like of intervals
        try:
            array = IntervalArray(value)
            self._check_closed_matches(array, name="value")
            value_left, value_right = array.left, array.right
        except TypeError as err:
            # wrong type: not interval or NA
            msg = f"'value' should be an interval type, got {type(value)} instead."
            raise TypeError(msg) from err

        try:
            self.left._validate_fill_value(value_left)
        except (LossySetitemError, TypeError) as err:
            msg = (
                "'value' should be a compatible interval type, "
                f"got {type(value)} instead."
            )
            raise TypeError(msg) from err

        return value_left, value_right

    def _validate_scalar(self, value):
        if isinstance(value, Interval):
            self._check_closed_matches(value, name="value")
            left, right = value.left, value.right
            # TODO: check subdtype match like _validate_setitem_value?
        elif is_valid_na_for_dtype(value, self.left.dtype):
            # GH#18295
            left = right = self.left._na_value
        else:
            raise TypeError(
                "can only insert Interval objects and NA into an IntervalArray"
            )
        return left, right

    def _validate_setitem_value(self, value):
        if is_valid_na_for_dtype(value, self.left.dtype):
            # na value: need special casing to set directly on numpy arrays
            value = self.left._na_value
            if is_integer_dtype(self.dtype.subtype):
                # can't set NaN on a numpy integer array
                # GH#45484 TypeError, not ValueError, matches what we get with
                #  non-NA un-holdable value.
                raise TypeError("Cannot set float NaN to integer-backed IntervalArray")
            value_left, value_right = value, value

        elif isinstance(value, Interval):
            # scalar interval
            self._check_closed_matches(value, name="value")
            value_left, value_right = value.left, value.right
            self.left._validate_fill_value(value_left)
            self.left._validate_fill_value(value_right)

        else:
            return self._validate_listlike(value)

        return value_left, value_right

    def value_counts(self, dropna: bool = True) -> Series:
        """
        Returns a Series containing counts of each interval.

        Parameters
        ----------
        dropna : bool, default True
            Don't include counts of NaN.

        Returns
        -------
        counts : Series

        See Also
        --------
        Series.value_counts
        """
        # TODO: implement this is a non-naive way!
        return value_counts(np.asarray(self), dropna=dropna)

    # ---------------------------------------------------------------------
    # Rendering Methods

    def _format_data(self) -> str:
        # TODO: integrate with categorical and make generic
        # name argument is unused here; just for compat with base / categorical
        n = len(self)
        max_seq_items = min((get_option("display.max_seq_items") or n) // 10, 10)

        formatter = str

        if n == 0:
            summary = "[]"
        elif n == 1:
            first = formatter(self[0])
            summary = f"[{first}]"
        elif n == 2:
            first = formatter(self[0])
            last = formatter(self[-1])
            summary = f"[{first}, {last}]"
        else:
            if n > max_seq_items:
                n = min(max_seq_items // 2, 10)
                head = [formatter(x) for x in self[:n]]
                tail = [formatter(x) for x in self[-n:]]
                head_str = ", ".join(head)
                tail_str = ", ".join(tail)
                summary = f"[{head_str} ... {tail_str}]"
            else:
                tail = [formatter(x) for x in self]
                tail_str = ", ".join(tail)
                summary = f"[{tail_str}]"

        return summary

    def __repr__(self) -> str:
        # the short repr has no trailing newline, while the truncated
        # repr does. So we include a newline in our template, and strip
        # any trailing newlines from format_object_summary
        data = self._format_data()
        class_name = f"<{type(self).__name__}>\n"

        template = f"{class_name}{data}\nLength: {len(self)}, dtype: {self.dtype}"
        return template

    def _format_space(self) -> str:
        space = " " * (len(type(self).__name__) + 1)
        return f"\n{space}"

    # ---------------------------------------------------------------------
    # Vectorized Interval Properties/Attributes

    @property
    def left(self):
        """
        Return the left endpoints of each Interval in the IntervalArray as an Index.

        Examples
        --------

        >>> interv_arr = pd.arrays.IntervalArray([pd.Interval(0, 1), pd.Interval(2, 5)])
        >>> interv_arr
        <IntervalArray>
        [(0, 1], (2, 5]]
        Length: 2, dtype: interval[int64, right]
        >>> interv_arr.left
        Index([0, 2], dtype='int64')
        """
        from pandas import Index

        return Index(self._left, copy=False)

    @property
    def right(self):
        """
        Return the right endpoints of each Interval in the IntervalArray as an Index.

        Examples
        --------

        >>> interv_arr = pd.arrays.IntervalArray([pd.Interval(0, 1), pd.Interval(2, 5)])
        >>> interv_arr
        <IntervalArray>
        [(0, 1], (2, 5]]
        Length: 2, dtype: interval[int64, right]
        >>> interv_arr.right
        Index([1, 5], dtype='int64')
        """
        from pandas import Index

        return Index(self._right, copy=False)

    @property
    def length(self) -> Index:
        """
        Return an Index with entries denoting the length of each Interval.

        Examples
        --------

        >>> interv_arr = pd.arrays.IntervalArray([pd.Interval(0, 1), pd.Interval(1, 5)])
        >>> interv_arr
        <IntervalArray>
        [(0, 1], (1, 5]]
        Length: 2, dtype: interval[int64, right]
        >>> interv_arr.length
        Index([1, 4], dtype='int64')
        """
        return self.right - self.left

    @property
    def mid(self) -> Index:
        """
        Return the midpoint of each Interval in the IntervalArray as an Index.

        Examples
        --------

        >>> interv_arr = pd.arrays.IntervalArray([pd.Interval(0, 1), pd.Interval(1, 5)])
        >>> interv_arr
        <IntervalArray>
        [(0, 1], (1, 5]]
        Length: 2, dtype: interval[int64, right]
        >>> interv_arr.mid
        Index([0.5, 3.0], dtype='float64')
        """
        try:
            return 0.5 * (self.left + self.right)
        except TypeError:
            # datetime safe version
            return self.left + 0.5 * self.length

    _interval_shared_docs["overlaps"] = textwrap.dedent(
        """
        Check elementwise if an Interval overlaps the values in the %(klass)s.

        Two intervals overlap if they share a common point, including closed
        endpoints. Intervals that only have an open endpoint in common do not
        overlap.

        Parameters
        ----------
        other : %(klass)s
            Interval to check against for an overlap.

        Returns
        -------
        ndarray
            Boolean array positionally indicating where an overlap occurs.

        See Also
        --------
        Interval.overlaps : Check whether two Interval objects overlap.

        Examples
        --------
        %(examples)s
        >>> intervals.overlaps(pd.Interval(0.5, 1.5))
        array([ True,  True, False])

        Intervals that share closed endpoints overlap:

        >>> intervals.overlaps(pd.Interval(1, 3, closed='left'))
        array([ True,  True, True])

        Intervals that only have an open endpoint in common do not overlap:

        >>> intervals.overlaps(pd.Interval(1, 2, closed='right'))
        array([False,  True, False])
        """
    )

    @Appender(
        _interval_shared_docs["overlaps"]
        % {
            "klass": "IntervalArray",
            "examples": textwrap.dedent(
                """\
        >>> data = [(0, 1), (1, 3), (2, 4)]
        >>> intervals = pd.arrays.IntervalArray.from_tuples(data)
        >>> intervals
        <IntervalArray>
        [(0, 1], (1, 3], (2, 4]]
        Length: 3, dtype: interval[int64, right]
        """
            ),
        }
    )
    def overlaps(self, other):
        if isinstance(other, (IntervalArray, ABCIntervalIndex)):
            raise NotImplementedError
        if not isinstance(other, Interval):
            msg = f"`other` must be Interval-like, got {type(other).__name__}"
            raise TypeError(msg)

        # equality is okay if both endpoints are closed (overlap at a point)
        op1 = le if (self.closed_left and other.closed_right) else lt
        op2 = le if (other.closed_left and self.closed_right) else lt

        # overlaps is equivalent negation of two interval being disjoint:
        # disjoint = (A.left > B.right) or (B.left > A.right)
        # (simplifying the negation allows this to be done in less operations)
        return op1(self.left, other.right) & op2(other.left, self.right)

    # ---------------------------------------------------------------------

    @property
    def closed(self) -> IntervalClosedType:
        """
        String describing the inclusive side the intervals.

        Either ``left``, ``right``, ``both`` or ``neither``.

        Examples
        --------

        For arrays:

        >>> interv_arr = pd.arrays.IntervalArray([pd.Interval(0, 1), pd.Interval(1, 5)])
        >>> interv_arr
        <IntervalArray>
        [(0, 1], (1, 5]]
        Length: 2, dtype: interval[int64, right]
        >>> interv_arr.closed
        'right'

        For Interval Index:

        >>> interv_idx = pd.interval_range(start=0, end=2)
        >>> interv_idx
        IntervalIndex([(0, 1], (1, 2]], dtype='interval[int64, right]')
        >>> interv_idx.closed
        'right'
        """
        return self.dtype.closed

    _interval_shared_docs["set_closed"] = textwrap.dedent(
        """
        Return an identical %(klass)s closed on the specified side.

        Parameters
        ----------
        closed : {'left', 'right', 'both', 'neither'}
            Whether the intervals are closed on the left-side, right-side, both
            or neither.

        Returns
        -------
        %(klass)s

        %(examples)s\
        """
    )

    @Appender(
        _interval_shared_docs["set_closed"]
        % {
            "klass": "IntervalArray",
            "examples": textwrap.dedent(
                """\
        Examples
        --------
        >>> index = pd.arrays.IntervalArray.from_breaks(range(4))
        >>> index
        <IntervalArray>
        [(0, 1], (1, 2], (2, 3]]
        Length: 3, dtype: interval[int64, right]
        >>> index.set_closed('both')
        <IntervalArray>
        [[0, 1], [1, 2], [2, 3]]
        Length: 3, dtype: interval[int64, both]
        """
            ),
        }
    )
    def set_closed(self, closed: IntervalClosedType) -> Self:
        if closed not in VALID_CLOSED:
            msg = f"invalid option for 'closed': {closed}"
            raise ValueError(msg)

        left, right = self._left, self._right
        dtype = IntervalDtype(left.dtype, closed=closed)
        return self._simple_new(left, right, dtype=dtype)

    _interval_shared_docs[
        "is_non_overlapping_monotonic"
    ] = """
        Return a boolean whether the %(klass)s is non-overlapping and monotonic.

        Non-overlapping means (no Intervals share points), and monotonic means
        either monotonic increasing or monotonic decreasing.

        Examples
        --------
        For arrays:

        >>> interv_arr = pd.arrays.IntervalArray([pd.Interval(0, 1), pd.Interval(1, 5)])
        >>> interv_arr
        <IntervalArray>
        [(0, 1], (1, 5]]
        Length: 2, dtype: interval[int64, right]
        >>> interv_arr.is_non_overlapping_monotonic
        True

        >>> interv_arr = pd.arrays.IntervalArray([pd.Interval(0, 1),
        ...                                       pd.Interval(-1, 0.1)])
        >>> interv_arr
        <IntervalArray>
        [(0.0, 1.0], (-1.0, 0.1]]
        Length: 2, dtype: interval[float64, right]
        >>> interv_arr.is_non_overlapping_monotonic
        False

        For Interval Index:

        >>> interv_idx = pd.interval_range(start=0, end=2)
        >>> interv_idx
        IntervalIndex([(0, 1], (1, 2]], dtype='interval[int64, right]')
        >>> interv_idx.is_non_overlapping_monotonic
        True

        >>> interv_idx = pd.interval_range(start=0, end=2, closed='both')
        >>> interv_idx
        IntervalIndex([[0, 1], [1, 2]], dtype='interval[int64, both]')
        >>> interv_idx.is_non_overlapping_monotonic
        False
        """

    @property
    @Appender(
        _interval_shared_docs["is_non_overlapping_monotonic"] % _shared_docs_kwargs
    )
    def is_non_overlapping_monotonic(self) -> bool:
        # must be increasing  (e.g., [0, 1), [1, 2), [2, 3), ... )
        # or decreasing (e.g., [-1, 0), [-2, -1), [-3, -2), ...)
        # we already require left <= right

        # strict inequality for closed == 'both'; equality implies overlapping
        # at a point when both sides of intervals are included
        if self.closed == "both":
            return bool(
                (self._right[:-1] < self._left[1:]).all()
                or (self._left[:-1] > self._right[1:]).all()
            )

        # non-strict inequality when closed != 'both'; at least one side is
        # not included in the intervals, so equality does not imply overlapping
        return bool(
            (self._right[:-1] <= self._left[1:]).all()
            or (self._left[:-1] >= self._right[1:]).all()
        )

    # ---------------------------------------------------------------------
    # Conversion

    def __array__(self, dtype: NpDtype | None = None) -> np.ndarray:
        """
        Return the IntervalArray's data as a numpy array of Interval
        objects (with dtype='object')
        """
        left = self._left
        right = self._right
        mask = self.isna()
        closed = self.closed

        result = np.empty(len(left), dtype=object)
        for i, left_value in enumerate(left):
            if mask[i]:
                result[i] = np.nan
            else:
                result[i] = Interval(left_value, right[i], closed)
        return result

    def __arrow_array__(self, type=None):
        """
        Convert myself into a pyarrow Array.
        """
        import pyarrow

        from pandas.core.arrays.arrow.extension_types import ArrowIntervalType

        try:
            subtype = pyarrow.from_numpy_dtype(self.dtype.subtype)
        except TypeError as err:
            raise TypeError(
                f"Conversion to arrow with subtype '{self.dtype.subtype}' "
                "is not supported"
            ) from err
        interval_type = ArrowIntervalType(subtype, self.closed)
        storage_array = pyarrow.StructArray.from_arrays(
            [
                pyarrow.array(self._left, type=subtype, from_pandas=True),
                pyarrow.array(self._right, type=subtype, from_pandas=True),
            ],
            names=["left", "right"],
        )
        mask = self.isna()
        if mask.any():
            # if there are missing values, set validity bitmap also on the array level
            null_bitmap = pyarrow.array(~mask).buffers()[1]
            storage_array = pyarrow.StructArray.from_buffers(
                storage_array.type,
                len(storage_array),
                [null_bitmap],
                children=[storage_array.field(0), storage_array.field(1)],
            )

        if type is not None:
            if type.equals(interval_type.storage_type):
                return storage_array
            elif isinstance(type, ArrowIntervalType):
                # ensure we have the same subtype and closed attributes
                if not type.equals(interval_type):
                    raise TypeError(
                        "Not supported to convert IntervalArray to type with "
                        f"different 'subtype' ({self.dtype.subtype} vs {type.subtype}) "
                        f"and 'closed' ({self.closed} vs {type.closed}) attributes"
                    )
            else:
                raise TypeError(
                    f"Not supported to convert IntervalArray to '{type}' type"
                )

        return pyarrow.ExtensionArray.from_storage(interval_type, storage_array)

    _interval_shared_docs["to_tuples"] = textwrap.dedent(
        """
        Return an %(return_type)s of tuples of the form (left, right).

        Parameters
        ----------
        na_tuple : bool, default True
            If ``True``, return ``NA`` as a tuple ``(nan, nan)``. If ``False``,
            just return ``NA`` as ``nan``.

        Returns
        -------
        tuples: %(return_type)s
        %(examples)s\
        """
    )

    @Appender(
        _interval_shared_docs["to_tuples"]
        % {
            "return_type": (
                "ndarray (if self is IntervalArray) or Index (if self is IntervalIndex)"
            ),
            "examples": textwrap.dedent(
                """\

         Examples
         --------
         For :class:`pandas.IntervalArray`:

         >>> idx = pd.arrays.IntervalArray.from_tuples([(0, 1), (1, 2)])
         >>> idx
         <IntervalArray>
         [(0, 1], (1, 2]]
         Length: 2, dtype: interval[int64, right]
         >>> idx.to_tuples()
         array([(0, 1), (1, 2)], dtype=object)

         For :class:`pandas.IntervalIndex`:

         >>> idx = pd.interval_range(start=0, end=2)
         >>> idx
         IntervalIndex([(0, 1], (1, 2]], dtype='interval[int64, right]')
         >>> idx.to_tuples()
         Index([(0, 1), (1, 2)], dtype='object')
         """
            ),
        }
    )
    def to_tuples(self, na_tuple: bool = True) -> np.ndarray:
        tuples = com.asarray_tuplesafe(zip(self._left, self._right))
        if not na_tuple:
            # GH 18756
            tuples = np.where(~self.isna(), tuples, np.nan)
        return tuples

    # ---------------------------------------------------------------------

    def _putmask(self, mask: npt.NDArray[np.bool_], value) -> None:
        value_left, value_right = self._validate_setitem_value(value)

        if isinstance(self._left, np.ndarray):
            np.putmask(self._left, mask, value_left)
            assert isinstance(self._right, np.ndarray)
            np.putmask(self._right, mask, value_right)
        else:
            self._left._putmask(mask, value_left)
            assert not isinstance(self._right, np.ndarray)
            self._right._putmask(mask, value_right)

    def insert(self, loc: int, item: Interval) -> Self:
        """
        Return a new IntervalArray inserting new item at location. Follows
        Python numpy.insert semantics for negative values.  Only Interval
        objects and NA can be inserted into an IntervalIndex

        Parameters
        ----------
        loc : int
        item : Interval

        Returns
        -------
        IntervalArray
        """
        left_insert, right_insert = self._validate_scalar(item)

        new_left = self.left.insert(loc, left_insert)
        new_right = self.right.insert(loc, right_insert)

        return self._shallow_copy(new_left, new_right)

    def delete(self, loc) -> Self:
        if isinstance(self._left, np.ndarray):
            new_left = np.delete(self._left, loc)
            assert isinstance(self._right, np.ndarray)
            new_right = np.delete(self._right, loc)
        else:
            new_left = self._left.delete(loc)
            assert not isinstance(self._right, np.ndarray)
            new_right = self._right.delete(loc)
        return self._shallow_copy(left=new_left, right=new_right)

    @Appender(_extension_array_shared_docs["repeat"] % _shared_docs_kwargs)
    def repeat(
        self,
        repeats: int | Sequence[int],
        axis: AxisInt | None = None,
    ) -> Self:
        nv.validate_repeat((), {"axis": axis})
        left_repeat = self.left.repeat(repeats)
        right_repeat = self.right.repeat(repeats)
        return self._shallow_copy(left=left_repeat, right=right_repeat)

    _interval_shared_docs["contains"] = textwrap.dedent(
        """
        Check elementwise if the Intervals contain the value.

        Return a boolean mask whether the value is contained in the Intervals
        of the %(klass)s.

        Parameters
        ----------
        other : scalar
            The value to check whether it is contained in the Intervals.

        Returns
        -------
        boolean array

        See Also
        --------
        Interval.contains : Check whether Interval object contains value.
        %(klass)s.overlaps : Check if an Interval overlaps the values in the
            %(klass)s.

        Examples
        --------
        %(examples)s
        >>> intervals.contains(0.5)
        array([ True, False, False])
    """
    )

    @Appender(
        _interval_shared_docs["contains"]
        % {
            "klass": "IntervalArray",
            "examples": textwrap.dedent(
                """\
        >>> intervals = pd.arrays.IntervalArray.from_tuples([(0, 1), (1, 3), (2, 4)])
        >>> intervals
        <IntervalArray>
        [(0, 1], (1, 3], (2, 4]]
        Length: 3, dtype: interval[int64, right]
        """
            ),
        }
    )
    def contains(self, other):
        if isinstance(other, Interval):
            raise NotImplementedError("contains not implemented for two intervals")

        return (self._left < other if self.open_left else self._left <= other) & (
            other < self._right if self.open_right else other <= self._right
        )

    def isin(self, values) -> npt.NDArray[np.bool_]:
        if not hasattr(values, "dtype"):
            values = np.array(values)
        values = extract_array(values, extract_numpy=True)

        if isinstance(values.dtype, IntervalDtype):
            if self.closed != values.closed:
                # not comparable -> no overlap
                return np.zeros(self.shape, dtype=bool)

            if self.dtype == values.dtype:
                # GH#38353 instead of casting to object, operating on a
                #  complex128 ndarray is much more performant.
                left = self._combined.view("complex128")
                right = values._combined.view("complex128")
                # error: Argument 1 to "in1d" has incompatible type
                # "Union[ExtensionArray, ndarray[Any, Any],
                # ndarray[Any, dtype[Any]]]"; expected
                # "Union[_SupportsArray[dtype[Any]],
                # _NestedSequence[_SupportsArray[dtype[Any]]], bool,
                # int, float, complex, str, bytes, _NestedSequence[
                # Union[bool, int, float, complex, str, bytes]]]"
                return np.in1d(left, right)  # type: ignore[arg-type]

            elif needs_i8_conversion(self.left.dtype) ^ needs_i8_conversion(
                values.left.dtype
            ):
                # not comparable -> no overlap
                return np.zeros(self.shape, dtype=bool)

        return isin(self.astype(object), values.astype(object))

    @property
    def _combined(self) -> IntervalSideT:
        left = self.left._values.reshape(-1, 1)
        right = self.right._values.reshape(-1, 1)
        if needs_i8_conversion(left.dtype):
            comb = left._concat_same_type([left, right], axis=1)
        else:
            comb = np.concatenate([left, right], axis=1)
        return comb

    def _from_combined(self, combined: np.ndarray) -> IntervalArray:
        """
        Create a new IntervalArray with our dtype from a 1D complex128 ndarray.
        """
        nc = combined.view("i8").reshape(-1, 2)

        dtype = self._left.dtype
        if needs_i8_conversion(dtype):
            assert isinstance(self._left, (DatetimeArray, TimedeltaArray))
            new_left = type(self._left)._from_sequence(nc[:, 0], dtype=dtype)
            assert isinstance(self._right, (DatetimeArray, TimedeltaArray))
            new_right = type(self._right)._from_sequence(nc[:, 1], dtype=dtype)
        else:
            assert isinstance(dtype, np.dtype)
            new_left = nc[:, 0].view(dtype)
            new_right = nc[:, 1].view(dtype)
        return self._shallow_copy(left=new_left, right=new_right)

    def unique(self) -> IntervalArray:
        # No overload variant of "__getitem__" of "ExtensionArray" matches argument
        # type "Tuple[slice, int]"
        nc = unique(
            self._combined.view("complex128")[:, 0]  # type: ignore[call-overload]
        )
        nc = nc[:, None]
        return self._from_combined(nc)


def _maybe_convert_platform_interval(values) -> ArrayLike:
    """
    Try to do platform conversion, with special casing for IntervalArray.
    Wrapper around maybe_convert_platform that alters the default return
    dtype in certain cases to be compatible with IntervalArray.  For example,
    empty lists return with integer dtype instead of object dtype, which is
    prohibited for IntervalArray.

    Parameters
    ----------
    values : array-like

    Returns
    -------
    array
    """
    if isinstance(values, (list, tuple)) and len(values) == 0:
        # GH 19016
        # empty lists/tuples get object dtype by default, but this is
        # prohibited for IntervalArray, so coerce to integer instead
        return np.array([], dtype=np.int64)
    elif not is_list_like(values) or isinstance(values, ABCDataFrame):
        # This will raise later, but we avoid passing to maybe_convert_platform
        return values
    elif isinstance(getattr(values, "dtype", None), CategoricalDtype):
        values = np.asarray(values)
    elif not hasattr(values, "dtype") and not isinstance(values, (list, tuple, range)):
        # TODO: should we just cast these to list?
        return values
    else:
        values = extract_array(values, extract_numpy=True)

    if not hasattr(values, "dtype"):
        values = np.asarray(values)
        if values.dtype.kind in "iu" and values.dtype != np.int64:
            values = values.astype(np.int64)
    return values<|MERGE_RESOLUTION|>--- conflicted
+++ resolved
@@ -890,7 +890,6 @@
         indexer = obj.argsort()[-1]
         return obj[indexer]
 
-<<<<<<< HEAD
     def pad_or_backfill(  # pylint: disable=useless-parent-delegation
         self,
         *,
@@ -905,12 +904,9 @@
             method=method, limit=limit, limit_area=limit_area, copy=copy
         )
 
-    def fillna(self, value=None, method=None, limit: int | None = None) -> Self:
-=======
     def fillna(
         self, value=None, method=None, limit: int | None = None, copy: bool = True
     ) -> Self:
->>>>>>> edc08702
         """
         Fill NA/NaN values using the specified method.
 
