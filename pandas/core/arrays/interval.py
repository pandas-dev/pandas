--- conflicted
+++ resolved
@@ -648,15 +648,8 @@
 
         value_left, value_right = self._validate_fillna_value(value)
 
-<<<<<<< HEAD
-        from pandas import Index
-
-        left = Index(self.left).fillna(value=value.left)
-        right = Index(self.right).fillna(value=value.right)
-=======
         left = self.left.fillna(value=value_left)
         right = self.right.fillna(value=value_right)
->>>>>>> 28068daa
         return self._shallow_copy(left, right)
 
     @property
@@ -856,24 +849,7 @@
 
         fill_left = fill_right = fill_value
         if allow_fill:
-<<<<<<< HEAD
-            if fill_value is None:
-                from pandas import Index
-
-                fill_left = fill_right = Index(self.left)._na_value
-            elif is_interval(fill_value):
-                self._check_closed_matches(fill_value, name="fill_value")
-                fill_left, fill_right = fill_value.left, fill_value.right
-            elif not is_scalar(fill_value) and notna(fill_value):
-                msg = (
-                    "'IntervalArray.fillna' only supports filling with a "
-                    "'scalar pandas.Interval or NA'. "
-                    f"Got a '{type(fill_value).__name__}' instead."
-                )
-                raise ValueError(msg)
-=======
             fill_left, fill_right = self._validate_fill_value(fill_value)
->>>>>>> 28068daa
 
         left_take = take(
             self.left, indices, allow_fill=allow_fill, fill_value=fill_left
