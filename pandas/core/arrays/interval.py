--- conflicted
+++ resolved
@@ -39,16 +39,11 @@
     npt,
 )
 from pandas.compat.numpy import function as nv
-<<<<<<< HEAD
 from pandas.errors import (
     IntCastingNaNError,
     Pandas4Warning,
 )
-from pandas.util._decorators import Appender
 from pandas.util._exceptions import find_stack_level
-=======
-from pandas.errors import IntCastingNaNError
->>>>>>> 10102e61
 
 from pandas.core.dtypes.cast import (
     LossySetitemError,
