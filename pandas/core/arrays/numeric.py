from __future__ import annotations

import datetime
import numbers
from typing import (
    TYPE_CHECKING,
    TypeVar,
)

import numpy as np

from pandas._libs import (
    Timedelta,
    missing as libmissing,
)
from pandas.compat.numpy import function as nv
from pandas.errors import AbstractMethodError

from pandas.core.dtypes.common import (
    is_float,
    is_float_dtype,
    is_integer,
    is_integer_dtype,
    is_list_like,
)

from pandas.core.arrays.masked import (
    BaseMaskedArray,
    BaseMaskedDtype,
)

if TYPE_CHECKING:
    import pyarrow

T = TypeVar("T", bound="NumericArray")


class NumericDtype(BaseMaskedDtype):
    def __from_arrow__(
        self, array: pyarrow.Array | pyarrow.ChunkedArray
    ) -> BaseMaskedArray:
        """
        Construct IntegerArray/FloatingArray from pyarrow Array/ChunkedArray.
        """
        import pyarrow

        from pandas.core.arrays._arrow_utils import pyarrow_array_to_numpy_and_mask

        array_class = self.construct_array_type()

        pyarrow_type = pyarrow.from_numpy_dtype(self.type)
        if not array.type.equals(pyarrow_type):
            array = array.cast(pyarrow_type)

        if isinstance(array, pyarrow.Array):
            chunks = [array]
        else:
            # pyarrow.ChunkedArray
            chunks = array.chunks

        results = []
        for arr in chunks:
            data, mask = pyarrow_array_to_numpy_and_mask(arr, dtype=self.type)
            num_arr = array_class(data.copy(), ~mask, copy=False)
            results.append(num_arr)

        if not results:
            return array_class(
                np.array([], dtype=self.numpy_dtype), np.array([], dtype=np.bool_)
            )
        elif len(results) == 1:
            # avoid additional copy in _concat_same_type
            return results[0]
        else:
            return array_class._concat_same_type(results)


class NumericArray(BaseMaskedArray):
    """
    Base class for IntegerArray and FloatingArray.
    """

    def _maybe_mask_result(self, result, mask, other, op_name: str):
        raise AbstractMethodError(self)

    def _arith_method(self, other, op):
        op_name = op.__name__
        omask = None

        if getattr(other, "ndim", 0) > 1:
            raise NotImplementedError("can only perform ops with 1-d structures")

        if isinstance(other, NumericArray):
            other, omask = other._data, other._mask

        elif is_list_like(other):
            other = np.asarray(other)
            if other.ndim > 1:
                raise NotImplementedError("can only perform ops with 1-d structures")
            if len(self) != len(other):
                raise ValueError("Lengths must match")
            if not (is_float_dtype(other) or is_integer_dtype(other)):
                raise TypeError("can only perform ops with numeric values")

        elif isinstance(other, (datetime.timedelta, np.timedelta64)):
            other = Timedelta(other)

        else:
            if not (is_float(other) or is_integer(other) or other is libmissing.NA):
                raise TypeError("can only perform ops with numeric values")

        if omask is None:
            mask = self._mask.copy()
            if other is libmissing.NA:
                mask |= True
        else:
            mask = self._mask | omask

        if op_name == "pow":
            # 1 ** x is 1.
            mask = np.where((self._data == 1) & ~self._mask, False, mask)
            # x ** 0 is 1.
            if omask is not None:
                mask = np.where((other == 0) & ~omask, False, mask)
            elif other is not libmissing.NA:
                mask = np.where(other == 0, False, mask)

        elif op_name == "rpow":
            # 1 ** x is 1.
            if omask is not None:
                mask = np.where((other == 1) & ~omask, False, mask)
            elif other is not libmissing.NA:
                mask = np.where(other == 1, False, mask)
            # x ** 0 is 1.
            mask = np.where((self._data == 0) & ~self._mask, False, mask)

        if other is libmissing.NA:
            result = np.ones_like(self._data)
        else:
            with np.errstate(all="ignore"):
                result = op(self._data, other)

        # divmod returns a tuple
        if op_name == "divmod":
            div, mod = result
            return (
                self._maybe_mask_result(div, mask, other, "floordiv"),
                self._maybe_mask_result(mod, mask, other, "mod"),
            )

        return self._maybe_mask_result(result, mask, other, op_name)

    _HANDLED_TYPES = (np.ndarray, numbers.Number)

<<<<<<< HEAD
    def __array_ufunc__(self, ufunc: np.ufunc, method: str, *inputs, **kwargs):
        # For NumericArray inputs, we apply the ufunc to ._data
        # and mask the result.
        if method == "reduce":
            # Not clear how to handle missing values in reductions. Raise.
            raise NotImplementedError("The 'reduce' method is not supported.")
        out = kwargs.get("out", ())

        for x in inputs + out:
            if not isinstance(x, self._HANDLED_TYPES + (NumericArray,)):
                return NotImplemented

        # for binary ops, use our custom dunder methods
        result = ops.maybe_dispatch_ufunc_to_dunder_op(
            self, ufunc, method, *inputs, **kwargs
        )
        if result is not NotImplemented:
            return result

        mask = np.zeros(len(self), dtype=bool)
        inputs2: list[Any] = []
        for x in inputs:
            if isinstance(x, NumericArray):
                mask |= x._mask
                inputs2.append(x._data)
            else:
                inputs2.append(x)

        def reconstruct(x):
            # we don't worry about scalar `x` here, since we
            # raise for reduce up above.

            if is_integer_dtype(x.dtype):
                from pandas.core.arrays import IntegerArray

                m = mask.copy()
                return IntegerArray(x, m)
            elif is_float_dtype(x.dtype):
                from pandas.core.arrays import FloatingArray

                m = mask.copy()
                return FloatingArray(x, m)
            else:
                x[mask] = np.nan
            return x

        result = getattr(ufunc, method)(*inputs2, **kwargs)
        if isinstance(result, tuple):
            return tuple(reconstruct(x) for x in result)
        else:
            return reconstruct(result)

    def _reduce(self, name: str, *, skipna: bool = True, **kwargs):
        result = super()._reduce(name, skipna=skipna, **kwargs)
        if isinstance(result, np.ndarray):
            axis = kwargs["axis"]
            if skipna:
                # we only retain mask for all-NA rows/columns
                mask = self._mask.all(axis=axis)
            else:
                mask = self._mask.any(axis=axis)
            return type(self)(result, mask=mask)
        return result

=======
>>>>>>> 4463fb17
    def __neg__(self):
        return type(self)(-self._data, self._mask.copy())

    def __pos__(self):
        return self

    def __abs__(self):
        return type(self)(abs(self._data), self._mask.copy())

    def round(self: T, decimals: int = 0, *args, **kwargs) -> T:
        """
        Round each value in the array a to the given number of decimals.

        Parameters
        ----------
        decimals : int, default 0
            Number of decimal places to round to. If decimals is negative,
            it specifies the number of positions to the left of the decimal point.
        *args, **kwargs
            Additional arguments and keywords have no effect but might be
            accepted for compatibility with NumPy.

        Returns
        -------
        NumericArray
            Rounded values of the NumericArray.

        See Also
        --------
        numpy.around : Round values of an np.array.
        DataFrame.round : Round values of a DataFrame.
        Series.round : Round values of a Series.
        """
        nv.validate_round(args, kwargs)
        values = np.round(self._data, decimals=decimals, **kwargs)
        return type(self)(values, self._mask.copy())<|MERGE_RESOLUTION|>--- conflicted
+++ resolved
@@ -151,59 +151,6 @@
         return self._maybe_mask_result(result, mask, other, op_name)
 
     _HANDLED_TYPES = (np.ndarray, numbers.Number)
-
-<<<<<<< HEAD
-    def __array_ufunc__(self, ufunc: np.ufunc, method: str, *inputs, **kwargs):
-        # For NumericArray inputs, we apply the ufunc to ._data
-        # and mask the result.
-        if method == "reduce":
-            # Not clear how to handle missing values in reductions. Raise.
-            raise NotImplementedError("The 'reduce' method is not supported.")
-        out = kwargs.get("out", ())
-
-        for x in inputs + out:
-            if not isinstance(x, self._HANDLED_TYPES + (NumericArray,)):
-                return NotImplemented
-
-        # for binary ops, use our custom dunder methods
-        result = ops.maybe_dispatch_ufunc_to_dunder_op(
-            self, ufunc, method, *inputs, **kwargs
-        )
-        if result is not NotImplemented:
-            return result
-
-        mask = np.zeros(len(self), dtype=bool)
-        inputs2: list[Any] = []
-        for x in inputs:
-            if isinstance(x, NumericArray):
-                mask |= x._mask
-                inputs2.append(x._data)
-            else:
-                inputs2.append(x)
-
-        def reconstruct(x):
-            # we don't worry about scalar `x` here, since we
-            # raise for reduce up above.
-
-            if is_integer_dtype(x.dtype):
-                from pandas.core.arrays import IntegerArray
-
-                m = mask.copy()
-                return IntegerArray(x, m)
-            elif is_float_dtype(x.dtype):
-                from pandas.core.arrays import FloatingArray
-
-                m = mask.copy()
-                return FloatingArray(x, m)
-            else:
-                x[mask] = np.nan
-            return x
-
-        result = getattr(ufunc, method)(*inputs2, **kwargs)
-        if isinstance(result, tuple):
-            return tuple(reconstruct(x) for x in result)
-        else:
-            return reconstruct(result)
 
     def _reduce(self, name: str, *, skipna: bool = True, **kwargs):
         result = super()._reduce(name, skipna=skipna, **kwargs)
@@ -217,8 +164,6 @@
             return type(self)(result, mask=mask)
         return result
 
-=======
->>>>>>> 4463fb17
     def __neg__(self):
         return type(self)(-self._data, self._mask.copy())
 
