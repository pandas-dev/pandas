--- conflicted
+++ resolved
@@ -245,11 +245,7 @@
 
 # error: Definition of "_concat_same_type" in base class "NDArrayBacked" is
 # incompatible with definition in base class "ExtensionArray"
-<<<<<<< HEAD
-class BaseNumpyStringArray(BaseStringArray, PandasArray):  # type: ignore[misc]
-=======
-class StringArray(BaseStringArray, NumpyExtensionArray):  # type: ignore[misc]
->>>>>>> fcb33570
+class BaseNumpyStringArray(BaseStringArray, NumpyExtensionArray):  # type: ignore[misc]
     """
     Extension array for string data.
 
