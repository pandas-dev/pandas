from __future__ import annotations

from functools import partial
import operator
from typing import (
    TYPE_CHECKING,
    Any,
    Literal,
    Self,
    cast,
)
import warnings

import numpy as np

from pandas._config import (
    get_option,
    using_string_dtype,
)

from pandas._libs import (
    lib,
    missing as libmissing,
)
from pandas._libs.arrays import NDArrayBacked
from pandas._libs.lib import ensure_string_array
from pandas.compat import (
    HAS_PYARROW,
    pa_version_under12p1,
)
from pandas.compat.numpy import function as nv
from pandas.util._decorators import (
    doc,
    set_module,
)
from pandas.util._exceptions import find_stack_level

from pandas.core.dtypes.base import (
    ExtensionDtype,
    StorageExtensionDtype,
    register_extension_dtype,
)
from pandas.core.dtypes.common import (
    is_array_like,
    is_bool_dtype,
    is_integer_dtype,
    is_object_dtype,
    is_string_dtype,
    pandas_dtype,
)

from pandas.core import (
    missing,
    nanops,
    ops,
    roperator,
)
from pandas.core.algorithms import isin
from pandas.core.array_algos import masked_reductions
from pandas.core.arrays.base import ExtensionArray
from pandas.core.arrays.floating import (
    FloatingArray,
    FloatingDtype,
)
from pandas.core.arrays.integer import (
    IntegerArray,
    IntegerDtype,
)
from pandas.core.arrays.numpy_ import NumpyExtensionArray
from pandas.core.construction import extract_array
from pandas.core.indexers import check_array_indexer
from pandas.core.missing import isna

from pandas.io.formats import printing

if TYPE_CHECKING:
    from collections.abc import MutableMapping

    import pyarrow

    from pandas._typing import (
        ArrayLike,
        AxisInt,
        Dtype,
        DtypeObj,
        NumpySorter,
        NumpyValueArrayLike,
        Scalar,
        npt,
        type_t,
    )

    from pandas import Series


@set_module("pandas")
@register_extension_dtype
class StringDtype(StorageExtensionDtype):
    """
    Extension dtype for string data.

    .. warning::

       StringDtype is considered experimental. The implementation and
       parts of the API may change without warning.

    Parameters
    ----------
    storage : {"python", "pyarrow"}, optional
        If not given, the value of ``pd.options.mode.string_storage``.
    na_value : {np.nan, pd.NA}, default pd.NA
        Whether the dtype follows NaN or NA missing value semantics.

    Attributes
    ----------
    None

    Methods
    -------
    None

    See Also
    --------
    BooleanDtype : Extension dtype for boolean data.

    Examples
    --------
    >>> pd.StringDtype()
    <StringDtype(storage='python', na_value=<NA>)>

    >>> pd.StringDtype(storage="pyarrow")
    <StringDtype(na_value=<NA>)>
    """

    @property
    def name(self) -> str:  # type: ignore[override]
        if self._na_value is libmissing.NA:
            return "string"
        else:
            return "str"

    #: StringDtype().na_value uses pandas.NA except the implementation that
    # follows NumPy semantics, which uses nan.
    @property
    def na_value(self) -> libmissing.NAType | float:  # type: ignore[override]
        return self._na_value

    _metadata = ("storage", "_na_value")  # type: ignore[assignment]

    def __init__(
        self,
        storage: str | None = None,
        na_value: libmissing.NAType | float = libmissing.NA,
    ) -> None:
        # infer defaults
        if storage is None:
            if na_value is not libmissing.NA:
                storage = get_option("mode.string_storage")
                if storage == "auto":
                    if HAS_PYARROW:
                        storage = "pyarrow"
                    else:
                        storage = "python"
            else:
                storage = get_option("mode.string_storage")
                if storage == "auto":
                    storage = "python"

        if storage == "pyarrow_numpy":
            warnings.warn(
                "The 'pyarrow_numpy' storage option name is deprecated and will be "
                'removed in pandas 3.0. Use \'pd.StringDtype(storage="pyarrow", '
                "na_value-np.nan)' to construct the same dtype.\nOr enable the "
                "'pd.options.future.infer_string = True' option globally and use "
                'the "str" alias as a shorthand notation to specify a dtype '
                '(instead of "string[pyarrow_numpy]").',
                FutureWarning,
                stacklevel=find_stack_level(),
            )
            storage = "pyarrow"
            na_value = np.nan

        # validate options
        if storage not in {"python", "pyarrow"}:
            raise ValueError(
                f"Storage must be 'python' or 'pyarrow'. Got {storage} instead."
            )
        if storage == "pyarrow" and pa_version_under12p1:
            raise ImportError(
                "pyarrow>=12.0.1 is required for PyArrow backed StringArray."
            )

        if isinstance(na_value, float) and np.isnan(na_value):
            # when passed a NaN value, always set to np.nan to ensure we use
            # a consistent NaN value (and we can use `dtype.na_value is np.nan`)
            na_value = np.nan
        elif na_value is not libmissing.NA:
            raise ValueError(f"'na_value' must be np.nan or pd.NA, got {na_value}")

        self.storage = cast(str, storage)
        self._na_value = na_value

    def __repr__(self) -> str:
        storage = "" if self.storage == "pyarrow" else "storage='python', "
        return f"<StringDtype({storage}na_value={self._na_value})>"

    def __eq__(self, other: object) -> bool:
        # we need to override the base class __eq__ because na_value (NA or NaN)
        # cannot be checked with normal `==`
        if isinstance(other, str):
            # TODO should dtype == "string" work for the NaN variant?
            if other == "string" or other == self.name:
                return True
            try:
                other = self.construct_from_string(other)
            except (TypeError, ImportError):
                # TypeError if `other` is not a valid string for StringDtype
                # ImportError if pyarrow is not installed for "string[pyarrow]"
                return False
        if isinstance(other, type(self)):
            return self.storage == other.storage and self.na_value is other.na_value
        return False

    def __setstate__(self, state: MutableMapping[str, Any]) -> None:
        # back-compat for pandas < 2.3, where na_value did not yet exist
        self.storage = state.pop("storage", "python")
        self._na_value = state.pop("_na_value", libmissing.NA)

    def __hash__(self) -> int:
        # need to override __hash__ as well because of overriding __eq__
        return super().__hash__()

    def __reduce__(self):
        return StringDtype, (self.storage, self.na_value)

    @property
    def type(self) -> type[str]:
        return str

    @classmethod
    def construct_from_string(cls, string) -> Self:
        """
        Construct a StringDtype from a string.

        Parameters
        ----------
        string : str
            The type of the name. The storage type will be taking from `string`.
            Valid options and their storage types are

            ========================== ==============================================
            string                     result storage
            ========================== ==============================================
            ``'string'``               pd.options.mode.string_storage, default python
            ``'string[python]'``       python
            ``'string[pyarrow]'``      pyarrow
            ========================== ==============================================

        Returns
        -------
        StringDtype

        Raise
        -----
        TypeError
            If the string is not a valid option.
        """
        if not isinstance(string, str):
            raise TypeError(
                f"'construct_from_string' expects a string, got {type(string)}"
            )
        if string == "string":
            return cls()
        elif string == "str" and using_string_dtype():
            return cls(na_value=np.nan)
        elif string == "string[python]":
            return cls(storage="python")
        elif string == "string[pyarrow]":
            return cls(storage="pyarrow")
        elif string == "string[pyarrow_numpy]":
            # this is deprecated in the dtype __init__, remove this in pandas 3.0
            return cls(storage="pyarrow_numpy")
        else:
            raise TypeError(f"Cannot construct a '{cls.__name__}' from '{string}'")

    def construct_array_type(self) -> type_t[BaseStringArray]:
        """
        Return the array type associated with this dtype.

        Returns
        -------
        type
        """
        from pandas.core.arrays.string_arrow import (
            ArrowStringArray,
        )

        if self.storage == "python" and self._na_value is libmissing.NA:
            return StringArray
        elif self.storage == "pyarrow" and self._na_value is libmissing.NA:
            return ArrowStringArray
        elif self.storage == "python":
            return StringArray
        else:
            return ArrowStringArray

    def _get_common_dtype(self, dtypes: list[DtypeObj]) -> DtypeObj | None:
        storages = set()
        na_values = set()

        for dtype in dtypes:
            if isinstance(dtype, StringDtype):
                storages.add(dtype.storage)
                na_values.add(dtype.na_value)
            elif isinstance(dtype, np.dtype) and dtype.kind in ("U", "T"):
                continue
            else:
                return None

        if len(storages) == 2:
            # if both python and pyarrow storage -> priority to pyarrow
            storage = "pyarrow"
        else:
            storage = next(iter(storages))  # type: ignore[assignment]

        na_value: libmissing.NAType | float
        if len(na_values) == 2:
            # if both NaN and NA -> priority to NA
            na_value = libmissing.NA
        else:
            na_value = next(iter(na_values))

        return StringDtype(storage=storage, na_value=na_value)

    def __from_arrow__(
        self, array: pyarrow.Array | pyarrow.ChunkedArray
    ) -> BaseStringArray:
        """
        Construct StringArray from pyarrow Array/ChunkedArray.
        """
        if self.storage == "pyarrow":
            from pandas.core.arrays.string_arrow import ArrowStringArray

            return ArrowStringArray(array, dtype=self)

        else:
            import pyarrow

            if isinstance(array, pyarrow.Array):
                chunks = [array]
            else:
                # pyarrow.ChunkedArray
                chunks = array.chunks

            results = []
            for arr in chunks:
                # convert chunk by chunk to numpy and concatenate then, to avoid
                # overflow for large string data when concatenating the pyarrow arrays
                arr = arr.to_numpy(zero_copy_only=False)
                arr = ensure_string_array(arr, na_value=self.na_value)
                results.append(arr)

        if len(chunks) == 0:
            arr = np.array([], dtype=object)
        else:
            arr = np.concatenate(results)

        # Bypass validation inside StringArray constructor, see GH#47781
        new_string_array = StringArray.__new__(StringArray)
        NDArrayBacked.__init__(new_string_array, arr, self)
        return new_string_array


class BaseStringArray(ExtensionArray):
    """
    Mixin class for StringArray, ArrowStringArray.
    """

    dtype: StringDtype

    # TODO(4.0): Once the deprecation here is enforced, this method can be
    #  removed and we use the parent class method instead.
    def _logical_method(self, other, op):
        if (
            op in (roperator.ror_, roperator.rand_, roperator.rxor)
            and isinstance(other, np.ndarray)
            and other.dtype == bool
        ):
            # GH#60234 backward compatibility for the move to StringDtype in 3.0
            op_name = op.__name__[1:].strip("_")
            warnings.warn(
                f"'{op_name}' operations between boolean dtype and {self.dtype} are "
                "deprecated and will raise in a future version. Explicitly "
                "cast the strings to a boolean dtype before operating instead.",
                FutureWarning,
                stacklevel=find_stack_level(),
            )
            return op(other, self.astype(bool))
        return NotImplemented

    @doc(ExtensionArray.tolist)
    def tolist(self) -> list:
        if self.ndim > 1:
            return [x.tolist() for x in self]
        return list(self.to_numpy())

    def _formatter(self, boxed: bool = False):
        formatter = partial(
            printing.pprint_thing,
            escape_chars=("\t", "\r", "\n"),
            quote_strings=not boxed,
        )
        return formatter

    def _str_map(
        self,
        f,
        na_value=lib.no_default,
        dtype: Dtype | None = None,
        convert: bool = True,
    ):
        if self.dtype.na_value is np.nan:
            return self._str_map_nan_semantics(f, na_value=na_value, dtype=dtype)

        from pandas.arrays import BooleanArray

        if dtype is None:
            dtype = self.dtype
        if na_value is lib.no_default:
            na_value = self.dtype.na_value

        mask = isna(self)
        arr = np.asarray(self)

        if is_integer_dtype(dtype) or is_bool_dtype(dtype):
            constructor: type[IntegerArray | BooleanArray]
            if is_integer_dtype(dtype):
                constructor = IntegerArray
            else:
                constructor = BooleanArray

            na_value_is_na = isna(na_value)
            if na_value_is_na:
                na_value = 1
            elif dtype == np.dtype("bool"):
                # GH#55736
                na_value = bool(na_value)
            result = lib.map_infer_mask(
                arr,
                f,
                mask.view("uint8"),
                convert=False,
                na_value=na_value,
                # error: Argument 1 to "dtype" has incompatible type
                # "Union[ExtensionDtype, str, dtype[Any], Type[object]]"; expected
                # "Type[object]"
                dtype=np.dtype(cast(type, dtype)),
            )

            if not na_value_is_na:
                mask[:] = False

            return constructor(result, mask)

        else:
            return self._str_map_str_or_object(dtype, na_value, arr, f, mask)

    def _str_map_str_or_object(
        self,
        dtype,
        na_value,
        arr: np.ndarray,
        f,
        mask: npt.NDArray[np.bool_],
    ):
        # _str_map helper for case where dtype is either string dtype or object
        if is_string_dtype(dtype) and not is_object_dtype(dtype):
            # i.e. StringDtype
            result = lib.map_infer_mask(
                arr, f, mask.view("uint8"), convert=False, na_value=na_value
            )
            if self.dtype.storage == "pyarrow":
                import pyarrow as pa

                result = pa.array(
                    result, mask=mask, type=pa.large_string(), from_pandas=True
                )
<<<<<<< HEAD
            if self.dtype.storage == "python":
                # StringArray
                # error: Too many arguments for "BaseStringArray"
                return type(self)(result, dtype=self.dtype)  # type: ignore[call-arg]
            else:
                # ArrowStringArray
                # error: Too many arguments for "BaseStringArray"
                return type(self)(result)  # type: ignore[call-arg]
=======
                # error: "BaseStringArray" has no attribute "_from_pyarrow_array"
                return self._from_pyarrow_array(result)  # type: ignore[attr-defined]
            # error: Too many arguments for "BaseStringArray"
            return type(self)(result)  # type: ignore[call-arg]

>>>>>>> 188b2dae
        else:
            # This is when the result type is object. We reach this when
            # -> We know the result type is truly object (e.g. .encode returns bytes
            #    or .findall returns a list).
            # -> We don't know the result type. E.g. `.get` can return anything.
            return lib.map_infer_mask(arr, f, mask.view("uint8"))

    def _str_map_nan_semantics(
        self, f, na_value=lib.no_default, dtype: Dtype | None = None
    ):
        if dtype is None:
            dtype = self.dtype
        if na_value is lib.no_default:
            if is_bool_dtype(dtype):
                # NaN propagates as False
                na_value = False
            else:
                na_value = self.dtype.na_value

        mask = isna(self)
        arr = np.asarray(self)

        if is_integer_dtype(dtype) or is_bool_dtype(dtype):
            na_value_is_na = isna(na_value)
            if na_value_is_na:
                if is_integer_dtype(dtype):
                    na_value = 0
                else:
                    # NaN propagates as False
                    na_value = False

            result = lib.map_infer_mask(
                arr,
                f,
                mask.view("uint8"),
                convert=False,
                na_value=na_value,
                dtype=np.dtype(cast(type, dtype)),
            )
            if na_value_is_na and is_integer_dtype(dtype) and mask.any():
                # TODO: we could alternatively do this check before map_infer_mask
                #  and adjust the dtype/na_value we pass there. Which is more
                #  performant?
                result = result.astype("float64")
                result[mask] = np.nan

            return result

        else:
            return self._str_map_str_or_object(dtype, na_value, arr, f, mask)

    def view(self, dtype: Dtype | None = None) -> ArrayLike:
        if dtype is not None:
            raise TypeError("Cannot change data-type for string array.")
        return super().view(dtype=dtype)


# error: Definition of "_concat_same_type" in base class "NDArrayBacked" is
# incompatible with definition in base class "ExtensionArray"
class StringArray(BaseStringArray, NumpyExtensionArray):  # type: ignore[misc]
    """
    Extension array for string data.

    .. warning::

       StringArray is considered experimental. The implementation and
       parts of the API may change without warning.

    Parameters
    ----------
    values : array-like
        The array of data.

        .. warning::

           Currently, this expects an object-dtype ndarray
           where the elements are Python strings
           or nan-likes (``None``, ``np.nan``, ``NA``).
           This may change without warning in the future. Use
           :meth:`pandas.array` with ``dtype="string"`` for a stable way of
           creating a `StringArray` from any sequence.

        .. versionchanged:: 1.5.0

           StringArray now accepts array-likes containing
           nan-likes(``None``, ``np.nan``) for the ``values`` parameter
           in addition to strings and :attr:`pandas.NA`

    dtype : StringDtype
        Dtype for the array.
    copy : bool, default False
        Whether to copy the array of data.

    Attributes
    ----------
    None

    Methods
    -------
    None

    See Also
    --------
    :func:`array`
        The recommended function for creating a StringArray.
    Series.str
        The string methods are available on Series backed by
        a StringArray.

    Notes
    -----
    StringArray returns a BooleanArray for comparison methods.

    Examples
    --------
    >>> pd.array(["This is", "some text", None, "data."], dtype="string")
    <StringArray>
    ['This is', 'some text', <NA>, 'data.']
    Length: 4, dtype: string

    Unlike arrays instantiated with ``dtype="object"``, ``StringArray``
    will convert the values to strings.

    >>> pd.array(["1", 1], dtype="object")
    <NumpyExtensionArray>
    ['1', 1]
    Length: 2, dtype: object
    >>> pd.array(["1", 1], dtype="string")
    <StringArray>
    ['1', '1']
    Length: 2, dtype: string

    However, instantiating StringArrays directly with non-strings will raise an error.

    For comparison methods, `StringArray` returns a :class:`pandas.BooleanArray`:

    >>> pd.array(["a", None, "c"], dtype="string") == "a"
    <BooleanArray>
    [True, <NA>, False]
    Length: 3, dtype: boolean
    """

    # undo the NumpyExtensionArray hack
    _typ = "extension"

    def __init__(
        self, values, *, dtype: StringDtype | None = None, copy: bool = False
    ) -> None:
        if dtype is None:
            dtype = StringDtype()
        values = extract_array(values)

        super().__init__(values, copy=copy)
        if not isinstance(values, type(self)):
            self._validate(dtype)
        NDArrayBacked.__init__(
            self,
            self._ndarray,
            dtype,
        )

    def _validate(self, dtype: StringDtype) -> None:
        """Validate that we only store NA or strings."""

        if dtype._na_value is libmissing.NA:
            if len(self._ndarray) and not lib.is_string_array(
                self._ndarray, skipna=True
            ):
                raise ValueError(
                    "StringArray requires a sequence of strings or pandas.NA"
                )
            if self._ndarray.dtype != "object":
                raise ValueError(
                    "StringArray requires a sequence of strings or pandas.NA. Got "
                    f"'{self._ndarray.dtype}' dtype instead."
                )
            # Check to see if need to convert Na values to pd.NA
            if self._ndarray.ndim > 2:
                # Ravel if ndims > 2 b/c no cythonized version available
                lib.convert_nans_to_NA(self._ndarray.ravel("K"))
            else:
                lib.convert_nans_to_NA(self._ndarray)
        else:
            # Validate that we only store NaN or strings.
            if len(self._ndarray) and not lib.is_string_array(
                self._ndarray, skipna=True
            ):
                raise ValueError("StringArray requires a sequence of strings or NaN")
            if self._ndarray.dtype != "object":
                raise ValueError(
                    "StringArray requires a sequence of strings "
                    "or NaN. Got '{self._ndarray.dtype}' dtype instead."
                )
            # TODO validate or force NA/None to NaN

    def _validate_scalar(self, value):
        # used by NDArrayBackedExtensionIndex.insert
        if isna(value):
            return self.dtype.na_value
        elif not isinstance(value, str):
            raise TypeError(
                f"Invalid value '{value}' for dtype '{self.dtype}'. Value should be a "
                f"string or missing value, got '{type(value).__name__}' instead."
            )
        return value

    @classmethod
    def _from_sequence(
        cls, scalars, *, dtype: Dtype | None = None, copy: bool = False
    ) -> Self:
        if dtype and not (isinstance(dtype, str) and dtype == "string"):
            dtype = pandas_dtype(dtype)
            assert isinstance(dtype, StringDtype) and dtype.storage == "python"
        else:
            if using_string_dtype():
                dtype = StringDtype(storage="python", na_value=np.nan)
            else:
                dtype = StringDtype(storage="python")

        from pandas.core.arrays.masked import BaseMaskedArray

        na_value = dtype.na_value
        if isinstance(scalars, BaseMaskedArray):
            # avoid costly conversion to object dtype
            na_values = scalars._mask
            result = scalars._data
            result = lib.ensure_string_array(result, copy=copy, convert_na_value=False)
            result[na_values] = na_value

        else:
            if lib.is_pyarrow_array(scalars):
                # pyarrow array; we cannot rely on the "to_numpy" check in
                #  ensure_string_array because calling scalars.to_numpy would set
                #  zero_copy_only to True which caused problems see GH#52076
                scalars = np.array(scalars)
            # convert non-na-likes to str, and nan-likes to StringDtype().na_value
            result = lib.ensure_string_array(scalars, na_value=na_value, copy=copy)

        # Manually creating new array avoids the validation step in the __init__, so is
        # faster. Refactor need for validation?
        new_string_array = cls.__new__(cls)
        NDArrayBacked.__init__(new_string_array, result, dtype)

        return new_string_array

    @classmethod
    def _from_sequence_of_strings(
        cls, strings, *, dtype: ExtensionDtype, copy: bool = False
    ) -> Self:
        return cls._from_sequence(strings, dtype=dtype, copy=copy)

    def _cast_pointwise_result(self, values) -> ArrayLike:
        result = super()._cast_pointwise_result(values)
        if isinstance(result.dtype, StringDtype):
            # Ensure we retain our same na_value/storage
            result = result.astype(self.dtype)  # type: ignore[call-overload]
        return result

    @classmethod
    def _empty(cls, shape, dtype) -> StringArray:
        values = np.empty(shape, dtype=object)
        values[:] = dtype.na_value
        return cls(values, dtype=dtype).astype(dtype, copy=False)

    def __arrow_array__(self, type=None):
        """
        Convert myself into a pyarrow Array.
        """
        import pyarrow as pa

        if type is None:
            type = pa.string()

        values = self._ndarray.copy()
        values[self.isna()] = None
        return pa.array(values, type=type, from_pandas=True)

    def _values_for_factorize(self) -> tuple[np.ndarray, libmissing.NAType | float]:  # type: ignore[override]
        arr = self._ndarray

        return arr, self.dtype.na_value

    def _maybe_convert_setitem_value(self, value):
        """Maybe convert value to be pyarrow compatible."""
        if lib.is_scalar(value):
            if isna(value):
                value = self.dtype.na_value
            elif not isinstance(value, str):
                raise TypeError(
                    f"Invalid value '{value}' for dtype '{self.dtype}'. Value should "
                    f"be a string or missing value, got '{type(value).__name__}' "
                    "instead."
                )
        else:
            value = extract_array(value, extract_numpy=True)
            if not is_array_like(value):
                value = np.asarray(value, dtype=object)
            elif isinstance(value.dtype, type(self.dtype)):
                return value
            else:
                # cast categories and friends to arrays to see if values are
                # compatible, compatibility with arrow backed strings
                value = np.asarray(value)
            if len(value) and not lib.is_string_array(value, skipna=True):
                raise TypeError(
                    "Invalid value for dtype 'str'. Value should be a "
                    "string or missing value (or array of those)."
                )
        return value

    def __setitem__(self, key, value) -> None:
        value = self._maybe_convert_setitem_value(value)

        key = check_array_indexer(self, key)
        scalar_key = lib.is_scalar(key)
        scalar_value = lib.is_scalar(value)
        if scalar_key and not scalar_value:
            raise ValueError("setting an array element with a sequence.")

        if not scalar_value:
            if value.dtype == self.dtype:
                value = value._ndarray
            else:
                value = np.asarray(value)
                mask = isna(value)
                if mask.any():
                    value = value.copy()
                    value[isna(value)] = self.dtype.na_value

        super().__setitem__(key, value)

    def _putmask(self, mask: npt.NDArray[np.bool_], value) -> None:
        # the super() method NDArrayBackedExtensionArray._putmask uses
        # np.putmask which doesn't properly handle None/pd.NA, so using the
        # base class implementation that uses __setitem__
        ExtensionArray._putmask(self, mask, value)

    def _where(self, mask: npt.NDArray[np.bool_], value) -> Self:
        # the super() method NDArrayBackedExtensionArray._where uses
        # np.putmask which doesn't properly handle None/pd.NA, so using the
        # base class implementation that uses __setitem__
        return ExtensionArray._where(self, mask, value)

    def isin(self, values: ArrayLike) -> npt.NDArray[np.bool_]:
        if isinstance(values, BaseStringArray) or (
            isinstance(values, ExtensionArray) and is_string_dtype(values.dtype)
        ):
            values = values.astype(self.dtype, copy=False)
        else:
            if not lib.is_string_array(np.asarray(values), skipna=True):
                values = np.array(
                    [val for val in values if isinstance(val, str) or isna(val)],
                    dtype=object,
                )
                if not len(values):
                    return np.zeros(self.shape, dtype=bool)

            values = self._from_sequence(values, dtype=self.dtype)

        return isin(np.asarray(self), np.asarray(values))

    def astype(self, dtype, copy: bool = True):
        dtype = pandas_dtype(dtype)

        if dtype == self.dtype:
            if copy:
                return self.copy()
            return self

        elif isinstance(dtype, IntegerDtype):
            arr = self._ndarray.copy()
            mask = self.isna()
            arr[mask] = 0
            values = arr.astype(dtype.numpy_dtype)
            return IntegerArray(values, mask, copy=False)
        elif isinstance(dtype, FloatingDtype):
            arr_ea = self.copy()
            mask = self.isna()
            arr_ea[mask] = "0"
            values = arr_ea.astype(dtype.numpy_dtype)
            return FloatingArray(values, mask, copy=False)
        elif isinstance(dtype, ExtensionDtype):
            # Skip the NumpyExtensionArray.astype method
            return ExtensionArray.astype(self, dtype, copy)
        elif np.issubdtype(dtype, np.floating):
            arr = self._ndarray.copy()
            mask = self.isna()
            arr[mask] = 0
            values = arr.astype(dtype)
            values[mask] = np.nan
            return values

        return super().astype(dtype, copy)

    def _reduce(
        self,
        name: str,
        *,
        skipna: bool = True,
        keepdims: bool = False,
        axis: AxisInt | None = 0,
        **kwargs,
    ):
        if self.dtype.na_value is np.nan and name in ["any", "all"]:
            if name == "any":
                return nanops.nanany(self._ndarray, skipna=skipna)
            else:
                return nanops.nanall(self._ndarray, skipna=skipna)

        if name in ["min", "max", "argmin", "argmax", "sum"]:
            result = getattr(self, name)(skipna=skipna, axis=axis, **kwargs)
            if keepdims:
                return self._from_sequence([result], dtype=self.dtype)
            return result

        raise TypeError(f"Cannot perform reduction '{name}' with string dtype")

    def _accumulate(self, name: str, *, skipna: bool = True, **kwargs) -> StringArray:
        """
        Return an ExtensionArray performing an accumulation operation.

        The underlying data type might change.

        Parameters
        ----------
        name : str
            Name of the function, supported values are:
            - cummin
            - cummax
            - cumsum
            - cumprod
        skipna : bool, default True
            If True, skip NA values.
        **kwargs
            Additional keyword arguments passed to the accumulation function.
            Currently, there is no supported kwarg.

        Returns
        -------
        array

        Raises
        ------
        NotImplementedError : subclass does not define accumulations
        """
        if name == "cumprod":
            msg = f"operation '{name}' not supported for dtype '{self.dtype}'"
            raise TypeError(msg)

        # We may need to strip out trailing NA values
        tail: np.ndarray | None = None
        na_mask: np.ndarray | None = None
        ndarray = self._ndarray
        np_func = {
            "cumsum": np.cumsum,
            "cummin": np.minimum.accumulate,
            "cummax": np.maximum.accumulate,
        }[name]

        if self._hasna:
            na_mask = cast("npt.NDArray[np.bool_]", isna(ndarray))
            if np.all(na_mask):
                return type(self)(ndarray, dtype=self.dtype)
            if skipna:
                if name == "cumsum":
                    ndarray = np.where(na_mask, "", ndarray)
                else:
                    # We can retain the running min/max by forward/backward filling.
                    ndarray = ndarray.copy()
                    missing.pad_or_backfill_inplace(
                        ndarray,
                        method="pad",
                        axis=0,
                    )
                    missing.pad_or_backfill_inplace(
                        ndarray,
                        method="backfill",
                        axis=0,
                    )
            else:
                # When not skipping NA values, the result should be null from
                # the first NA value onward.
                idx = np.argmax(na_mask)
                tail = np.empty(len(ndarray) - idx, dtype="object")
                tail[:] = self.dtype.na_value
                ndarray = ndarray[:idx]

        # mypy: Cannot call function of unknown type
        np_result = np_func(ndarray)  # type: ignore[operator]

        if tail is not None:
            np_result = np.hstack((np_result, tail))
        elif na_mask is not None:
            # Argument 2 to "where" has incompatible type "NAType | float"
            np_result = np.where(na_mask, self.dtype.na_value, np_result)  # type: ignore[arg-type]

        result = type(self)(np_result, dtype=self.dtype)
        return result

    def _wrap_reduction_result(self, axis: AxisInt | None, result) -> Any:
        if self.dtype.na_value is np.nan and result is libmissing.NA:
            # the masked_reductions use pd.NA -> convert to np.nan
            return np.nan
        return super()._wrap_reduction_result(axis, result)

    def min(self, axis=None, skipna: bool = True, **kwargs) -> Scalar:
        nv.validate_min((), kwargs)
        result = masked_reductions.min(
            values=self.to_numpy(), mask=self.isna(), skipna=skipna
        )
        return self._wrap_reduction_result(axis, result)

    def max(self, axis=None, skipna: bool = True, **kwargs) -> Scalar:
        nv.validate_max((), kwargs)
        result = masked_reductions.max(
            values=self.to_numpy(), mask=self.isna(), skipna=skipna
        )
        return self._wrap_reduction_result(axis, result)

    def sum(
        self,
        *,
        axis: AxisInt | None = None,
        skipna: bool = True,
        min_count: int = 0,
        **kwargs,
    ) -> Scalar:
        nv.validate_sum((), kwargs)
        result = masked_reductions.sum(
            values=self._ndarray, mask=self.isna(), skipna=skipna
        )
        return self._wrap_reduction_result(axis, result)

    def value_counts(self, dropna: bool = True) -> Series:
        from pandas.core.algorithms import value_counts_internal as value_counts

        result = value_counts(self._ndarray, sort=False, dropna=dropna)
        result.index = result.index.astype(self.dtype)

        if self.dtype.na_value is libmissing.NA:
            result = result.astype("Int64")
        return result

    def memory_usage(self, deep: bool = False) -> int:
        result = self._ndarray.nbytes
        if deep:
            return result + lib.memory_usage_of_objects(self._ndarray)
        return result

    @doc(ExtensionArray.searchsorted)
    def searchsorted(
        self,
        value: NumpyValueArrayLike | ExtensionArray,
        side: Literal["left", "right"] = "left",
        sorter: NumpySorter | None = None,
    ) -> npt.NDArray[np.intp] | np.intp:
        if self._hasna:
            raise ValueError(
                "searchsorted requires array to be sorted, which is impossible "
                "with NAs present."
            )
        return super().searchsorted(value=value, side=side, sorter=sorter)

    def _cmp_method(self, other, op):
        from pandas.arrays import (
            ArrowExtensionArray,
            BooleanArray,
        )

        if (
            isinstance(other, BaseStringArray)
            and self.dtype.na_value is not libmissing.NA
            and other.dtype.na_value is libmissing.NA
        ):
            # NA has priority of NaN semantics
            return op(self.astype(other.dtype, copy=False), other)

        if isinstance(other, ArrowExtensionArray):
            if isinstance(other, BaseStringArray):
                # pyarrow storage has priority over python storage
                # (except if we have NA semantics and other not)
                if not (
                    self.dtype.na_value is libmissing.NA
                    and other.dtype.na_value is not libmissing.NA
                ):
                    return NotImplemented
            else:
                return NotImplemented

        if isinstance(other, StringArray):
            other = other._ndarray

        mask = isna(self) | isna(other)
        valid = ~mask

        if not lib.is_scalar(other):
            if len(other) != len(self):
                # prevent improper broadcasting when other is 2D
                raise ValueError(
                    f"Lengths of operands do not match: {len(self)} != {len(other)}"
                )

            # for array-likes, first filter out NAs before converting to numpy
            if not is_array_like(other):
                other = np.asarray(other)
            other = other[valid]

        if op.__name__ in ops.ARITHMETIC_BINOPS:
            result = np.empty_like(self._ndarray, dtype="object")
            result[mask] = self.dtype.na_value
            result[valid] = op(self._ndarray[valid], other)
            return self._from_backing_data(result)
        else:
            # logical
            result = np.zeros(len(self._ndarray), dtype="bool")
            result[valid] = op(self._ndarray[valid], other)
            res_arr = BooleanArray(result, mask)
            if self.dtype.na_value is np.nan:
                if op == operator.ne:
                    return res_arr.to_numpy(np.bool_, na_value=True)
                else:
                    return res_arr.to_numpy(np.bool_, na_value=False)
            return res_arr

    _arith_method = _cmp_method<|MERGE_RESOLUTION|>--- conflicted
+++ resolved
@@ -485,22 +485,13 @@
                 result = pa.array(
                     result, mask=mask, type=pa.large_string(), from_pandas=True
                 )
-<<<<<<< HEAD
-            if self.dtype.storage == "python":
+                # error: "BaseStringArray" has no attribute "_from_pyarrow_array"
+                return self._from_pyarrow_array(result)  # type: ignore[attr-defined]
+            else:
                 # StringArray
                 # error: Too many arguments for "BaseStringArray"
                 return type(self)(result, dtype=self.dtype)  # type: ignore[call-arg]
-            else:
-                # ArrowStringArray
-                # error: Too many arguments for "BaseStringArray"
-                return type(self)(result)  # type: ignore[call-arg]
-=======
-                # error: "BaseStringArray" has no attribute "_from_pyarrow_array"
-                return self._from_pyarrow_array(result)  # type: ignore[attr-defined]
-            # error: Too many arguments for "BaseStringArray"
-            return type(self)(result)  # type: ignore[call-arg]
-
->>>>>>> 188b2dae
+
         else:
             # This is when the result type is object. We reach this when
             # -> We know the result type is truly object (e.g. .encode returns bytes
