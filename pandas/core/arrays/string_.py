--- conflicted
+++ resolved
@@ -198,7 +198,6 @@
         if dtype:
             assert dtype == "string"
 
-<<<<<<< HEAD
         from pandas.core.arrays.masked import BaseMaskedArray
 
         if isinstance(scalars, BaseMaskedArray):
@@ -209,17 +208,10 @@
             result[na_values] = StringDtype.na_value
 
         else:
-            result = np.asarray(scalars, dtype="object")
             # convert non-na-likes to str, and nan-likes to StringDtype.na_value
             result = lib.ensure_string_array(
-                result, na_value=StringDtype.na_value, copy=copy
+                scalars, na_value=StringDtype.na_value, copy=copy
             )
-=======
-        # convert non-na-likes to str, and nan-likes to StringDtype.na_value
-        result = lib.ensure_string_array(
-            scalars, na_value=StringDtype.na_value, copy=copy
-        )
->>>>>>> 8ed889e8
 
         # Manually creating new array avoids the validation step in the __init__, so is
         # faster. Refactor need for validation?
