from __future__ import annotations

from typing import (
    TYPE_CHECKING,
    Literal,
)

import numpy as np

from pandas._config import get_option

from pandas._libs import (
    lib,
    missing as libmissing,
)
from pandas._libs.arrays import NDArrayBacked
from pandas.compat import (
    is_numpy_dev,
    pa_version_under7p0,
)
from pandas.compat.numpy import function as nv
from pandas.util._decorators import doc

from pandas.core.dtypes.base import (
    ExtensionDtype,
    StorageExtensionDtype,
    register_extension_dtype,
)
from pandas.core.dtypes.common import (
    get_string_dtype,
    is_array_like,
    is_bool_dtype,
    is_integer_dtype,
    is_object_dtype,
    is_string_dtype,
    pandas_dtype,
)

from pandas.core import ops
from pandas.core.array_algos import masked_reductions
from pandas.core.arrays.base import ExtensionArray
from pandas.core.arrays.floating import (
    FloatingArray,
    FloatingDtype,
)
from pandas.core.arrays.integer import (
    IntegerArray,
    IntegerDtype,
)
from pandas.core.arrays.numpy_ import NumpyExtensionArray
from pandas.core.construction import extract_array
from pandas.core.indexers import check_array_indexer
from pandas.core.missing import isna

if TYPE_CHECKING:
    import pyarrow

    from pandas._typing import (
        AxisInt,
        Dtype,
        NumpySorter,
        NumpyValueArrayLike,
        Scalar,
        npt,
        type_t,
    )

    from pandas import Series


@register_extension_dtype
class StringDtype(StorageExtensionDtype):
    """
    Extension dtype for string data.

    .. warning::

       StringDtype is considered experimental. The implementation and
       parts of the API may change without warning.

    Parameters
    ----------
    storage : {"python", "pyarrow", "numpy"}, optional
        If not given, the value of ``pd.options.mode.string_storage``.

    Attributes
    ----------
    None

    Methods
    -------
    None

    Examples
    --------
    >>> pd.StringDtype()
    string[python]

    >>> pd.StringDtype(storage="pyarrow")
    string[pyarrow]
    """

    name = "string"

    #: StringDtype().na_value uses pandas.NA
    @property
    def na_value(self) -> libmissing.NAType:
        return libmissing.NA

    _metadata = ("storage",)

    def __init__(self, storage=None) -> None:
        if storage is None:
            storage = get_option("mode.string_storage")
        if storage not in {"python", "pyarrow", "numpy"}:
            raise ValueError(
                "Storage must be 'python', 'pyarrow', or 'numpy'. "
                "Got {storage} instead."
            )
        if storage == "pyarrow" and pa_version_under7p0:
            raise ImportError(
                "pyarrow>=7.0.0 is required for PyArrow backed StringArray."
            )
        if storage == "numpy" and not is_numpy_dev:
            raise ImportError("NumPy backed string storage requires numpy dev")
        self.storage = storage

    @property
    def type(self) -> type[str]:
        return str

    @classmethod
    def construct_from_string(cls, string):
        """
        Construct a StringDtype from a string.

        Parameters
        ----------
        string : str
            The type of the name. The storage type will be taking from `string`.
            Valid options and their storage types are

            ========================== ==============================================
            string                     result storage
            ========================== ==============================================
            ``'string'``               pd.options.mode.string_storage, default python
            ``'string[python]'``       python
            ``'string[pyarrow]'``      pyarrow
            ``'string[numpy]'``        numpy
            ========================== ==============================================

        Returns
        -------
        StringDtype

        Raise
        -----
        TypeError
            If the string is not a valid option.
        """
        if not isinstance(string, str):
            raise TypeError(
                f"'construct_from_string' expects a string, got {type(string)}"
            )
        if string == "string":
            return cls()
        elif string == "string[python]":
            return cls(storage="python")
        elif string == "string[pyarrow]":
            return cls(storage="pyarrow")
        elif string == "string[numpy]":
            return cls(storage="numpy")
        else:
            raise TypeError(f"Cannot construct a '{cls.__name__}' from '{string}'")

    # https://github.com/pandas-dev/pandas/issues/36126
    # error: Signature of "construct_array_type" incompatible with supertype
    # "ExtensionDtype"
    def construct_array_type(  # type: ignore[override]
        self,
    ) -> type_t[BaseStringArray]:
        """
        Return the array type associated with this dtype.

        Returns
        -------
        type
        """
        from pandas.core.arrays.string_arrow import ArrowStringArray

        if self.storage == "python":
            return ObjectStringArray
        elif self.storage == "pyarrow":
            return ArrowStringArray
        elif self.storage == "numpy":
            return NumpyStringArray
        else:
            raise NotImplementedError

    def __from_arrow__(
        self, array: pyarrow.Array | pyarrow.ChunkedArray
    ) -> BaseStringArray:
        """
        Construct StringArray from pyarrow Array/ChunkedArray.
        """
        if self.storage == "pyarrow":
            from pandas.core.arrays.string_arrow import ArrowStringArray

            return ArrowStringArray(array)
        else:
            import pyarrow

            if isinstance(array, pyarrow.Array):
                chunks = [array]
            else:
                # pyarrow.ChunkedArray
                chunks = array.chunks

        if len(chunks) == 0:
            arr = np.array([], dtype=object)
        else:
            arr = pyarrow.concat_arrays(chunks).to_numpy(zero_copy_only=False)
            arr = lib.convert_nans_to_NA(arr)
        # Bypass validation inside StringArray constructor, see GH#47781
        new_string_array = StringArray.__new__(StringArray)
        NDArrayBacked.__init__(
            new_string_array,
            arr,
            StringDtype(storage="python"),
        )
        return new_string_array


class BaseStringArray(ExtensionArray):
    """
    Mixin class for StringArray, ArrowStringArray.
    """

    @doc(ExtensionArray.tolist)
    def tolist(self):
        if self.ndim > 1:
            return [x.tolist() for x in self]
        return list(self.to_numpy())


# error: Definition of "_concat_same_type" in base class "NDArrayBacked" is
# incompatible with definition in base class "ExtensionArray"
class BaseNumpyStringArray(BaseStringArray, NumpyExtensionArray):  # type: ignore[misc]
    """
    Extension array for string data.

    .. warning::

       StringArray is considered experimental. The implementation and
       parts of the API may change without warning.

    Parameters
    ----------
    values : array-like
        The array of data.

        .. warning::

           Currently, this expects an object-dtype ndarray
           where the elements are Python strings
           or nan-likes (``None``, ``np.nan``, ``NA``).
           This may change without warning in the future. Use
           :meth:`pandas.array` with ``dtype="string"`` for a stable way of
           creating a `StringArray` from any sequence.

        .. versionchanged:: 1.5.0

           StringArray now accepts array-likes containing
           nan-likes(``None``, ``np.nan``) for the ``values`` parameter
           in addition to strings and :attr:`pandas.NA`

    copy : bool, default False
        Whether to copy the array of data.

    Attributes
    ----------
    None

    Methods
    -------
    None

    See Also
    --------
    :func:`pandas.array`
        The recommended function for creating a StringArray.
    Series.str
        The string methods are available on Series backed by
        a StringArray.

    Notes
    -----
    StringArray returns a BooleanArray for comparison methods.

    Examples
    --------
    >>> pd.array(['This is', 'some text', None, 'data.'], dtype="string")
    <StringArray>
    ['This is', 'some text', <NA>, 'data.']
    Length: 4, dtype: string

    Unlike arrays instantiated with ``dtype="object"``, ``StringArray``
    will convert the values to strings.

    >>> pd.array(['1', 1], dtype="object")
    <NumpyExtensionArray>
    ['1', 1]
    Length: 2, dtype: object
    >>> pd.array(['1', 1], dtype="string")
    <StringArray>
    ['1', '1']
    Length: 2, dtype: string

    However, instantiating StringArrays directly with non-strings will raise an error.

    For comparison methods, `StringArray` returns a :class:`pandas.BooleanArray`:

    >>> pd.array(["a", None, "c"], dtype="string") == "a"
    <BooleanArray>
    [True, <NA>, False]
    Length: 3, dtype: boolean
    """

    # undo the NumpyExtensionArray hack
    _typ = "extension"

    def __init__(self, values, copy: bool = False) -> None:
        values = extract_array(values)

        super().__init__(values, copy=copy)
        if not isinstance(values, type(self)):
            self._validate()
        NDArrayBacked.__init__(self, self._ndarray, StringDtype(storage=self._storage))

    @classmethod
    def _from_sequence_of_strings(
        cls, strings, *, dtype: Dtype | None = None, copy: bool = False
    ):
        return cls._from_sequence(strings, dtype=dtype, copy=copy)

    @classmethod
    def _empty(cls, shape, dtype) -> StringArray:
        values = np.empty(shape, dtype=get_string_dtype())
        values[:] = libmissing.NA
        return cls(values).astype(dtype, copy=False)

    def __arrow_array__(self, type=None):
        """
        Convert myself into a pyarrow Array.
        """
        import pyarrow as pa

        if type is None:
            type = pa.string()

        values = self._ndarray.astype("object").copy()
        values[self.isna()] = None
        return pa.array(values, type=type, from_pandas=True)

<<<<<<< HEAD
    def __setitem__(self, key, value):
=======
    def _values_for_factorize(self):
        arr = self._ndarray.copy()
        mask = self.isna()
        arr[mask] = None
        return arr, None

    def __setitem__(self, key, value) -> None:
>>>>>>> 90d9e255
        value = extract_array(value, extract_numpy=True)
        if isinstance(value, type(self)):
            # extract_array doesn't extract NumpyExtensionArray subclasses
            value = value._ndarray

        key = check_array_indexer(self, key)
        scalar_key = lib.is_scalar(key)
        scalar_value = lib.is_scalar(value)
        if scalar_key and not scalar_value:
            raise ValueError("setting an array element with a sequence.")

        # validate new items
        if scalar_value:
            if isna(value):
                value = libmissing.NA
            elif not isinstance(value, str):
                raise TypeError(
                    f"Cannot set non-string value '{value}' into a StringArray."
                )
        else:
            if not is_array_like(value):
                value = np.asarray(value, dtype=object)
            if len(value) and not lib.is_string_array(value, skipna=True):
                raise TypeError("Must provide strings.")

            mask = isna(value)
            if mask.any():
                value = value.copy()
                value[isna(value)] = libmissing.NA

        super().__setitem__(key, value)

    def _putmask(self, mask: npt.NDArray[np.bool_], value) -> None:
        # the super() method NDArrayBackedExtensionArray._putmask uses
        # np.putmask which doesn't properly handle None/pd.NA, so using the
        # base class implementation that uses __setitem__
        ExtensionArray._putmask(self, mask, value)

    def _validate(self):
        """Validate that we only store NA or strings."""
        if len(self._ndarray) and not lib.is_string_array(self._ndarray, skipna=True):
            raise ValueError("StringArray requires a sequence of strings or pandas.NA")
        if self._ndarray.dtype != "object":
            raise ValueError(
                f"{type(self).__name__} requires a sequence of strings or "
                "pandas.NA convertible to a NumPy array with dtype "
                f"'object'. Got '{self._ndarray.dtype}' dtype instead."
            )

    def astype(self, dtype, copy: bool = True):
        dtype = pandas_dtype(dtype)

        if dtype == self.dtype:
            if copy:
                return self.copy()
            return self

        elif isinstance(dtype, IntegerDtype):
            arr = self._ndarray.copy()
            mask = self.isna()
            arr[mask] = 0
            values = arr.astype(dtype.numpy_dtype)
            return IntegerArray(values, mask, copy=False)
        elif isinstance(dtype, FloatingDtype):
            arr = self.copy()
            mask = self.isna()
            arr[mask] = "0"
            values = arr.astype(dtype.numpy_dtype)
            return FloatingArray(values, mask, copy=False)
        elif isinstance(dtype, ExtensionDtype):
            # Skip the NumpyExtensionArray.astype method
            return ExtensionArray.astype(self, dtype, copy)
        elif np.issubdtype(dtype, np.floating):
            arr = self._ndarray.copy()
            mask = self.isna()
            arr[mask] = 0
            values = arr.astype(dtype)
            values[mask] = np.nan
            return values

        return super().astype(dtype, copy)

    def _reduce(
        self, name: str, *, skipna: bool = True, axis: AxisInt | None = 0, **kwargs
    ):
        if name in ["min", "max"]:
            return getattr(self, name)(skipna=skipna, axis=axis)

        raise TypeError(f"Cannot perform reduction '{name}' with string dtype")

    def min(self, axis=None, skipna: bool = True, **kwargs) -> Scalar:
        nv.validate_min((), kwargs)
        result = masked_reductions.min(
            values=self.to_numpy(), mask=self.isna(), skipna=skipna
        )
        return self._wrap_reduction_result(axis, result)

    def max(self, axis=None, skipna: bool = True, **kwargs) -> Scalar:
        nv.validate_max((), kwargs)
        result = masked_reductions.max(
            values=self.to_numpy(), mask=self.isna(), skipna=skipna
        )
        return self._wrap_reduction_result(axis, result)

    def value_counts(self, dropna: bool = True) -> Series:
        from pandas.core.algorithms import value_counts_internal as value_counts

        result = value_counts(self._ndarray, dropna=dropna).astype("Int64")
        result.index = result.index.astype(self.dtype)
        return result

    def memory_usage(self, deep: bool = False) -> int:
        result = self._ndarray.nbytes
        if deep:
            return result + lib.memory_usage_of_objects(self._ndarray)
        return result

    @doc(ExtensionArray.searchsorted)
    def searchsorted(
        self,
        value: NumpyValueArrayLike | ExtensionArray,
        side: Literal["left", "right"] = "left",
        sorter: NumpySorter | None = None,
    ) -> npt.NDArray[np.intp] | np.intp:
        if self._hasna:
            raise ValueError(
                "searchsorted requires array to be sorted, which is impossible "
                "with NAs present."
            )
        return super().searchsorted(value=value, side=side, sorter=sorter)

    def _cmp_method(self, other, op):
        from pandas.arrays import BooleanArray

        if isinstance(other, StringArray):
            other = other._ndarray

        mask = isna(self) | isna(other)
        valid = ~mask

        if not lib.is_scalar(other):
            if len(other) != len(self):
                # prevent improper broadcasting when other is 2D
                raise ValueError(
                    f"Lengths of operands do not match: {len(self)} != {len(other)}"
                )

            other = np.asarray(other, dtype=self._ndarray.dtype)
            other = other[valid]

        if op.__name__ in ops.ARITHMETIC_BINOPS:
            result = np.empty_like(self._ndarray)
            result[mask] = libmissing.NA
            result[valid] = op(self._ndarray[valid], other)
            return type(self)(result)
        else:
            # logical
            result = np.zeros(len(self._ndarray), dtype="bool")
            try:
                result[valid] = op(self._ndarray[valid], other)
            except np.core._exceptions._UFuncNoLoopError:
                if hasattr(other, "_ndarray"):
                    other_type = other._ndarray.dtype
                else:
                    other_type = type(other)
                raise TypeError(
                    f"'{op.__name__}' operator not supported between "
                    f"'{self._ndarray.dtype}' and '{other_type}'"
                )
            return BooleanArray(result, mask)

    _arith_method = _cmp_method

    # ------------------------------------------------------------------------
    # String methods interface
    # error: Incompatible types in assignment (expression has type "NAType",
    # base class "NumpyExtensionArray" defined the type as "float")
    _str_na_value = libmissing.NA  # type: ignore[assignment]

    def _str_map(
        self, f, na_value=None, dtype: Dtype | None = None, convert: bool = True
    ):
        from pandas.arrays import BooleanArray

        if dtype is None:
            dtype = StringDtype(storage="python")
        if na_value is None:
            na_value = self.dtype.na_value

        mask = isna(self)
        arr = np.asarray(self)

        if is_integer_dtype(dtype) or is_bool_dtype(dtype):
            constructor: type[IntegerArray] | type[BooleanArray]
            if is_integer_dtype(dtype):
                constructor = IntegerArray
            else:
                constructor = BooleanArray

            na_value_is_na = isna(na_value)
            if na_value_is_na:
                na_value = 1
            result = lib.map_infer_mask(
                arr,
                f,
                mask.view("uint8"),
                convert=False,
                na_value=na_value,
                # error: Argument 1 to "dtype" has incompatible type
                # "Union[ExtensionDtype, str, dtype[Any], Type[object]]"; expected
                # "Type[object]"
                dtype=np.dtype(dtype),  # type: ignore[arg-type]
            )

            if not na_value_is_na:
                mask[:] = False

            return constructor(result, mask)

        elif is_string_dtype(dtype) and not is_object_dtype(dtype):
            # i.e. StringDtype
            result = lib.map_infer_mask(
                arr, f, mask.view("uint8"), convert=False, na_value=na_value
            )
            return StringArray(result)
        else:
            # This is when the result type is object. We reach this when
            # -> We know the result type is truly object (e.g. .encode returns bytes
            #    or .findall returns a list).
            # -> We don't know the result type. E.g. `.get` can return anything.
            return lib.map_infer_mask(arr, f, mask.view("uint8"))


class ObjectStringArray(BaseNumpyStringArray):
    _na_value = None
    _storage = "python"

    @classmethod
    def _empty(cls, shape, dtype) -> StringArray:
        values = np.empty(shape, dtype=object)
        values[:] = libmissing.NA
        return cls(values).astype(dtype, copy=False)

    def _validate(self):
        super()._validate()
        # Check to see if need to convert Na values to pd.NA
        if self._ndarray.ndim > 2:
            # Ravel if ndims > 2 b/c no cythonized version available
            lib.convert_nans_to_NA(self._ndarray.ravel("K"))
        else:
            lib.convert_nans_to_NA(self._ndarray)

    def _values_for_factorize(self):
        arr = self._ndarray.copy()
        mask = self.isna()
        arr[mask] = None
        return arr, None

    @classmethod
    def _from_sequence(cls, scalars, *, dtype: Dtype | None = None, copy: bool = False):
        if dtype and not (isinstance(dtype, str) and dtype == "string"):
            dtype = pandas_dtype(dtype)
            assert isinstance(dtype, StringDtype) and dtype.storage == "python"

        from pandas.core.arrays.masked import BaseMaskedArray

        if isinstance(scalars, BaseMaskedArray):
            # avoid costly conversion to object dtype
            na_values = scalars._mask
            result = scalars._data
            result = lib.ensure_string_array(result, copy=copy, convert_na_value=False)
            result[na_values] = libmissing.NA

        else:
            if lib.is_pyarrow_array(scalars):
                # pyarrow array; we cannot rely on the "to_numpy" check in
                #  ensure_string_array because calling scalars.to_numpy would set
                #  zero_copy_only to True which caused problems see GH#52076
                scalars = np.array(scalars)
            # convert non-na-likes to str, and nan-likes to StringDtype().na_value
            result = lib.ensure_string_array(scalars, na_value=libmissing.NA, copy=copy)

        # Manually creating new array avoids the validation step in the __init__, so is
        # faster. Refactor need for validation?
        new_string_array = cls.__new__(cls)
        NDArrayBacked.__init__(
            new_string_array, result, StringDtype(storage=cls._storage)
        )

        return new_string_array


StringArray = ObjectStringArray


class NumpyStringArray(BaseNumpyStringArray):
    _na_value = libmissing.NA
    _storage = "numpy"

    def __init__(self, values, copy: bool = False) -> None:
        try:
            values = np.asarray(values, dtype=get_string_dtype())
        except (TypeError, ValueError):
            raise ValueError("StringArray requires a sequence of strings or pandas.NA")
        if values.size == 0:
            raise ValueError("StringArray requires a sequence of strings or pandas.NA")
        super().__init__(values, copy=copy)

    @classmethod
    def _from_sequence(cls, scalars, *, dtype: Dtype | None = None, copy: bool = False):
        na_mask, any_na = libmissing.isnaobj(np.asarray(scalars), check_for_any_na=True)

        result = np.array(scalars, dtype=get_string_dtype())

        if any_na:
            result[na_mask] = libmissing.NA

        # Manually creating new array avoids the validation step in the __init__, so is
        # faster. Refactor need for validation?
        new_string_array = cls.__new__(cls)
        NDArrayBacked.__init__(
            new_string_array, result, StringDtype(storage=cls._storage)
        )

        return new_string_array

    def _values_for_factorize(self):
        arr = self._ndarray.copy()
        # sentinel value used by StringHashTable
        arr[np.isnan(arr)] = "__nan__"
        return arr, "__nan__"

    @classmethod
    def _from_factorized(cls, values, original):
        values[values == "__nan__"] = libmissing.NA
        return original._from_backing_data(values)

    @classmethod
    def _empty(cls, shape, dtype) -> StringArray:
        values = np.empty(shape, dtype=get_string_dtype())
        return cls(values).astype(dtype, copy=False)

    def _validate(self):
        """Validate that we only store NA or strings."""
        if len(self._ndarray) and not lib.is_string_array(self._ndarray, skipna=True):
            raise ValueError("StringArray requires a sequence of strings or pandas.NA")
        if self._ndarray.dtype != get_string_dtype():
            raise ValueError(
                f"{type(self).__name__} requires a sequence of strings or "
                "pandas.NA convertible to a NumPy array with dtype "
                f"{get_string_dtype()}. Got "
                f"'{self._ndarray.dtype}' dtype instead."
            )

    def _validate_setitem_value(self, value):
        if value is np.nan:
            value = np.array(libmissing.NA, dtype=get_string_dtype())
        return value

    def _validate_scalar(self, fill_value):
        fill_value = super()._validate_scalar(fill_value)
        if fill_value is np.nan:
            fill_value = self.dtype.na_value
        if not isinstance(fill_value, str) and fill_value is not self.dtype.na_value:
            raise ValueError("StringArray requires a sequence of strings or pandas.NA")
        return fill_value<|MERGE_RESOLUTION|>--- conflicted
+++ resolved
@@ -362,17 +362,7 @@
         values[self.isna()] = None
         return pa.array(values, type=type, from_pandas=True)
 
-<<<<<<< HEAD
-    def __setitem__(self, key, value):
-=======
-    def _values_for_factorize(self):
-        arr = self._ndarray.copy()
-        mask = self.isna()
-        arr[mask] = None
-        return arr, None
-
     def __setitem__(self, key, value) -> None:
->>>>>>> 90d9e255
         value = extract_array(value, extract_numpy=True)
         if isinstance(value, type(self)):
             # extract_array doesn't extract NumpyExtensionArray subclasses
