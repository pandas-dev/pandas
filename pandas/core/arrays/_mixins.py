--- conflicted
+++ resolved
@@ -6,11 +6,7 @@
 from pandas.errors import AbstractMethodError
 from pandas.util._decorators import cache_readonly, doc
 
-<<<<<<< HEAD
-from pandas.core.algorithms import searchsorted, take, unique
-=======
 from pandas.core.algorithms import take, unique
->>>>>>> 1b2f1f47
 from pandas.core.array_algos.transforms import shift
 from pandas.core.arrays.base import ExtensionArray
 
@@ -142,15 +138,11 @@
 
     @doc(ExtensionArray.searchsorted)
     def searchsorted(self, value, side="left", sorter=None):
-<<<<<<< HEAD
-        return searchsorted(self._ndarray, value, side=side, sorter=sorter)
-=======
         value = self._validate_searchsorted_value(value)
         return self._ndarray.searchsorted(value, side=side, sorter=sorter)
 
     def _validate_searchsorted_value(self, value):
         return value
->>>>>>> 1b2f1f47
 
     @doc(ExtensionArray.shift)
     def shift(self, periods=1, fill_value=None, axis=0):
