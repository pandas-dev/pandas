--- conflicted
+++ resolved
@@ -2588,13 +2588,8 @@
             return self._from_pyarrow_array(pa_result)
         else:
             # DatetimeArray, TimedeltaArray
-<<<<<<< HEAD
             pa_result = pa.array(result)
-            return type(self)(pa_result)
-=======
-            pa_result = pa.array(result, from_pandas=True)
             return self._from_pyarrow_array(pa_result)
->>>>>>> 188b2dae
 
     def _apply_elementwise(self, func: Callable) -> list[list[Any]]:
         """Apply a callable to each element while maintaining the chunking structure."""
