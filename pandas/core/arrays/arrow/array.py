--- conflicted
+++ resolved
@@ -32,11 +32,8 @@
 )
 from pandas.core.dtypes.missing import isna
 
-<<<<<<< HEAD
 from pandas.core.algorithms import resolve_na_sentinel
-=======
 from pandas.core.arraylike import OpsMixin
->>>>>>> dc36ce1b
 from pandas.core.arrays.base import ExtensionArray
 from pandas.core.indexers import (
     check_array_indexer,
