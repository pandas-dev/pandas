from __future__ import annotations

from datetime import (
    date,
    datetime,
)
import functools
import operator
from pathlib import Path
import re
import textwrap
from typing import (
    TYPE_CHECKING,
    Any,
    Literal,
    Self,
    cast,
    overload,
)
import unicodedata
import warnings

import numpy as np

from pandas._libs import lib
from pandas._libs.tslibs import (
    Timedelta,
    Timestamp,
    timezones,
)
from pandas.compat import (
    HAS_PYARROW,
    PYARROW_MIN_VERSION,
)
from pandas.errors import Pandas4Warning
from pandas.util._decorators import doc
from pandas.util._exceptions import find_stack_level

from pandas.core.dtypes.cast import (
    can_hold_element,
    infer_dtype_from_scalar,
)
from pandas.core.dtypes.common import (
    is_array_like,
    is_bool_dtype,
    is_float_dtype,
    is_integer,
    is_list_like,
    is_numeric_dtype,
    is_scalar,
    is_string_dtype,
    pandas_dtype,
)
from pandas.core.dtypes.dtypes import DatetimeTZDtype
from pandas.core.dtypes.missing import isna

from pandas.core import (
    algorithms as algos,
    missing,
    ops,
    roperator,
)
from pandas.core.algorithms import map_array
from pandas.core.arraylike import OpsMixin
from pandas.core.arrays._arrow_string_mixins import ArrowStringArrayMixin
from pandas.core.arrays._utils import to_numpy_dtype_inference
from pandas.core.arrays.base import (
    ExtensionArray,
    ExtensionArraySupportsAnyAll,
)
from pandas.core.arrays.masked import BaseMaskedArray
from pandas.core.arrays.string_ import StringDtype
import pandas.core.common as com
from pandas.core.construction import extract_array
from pandas.core.indexers import (
    check_array_indexer,
    unpack_tuple_and_ellipses,
    validate_indices,
)
from pandas.core.nanops import check_below_min_count

from pandas.io._util import _arrow_dtype_mapping
from pandas.tseries.frequencies import to_offset

if HAS_PYARROW:
    import pyarrow as pa
    import pyarrow.compute as pc

    from pandas.core.dtypes.dtypes import ArrowDtype

    ARROW_CMP_FUNCS = {
        "eq": pc.equal,
        "ne": pc.not_equal,
        "lt": pc.less,
        "gt": pc.greater,
        "le": pc.less_equal,
        "ge": pc.greater_equal,
    }

    ARROW_LOGICAL_FUNCS = {
        "and_": pc.and_kleene,
        "rand_": lambda x, y: pc.and_kleene(y, x),
        "or_": pc.or_kleene,
        "ror_": lambda x, y: pc.or_kleene(y, x),
        "xor": pc.xor,
        "rxor": lambda x, y: pc.xor(y, x),
    }

    ARROW_BIT_WISE_FUNCS = {
        "and_": pc.bit_wise_and,
        "rand_": lambda x, y: pc.bit_wise_and(y, x),
        "or_": pc.bit_wise_or,
        "ror_": lambda x, y: pc.bit_wise_or(y, x),
        "xor": pc.bit_wise_xor,
        "rxor": lambda x, y: pc.bit_wise_xor(y, x),
    }

    def cast_for_truediv(
        arrow_array: pa.ChunkedArray, pa_object: pa.Array | pa.Scalar
    ) -> tuple[pa.ChunkedArray, pa.Array | pa.Scalar]:
        # Ensure int / int -> float mirroring Python/Numpy behavior
        # as pc.divide_checked(int, int) -> int
        if pa.types.is_integer(arrow_array.type) and pa.types.is_integer(
            pa_object.type
        ):
            # GH: 56645.
            # https://github.com/apache/arrow/issues/35563
            return pc.cast(arrow_array, pa.float64(), safe=False), pc.cast(
                pa_object, pa.float64(), safe=False
            )

        return arrow_array, pa_object

    def floordiv_compat(
        left: pa.ChunkedArray | pa.Array | pa.Scalar,
        right: pa.ChunkedArray | pa.Array | pa.Scalar,
    ) -> pa.ChunkedArray:
        # TODO: Replace with pyarrow floordiv kernel.
        # https://github.com/apache/arrow/issues/39386
        if pa.types.is_integer(left.type) and pa.types.is_integer(right.type):
            divided = pc.divide_checked(left, right)
            if pa.types.is_signed_integer(divided.type):
                # GH 56676
                has_remainder = pc.not_equal(pc.multiply(divided, right), left)
                has_one_negative_operand = pc.less(
                    pc.bit_wise_xor(left, right),
                    pa.scalar(0, type=divided.type),
                )
                result = pc.if_else(
                    pc.and_(
                        has_remainder,
                        has_one_negative_operand,
                    ),
                    # GH: 55561
                    pc.subtract(divided, pa.scalar(1, type=divided.type)),
                    divided,
                )
            else:
                result = divided
            result = result.cast(left.type)
        else:
            divided = pc.divide(left, right)
            result = pc.floor(divided)
        return result

    ARROW_ARITHMETIC_FUNCS = {
        "add": pc.add_checked,
        "radd": lambda x, y: pc.add_checked(y, x),
        "sub": pc.subtract_checked,
        "rsub": lambda x, y: pc.subtract_checked(y, x),
        "mul": pc.multiply_checked,
        "rmul": lambda x, y: pc.multiply_checked(y, x),
        "truediv": lambda x, y: pc.divide(*cast_for_truediv(x, y)),
        "rtruediv": lambda x, y: pc.divide(*cast_for_truediv(y, x)),
        "floordiv": lambda x, y: floordiv_compat(x, y),
        "rfloordiv": lambda x, y: floordiv_compat(y, x),
        "mod": NotImplemented,
        "rmod": NotImplemented,
        "divmod": NotImplemented,
        "rdivmod": NotImplemented,
        "pow": pc.power_checked,
        "rpow": lambda x, y: pc.power_checked(y, x),
    }

if TYPE_CHECKING:
    from collections.abc import (
        Callable,
        Sequence,
    )

    from pandas._libs.missing import NAType
    from pandas._typing import (
        ArrayLike,
        AxisInt,
        Dtype,
        FillnaOptions,
        InterpolateOptions,
        Iterator,
        NpDtype,
        NumpySorter,
        NumpyValueArrayLike,
        PositionalIndexer,
        Scalar,
        SortKind,
        TakeIndexer,
        TimeAmbiguous,
        TimeNonexistent,
        npt,
    )

    from pandas.core.dtypes.dtypes import ExtensionDtype

    from pandas import Series
    from pandas.core.arrays.datetimes import DatetimeArray
    from pandas.core.arrays.timedeltas import TimedeltaArray


def to_pyarrow_type(
    dtype: ArrowDtype | pa.DataType | Dtype | None,
) -> pa.DataType | None:
    """
    Convert dtype to a pyarrow type instance.
    """
    if isinstance(dtype, ArrowDtype):
        return dtype.pyarrow_dtype
    elif isinstance(dtype, pa.DataType):
        return dtype
    elif isinstance(dtype, DatetimeTZDtype):
        return pa.timestamp(dtype.unit, dtype.tz)
    elif dtype:
        try:
            # Accepts python types too
            # Doesn't handle all numpy types
            return pa.from_numpy_dtype(dtype)
        except pa.ArrowNotImplementedError:
            pass
    return None


class ArrowExtensionArray(
    OpsMixin,
    ExtensionArraySupportsAnyAll,
    ArrowStringArrayMixin,
):
    """
    Pandas ExtensionArray backed by a PyArrow ChunkedArray.

    .. warning::

       ArrowExtensionArray is considered experimental. The implementation and
       parts of the API may change without warning.

    Parameters
    ----------
    values : pyarrow.Array or pyarrow.ChunkedArray
        The input data to initialize the ArrowExtensionArray.

    Attributes
    ----------
    None

    Methods
    -------
    None

    Returns
    -------
    ArrowExtensionArray

    See Also
    --------
    array : Create a Pandas array with a specified dtype.
    DataFrame.to_feather : Write a DataFrame to the binary Feather format.
    read_feather : Load a feather-format object from the file path.

    Notes
    -----
    Most methods are implemented using `pyarrow compute functions. <https://arrow.apache.org/docs/python/api/compute.html>`__
    Some methods may either raise an exception or raise a ``PerformanceWarning`` if an
    associated compute function is not available based on the installed version of PyArrow.

    Please install the latest version of PyArrow to enable the best functionality and avoid
    potential bugs in prior versions of PyArrow.

    Examples
    --------
    Create an ArrowExtensionArray with :func:`pandas.array`:

    >>> pd.array([1, 1, None], dtype="int64[pyarrow]")
    <ArrowExtensionArray>
    [1, 1, <NA>]
    Length: 3, dtype: int64[pyarrow]
    """  # noqa: E501 (http link too long)

    _pa_array: pa.ChunkedArray
    _dtype: ArrowDtype

    def __init__(self, values: pa.Array | pa.ChunkedArray) -> None:
        if not HAS_PYARROW:
            msg = (
                f"pyarrow>={PYARROW_MIN_VERSION} is required for PyArrow "
                "backed ArrowExtensionArray."
            )
            raise ImportError(msg)
        if isinstance(values, pa.Array):
            self._pa_array = pa.chunked_array([values])
        elif isinstance(values, pa.ChunkedArray):
            self._pa_array = values
        else:
            raise ValueError(
                f"Unsupported type '{type(values)}' for ArrowExtensionArray"
            )
        self._dtype = ArrowDtype(self._pa_array.type)

    @classmethod
    def _from_sequence(
        cls, scalars, *, dtype: Dtype | None = None, copy: bool = False
    ) -> Self:
        """
        Construct a new ExtensionArray from a sequence of scalars.
        """
        pa_type = to_pyarrow_type(dtype)
        pa_array = cls._box_pa_array(scalars, pa_type=pa_type, copy=copy)
        arr = cls(pa_array)
        return arr

    @classmethod
    def _from_sequence_of_strings(
        cls, strings, *, dtype: ExtensionDtype, copy: bool = False
    ) -> Self:
        """
        Construct a new ExtensionArray from a sequence of strings.
        """
        pa_type = to_pyarrow_type(dtype)
        if (
            pa_type is None
            or pa.types.is_binary(pa_type)
            or pa.types.is_string(pa_type)
            or pa.types.is_large_string(pa_type)
        ):
            # pa_type is None: Let pa.array infer
            # pa_type is string/binary: scalars already correct type
            scalars = strings
        elif pa.types.is_timestamp(pa_type):
            from pandas.core.tools.datetimes import to_datetime

            scalars = to_datetime(strings, errors="raise")
        elif pa.types.is_date(pa_type):
            from pandas.core.tools.datetimes import to_datetime

            scalars = to_datetime(strings, errors="raise").date
        elif pa.types.is_duration(pa_type):
            from pandas.core.tools.timedeltas import to_timedelta

            scalars = to_timedelta(strings, errors="raise")
            if pa_type.unit != "ns":
                # GH51175: test_from_sequence_of_strings_pa_array
                # attempt to parse as int64 reflecting pyarrow's
                # duration to string casting behavior
                mask = isna(scalars)
                if not isinstance(strings, (pa.Array, pa.ChunkedArray)):
                    strings = pa.array(strings, type=pa.string(), from_pandas=True)
                strings = pc.if_else(mask, None, strings)
                try:
                    scalars = strings.cast(pa.int64())
                except pa.ArrowInvalid:
                    pass
        elif pa.types.is_time(pa_type):
            from pandas.core.tools.times import to_time

            # "coerce" to allow "null times" (None) to not raise
            scalars = to_time(strings, errors="coerce")
        elif pa.types.is_boolean(pa_type):
            # pyarrow string->bool casting is case-insensitive:
            #   "true" or "1" -> True
            #   "false" or "0" -> False
            # Note: BooleanArray was previously used to parse these strings
            #   and allows "1.0" and "0.0". Pyarrow casting does not support
            #   this, but we allow it here.
            if isinstance(strings, (pa.Array, pa.ChunkedArray)):
                scalars = strings
            else:
                scalars = pa.array(strings, type=pa.string(), from_pandas=True)
            scalars = pc.if_else(pc.equal(scalars, "1.0"), "1", scalars)
            scalars = pc.if_else(pc.equal(scalars, "0.0"), "0", scalars)
            scalars = scalars.cast(pa.bool_())
        elif (
            pa.types.is_integer(pa_type)
            or pa.types.is_floating(pa_type)
            or pa.types.is_decimal(pa_type)
        ):
            from pandas.core.tools.numeric import to_numeric

            scalars = to_numeric(strings, errors="raise")
        else:
            raise NotImplementedError(
                f"Converting strings to {pa_type} is not implemented."
            )
        return cls._from_sequence(scalars, dtype=pa_type, copy=copy)

    def _from_pyarrow_array(self, pa_array):
        """
        Construct from the pyarrow array result of an operation, for
        compatibility with ArrowStringArray.
        """
        return type(self)(pa_array)

    def _cast_pointwise_result(self, values) -> ArrayLike:
        if len(values) == 0:
            # Retain our dtype
            return self[:0].copy()

        try:
            arr = pa.array(values, from_pandas=True)
        except (ValueError, TypeError):
            # e.g. test_by_column_values_with_same_starting_value with nested
            #  values, one entry of which is an ArrowStringArray
            #  or test_agg_lambda_complex128_dtype_conversion for complex values
            return super()._cast_pointwise_result(values)

        if pa.types.is_duration(arr.type):
            # workaround for https://github.com/apache/arrow/issues/40620
            result = ArrowExtensionArray._from_sequence(values)
            if pa.types.is_duration(self._pa_array.type):
                result = result.astype(self.dtype)  # type: ignore[assignment]
            elif pa.types.is_timestamp(self._pa_array.type):
                # Try to retain original unit
                new_dtype = ArrowDtype(pa.duration(self._pa_array.type.unit))
                try:
                    result = result.astype(new_dtype)  # type: ignore[assignment]
                except ValueError:
                    pass
            elif pa.types.is_date64(self._pa_array.type):
                # Try to match unit we get on non-pointwise op
                dtype = ArrowDtype(pa.duration("ms"))
                result = result.astype(dtype)  # type: ignore[assignment]
            elif pa.types.is_date(self._pa_array.type):
                # Try to match unit we get on non-pointwise op
                dtype = ArrowDtype(pa.duration("s"))
                result = result.astype(dtype)  # type: ignore[assignment]
            return result

        elif pa.types.is_date(arr.type) and pa.types.is_date(self._pa_array.type):
            arr = arr.cast(self._pa_array.type)
        elif pa.types.is_time(arr.type) and pa.types.is_time(self._pa_array.type):
            arr = arr.cast(self._pa_array.type)
        elif pa.types.is_decimal(arr.type) and pa.types.is_decimal(self._pa_array.type):
            arr = arr.cast(self._pa_array.type)
        elif pa.types.is_integer(arr.type) and pa.types.is_integer(self._pa_array.type):
            try:
                arr = arr.cast(self._pa_array.type)
            except pa.lib.ArrowInvalid:
                # e.g. test_combine_add if we can't cast
                pass
        elif pa.types.is_floating(arr.type) and pa.types.is_floating(
            self._pa_array.type
        ):
            try:
                arr = arr.cast(self._pa_array.type)
            except pa.lib.ArrowInvalid:
                # e.g. test_combine_add if we can't cast
                pass

        if isinstance(self.dtype, StringDtype):
            if pa.types.is_string(arr.type) or pa.types.is_large_string(arr.type):
                # ArrowStringArray preserves dtype.na_value
                return self._from_pyarrow_array(arr)
            if self.dtype.na_value is np.nan:
                # ArrowEA has different semantics, so we return numpy-based
                #  result instead
                return super()._cast_pointwise_result(values)
            return ArrowExtensionArray(arr)
        return self._from_pyarrow_array(arr)

    @classmethod
    def _box_pa(
        cls, value, pa_type: pa.DataType | None = None
    ) -> pa.Array | pa.ChunkedArray | pa.Scalar:
        """
        Box value into a pyarrow Array, ChunkedArray or Scalar.

        Parameters
        ----------
        value : any
        pa_type : pa.DataType | None

        Returns
        -------
        pa.Array or pa.ChunkedArray or pa.Scalar
        """
        if isinstance(value, pa.Scalar) or not is_list_like(value):
            return cls._box_pa_scalar(value, pa_type)
        return cls._box_pa_array(value, pa_type)

    @classmethod
    def _box_pa_scalar(cls, value, pa_type: pa.DataType | None = None) -> pa.Scalar:
        """
        Box value into a pyarrow Scalar.

        Parameters
        ----------
        value : any
        pa_type : pa.DataType | None

        Returns
        -------
        pa.Scalar
        """
        if isinstance(value, pa.Scalar):
            pa_scalar = value
        elif isna(value):
            pa_scalar = pa.scalar(None, type=pa_type)
        else:
            # Workaround https://github.com/apache/arrow/issues/37291
            if isinstance(value, Timedelta):
                if pa_type is None:
                    pa_type = pa.duration(value.unit)
                elif value.unit != pa_type.unit:
                    value = value.as_unit(pa_type.unit)
                value = value._value
            elif isinstance(value, Timestamp):
                if pa_type is None:
                    pa_type = pa.timestamp(value.unit, tz=value.tz)
                elif value.unit != pa_type.unit:
                    value = value.as_unit(pa_type.unit)
                value = value._value

            pa_scalar = pa.scalar(value, type=pa_type, from_pandas=True)

        if pa_type is not None and pa_scalar.type != pa_type:
            pa_scalar = pa_scalar.cast(pa_type)

        return pa_scalar

    @classmethod
    def _box_pa_array(
        cls, value, pa_type: pa.DataType | None = None, copy: bool = False
    ) -> pa.Array | pa.ChunkedArray:
        """
        Box value into a pyarrow Array or ChunkedArray.

        Parameters
        ----------
        value : Sequence
        pa_type : pa.DataType | None

        Returns
        -------
        pa.Array or pa.ChunkedArray
        """
        if isinstance(value, cls):
            pa_array = value._pa_array
        elif isinstance(value, (pa.Array, pa.ChunkedArray)):
            pa_array = value
        elif isinstance(value, BaseMaskedArray):
            # GH 52625
            if copy:
                value = value.copy()
            pa_array = value.__arrow_array__()
        else:
            if (
                isinstance(value, np.ndarray)
                and pa_type is not None
                and (
                    pa.types.is_large_binary(pa_type)
                    or pa.types.is_large_string(pa_type)
                )
            ):
                # See https://github.com/apache/arrow/issues/35289
                value = value.tolist()
            elif copy and is_array_like(value):
                # pa array should not get updated when numpy array is updated
                value = value.copy()

            if (
                pa_type is not None
                and pa.types.is_duration(pa_type)
                and (not isinstance(value, np.ndarray) or value.dtype.kind not in "mi")
            ):
                # Workaround https://github.com/apache/arrow/issues/37291
                from pandas.core.tools.timedeltas import to_timedelta

                value = to_timedelta(value, unit=pa_type.unit).as_unit(pa_type.unit)
                value = value.to_numpy()

            if pa_type is not None and pa.types.is_timestamp(pa_type):
                # Use DatetimeArray to exclude Decimal(NaN) (GH#61774) and
                #  ensure constructor treats tznaive the same as non-pyarrow
                #  dtypes (GH#61775)
                from pandas.core.arrays.datetimes import (
                    DatetimeArray,
                    tz_to_dtype,
                )

                pass_dtype = tz_to_dtype(tz=pa_type.tz, unit=pa_type.unit)
                value = extract_array(value, extract_numpy=True)
                if isinstance(value, DatetimeArray):
                    dta = value
                else:
                    dta = DatetimeArray._from_sequence(
                        value, copy=copy, dtype=pass_dtype
                    )
                dta_mask = dta.isna()
                value_i8 = cast("npt.NDArray", dta.view("i8"))
                if not value_i8.flags["WRITEABLE"]:
                    # e.g. test_setitem_frame_2d_values
                    value_i8 = value_i8.copy()
                    dta = DatetimeArray._from_sequence(value_i8, dtype=dta.dtype)
                value_i8[dta_mask] = 0  # GH#61776 avoid __sub__ overflow
                pa_array = pa.array(dta._ndarray, type=pa_type, mask=dta_mask)
                return pa_array

            try:
                pa_array = pa.array(value, type=pa_type, from_pandas=True)
            except (pa.ArrowInvalid, pa.ArrowTypeError):
                # GH50430: let pyarrow infer type, then cast
                pa_array = pa.array(value, from_pandas=True)

            if pa_type is None and pa.types.is_duration(pa_array.type):
                # Workaround https://github.com/apache/arrow/issues/37291
                from pandas.core.tools.timedeltas import to_timedelta

                value = to_timedelta(value)
                value = value.to_numpy()
                pa_array = pa.array(value, type=pa_type, from_pandas=True)

            if pa.types.is_duration(pa_array.type) and pa_array.null_count > 0:
                # GH52843: upstream bug for duration types when originally
                # constructed with data containing numpy NaT.
                # https://github.com/apache/arrow/issues/35088
                arr = cls(pa_array)
                arr = arr.fillna(arr.dtype.na_value)
                pa_array = arr._pa_array

        if pa_type is not None and pa_array.type != pa_type:
            if pa.types.is_dictionary(pa_type):
                pa_array = pa_array.dictionary_encode()
                if pa_array.type != pa_type:
                    pa_array = pa_array.cast(pa_type)
            else:
                try:
                    pa_array = pa_array.cast(pa_type)
                except (pa.ArrowNotImplementedError, pa.ArrowTypeError):
                    if pa.types.is_string(pa_array.type) or pa.types.is_large_string(
                        pa_array.type
                    ):
                        # TODO: Move logic in _from_sequence_of_strings into
                        # _box_pa_array
                        dtype = ArrowDtype(pa_type)
                        return cls._from_sequence_of_strings(
                            value, dtype=dtype
                        )._pa_array
                    else:
                        raise

        return pa_array

    def __getitem__(self, item: PositionalIndexer):
        """Select a subset of self.

        Parameters
        ----------
        item : int, slice, or ndarray
            * int: The position in 'self' to get.
            * slice: A slice object, where 'start', 'stop', and 'step' are
              integers or None
            * ndarray: A 1-d boolean NumPy ndarray the same length as 'self'

        Returns
        -------
        item : scalar or ExtensionArray

        Notes
        -----
        For scalar ``item``, return a scalar value suitable for the array's
        type. This should be an instance of ``self.dtype.type``.
        For slice ``key``, return an instance of ``ExtensionArray``, even
        if the slice is length 0 or 1.
        For a boolean mask, return an instance of ``ExtensionArray``, filtered
        to the values where ``item`` is True.
        """
        item = check_array_indexer(self, item)

        if isinstance(item, np.ndarray):
            if not len(item):
                # Removable once we migrate StringDtype[pyarrow] to ArrowDtype[string]
                if (
                    isinstance(self._dtype, StringDtype)
                    and self._dtype.storage == "pyarrow"
                ):
                    # TODO(infer_string) should this be large_string?
                    pa_dtype = pa.string()
                else:
                    pa_dtype = self._dtype.pyarrow_dtype
                result = pa.chunked_array([], type=pa_dtype)
                return self._from_pyarrow_array(result)

            elif item.dtype.kind in "iu":
                return self.take(item)
            elif item.dtype.kind == "b":
                return self._from_pyarrow_array(self._pa_array.filter(item))
            else:
                raise IndexError(
                    "Only integers, slices and integer or "
                    "boolean arrays are valid indices."
                )
        elif isinstance(item, tuple):
            item = unpack_tuple_and_ellipses(item)

        if item is Ellipsis:
            # TODO: should be handled by pyarrow?
            item = slice(None)

        if is_scalar(item) and not is_integer(item):
            # e.g. "foo" or 2.5
            # exception message copied from numpy
            raise IndexError(
                r"only integers, slices (`:`), ellipsis (`...`), numpy.newaxis "
                r"(`None`) and integer or boolean arrays are valid indices"
            )
        # We are not an array indexer, so maybe e.g. a slice or integer
        # indexer. We dispatch to pyarrow.
        if isinstance(item, slice):
            # Arrow bug https://github.com/apache/arrow/issues/38768
            if item.start == item.stop:
                pass
            elif (
                item.stop is not None
                and item.stop < -len(self)
                and item.step is not None
                and item.step < 0
            ):
                item = slice(item.start, None, item.step)

        value = self._pa_array[item]
        if isinstance(value, pa.ChunkedArray):
            return self._from_pyarrow_array(value)
        else:
            pa_type = self._pa_array.type
            scalar = value.as_py()
            if scalar is None:
                return self._dtype.na_value
            elif pa.types.is_timestamp(pa_type) and pa_type.unit != "ns":
                # GH 53326
                return Timestamp(scalar).as_unit(pa_type.unit)
            elif pa.types.is_duration(pa_type) and pa_type.unit != "ns":
                # GH 53326
                return Timedelta(scalar).as_unit(pa_type.unit)
            else:
                return scalar

    def __iter__(self) -> Iterator[Any]:
        """
        Iterate over elements of the array.
        """
        na_value = self._dtype.na_value
        # GH 53326
        pa_type = self._pa_array.type
        box_timestamp = pa.types.is_timestamp(pa_type) and pa_type.unit != "ns"
        box_timedelta = pa.types.is_duration(pa_type) and pa_type.unit != "ns"
        for value in self._pa_array:
            val = value.as_py()
            if val is None:
                yield na_value
            elif box_timestamp:
                yield Timestamp(val).as_unit(pa_type.unit)
            elif box_timedelta:
                yield Timedelta(val).as_unit(pa_type.unit)
            else:
                yield val

    def __arrow_array__(self, type=None):
        """Convert myself to a pyarrow ChunkedArray."""
        return self._pa_array

    def __array__(
        self, dtype: NpDtype | None = None, copy: bool | None = None
    ) -> np.ndarray:
        """Correctly construct numpy arrays when passed to `np.asarray()`."""
        if copy is False:
            # TODO: By using `zero_copy_only` it may be possible to implement this
            raise ValueError(
                "Unable to avoid copy while creating an array as requested."
            )
        elif copy is None:
            # `to_numpy(copy=False)` has the meaning of NumPy `copy=None`.
            copy = False

        return self.to_numpy(dtype=dtype, copy=copy)

    def __invert__(self) -> Self:
        # This is a bit wise op for integer types
        if pa.types.is_integer(self._pa_array.type):
            return self._from_pyarrow_array(pc.bit_wise_not(self._pa_array))
        elif pa.types.is_string(self._pa_array.type) or pa.types.is_large_string(
            self._pa_array.type
        ):
            # Raise TypeError instead of pa.ArrowNotImplementedError
            raise TypeError("__invert__ is not supported for string dtypes")
        else:
            return self._from_pyarrow_array(pc.invert(self._pa_array))

    def __neg__(self) -> Self:
        try:
            return self._from_pyarrow_array(pc.negate_checked(self._pa_array))
        except pa.ArrowNotImplementedError as err:
            raise TypeError(
                f"unary '-' not supported for dtype '{self.dtype}'"
            ) from err

    def __pos__(self) -> Self:
        return self._from_pyarrow_array(self._pa_array)

    def __abs__(self) -> Self:
        return self._from_pyarrow_array(pc.abs_checked(self._pa_array))

    # GH 42600: __getstate__/__setstate__ not necessary once
    # https://issues.apache.org/jira/browse/ARROW-10739 is addressed
    def __getstate__(self):
        state = self.__dict__.copy()
        state["_pa_array"] = self._pa_array.combine_chunks()
        return state

    def __setstate__(self, state) -> None:
        if "_data" in state:
            data = state.pop("_data")
        else:
            data = state["_pa_array"]
        state["_pa_array"] = pa.chunked_array(data)
        self.__dict__.update(state)

    def _cmp_method(self, other, op) -> ArrowExtensionArray:
        pc_func = ARROW_CMP_FUNCS[op.__name__]
        ltype = self._pa_array.type

        if isinstance(other, (ExtensionArray, np.ndarray, list)):
<<<<<<< HEAD
            try:
                boxed = self._box_pa(other)
            except pa.lib.ArrowInvalid:
                # e.g. GH#60228 [1, "b"] we have to operate pointwise
                res_values = [op(x, y) for x, y in zip(self, other)]
                result = pa.array(res_values, type=pa.bool_(), from_pandas=True)
            else:
                try:
                    result = pc_func(self._pa_array, boxed)
                except pa.ArrowNotImplementedError:
                    result = ops.invalid_comparison(self, other, op)
                    result = pa.array(result, type=pa.bool_())
        elif is_scalar(other):
            try:
                result = pc_func(self._pa_array, self._box_pa(other))
            except (pa.lib.ArrowNotImplementedError, pa.lib.ArrowInvalid):
                mask = isna(self) | isna(other)
                valid = ~mask
                result = np.zeros(len(self), dtype="bool")
                np_array = np.array(self)
=======
            boxed = self._box_pa(other)
            rtype = boxed.type
            if (pa.types.is_timestamp(ltype) and pa.types.is_date(rtype)) or (
                pa.types.is_timestamp(rtype) and pa.types.is_date(ltype)
            ):
                # GH#62157 match non-pyarrow behavior
                result = ops.invalid_comparison(self, other, op)
                result = pa.array(result, type=pa.bool_())
            else:
>>>>>>> 22bae736
                try:
                    result = pc_func(self._pa_array, boxed)
                except pa.ArrowNotImplementedError:
                    # TODO: could this be wrong if other is object dtype?
                    #  in which case we need to operate pointwise?
                    result = ops.invalid_comparison(self, other, op)
                    result = pa.array(result, type=pa.bool_())
        elif is_scalar(other):
            if (isinstance(other, datetime) and pa.types.is_date(ltype)) or (
                type(other) is date and pa.types.is_timestamp(ltype)
            ):
                # GH#62157 match non-pyarrow behavior
                result = ops.invalid_comparison(self, other, op)
                result = pa.array(result, type=pa.bool_())
            else:
                try:
                    result = pc_func(self._pa_array, self._box_pa(other))
                except (pa.lib.ArrowNotImplementedError, pa.lib.ArrowInvalid):
                    mask = isna(self) | isna(other)
                    valid = ~mask
                    result = np.zeros(len(self), dtype="bool")
                    np_array = np.array(self)
                    try:
                        result[valid] = op(np_array[valid], other)
                    except TypeError:
                        result = ops.invalid_comparison(self, other, op)
                    result = pa.array(result, type=pa.bool_())
                    result = pc.if_else(valid, result, None)
        else:
            raise NotImplementedError(
                f"{op.__name__} not implemented for {type(other)}"
            )
        return ArrowExtensionArray(result)

    def _op_method_error_message(self, other, op) -> str:
        if hasattr(other, "dtype"):
            other_type = f"dtype '{other.dtype}'"
        else:
            other_type = f"object of type {type(other)}"
        return (
            f"operation '{op.__name__}' not supported for "
            f"dtype '{self.dtype}' with {other_type}"
        )

    def _evaluate_op_method(self, other, op, arrow_funcs) -> Self:
        pa_type = self._pa_array.type
        other_original = other
        other = self._box_pa(other)

        if (
            pa.types.is_string(pa_type)
            or pa.types.is_large_string(pa_type)
            or pa.types.is_binary(pa_type)
        ):
            if op in [operator.add, roperator.radd]:
                sep = pa.scalar("", type=pa_type)
                try:
                    if op is operator.add:
                        result = pc.binary_join_element_wise(self._pa_array, other, sep)
                    elif op is roperator.radd:
                        result = pc.binary_join_element_wise(other, self._pa_array, sep)
                except pa.ArrowNotImplementedError as err:
                    raise TypeError(
                        self._op_method_error_message(other_original, op)
                    ) from err
                return self._from_pyarrow_array(result)
            elif op in [operator.mul, roperator.rmul]:
                binary = self._pa_array
                integral = other
                if not pa.types.is_integer(integral.type):
                    raise TypeError("Can only string multiply by an integer.")
                pa_integral = pc.if_else(pc.less(integral, 0), 0, integral)
                result = pc.binary_repeat(binary, pa_integral)
                return self._from_pyarrow_array(result)
        elif (
            pa.types.is_string(other.type)
            or pa.types.is_binary(other.type)
            or pa.types.is_large_string(other.type)
        ) and op in [operator.mul, roperator.rmul]:
            binary = other
            integral = self._pa_array
            if not pa.types.is_integer(integral.type):
                raise TypeError("Can only string multiply by an integer.")
            pa_integral = pc.if_else(pc.less(integral, 0), 0, integral)
            result = pc.binary_repeat(binary, pa_integral)
            return self._from_pyarrow_array(result)
        if (
            isinstance(other, pa.Scalar)
            and pc.is_null(other).as_py()
            and op.__name__ in ARROW_LOGICAL_FUNCS
        ):
            # pyarrow kleene ops require null to be typed
            other = other.cast(pa_type)

        pc_func = arrow_funcs[op.__name__]
        if pc_func is NotImplemented:
            if pa.types.is_string(pa_type) or pa.types.is_large_string(pa_type):
                raise TypeError(self._op_method_error_message(other_original, op))
            raise NotImplementedError(f"{op.__name__} not implemented.")

        try:
            result = pc_func(self._pa_array, other)
        except pa.ArrowNotImplementedError as err:
            raise TypeError(self._op_method_error_message(other_original, op)) from err
        return self._from_pyarrow_array(result)

    def _logical_method(self, other, op) -> Self:
        # For integer types `^`, `|`, `&` are bitwise operators and return
        # integer types. Otherwise these are boolean ops.
        if pa.types.is_integer(self._pa_array.type):
            return self._evaluate_op_method(other, op, ARROW_BIT_WISE_FUNCS)
        elif (
            (
                pa.types.is_string(self._pa_array.type)
                or pa.types.is_large_string(self._pa_array.type)
            )
            and op in (roperator.ror_, roperator.rand_, roperator.rxor)
            and isinstance(other, np.ndarray)
            and other.dtype == bool
        ):
            # GH#60234 backward compatibility for the move to StringDtype in 3.0
            op_name = op.__name__[1:].strip("_")
            warnings.warn(
                f"'{op_name}' operations between boolean dtype and {self.dtype} are "
                "deprecated and will raise in a future version. Explicitly "
                "cast the strings to a boolean dtype before operating instead.",
                Pandas4Warning,
                stacklevel=find_stack_level(),
            )
            return op(other, self.astype(bool))
        else:
            return self._evaluate_op_method(other, op, ARROW_LOGICAL_FUNCS)

    def _arith_method(self, other, op) -> Self | npt.NDArray[np.object_]:
        if (
            op in [operator.truediv, roperator.rtruediv]
            and isinstance(other, Path)
            and (
                pa.types.is_string(self._pa_array.type)
                or pa.types.is_large_string(self._pa_array.type)
            )
        ):
            # GH#61940
            return np.array(
                [
                    op(x, other) if isinstance(x, str) else self.dtype.na_value
                    for x in self
                ],
                dtype=object,
            )
        return self._evaluate_op_method(other, op, ARROW_ARITHMETIC_FUNCS)

    def equals(self, other) -> bool:
        if not isinstance(other, ArrowExtensionArray):
            return False
        # I'm told that pyarrow makes __eq__ behave like pandas' equals;
        #  TODO: is this documented somewhere?
        return self._pa_array == other._pa_array

    @property
    def dtype(self) -> ArrowDtype:
        """
        An instance of 'ExtensionDtype'.
        """
        return self._dtype

    @property
    def nbytes(self) -> int:
        """
        The number of bytes needed to store this object in memory.
        """
        return self._pa_array.nbytes

    def __len__(self) -> int:
        """
        Length of this array.

        Returns
        -------
        length : int
        """
        return len(self._pa_array)

    def __contains__(self, key) -> bool:
        # https://github.com/pandas-dev/pandas/pull/51307#issuecomment-1426372604
        if isna(key) and key is not self.dtype.na_value:
            if self.dtype.kind == "f" and lib.is_float(key):
                return pc.any(pc.is_nan(self._pa_array)).as_py()

            # e.g. date or timestamp types we do not allow None here to match pd.NA
            return False
            # TODO: maybe complex? object?

        return bool(super().__contains__(key))

    @property
    def _hasna(self) -> bool:
        return self._pa_array.null_count > 0

    def isna(self) -> npt.NDArray[np.bool_]:
        """
        Boolean NumPy array indicating if each value is missing.

        This should return a 1-D array the same length as 'self'.
        """
        # GH51630: fast paths
        null_count = self._pa_array.null_count
        if null_count == 0:
            return np.zeros(len(self), dtype=np.bool_)
        elif null_count == len(self):
            return np.ones(len(self), dtype=np.bool_)

        return self._pa_array.is_null().to_numpy()

    @overload
    def any(self, *, skipna: Literal[True] = ..., **kwargs) -> bool: ...

    @overload
    def any(self, *, skipna: bool, **kwargs) -> bool | NAType: ...

    def any(self, *, skipna: bool = True, **kwargs) -> bool | NAType:
        """
        Return whether any element is truthy.

        Returns False unless there is at least one element that is truthy.
        By default, NAs are skipped. If ``skipna=False`` is specified and
        missing values are present, similar :ref:`Kleene logic <boolean.kleene>`
        is used as for logical operations.

        Parameters
        ----------
        skipna : bool, default True
            Exclude NA values. If the entire array is NA and `skipna` is
            True, then the result will be False, as for an empty array.
            If `skipna` is False, the result will still be True if there is
            at least one element that is truthy, otherwise NA will be returned
            if there are NA's present.

        Returns
        -------
        bool or :attr:`pandas.NA`

        See Also
        --------
        ArrowExtensionArray.all : Return whether all elements are truthy.

        Examples
        --------
        The result indicates whether any element is truthy (and by default
        skips NAs):

        >>> pd.array([True, False, True], dtype="boolean[pyarrow]").any()
        True
        >>> pd.array([True, False, pd.NA], dtype="boolean[pyarrow]").any()
        True
        >>> pd.array([False, False, pd.NA], dtype="boolean[pyarrow]").any()
        False
        >>> pd.array([], dtype="boolean[pyarrow]").any()
        False
        >>> pd.array([pd.NA], dtype="boolean[pyarrow]").any()
        False
        >>> pd.array([pd.NA], dtype="float64[pyarrow]").any()
        False

        With ``skipna=False``, the result can be NA if this is logically
        required (whether ``pd.NA`` is True or False influences the result):

        >>> pd.array([True, False, pd.NA], dtype="boolean[pyarrow]").any(skipna=False)
        True
        >>> pd.array([1, 0, pd.NA], dtype="boolean[pyarrow]").any(skipna=False)
        True
        >>> pd.array([False, False, pd.NA], dtype="boolean[pyarrow]").any(skipna=False)
        <NA>
        >>> pd.array([0, 0, pd.NA], dtype="boolean[pyarrow]").any(skipna=False)
        <NA>
        """
        return self._reduce("any", skipna=skipna, **kwargs)

    @overload
    def all(self, *, skipna: Literal[True] = ..., **kwargs) -> bool: ...

    @overload
    def all(self, *, skipna: bool, **kwargs) -> bool | NAType: ...

    def all(self, *, skipna: bool = True, **kwargs) -> bool | NAType:
        """
        Return whether all elements are truthy.

        Returns True unless there is at least one element that is falsey.
        By default, NAs are skipped. If ``skipna=False`` is specified and
        missing values are present, similar :ref:`Kleene logic <boolean.kleene>`
        is used as for logical operations.

        Parameters
        ----------
        skipna : bool, default True
            Exclude NA values. If the entire array is NA and `skipna` is
            True, then the result will be True, as for an empty array.
            If `skipna` is False, the result will still be False if there is
            at least one element that is falsey, otherwise NA will be returned
            if there are NA's present.

        Returns
        -------
        bool or :attr:`pandas.NA`

        See Also
        --------
        ArrowExtensionArray.any : Return whether any element is truthy.

        Examples
        --------
        The result indicates whether all elements are truthy (and by default
        skips NAs):

        >>> pd.array([True, True, pd.NA], dtype="boolean[pyarrow]").all()
        True
        >>> pd.array([1, 1, pd.NA], dtype="boolean[pyarrow]").all()
        True
        >>> pd.array([True, False, pd.NA], dtype="boolean[pyarrow]").all()
        False
        >>> pd.array([], dtype="boolean[pyarrow]").all()
        True
        >>> pd.array([pd.NA], dtype="boolean[pyarrow]").all()
        True
        >>> pd.array([pd.NA], dtype="float64[pyarrow]").all()
        True

        With ``skipna=False``, the result can be NA if this is logically
        required (whether ``pd.NA`` is True or False influences the result):

        >>> pd.array([True, True, pd.NA], dtype="boolean[pyarrow]").all(skipna=False)
        <NA>
        >>> pd.array([1, 1, pd.NA], dtype="boolean[pyarrow]").all(skipna=False)
        <NA>
        >>> pd.array([True, False, pd.NA], dtype="boolean[pyarrow]").all(skipna=False)
        False
        >>> pd.array([1, 0, pd.NA], dtype="boolean[pyarrow]").all(skipna=False)
        False
        """
        return self._reduce("all", skipna=skipna, **kwargs)

    def argsort(
        self,
        *,
        ascending: bool = True,
        kind: SortKind = "quicksort",
        na_position: str = "last",
        **kwargs,
    ) -> np.ndarray:
        order = "ascending" if ascending else "descending"
        null_placement = {"last": "at_end", "first": "at_start"}.get(na_position, None)
        if null_placement is None:
            raise ValueError(f"invalid na_position: {na_position}")

        result = pc.array_sort_indices(
            self._pa_array, order=order, null_placement=null_placement
        )
        np_result = result.to_numpy()
        return np_result.astype(np.intp, copy=False)

    def _argmin_max(self, skipna: bool, method: str) -> int:
        if self._pa_array.length() in (0, self._pa_array.null_count) or (
            self._hasna and not skipna
        ):
            # For empty or all null, pyarrow returns -1 but pandas expects TypeError
            # For skipna=False and data w/ null, pandas expects NotImplementedError
            # let ExtensionArray.arg{max|min} raise
            return getattr(super(), f"arg{method}")(skipna=skipna)

        data = self._pa_array
        if pa.types.is_duration(data.type):
            data = data.cast(pa.int64())

        value = getattr(pc, method)(data, skip_nulls=skipna)
        return pc.index(data, value).as_py()

    def argmin(self, skipna: bool = True) -> int:
        return self._argmin_max(skipna, "min")

    def argmax(self, skipna: bool = True) -> int:
        return self._argmin_max(skipna, "max")

    def copy(self) -> Self:
        """
        Return a shallow copy of the array.

        Underlying ChunkedArray is immutable, so a deep copy is unnecessary.

        Returns
        -------
        type(self)
        """
        return self._from_pyarrow_array(self._pa_array)

    def dropna(self) -> Self:
        """
        Return ArrowExtensionArray without NA values.

        Returns
        -------
        ArrowExtensionArray
        """
        return self._from_pyarrow_array(pc.drop_null(self._pa_array))

    def _pad_or_backfill(
        self,
        *,
        method: FillnaOptions,
        limit: int | None = None,
        limit_area: Literal["inside", "outside"] | None = None,
        copy: bool = True,
    ) -> Self:
        if not self._hasna:
            return self

        if limit is None and limit_area is None:
            method = missing.clean_fill_method(method)
            try:
                if method == "pad":
                    return self._from_pyarrow_array(
                        pc.fill_null_forward(self._pa_array)
                    )
                elif method == "backfill":
                    return self._from_pyarrow_array(
                        pc.fill_null_backward(self._pa_array)
                    )
            except pa.ArrowNotImplementedError:
                # ArrowNotImplementedError: Function 'coalesce' has no kernel
                #   matching input types (duration[ns], duration[ns])
                # TODO: remove try/except wrapper if/when pyarrow implements
                #   a kernel for duration types.
                pass

        # TODO: Why do we no longer need the above cases?
        # TODO(3.0): after EA.fillna 'method' deprecation is enforced, we can remove
        #  this method entirely.
        return super()._pad_or_backfill(
            method=method, limit=limit, limit_area=limit_area, copy=copy
        )

    @doc(ExtensionArray.fillna)
    def fillna(
        self,
        value: object | ArrayLike,
        limit: int | None = None,
        copy: bool = True,
    ) -> Self:
        if not self._hasna:
            return self.copy()

        if limit is not None:
            return super().fillna(value=value, limit=limit, copy=copy)

        if isinstance(value, (np.ndarray, ExtensionArray)):
            # Similar to check_value_size, but we do not mask here since we may
            #  end up passing it to the super() method.
            if len(value) != len(self):
                raise ValueError(
                    f"Length of 'value' does not match. Got ({len(value)}) "
                    f" expected {len(self)}"
                )

        try:
            fill_value = self._box_pa(value, pa_type=self._pa_array.type)
        except pa.ArrowTypeError as err:
            msg = f"Invalid value '{value!s}' for dtype '{self.dtype}'"
            raise TypeError(msg) from err

        try:
            return self._from_pyarrow_array(
                pc.fill_null(self._pa_array, fill_value=fill_value)
            )
        except pa.ArrowNotImplementedError:
            # ArrowNotImplementedError: Function 'coalesce' has no kernel
            #   matching input types (duration[ns], duration[ns])
            # TODO: remove try/except wrapper if/when pyarrow implements
            #   a kernel for duration types.
            pass

        return super().fillna(value=value, limit=limit, copy=copy)

    def isin(self, values: ArrayLike) -> npt.NDArray[np.bool_]:
        # short-circuit to return all False array.
        if not len(values):
            return np.zeros(len(self), dtype=bool)

        result = pc.is_in(self._pa_array, value_set=pa.array(values, from_pandas=True))
        # pyarrow 2.0.0 returned nulls, so we explicitly specify dtype to convert nulls
        # to False
        return np.array(result, dtype=np.bool_)

    def _values_for_factorize(self) -> tuple[np.ndarray, Any]:
        """
        Return an array and missing value suitable for factorization.

        Returns
        -------
        values : ndarray
        na_value : pd.NA

        Notes
        -----
        The values returned by this method are also used in
        :func:`pandas.util.hash_pandas_object`.
        """
        values = self._pa_array.to_numpy()
        return values, self.dtype.na_value

    @doc(ExtensionArray.factorize)
    def factorize(
        self,
        use_na_sentinel: bool = True,
    ) -> tuple[np.ndarray, ExtensionArray]:
        null_encoding = "mask" if use_na_sentinel else "encode"

        data = self._pa_array

        if pa.types.is_dictionary(data.type):
            if null_encoding == "encode":
                # dictionary encode does nothing if an already encoded array is given
                data = data.cast(data.type.value_type)
                encoded = data.dictionary_encode(null_encoding=null_encoding)
            else:
                encoded = data
        else:
            encoded = data.dictionary_encode(null_encoding=null_encoding)
        if encoded.length() == 0:
            indices = np.array([], dtype=np.intp)
            uniques = self._from_pyarrow_array(
                pa.chunked_array([], type=encoded.type.value_type)
            )
        else:
            # GH 54844
            combined = encoded.combine_chunks()
            pa_indices = combined.indices
            if pa_indices.null_count > 0:
                pa_indices = pc.fill_null(pa_indices, -1)
            indices = pa_indices.to_numpy(zero_copy_only=False, writable=True).astype(
                np.intp, copy=False
            )
            uniques = self._from_pyarrow_array(combined.dictionary)

        return indices, uniques

    def reshape(self, *args, **kwargs):
        raise NotImplementedError(
            f"{type(self)} does not support reshape "
            f"as backed by a 1D pyarrow.ChunkedArray."
        )

    def round(self, decimals: int = 0, *args, **kwargs) -> Self:
        """
        Round each value in the array a to the given number of decimals.

        Parameters
        ----------
        decimals : int, default 0
            Number of decimal places to round to. If decimals is negative,
            it specifies the number of positions to the left of the decimal point.
        *args, **kwargs
            Additional arguments and keywords have no effect.

        Returns
        -------
        ArrowExtensionArray
            Rounded values of the ArrowExtensionArray.

        See Also
        --------
        DataFrame.round : Round values of a DataFrame.
        Series.round : Round values of a Series.
        """
        return self._from_pyarrow_array(pc.round(self._pa_array, ndigits=decimals))

    @doc(ExtensionArray.searchsorted)
    def searchsorted(
        self,
        value: NumpyValueArrayLike | ExtensionArray,
        side: Literal["left", "right"] = "left",
        sorter: NumpySorter | None = None,
    ) -> npt.NDArray[np.intp] | np.intp:
        if self._hasna:
            raise ValueError(
                "searchsorted requires array to be sorted, which is impossible "
                "with NAs present."
            )
        if isinstance(value, ExtensionArray):
            value = value.astype(object)
        # Base class searchsorted would cast to object, which is *much* slower.
        dtype = None
        if isinstance(self.dtype, ArrowDtype):
            pa_dtype = self.dtype.pyarrow_dtype
            if (
                pa.types.is_timestamp(pa_dtype) or pa.types.is_duration(pa_dtype)
            ) and pa_dtype.unit == "ns":
                # np.array[datetime/timedelta].searchsorted(datetime/timedelta)
                # erroneously fails when numpy type resolution is nanoseconds
                dtype = object
        return self.to_numpy(dtype=dtype).searchsorted(value, side=side, sorter=sorter)

    def take(
        self,
        indices: TakeIndexer,
        allow_fill: bool = False,
        fill_value: Any = None,
    ) -> ArrowExtensionArray:
        """
        Take elements from an array.

        Parameters
        ----------
        indices : sequence of int or one-dimensional np.ndarray of int
            Indices to be taken.
        allow_fill : bool, default False
            How to handle negative values in `indices`.

            * False: negative values in `indices` indicate positional indices
              from the right (the default). This is similar to
              :func:`numpy.take`.

            * True: negative values in `indices` indicate
              missing values. These values are set to `fill_value`. Any other
              other negative values raise a ``ValueError``.

        fill_value : any, optional
            Fill value to use for NA-indices when `allow_fill` is True.
            This may be ``None``, in which case the default NA value for
            the type, ``self.dtype.na_value``, is used.

            For many ExtensionArrays, there will be two representations of
            `fill_value`: a user-facing "boxed" scalar, and a low-level
            physical NA value. `fill_value` should be the user-facing version,
            and the implementation should handle translating that to the
            physical version for processing the take if necessary.

        Returns
        -------
        ExtensionArray

        Raises
        ------
        IndexError
            When the indices are out of bounds for the array.
        ValueError
            When `indices` contains negative values other than ``-1``
            and `allow_fill` is True.

        See Also
        --------
        numpy.take
        api.extensions.take

        Notes
        -----
        ExtensionArray.take is called by ``Series.__getitem__``, ``.loc``,
        ``iloc``, when `indices` is a sequence of values. Additionally,
        it's called by :meth:`Series.reindex`, or any other method
        that causes realignment, with a `fill_value`.
        """
        indices_array = np.asanyarray(indices)

        if len(self._pa_array) == 0 and (indices_array >= 0).any():
            raise IndexError("cannot do a non-empty take")
        if indices_array.size > 0 and indices_array.max() >= len(self._pa_array):
            raise IndexError("out of bounds value in 'indices'.")

        if allow_fill:
            fill_mask = indices_array < 0
            if fill_mask.any():
                validate_indices(indices_array, len(self._pa_array))
                # TODO(ARROW-9433): Treat negative indices as NULL
                indices_array = pa.array(indices_array, mask=fill_mask)
                result = self._pa_array.take(indices_array)
                if isna(fill_value):
                    return self._from_pyarrow_array(result)
                # TODO: ArrowNotImplementedError: Function fill_null has no
                # kernel matching input types (array[string], scalar[string])
                result = self._from_pyarrow_array(result)
                result[fill_mask] = fill_value
                return result
                # return type(self)(pc.fill_null(result, pa.scalar(fill_value)))
            else:
                # Nothing to fill
                return self._from_pyarrow_array(self._pa_array.take(indices))
        else:  # allow_fill=False
            # TODO(ARROW-9432): Treat negative indices as indices from the right.
            if (indices_array < 0).any():
                # Don't modify in-place
                indices_array = np.copy(indices_array)
                indices_array[indices_array < 0] += len(self._pa_array)
            return self._from_pyarrow_array(self._pa_array.take(indices_array))

    def _maybe_convert_datelike_array(self):
        """Maybe convert to a datelike array."""
        pa_type = self._pa_array.type
        if pa.types.is_timestamp(pa_type):
            return self._to_datetimearray()
        elif pa.types.is_duration(pa_type):
            return self._to_timedeltaarray()
        return self

    def _to_datetimearray(self) -> DatetimeArray:
        """Convert a pyarrow timestamp typed array to a DatetimeArray."""
        from pandas.core.arrays.datetimes import (
            DatetimeArray,
            tz_to_dtype,
        )

        pa_type = self._pa_array.type
        assert pa.types.is_timestamp(pa_type)
        np_dtype = np.dtype(f"M8[{pa_type.unit}]")
        dtype = tz_to_dtype(pa_type.tz, pa_type.unit)
        np_array = self._pa_array.to_numpy()
        np_array = np_array.astype(np_dtype, copy=False)
        return DatetimeArray._simple_new(np_array, dtype=dtype)

    def _to_timedeltaarray(self) -> TimedeltaArray:
        """Convert a pyarrow duration typed array to a TimedeltaArray."""
        from pandas.core.arrays.timedeltas import TimedeltaArray

        pa_type = self._pa_array.type
        assert pa.types.is_duration(pa_type)
        np_dtype = np.dtype(f"m8[{pa_type.unit}]")
        np_array = self._pa_array.to_numpy()
        np_array = np_array.astype(np_dtype, copy=False)
        return TimedeltaArray._simple_new(np_array, dtype=np_dtype)

    def _values_for_json(self) -> np.ndarray:
        if is_numeric_dtype(self.dtype):
            return np.asarray(self, dtype=object)
        return super()._values_for_json()

    @doc(ExtensionArray.to_numpy)
    def to_numpy(
        self,
        dtype: npt.DTypeLike | None = None,
        copy: bool = False,
        na_value: object = lib.no_default,
    ) -> np.ndarray:
        original_na_value = na_value
        dtype, na_value = to_numpy_dtype_inference(self, dtype, na_value, self._hasna)
        pa_type = self._pa_array.type
        if not self._hasna or isna(na_value) or pa.types.is_null(pa_type):
            data = self
        else:
            data = self.fillna(na_value)
            copy = False

        if pa.types.is_timestamp(pa_type) or pa.types.is_duration(pa_type):
            # GH 55997
            if dtype != object and na_value is self.dtype.na_value:
                na_value = lib.no_default
            result = data._maybe_convert_datelike_array().to_numpy(
                dtype=dtype, na_value=na_value
            )
        elif pa.types.is_time(pa_type) or pa.types.is_date(pa_type):
            # convert to list of python datetime.time objects before
            # wrapping in ndarray
            result = np.array(list(data), dtype=dtype)
            if data._hasna:
                result[data.isna()] = na_value
        elif pa.types.is_null(pa_type):
            if dtype is not None and isna(na_value):
                na_value = None
            result = np.full(len(data), fill_value=na_value, dtype=dtype)
        elif not data._hasna or (
            pa.types.is_floating(pa_type)
            and (
                na_value is np.nan
                or (original_na_value is lib.no_default and is_float_dtype(dtype))
            )
        ):
            result = data._pa_array.to_numpy()
            if dtype is not None:
                result = result.astype(dtype, copy=False)
            if copy:
                result = result.copy()
        else:
            if dtype is None:
                empty = pa.array([], type=pa_type).to_numpy(zero_copy_only=False)
                if can_hold_element(empty, na_value):
                    dtype = empty.dtype
                else:
                    dtype = np.object_
            result = np.empty(len(data), dtype=dtype)
            mask = data.isna()
            result[mask] = na_value
            result[~mask] = data[~mask]._pa_array.to_numpy()
        return result

    def map(self, mapper, na_action: Literal["ignore"] | None = None):
        if is_numeric_dtype(self.dtype):
            return map_array(self.to_numpy(), mapper, na_action=na_action)
        else:
            # For "mM" cases, the super() method passes `self` without the
            #  to_numpy call, which inside map_array casts to ndarray[object].
            #  Without the to_numpy() call, NA is preserved instead of changed
            #  to None.
            return super().map(mapper, na_action)

    @doc(ExtensionArray.duplicated)
    def duplicated(
        self, keep: Literal["first", "last", False] = "first"
    ) -> npt.NDArray[np.bool_]:
        pa_type = self._pa_array.type
        if pa.types.is_floating(pa_type) or pa.types.is_integer(pa_type):
            values = self.to_numpy(na_value=0)
        elif pa.types.is_boolean(pa_type):
            values = self.to_numpy(na_value=False)
        elif pa.types.is_temporal(pa_type):
            if pa_type.bit_width == 32:
                pa_type = pa.int32()
            else:
                pa_type = pa.int64()
            arr = self.astype(ArrowDtype(pa_type))
            values = arr.to_numpy(na_value=0)
        else:
            # factorize the values to avoid the performance penalty of
            # converting to object dtype
            values = self.factorize()[0]

        mask = self.isna() if self._hasna else None
        return algos.duplicated(values, keep=keep, mask=mask)

    def unique(self) -> Self:
        """
        Compute the ArrowExtensionArray of unique values.

        Returns
        -------
        ArrowExtensionArray
        """
        pa_result = pc.unique(self._pa_array)
        return self._from_pyarrow_array(pa_result)

    def value_counts(self, dropna: bool = True) -> Series:
        """
        Return a Series containing counts of each unique value.

        Parameters
        ----------
        dropna : bool, default True
            Don't include counts of missing values.

        Returns
        -------
        counts : Series

        See Also
        --------
        Series.value_counts
        """
        from pandas import (
            Index,
            Series,
        )

        data = self._pa_array
        vc = data.value_counts()

        values = vc.field(0)
        counts = vc.field(1)
        if dropna and data.null_count > 0:
            mask = values.is_valid()
            values = values.filter(mask)
            counts = counts.filter(mask)

        counts = ArrowExtensionArray(counts)

        index = Index(self._from_pyarrow_array(values))

        return Series(counts, index=index, name="count", copy=False)

    @classmethod
    def _concat_same_type(cls, to_concat) -> Self:
        """
        Concatenate multiple ArrowExtensionArrays.

        Parameters
        ----------
        to_concat : sequence of ArrowExtensionArrays

        Returns
        -------
        ArrowExtensionArray
        """
        chunks = [array for ea in to_concat for array in ea._pa_array.iterchunks()]
        if to_concat[0].dtype == "string":
            # StringDtype has no attribute pyarrow_dtype
            pa_dtype = pa.large_string()
        else:
            pa_dtype = to_concat[0].dtype.pyarrow_dtype
        arr = pa.chunked_array(chunks, type=pa_dtype)
        return to_concat[0]._from_pyarrow_array(arr)

    def _accumulate(
        self, name: str, *, skipna: bool = True, **kwargs
    ) -> ArrowExtensionArray | ExtensionArray:
        """
        Return an ExtensionArray performing an accumulation operation.

        The underlying data type might change.

        Parameters
        ----------
        name : str
            Name of the function, supported values are:
            - cummin
            - cummax
            - cumsum
            - cumprod
        skipna : bool, default True
            If True, skip NA values.
        **kwargs
            Additional keyword arguments passed to the accumulation function.
            Currently, there is no supported kwarg.

        Returns
        -------
        array

        Raises
        ------
        NotImplementedError : subclass does not define accumulations
        """
        if is_string_dtype(self):
            return self._str_accumulate(name=name, skipna=skipna, **kwargs)

        pyarrow_name = {
            "cummax": "cumulative_max",
            "cummin": "cumulative_min",
            "cumprod": "cumulative_prod_checked",
            "cumsum": "cumulative_sum_checked",
        }.get(name, name)
        pyarrow_meth = getattr(pc, pyarrow_name, None)
        if pyarrow_meth is None:
            return super()._accumulate(name, skipna=skipna, **kwargs)

        data_to_accum = self._pa_array

        pa_dtype = data_to_accum.type

        convert_to_int = (
            pa.types.is_temporal(pa_dtype) and name in ["cummax", "cummin"]
        ) or (pa.types.is_duration(pa_dtype) and name == "cumsum")

        if convert_to_int:
            if pa_dtype.bit_width == 32:
                data_to_accum = data_to_accum.cast(pa.int32())
            else:
                data_to_accum = data_to_accum.cast(pa.int64())

        try:
            result = pyarrow_meth(data_to_accum, skip_nulls=skipna, **kwargs)
        except pa.ArrowNotImplementedError as err:
            msg = f"operation '{name}' not supported for dtype '{self.dtype}'"
            raise TypeError(msg) from err

        if convert_to_int:
            result = result.cast(pa_dtype)

        return self._from_pyarrow_array(result)

    def _str_accumulate(
        self, name: str, *, skipna: bool = True, **kwargs
    ) -> ArrowExtensionArray | ExtensionArray:
        """
        Accumulate implementation for strings, see `_accumulate` docstring for details.

        pyarrow.compute does not implement these methods for strings.
        """
        if name == "cumprod":
            msg = f"operation '{name}' not supported for dtype '{self.dtype}'"
            raise TypeError(msg)

        # We may need to strip out trailing NA values
        tail: pa.array | None = None
        na_mask: pa.array | None = None
        pa_array = self._pa_array
        np_func = {
            "cumsum": np.cumsum,
            "cummin": np.minimum.accumulate,
            "cummax": np.maximum.accumulate,
        }[name]

        if self._hasna:
            na_mask = pc.is_null(pa_array)
            if pc.all(na_mask) == pa.scalar(True):
                return self._from_pyarrow_array(pa_array)
            if skipna:
                if name == "cumsum":
                    pa_array = pc.fill_null(pa_array, "")
                else:
                    # We can retain the running min/max by forward/backward filling.
                    pa_array = pc.fill_null_forward(pa_array)
                    pa_array = pc.fill_null_backward(pa_array)
            else:
                # When not skipping NA values, the result should be null from
                # the first NA value onward.
                idx = pc.index(na_mask, True).as_py()
                tail = pa.nulls(len(pa_array) - idx, type=pa_array.type)
                pa_array = pa_array[:idx]

        # error: Cannot call function of unknown type
        pa_result = pa.array(np_func(pa_array), type=pa_array.type)  # type: ignore[operator]

        if tail is not None:
            pa_result = pa.concat_arrays([pa_result, tail])
        elif na_mask is not None:
            pa_result = pc.if_else(na_mask, None, pa_result)

        result = self._from_pyarrow_array(pa_result)
        return result

    def _reduce_pyarrow(self, name: str, *, skipna: bool = True, **kwargs) -> pa.Scalar:
        """
        Return a pyarrow scalar result of performing the reduction operation.

        Parameters
        ----------
        name : str
            Name of the function, supported values are:
            { any, all, min, max, sum, mean, median, prod,
            std, var, sem, kurt, skew }.
        skipna : bool, default True
            If True, skip NaN values.
        **kwargs
            Additional keyword arguments passed to the reduction function.
            Currently, `ddof` is the only supported kwarg.

        Returns
        -------
        pyarrow scalar

        Raises
        ------
        TypeError : subclass does not define reductions
        """
        pa_type = self._pa_array.type

        data_to_reduce = self._pa_array

        if name in ["any", "all"] and (
            pa.types.is_integer(pa_type)
            or pa.types.is_floating(pa_type)
            or pa.types.is_duration(pa_type)
            or pa.types.is_decimal(pa_type)
        ):
            # pyarrow only supports any/all for boolean dtype, we allow
            #  for other dtypes, matching our non-pyarrow behavior

            if pa.types.is_duration(pa_type):
                data_to_cmp = self._pa_array.cast(pa.int64())
            else:
                data_to_cmp = self._pa_array

            not_eq = pc.not_equal(data_to_cmp, 0)
            data_to_reduce = not_eq

        elif name in ["min", "max", "sum"] and pa.types.is_duration(pa_type):
            data_to_reduce = self._pa_array.cast(pa.int64())

        elif name in ["median", "mean", "std", "sem"] and pa.types.is_temporal(pa_type):
            nbits = pa_type.bit_width
            if nbits == 32:
                data_to_reduce = self._pa_array.cast(pa.int32())
            else:
                data_to_reduce = self._pa_array.cast(pa.int64())

        if name == "sem":

            def pyarrow_meth(data, skip_nulls, **kwargs):
                numerator = pc.stddev(data, skip_nulls=skip_nulls, **kwargs)
                denominator = pc.sqrt_checked(pc.count(self._pa_array))
                return pc.divide_checked(numerator, denominator)

        elif name == "sum" and (
            pa.types.is_string(pa_type) or pa.types.is_large_string(pa_type)
        ):

            def pyarrow_meth(data, skip_nulls, min_count=0):  # type: ignore[misc]
                mask = pc.is_null(data) if data.null_count > 0 else None
                if skip_nulls:
                    if min_count > 0 and check_below_min_count(
                        (len(data),),
                        None if mask is None else mask.to_numpy(),
                        min_count,
                    ):
                        return pa.scalar(None, type=data.type)
                    if data.null_count > 0:
                        # binary_join returns null if there is any null ->
                        # have to filter out any nulls
                        data = data.filter(pc.invert(mask))
                else:
                    if mask is not None or check_below_min_count(
                        (len(data),), None, min_count
                    ):
                        return pa.scalar(None, type=data.type)

                if pa.types.is_large_string(data.type):
                    # binary_join only supports string, not large_string
                    data = data.cast(pa.string())
                data_list = pa.ListArray.from_arrays(
                    [0, len(data)], data.combine_chunks()
                )[0]
                return pc.binary_join(data_list, "")

        else:
            pyarrow_name = {
                "median": "quantile",
                "prod": "product",
                "std": "stddev",
                "var": "variance",
            }.get(name, name)
            # error: Incompatible types in assignment
            # (expression has type "Optional[Any]", variable has type
            # "Callable[[Any, Any, KwArg(Any)], Any]")
            pyarrow_meth = getattr(pc, pyarrow_name, None)  # type: ignore[assignment]
            if pyarrow_meth is None:
                # Let ExtensionArray._reduce raise the TypeError
                return super()._reduce(name, skipna=skipna, **kwargs)

        # GH51624: pyarrow defaults to min_count=1, pandas behavior is min_count=0
        if name in ["any", "all"] and "min_count" not in kwargs:
            kwargs["min_count"] = 0
        elif name == "median":
            # GH 52679: Use quantile instead of approximate_median
            kwargs["q"] = 0.5

        try:
            result = pyarrow_meth(data_to_reduce, skip_nulls=skipna, **kwargs)
        except (AttributeError, NotImplementedError, TypeError) as err:
            msg = (
                f"'{type(self).__name__}' with dtype {self.dtype} "
                f"does not support operation '{name}' with pyarrow "
                f"version {pa.__version__}. '{name}' may be supported by "
                f"upgrading pyarrow."
            )
            raise TypeError(msg) from err
        if name == "median":
            # GH 52679: Use quantile instead of approximate_median; returns array
            result = result[0]

        if name in ["min", "max", "sum"] and pa.types.is_duration(pa_type):
            result = result.cast(pa_type)
        if name in ["median", "mean"] and pa.types.is_temporal(pa_type):
            nbits = pa_type.bit_width
            if nbits == 32:
                result = result.cast(pa.int32(), safe=False)
            else:
                result = result.cast(pa.int64(), safe=False)
            result = result.cast(pa_type)
        if name in ["std", "sem"] and pa.types.is_temporal(pa_type):
            result = result.cast(pa.int64(), safe=False)
            if pa.types.is_duration(pa_type):
                result = result.cast(pa_type)
            elif pa.types.is_time(pa_type):
                result = result.cast(pa.duration(pa_type.unit))
            elif pa.types.is_date(pa_type):
                # go with closest available unit, i.e. "s"
                result = result.cast(pa.duration("s"))
            else:
                # i.e. timestamp
                result = result.cast(pa.duration(pa_type.unit))

        return result

    def _reduce(
        self, name: str, *, skipna: bool = True, keepdims: bool = False, **kwargs
    ):
        """
        Return a scalar result of performing the reduction operation.

        Parameters
        ----------
        name : str
            Name of the function, supported values are:
            { any, all, min, max, sum, mean, median, prod,
            std, var, sem, kurt, skew }.
        skipna : bool, default True
            If True, skip NaN values.
        **kwargs
            Additional keyword arguments passed to the reduction function.
            Currently, `ddof` is the only supported kwarg.

        Returns
        -------
        scalar

        Raises
        ------
        TypeError : subclass does not define reductions
        """
        result = self._reduce_calc(name, skipna=skipna, keepdims=keepdims, **kwargs)
        if isinstance(result, pa.Array):
            return self._from_pyarrow_array(result)
        else:
            return result

    def _reduce_calc(
        self, name: str, *, skipna: bool = True, keepdims: bool = False, **kwargs
    ):
        pa_result = self._reduce_pyarrow(name, skipna=skipna, **kwargs)

        if keepdims:
            if isinstance(pa_result, pa.Scalar):
                result = pa.array([pa_result.as_py()], type=pa_result.type)
            else:
                result = pa.array(
                    [pa_result],
                    type=to_pyarrow_type(infer_dtype_from_scalar(pa_result)[0]),
                )
            return result

        if pc.is_null(pa_result).as_py():
            return self.dtype.na_value
        elif isinstance(pa_result, pa.Scalar):
            return pa_result.as_py()
        else:
            return pa_result

    def _explode(self):
        """
        See Series.explode.__doc__.
        """
        # child class explode method supports only list types; return
        # default implementation for non list types.
        if not hasattr(self.dtype, "pyarrow_dtype") or (
            not pa.types.is_list(self.dtype.pyarrow_dtype)
            and not pa.types.is_large_list(self.dtype.pyarrow_dtype)
        ):
            return super()._explode()
        values = self
        counts = pa.compute.list_value_length(values._pa_array)
        counts = counts.fill_null(1).to_numpy()
        fill_value = pa.scalar([None], type=self._pa_array.type)
        mask = counts == 0
        if mask.any():
            # pc.if_else here is similar to `values[mask] = fill_value`
            #  but this avoids an object-dtype round-trip.
            pa_values = pc.if_else(~mask, values._pa_array, fill_value)
            values = self._from_pyarrow_array(pa_values)
            counts = counts.copy()
            counts[mask] = 1
        values = values.fillna(fill_value)
        values = self._from_pyarrow_array(pa.compute.list_flatten(values._pa_array))
        return values, counts

    def __setitem__(self, key, value) -> None:
        """Set one or more values inplace.

        Parameters
        ----------
        key : int, ndarray, or slice
            When called from, e.g. ``Series.__setitem__``, ``key`` will be
            one of

            * scalar int
            * ndarray of integers.
            * boolean ndarray
            * slice object

        value : ExtensionDtype.type, Sequence[ExtensionDtype.type], or object
            value or values to be set of ``key``.

        Returns
        -------
        None
        """
        # GH50085: unwrap 1D indexers
        if isinstance(key, tuple) and len(key) == 1:
            key = key[0]

        key = check_array_indexer(self, key)
        value = self._maybe_convert_setitem_value(value)

        if com.is_null_slice(key):
            # fast path (GH50248)
            data = self._if_else(True, value, self._pa_array)

        elif is_integer(key):
            # fast path
            key = cast(int, key)
            n = len(self)
            if key < 0:
                key += n
            if not 0 <= key < n:
                raise IndexError(
                    f"index {key} is out of bounds for axis 0 with size {n}"
                )
            if isinstance(value, pa.Scalar):
                value = value.as_py()
            elif is_list_like(value):
                raise ValueError("Length of indexer and values mismatch")
            chunks = [
                *self._pa_array[:key].chunks,
                pa.array([value], type=self._pa_array.type, from_pandas=True),
                *self._pa_array[key + 1 :].chunks,
            ]
            data = pa.chunked_array(chunks).combine_chunks()

        elif is_bool_dtype(key):
            key = np.asarray(key, dtype=np.bool_)
            data = self._replace_with_mask(self._pa_array, key, value)

        elif is_scalar(value) or isinstance(value, pa.Scalar):
            mask = np.zeros(len(self), dtype=np.bool_)
            mask[key] = True
            data = self._if_else(mask, value, self._pa_array)

        else:
            indices = np.arange(len(self))[key]
            if len(indices) != len(value):
                raise ValueError("Length of indexer and values mismatch")
            if len(indices) == 0:
                return
            # GH#58530 wrong item assignment by repeated key
            _, argsort = np.unique(indices, return_index=True)
            indices = indices[argsort]
            value = value.take(argsort)
            mask = np.zeros(len(self), dtype=np.bool_)
            mask[indices] = True
            data = self._replace_with_mask(self._pa_array, mask, value)

        if isinstance(data, pa.Array):
            data = pa.chunked_array([data])
        self._pa_array = data

    def _rank_calc(
        self,
        *,
        axis: AxisInt = 0,
        method: str = "average",
        na_option: str = "keep",
        ascending: bool = True,
        pct: bool = False,
    ):
        if axis != 0:
            ranked = super()._rank(
                axis=axis,
                method=method,
                na_option=na_option,
                ascending=ascending,
                pct=pct,
            )
            # keep dtypes consistent with the implementation below
            if method == "average" or pct:
                pa_type = pa.float64()
            else:
                pa_type = pa.uint64()
            result = pa.array(ranked, type=pa_type, from_pandas=True)
            return result

        data = self._pa_array.combine_chunks()
        sort_keys = "ascending" if ascending else "descending"
        null_placement = "at_start" if na_option == "top" else "at_end"
        tiebreaker = "min" if method == "average" else method

        result = pc.rank(
            data,
            sort_keys=sort_keys,
            null_placement=null_placement,
            tiebreaker=tiebreaker,
        )

        if na_option == "keep":
            mask = pc.is_null(self._pa_array)
            null = pa.scalar(None, type=result.type)
            result = pc.if_else(mask, null, result)

        if method == "average":
            result_max = pc.rank(
                data,
                sort_keys=sort_keys,
                null_placement=null_placement,
                tiebreaker="max",
            )
            result_max = result_max.cast(pa.float64())
            result_min = result.cast(pa.float64())
            result = pc.divide(pc.add(result_min, result_max), 2)

        if pct:
            if not pa.types.is_floating(result.type):
                result = result.cast(pa.float64())
            if method == "dense":
                divisor = pc.max(result)
            else:
                divisor = pc.count(result)
            result = pc.divide(result, divisor)

        return result

    def _rank(
        self,
        *,
        axis: AxisInt = 0,
        method: str = "average",
        na_option: str = "keep",
        ascending: bool = True,
        pct: bool = False,
    ) -> Self:
        """
        See Series.rank.__doc__.
        """
        return self._convert_rank_result(
            self._rank_calc(
                axis=axis,
                method=method,
                na_option=na_option,
                ascending=ascending,
                pct=pct,
            )
        )

    def _quantile(self, qs: npt.NDArray[np.float64], interpolation: str) -> Self:
        """
        Compute the quantiles of self for each quantile in `qs`.

        Parameters
        ----------
        qs : np.ndarray[float64]
        interpolation: str

        Returns
        -------
        same type as self
        """
        pa_dtype = self._pa_array.type

        data = self._pa_array
        if pa.types.is_temporal(pa_dtype):
            # https://github.com/apache/arrow/issues/33769 in these cases
            #  we can cast to ints and back
            nbits = pa_dtype.bit_width
            if nbits == 32:
                data = data.cast(pa.int32())
            else:
                data = data.cast(pa.int64())

        result = pc.quantile(data, q=qs, interpolation=interpolation)

        if pa.types.is_temporal(pa_dtype):
            if pa.types.is_floating(result.type):
                result = pc.floor(result)
            nbits = pa_dtype.bit_width
            if nbits == 32:
                result = result.cast(pa.int32())
            else:
                result = result.cast(pa.int64())
            result = result.cast(pa_dtype)

        return self._from_pyarrow_array(result)

    def _mode(self, dropna: bool = True) -> Self:
        """
        Returns the mode(s) of the ExtensionArray.

        Always returns `ExtensionArray` even if only one value.

        Parameters
        ----------
        dropna : bool, default True
            Don't consider counts of NA values.

        Returns
        -------
        same type as self
            Sorted, if possible.
        """
        pa_type = self._pa_array.type
        if pa.types.is_temporal(pa_type):
            nbits = pa_type.bit_width
            if nbits == 32:
                data = self._pa_array.cast(pa.int32())
            elif nbits == 64:
                data = self._pa_array.cast(pa.int64())
            else:
                raise NotImplementedError(pa_type)
        else:
            data = self._pa_array

        if dropna:
            data = data.drop_null()

        res = pc.value_counts(data)
        most_common = res.field("values").filter(
            pc.equal(res.field("counts"), pc.max(res.field("counts")))
        )

        if pa.types.is_temporal(pa_type):
            most_common = most_common.cast(pa_type)

        most_common = most_common.take(pc.array_sort_indices(most_common))
        return self._from_pyarrow_array(most_common)

    def _maybe_convert_setitem_value(self, value):
        """Maybe convert value to be pyarrow compatible."""
        try:
            value = self._box_pa(value, self._pa_array.type)
        except pa.ArrowTypeError as err:
            msg = f"Invalid value '{value!s}' for dtype '{self.dtype}'"
            raise TypeError(msg) from err
        return value

    def interpolate(
        self,
        *,
        method: InterpolateOptions,
        axis: int,
        index,
        limit,
        limit_direction,
        limit_area,
        copy: bool,
        **kwargs,
    ) -> Self:
        """
        See NDFrame.interpolate.__doc__.
        """
        # NB: we return type(self) even if copy=False
        if not self.dtype._is_numeric:
            raise TypeError(f"Cannot interpolate with {self.dtype} dtype")

        if (
            method == "linear"
            and limit_area is None
            and limit is None
            and limit_direction == "forward"
        ):
            values = self._pa_array.combine_chunks()
            na_value = pa.array([None], type=values.type)
            y_diff_2 = pc.fill_null_backward(pc.pairwise_diff_checked(values, period=2))
            prev_values = pa.concat_arrays([na_value, values[:-2], na_value])
            interps = pc.add_checked(prev_values, pc.divide_checked(y_diff_2, 2))
            return self._from_pyarrow_array(pc.coalesce(self._pa_array, interps))

        mask = self.isna()
        if self.dtype.kind == "f":
            data = self._pa_array.to_numpy()
        elif self.dtype.kind in "iu":
            data = self.to_numpy(dtype="f8", na_value=0.0)
        else:
            raise NotImplementedError(
                f"interpolate is not implemented for dtype={self.dtype}"
            )

        missing.interpolate_2d_inplace(
            data,
            method=method,
            axis=0,
            index=index,
            limit=limit,
            limit_direction=limit_direction,
            limit_area=limit_area,
            mask=mask,
            **kwargs,
        )
        return self._from_pyarrow_array(self._box_pa_array(pa.array(data, mask=mask)))

    @classmethod
    def _if_else(
        cls,
        cond: npt.NDArray[np.bool_] | bool,
        left: ArrayLike | Scalar,
        right: ArrayLike | Scalar,
    ) -> pa.Array:
        """
        Choose values based on a condition.

        Analogous to pyarrow.compute.if_else, with logic
        to fallback to numpy for unsupported types.

        Parameters
        ----------
        cond : npt.NDArray[np.bool_] or bool
        left : ArrayLike | Scalar
        right : ArrayLike | Scalar

        Returns
        -------
        pa.Array
        """
        try:
            return pc.if_else(cond, left, right)
        except pa.ArrowNotImplementedError:
            pass

        def _to_numpy_and_type(value) -> tuple[np.ndarray, pa.DataType | None]:
            if isinstance(value, (pa.Array, pa.ChunkedArray)):
                pa_type = value.type
            elif isinstance(value, pa.Scalar):
                pa_type = value.type
                value = value.as_py()
            else:
                pa_type = None
            return np.array(value, dtype=object), pa_type

        left, left_type = _to_numpy_and_type(left)
        right, right_type = _to_numpy_and_type(right)
        pa_type = left_type or right_type
        result = np.where(cond, left, right)
        return pa.array(result, type=pa_type, from_pandas=True)

    @classmethod
    def _replace_with_mask(
        cls,
        values: pa.Array | pa.ChunkedArray,
        mask: npt.NDArray[np.bool_] | bool,
        replacements: ArrayLike | Scalar,
    ) -> pa.Array | pa.ChunkedArray:
        """
        Replace items selected with a mask.

        Analogous to pyarrow.compute.replace_with_mask, with logic
        to fallback to numpy for unsupported types.

        Parameters
        ----------
        values : pa.Array or pa.ChunkedArray
        mask : npt.NDArray[np.bool_] or bool
        replacements : ArrayLike or Scalar
            Replacement value(s)

        Returns
        -------
        pa.Array or pa.ChunkedArray
        """
        if isinstance(replacements, pa.ChunkedArray):
            # replacements must be array or scalar, not ChunkedArray
            replacements = replacements.combine_chunks()
        if isinstance(values, pa.ChunkedArray) and pa.types.is_boolean(values.type):
            # GH#52059 replace_with_mask segfaults for chunked array
            # https://github.com/apache/arrow/issues/34634
            values = values.combine_chunks()
        try:
            return pc.replace_with_mask(values, mask, replacements)
        except pa.ArrowNotImplementedError:
            pass
        if isinstance(replacements, pa.Array):
            replacements = np.array(replacements, dtype=object)
        elif isinstance(replacements, pa.Scalar):
            replacements = replacements.as_py()
        result = np.array(values, dtype=object)
        result[mask] = replacements
        return pa.array(result, type=values.type, from_pandas=True)

    # ------------------------------------------------------------------
    # GroupBy Methods

    def _to_masked(self):
        pa_dtype = self._pa_array.type

        if pa.types.is_floating(pa_dtype) or pa.types.is_integer(pa_dtype):
            na_value = 1
        elif pa.types.is_boolean(pa_dtype):
            na_value = True
        else:
            raise NotImplementedError

        dtype = _arrow_dtype_mapping()[pa_dtype]
        mask = self.isna()
        arr = self.to_numpy(dtype=dtype.numpy_dtype, na_value=na_value)
        return dtype.construct_array_type()(arr, mask)

    def _groupby_op(
        self,
        *,
        how: str,
        has_dropped_na: bool,
        min_count: int,
        ngroups: int,
        ids: npt.NDArray[np.intp],
        **kwargs,
    ):
        if isinstance(self.dtype, StringDtype):
            if how in [
                "prod",
                "mean",
                "median",
                "cumsum",
                "cumprod",
                "std",
                "sem",
                "var",
                "skew",
            ]:
                raise TypeError(
                    f"dtype '{self.dtype}' does not support operation '{how}'"
                )
            return super()._groupby_op(
                how=how,
                has_dropped_na=has_dropped_na,
                min_count=min_count,
                ngroups=ngroups,
                ids=ids,
                **kwargs,
            )

        # maybe convert to a compatible dtype optimized for groupby
        values: ExtensionArray
        pa_type = self._pa_array.type
        if pa.types.is_timestamp(pa_type):
            values = self._to_datetimearray()
        elif pa.types.is_duration(pa_type):
            values = self._to_timedeltaarray()
        else:
            values = self._to_masked()

        result = values._groupby_op(
            how=how,
            has_dropped_na=has_dropped_na,
            min_count=min_count,
            ngroups=ngroups,
            ids=ids,
            **kwargs,
        )
        if isinstance(result, np.ndarray):
            return result
        elif isinstance(result, BaseMaskedArray):
            pa_result = result.__arrow_array__()
            return self._from_pyarrow_array(pa_result)
        else:
            # DatetimeArray, TimedeltaArray
            pa_result = pa.array(result, from_pandas=True)
            return self._from_pyarrow_array(pa_result)

    def _apply_elementwise(self, func: Callable) -> list[list[Any]]:
        """Apply a callable to each element while maintaining the chunking structure."""
        return [
            [
                None if val is None else func(val)
                for val in chunk.to_numpy(zero_copy_only=False)
            ]
            for chunk in self._pa_array.iterchunks()
        ]

    def _convert_bool_result(self, result, na=lib.no_default, method_name=None):
        if na is not lib.no_default and not isna(na):  # pyright: ignore [reportGeneralTypeIssues]
            result = result.fill_null(na)
        return self._from_pyarrow_array(result)

    def _convert_int_result(self, result):
        return self._from_pyarrow_array(result)

    def _convert_rank_result(self, result):
        return self._from_pyarrow_array(result)

    def _str_count(self, pat: str, flags: int = 0) -> Self:
        if flags:
            raise NotImplementedError(f"count not implemented with {flags=}")
        return self._from_pyarrow_array(pc.count_substring_regex(self._pa_array, pat))

    def _str_repeat(self, repeats: int | Sequence[int]) -> Self:
        if not isinstance(repeats, int):
            raise NotImplementedError(
                f"repeat is not implemented when repeats is {type(repeats).__name__}"
            )
        return self._from_pyarrow_array(pc.binary_repeat(self._pa_array, repeats))

    def _str_join(self, sep: str) -> Self:
        if pa.types.is_string(self._pa_array.type) or pa.types.is_large_string(
            self._pa_array.type
        ):
            result = self._apply_elementwise(list)
            result = pa.chunked_array(result, type=pa.list_(pa.string()))
        else:
            result = self._pa_array
        return self._from_pyarrow_array(pc.binary_join(result, sep))

    def _str_partition(self, sep: str, expand: bool) -> Self:
        predicate = lambda val: val.partition(sep)
        result = self._apply_elementwise(predicate)
        return self._from_pyarrow_array(pa.chunked_array(result))

    def _str_rpartition(self, sep: str, expand: bool) -> Self:
        predicate = lambda val: val.rpartition(sep)
        result = self._apply_elementwise(predicate)
        return self._from_pyarrow_array(pa.chunked_array(result))

    def _str_casefold(self) -> Self:
        predicate = lambda val: val.casefold()
        result = self._apply_elementwise(predicate)
        return self._from_pyarrow_array(pa.chunked_array(result))

    def _str_encode(self, encoding: str, errors: str = "strict") -> Self:
        predicate = lambda val: val.encode(encoding, errors)
        result = self._apply_elementwise(predicate)
        return self._from_pyarrow_array(pa.chunked_array(result))

    def _str_extract(self, pat: str, flags: int = 0, expand: bool = True):
        if flags:
            raise NotImplementedError("Only flags=0 is implemented.")
        groups = re.compile(pat).groupindex.keys()
        if len(groups) == 0:
            raise ValueError(f"{pat=} must contain a symbolic group name.")
        result = pc.extract_regex(self._pa_array, pat)
        if expand:
            return {
                col: self._from_pyarrow_array(pc.struct_field(result, [i]))
                for col, i in zip(groups, range(result.type.num_fields))
            }
        else:
            return type(self)(pc.struct_field(result, [0]))

    def _str_findall(self, pat: str, flags: int = 0) -> Self:
        regex = re.compile(pat, flags=flags)
        predicate = lambda val: regex.findall(val)
        result = self._apply_elementwise(predicate)
        return self._from_pyarrow_array(pa.chunked_array(result))

    def _str_get_dummies(self, sep: str = "|", dtype: NpDtype | None = None):
        if dtype is None:
            dtype = np.bool_
        split = pc.split_pattern(self._pa_array, sep)
        flattened_values = pc.list_flatten(split)
        uniques = flattened_values.unique()
        uniques_sorted = uniques.take(pa.compute.array_sort_indices(uniques))
        lengths = pc.list_value_length(split).fill_null(0).to_numpy()
        n_rows = len(self)
        n_cols = len(uniques)
        indices = pc.index_in(flattened_values, uniques_sorted).to_numpy()
        indices = indices + np.arange(n_rows).repeat(lengths) * n_cols
        _dtype = pandas_dtype(dtype)
        dummies_dtype: NpDtype
        if isinstance(_dtype, np.dtype):
            dummies_dtype = _dtype
        else:
            dummies_dtype = np.bool_
        dummies = np.zeros(n_rows * n_cols, dtype=dummies_dtype)
        dummies[indices] = True
        dummies = dummies.reshape((n_rows, n_cols))  # type: ignore[assignment]
        result = self._from_pyarrow_array(pa.array(list(dummies)))
        return result, uniques_sorted.to_pylist()

    def _str_index(self, sub: str, start: int = 0, end: int | None = None) -> Self:
        predicate = lambda val: val.index(sub, start, end)
        result = self._apply_elementwise(predicate)
        return self._from_pyarrow_array(pa.chunked_array(result))

    def _str_rindex(self, sub: str, start: int = 0, end: int | None = None) -> Self:
        predicate = lambda val: val.rindex(sub, start, end)
        result = self._apply_elementwise(predicate)
        return self._from_pyarrow_array(pa.chunked_array(result))

    def _str_normalize(self, form: Literal["NFC", "NFD", "NFKC", "NFKD"]) -> Self:
        predicate = lambda val: unicodedata.normalize(form, val)
        result = self._apply_elementwise(predicate)
        return self._from_pyarrow_array(pa.chunked_array(result))

    def _str_rfind(self, sub: str, start: int = 0, end=None) -> Self:
        predicate = lambda val: val.rfind(sub, start, end)
        result = self._apply_elementwise(predicate)
        return self._from_pyarrow_array(pa.chunked_array(result))

    def _str_split(
        self,
        pat: str | None = None,
        n: int | None = -1,
        expand: bool = False,
        regex: bool | None = None,
    ) -> Self:
        if n in {-1, 0}:
            n = None
        if pat is None:
            split_func = pc.utf8_split_whitespace
        elif regex:
            split_func = functools.partial(pc.split_pattern_regex, pattern=pat)
        else:
            split_func = functools.partial(pc.split_pattern, pattern=pat)
        return self._from_pyarrow_array(split_func(self._pa_array, max_splits=n))

    def _str_rsplit(self, pat: str | None = None, n: int | None = -1) -> Self:
        if n in {-1, 0}:
            n = None
        if pat is None:
            return self._from_pyarrow_array(
                pc.utf8_split_whitespace(self._pa_array, max_splits=n, reverse=True)
            )
        return self._from_pyarrow_array(
            pc.split_pattern(self._pa_array, pat, max_splits=n, reverse=True)
        )

    def _str_translate(self, table: dict[int, str]) -> Self:
        predicate = lambda val: val.translate(table)
        result = self._apply_elementwise(predicate)
        return self._from_pyarrow_array(pa.chunked_array(result))

    def _str_wrap(self, width: int, **kwargs) -> Self:
        kwargs["width"] = width
        tw = textwrap.TextWrapper(**kwargs)
        predicate = lambda val: "\n".join(tw.wrap(val))
        result = self._apply_elementwise(predicate)
        return self._from_pyarrow_array(pa.chunked_array(result))

    @property
    def _dt_days(self) -> Self:
        return self._from_pyarrow_array(
            pa.array(
                self._to_timedeltaarray().components.days,
                from_pandas=True,
                type=pa.int32(),
            )
        )

    @property
    def _dt_hours(self) -> Self:
        return self._from_pyarrow_array(
            pa.array(
                self._to_timedeltaarray().components.hours,
                from_pandas=True,
                type=pa.int32(),
            )
        )

    @property
    def _dt_minutes(self) -> Self:
        return self._from_pyarrow_array(
            pa.array(
                self._to_timedeltaarray().components.minutes,
                from_pandas=True,
                type=pa.int32(),
            )
        )

    @property
    def _dt_seconds(self) -> Self:
        return self._from_pyarrow_array(
            pa.array(
                self._to_timedeltaarray().components.seconds,
                from_pandas=True,
                type=pa.int32(),
            )
        )

    @property
    def _dt_milliseconds(self) -> Self:
        return self._from_pyarrow_array(
            pa.array(
                self._to_timedeltaarray().components.milliseconds,
                from_pandas=True,
                type=pa.int32(),
            )
        )

    @property
    def _dt_microseconds(self) -> Self:
        return self._from_pyarrow_array(
            pa.array(
                self._to_timedeltaarray().components.microseconds,
                from_pandas=True,
                type=pa.int32(),
            )
        )

    @property
    def _dt_nanoseconds(self) -> Self:
        return self._from_pyarrow_array(
            pa.array(
                self._to_timedeltaarray().components.nanoseconds,
                from_pandas=True,
                type=pa.int32(),
            )
        )

    def _dt_to_pytimedelta(self) -> np.ndarray:
        data = self._pa_array.to_pylist()
        if self._dtype.pyarrow_dtype.unit == "ns":
            data = [None if ts is None else ts.to_pytimedelta() for ts in data]
        return np.array(data, dtype=object)

    def _dt_total_seconds(self) -> Self:
        result = pa.array(self._to_timedeltaarray().total_seconds(), from_pandas=True)
        return self._from_pyarrow_array(result)

    def _dt_as_unit(self, unit: str) -> Self:
        if pa.types.is_date(self.dtype.pyarrow_dtype):
            raise NotImplementedError("as_unit not implemented for date types")
        pd_array = self._maybe_convert_datelike_array()
        # Don't just cast _pa_array in order to follow pandas unit conversion rules
        result = pa.array(pd_array.as_unit(unit), from_pandas=True)
        return self._from_pyarrow_array(result)

    @property
    def _dt_year(self) -> Self:
        result = pc.year(self._pa_array)
        return self._from_pyarrow_array(result)

    @property
    def _dt_day(self) -> Self:
        result = pc.day(self._pa_array)
        return self._from_pyarrow_array(result)

    @property
    def _dt_day_of_week(self) -> Self:
        result = pc.day_of_week(self._pa_array)
        return self._from_pyarrow_array(result)

    _dt_dayofweek = _dt_day_of_week
    _dt_weekday = _dt_day_of_week

    @property
    def _dt_day_of_year(self) -> Self:
        result = pc.day_of_year(self._pa_array)
        return self._from_pyarrow_array(result)

    _dt_dayofyear = _dt_day_of_year

    @property
    def _dt_hour(self) -> Self:
        result = pc.hour(self._pa_array)
        return self._from_pyarrow_array(result)

    def _dt_isocalendar(self) -> Self:
        result = pc.iso_calendar(self._pa_array)
        return self._from_pyarrow_array(result)

    @property
    def _dt_is_leap_year(self) -> Self:
        result = pc.is_leap_year(self._pa_array)
        return self._from_pyarrow_array(result)

    @property
    def _dt_is_month_start(self) -> Self:
        result = pc.equal(pc.day(self._pa_array), 1)
        return self._from_pyarrow_array(result)

    @property
    def _dt_is_month_end(self) -> Self:
        result = pc.equal(
            pc.days_between(
                pc.floor_temporal(self._pa_array, unit="day"),
                pc.ceil_temporal(self._pa_array, unit="month"),
            ),
            1,
        )
        return self._from_pyarrow_array(result)

    @property
    def _dt_is_year_start(self) -> Self:
        result = pc.and_(
            pc.equal(pc.month(self._pa_array), 1),
            pc.equal(pc.day(self._pa_array), 1),
        )
        return self._from_pyarrow_array(result)

    @property
    def _dt_is_year_end(self) -> Self:
        result = pc.and_(
            pc.equal(pc.month(self._pa_array), 12),
            pc.equal(pc.day(self._pa_array), 31),
        )
        return self._from_pyarrow_array(result)

    @property
    def _dt_is_quarter_start(self) -> Self:
        result = pc.equal(
            pc.floor_temporal(self._pa_array, unit="quarter"),
            pc.floor_temporal(self._pa_array, unit="day"),
        )
        return self._from_pyarrow_array(result)

    @property
    def _dt_is_quarter_end(self) -> Self:
        result = pc.equal(
            pc.days_between(
                pc.floor_temporal(self._pa_array, unit="day"),
                pc.ceil_temporal(self._pa_array, unit="quarter"),
            ),
            1,
        )
        return self._from_pyarrow_array(result)

    @property
    def _dt_days_in_month(self) -> Self:
        result = pc.days_between(
            pc.floor_temporal(self._pa_array, unit="month"),
            pc.ceil_temporal(self._pa_array, unit="month"),
        )
        return self._from_pyarrow_array(result)

    _dt_daysinmonth = _dt_days_in_month

    @property
    def _dt_microsecond(self) -> Self:
        # GH 59154
        us = pc.microsecond(self._pa_array)
        ms_to_us = pc.multiply(pc.millisecond(self._pa_array), 1000)
        result = pc.add(us, ms_to_us)
        return self._from_pyarrow_array(result)

    @property
    def _dt_minute(self) -> Self:
        result = pc.minute(self._pa_array)
        return self._from_pyarrow_array(result)

    @property
    def _dt_month(self) -> Self:
        result = pc.month(self._pa_array)
        return self._from_pyarrow_array(result)

    @property
    def _dt_nanosecond(self) -> Self:
        result = pc.nanosecond(self._pa_array)
        return self._from_pyarrow_array(result)

    @property
    def _dt_quarter(self) -> Self:
        result = pc.quarter(self._pa_array)
        return self._from_pyarrow_array(result)

    @property
    def _dt_second(self) -> Self:
        result = pc.second(self._pa_array)
        return self._from_pyarrow_array(result)

    @property
    def _dt_date(self) -> Self:
        result = self._pa_array.cast(pa.date32())
        return self._from_pyarrow_array(result)

    @property
    def _dt_time(self) -> Self:
        unit = (
            self.dtype.pyarrow_dtype.unit
            if self.dtype.pyarrow_dtype.unit in {"us", "ns"}
            else "ns"
        )
        result = self._pa_array.cast(pa.time64(unit))
        return self._from_pyarrow_array(result)

    @property
    def _dt_tz(self):
        return timezones.maybe_get_tz(self.dtype.pyarrow_dtype.tz)

    @property
    def _dt_unit(self):
        return self.dtype.pyarrow_dtype.unit

    def _dt_normalize(self) -> Self:
        result = pc.floor_temporal(self._pa_array, 1, "day")
        return self._from_pyarrow_array(result)

    def _dt_strftime(self, format: str) -> Self:
        result = pc.strftime(self._pa_array, format=format)
        return self._from_pyarrow_array(result)

    def _round_temporally(
        self,
        method: Literal["ceil", "floor", "round"],
        freq,
        ambiguous: TimeAmbiguous = "raise",
        nonexistent: TimeNonexistent = "raise",
    ) -> Self:
        if ambiguous != "raise":
            raise NotImplementedError("ambiguous is not supported.")
        if nonexistent != "raise":
            raise NotImplementedError("nonexistent is not supported.")
        offset = to_offset(freq)
        if offset is None:
            raise ValueError(f"Must specify a valid frequency: {freq}")
        pa_supported_unit = {
            "Y": "year",
            "YS": "year",
            "Q": "quarter",
            "QS": "quarter",
            "M": "month",
            "MS": "month",
            "W": "week",
            "D": "day",
            "h": "hour",
            "min": "minute",
            "s": "second",
            "ms": "millisecond",
            "us": "microsecond",
            "ns": "nanosecond",
        }
        unit = pa_supported_unit.get(offset._prefix, None)
        if unit is None:
            raise ValueError(f"{freq=} is not supported")
        multiple = offset.n
        rounding_method = getattr(pc, f"{method}_temporal")
        result = rounding_method(self._pa_array, multiple=multiple, unit=unit)
        return self._from_pyarrow_array(result)

    def _dt_ceil(
        self,
        freq,
        ambiguous: TimeAmbiguous = "raise",
        nonexistent: TimeNonexistent = "raise",
    ) -> Self:
        return self._round_temporally("ceil", freq, ambiguous, nonexistent)

    def _dt_floor(
        self,
        freq,
        ambiguous: TimeAmbiguous = "raise",
        nonexistent: TimeNonexistent = "raise",
    ) -> Self:
        return self._round_temporally("floor", freq, ambiguous, nonexistent)

    def _dt_round(
        self,
        freq,
        ambiguous: TimeAmbiguous = "raise",
        nonexistent: TimeNonexistent = "raise",
    ) -> Self:
        return self._round_temporally("round", freq, ambiguous, nonexistent)

    def _dt_day_name(self, locale: str | None = None) -> Self:
        if locale is None:
            locale = "C"
        result = pc.strftime(self._pa_array, format="%A", locale=locale)
        return self._from_pyarrow_array(result)

    def _dt_month_name(self, locale: str | None = None) -> Self:
        if locale is None:
            locale = "C"
        result = pc.strftime(self._pa_array, format="%B", locale=locale)
        return self._from_pyarrow_array(result)

    def _dt_to_pydatetime(self) -> Series:
        from pandas import Series

        if pa.types.is_date(self.dtype.pyarrow_dtype):
            raise ValueError(
                f"to_pydatetime cannot be called with {self.dtype.pyarrow_dtype} type. "
                "Convert to pyarrow timestamp type."
            )
        data = self._pa_array.to_pylist()
        if self._dtype.pyarrow_dtype.unit == "ns":
            data = [None if ts is None else ts.to_pydatetime(warn=False) for ts in data]
        return Series(data, dtype=object)

    def _dt_tz_localize(
        self,
        tz,
        ambiguous: TimeAmbiguous = "raise",
        nonexistent: TimeNonexistent = "raise",
    ) -> Self:
        if ambiguous != "raise":
            raise NotImplementedError(f"{ambiguous=} is not supported")
        nonexistent_pa = {
            "raise": "raise",
            "shift_backward": "earliest",
            "shift_forward": "latest",
        }.get(
            nonexistent,  # type: ignore[arg-type]
            None,
        )
        if nonexistent_pa is None:
            raise NotImplementedError(f"{nonexistent=} is not supported")
        if tz is None:
            result = pc.local_timestamp(self._pa_array)
        else:
            result = pc.assume_timezone(
                self._pa_array, str(tz), ambiguous=ambiguous, nonexistent=nonexistent_pa
            )
        return self._from_pyarrow_array(result)

    def _dt_tz_convert(self, tz) -> Self:
        if self.dtype.pyarrow_dtype.tz is None:
            raise TypeError(
                "Cannot convert tz-naive timestamps, use tz_localize to localize"
            )
        current_unit = self.dtype.pyarrow_dtype.unit
        result = self._pa_array.cast(pa.timestamp(current_unit, tz))
        return self._from_pyarrow_array(result)


def transpose_homogeneous_pyarrow(
    arrays: Sequence[ArrowExtensionArray],
) -> list[ArrowExtensionArray]:
    """Transpose arrow extension arrays in a list, but faster.

    Input should be a list of arrays of equal length and all have the same
    dtype. The caller is responsible for ensuring validity of input data.
    """
    arrays = list(arrays)
    nrows, ncols = len(arrays[0]), len(arrays)
    indices = np.arange(nrows * ncols).reshape(ncols, nrows).T.reshape(-1)
    arr = pa.chunked_array([chunk for arr in arrays for chunk in arr._pa_array.chunks])
    arr = arr.take(indices)
    return [ArrowExtensionArray(arr.slice(i * ncols, ncols)) for i in range(nrows)]<|MERGE_RESOLUTION|>--- conflicted
+++ resolved
@@ -834,7 +834,6 @@
         ltype = self._pa_array.type
 
         if isinstance(other, (ExtensionArray, np.ndarray, list)):
-<<<<<<< HEAD
             try:
                 boxed = self._box_pa(other)
             except pa.lib.ArrowInvalid:
@@ -842,37 +841,20 @@
                 res_values = [op(x, y) for x, y in zip(self, other)]
                 result = pa.array(res_values, type=pa.bool_(), from_pandas=True)
             else:
-                try:
-                    result = pc_func(self._pa_array, boxed)
-                except pa.ArrowNotImplementedError:
+                rtype = boxed.type
+                if (pa.types.is_timestamp(ltype) and pa.types.is_date(rtype)) or (
+                    pa.types.is_timestamp(rtype) and pa.types.is_date(ltype)
+                ):
+                    # GH#62157 match non-pyarrow behavior
                     result = ops.invalid_comparison(self, other, op)
                     result = pa.array(result, type=pa.bool_())
-        elif is_scalar(other):
-            try:
-                result = pc_func(self._pa_array, self._box_pa(other))
-            except (pa.lib.ArrowNotImplementedError, pa.lib.ArrowInvalid):
-                mask = isna(self) | isna(other)
-                valid = ~mask
-                result = np.zeros(len(self), dtype="bool")
-                np_array = np.array(self)
-=======
-            boxed = self._box_pa(other)
-            rtype = boxed.type
-            if (pa.types.is_timestamp(ltype) and pa.types.is_date(rtype)) or (
-                pa.types.is_timestamp(rtype) and pa.types.is_date(ltype)
-            ):
-                # GH#62157 match non-pyarrow behavior
-                result = ops.invalid_comparison(self, other, op)
-                result = pa.array(result, type=pa.bool_())
-            else:
->>>>>>> 22bae736
-                try:
-                    result = pc_func(self._pa_array, boxed)
-                except pa.ArrowNotImplementedError:
-                    # TODO: could this be wrong if other is object dtype?
-                    #  in which case we need to operate pointwise?
-                    result = ops.invalid_comparison(self, other, op)
-                    result = pa.array(result, type=pa.bool_())
+                else:
+                    try:
+                        result = pc_func(self._pa_array, boxed)
+                    except pa.ArrowNotImplementedError:
+                        result = ops.invalid_comparison(self, other, op)
+                        result = pa.array(result, type=pa.bool_())
+
         elif is_scalar(other):
             if (isinstance(other, datetime) and pa.types.is_date(ltype)) or (
                 type(other) is date and pa.types.is_timestamp(ltype)
