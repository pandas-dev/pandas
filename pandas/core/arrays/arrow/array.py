from __future__ import annotations

import functools
import operator
import re
import textwrap
from typing import (
    TYPE_CHECKING,
    Any,
    Callable,
    Literal,
    cast,
)
import unicodedata

import numpy as np

from pandas._libs import lib
from pandas._libs.tslibs import (
    Timedelta,
    Timestamp,
    timezones,
)
from pandas.compat import (
    pa_version_under10p1,
    pa_version_under11p0,
    pa_version_under13p0,
)
from pandas.util._decorators import doc
from pandas.util._validators import validate_fillna_kwargs

from pandas.core.dtypes.cast import (
    can_hold_element,
    infer_dtype_from_scalar,
)
from pandas.core.dtypes.common import (
    CategoricalDtype,
    is_array_like,
    is_bool_dtype,
    is_integer,
    is_list_like,
    is_numeric_dtype,
    is_scalar,
    pandas_dtype,
)
from pandas.core.dtypes.dtypes import DatetimeTZDtype
from pandas.core.dtypes.missing import isna

from pandas.core import (
    algorithms as algos,
    missing,
    ops,
    roperator,
)
from pandas.core.algorithms import map_array
from pandas.core.arraylike import OpsMixin
from pandas.core.arrays._arrow_string_mixins import ArrowStringArrayMixin
from pandas.core.arrays._utils import to_numpy_dtype_inference
from pandas.core.arrays.base import (
    ExtensionArray,
    ExtensionArraySupportsAnyAll,
)
from pandas.core.arrays.masked import BaseMaskedArray
from pandas.core.arrays.string_ import StringDtype
import pandas.core.common as com
from pandas.core.indexers import (
    check_array_indexer,
    unpack_tuple_and_ellipses,
    validate_indices,
)
from pandas.core.strings.base import BaseStringArrayMethods

from pandas.io._util import _arrow_dtype_mapping
from pandas.tseries.frequencies import to_offset

if not pa_version_under10p1:
    import pyarrow as pa
    import pyarrow.compute as pc

    from pandas.core.dtypes.dtypes import ArrowDtype

    ARROW_CMP_FUNCS = {
        "eq": pc.equal,
        "ne": pc.not_equal,
        "lt": pc.less,
        "gt": pc.greater,
        "le": pc.less_equal,
        "ge": pc.greater_equal,
    }

    ARROW_LOGICAL_FUNCS = {
        "and_": pc.and_kleene,
        "rand_": lambda x, y: pc.and_kleene(y, x),
        "or_": pc.or_kleene,
        "ror_": lambda x, y: pc.or_kleene(y, x),
        "xor": pc.xor,
        "rxor": lambda x, y: pc.xor(y, x),
    }

    ARROW_BIT_WISE_FUNCS = {
        "and_": pc.bit_wise_and,
        "rand_": lambda x, y: pc.bit_wise_and(y, x),
        "or_": pc.bit_wise_or,
        "ror_": lambda x, y: pc.bit_wise_or(y, x),
        "xor": pc.bit_wise_xor,
        "rxor": lambda x, y: pc.bit_wise_xor(y, x),
    }

    def cast_for_truediv(
        arrow_array: pa.ChunkedArray, pa_object: pa.Array | pa.Scalar
    ) -> pa.ChunkedArray:
        # Ensure int / int -> float mirroring Python/Numpy behavior
        # as pc.divide_checked(int, int) -> int
        if pa.types.is_integer(arrow_array.type) and pa.types.is_integer(
            pa_object.type
        ):
            return arrow_array.cast(pa.float64())
        return arrow_array

    def floordiv_compat(
        left: pa.ChunkedArray | pa.Array | pa.Scalar,
        right: pa.ChunkedArray | pa.Array | pa.Scalar,
    ) -> pa.ChunkedArray:
        # Ensure int // int -> int mirroring Python/Numpy behavior
        # as pc.floor(pc.divide_checked(int, int)) -> float
        converted_left = cast_for_truediv(left, right)
        result = pc.floor(pc.divide(converted_left, right))
        if pa.types.is_integer(left.type) and pa.types.is_integer(right.type):
            result = result.cast(left.type)
        return result

    ARROW_ARITHMETIC_FUNCS = {
        "add": pc.add_checked,
        "radd": lambda x, y: pc.add_checked(y, x),
        "sub": pc.subtract_checked,
        "rsub": lambda x, y: pc.subtract_checked(y, x),
        "mul": pc.multiply_checked,
        "rmul": lambda x, y: pc.multiply_checked(y, x),
        "truediv": lambda x, y: pc.divide(cast_for_truediv(x, y), y),
        "rtruediv": lambda x, y: pc.divide(y, cast_for_truediv(x, y)),
        "floordiv": lambda x, y: floordiv_compat(x, y),
        "rfloordiv": lambda x, y: floordiv_compat(y, x),
        "mod": NotImplemented,
        "rmod": NotImplemented,
        "divmod": NotImplemented,
        "rdivmod": NotImplemented,
        "pow": pc.power_checked,
        "rpow": lambda x, y: pc.power_checked(y, x),
    }

if TYPE_CHECKING:
    from collections.abc import Sequence

    from pandas._typing import (
        ArrayLike,
        AxisInt,
        Dtype,
        FillnaOptions,
        Iterator,
        NpDtype,
        NumpySorter,
        NumpyValueArrayLike,
        PositionalIndexer,
        Scalar,
        Self,
        SortKind,
        TakeIndexer,
        TimeAmbiguous,
        TimeNonexistent,
        npt,
    )

    from pandas import Series
    from pandas.core.arrays.datetimes import DatetimeArray
    from pandas.core.arrays.timedeltas import TimedeltaArray


def get_unit_from_pa_dtype(pa_dtype):
    # https://github.com/pandas-dev/pandas/pull/50998#discussion_r1100344804
    if pa_version_under11p0:
        unit = str(pa_dtype).split("[", 1)[-1][:-1]
        if unit not in ["s", "ms", "us", "ns"]:
            raise ValueError(pa_dtype)
        return unit
    return pa_dtype.unit


def to_pyarrow_type(
    dtype: ArrowDtype | pa.DataType | Dtype | None,
) -> pa.DataType | None:
    """
    Convert dtype to a pyarrow type instance.
    """
    if isinstance(dtype, ArrowDtype):
        return dtype.pyarrow_dtype
    elif isinstance(dtype, pa.DataType):
        return dtype
    elif isinstance(dtype, DatetimeTZDtype):
        return pa.timestamp(dtype.unit, dtype.tz)
    elif dtype:
        try:
            # Accepts python types too
            # Doesn't handle all numpy types
            return pa.from_numpy_dtype(dtype)
        except pa.ArrowNotImplementedError:
            pass
    return None


class ArrowExtensionArray(
    OpsMixin,
    ExtensionArraySupportsAnyAll,
    ArrowStringArrayMixin,
    BaseStringArrayMethods,
):
    """
    Pandas ExtensionArray backed by a PyArrow ChunkedArray.

    .. warning::

       ArrowExtensionArray is considered experimental. The implementation and
       parts of the API may change without warning.

    Parameters
    ----------
    values : pyarrow.Array or pyarrow.ChunkedArray

    Attributes
    ----------
    None

    Methods
    -------
    None

    Returns
    -------
    ArrowExtensionArray

    Notes
    -----
    Most methods are implemented using `pyarrow compute functions. <https://arrow.apache.org/docs/python/api/compute.html>`__
    Some methods may either raise an exception or raise a ``PerformanceWarning`` if an
    associated compute function is not available based on the installed version of PyArrow.

    Please install the latest version of PyArrow to enable the best functionality and avoid
    potential bugs in prior versions of PyArrow.

    Examples
    --------
    Create an ArrowExtensionArray with :func:`pandas.array`:

    >>> pd.array([1, 1, None], dtype="int64[pyarrow]")
    <ArrowExtensionArray>
    [1, 1, <NA>]
    Length: 3, dtype: int64[pyarrow]
    """  # noqa: E501 (http link too long)

    _pa_array: pa.ChunkedArray
    _dtype: ArrowDtype

    def __init__(self, values: pa.Array | pa.ChunkedArray) -> None:
        if pa_version_under10p1:
            msg = "pyarrow>=10.0.1 is required for PyArrow backed ArrowExtensionArray."
            raise ImportError(msg)
        if isinstance(values, pa.Array):
            self._pa_array = pa.chunked_array([values])
        elif isinstance(values, pa.ChunkedArray):
            self._pa_array = values
        else:
            raise ValueError(
                f"Unsupported type '{type(values)}' for ArrowExtensionArray"
            )
        self._dtype = ArrowDtype(self._pa_array.type)

    @classmethod
    def _from_sequence(cls, scalars, *, dtype: Dtype | None = None, copy: bool = False):
        """
        Construct a new ExtensionArray from a sequence of scalars.
        """
        if dtype is not None and isinstance(dtype, str):
            # FIXME: in tests.extension.test_arrow we pass pyarrow _type_ objects
            # which raise when passed to pandas_dtype
            dtype = pandas_dtype(dtype)
        pa_type = to_pyarrow_type(dtype)
        pa_array = cls._box_pa_array(scalars, pa_type=pa_type, copy=copy)
        arr = cls(pa_array)
        return arr

    @classmethod
    def _from_sequence_of_strings(
        cls, strings, *, dtype: Dtype | None = None, copy: bool = False
    ):
        """
        Construct a new ExtensionArray from a sequence of strings.
        """
        pa_type = to_pyarrow_type(dtype)
        if (
            pa_type is None
            or pa.types.is_binary(pa_type)
            or pa.types.is_string(pa_type)
        ):
            # pa_type is None: Let pa.array infer
            # pa_type is string/binary: scalars already correct type
            scalars = strings
        elif pa.types.is_timestamp(pa_type):
            from pandas.core.tools.datetimes import to_datetime

            scalars = to_datetime(strings, errors="raise")
        elif pa.types.is_date(pa_type):
            from pandas.core.tools.datetimes import to_datetime

            scalars = to_datetime(strings, errors="raise").date
        elif pa.types.is_duration(pa_type):
            from pandas.core.tools.timedeltas import to_timedelta

            scalars = to_timedelta(strings, errors="raise")
            if pa_type.unit != "ns":
                # GH51175: test_from_sequence_of_strings_pa_array
                # attempt to parse as int64 reflecting pyarrow's
                # duration to string casting behavior
                mask = isna(scalars)
                if not isinstance(strings, (pa.Array, pa.ChunkedArray)):
                    strings = pa.array(strings, type=pa.string(), from_pandas=True)
                strings = pc.if_else(mask, None, strings)
                try:
                    scalars = strings.cast(pa.int64())
                except pa.ArrowInvalid:
                    pass
        elif pa.types.is_time(pa_type):
            from pandas.core.tools.times import to_time

            # "coerce" to allow "null times" (None) to not raise
            scalars = to_time(strings, errors="coerce")
        elif pa.types.is_boolean(pa_type):
            # pyarrow string->bool casting is case-insensitive:
            #   "true" or "1" -> True
            #   "false" or "0" -> False
            # Note: BooleanArray was previously used to parse these strings
            #   and allows "1.0" and "0.0". Pyarrow casting does not support
            #   this, but we allow it here.
            if isinstance(strings, (pa.Array, pa.ChunkedArray)):
                scalars = strings
            else:
                scalars = pa.array(strings, type=pa.string(), from_pandas=True)
            scalars = pc.if_else(pc.equal(scalars, "1.0"), "1", scalars)
            scalars = pc.if_else(pc.equal(scalars, "0.0"), "0", scalars)
            scalars = scalars.cast(pa.bool_())
        elif (
            pa.types.is_integer(pa_type)
            or pa.types.is_floating(pa_type)
            or pa.types.is_decimal(pa_type)
        ):
            from pandas.core.tools.numeric import to_numeric

            scalars = to_numeric(strings, errors="raise")
        else:
            raise NotImplementedError(
                f"Converting strings to {pa_type} is not implemented."
            )
        return cls._from_sequence(scalars, dtype=pa_type, copy=copy)

    @classmethod
    def _box_pa(
        cls, value, pa_type: pa.DataType | None = None
    ) -> pa.Array | pa.ChunkedArray | pa.Scalar:
        """
        Box value into a pyarrow Array, ChunkedArray or Scalar.

        Parameters
        ----------
        value : any
        pa_type : pa.DataType | None

        Returns
        -------
        pa.Array or pa.ChunkedArray or pa.Scalar
        """
        if isinstance(value, pa.Scalar) or not is_list_like(value):
            return cls._box_pa_scalar(value, pa_type)
        return cls._box_pa_array(value, pa_type)

    @classmethod
    def _box_pa_scalar(cls, value, pa_type: pa.DataType | None = None) -> pa.Scalar:
        """
        Box value into a pyarrow Scalar.

        Parameters
        ----------
        value : any
        pa_type : pa.DataType | None

        Returns
        -------
        pa.Scalar
        """
        if isinstance(value, pa.Scalar):
            pa_scalar = value
        elif isna(value):
            pa_scalar = pa.scalar(None, type=pa_type)
        else:
            # Workaround https://github.com/apache/arrow/issues/37291
            if isinstance(value, Timedelta):
                if pa_type is None:
                    pa_type = pa.duration(value.unit)
                elif value.unit != pa_type.unit:
                    value = value.as_unit(pa_type.unit)
                value = value._value
            elif isinstance(value, Timestamp):
                if pa_type is None:
                    pa_type = pa.timestamp(value.unit, tz=value.tz)
                elif value.unit != pa_type.unit:
                    value = value.as_unit(pa_type.unit)
                value = value._value

            pa_scalar = pa.scalar(value, type=pa_type, from_pandas=True)

        if pa_type is not None and pa_scalar.type != pa_type:
            pa_scalar = pa_scalar.cast(pa_type)

        return pa_scalar

    @classmethod
    def _box_pa_array(
        cls, value, pa_type: pa.DataType | None = None, copy: bool = False
    ) -> pa.Array | pa.ChunkedArray:
        """
        Box value into a pyarrow Array or ChunkedArray.

        Parameters
        ----------
        value : Sequence
        pa_type : pa.DataType | None

        Returns
        -------
        pa.Array or pa.ChunkedArray
        """
        if isinstance(value, cls):
            pa_array = value._pa_array
        elif isinstance(value, (pa.Array, pa.ChunkedArray)):
            pa_array = value
        elif isinstance(value, BaseMaskedArray):
            # GH 52625
            if copy:
                value = value.copy()
            pa_array = value.__arrow_array__()
        else:
            if (
                isinstance(value, np.ndarray)
                and pa_type is not None
                and (
                    pa.types.is_large_binary(pa_type)
                    or pa.types.is_large_string(pa_type)
                )
            ):
                # See https://github.com/apache/arrow/issues/35289
                value = value.tolist()
            elif copy and is_array_like(value):
                # pa array should not get updated when numpy array is updated
                value = value.copy()

            if (
                pa_type is not None
                and pa.types.is_duration(pa_type)
                and (not isinstance(value, np.ndarray) or value.dtype.kind not in "mi")
            ):
                # Workaround https://github.com/apache/arrow/issues/37291
                from pandas.core.tools.timedeltas import to_timedelta

                value = to_timedelta(value, unit=pa_type.unit).as_unit(pa_type.unit)
                value = value.to_numpy()

            try:
                pa_array = pa.array(value, type=pa_type, from_pandas=True)
            except (pa.ArrowInvalid, pa.ArrowTypeError):
                # GH50430: let pyarrow infer type, then cast
                pa_array = pa.array(value, from_pandas=True)

            if pa_type is None and pa.types.is_duration(pa_array.type):
                # Workaround https://github.com/apache/arrow/issues/37291
                from pandas.core.tools.timedeltas import to_timedelta

                value = to_timedelta(value)
                value = value.to_numpy()
                pa_array = pa.array(value, type=pa_type, from_pandas=True)

            if pa.types.is_duration(pa_array.type) and pa_array.null_count > 0:
                # GH52843: upstream bug for duration types when originally
                # constructed with data containing numpy NaT.
                # https://github.com/apache/arrow/issues/35088
                arr = cls(pa_array)
                arr = arr.fillna(arr.dtype.na_value)
                pa_array = arr._pa_array

        if pa_type is not None and pa_array.type != pa_type:
            if pa.types.is_dictionary(pa_type):
                pa_array = pa_array.dictionary_encode()
            else:
                try:
                    pa_array = pa_array.cast(pa_type)
                except (
                    pa.ArrowInvalid,
                    pa.ArrowTypeError,
                    pa.ArrowNotImplementedError,
                ):
                    if pa.types.is_string(pa_array.type) or pa.types.is_large_string(
                        pa_array.type
                    ):
                        # TODO: Move logic in _from_sequence_of_strings into
                        # _box_pa_array
                        return cls._from_sequence_of_strings(
                            value, dtype=pa_type
                        )._pa_array
                    else:
                        raise

        return pa_array

    def __getitem__(self, item: PositionalIndexer):
        """Select a subset of self.

        Parameters
        ----------
        item : int, slice, or ndarray
            * int: The position in 'self' to get.
            * slice: A slice object, where 'start', 'stop', and 'step' are
              integers or None
            * ndarray: A 1-d boolean NumPy ndarray the same length as 'self'

        Returns
        -------
        item : scalar or ExtensionArray

        Notes
        -----
        For scalar ``item``, return a scalar value suitable for the array's
        type. This should be an instance of ``self.dtype.type``.
        For slice ``key``, return an instance of ``ExtensionArray``, even
        if the slice is length 0 or 1.
        For a boolean mask, return an instance of ``ExtensionArray``, filtered
        to the values where ``item`` is True.
        """
        item = check_array_indexer(self, item)

        if isinstance(item, np.ndarray):
            if not len(item):
                # Removable once we migrate StringDtype[pyarrow] to ArrowDtype[string]
                if self._dtype.name == "string" and self._dtype.storage in (
                    "pyarrow",
                    "pyarrow_numpy",
                ):
                    pa_dtype = pa.string()
                else:
                    pa_dtype = self._dtype.pyarrow_dtype
                return type(self)(pa.chunked_array([], type=pa_dtype))
            elif item.dtype.kind in "iu":
                return self.take(item)
            elif item.dtype.kind == "b":
                return type(self)(self._pa_array.filter(item))
            else:
                raise IndexError(
                    "Only integers, slices and integer or "
                    "boolean arrays are valid indices."
                )
        elif isinstance(item, tuple):
            item = unpack_tuple_and_ellipses(item)

        if item is Ellipsis:
            # TODO: should be handled by pyarrow?
            item = slice(None)

        if is_scalar(item) and not is_integer(item):
            # e.g. "foo" or 2.5
            # exception message copied from numpy
            raise IndexError(
                r"only integers, slices (`:`), ellipsis (`...`), numpy.newaxis "
                r"(`None`) and integer or boolean arrays are valid indices"
            )
        # We are not an array indexer, so maybe e.g. a slice or integer
        # indexer. We dispatch to pyarrow.
        if isinstance(item, slice):
            # Arrow bug https://github.com/apache/arrow/issues/38768
            if item.start == item.stop:
                pass
            elif (
                item.stop is not None
                and item.stop < -len(self)
                and item.step is not None
                and item.step < 0
            ):
                item = slice(item.start, None, item.step)

        value = self._pa_array[item]
        if isinstance(value, pa.ChunkedArray):
            return type(self)(value)
        else:
            pa_type = self._pa_array.type
            scalar = value.as_py()
            if scalar is None:
                return self._dtype.na_value
            elif pa.types.is_timestamp(pa_type) and pa_type.unit != "ns":
                # GH 53326
                return Timestamp(scalar).as_unit(pa_type.unit)
            elif pa.types.is_duration(pa_type) and pa_type.unit != "ns":
                # GH 53326
                return Timedelta(scalar).as_unit(pa_type.unit)
            else:
                return scalar

    def __iter__(self) -> Iterator[Any]:
        """
        Iterate over elements of the array.
        """
        na_value = self._dtype.na_value
        # GH 53326
        pa_type = self._pa_array.type
        box_timestamp = pa.types.is_timestamp(pa_type) and pa_type.unit != "ns"
        box_timedelta = pa.types.is_duration(pa_type) and pa_type.unit != "ns"
        for value in self._pa_array:
            val = value.as_py()
            if val is None:
                yield na_value
            elif box_timestamp:
                yield Timestamp(val).as_unit(pa_type.unit)
            elif box_timedelta:
                yield Timedelta(val).as_unit(pa_type.unit)
            else:
                yield val

    def __arrow_array__(self, type=None):
        """Convert myself to a pyarrow ChunkedArray."""
        return self._pa_array

    def __array__(self, dtype: NpDtype | None = None) -> np.ndarray:
        """Correctly construct numpy arrays when passed to `np.asarray()`."""
        return self.to_numpy(dtype=dtype)

    def __invert__(self) -> Self:
        # This is a bit wise op for integer types
        if pa.types.is_integer(self._pa_array.type):
            return type(self)(pc.bit_wise_not(self._pa_array))
        else:
            return type(self)(pc.invert(self._pa_array))

    def __neg__(self) -> Self:
        return type(self)(pc.negate_checked(self._pa_array))

    def __pos__(self) -> Self:
        return type(self)(self._pa_array)

    def __abs__(self) -> Self:
        return type(self)(pc.abs_checked(self._pa_array))

    # GH 42600: __getstate__/__setstate__ not necessary once
    # https://issues.apache.org/jira/browse/ARROW-10739 is addressed
    def __getstate__(self):
        state = self.__dict__.copy()
        state["_pa_array"] = self._pa_array.combine_chunks()
        return state

    def __setstate__(self, state) -> None:
        if "_data" in state:
            data = state.pop("_data")
        else:
            data = state["_pa_array"]
        state["_pa_array"] = pa.chunked_array(data)
        self.__dict__.update(state)

    def _cmp_method(self, other, op):
        pc_func = ARROW_CMP_FUNCS[op.__name__]
        if isinstance(
            other, (ArrowExtensionArray, np.ndarray, list, BaseMaskedArray)
        ) or isinstance(getattr(other, "dtype", None), CategoricalDtype):
            result = pc_func(self._pa_array, self._box_pa(other))
        elif is_scalar(other):
            try:
                result = pc_func(self._pa_array, self._box_pa(other))
            except (pa.lib.ArrowNotImplementedError, pa.lib.ArrowInvalid):
                mask = isna(self) | isna(other)
                valid = ~mask
                result = np.zeros(len(self), dtype="bool")
                np_array = np.array(self)
                try:
                    result[valid] = op(np_array[valid], other)
                except TypeError:
                    result = ops.invalid_comparison(np_array, other, op)
                result = pa.array(result, type=pa.bool_())
                result = pc.if_else(valid, result, None)
        else:
            raise NotImplementedError(
                f"{op.__name__} not implemented for {type(other)}"
            )
        return ArrowExtensionArray(result)

    def _evaluate_op_method(self, other, op, arrow_funcs):
        pa_type = self._pa_array.type
        other = self._box_pa(other)

        if pa.types.is_string(pa_type) or pa.types.is_binary(pa_type):
            if op in [operator.add, roperator.radd, operator.mul, roperator.rmul]:
                sep = pa.scalar("", type=pa_type)
                if op is operator.add:
                    result = pc.binary_join_element_wise(self._pa_array, other, sep)
                elif op is roperator.radd:
                    result = pc.binary_join_element_wise(other, self._pa_array, sep)
                else:
                    if not (
                        isinstance(other, pa.Scalar) and pa.types.is_integer(other.type)
                    ):
                        raise TypeError("Can only string multiply by an integer.")
                    result = pc.binary_join_element_wise(
                        *([self._pa_array] * other.as_py()), sep
                    )
                return type(self)(result)

        if (
            isinstance(other, pa.Scalar)
            and pc.is_null(other).as_py()
            and op.__name__ in ARROW_LOGICAL_FUNCS
        ):
            # pyarrow kleene ops require null to be typed
            other = other.cast(pa_type)

        pc_func = arrow_funcs[op.__name__]
        if pc_func is NotImplemented:
            raise NotImplementedError(f"{op.__name__} not implemented.")

        result = pc_func(self._pa_array, other)
        return type(self)(result)

    def _logical_method(self, other, op):
        # For integer types `^`, `|`, `&` are bitwise operators and return
        # integer types. Otherwise these are boolean ops.
        if pa.types.is_integer(self._pa_array.type):
            return self._evaluate_op_method(other, op, ARROW_BIT_WISE_FUNCS)
        else:
            return self._evaluate_op_method(other, op, ARROW_LOGICAL_FUNCS)

    def _arith_method(self, other, op):
        return self._evaluate_op_method(other, op, ARROW_ARITHMETIC_FUNCS)

    def equals(self, other) -> bool:
        if not isinstance(other, ArrowExtensionArray):
            return False
        # I'm told that pyarrow makes __eq__ behave like pandas' equals;
        #  TODO: is this documented somewhere?
        return self._pa_array == other._pa_array

    @property
    def dtype(self) -> ArrowDtype:
        """
        An instance of 'ExtensionDtype'.
        """
        return self._dtype

    @property
    def nbytes(self) -> int:
        """
        The number of bytes needed to store this object in memory.
        """
        return self._pa_array.nbytes

    def __len__(self) -> int:
        """
        Length of this array.

        Returns
        -------
        length : int
        """
        return len(self._pa_array)

    def __contains__(self, key) -> bool:
        # https://github.com/pandas-dev/pandas/pull/51307#issuecomment-1426372604
        if isna(key) and key is not self.dtype.na_value:
            if self.dtype.kind == "f" and lib.is_float(key):
                return pc.any(pc.is_nan(self._pa_array)).as_py()

            # e.g. date or timestamp types we do not allow None here to match pd.NA
            return False
            # TODO: maybe complex? object?

        return bool(super().__contains__(key))

    @property
    def _hasna(self) -> bool:
        return self._pa_array.null_count > 0

    def isna(self) -> npt.NDArray[np.bool_]:
        """
        Boolean NumPy array indicating if each value is missing.

        This should return a 1-D array the same length as 'self'.
        """
        # GH51630: fast paths
        null_count = self._pa_array.null_count
        if null_count == 0:
            return np.zeros(len(self), dtype=np.bool_)
        elif null_count == len(self):
            return np.ones(len(self), dtype=np.bool_)

        return self._pa_array.is_null().to_numpy()

    def any(self, *, skipna: bool = True, **kwargs):
        """
        Return whether any element is truthy.

        Returns False unless there is at least one element that is truthy.
        By default, NAs are skipped. If ``skipna=False`` is specified and
        missing values are present, similar :ref:`Kleene logic <boolean.kleene>`
        is used as for logical operations.

        Parameters
        ----------
        skipna : bool, default True
            Exclude NA values. If the entire array is NA and `skipna` is
            True, then the result will be False, as for an empty array.
            If `skipna` is False, the result will still be True if there is
            at least one element that is truthy, otherwise NA will be returned
            if there are NA's present.

        Returns
        -------
        bool or :attr:`pandas.NA`

        See Also
        --------
        ArrowExtensionArray.all : Return whether all elements are truthy.

        Examples
        --------
        The result indicates whether any element is truthy (and by default
        skips NAs):

        >>> pd.array([True, False, True], dtype="boolean[pyarrow]").any()
        True
        >>> pd.array([True, False, pd.NA], dtype="boolean[pyarrow]").any()
        True
        >>> pd.array([False, False, pd.NA], dtype="boolean[pyarrow]").any()
        False
        >>> pd.array([], dtype="boolean[pyarrow]").any()
        False
        >>> pd.array([pd.NA], dtype="boolean[pyarrow]").any()
        False
        >>> pd.array([pd.NA], dtype="float64[pyarrow]").any()
        False

        With ``skipna=False``, the result can be NA if this is logically
        required (whether ``pd.NA`` is True or False influences the result):

        >>> pd.array([True, False, pd.NA], dtype="boolean[pyarrow]").any(skipna=False)
        True
        >>> pd.array([1, 0, pd.NA], dtype="boolean[pyarrow]").any(skipna=False)
        True
        >>> pd.array([False, False, pd.NA], dtype="boolean[pyarrow]").any(skipna=False)
        <NA>
        >>> pd.array([0, 0, pd.NA], dtype="boolean[pyarrow]").any(skipna=False)
        <NA>
        """
        return self._reduce("any", skipna=skipna, **kwargs)

    def all(self, *, skipna: bool = True, **kwargs):
        """
        Return whether all elements are truthy.

        Returns True unless there is at least one element that is falsey.
        By default, NAs are skipped. If ``skipna=False`` is specified and
        missing values are present, similar :ref:`Kleene logic <boolean.kleene>`
        is used as for logical operations.

        Parameters
        ----------
        skipna : bool, default True
            Exclude NA values. If the entire array is NA and `skipna` is
            True, then the result will be True, as for an empty array.
            If `skipna` is False, the result will still be False if there is
            at least one element that is falsey, otherwise NA will be returned
            if there are NA's present.

        Returns
        -------
        bool or :attr:`pandas.NA`

        See Also
        --------
        ArrowExtensionArray.any : Return whether any element is truthy.

        Examples
        --------
        The result indicates whether all elements are truthy (and by default
        skips NAs):

        >>> pd.array([True, True, pd.NA], dtype="boolean[pyarrow]").all()
        True
        >>> pd.array([1, 1, pd.NA], dtype="boolean[pyarrow]").all()
        True
        >>> pd.array([True, False, pd.NA], dtype="boolean[pyarrow]").all()
        False
        >>> pd.array([], dtype="boolean[pyarrow]").all()
        True
        >>> pd.array([pd.NA], dtype="boolean[pyarrow]").all()
        True
        >>> pd.array([pd.NA], dtype="float64[pyarrow]").all()
        True

        With ``skipna=False``, the result can be NA if this is logically
        required (whether ``pd.NA`` is True or False influences the result):

        >>> pd.array([True, True, pd.NA], dtype="boolean[pyarrow]").all(skipna=False)
        <NA>
        >>> pd.array([1, 1, pd.NA], dtype="boolean[pyarrow]").all(skipna=False)
        <NA>
        >>> pd.array([True, False, pd.NA], dtype="boolean[pyarrow]").all(skipna=False)
        False
        >>> pd.array([1, 0, pd.NA], dtype="boolean[pyarrow]").all(skipna=False)
        False
        """
        return self._reduce("all", skipna=skipna, **kwargs)

    def argsort(
        self,
        *,
        ascending: bool = True,
        kind: SortKind = "quicksort",
        na_position: str = "last",
        **kwargs,
    ) -> np.ndarray:
        order = "ascending" if ascending else "descending"
        null_placement = {"last": "at_end", "first": "at_start"}.get(na_position, None)
        if null_placement is None:
            raise ValueError(f"invalid na_position: {na_position}")

        result = pc.array_sort_indices(
            self._pa_array, order=order, null_placement=null_placement
        )
        np_result = result.to_numpy()
        return np_result.astype(np.intp, copy=False)

    def _argmin_max(self, skipna: bool, method: str) -> int:
        if self._pa_array.length() in (0, self._pa_array.null_count) or (
            self._hasna and not skipna
        ):
            # For empty or all null, pyarrow returns -1 but pandas expects TypeError
            # For skipna=False and data w/ null, pandas expects NotImplementedError
            # let ExtensionArray.arg{max|min} raise
            return getattr(super(), f"arg{method}")(skipna=skipna)

        data = self._pa_array
        if pa.types.is_duration(data.type):
            data = data.cast(pa.int64())

        value = getattr(pc, method)(data, skip_nulls=skipna)
        return pc.index(data, value).as_py()

    def argmin(self, skipna: bool = True) -> int:
        return self._argmin_max(skipna, "min")

    def argmax(self, skipna: bool = True) -> int:
        return self._argmin_max(skipna, "max")

    def copy(self) -> Self:
        """
        Return a shallow copy of the array.

        Underlying ChunkedArray is immutable, so a deep copy is unnecessary.

        Returns
        -------
        type(self)
        """
        return type(self)(self._pa_array)

    def dropna(self) -> Self:
        """
        Return ArrowExtensionArray without NA values.

        Returns
        -------
        ArrowExtensionArray
        """
        return type(self)(pc.drop_null(self._pa_array))

    def _pad_or_backfill(
        self, *, method: FillnaOptions, limit: int | None = None, copy: bool = True
    ) -> Self:
        if not self._hasna:
            # TODO(CoW): Not necessary anymore when CoW is the default
            return self.copy()

        if limit is None:
            method = missing.clean_fill_method(method)
            try:
                if method == "pad":
                    return type(self)(pc.fill_null_forward(self._pa_array))
                elif method == "backfill":
                    return type(self)(pc.fill_null_backward(self._pa_array))
            except pa.ArrowNotImplementedError:
                # ArrowNotImplementedError: Function 'coalesce' has no kernel
                #   matching input types (duration[ns], duration[ns])
                # TODO: remove try/except wrapper if/when pyarrow implements
                #   a kernel for duration types.
                pass

        # TODO(3.0): after EA.fillna 'method' deprecation is enforced, we can remove
        #  this method entirely.
        return super()._pad_or_backfill(method=method, limit=limit, copy=copy)

    @doc(ExtensionArray.fillna)
    def fillna(
        self,
        value: object | ArrayLike | None = None,
        method: FillnaOptions | None = None,
        limit: int | None = None,
        copy: bool = True,
    ) -> Self:
        value, method = validate_fillna_kwargs(value, method)

        if not self._hasna:
            # TODO(CoW): Not necessary anymore when CoW is the default
            return self.copy()

        if limit is not None:
            return super().fillna(value=value, method=method, limit=limit, copy=copy)

        if method is not None:
            return super().fillna(method=method, limit=limit, copy=copy)

        if isinstance(value, (np.ndarray, ExtensionArray)):
            # Similar to check_value_size, but we do not mask here since we may
            #  end up passing it to the super() method.
            if len(value) != len(self):
                raise ValueError(
                    f"Length of 'value' does not match. Got ({len(value)}) "
                    f" expected {len(self)}"
                )

        try:
            fill_value = self._box_pa(value, pa_type=self._pa_array.type)
        except pa.ArrowTypeError as err:
            msg = f"Invalid value '{str(value)}' for dtype {self.dtype}"
            raise TypeError(msg) from err

        try:
            return type(self)(pc.fill_null(self._pa_array, fill_value=fill_value))
        except pa.ArrowNotImplementedError:
            # ArrowNotImplementedError: Function 'coalesce' has no kernel
            #   matching input types (duration[ns], duration[ns])
            # TODO: remove try/except wrapper if/when pyarrow implements
            #   a kernel for duration types.
            pass

        return super().fillna(value=value, method=method, limit=limit, copy=copy)

    def isin(self, values: ArrayLike) -> npt.NDArray[np.bool_]:
        # short-circuit to return all False array.
        if not len(values):
            return np.zeros(len(self), dtype=bool)

        result = pc.is_in(self._pa_array, value_set=pa.array(values, from_pandas=True))
        # pyarrow 2.0.0 returned nulls, so we explicitly specify dtype to convert nulls
        # to False
        return np.array(result, dtype=np.bool_)

    def _values_for_factorize(self) -> tuple[np.ndarray, Any]:
        """
        Return an array and missing value suitable for factorization.

        Returns
        -------
        values : ndarray
        na_value : pd.NA

        Notes
        -----
        The values returned by this method are also used in
        :func:`pandas.util.hash_pandas_object`.
        """
        values = self._pa_array.to_numpy()
        return values, self.dtype.na_value

    @doc(ExtensionArray.factorize)
    def factorize(
        self,
        use_na_sentinel: bool = True,
    ) -> tuple[np.ndarray, ExtensionArray]:
        null_encoding = "mask" if use_na_sentinel else "encode"

        data = self._pa_array
        pa_type = data.type
        if pa_version_under11p0 and pa.types.is_duration(pa_type):
            # https://github.com/apache/arrow/issues/15226#issuecomment-1376578323
            data = data.cast(pa.int64())

        if pa.types.is_dictionary(data.type):
            encoded = data
        else:
            encoded = data.dictionary_encode(null_encoding=null_encoding)
        if encoded.length() == 0:
            indices = np.array([], dtype=np.intp)
            uniques = type(self)(pa.chunked_array([], type=encoded.type.value_type))
        else:
            # GH 54844
            combined = encoded.combine_chunks()
            pa_indices = combined.indices
            if pa_indices.null_count > 0:
                pa_indices = pc.fill_null(pa_indices, -1)
            indices = pa_indices.to_numpy(zero_copy_only=False, writable=True).astype(
                np.intp, copy=False
            )
            uniques = type(self)(combined.dictionary)

        if pa_version_under11p0 and pa.types.is_duration(pa_type):
            uniques = cast(ArrowExtensionArray, uniques.astype(self.dtype))
        return indices, uniques

    def reshape(self, *args, **kwargs):
        raise NotImplementedError(
            f"{type(self)} does not support reshape "
            f"as backed by a 1D pyarrow.ChunkedArray."
        )

    def round(self, decimals: int = 0, *args, **kwargs) -> Self:
        """
        Round each value in the array a to the given number of decimals.

        Parameters
        ----------
        decimals : int, default 0
            Number of decimal places to round to. If decimals is negative,
            it specifies the number of positions to the left of the decimal point.
        *args, **kwargs
            Additional arguments and keywords have no effect.

        Returns
        -------
        ArrowExtensionArray
            Rounded values of the ArrowExtensionArray.

        See Also
        --------
        DataFrame.round : Round values of a DataFrame.
        Series.round : Round values of a Series.
        """
        return type(self)(pc.round(self._pa_array, ndigits=decimals))

    @doc(ExtensionArray.searchsorted)
    def searchsorted(
        self,
        value: NumpyValueArrayLike | ExtensionArray,
        side: Literal["left", "right"] = "left",
        sorter: NumpySorter | None = None,
    ) -> npt.NDArray[np.intp] | np.intp:
        if self._hasna:
            raise ValueError(
                "searchsorted requires array to be sorted, which is impossible "
                "with NAs present."
            )
        if isinstance(value, ExtensionArray):
            value = value.astype(object)
        # Base class searchsorted would cast to object, which is *much* slower.
        dtype = None
        if isinstance(self.dtype, ArrowDtype):
            pa_dtype = self.dtype.pyarrow_dtype
            if (
                pa.types.is_timestamp(pa_dtype) or pa.types.is_duration(pa_dtype)
            ) and pa_dtype.unit == "ns":
                # np.array[datetime/timedelta].searchsorted(datetime/timedelta)
                # erroneously fails when numpy type resolution is nanoseconds
                dtype = object
        return self.to_numpy(dtype=dtype).searchsorted(value, side=side, sorter=sorter)

    def take(
        self,
        indices: TakeIndexer,
        allow_fill: bool = False,
        fill_value: Any = None,
    ) -> ArrowExtensionArray:
        """
        Take elements from an array.

        Parameters
        ----------
        indices : sequence of int or one-dimensional np.ndarray of int
            Indices to be taken.
        allow_fill : bool, default False
            How to handle negative values in `indices`.

            * False: negative values in `indices` indicate positional indices
              from the right (the default). This is similar to
              :func:`numpy.take`.

            * True: negative values in `indices` indicate
              missing values. These values are set to `fill_value`. Any other
              other negative values raise a ``ValueError``.

        fill_value : any, optional
            Fill value to use for NA-indices when `allow_fill` is True.
            This may be ``None``, in which case the default NA value for
            the type, ``self.dtype.na_value``, is used.

            For many ExtensionArrays, there will be two representations of
            `fill_value`: a user-facing "boxed" scalar, and a low-level
            physical NA value. `fill_value` should be the user-facing version,
            and the implementation should handle translating that to the
            physical version for processing the take if necessary.

        Returns
        -------
        ExtensionArray

        Raises
        ------
        IndexError
            When the indices are out of bounds for the array.
        ValueError
            When `indices` contains negative values other than ``-1``
            and `allow_fill` is True.

        See Also
        --------
        numpy.take
        api.extensions.take

        Notes
        -----
        ExtensionArray.take is called by ``Series.__getitem__``, ``.loc``,
        ``iloc``, when `indices` is a sequence of values. Additionally,
        it's called by :meth:`Series.reindex`, or any other method
        that causes realignment, with a `fill_value`.
        """
        indices_array = np.asanyarray(indices)

        if len(self._pa_array) == 0 and (indices_array >= 0).any():
            raise IndexError("cannot do a non-empty take")
        if indices_array.size > 0 and indices_array.max() >= len(self._pa_array):
            raise IndexError("out of bounds value in 'indices'.")

        if allow_fill:
            fill_mask = indices_array < 0
            if fill_mask.any():
                validate_indices(indices_array, len(self._pa_array))
                # TODO(ARROW-9433): Treat negative indices as NULL
                indices_array = pa.array(indices_array, mask=fill_mask)
                result = self._pa_array.take(indices_array)
                if isna(fill_value):
                    return type(self)(result)
                # TODO: ArrowNotImplementedError: Function fill_null has no
                # kernel matching input types (array[string], scalar[string])
                result = type(self)(result)
                result[fill_mask] = fill_value
                return result
                # return type(self)(pc.fill_null(result, pa.scalar(fill_value)))
            else:
                # Nothing to fill
                return type(self)(self._pa_array.take(indices))
        else:  # allow_fill=False
            # TODO(ARROW-9432): Treat negative indices as indices from the right.
            if (indices_array < 0).any():
                # Don't modify in-place
                indices_array = np.copy(indices_array)
                indices_array[indices_array < 0] += len(self._pa_array)
            return type(self)(self._pa_array.take(indices_array))

    def _maybe_convert_datelike_array(self):
        """Maybe convert to a datelike array."""
        pa_type = self._pa_array.type
        if pa.types.is_timestamp(pa_type):
            return self._to_datetimearray()
        elif pa.types.is_duration(pa_type):
            return self._to_timedeltaarray()
        return self

    def _to_datetimearray(self) -> DatetimeArray:
        """Convert a pyarrow timestamp typed array to a DatetimeArray."""
        from pandas.core.arrays.datetimes import (
            DatetimeArray,
            tz_to_dtype,
        )

        pa_type = self._pa_array.type
        assert pa.types.is_timestamp(pa_type)
        np_dtype = np.dtype(f"M8[{pa_type.unit}]")
        dtype = tz_to_dtype(pa_type.tz, pa_type.unit)
        np_array = self._pa_array.to_numpy()
        np_array = np_array.astype(np_dtype)
        return DatetimeArray._simple_new(np_array, dtype=dtype)

    def _to_timedeltaarray(self) -> TimedeltaArray:
        """Convert a pyarrow duration typed array to a TimedeltaArray."""
        from pandas.core.arrays.timedeltas import TimedeltaArray

        pa_type = self._pa_array.type
        assert pa.types.is_duration(pa_type)
        np_dtype = np.dtype(f"m8[{pa_type.unit}]")
        np_array = self._pa_array.to_numpy()
        np_array = np_array.astype(np_dtype)
        return TimedeltaArray._simple_new(np_array, dtype=np_dtype)

    @doc(ExtensionArray.to_numpy)
    def to_numpy(
        self,
        dtype: npt.DTypeLike | None = None,
        copy: bool = False,
        na_value: object = lib.no_default,
    ) -> np.ndarray:
        dtype, na_value = to_numpy_dtype_inference(self, dtype, na_value, self._hasna)
        pa_type = self._pa_array.type
        if not self._hasna or isna(na_value) or pa.types.is_null(pa_type):
            data = self
        else:
            data = self.fillna(na_value)
            copy = False

        if pa.types.is_timestamp(pa_type) or pa.types.is_duration(pa_type):
            result = data._maybe_convert_datelike_array()
<<<<<<< HEAD
            if dtype is None or dtype.kind == "O":  # type: ignore[union-attr]
                result = result.to_numpy(dtype=object, na_value=na_value)
=======
            if (pa.types.is_timestamp(pa_type) and pa_type.tz is not None) or (
                dtype is not None and dtype.kind == "O"
            ):
                dtype = object
>>>>>>> d77d5e54
            else:
                # GH 55997
                dtype = None
                na_value = pa_type.to_pandas_dtype().type("nat", pa_type.unit)
            result = result.to_numpy(dtype=dtype, na_value=na_value)
        elif pa.types.is_time(pa_type) or pa.types.is_date(pa_type):
            # convert to list of python datetime.time objects before
            # wrapping in ndarray
            result = np.array(list(data), dtype=dtype)
            if data._hasna:
                result[data.isna()] = na_value
        elif pa.types.is_null(pa_type):
            if dtype is not None and isna(na_value):
                na_value = None
            result = np.full(len(data), fill_value=na_value, dtype=dtype)
        elif not data._hasna or (pa.types.is_floating(pa_type) and na_value is np.nan):
            result = data._pa_array.to_numpy()
            if dtype is not None:
                result = result.astype(dtype, copy=False)
            if copy:
                result = result.copy()
        else:
            if dtype is None:
                empty = pa.array([], type=pa_type).to_numpy(zero_copy_only=False)
                if can_hold_element(empty, na_value):
                    dtype = empty.dtype
                else:
                    dtype = np.object_
            result = np.empty(len(data), dtype=dtype)
            mask = data.isna()
            result[mask] = na_value
            result[~mask] = data[~mask]._pa_array.to_numpy()
        return result

    def map(self, mapper, na_action=None):
        if is_numeric_dtype(self.dtype):
            return map_array(self.to_numpy(), mapper, na_action=None)
        else:
            return super().map(mapper, na_action)

    @doc(ExtensionArray.duplicated)
    def duplicated(
        self, keep: Literal["first", "last", False] = "first"
    ) -> npt.NDArray[np.bool_]:
        pa_type = self._pa_array.type
        if pa.types.is_floating(pa_type) or pa.types.is_integer(pa_type):
            values = self.to_numpy(na_value=0)
        elif pa.types.is_boolean(pa_type):
            values = self.to_numpy(na_value=False)
        elif pa.types.is_temporal(pa_type):
            if pa_type.bit_width == 32:
                pa_type = pa.int32()
            else:
                pa_type = pa.int64()
            arr = self.astype(ArrowDtype(pa_type))
            values = arr.to_numpy(na_value=0)
        else:
            # factorize the values to avoid the performance penalty of
            # converting to object dtype
            values = self.factorize()[0]

        mask = self.isna() if self._hasna else None
        return algos.duplicated(values, keep=keep, mask=mask)

    def unique(self) -> Self:
        """
        Compute the ArrowExtensionArray of unique values.

        Returns
        -------
        ArrowExtensionArray
        """
        pa_type = self._pa_array.type

        if pa_version_under11p0 and pa.types.is_duration(pa_type):
            # https://github.com/apache/arrow/issues/15226#issuecomment-1376578323
            data = self._pa_array.cast(pa.int64())
        else:
            data = self._pa_array

        pa_result = pc.unique(data)

        if pa_version_under11p0 and pa.types.is_duration(pa_type):
            pa_result = pa_result.cast(pa_type)

        return type(self)(pa_result)

    def value_counts(self, dropna: bool = True) -> Series:
        """
        Return a Series containing counts of each unique value.

        Parameters
        ----------
        dropna : bool, default True
            Don't include counts of missing values.

        Returns
        -------
        counts : Series

        See Also
        --------
        Series.value_counts
        """
        pa_type = self._pa_array.type
        if pa_version_under11p0 and pa.types.is_duration(pa_type):
            # https://github.com/apache/arrow/issues/15226#issuecomment-1376578323
            data = self._pa_array.cast(pa.int64())
        else:
            data = self._pa_array

        from pandas import (
            Index,
            Series,
        )

        vc = data.value_counts()

        values = vc.field(0)
        counts = vc.field(1)
        if dropna and data.null_count > 0:
            mask = values.is_valid()
            values = values.filter(mask)
            counts = counts.filter(mask)

        if pa_version_under11p0 and pa.types.is_duration(pa_type):
            values = values.cast(pa_type)

        counts = ArrowExtensionArray(counts)

        index = Index(type(self)(values))

        return Series(counts, index=index, name="count", copy=False)

    @classmethod
    def _concat_same_type(cls, to_concat) -> Self:
        """
        Concatenate multiple ArrowExtensionArrays.

        Parameters
        ----------
        to_concat : sequence of ArrowExtensionArrays

        Returns
        -------
        ArrowExtensionArray
        """
        chunks = [array for ea in to_concat for array in ea._pa_array.iterchunks()]
        if to_concat[0].dtype == "string":
            # StringDtype has no attribute pyarrow_dtype
            pa_dtype = pa.string()
        else:
            pa_dtype = to_concat[0].dtype.pyarrow_dtype
        arr = pa.chunked_array(chunks, type=pa_dtype)
        return cls(arr)

    def _accumulate(
        self, name: str, *, skipna: bool = True, **kwargs
    ) -> ArrowExtensionArray | ExtensionArray:
        """
        Return an ExtensionArray performing an accumulation operation.

        The underlying data type might change.

        Parameters
        ----------
        name : str
            Name of the function, supported values are:
            - cummin
            - cummax
            - cumsum
            - cumprod
        skipna : bool, default True
            If True, skip NA values.
        **kwargs
            Additional keyword arguments passed to the accumulation function.
            Currently, there is no supported kwarg.

        Returns
        -------
        array

        Raises
        ------
        NotImplementedError : subclass does not define accumulations
        """
        pyarrow_name = {
            "cummax": "cumulative_max",
            "cummin": "cumulative_min",
            "cumprod": "cumulative_prod_checked",
            "cumsum": "cumulative_sum_checked",
        }.get(name, name)
        pyarrow_meth = getattr(pc, pyarrow_name, None)
        if pyarrow_meth is None:
            return super()._accumulate(name, skipna=skipna, **kwargs)

        data_to_accum = self._pa_array

        pa_dtype = data_to_accum.type

        convert_to_int = (
            pa.types.is_temporal(pa_dtype) and name in ["cummax", "cummin"]
        ) or (pa.types.is_duration(pa_dtype) and name == "cumsum")

        if convert_to_int:
            if pa_dtype.bit_width == 32:
                data_to_accum = data_to_accum.cast(pa.int32())
            else:
                data_to_accum = data_to_accum.cast(pa.int64())

        result = pyarrow_meth(data_to_accum, skip_nulls=skipna, **kwargs)

        if convert_to_int:
            result = result.cast(pa_dtype)

        return type(self)(result)

    def _reduce_pyarrow(self, name: str, *, skipna: bool = True, **kwargs) -> pa.Scalar:
        """
        Return a pyarrow scalar result of performing the reduction operation.

        Parameters
        ----------
        name : str
            Name of the function, supported values are:
            { any, all, min, max, sum, mean, median, prod,
            std, var, sem, kurt, skew }.
        skipna : bool, default True
            If True, skip NaN values.
        **kwargs
            Additional keyword arguments passed to the reduction function.
            Currently, `ddof` is the only supported kwarg.

        Returns
        -------
        pyarrow scalar

        Raises
        ------
        TypeError : subclass does not define reductions
        """
        pa_type = self._pa_array.type

        data_to_reduce = self._pa_array

        cast_kwargs = {} if pa_version_under13p0 else {"safe": False}

        if name in ["any", "all"] and (
            pa.types.is_integer(pa_type)
            or pa.types.is_floating(pa_type)
            or pa.types.is_duration(pa_type)
            or pa.types.is_decimal(pa_type)
        ):
            # pyarrow only supports any/all for boolean dtype, we allow
            #  for other dtypes, matching our non-pyarrow behavior

            if pa.types.is_duration(pa_type):
                data_to_cmp = self._pa_array.cast(pa.int64())
            else:
                data_to_cmp = self._pa_array

            not_eq = pc.not_equal(data_to_cmp, 0)
            data_to_reduce = not_eq

        elif name in ["min", "max", "sum"] and pa.types.is_duration(pa_type):
            data_to_reduce = self._pa_array.cast(pa.int64())

        elif name in ["median", "mean", "std", "sem"] and pa.types.is_temporal(pa_type):
            nbits = pa_type.bit_width
            if nbits == 32:
                data_to_reduce = self._pa_array.cast(pa.int32())
            else:
                data_to_reduce = self._pa_array.cast(pa.int64())

        if name == "sem":

            def pyarrow_meth(data, skip_nulls, **kwargs):
                numerator = pc.stddev(data, skip_nulls=skip_nulls, **kwargs)
                denominator = pc.sqrt_checked(pc.count(self._pa_array))
                return pc.divide_checked(numerator, denominator)

        else:
            pyarrow_name = {
                "median": "quantile",
                "prod": "product",
                "std": "stddev",
                "var": "variance",
            }.get(name, name)
            # error: Incompatible types in assignment
            # (expression has type "Optional[Any]", variable has type
            # "Callable[[Any, Any, KwArg(Any)], Any]")
            pyarrow_meth = getattr(pc, pyarrow_name, None)  # type: ignore[assignment]
            if pyarrow_meth is None:
                # Let ExtensionArray._reduce raise the TypeError
                return super()._reduce(name, skipna=skipna, **kwargs)

        # GH51624: pyarrow defaults to min_count=1, pandas behavior is min_count=0
        if name in ["any", "all"] and "min_count" not in kwargs:
            kwargs["min_count"] = 0
        elif name == "median":
            # GH 52679: Use quantile instead of approximate_median
            kwargs["q"] = 0.5

        try:
            result = pyarrow_meth(data_to_reduce, skip_nulls=skipna, **kwargs)
        except (AttributeError, NotImplementedError, TypeError) as err:
            msg = (
                f"'{type(self).__name__}' with dtype {self.dtype} "
                f"does not support reduction '{name}' with pyarrow "
                f"version {pa.__version__}. '{name}' may be supported by "
                f"upgrading pyarrow."
            )
            raise TypeError(msg) from err
        if name == "median":
            # GH 52679: Use quantile instead of approximate_median; returns array
            result = result[0]
        if pc.is_null(result).as_py():
            return result

        if name in ["min", "max", "sum"] and pa.types.is_duration(pa_type):
            result = result.cast(pa_type)
        if name in ["median", "mean"] and pa.types.is_temporal(pa_type):
            if not pa_version_under13p0:
                nbits = pa_type.bit_width
                if nbits == 32:
                    result = result.cast(pa.int32(), **cast_kwargs)
                else:
                    result = result.cast(pa.int64(), **cast_kwargs)
            result = result.cast(pa_type)
        if name in ["std", "sem"] and pa.types.is_temporal(pa_type):
            result = result.cast(pa.int64(), **cast_kwargs)
            if pa.types.is_duration(pa_type):
                result = result.cast(pa_type)
            elif pa.types.is_time(pa_type):
                unit = get_unit_from_pa_dtype(pa_type)
                result = result.cast(pa.duration(unit))
            elif pa.types.is_date(pa_type):
                # go with closest available unit, i.e. "s"
                result = result.cast(pa.duration("s"))
            else:
                # i.e. timestamp
                result = result.cast(pa.duration(pa_type.unit))

        return result

    def _reduce(
        self, name: str, *, skipna: bool = True, keepdims: bool = False, **kwargs
    ):
        """
        Return a scalar result of performing the reduction operation.

        Parameters
        ----------
        name : str
            Name of the function, supported values are:
            { any, all, min, max, sum, mean, median, prod,
            std, var, sem, kurt, skew }.
        skipna : bool, default True
            If True, skip NaN values.
        **kwargs
            Additional keyword arguments passed to the reduction function.
            Currently, `ddof` is the only supported kwarg.

        Returns
        -------
        scalar

        Raises
        ------
        TypeError : subclass does not define reductions
        """
        result = self._reduce_calc(name, skipna=skipna, keepdims=keepdims, **kwargs)
        if isinstance(result, pa.Array):
            return type(self)(result)
        else:
            return result

    def _reduce_calc(
        self, name: str, *, skipna: bool = True, keepdims: bool = False, **kwargs
    ):
        pa_result = self._reduce_pyarrow(name, skipna=skipna, **kwargs)

        if keepdims:
            if isinstance(pa_result, pa.Scalar):
                result = pa.array([pa_result.as_py()], type=pa_result.type)
            else:
                result = pa.array(
                    [pa_result],
                    type=to_pyarrow_type(infer_dtype_from_scalar(pa_result)[0]),
                )
            return result

        if pc.is_null(pa_result).as_py():
            return self.dtype.na_value
        elif isinstance(pa_result, pa.Scalar):
            return pa_result.as_py()
        else:
            return pa_result

    def _explode(self):
        """
        See Series.explode.__doc__.
        """
        # child class explode method supports only list types; return
        # default implementation for non list types.
        if not pa.types.is_list(self.dtype.pyarrow_dtype):
            return super()._explode()
        values = self
        counts = pa.compute.list_value_length(values._pa_array)
        counts = counts.fill_null(1).to_numpy()
        fill_value = pa.scalar([None], type=self._pa_array.type)
        mask = counts == 0
        if mask.any():
            values = values.copy()
            values[mask] = fill_value
            counts = counts.copy()
            counts[mask] = 1
        values = values.fillna(fill_value)
        values = type(self)(pa.compute.list_flatten(values._pa_array))
        return values, counts

    def __setitem__(self, key, value) -> None:
        """Set one or more values inplace.

        Parameters
        ----------
        key : int, ndarray, or slice
            When called from, e.g. ``Series.__setitem__``, ``key`` will be
            one of

            * scalar int
            * ndarray of integers.
            * boolean ndarray
            * slice object

        value : ExtensionDtype.type, Sequence[ExtensionDtype.type], or object
            value or values to be set of ``key``.

        Returns
        -------
        None
        """
        # GH50085: unwrap 1D indexers
        if isinstance(key, tuple) and len(key) == 1:
            key = key[0]

        key = check_array_indexer(self, key)
        value = self._maybe_convert_setitem_value(value)

        if com.is_null_slice(key):
            # fast path (GH50248)
            data = self._if_else(True, value, self._pa_array)

        elif is_integer(key):
            # fast path
            key = cast(int, key)
            n = len(self)
            if key < 0:
                key += n
            if not 0 <= key < n:
                raise IndexError(
                    f"index {key} is out of bounds for axis 0 with size {n}"
                )
            if isinstance(value, pa.Scalar):
                value = value.as_py()
            elif is_list_like(value):
                raise ValueError("Length of indexer and values mismatch")
            chunks = [
                *self._pa_array[:key].chunks,
                pa.array([value], type=self._pa_array.type, from_pandas=True),
                *self._pa_array[key + 1 :].chunks,
            ]
            data = pa.chunked_array(chunks).combine_chunks()

        elif is_bool_dtype(key):
            key = np.asarray(key, dtype=np.bool_)
            data = self._replace_with_mask(self._pa_array, key, value)

        elif is_scalar(value) or isinstance(value, pa.Scalar):
            mask = np.zeros(len(self), dtype=np.bool_)
            mask[key] = True
            data = self._if_else(mask, value, self._pa_array)

        else:
            indices = np.arange(len(self))[key]
            if len(indices) != len(value):
                raise ValueError("Length of indexer and values mismatch")
            if len(indices) == 0:
                return
            argsort = np.argsort(indices)
            indices = indices[argsort]
            value = value.take(argsort)
            mask = np.zeros(len(self), dtype=np.bool_)
            mask[indices] = True
            data = self._replace_with_mask(self._pa_array, mask, value)

        if isinstance(data, pa.Array):
            data = pa.chunked_array([data])
        self._pa_array = data

    def _rank_calc(
        self,
        *,
        axis: AxisInt = 0,
        method: str = "average",
        na_option: str = "keep",
        ascending: bool = True,
        pct: bool = False,
    ):
        if axis != 0:
            ranked = super()._rank(
                axis=axis,
                method=method,
                na_option=na_option,
                ascending=ascending,
                pct=pct,
            )
            # keep dtypes consistent with the implementation below
            if method == "average" or pct:
                pa_type = pa.float64()
            else:
                pa_type = pa.uint64()
            result = pa.array(ranked, type=pa_type, from_pandas=True)
            return result

        data = self._pa_array.combine_chunks()
        sort_keys = "ascending" if ascending else "descending"
        null_placement = "at_start" if na_option == "top" else "at_end"
        tiebreaker = "min" if method == "average" else method

        result = pc.rank(
            data,
            sort_keys=sort_keys,
            null_placement=null_placement,
            tiebreaker=tiebreaker,
        )

        if na_option == "keep":
            mask = pc.is_null(self._pa_array)
            null = pa.scalar(None, type=result.type)
            result = pc.if_else(mask, null, result)

        if method == "average":
            result_max = pc.rank(
                data,
                sort_keys=sort_keys,
                null_placement=null_placement,
                tiebreaker="max",
            )
            result_max = result_max.cast(pa.float64())
            result_min = result.cast(pa.float64())
            result = pc.divide(pc.add(result_min, result_max), 2)

        if pct:
            if not pa.types.is_floating(result.type):
                result = result.cast(pa.float64())
            if method == "dense":
                divisor = pc.max(result)
            else:
                divisor = pc.count(result)
            result = pc.divide(result, divisor)

        return result

    def _rank(
        self,
        *,
        axis: AxisInt = 0,
        method: str = "average",
        na_option: str = "keep",
        ascending: bool = True,
        pct: bool = False,
    ):
        """
        See Series.rank.__doc__.
        """
        return type(self)(
            self._rank_calc(
                axis=axis,
                method=method,
                na_option=na_option,
                ascending=ascending,
                pct=pct,
            )
        )

    def _quantile(self, qs: npt.NDArray[np.float64], interpolation: str) -> Self:
        """
        Compute the quantiles of self for each quantile in `qs`.

        Parameters
        ----------
        qs : np.ndarray[float64]
        interpolation: str

        Returns
        -------
        same type as self
        """
        pa_dtype = self._pa_array.type

        data = self._pa_array
        if pa.types.is_temporal(pa_dtype):
            # https://github.com/apache/arrow/issues/33769 in these cases
            #  we can cast to ints and back
            nbits = pa_dtype.bit_width
            if nbits == 32:
                data = data.cast(pa.int32())
            else:
                data = data.cast(pa.int64())

        result = pc.quantile(data, q=qs, interpolation=interpolation)

        if pa.types.is_temporal(pa_dtype):
            if pa.types.is_floating(result.type):
                result = pc.floor(result)
            nbits = pa_dtype.bit_width
            if nbits == 32:
                result = result.cast(pa.int32())
            else:
                result = result.cast(pa.int64())
            result = result.cast(pa_dtype)

        return type(self)(result)

    def _mode(self, dropna: bool = True) -> Self:
        """
        Returns the mode(s) of the ExtensionArray.

        Always returns `ExtensionArray` even if only one value.

        Parameters
        ----------
        dropna : bool, default True
            Don't consider counts of NA values.

        Returns
        -------
        same type as self
            Sorted, if possible.
        """
        pa_type = self._pa_array.type
        if pa.types.is_temporal(pa_type):
            nbits = pa_type.bit_width
            if nbits == 32:
                data = self._pa_array.cast(pa.int32())
            elif nbits == 64:
                data = self._pa_array.cast(pa.int64())
            else:
                raise NotImplementedError(pa_type)
        else:
            data = self._pa_array

        if dropna:
            data = data.drop_null()

        res = pc.value_counts(data)
        most_common = res.field("values").filter(
            pc.equal(res.field("counts"), pc.max(res.field("counts")))
        )

        if pa.types.is_temporal(pa_type):
            most_common = most_common.cast(pa_type)

        most_common = most_common.take(pc.array_sort_indices(most_common))
        return type(self)(most_common)

    def _maybe_convert_setitem_value(self, value):
        """Maybe convert value to be pyarrow compatible."""
        try:
            value = self._box_pa(value, self._pa_array.type)
        except pa.ArrowTypeError as err:
            msg = f"Invalid value '{str(value)}' for dtype {self.dtype}"
            raise TypeError(msg) from err
        return value

    @classmethod
    def _if_else(
        cls,
        cond: npt.NDArray[np.bool_] | bool,
        left: ArrayLike | Scalar,
        right: ArrayLike | Scalar,
    ):
        """
        Choose values based on a condition.

        Analogous to pyarrow.compute.if_else, with logic
        to fallback to numpy for unsupported types.

        Parameters
        ----------
        cond : npt.NDArray[np.bool_] or bool
        left : ArrayLike | Scalar
        right : ArrayLike | Scalar

        Returns
        -------
        pa.Array
        """
        try:
            return pc.if_else(cond, left, right)
        except pa.ArrowNotImplementedError:
            pass

        def _to_numpy_and_type(value) -> tuple[np.ndarray, pa.DataType | None]:
            if isinstance(value, (pa.Array, pa.ChunkedArray)):
                pa_type = value.type
            elif isinstance(value, pa.Scalar):
                pa_type = value.type
                value = value.as_py()
            else:
                pa_type = None
            return np.array(value, dtype=object), pa_type

        left, left_type = _to_numpy_and_type(left)
        right, right_type = _to_numpy_and_type(right)
        pa_type = left_type or right_type
        result = np.where(cond, left, right)
        return pa.array(result, type=pa_type, from_pandas=True)

    @classmethod
    def _replace_with_mask(
        cls,
        values: pa.Array | pa.ChunkedArray,
        mask: npt.NDArray[np.bool_] | bool,
        replacements: ArrayLike | Scalar,
    ):
        """
        Replace items selected with a mask.

        Analogous to pyarrow.compute.replace_with_mask, with logic
        to fallback to numpy for unsupported types.

        Parameters
        ----------
        values : pa.Array or pa.ChunkedArray
        mask : npt.NDArray[np.bool_] or bool
        replacements : ArrayLike or Scalar
            Replacement value(s)

        Returns
        -------
        pa.Array or pa.ChunkedArray
        """
        if isinstance(replacements, pa.ChunkedArray):
            # replacements must be array or scalar, not ChunkedArray
            replacements = replacements.combine_chunks()
        if isinstance(values, pa.ChunkedArray) and pa.types.is_boolean(values.type):
            # GH#52059 replace_with_mask segfaults for chunked array
            # https://github.com/apache/arrow/issues/34634
            values = values.combine_chunks()
        try:
            return pc.replace_with_mask(values, mask, replacements)
        except pa.ArrowNotImplementedError:
            pass
        if isinstance(replacements, pa.Array):
            replacements = np.array(replacements, dtype=object)
        elif isinstance(replacements, pa.Scalar):
            replacements = replacements.as_py()
        result = np.array(values, dtype=object)
        result[mask] = replacements
        return pa.array(result, type=values.type, from_pandas=True)

    # ------------------------------------------------------------------
    # GroupBy Methods

    def _to_masked(self):
        pa_dtype = self._pa_array.type

        if pa.types.is_floating(pa_dtype) or pa.types.is_integer(pa_dtype):
            na_value = 1
        elif pa.types.is_boolean(pa_dtype):
            na_value = True
        else:
            raise NotImplementedError

        dtype = _arrow_dtype_mapping()[pa_dtype]
        mask = self.isna()
        arr = self.to_numpy(dtype=dtype.numpy_dtype, na_value=na_value)
        return dtype.construct_array_type()(arr, mask)

    def _groupby_op(
        self,
        *,
        how: str,
        has_dropped_na: bool,
        min_count: int,
        ngroups: int,
        ids: npt.NDArray[np.intp],
        **kwargs,
    ):
        if isinstance(self.dtype, StringDtype):
            return super()._groupby_op(
                how=how,
                has_dropped_na=has_dropped_na,
                min_count=min_count,
                ngroups=ngroups,
                ids=ids,
                **kwargs,
            )

        # maybe convert to a compatible dtype optimized for groupby
        values: ExtensionArray
        pa_type = self._pa_array.type
        if pa.types.is_timestamp(pa_type):
            values = self._to_datetimearray()
        elif pa.types.is_duration(pa_type):
            values = self._to_timedeltaarray()
        else:
            values = self._to_masked()

        result = values._groupby_op(
            how=how,
            has_dropped_na=has_dropped_na,
            min_count=min_count,
            ngroups=ngroups,
            ids=ids,
            **kwargs,
        )
        if isinstance(result, np.ndarray):
            return result
        return type(self)._from_sequence(result, copy=False)

    def _apply_elementwise(self, func: Callable) -> list[list[Any]]:
        """Apply a callable to each element while maintaining the chunking structure."""
        return [
            [
                None if val is None else func(val)
                for val in chunk.to_numpy(zero_copy_only=False)
            ]
            for chunk in self._pa_array.iterchunks()
        ]

    def _str_count(self, pat: str, flags: int = 0):
        if flags:
            raise NotImplementedError(f"count not implemented with {flags=}")
        return type(self)(pc.count_substring_regex(self._pa_array, pat))

    def _str_contains(
        self, pat, case: bool = True, flags: int = 0, na=None, regex: bool = True
    ):
        if flags:
            raise NotImplementedError(f"contains not implemented with {flags=}")

        if regex:
            pa_contains = pc.match_substring_regex
        else:
            pa_contains = pc.match_substring
        result = pa_contains(self._pa_array, pat, ignore_case=not case)
        if not isna(na):
            result = result.fill_null(na)
        return type(self)(result)

    def _str_startswith(self, pat: str, na=None):
        result = pc.starts_with(self._pa_array, pattern=pat)
        if not isna(na):
            result = result.fill_null(na)
        return type(self)(result)

    def _str_endswith(self, pat: str, na=None):
        result = pc.ends_with(self._pa_array, pattern=pat)
        if not isna(na):
            result = result.fill_null(na)
        return type(self)(result)

    def _str_replace(
        self,
        pat: str | re.Pattern,
        repl: str | Callable,
        n: int = -1,
        case: bool = True,
        flags: int = 0,
        regex: bool = True,
    ):
        if isinstance(pat, re.Pattern) or callable(repl) or not case or flags:
            raise NotImplementedError(
                "replace is not supported with a re.Pattern, callable repl, "
                "case=False, or flags!=0"
            )

        func = pc.replace_substring_regex if regex else pc.replace_substring
        # https://github.com/apache/arrow/issues/39149
        # GH 56404, unexpected behavior with negative max_replacements with pyarrow.
        pa_max_replacements = None if n < 0 else n
        result = func(
            self._pa_array,
            pattern=pat,
            replacement=repl,
            max_replacements=pa_max_replacements,
        )
        return type(self)(result)

    def _str_repeat(self, repeats: int | Sequence[int]):
        if not isinstance(repeats, int):
            raise NotImplementedError(
                f"repeat is not implemented when repeats is {type(repeats).__name__}"
            )
        else:
            return type(self)(pc.binary_repeat(self._pa_array, repeats))

    def _str_match(
        self, pat: str, case: bool = True, flags: int = 0, na: Scalar | None = None
    ):
        if not pat.startswith("^"):
            pat = f"^{pat}"
        return self._str_contains(pat, case, flags, na, regex=True)

    def _str_fullmatch(
        self, pat, case: bool = True, flags: int = 0, na: Scalar | None = None
    ):
        if not pat.endswith("$") or pat.endswith("//$"):
            pat = f"{pat}$"
        return self._str_match(pat, case, flags, na)

    def _str_find(self, sub: str, start: int = 0, end: int | None = None):
        if start != 0 and end is not None:
            slices = pc.utf8_slice_codeunits(self._pa_array, start, stop=end)
            result = pc.find_substring(slices, sub)
            not_found = pc.equal(result, -1)
            start_offset = max(0, start)
            offset_result = pc.add(result, start_offset)
            result = pc.if_else(not_found, result, offset_result)
        elif start == 0 and end is None:
            slices = self._pa_array
            result = pc.find_substring(slices, sub)
        else:
            raise NotImplementedError(
                f"find not implemented with {sub=}, {start=}, {end=}"
            )
        return type(self)(result)

    def _str_join(self, sep: str):
        if pa.types.is_string(self._pa_array.type):
            result = self._apply_elementwise(list)
            result = pa.chunked_array(result, type=pa.list_(pa.string()))
        else:
            result = self._pa_array
        return type(self)(pc.binary_join(result, sep))

    def _str_partition(self, sep: str, expand: bool):
        predicate = lambda val: val.partition(sep)
        result = self._apply_elementwise(predicate)
        return type(self)(pa.chunked_array(result))

    def _str_rpartition(self, sep: str, expand: bool):
        predicate = lambda val: val.rpartition(sep)
        result = self._apply_elementwise(predicate)
        return type(self)(pa.chunked_array(result))

    def _str_slice(
        self, start: int | None = None, stop: int | None = None, step: int | None = None
    ):
        if start is None:
            start = 0
        if step is None:
            step = 1
        return type(self)(
            pc.utf8_slice_codeunits(self._pa_array, start=start, stop=stop, step=step)
        )

    def _str_isalnum(self):
        return type(self)(pc.utf8_is_alnum(self._pa_array))

    def _str_isalpha(self):
        return type(self)(pc.utf8_is_alpha(self._pa_array))

    def _str_isdecimal(self):
        return type(self)(pc.utf8_is_decimal(self._pa_array))

    def _str_isdigit(self):
        return type(self)(pc.utf8_is_digit(self._pa_array))

    def _str_islower(self):
        return type(self)(pc.utf8_is_lower(self._pa_array))

    def _str_isnumeric(self):
        return type(self)(pc.utf8_is_numeric(self._pa_array))

    def _str_isspace(self):
        return type(self)(pc.utf8_is_space(self._pa_array))

    def _str_istitle(self):
        return type(self)(pc.utf8_is_title(self._pa_array))

    def _str_isupper(self):
        return type(self)(pc.utf8_is_upper(self._pa_array))

    def _str_len(self):
        return type(self)(pc.utf8_length(self._pa_array))

    def _str_lower(self):
        return type(self)(pc.utf8_lower(self._pa_array))

    def _str_upper(self):
        return type(self)(pc.utf8_upper(self._pa_array))

    def _str_strip(self, to_strip=None):
        if to_strip is None:
            result = pc.utf8_trim_whitespace(self._pa_array)
        else:
            result = pc.utf8_trim(self._pa_array, characters=to_strip)
        return type(self)(result)

    def _str_lstrip(self, to_strip=None):
        if to_strip is None:
            result = pc.utf8_ltrim_whitespace(self._pa_array)
        else:
            result = pc.utf8_ltrim(self._pa_array, characters=to_strip)
        return type(self)(result)

    def _str_rstrip(self, to_strip=None):
        if to_strip is None:
            result = pc.utf8_rtrim_whitespace(self._pa_array)
        else:
            result = pc.utf8_rtrim(self._pa_array, characters=to_strip)
        return type(self)(result)

    def _str_removeprefix(self, prefix: str):
        if not pa_version_under13p0:
            starts_with = pc.starts_with(self._pa_array, pattern=prefix)
            removed = pc.utf8_slice_codeunits(self._pa_array, len(prefix))
            result = pc.if_else(starts_with, removed, self._pa_array)
            return type(self)(result)
        predicate = lambda val: val.removeprefix(prefix)
        result = self._apply_elementwise(predicate)
        return type(self)(pa.chunked_array(result))

    def _str_casefold(self):
        predicate = lambda val: val.casefold()
        result = self._apply_elementwise(predicate)
        return type(self)(pa.chunked_array(result))

    def _str_encode(self, encoding: str, errors: str = "strict"):
        predicate = lambda val: val.encode(encoding, errors)
        result = self._apply_elementwise(predicate)
        return type(self)(pa.chunked_array(result))

    def _str_extract(self, pat: str, flags: int = 0, expand: bool = True):
        if flags:
            raise NotImplementedError("Only flags=0 is implemented.")
        groups = re.compile(pat).groupindex.keys()
        if len(groups) == 0:
            raise ValueError(f"{pat=} must contain a symbolic group name.")
        result = pc.extract_regex(self._pa_array, pat)
        if expand:
            return {
                col: type(self)(pc.struct_field(result, [i]))
                for col, i in zip(groups, range(result.type.num_fields))
            }
        else:
            return type(self)(pc.struct_field(result, [0]))

    def _str_findall(self, pat: str, flags: int = 0):
        regex = re.compile(pat, flags=flags)
        predicate = lambda val: regex.findall(val)
        result = self._apply_elementwise(predicate)
        return type(self)(pa.chunked_array(result))

    def _str_get_dummies(self, sep: str = "|"):
        split = pc.split_pattern(self._pa_array, sep)
        flattened_values = pc.list_flatten(split)
        uniques = flattened_values.unique()
        uniques_sorted = uniques.take(pa.compute.array_sort_indices(uniques))
        lengths = pc.list_value_length(split).fill_null(0).to_numpy()
        n_rows = len(self)
        n_cols = len(uniques)
        indices = pc.index_in(flattened_values, uniques_sorted).to_numpy()
        indices = indices + np.arange(n_rows).repeat(lengths) * n_cols
        dummies = np.zeros(n_rows * n_cols, dtype=np.bool_)
        dummies[indices] = True
        dummies = dummies.reshape((n_rows, n_cols))
        result = type(self)(pa.array(list(dummies)))
        return result, uniques_sorted.to_pylist()

    def _str_index(self, sub: str, start: int = 0, end: int | None = None):
        predicate = lambda val: val.index(sub, start, end)
        result = self._apply_elementwise(predicate)
        return type(self)(pa.chunked_array(result))

    def _str_rindex(self, sub: str, start: int = 0, end: int | None = None):
        predicate = lambda val: val.rindex(sub, start, end)
        result = self._apply_elementwise(predicate)
        return type(self)(pa.chunked_array(result))

    def _str_normalize(self, form: str):
        predicate = lambda val: unicodedata.normalize(form, val)
        result = self._apply_elementwise(predicate)
        return type(self)(pa.chunked_array(result))

    def _str_rfind(self, sub: str, start: int = 0, end=None):
        predicate = lambda val: val.rfind(sub, start, end)
        result = self._apply_elementwise(predicate)
        return type(self)(pa.chunked_array(result))

    def _str_split(
        self,
        pat: str | None = None,
        n: int | None = -1,
        expand: bool = False,
        regex: bool | None = None,
    ):
        if n in {-1, 0}:
            n = None
        if pat is None:
            split_func = pc.utf8_split_whitespace
        elif regex:
            split_func = functools.partial(pc.split_pattern_regex, pattern=pat)
        else:
            split_func = functools.partial(pc.split_pattern, pattern=pat)
        return type(self)(split_func(self._pa_array, max_splits=n))

    def _str_rsplit(self, pat: str | None = None, n: int | None = -1):
        if n in {-1, 0}:
            n = None
        if pat is None:
            return type(self)(
                pc.utf8_split_whitespace(self._pa_array, max_splits=n, reverse=True)
            )
        else:
            return type(self)(
                pc.split_pattern(self._pa_array, pat, max_splits=n, reverse=True)
            )

    def _str_translate(self, table: dict[int, str]):
        predicate = lambda val: val.translate(table)
        result = self._apply_elementwise(predicate)
        return type(self)(pa.chunked_array(result))

    def _str_wrap(self, width: int, **kwargs):
        kwargs["width"] = width
        tw = textwrap.TextWrapper(**kwargs)
        predicate = lambda val: "\n".join(tw.wrap(val))
        result = self._apply_elementwise(predicate)
        return type(self)(pa.chunked_array(result))

    @property
    def _dt_year(self):
        return type(self)(pc.year(self._pa_array))

    @property
    def _dt_day(self):
        return type(self)(pc.day(self._pa_array))

    @property
    def _dt_day_of_week(self):
        return type(self)(pc.day_of_week(self._pa_array))

    _dt_dayofweek = _dt_day_of_week
    _dt_weekday = _dt_day_of_week

    @property
    def _dt_day_of_year(self):
        return type(self)(pc.day_of_year(self._pa_array))

    _dt_dayofyear = _dt_day_of_year

    @property
    def _dt_hour(self):
        return type(self)(pc.hour(self._pa_array))

    def _dt_isocalendar(self):
        return type(self)(pc.iso_calendar(self._pa_array))

    @property
    def _dt_is_leap_year(self):
        return type(self)(pc.is_leap_year(self._pa_array))

    @property
    def _dt_is_month_start(self):
        return type(self)(pc.equal(pc.day(self._pa_array), 1))

    @property
    def _dt_is_month_end(self):
        result = pc.equal(
            pc.days_between(
                pc.floor_temporal(self._pa_array, unit="day"),
                pc.ceil_temporal(self._pa_array, unit="month"),
            ),
            1,
        )
        return type(self)(result)

    @property
    def _dt_is_year_start(self):
        return type(self)(
            pc.and_(
                pc.equal(pc.month(self._pa_array), 1),
                pc.equal(pc.day(self._pa_array), 1),
            )
        )

    @property
    def _dt_is_year_end(self):
        return type(self)(
            pc.and_(
                pc.equal(pc.month(self._pa_array), 12),
                pc.equal(pc.day(self._pa_array), 31),
            )
        )

    @property
    def _dt_is_quarter_start(self):
        result = pc.equal(
            pc.floor_temporal(self._pa_array, unit="quarter"),
            pc.floor_temporal(self._pa_array, unit="day"),
        )
        return type(self)(result)

    @property
    def _dt_is_quarter_end(self):
        result = pc.equal(
            pc.days_between(
                pc.floor_temporal(self._pa_array, unit="day"),
                pc.ceil_temporal(self._pa_array, unit="quarter"),
            ),
            1,
        )
        return type(self)(result)

    @property
    def _dt_days_in_month(self):
        result = pc.days_between(
            pc.floor_temporal(self._pa_array, unit="month"),
            pc.ceil_temporal(self._pa_array, unit="month"),
        )
        return type(self)(result)

    _dt_daysinmonth = _dt_days_in_month

    @property
    def _dt_microsecond(self):
        return type(self)(pc.microsecond(self._pa_array))

    @property
    def _dt_minute(self):
        return type(self)(pc.minute(self._pa_array))

    @property
    def _dt_month(self):
        return type(self)(pc.month(self._pa_array))

    @property
    def _dt_nanosecond(self):
        return type(self)(pc.nanosecond(self._pa_array))

    @property
    def _dt_quarter(self):
        return type(self)(pc.quarter(self._pa_array))

    @property
    def _dt_second(self):
        return type(self)(pc.second(self._pa_array))

    @property
    def _dt_date(self):
        return type(self)(self._pa_array.cast(pa.date32()))

    @property
    def _dt_time(self):
        unit = (
            self.dtype.pyarrow_dtype.unit
            if self.dtype.pyarrow_dtype.unit in {"us", "ns"}
            else "ns"
        )
        return type(self)(self._pa_array.cast(pa.time64(unit)))

    @property
    def _dt_tz(self):
        return timezones.maybe_get_tz(self.dtype.pyarrow_dtype.tz)

    @property
    def _dt_unit(self):
        return self.dtype.pyarrow_dtype.unit

    def _dt_normalize(self):
        return type(self)(pc.floor_temporal(self._pa_array, 1, "day"))

    def _dt_strftime(self, format: str):
        return type(self)(pc.strftime(self._pa_array, format=format))

    def _round_temporally(
        self,
        method: Literal["ceil", "floor", "round"],
        freq,
        ambiguous: TimeAmbiguous = "raise",
        nonexistent: TimeNonexistent = "raise",
    ):
        if ambiguous != "raise":
            raise NotImplementedError("ambiguous is not supported.")
        if nonexistent != "raise":
            raise NotImplementedError("nonexistent is not supported.")
        offset = to_offset(freq)
        if offset is None:
            raise ValueError(f"Must specify a valid frequency: {freq}")
        pa_supported_unit = {
            "Y": "year",
            "YS": "year",
            "Q": "quarter",
            "QS": "quarter",
            "M": "month",
            "MS": "month",
            "W": "week",
            "D": "day",
            "h": "hour",
            "min": "minute",
            "s": "second",
            "ms": "millisecond",
            "us": "microsecond",
            "ns": "nanosecond",
        }
        unit = pa_supported_unit.get(offset._prefix, None)
        if unit is None:
            raise ValueError(f"{freq=} is not supported")
        multiple = offset.n
        rounding_method = getattr(pc, f"{method}_temporal")
        return type(self)(rounding_method(self._pa_array, multiple=multiple, unit=unit))

    def _dt_ceil(
        self,
        freq,
        ambiguous: TimeAmbiguous = "raise",
        nonexistent: TimeNonexistent = "raise",
    ):
        return self._round_temporally("ceil", freq, ambiguous, nonexistent)

    def _dt_floor(
        self,
        freq,
        ambiguous: TimeAmbiguous = "raise",
        nonexistent: TimeNonexistent = "raise",
    ):
        return self._round_temporally("floor", freq, ambiguous, nonexistent)

    def _dt_round(
        self,
        freq,
        ambiguous: TimeAmbiguous = "raise",
        nonexistent: TimeNonexistent = "raise",
    ):
        return self._round_temporally("round", freq, ambiguous, nonexistent)

    def _dt_day_name(self, locale: str | None = None):
        if locale is None:
            locale = "C"
        return type(self)(pc.strftime(self._pa_array, format="%A", locale=locale))

    def _dt_month_name(self, locale: str | None = None):
        if locale is None:
            locale = "C"
        return type(self)(pc.strftime(self._pa_array, format="%B", locale=locale))

    def _dt_to_pydatetime(self):
        if pa.types.is_date(self.dtype.pyarrow_dtype):
            raise ValueError(
                f"to_pydatetime cannot be called with {self.dtype.pyarrow_dtype} type. "
                "Convert to pyarrow timestamp type."
            )
        data = self._pa_array.to_pylist()
        if self._dtype.pyarrow_dtype.unit == "ns":
            data = [None if ts is None else ts.to_pydatetime(warn=False) for ts in data]
        return np.array(data, dtype=object)

    def _dt_tz_localize(
        self,
        tz,
        ambiguous: TimeAmbiguous = "raise",
        nonexistent: TimeNonexistent = "raise",
    ):
        if ambiguous != "raise":
            raise NotImplementedError(f"{ambiguous=} is not supported")
        nonexistent_pa = {
            "raise": "raise",
            "shift_backward": "earliest",
            "shift_forward": "latest",
        }.get(
            nonexistent, None  # type: ignore[arg-type]
        )
        if nonexistent_pa is None:
            raise NotImplementedError(f"{nonexistent=} is not supported")
        if tz is None:
            result = self._pa_array.cast(pa.timestamp(self.dtype.pyarrow_dtype.unit))
        else:
            result = pc.assume_timezone(
                self._pa_array, str(tz), ambiguous=ambiguous, nonexistent=nonexistent_pa
            )
        return type(self)(result)

    def _dt_tz_convert(self, tz):
        if self.dtype.pyarrow_dtype.tz is None:
            raise TypeError(
                "Cannot convert tz-naive timestamps, use tz_localize to localize"
            )
        current_unit = self.dtype.pyarrow_dtype.unit
        result = self._pa_array.cast(pa.timestamp(current_unit, tz))
        return type(self)(result)


def transpose_homogeneous_pyarrow(
    arrays: Sequence[ArrowExtensionArray],
) -> list[ArrowExtensionArray]:
    """Transpose arrow extension arrays in a list, but faster.

    Input should be a list of arrays of equal length and all have the same
    dtype. The caller is responsible for ensuring validity of input data.
    """
    arrays = list(arrays)
    nrows, ncols = len(arrays[0]), len(arrays)
    indices = np.arange(nrows * ncols).reshape(ncols, nrows).T.flatten()
    arr = pa.chunked_array([chunk for arr in arrays for chunk in arr._pa_array.chunks])
    arr = arr.take(indices)
    return [ArrowExtensionArray(arr.slice(i * ncols, ncols)) for i in range(nrows)]<|MERGE_RESOLUTION|>--- conflicted
+++ resolved
@@ -1314,15 +1314,10 @@
 
         if pa.types.is_timestamp(pa_type) or pa.types.is_duration(pa_type):
             result = data._maybe_convert_datelike_array()
-<<<<<<< HEAD
-            if dtype is None or dtype.kind == "O":  # type: ignore[union-attr]
-                result = result.to_numpy(dtype=object, na_value=na_value)
-=======
             if (pa.types.is_timestamp(pa_type) and pa_type.tz is not None) or (
                 dtype is not None and dtype.kind == "O"
             ):
                 dtype = object
->>>>>>> d77d5e54
             else:
                 # GH 55997
                 dtype = None
