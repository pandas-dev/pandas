--- conflicted
+++ resolved
@@ -1621,15 +1621,11 @@
                 result = self._cast_pointwise_result(result)
             return result
         else:
-<<<<<<< HEAD
-            return super().map(mapper, na_action, preserve_dtype=preserve_dtype)
-=======
             # For "mM" cases, the super() method passes `self` without the
             #  to_numpy call, which inside map_array casts to ndarray[object].
             #  Without the to_numpy() call, NA is preserved instead of changed
             #  to None.
-            return super().map(mapper, na_action)
->>>>>>> 83c9e4a0
+            return super().map(mapper, na_action, preserve_dtype=preserve_dtype)
 
     @doc(ExtensionArray.duplicated)
     def duplicated(
