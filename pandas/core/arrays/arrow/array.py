from __future__ import annotations

from typing import (
    TYPE_CHECKING,
    Any,
    TypeVar,
)

import numpy as np

from pandas._libs import lib
from pandas._typing import (
    Dtype,
    PositionalIndexer,
    TakeIndexer,
    npt,
)
from pandas.compat import (
    pa_version_under1p01,
    pa_version_under2p0,
    pa_version_under4p0,
    pa_version_under5p0,
    pa_version_under6p0,
)
from pandas.util._decorators import doc

from pandas.core.dtypes.common import (
    is_array_like,
    is_bool_dtype,
    is_integer,
    is_integer_dtype,
    is_scalar,
)
from pandas.core.dtypes.missing import isna

from pandas.core.algorithms import resolve_na_sentinel
from pandas.core.arraylike import OpsMixin
from pandas.core.arrays.base import ExtensionArray
from pandas.core.indexers import (
    check_array_indexer,
    unpack_tuple_and_ellipses,
    validate_indices,
)

if not pa_version_under1p01:
    import pyarrow as pa
    import pyarrow.compute as pc

    from pandas.core.arrays.arrow._arrow_utils import fallback_performancewarning
    from pandas.core.arrays.arrow.dtype import ArrowDtype

    ARROW_CMP_FUNCS = {
        "eq": pc.equal,
        "ne": pc.not_equal,
        "lt": pc.less,
        "gt": pc.greater,
        "le": pc.less_equal,
        "ge": pc.greater_equal,
    }

if TYPE_CHECKING:
    from pandas import Series

ArrowExtensionArrayT = TypeVar("ArrowExtensionArrayT", bound="ArrowExtensionArray")


class ArrowExtensionArray(OpsMixin, ExtensionArray):
    """
    Base class for ExtensionArray backed by Arrow ChunkedArray.
    """

    _data: pa.ChunkedArray

    def __init__(self, values: pa.Array | pa.ChunkedArray) -> None:
        if pa_version_under1p01:
            msg = "pyarrow>=1.0.0 is required for PyArrow backed ArrowExtensionArray."
            raise ImportError(msg)
        if isinstance(values, pa.Array):
            self._data = pa.chunked_array([values])
        elif isinstance(values, pa.ChunkedArray):
            self._data = values
        else:
            raise ValueError(
                f"Unsupported type '{type(values)}' for ArrowExtensionArray"
            )
        self._dtype = ArrowDtype(self._data.type)

    @classmethod
    def _from_sequence(cls, scalars, *, dtype: Dtype | None = None, copy=False):
        """
        Construct a new ExtensionArray from a sequence of scalars.
        """
        if isinstance(dtype, ArrowDtype):
            pa_dtype = dtype.pyarrow_dtype
        elif dtype:
            pa_dtype = pa.from_numpy_dtype(dtype)
        else:
            pa_dtype = None

        if isinstance(scalars, cls):
            data = scalars._data
            if pa_dtype:
                data = data.cast(pa_dtype)
            return cls(data)
        else:
            return cls(
                pa.chunked_array(pa.array(scalars, type=pa_dtype, from_pandas=True))
            )

    @classmethod
    def _from_sequence_of_strings(
        cls, strings, *, dtype: Dtype | None = None, copy=False
    ):
        """
        Construct a new ExtensionArray from a sequence of strings.
        """
        return cls._from_sequence(strings, dtype=dtype, copy=copy)

    def __getitem__(self, item: PositionalIndexer):
        """Select a subset of self.

        Parameters
        ----------
        item : int, slice, or ndarray
            * int: The position in 'self' to get.
            * slice: A slice object, where 'start', 'stop', and 'step' are
              integers or None
            * ndarray: A 1-d boolean NumPy ndarray the same length as 'self'

        Returns
        -------
        item : scalar or ExtensionArray

        Notes
        -----
        For scalar ``item``, return a scalar value suitable for the array's
        type. This should be an instance of ``self.dtype.type``.
        For slice ``key``, return an instance of ``ExtensionArray``, even
        if the slice is length 0 or 1.
        For a boolean mask, return an instance of ``ExtensionArray``, filtered
        to the values where ``item`` is True.
        """
        item = check_array_indexer(self, item)

        if isinstance(item, np.ndarray):
            if not len(item):
                # Removable once we migrate StringDtype[pyarrow] to ArrowDtype[string]
                if self._dtype.name == "string" and self._dtype.storage == "pyarrow":
                    pa_dtype = pa.string()
                else:
                    pa_dtype = self._dtype.pyarrow_dtype
                return type(self)(pa.chunked_array([], type=pa_dtype))
            elif is_integer_dtype(item.dtype):
                return self.take(item)
            elif is_bool_dtype(item.dtype):
                return type(self)(self._data.filter(item))
            else:
                raise IndexError(
                    "Only integers, slices and integer or "
                    "boolean arrays are valid indices."
                )
        elif isinstance(item, tuple):
            item = unpack_tuple_and_ellipses(item)

        # error: Non-overlapping identity check (left operand type:
        # "Union[Union[int, integer[Any]], Union[slice, List[int],
        # ndarray[Any, Any]]]", right operand type: "ellipsis")
        if item is Ellipsis:  # type: ignore[comparison-overlap]
            # TODO: should be handled by pyarrow?
            item = slice(None)

        if is_scalar(item) and not is_integer(item):
            # e.g. "foo" or 2.5
            # exception message copied from numpy
            raise IndexError(
                r"only integers, slices (`:`), ellipsis (`...`), numpy.newaxis "
                r"(`None`) and integer or boolean arrays are valid indices"
            )
        # We are not an array indexer, so maybe e.g. a slice or integer
        # indexer. We dispatch to pyarrow.
        value = self._data[item]
        if isinstance(value, pa.ChunkedArray):
            return type(self)(value)
        else:
            scalar = value.as_py()
            if scalar is None:
                return self._dtype.na_value
            else:
                return scalar

    def __arrow_array__(self, type=None):
        """Convert myself to a pyarrow ChunkedArray."""
        return self._data

    def _cmp_method(self, other, op):
        from pandas.arrays import BooleanArray

        pc_func = ARROW_CMP_FUNCS[op.__name__]
        if isinstance(other, ArrowExtensionArray):
            result = pc_func(self._data, other._data)
        elif isinstance(other, (np.ndarray, list)):
            result = pc_func(self._data, other)
        elif is_scalar(other):
            try:
                result = pc_func(self._data, pa.scalar(other))
            except (pa.lib.ArrowNotImplementedError, pa.lib.ArrowInvalid):
                mask = isna(self) | isna(other)
                valid = ~mask
                result = np.zeros(len(self), dtype="bool")
                result[valid] = op(np.array(self)[valid], other)
                return BooleanArray(result, mask)
        else:
            return NotImplementedError(
                f"{op.__name__} not implemented for {type(other)}"
            )

        if pa_version_under2p0:
            result = result.to_pandas().values
        else:
            result = result.to_numpy()
        return BooleanArray._from_sequence(result)

    def equals(self, other) -> bool:
        if not isinstance(other, ArrowExtensionArray):
            return False
        # I'm told that pyarrow makes __eq__ behave like pandas' equals;
        #  TODO: is this documented somewhere?
        return self._data == other._data

    @property
    def dtype(self) -> ArrowDtype:
        """
        An instance of 'ExtensionDtype'.
        """
        return self._dtype

    @property
    def nbytes(self) -> int:
        """
        The number of bytes needed to store this object in memory.
        """
        return self._data.nbytes

    def __len__(self) -> int:
        """
        Length of this array.

        Returns
        -------
        length : int
        """
        return len(self._data)

    def isna(self) -> npt.NDArray[np.bool_]:
        """
        Boolean NumPy array indicating if each value is missing.

        This should return a 1-D array the same length as 'self'.
        """
        if pa_version_under2p0:
            return self._data.is_null().to_pandas().values
        else:
            return self._data.is_null().to_numpy()

    def copy(self: ArrowExtensionArrayT) -> ArrowExtensionArrayT:
        """
        Return a shallow copy of the array.

        Underlying ChunkedArray is immutable, so a deep copy is unnecessary.

        Returns
        -------
        type(self)
        """
        return type(self)(self._data)

    def dropna(self: ArrowExtensionArrayT) -> ArrowExtensionArrayT:
        """
        Return ArrowExtensionArray without NA values.

        Returns
        -------
        ArrowExtensionArray
        """
        if pa_version_under6p0:
            fallback_performancewarning(version="6")
            return super().dropna()
        else:
            return type(self)(pc.drop_null(self._data))

    @doc(ExtensionArray.factorize)
    def factorize(
<<<<<<< HEAD
        self, na_sentinel: int | None = -1
    ) -> tuple[np.ndarray, ExtensionArray]:
        if pa_version_under4p0:
            encoded = self._data.dictionary_encode()
        else:
            null_encoding = "mask" if na_sentinel is not None else "encode"
            encoded = self._data.dictionary_encode(null_encoding=null_encoding)
=======
        self,
        na_sentinel: int | lib.NoDefault = lib.no_default,
        use_na_sentinel: bool | lib.NoDefault = lib.no_default,
    ) -> tuple[np.ndarray, ExtensionArray]:
        resolved_na_sentinel = resolve_na_sentinel(na_sentinel, use_na_sentinel)
        if resolved_na_sentinel is None:
            raise NotImplementedError("Encoding NaN values is not yet implemented")
        else:
            na_sentinel = resolved_na_sentinel
        encoded = self._data.dictionary_encode()
>>>>>>> 7d2f9b8d
        indices = pa.chunked_array(
            [c.indices for c in encoded.chunks], type=encoded.type.index_type
        ).to_pandas()
        if indices.dtype.kind == "f":
            indices[np.isnan(indices)] = na_sentinel if na_sentinel is not None else -1
        indices = indices.astype(np.int64, copy=False)

        if encoded.num_chunks:
            uniques = type(self)(encoded.chunk(0).dictionary)
            if na_sentinel is None and pa_version_under4p0:
                # TODO: share logic with BaseMaskedArray.factorize
                # Insert na with the proper code
                na_mask = indices.values == -1
                na_index = na_mask.argmax()
                if na_mask[na_index]:
                    uniques = uniques.insert(na_index, self.dtype.na_value)
                    na_code = 0 if na_index == 0 else indices[:na_index].argmax() + 1
                    indices[indices >= na_code] += 1
                    indices[indices == -1] = na_code
        else:
            uniques = type(self)(pa.array([], type=encoded.type.value_type))

        return indices.values, uniques

    def reshape(self, *args, **kwargs):
        raise NotImplementedError(
            f"{type(self)} does not support reshape "
            f"as backed by a 1D pyarrow.ChunkedArray."
        )

    def take(
        self,
        indices: TakeIndexer,
        allow_fill: bool = False,
        fill_value: Any = None,
    ):
        """
        Take elements from an array.

        Parameters
        ----------
        indices : sequence of int or one-dimensional np.ndarray of int
            Indices to be taken.
        allow_fill : bool, default False
            How to handle negative values in `indices`.

            * False: negative values in `indices` indicate positional indices
              from the right (the default). This is similar to
              :func:`numpy.take`.

            * True: negative values in `indices` indicate
              missing values. These values are set to `fill_value`. Any other
              other negative values raise a ``ValueError``.

        fill_value : any, optional
            Fill value to use for NA-indices when `allow_fill` is True.
            This may be ``None``, in which case the default NA value for
            the type, ``self.dtype.na_value``, is used.

            For many ExtensionArrays, there will be two representations of
            `fill_value`: a user-facing "boxed" scalar, and a low-level
            physical NA value. `fill_value` should be the user-facing version,
            and the implementation should handle translating that to the
            physical version for processing the take if necessary.

        Returns
        -------
        ExtensionArray

        Raises
        ------
        IndexError
            When the indices are out of bounds for the array.
        ValueError
            When `indices` contains negative values other than ``-1``
            and `allow_fill` is True.

        See Also
        --------
        numpy.take
        api.extensions.take

        Notes
        -----
        ExtensionArray.take is called by ``Series.__getitem__``, ``.loc``,
        ``iloc``, when `indices` is a sequence of values. Additionally,
        it's called by :meth:`Series.reindex`, or any other method
        that causes realignment, with a `fill_value`.
        """
        # TODO: Remove once we got rid of the (indices < 0) check
        if not is_array_like(indices):
            indices_array = np.asanyarray(indices)
        else:
            # error: Incompatible types in assignment (expression has type
            # "Sequence[int]", variable has type "ndarray")
            indices_array = indices  # type: ignore[assignment]

        if len(self._data) == 0 and (indices_array >= 0).any():
            raise IndexError("cannot do a non-empty take")
        if indices_array.size > 0 and indices_array.max() >= len(self._data):
            raise IndexError("out of bounds value in 'indices'.")

        if allow_fill:
            fill_mask = indices_array < 0
            if fill_mask.any():
                validate_indices(indices_array, len(self._data))
                # TODO(ARROW-9433): Treat negative indices as NULL
                indices_array = pa.array(indices_array, mask=fill_mask)
                result = self._data.take(indices_array)
                if isna(fill_value):
                    return type(self)(result)
                # TODO: ArrowNotImplementedError: Function fill_null has no
                # kernel matching input types (array[string], scalar[string])
                result = type(self)(result)
                result[fill_mask] = fill_value
                return result
                # return type(self)(pc.fill_null(result, pa.scalar(fill_value)))
            else:
                # Nothing to fill
                return type(self)(self._data.take(indices))
        else:  # allow_fill=False
            # TODO(ARROW-9432): Treat negative indices as indices from the right.
            if (indices_array < 0).any():
                # Don't modify in-place
                indices_array = np.copy(indices_array)
                indices_array[indices_array < 0] += len(self._data)
            return type(self)(self._data.take(indices_array))

    def unique(self: ArrowExtensionArrayT) -> ArrowExtensionArrayT:
        """
        Compute the ArrowExtensionArray of unique values.

        Returns
        -------
        ArrowExtensionArray
        """
        if pa_version_under2p0:
            fallback_performancewarning(version="2")
            return super().unique()
        else:
            return type(self)(pc.unique(self._data))

    def value_counts(self, dropna: bool = True) -> Series:
        """
        Return a Series containing counts of each unique value.

        Parameters
        ----------
        dropna : bool, default True
            Don't include counts of missing values.

        Returns
        -------
        counts : Series

        See Also
        --------
        Series.value_counts
        """
        from pandas import (
            Index,
            Series,
        )

        vc = self._data.value_counts()

        values = vc.field(0)
        counts = vc.field(1)
        if dropna and self._data.null_count > 0:
            mask = values.is_valid()
            values = values.filter(mask)
            counts = counts.filter(mask)

        # No missing values so we can adhere to the interface and return a numpy array.
        counts = np.array(counts)

        index = Index(type(self)(values))

        return Series(counts, index=index).astype("Int64")

    @classmethod
    def _concat_same_type(
        cls: type[ArrowExtensionArrayT], to_concat
    ) -> ArrowExtensionArrayT:
        """
        Concatenate multiple ArrowExtensionArrays.

        Parameters
        ----------
        to_concat : sequence of ArrowExtensionArrays

        Returns
        -------
        ArrowExtensionArray
        """
        import pyarrow as pa

        chunks = [array for ea in to_concat for array in ea._data.iterchunks()]
        arr = pa.chunked_array(chunks)
        return cls(arr)

    def __setitem__(self, key: int | slice | np.ndarray, value: Any) -> None:
        """Set one or more values inplace.

        Parameters
        ----------
        key : int, ndarray, or slice
            When called from, e.g. ``Series.__setitem__``, ``key`` will be
            one of

            * scalar int
            * ndarray of integers.
            * boolean ndarray
            * slice object

        value : ExtensionDtype.type, Sequence[ExtensionDtype.type], or object
            value or values to be set of ``key``.

        Returns
        -------
        None
        """
        key = check_array_indexer(self, key)
        indices = self._indexing_key_to_indices(key)
        value = self._maybe_convert_setitem_value(value)

        argsort = np.argsort(indices)
        indices = indices[argsort]

        if is_scalar(value):
            value = np.broadcast_to(value, len(self))
        elif len(indices) != len(value):
            raise ValueError("Length of indexer and values mismatch")
        else:
            value = np.asarray(value)[argsort]

        self._data = self._set_via_chunk_iteration(indices=indices, value=value)

    def _indexing_key_to_indices(
        self, key: int | slice | np.ndarray
    ) -> npt.NDArray[np.intp]:
        """
        Convert indexing key for self into positional indices.

        Parameters
        ----------
        key : int | slice | np.ndarray

        Returns
        -------
        npt.NDArray[np.intp]
        """
        n = len(self)
        if isinstance(key, slice):
            indices = np.arange(n)[key]
        elif is_integer(key):
            # error: Invalid index type "List[Union[int, ndarray[Any, Any]]]"
            # for "ndarray[Any, dtype[signedinteger[Any]]]"; expected type
            # "Union[SupportsIndex, _SupportsArray[dtype[Union[bool_,
            # integer[Any]]]], _NestedSequence[_SupportsArray[dtype[Union
            # [bool_, integer[Any]]]]], _NestedSequence[Union[bool, int]]
            # , Tuple[Union[SupportsIndex, _SupportsArray[dtype[Union[bool_
            # , integer[Any]]]], _NestedSequence[_SupportsArray[dtype[Union
            # [bool_, integer[Any]]]]], _NestedSequence[Union[bool, int]]], ...]]"
            indices = np.arange(n)[[key]]  # type: ignore[index]
        elif is_bool_dtype(key):
            key = np.asarray(key)
            if len(key) != n:
                raise ValueError("Length of indexer and values mismatch")
            indices = key.nonzero()[0]
        else:
            key = np.asarray(key)
            indices = np.arange(n)[key]
        return indices

    def _maybe_convert_setitem_value(self, value):
        """Maybe convert value to be pyarrow compatible."""
        # TODO: Make more robust like ArrowStringArray._maybe_convert_setitem_value
        return value

    def _set_via_chunk_iteration(
        self, indices: npt.NDArray[np.intp], value: npt.NDArray[Any]
    ) -> pa.ChunkedArray:
        """
        Loop through the array chunks and set the new values while
        leaving the chunking layout unchanged.

        Parameters
        ----------
        indices : npt.NDArray[np.intp]
            Position indices for the underlying ChunkedArray.

        value : ExtensionDtype.type, Sequence[ExtensionDtype.type], or object
            value or values to be set of ``key``.

        Notes
        -----
        Assumes that indices is sorted. Caller is responsible for sorting.
        """
        new_data = []
        stop = 0
        for chunk in self._data.iterchunks():
            start, stop = stop, stop + len(chunk)
            if len(indices) == 0 or stop <= indices[0]:
                new_data.append(chunk)
            else:
                n = int(np.searchsorted(indices, stop, side="left"))
                c_ind = indices[:n] - start
                indices = indices[n:]
                n = len(c_ind)
                c_value, value = value[:n], value[n:]
                new_data.append(self._replace_with_indices(chunk, c_ind, c_value))
        return pa.chunked_array(new_data)

    @classmethod
    def _replace_with_indices(
        cls,
        chunk: pa.Array,
        indices: npt.NDArray[np.intp],
        value: npt.NDArray[Any],
    ) -> pa.Array:
        """
        Replace items selected with a set of positional indices.

        Analogous to pyarrow.compute.replace_with_mask, except that replacement
        positions are identified via indices rather than a mask.

        Parameters
        ----------
        chunk : pa.Array
        indices : npt.NDArray[np.intp]
        value : npt.NDArray[Any]
            Replacement value(s).

        Returns
        -------
        pa.Array
        """
        n = len(indices)

        if n == 0:
            return chunk

        start, stop = indices[[0, -1]]

        if (stop - start) == (n - 1):
            # fast path for a contiguous set of indices
            arrays = [
                chunk[:start],
                pa.array(value, type=chunk.type, from_pandas=True),
                chunk[stop + 1 :],
            ]
            arrays = [arr for arr in arrays if len(arr)]
            if len(arrays) == 1:
                return arrays[0]
            return pa.concat_arrays(arrays)

        mask = np.zeros(len(chunk), dtype=np.bool_)
        mask[indices] = True

        if pa_version_under5p0:
            arr = chunk.to_numpy(zero_copy_only=False)
            arr[mask] = value
            return pa.array(arr, type=chunk.type)

        if isna(value).all():
            return pc.if_else(mask, None, chunk)

        return pc.replace_with_mask(chunk, mask, value)<|MERGE_RESOLUTION|>--- conflicted
+++ resolved
@@ -290,26 +290,18 @@
 
     @doc(ExtensionArray.factorize)
     def factorize(
-<<<<<<< HEAD
-        self, na_sentinel: int | None = -1
-    ) -> tuple[np.ndarray, ExtensionArray]:
-        if pa_version_under4p0:
-            encoded = self._data.dictionary_encode()
-        else:
-            null_encoding = "mask" if na_sentinel is not None else "encode"
-            encoded = self._data.dictionary_encode(null_encoding=null_encoding)
-=======
         self,
         na_sentinel: int | lib.NoDefault = lib.no_default,
         use_na_sentinel: bool | lib.NoDefault = lib.no_default,
     ) -> tuple[np.ndarray, ExtensionArray]:
         resolved_na_sentinel = resolve_na_sentinel(na_sentinel, use_na_sentinel)
-        if resolved_na_sentinel is None:
-            raise NotImplementedError("Encoding NaN values is not yet implemented")
-        else:
-            na_sentinel = resolved_na_sentinel
+        if pa_version_under4p0:
+            encoded = self._data.dictionary_encode()
+        else:
+            null_encoding = "mask" if resolved_na_sentinel else "encode"
+            encoded = self._data.dictionary_encode(null_encoding=null_encoding)
+
         encoded = self._data.dictionary_encode()
->>>>>>> 7d2f9b8d
         indices = pa.chunked_array(
             [c.indices for c in encoded.chunks], type=encoded.type.index_type
         ).to_pandas()
@@ -319,7 +311,7 @@
 
         if encoded.num_chunks:
             uniques = type(self)(encoded.chunk(0).dictionary)
-            if na_sentinel is None and pa_version_under4p0:
+            if not resolved_na_sentinel and pa_version_under4p0:
                 # TODO: share logic with BaseMaskedArray.factorize
                 # Insert na with the proper code
                 na_mask = indices.values == -1
