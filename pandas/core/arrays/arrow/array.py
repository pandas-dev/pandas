--- conflicted
+++ resolved
@@ -1001,16 +1001,6 @@
         else:
             return self._evaluate_op_method(other, op, ARROW_LOGICAL_FUNCS)
 
-<<<<<<< HEAD
-    def _arith_method(self, other, op) -> Self:
-        result = self._evaluate_op_method(other, op, ARROW_ARITHMETIC_FUNCS)
-        if is_nan_na() and result.dtype.kind == "f":
-            parr = result._pa_array
-            mask = pc.is_nan(parr).to_numpy()
-            arr = pc.replace_with_mask(parr, mask, pa.scalar(None, type=parr.type))
-            result = type(self)(arr)
-        return result
-=======
     def _arith_method(self, other, op) -> Self | npt.NDArray[np.object_]:
         if (
             op in [operator.truediv, roperator.rtruediv]
@@ -1028,8 +1018,14 @@
                 ],
                 dtype=object,
             )
-        return self._evaluate_op_method(other, op, ARROW_ARITHMETIC_FUNCS)
->>>>>>> aabbbc52
+
+        result = self._evaluate_op_method(other, op, ARROW_ARITHMETIC_FUNCS)
+        if is_nan_na() and result.dtype.kind == "f":
+            parr = result._pa_array
+            mask = pc.is_nan(parr).to_numpy()
+            arr = pc.replace_with_mask(parr, mask, pa.scalar(None, type=parr.type))
+            result = type(self)(arr)
+        return result
 
     def equals(self, other) -> bool:
         if not isinstance(other, ArrowExtensionArray):
