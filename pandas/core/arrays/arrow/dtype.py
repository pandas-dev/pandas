--- conflicted
+++ resolved
@@ -219,10 +219,7 @@
             raise TypeError(f"'{base_type}' is not a valid pyarrow data type.") from err
         return cls(pa_dtype)
 
-<<<<<<< HEAD
-=======
     # TODO(arrow#33642): This can be removed once supported by pyarrow
->>>>>>> a2a236f5
     @classmethod
     def _parse_temporal_dtype_string(cls, string: str) -> ArrowDtype:
         """
@@ -238,24 +235,12 @@
         tail = tail[:-1]
 
         if head == "timestamp":
-<<<<<<< HEAD
-            if "," not in tail:
-                tz = None
-                unit = tail
-            else:
-                unit, tz = tail.split(",", 1)
-                unit = unit.strip()
-                tz = tz.strip()
-                if tz.startswith("tz="):
-                    tz = tz[3:]
-=======
             assert "," in tail  # otherwise type_for_alias should work
             unit, tz = tail.split(",", 1)
             unit = unit.strip()
             tz = tz.strip()
             if tz.startswith("tz="):
                 tz = tz[3:]
->>>>>>> a2a236f5
 
             pa_type = pa.timestamp(unit, tz=tz)
             dtype = cls(pa_type)
