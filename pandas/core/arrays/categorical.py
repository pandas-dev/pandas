import operator
from shutil import get_terminal_size
from typing import Dict, Hashable, List, Optional, Type, Union, cast
from warnings import warn

import numpy as np

from pandas._config import get_option

from pandas._libs import algos as libalgos, hashtable as htable
from pandas._typing import ArrayLike, Dtype, Ordered, Scalar
from pandas.compat.numpy import function as nv
from pandas.util._decorators import (
    Appender,
    Substitution,
    cache_readonly,
    deprecate_kwarg,
)
from pandas.util._validators import validate_bool_kwarg, validate_fillna_kwargs

from pandas.core.dtypes.cast import coerce_indexer_dtype, maybe_infer_to_datetimelike
from pandas.core.dtypes.common import (
    ensure_int64,
    ensure_object,
    ensure_platform_int,
    is_categorical_dtype,
    is_datetime64_dtype,
    is_dict_like,
    is_dtype_equal,
    is_extension_array_dtype,
    is_integer_dtype,
    is_iterator,
    is_list_like,
    is_object_dtype,
    is_scalar,
    is_sequence,
    is_timedelta64_dtype,
    needs_i8_conversion,
)
from pandas.core.dtypes.dtypes import CategoricalDtype
from pandas.core.dtypes.generic import ABCIndexClass, ABCSeries
from pandas.core.dtypes.inference import is_hashable
from pandas.core.dtypes.missing import isna, notna

from pandas.core import ops
from pandas.core.accessor import PandasDelegate, delegate_names
import pandas.core.algorithms as algorithms
from pandas.core.algorithms import _get_data_algo, factorize, take, take_1d, unique1d
from pandas.core.arrays.base import (
    ExtensionArray,
    _extension_array_shared_docs,
    try_cast_to_ea,
)
from pandas.core.base import NoNewAttributesMixin, PandasObject, _shared_docs
import pandas.core.common as com
from pandas.core.construction import array, extract_array, sanitize_array
from pandas.core.indexers import check_array_indexer, deprecate_ndim_indexing
from pandas.core.missing import interpolate_2d
from pandas.core.ops.common import unpack_zerodim_and_defer
from pandas.core.sorting import nargsort

from pandas.io.formats import console


def _cat_compare_op(op):
    opname = f"__{op.__name__}__"

    @unpack_zerodim_and_defer(opname)
    def func(self, other):
        if is_list_like(other) and len(other) != len(self):
            # TODO: Could this fail if the categories are listlike objects?
            raise ValueError("Lengths must match.")

        if not self.ordered:
            if opname in ["__lt__", "__gt__", "__le__", "__ge__"]:
                raise TypeError(
                    "Unordered Categoricals can only compare equality or not"
                )
        if isinstance(other, Categorical):
            # Two Categoricals can only be be compared if the categories are
            # the same (maybe up to ordering, depending on ordered)

            msg = "Categoricals can only be compared if 'categories' are the same."
            if len(self.categories) != len(other.categories):
                raise TypeError(msg + " Categories are different lengths")
            elif self.ordered and not (self.categories == other.categories).all():
                raise TypeError(msg)
            elif not set(self.categories) == set(other.categories):
                raise TypeError(msg)

            if not (self.ordered == other.ordered):
                raise TypeError(
                    "Categoricals can only be compared if 'ordered' is the same"
                )
            if not self.ordered and not self.categories.equals(other.categories):
                # both unordered and different order
                other_codes = _get_codes_for_values(other, self.categories)
            else:
                other_codes = other._codes

            f = getattr(self._codes, opname)
            ret = f(other_codes)
            mask = (self._codes == -1) | (other_codes == -1)
            if mask.any():
                # In other series, the leads to False, so do that here too
                ret[mask] = False
            return ret

        if is_scalar(other):
            if other in self.categories:
                i = self.categories.get_loc(other)
                ret = getattr(self._codes, opname)(i)

                if opname not in {"__eq__", "__ge__", "__gt__"}:
                    # check for NaN needed if we are not equal or larger
                    mask = self._codes == -1
                    ret[mask] = False
                return ret
            else:
                if opname == "__eq__":
                    return np.zeros(len(self), dtype=bool)
                elif opname == "__ne__":
                    return np.ones(len(self), dtype=bool)
                else:
                    raise TypeError(
                        f"Cannot compare a Categorical for op {opname} with a "
                        "scalar, which is not a category."
                    )
        else:

            # allow categorical vs object dtype array comparisons for equality
            # these are only positional comparisons
            if opname in ["__eq__", "__ne__"]:
                return getattr(np.array(self), opname)(np.array(other))

            raise TypeError(
                f"Cannot compare a Categorical for op {opname} with "
                f"type {type(other)}.\nIf you want to compare values, "
                "use 'np.asarray(cat) <op> other'."
            )

    func.__name__ = opname

    return func


def contains(cat, key, container):
    """
    Helper for membership check for ``key`` in ``cat``.

    This is a helper method for :method:`__contains__`
    and :class:`CategoricalIndex.__contains__`.

    Returns True if ``key`` is in ``cat.categories`` and the
    location of ``key`` in ``categories`` is in ``container``.

    Parameters
    ----------
    cat : :class:`Categorical`or :class:`categoricalIndex`
    key : a hashable object
        The key to check membership for.
    container : Container (e.g. list-like or mapping)
        The container to check for membership in.

    Returns
    -------
    is_in : bool
        True if ``key`` is in ``self.categories`` and location of
        ``key`` in ``categories`` is in ``container``, else False.

    Notes
    -----
    This method does not check for NaN values. Do that separately
    before calling this method.
    """
    hash(key)

    # get location of key in categories.
    # If a KeyError, the key isn't in categories, so logically
    #  can't be in container either.
    try:
        loc = cat.categories.get_loc(key)
    except (KeyError, TypeError):
        return False

    # loc is the location of key in categories, but also the *value*
    # for key in container. So, `key` may be in categories,
    # but still not in `container`. Example ('b' in categories,
    # but not in values):
    # 'b' in Categorical(['a'], categories=['a', 'b'])  # False
    if is_scalar(loc):
        return loc in container
    else:
        # if categories is an IntervalIndex, loc is an array.
        return any(loc_ in container for loc_ in loc)


_codes_doc = """
The category codes of this categorical.

Level codes are an array if integer which are the positions of the real
values in the categories array.

There is not setter, use the other categorical methods and the normal item
setter to change values in the categorical.
"""


class Categorical(ExtensionArray, PandasObject):
    """
    Represent a categorical variable in classic R / S-plus fashion.

    `Categoricals` can only take on only a limited, and usually fixed, number
    of possible values (`categories`). In contrast to statistical categorical
    variables, a `Categorical` might have an order, but numerical operations
    (additions, divisions, ...) are not possible.

    All values of the `Categorical` are either in `categories` or `np.nan`.
    Assigning values outside of `categories` will raise a `ValueError`. Order
    is defined by the order of the `categories`, not lexical order of the
    values.

    Parameters
    ----------
    values : list-like
        The values of the categorical. If categories are given, values not in
        categories will be replaced with NaN.
    categories : Index-like (unique), optional
        The unique categories for this categorical. If not given, the
        categories are assumed to be the unique values of `values` (sorted, if
        possible, otherwise in the order in which they appear).
    ordered : bool, default False
        Whether or not this categorical is treated as a ordered categorical.
        If True, the resulting categorical will be ordered.
        An ordered categorical respects, when sorted, the order of its
        `categories` attribute (which in turn is the `categories` argument, if
        provided).
    dtype : CategoricalDtype
        An instance of ``CategoricalDtype`` to use for this categorical.

        .. versionadded:: 0.21.0

    Attributes
    ----------
    categories : Index
        The categories of this categorical
    codes : ndarray
        The codes (integer positions, which point to the categories) of this
        categorical, read only.
    ordered : bool
        Whether or not this Categorical is ordered.
    dtype : CategoricalDtype
        The instance of ``CategoricalDtype`` storing the ``categories``
        and ``ordered``.

        .. versionadded:: 0.21.0

    Methods
    -------
    from_codes
    __array__

    Raises
    ------
    ValueError
        If the categories do not validate.
    TypeError
        If an explicit ``ordered=True`` is given but no `categories` and the
        `values` are not sortable.

    See Also
    --------
    CategoricalDtype : Type for categorical data.
    CategoricalIndex : An Index with an underlying ``Categorical``.

    Notes
    -----
    See the `user guide
    <https://pandas.pydata.org/pandas-docs/stable/user_guide/categorical.html>`_
    for more.

    Examples
    --------
    >>> pd.Categorical([1, 2, 3, 1, 2, 3])
    [1, 2, 3, 1, 2, 3]
    Categories (3, int64): [1, 2, 3]

    >>> pd.Categorical(['a', 'b', 'c', 'a', 'b', 'c'])
    [a, b, c, a, b, c]
    Categories (3, object): [a, b, c]

    Ordered `Categoricals` can be sorted according to the custom order
    of the categories and can have a min and max value.

    >>> c = pd.Categorical(['a', 'b', 'c', 'a', 'b', 'c'], ordered=True,
    ...                    categories=['c', 'b', 'a'])
    >>> c
    [a, b, c, a, b, c]
    Categories (3, object): [c < b < a]
    >>> c.min()
    'c'
    """

    # For comparisons, so that numpy uses our implementation if the compare
    # ops, which raise
    __array_priority__ = 1000
    _dtype = CategoricalDtype(ordered=False)
    # tolist is not actually deprecated, just suppressed in the __dir__
    _deprecations = PandasObject._deprecations | frozenset(["tolist"])
    _typ = "categorical"

    def __init__(
        self, values, categories=None, ordered=None, dtype=None, fastpath=False
    ):

        dtype = CategoricalDtype._from_values_or_dtype(
            values, categories, ordered, dtype
        )
        # At this point, dtype is always a CategoricalDtype, but
        # we may have dtype.categories be None, and we need to
        # infer categories in a factorization step further below

        if fastpath:
            self._codes = coerce_indexer_dtype(values, dtype.categories)
            self._dtype = self._dtype.update_dtype(dtype)
            return

        # null_mask indicates missing values we want to exclude from inference.
        # This means: only missing values in list-likes (not arrays/ndframes).
        null_mask = np.array(False)

        # sanitize input
        if is_categorical_dtype(values):
            if dtype.categories is None:
                dtype = CategoricalDtype(values.categories, dtype.ordered)
        elif not isinstance(values, (ABCIndexClass, ABCSeries)):
            # sanitize_array coerces np.nan to a string under certain versions
            # of numpy
            values = maybe_infer_to_datetimelike(values, convert_dates=True)
            if not isinstance(values, np.ndarray):
                values = _convert_to_list_like(values)

                # By convention, empty lists result in object dtype:
<<<<<<< HEAD
                sanitize_dtype: Optional[str]
                if len(values) == 0:
                    sanitize_dtype = "object"
                else:
                    sanitize_dtype = None
=======
                sanitize_dtype = "object" if len(values) == 0 else None
>>>>>>> 304209f6
                null_mask = isna(values)
                if null_mask.any():
                    values = [values[idx] for idx in np.where(~null_mask)[0]]
                values = sanitize_array(values, None, dtype=sanitize_dtype)

        if dtype.categories is None:
            try:
                codes, categories = factorize(values, sort=True)
            except TypeError:
                codes, categories = factorize(values, sort=False)
                if dtype.ordered:
                    # raise, as we don't have a sortable data structure and so
                    # the user should give us one by specifying categories
                    raise TypeError(
                        "'values' is not ordered, please "
                        "explicitly specify the categories order "
                        "by passing in a categories argument."
                    )
            except ValueError:

                # FIXME
                raise NotImplementedError(
                    "> 1 ndim Categorical are not supported at this time"
                )

            # we're inferring from values
            dtype = CategoricalDtype(categories, dtype.ordered)

        elif is_categorical_dtype(values):
            old_codes = (
                values._values.codes if isinstance(values, ABCSeries) else values.codes
            )
            codes = _recode_for_categories(
                old_codes, values.dtype.categories, dtype.categories
            )

        else:
            codes = _get_codes_for_values(values, dtype.categories)

        if null_mask.any():
            # Reinsert -1 placeholders for previously removed missing values
            full_codes = -np.ones(null_mask.shape, dtype=codes.dtype)
            full_codes[~null_mask] = codes
            codes = full_codes

        self._dtype = self._dtype.update_dtype(dtype)
        self._codes = coerce_indexer_dtype(codes, dtype.categories)

    @property
    def categories(self):
        """
        The categories of this categorical.

        Setting assigns new values to each category (effectively a rename of
        each individual category).

        The assigned value has to be a list-like object. All items must be
        unique and the number of items in the new categories must be the same
        as the number of items in the old categories.

        Assigning to `categories` is a inplace operation!

        Raises
        ------
        ValueError
            If the new categories do not validate as categories or if the
            number of new categories is unequal the number of old categories

        See Also
        --------
        rename_categories
        reorder_categories
        add_categories
        remove_categories
        remove_unused_categories
        set_categories
        """
        return self.dtype.categories

    @categories.setter
    def categories(self, categories):
        new_dtype = CategoricalDtype(categories, ordered=self.ordered)
        if self.dtype.categories is not None and len(self.dtype.categories) != len(
            new_dtype.categories
        ):
            raise ValueError(
                "new categories need to have the same number of "
                "items as the old categories!"
            )
        self._dtype = new_dtype

    @property
    def ordered(self) -> Ordered:
        """
        Whether the categories have an ordered relationship.
        """
        return self.dtype.ordered

    @property
    def dtype(self) -> CategoricalDtype:
        """
        The :class:`~pandas.api.types.CategoricalDtype` for this instance.
        """
        return self._dtype

    @property
    def _ndarray_values(self) -> np.ndarray:
        return self.codes

    @property
    def _constructor(self) -> Type["Categorical"]:
        return Categorical

    @classmethod
    def _from_sequence(cls, scalars, dtype=None, copy=False):
        return Categorical(scalars, dtype=dtype)

    def _formatter(self, boxed=False):
        # Defer to CategoricalFormatter's formatter.
        return None

    def copy(self) -> "Categorical":
        """
        Copy constructor.
        """
        return self._constructor(
            values=self._codes.copy(), dtype=self.dtype, fastpath=True
        )

    def astype(self, dtype: Dtype, copy: bool = True) -> ArrayLike:
        """
        Coerce this type to another dtype

        Parameters
        ----------
        dtype : numpy dtype or pandas type
        copy : bool, default True
            By default, astype always returns a newly allocated object.
            If copy is set to False and dtype is categorical, the original
            object is returned.
        """
        if is_categorical_dtype(dtype):
            dtype = cast(Union[str, CategoricalDtype], dtype)

            # GH 10696/18593
            dtype = self.dtype.update_dtype(dtype)
            self = self.copy() if copy else self
            if dtype == self.dtype:
                return self
            return self._set_dtype(dtype)
        if is_extension_array_dtype(dtype):
            return array(self, dtype=dtype, copy=copy)  # type: ignore # GH 28770
        if is_integer_dtype(dtype) and self.isna().any():
            raise ValueError("Cannot convert float NaN to integer")
        return np.array(self, dtype=dtype, copy=copy)

    @cache_readonly
    def size(self) -> int:
        """
        Return the len of myself.
        """
        return self._codes.size

    @cache_readonly
    def itemsize(self) -> int:
        """
        return the size of a single category
        """
        return self.categories.itemsize

    def tolist(self) -> List[Scalar]:
        """
        Return a list of the values.

        These are each a scalar type, which is a Python scalar
        (for str, int, float) or a pandas scalar
        (for Timestamp/Timedelta/Interval/Period)
        """
        return list(self)

    to_list = tolist

    @classmethod
    def _from_inferred_categories(
        cls, inferred_categories, inferred_codes, dtype, true_values=None
    ):
        """
        Construct a Categorical from inferred values.

        For inferred categories (`dtype` is None) the categories are sorted.
        For explicit `dtype`, the `inferred_categories` are cast to the
        appropriate type.

        Parameters
        ----------
        inferred_categories : Index
        inferred_codes : Index
        dtype : CategoricalDtype or 'category'
        true_values : list, optional
            If none are provided, the default ones are
            "True", "TRUE", and "true."

        Returns
        -------
        Categorical
        """
        from pandas import Index, to_numeric, to_datetime, to_timedelta

        cats = Index(inferred_categories)
        known_categories = (
            isinstance(dtype, CategoricalDtype) and dtype.categories is not None
        )

        if known_categories:
            # Convert to a specialized type with `dtype` if specified.
            if dtype.categories.is_numeric():
                cats = to_numeric(inferred_categories, errors="coerce")
            elif is_datetime64_dtype(dtype.categories):
                cats = to_datetime(inferred_categories, errors="coerce")
            elif is_timedelta64_dtype(dtype.categories):
                cats = to_timedelta(inferred_categories, errors="coerce")
            elif dtype.categories.is_boolean():
                if true_values is None:
                    true_values = ["True", "TRUE", "true"]

                cats = cats.isin(true_values)

        if known_categories:
            # Recode from observation order to dtype.categories order.
            categories = dtype.categories
            codes = _recode_for_categories(inferred_codes, cats, categories)
        elif not cats.is_monotonic_increasing:
            # Sort categories and recode for unknown categories.
            unsorted = cats.copy()
            categories = cats.sort_values()

            codes = _recode_for_categories(inferred_codes, unsorted, categories)
            dtype = CategoricalDtype(categories, ordered=False)
        else:
            dtype = CategoricalDtype(cats, ordered=False)
            codes = inferred_codes

        return cls(codes, dtype=dtype, fastpath=True)

    @classmethod
    def from_codes(cls, codes, categories=None, ordered=None, dtype=None):
        """
        Make a Categorical type from codes and categories or dtype.

        This constructor is useful if you already have codes and
        categories/dtype and so do not need the (computation intensive)
        factorization step, which is usually done on the constructor.

        If your data does not follow this convention, please use the normal
        constructor.

        Parameters
        ----------
        codes : array-like of int
            An integer array, where each integer points to a category in
            categories or dtype.categories, or else is -1 for NaN.
        categories : index-like, optional
            The categories for the categorical. Items need to be unique.
            If the categories are not given here, then they must be provided
            in `dtype`.
        ordered : bool, optional
            Whether or not this categorical is treated as an ordered
            categorical. If not given here or in `dtype`, the resulting
            categorical will be unordered.
        dtype : CategoricalDtype or "category", optional
            If :class:`CategoricalDtype`, cannot be used together with
            `categories` or `ordered`.

            .. versionadded:: 0.24.0

               When `dtype` is provided, neither `categories` nor `ordered`
               should be provided.

        Returns
        -------
        Categorical

        Examples
        --------
        >>> dtype = pd.CategoricalDtype(['a', 'b'], ordered=True)
        >>> pd.Categorical.from_codes(codes=[0, 1, 0, 1], dtype=dtype)
        [a, b, a, b]
        Categories (2, object): [a < b]
        """
        dtype = CategoricalDtype._from_values_or_dtype(
            categories=categories, ordered=ordered, dtype=dtype
        )
        if dtype.categories is None:
            msg = (
                "The categories must be provided in 'categories' or "
                "'dtype'. Both were None."
            )
            raise ValueError(msg)

        if is_extension_array_dtype(codes) and is_integer_dtype(codes):
            # Avoid the implicit conversion of Int to object
            if isna(codes).any():
                raise ValueError("codes cannot contain NA values")
            codes = codes.to_numpy(dtype=np.int64)
        else:
            codes = np.asarray(codes)
        if len(codes) and not is_integer_dtype(codes):
            raise ValueError("codes need to be array-like integers")

        if len(codes) and (codes.max() >= len(dtype.categories) or codes.min() < -1):
            raise ValueError("codes need to be between -1 and len(categories)-1")

        return cls(codes, dtype=dtype, fastpath=True)

    def _get_codes(self):
        """
        Get the codes.

        Returns
        -------
        codes : integer array view
            A non writable view of the `codes` array.
        """
        v = self._codes.view()
        v.flags.writeable = False
        return v

    def _set_codes(self, codes):
        """
        Not settable by the user directly
        """
        raise ValueError("cannot set Categorical codes directly")

    codes = property(fget=_get_codes, fset=_set_codes, doc=_codes_doc)

    def _set_categories(self, categories, fastpath=False):
        """
        Sets new categories inplace

        Parameters
        ----------
        fastpath : bool, default False
           Don't perform validation of the categories for uniqueness or nulls

        Examples
        --------
        >>> c = pd.Categorical(['a', 'b'])
        >>> c
        [a, b]
        Categories (2, object): [a, b]

        >>> c._set_categories(pd.Index(['a', 'c']))
        >>> c
        [a, c]
        Categories (2, object): [a, c]
        """
        if fastpath:
            new_dtype = CategoricalDtype._from_fastpath(categories, self.ordered)
        else:
            new_dtype = CategoricalDtype(categories, ordered=self.ordered)
        if (
            not fastpath
            and self.dtype.categories is not None
            and len(new_dtype.categories) != len(self.dtype.categories)
        ):
            raise ValueError(
                "new categories need to have the same number of "
                "items than the old categories!"
            )

        self._dtype = new_dtype

    def _set_dtype(self, dtype: CategoricalDtype) -> "Categorical":
        """
        Internal method for directly updating the CategoricalDtype

        Parameters
        ----------
        dtype : CategoricalDtype

        Notes
        -----
        We don't do any validation here. It's assumed that the dtype is
        a (valid) instance of `CategoricalDtype`.
        """
        codes = _recode_for_categories(self.codes, self.categories, dtype.categories)
        return type(self)(codes, dtype=dtype, fastpath=True)

    def set_ordered(self, value, inplace=False):
        """
        Set the ordered attribute to the boolean value.

        Parameters
        ----------
        value : bool
           Set whether this categorical is ordered (True) or not (False).
        inplace : bool, default False
           Whether or not to set the ordered attribute in-place or return
           a copy of this categorical with ordered set to the value.
        """
        inplace = validate_bool_kwarg(inplace, "inplace")
        new_dtype = CategoricalDtype(self.categories, ordered=value)
        cat = self if inplace else self.copy()
        cat._dtype = new_dtype
        if not inplace:
            return cat

    def as_ordered(self, inplace=False):
        """
        Set the Categorical to be ordered.

        Parameters
        ----------
        inplace : bool, default False
           Whether or not to set the ordered attribute in-place or return
           a copy of this categorical with ordered set to True.

        Returns
        -------
        Categorical
            Ordered Categorical.
        """
        inplace = validate_bool_kwarg(inplace, "inplace")
        return self.set_ordered(True, inplace=inplace)

    def as_unordered(self, inplace=False):
        """
        Set the Categorical to be unordered.

        Parameters
        ----------
        inplace : bool, default False
           Whether or not to set the ordered attribute in-place or return
           a copy of this categorical with ordered set to False.

        Returns
        -------
        Categorical
            Unordered Categorical.
        """
        inplace = validate_bool_kwarg(inplace, "inplace")
        return self.set_ordered(False, inplace=inplace)

    def set_categories(self, new_categories, ordered=None, rename=False, inplace=False):
        """
        Set the categories to the specified new_categories.

        `new_categories` can include new categories (which will result in
        unused categories) or remove old categories (which results in values
        set to NaN). If `rename==True`, the categories will simple be renamed
        (less or more items than in old categories will result in values set to
        NaN or in unused categories respectively).

        This method can be used to perform more than one action of adding,
        removing, and reordering simultaneously and is therefore faster than
        performing the individual steps via the more specialised methods.

        On the other hand this methods does not do checks (e.g., whether the
        old categories are included in the new categories on a reorder), which
        can result in surprising changes, for example when using special string
        dtypes, which does not considers a S1 string equal to a single char
        python string.

        Parameters
        ----------
        new_categories : Index-like
           The categories in new order.
        ordered : bool, default False
           Whether or not the categorical is treated as a ordered categorical.
           If not given, do not change the ordered information.
        rename : bool, default False
           Whether or not the new_categories should be considered as a rename
           of the old categories or as reordered categories.
        inplace : bool, default False
           Whether or not to reorder the categories in-place or return a copy
           of this categorical with reordered categories.

        Returns
        -------
        Categorical with reordered categories or None if inplace.

        Raises
        ------
        ValueError
            If new_categories does not validate as categories

        See Also
        --------
        rename_categories
        reorder_categories
        add_categories
        remove_categories
        remove_unused_categories
        """
        inplace = validate_bool_kwarg(inplace, "inplace")
        if ordered is None:
            ordered = self.dtype.ordered
        new_dtype = CategoricalDtype(new_categories, ordered=ordered)

        cat = self if inplace else self.copy()
        if rename:
            if cat.dtype.categories is not None and len(new_dtype.categories) < len(
                cat.dtype.categories
            ):
                # remove all _codes which are larger and set to -1/NaN
                cat._codes[cat._codes >= len(new_dtype.categories)] = -1
        else:
            codes = _recode_for_categories(
                cat.codes, cat.categories, new_dtype.categories
            )
            cat._codes = codes
        cat._dtype = new_dtype

        if not inplace:
            return cat

    def rename_categories(self, new_categories, inplace=False):
        """
        Rename categories.

        Parameters
        ----------
        new_categories : list-like, dict-like or callable

            New categories which will replace old categories.

            * list-like: all items must be unique and the number of items in
              the new categories must match the existing number of categories.

            * dict-like: specifies a mapping from
              old categories to new. Categories not contained in the mapping
              are passed through and extra categories in the mapping are
              ignored.

            .. versionadded:: 0.21.0.

            * callable : a callable that is called on all items in the old
              categories and whose return values comprise the new categories.

            .. versionadded:: 0.23.0.

        inplace : bool, default False
            Whether or not to rename the categories inplace or return a copy of
            this categorical with renamed categories.

        Returns
        -------
        cat : Categorical or None
           With ``inplace=False``, the new categorical is returned.
           With ``inplace=True``, there is no return value.

        Raises
        ------
        ValueError
            If new categories are list-like and do not have the same number of
            items than the current categories or do not validate as categories

        See Also
        --------
        reorder_categories
        add_categories
        remove_categories
        remove_unused_categories
        set_categories

        Examples
        --------
        >>> c = pd.Categorical(['a', 'a', 'b'])
        >>> c.rename_categories([0, 1])
        [0, 0, 1]
        Categories (2, int64): [0, 1]

        For dict-like ``new_categories``, extra keys are ignored and
        categories not in the dictionary are passed through

        >>> c.rename_categories({'a': 'A', 'c': 'C'})
        [A, A, b]
        Categories (2, object): [A, b]

        You may also provide a callable to create the new categories

        >>> c.rename_categories(lambda x: x.upper())
        [A, A, B]
        Categories (2, object): [A, B]
        """
        inplace = validate_bool_kwarg(inplace, "inplace")
        cat = self if inplace else self.copy()

        if is_dict_like(new_categories):
            cat.categories = [new_categories.get(item, item) for item in cat.categories]
        elif callable(new_categories):
            cat.categories = [new_categories(item) for item in cat.categories]
        else:
            cat.categories = new_categories
        if not inplace:
            return cat

    def reorder_categories(self, new_categories, ordered=None, inplace=False):
        """
        Reorder categories as specified in new_categories.

        `new_categories` need to include all old categories and no new category
        items.

        Parameters
        ----------
        new_categories : Index-like
           The categories in new order.
        ordered : bool, optional
           Whether or not the categorical is treated as a ordered categorical.
           If not given, do not change the ordered information.
        inplace : bool, default False
           Whether or not to reorder the categories inplace or return a copy of
           this categorical with reordered categories.

        Returns
        -------
        cat : Categorical with reordered categories or None if inplace.

        Raises
        ------
        ValueError
            If the new categories do not contain all old category items or any
            new ones

        See Also
        --------
        rename_categories
        add_categories
        remove_categories
        remove_unused_categories
        set_categories
        """
        inplace = validate_bool_kwarg(inplace, "inplace")
        if set(self.dtype.categories) != set(new_categories):
            raise ValueError(
                "items in new_categories are not the same as in old categories"
            )
        return self.set_categories(new_categories, ordered=ordered, inplace=inplace)

    def add_categories(self, new_categories, inplace=False):
        """
        Add new categories.

        `new_categories` will be included at the last/highest place in the
        categories and will be unused directly after this call.

        Parameters
        ----------
        new_categories : category or list-like of category
           The new categories to be included.
        inplace : bool, default False
           Whether or not to add the categories inplace or return a copy of
           this categorical with added categories.

        Returns
        -------
        cat : Categorical with new categories added or None if inplace.

        Raises
        ------
        ValueError
            If the new categories include old categories or do not validate as
            categories

        See Also
        --------
        rename_categories
        reorder_categories
        remove_categories
        remove_unused_categories
        set_categories
        """
        inplace = validate_bool_kwarg(inplace, "inplace")
        if not is_list_like(new_categories):
            new_categories = [new_categories]
        already_included = set(new_categories) & set(self.dtype.categories)
        if len(already_included) != 0:
            raise ValueError(
                f"new categories must not include old categories: {already_included}"
            )
        new_categories = list(self.dtype.categories) + list(new_categories)
        new_dtype = CategoricalDtype(new_categories, self.ordered)

        cat = self if inplace else self.copy()
        cat._dtype = new_dtype
        cat._codes = coerce_indexer_dtype(cat._codes, new_dtype.categories)
        if not inplace:
            return cat

    def remove_categories(self, removals, inplace=False):
        """
        Remove the specified categories.

        `removals` must be included in the old categories. Values which were in
        the removed categories will be set to NaN

        Parameters
        ----------
        removals : category or list of categories
           The categories which should be removed.
        inplace : bool, default False
           Whether or not to remove the categories inplace or return a copy of
           this categorical with removed categories.

        Returns
        -------
        cat : Categorical with removed categories or None if inplace.

        Raises
        ------
        ValueError
            If the removals are not contained in the categories

        See Also
        --------
        rename_categories
        reorder_categories
        add_categories
        remove_unused_categories
        set_categories
        """
        inplace = validate_bool_kwarg(inplace, "inplace")
        if not is_list_like(removals):
            removals = [removals]

        removal_set = set(removals)
        not_included = removal_set - set(self.dtype.categories)
        new_categories = [c for c in self.dtype.categories if c not in removal_set]

        # GH 10156
        if any(isna(removals)):
            not_included = {x for x in not_included if notna(x)}
            new_categories = [x for x in new_categories if notna(x)]

        if len(not_included) != 0:
            raise ValueError(f"removals must all be in old categories: {not_included}")

        return self.set_categories(
            new_categories, ordered=self.ordered, rename=False, inplace=inplace
        )

    def remove_unused_categories(self, inplace=False):
        """
        Remove categories which are not used.

        Parameters
        ----------
        inplace : bool, default False
           Whether or not to drop unused categories inplace or return a copy of
           this categorical with unused categories dropped.

        Returns
        -------
        cat : Categorical with unused categories dropped or None if inplace.

        See Also
        --------
        rename_categories
        reorder_categories
        add_categories
        remove_categories
        set_categories
        """
        inplace = validate_bool_kwarg(inplace, "inplace")
        cat = self if inplace else self.copy()
        idx, inv = np.unique(cat._codes, return_inverse=True)

        if idx.size != 0 and idx[0] == -1:  # na sentinel
            idx, inv = idx[1:], inv - 1

        new_categories = cat.dtype.categories.take(idx)
        new_dtype = CategoricalDtype._from_fastpath(
            new_categories, ordered=self.ordered
        )
        cat._dtype = new_dtype
        cat._codes = coerce_indexer_dtype(inv, new_dtype.categories)

        if not inplace:
            return cat

    def map(self, mapper):
        """
        Map categories using input correspondence (dict, Series, or function).

        Maps the categories to new categories. If the mapping correspondence is
        one-to-one the result is a :class:`~pandas.Categorical` which has the
        same order property as the original, otherwise a :class:`~pandas.Index`
        is returned. NaN values are unaffected.

        If a `dict` or :class:`~pandas.Series` is used any unmapped category is
        mapped to `NaN`. Note that if this happens an :class:`~pandas.Index`
        will be returned.

        Parameters
        ----------
        mapper : function, dict, or Series
            Mapping correspondence.

        Returns
        -------
        pandas.Categorical or pandas.Index
            Mapped categorical.

        See Also
        --------
        CategoricalIndex.map : Apply a mapping correspondence on a
            :class:`~pandas.CategoricalIndex`.
        Index.map : Apply a mapping correspondence on an
            :class:`~pandas.Index`.
        Series.map : Apply a mapping correspondence on a
            :class:`~pandas.Series`.
        Series.apply : Apply more complex functions on a
            :class:`~pandas.Series`.

        Examples
        --------
        >>> cat = pd.Categorical(['a', 'b', 'c'])
        >>> cat
        [a, b, c]
        Categories (3, object): [a, b, c]
        >>> cat.map(lambda x: x.upper())
        [A, B, C]
        Categories (3, object): [A, B, C]
        >>> cat.map({'a': 'first', 'b': 'second', 'c': 'third'})
        [first, second, third]
        Categories (3, object): [first, second, third]

        If the mapping is one-to-one the ordering of the categories is
        preserved:

        >>> cat = pd.Categorical(['a', 'b', 'c'], ordered=True)
        >>> cat
        [a, b, c]
        Categories (3, object): [a < b < c]
        >>> cat.map({'a': 3, 'b': 2, 'c': 1})
        [3, 2, 1]
        Categories (3, int64): [3 < 2 < 1]

        If the mapping is not one-to-one an :class:`~pandas.Index` is returned:

        >>> cat.map({'a': 'first', 'b': 'second', 'c': 'first'})
        Index(['first', 'second', 'first'], dtype='object')

        If a `dict` is used, all unmapped categories are mapped to `NaN` and
        the result is an :class:`~pandas.Index`:

        >>> cat.map({'a': 'first', 'b': 'second'})
        Index(['first', 'second', nan], dtype='object')
        """
        new_categories = self.categories.map(mapper)
        try:
            return self.from_codes(
                self._codes.copy(), categories=new_categories, ordered=self.ordered
            )
        except ValueError:
            # NA values are represented in self._codes with -1
            # np.take causes NA values to take final element in new_categories
            if np.any(self._codes == -1):
                new_categories = new_categories.insert(len(new_categories), np.nan)
            return np.take(new_categories, self._codes)

    __eq__ = _cat_compare_op(operator.eq)
    __ne__ = _cat_compare_op(operator.ne)
    __lt__ = _cat_compare_op(operator.lt)
    __gt__ = _cat_compare_op(operator.gt)
    __le__ = _cat_compare_op(operator.le)
    __ge__ = _cat_compare_op(operator.ge)

    # for Series/ndarray like compat
    @property
    def shape(self):
        """
        Shape of the Categorical.

        For internal compatibility with numpy arrays.

        Returns
        -------
        shape : tuple
        """
        return tuple([len(self._codes)])

    def shift(self, periods, fill_value=None):
        """
        Shift Categorical by desired number of periods.

        Parameters
        ----------
        periods : int
            Number of periods to move, can be positive or negative
        fill_value : object, optional
            The scalar value to use for newly introduced missing values.

            .. versionadded:: 0.24.0

        Returns
        -------
        shifted : Categorical
        """
        # since categoricals always have ndim == 1, an axis parameter
        # doesn't make any sense here.
        codes = self.codes
        if codes.ndim > 1:
            raise NotImplementedError("Categorical with ndim > 1.")
        if np.prod(codes.shape) and (periods != 0):
            codes = np.roll(codes, ensure_platform_int(periods), axis=0)
            if isna(fill_value):
                fill_value = -1
            elif fill_value in self.categories:
                fill_value = self.categories.get_loc(fill_value)
            else:
                raise ValueError(
                    f"'fill_value={fill_value}' is not present "
                    "in this Categorical's categories"
                )
            if periods > 0:
                codes[:periods] = fill_value
            else:
                codes[periods:] = fill_value

        return self.from_codes(codes, dtype=self.dtype)

    def __array__(self, dtype=None) -> np.ndarray:
        """
        The numpy array interface.

        Returns
        -------
        numpy.array
            A numpy array of either the specified dtype or,
            if dtype==None (default), the same dtype as
            categorical.categories.dtype.
        """
        ret = take_1d(self.categories.values, self._codes)
        if dtype and not is_dtype_equal(dtype, self.categories.dtype):
            return np.asarray(ret, dtype)
        if is_extension_array_dtype(ret):
            # When we're a Categorical[ExtensionArray], like Interval,
            # we need to ensure __array__ get's all the way to an
            # ndarray.
            ret = np.asarray(ret)
        return ret

    def __array_ufunc__(self, ufunc, method, *inputs, **kwargs):
        # for binary ops, use our custom dunder methods
        result = ops.maybe_dispatch_ufunc_to_dunder_op(
            self, ufunc, method, *inputs, **kwargs
        )
        if result is not NotImplemented:
            return result

        # for all other cases, raise for now (similarly as what happens in
        # Series.__array_prepare__)
        raise TypeError(
            f"Object with dtype {self.dtype} cannot perform "
            f"the numpy op {ufunc.__name__}"
        )

    def __setstate__(self, state):
        """Necessary for making this object picklable"""
        if not isinstance(state, dict):
            raise Exception("invalid pickle state")

        # compat with pre 0.21.0 CategoricalDtype change
        if "_dtype" not in state:
            state["_dtype"] = CategoricalDtype(state["_categories"], state["_ordered"])

        for k, v in state.items():
            setattr(self, k, v)

    @property
    def T(self):
        """
        Return transposed numpy array.
        """
        return self

    @property
    def nbytes(self):
        return self._codes.nbytes + self.dtype.categories.values.nbytes

    def memory_usage(self, deep=False):
        """
        Memory usage of my values

        Parameters
        ----------
        deep : bool
            Introspect the data deeply, interrogate
            `object` dtypes for system-level memory consumption

        Returns
        -------
        bytes used

        Notes
        -----
        Memory usage does not include memory consumed by elements that
        are not components of the array if deep=False

        See Also
        --------
        numpy.ndarray.nbytes
        """
        return self._codes.nbytes + self.dtype.categories.memory_usage(deep=deep)

    @Substitution(klass="Categorical")
    @Appender(_shared_docs["searchsorted"])
    def searchsorted(self, value, side="left", sorter=None):
        # searchsorted is very performance sensitive. By converting codes
        # to same dtype as self.codes, we get much faster performance.
        if is_scalar(value):
            codes = self.categories.get_loc(value)
            codes = self.codes.dtype.type(codes)
        else:
            locs = [self.categories.get_loc(x) for x in value]
            codes = np.array(locs, dtype=self.codes.dtype)
        return self.codes.searchsorted(codes, side=side, sorter=sorter)

    def isna(self):
        """
        Detect missing values

        Missing values (-1 in .codes) are detected.

        Returns
        -------
        a boolean array of whether my values are null

        See Also
        --------
        isna : Top-level isna.
        isnull : Alias of isna.
        Categorical.notna : Boolean inverse of Categorical.isna.

        """
        ret = self._codes == -1
        return ret

    isnull = isna

    def notna(self):
        """
        Inverse of isna

        Both missing values (-1 in .codes) and NA as a category are detected as
        null.

        Returns
        -------
        a boolean array of whether my values are not null

        See Also
        --------
        notna : Top-level notna.
        notnull : Alias of notna.
        Categorical.isna : Boolean inverse of Categorical.notna.

        """
        return ~self.isna()

    notnull = notna

    def put(self, *args, **kwargs):
        """
        Replace specific elements in the Categorical with given values.
        """
        raise NotImplementedError(("'put' is not yet implemented for Categorical"))

    def dropna(self):
        """
        Return the Categorical without null values.

        Missing values (-1 in .codes) are detected.

        Returns
        -------
        valid : Categorical
        """
        result = self[self.notna()]

        return result

    def value_counts(self, dropna=True):
        """
        Return a Series containing counts of each category.

        Every category will have an entry, even those with a count of 0.

        Parameters
        ----------
        dropna : bool, default True
            Don't include counts of NaN.

        Returns
        -------
        counts : Series

        See Also
        --------
        Series.value_counts
        """
        from pandas import Series, CategoricalIndex

        code, cat = self._codes, self.categories
        ncat, mask = len(cat), 0 <= code
        ix, clean = np.arange(ncat), mask.all()

        if dropna or clean:
            obs = code if clean else code[mask]
            count = np.bincount(obs, minlength=ncat or 0)
        else:
            count = np.bincount(np.where(mask, code, ncat))
            ix = np.append(ix, -1)

        ix = self._constructor(ix, dtype=self.dtype, fastpath=True)

        return Series(count, index=CategoricalIndex(ix), dtype="int64")

    def _internal_get_values(self):
        """
        Return the values.

        For internal compatibility with pandas formatting.

        Returns
        -------
        np.ndarray or Index
            A numpy array of the same dtype as categorical.categories.dtype or
            Index if datetime / periods.
        """
        # if we are a datetime and period index, return Index to keep metadata
        if needs_i8_conversion(self.categories):
            return self.categories.take(self._codes, fill_value=np.nan)
        elif is_integer_dtype(self.categories) and -1 in self._codes:
            return self.categories.astype("object").take(self._codes, fill_value=np.nan)
        return np.array(self)

    def check_for_ordered(self, op):
        """ assert that we are ordered """
        if not self.ordered:
            raise TypeError(
                f"Categorical is not ordered for operation {op}\n"
                "you can use .as_ordered() to change the "
                "Categorical to an ordered one\n"
            )

    def _values_for_argsort(self):
        return self._codes.copy()

<<<<<<< HEAD
    def argsort(
        self, ascending: bool = True, kind: str = "quicksort", *args, **kwargs
    ) -> np.ndarray:
=======
    def argsort(self, ascending=True, kind="quicksort", **kwargs):
>>>>>>> 304209f6
        """
        Return the indices that would sort the Categorical.

        .. versionchanged:: 0.25.0

           Changed to sort missing values at the end.

        Parameters
        ----------
        ascending : bool, default True
            Whether the indices should result in an ascending
            or descending sort.
        kind : {'quicksort', 'mergesort', 'heapsort'}, optional
            Sorting algorithm.
        **kwargs:
            passed through to :func:`numpy.argsort`.

        Returns
        -------
        numpy.array

        See Also
        --------
        numpy.ndarray.argsort

        Notes
        -----
        While an ordering is applied to the category values, arg-sorting
        in this context refers more to organizing and grouping together
        based on matching category values. Thus, this function can be
        called on an unordered Categorical instance unlike the functions
        'Categorical.min' and 'Categorical.max'.

        Examples
        --------
        >>> pd.Categorical(['b', 'b', 'a', 'c']).argsort()
        array([2, 0, 1, 3])

        >>> cat = pd.Categorical(['b', 'b', 'a', 'c'],
        ...                      categories=['c', 'b', 'a'],
        ...                      ordered=True)
        >>> cat.argsort()
        array([3, 0, 1, 2])

        Missing values are placed at the end

        >>> cat = pd.Categorical([2, None, 1])
        >>> cat.argsort()
        array([2, 0, 1])
        """
<<<<<<< HEAD
        # https://github.com/python/mypy/issues/2582
        # error: "argsort" of "ExtensionArray" gets multiple values for keyword
        #  argument "ascending"  [misc]
        # error: "argsort" of "ExtensionArray" gets multiple values for keyword
        #  argument "kind"  [misc]
        return super().argsort(  # type: ignore
            ascending=ascending, kind=kind, *args, **kwargs
        )
=======
        return super().argsort(ascending=ascending, kind=kind, **kwargs)
>>>>>>> 304209f6

    def sort_values(self, inplace=False, ascending=True, na_position="last"):
        """
        Sort the Categorical by category value returning a new
        Categorical by default.

        While an ordering is applied to the category values, sorting in this
        context refers more to organizing and grouping together based on
        matching category values. Thus, this function can be called on an
        unordered Categorical instance unlike the functions 'Categorical.min'
        and 'Categorical.max'.

        Parameters
        ----------
        inplace : bool, default False
            Do operation in place.
        ascending : bool, default True
            Order ascending. Passing False orders descending. The
            ordering parameter provides the method by which the
            category values are organized.
        na_position : {'first', 'last'} (optional, default='last')
            'first' puts NaNs at the beginning
            'last' puts NaNs at the end

        Returns
        -------
        Categorical or None

        See Also
        --------
        Categorical.sort
        Series.sort_values

        Examples
        --------
        >>> c = pd.Categorical([1, 2, 2, 1, 5])
        >>> c
        [1, 2, 2, 1, 5]
        Categories (3, int64): [1, 2, 5]
        >>> c.sort_values()
        [1, 1, 2, 2, 5]
        Categories (3, int64): [1, 2, 5]
        >>> c.sort_values(ascending=False)
        [5, 2, 2, 1, 1]
        Categories (3, int64): [1, 2, 5]

        Inplace sorting can be done as well:

        >>> c.sort_values(inplace=True)
        >>> c
        [1, 1, 2, 2, 5]
        Categories (3, int64): [1, 2, 5]
        >>>
        >>> c = pd.Categorical([1, 2, 2, 1, 5])

        'sort_values' behaviour with NaNs. Note that 'na_position'
        is independent of the 'ascending' parameter:

        >>> c = pd.Categorical([np.nan, 2, 2, np.nan, 5])
        >>> c
        [NaN, 2.0, 2.0, NaN, 5.0]
        Categories (2, int64): [2, 5]
        >>> c.sort_values()
        [2.0, 2.0, 5.0, NaN, NaN]
        Categories (2, int64): [2, 5]
        >>> c.sort_values(ascending=False)
        [5.0, 2.0, 2.0, NaN, NaN]
        Categories (2, int64): [2, 5]
        >>> c.sort_values(na_position='first')
        [NaN, NaN, 2.0, 2.0, 5.0]
        Categories (2, int64): [2, 5]
        >>> c.sort_values(ascending=False, na_position='first')
        [NaN, NaN, 5.0, 2.0, 2.0]
        Categories (2, int64): [2, 5]
        """
        inplace = validate_bool_kwarg(inplace, "inplace")
        if na_position not in ["last", "first"]:
            raise ValueError(f"invalid na_position: {repr(na_position)}")

        sorted_idx = nargsort(self, ascending=ascending, na_position=na_position)

        if inplace:
            self._codes = self._codes[sorted_idx]
        else:
            return self._constructor(
                values=self._codes[sorted_idx], dtype=self.dtype, fastpath=True
            )

    def _values_for_rank(self):
        """
        For correctly ranking ordered categorical data. See GH#15420

        Ordered categorical data should be ranked on the basis of
        codes with -1 translated to NaN.

        Returns
        -------
        numpy.array

        """
        from pandas import Series

        if self.ordered:
            values = self.codes
            mask = values == -1
            if mask.any():
                values = values.astype("float64")
                values[mask] = np.nan
        elif self.categories.is_numeric():
            values = np.array(self)
        else:
            #  reorder the categories (so rank can use the float codes)
            #  instead of passing an object array to rank
            values = np.array(
                self.rename_categories(Series(self.categories).rank().values)
            )
        return values

    def view(self, dtype=None):
        if dtype is not None:
            raise NotImplementedError(dtype)
        return self._constructor(values=self._codes, dtype=self.dtype, fastpath=True)

    def to_dense(self):
        """
        Return my 'dense' representation

        For internal compatibility with numpy arrays.

        Returns
        -------
        dense : array
        """
        return np.asarray(self)

    def fillna(self, value=None, method=None, limit=None):
        """
        Fill NA/NaN values using the specified method.

        Parameters
        ----------
        value : scalar, dict, Series
            If a scalar value is passed it is used to fill all missing values.
            Alternatively, a Series or dict can be used to fill in different
            values for each index. The value should not be a list. The
            value(s) passed should either be in the categories or should be
            NaN.
        method : {'backfill', 'bfill', 'pad', 'ffill', None}, default None
            Method to use for filling holes in reindexed Series
            pad / ffill: propagate last valid observation forward to next valid
            backfill / bfill: use NEXT valid observation to fill gap
        limit : int, default None
            (Not implemented yet for Categorical!)
            If method is specified, this is the maximum number of consecutive
            NaN values to forward/backward fill. In other words, if there is
            a gap with more than this number of consecutive NaNs, it will only
            be partially filled. If method is not specified, this is the
            maximum number of entries along the entire axis where NaNs will be
            filled.

        Returns
        -------
        filled : Categorical with NA/NaN filled
        """
        value, method = validate_fillna_kwargs(
            value, method, validate_scalar_dict_value=False
        )

        if value is None:
            value = np.nan
        if limit is not None:
            raise NotImplementedError(
                "specifying a limit for fillna has not been implemented yet"
            )

        codes = self._codes

        # pad / bfill
        if method is not None:

            values = self.to_dense().reshape(-1, len(self))
            values = interpolate_2d(values, method, 0, None, value).astype(
                self.categories.dtype
            )[0]
            codes = _get_codes_for_values(values, self.categories)

        else:

            # If value is a dict or a Series (a dict value has already
            # been converted to a Series)
            if isinstance(value, ABCSeries):
                if not value[~value.isin(self.categories)].isna().all():
                    raise ValueError("fill value must be in categories")

                values_codes = _get_codes_for_values(value, self.categories)
                indexer = np.where(codes == -1)
                codes[indexer] = values_codes[indexer]

            # If value is not a dict or Series it should be a scalar
            elif is_hashable(value):
                if not isna(value) and value not in self.categories:
                    raise ValueError("fill value must be in categories")

                mask = codes == -1
                if mask.any():
                    codes = codes.copy()
                    if isna(value):
                        codes[mask] = -1
                    else:
                        codes[mask] = self.categories.get_loc(value)

            else:
                raise TypeError(
                    f"'value' parameter must be a scalar, dict "
                    f"or Series, but you passed a {type(value).__name__}"
                )

        return self._constructor(codes, dtype=self.dtype, fastpath=True)

    def take(self, indexer, allow_fill: bool = False, fill_value=None):
        """
        Take elements from the Categorical.

        Parameters
        ----------
        indexer : sequence of int
            The indices in `self` to take. The meaning of negative values in
            `indexer` depends on the value of `allow_fill`.
        allow_fill : bool, default False
            How to handle negative values in `indexer`.

            * False: negative values in `indices` indicate positional indices
              from the right. This is similar to
              :func:`numpy.take`.

            * True: negative values in `indices` indicate missing values
              (the default). These values are set to `fill_value`. Any other
              other negative values raise a ``ValueError``.

            .. versionchanged:: 1.0.0

               Default value changed from ``True`` to ``False``.

        fill_value : object
            The value to use for `indices` that are missing (-1), when
            ``allow_fill=True``. This should be the category, i.e. a value
            in ``self.categories``, not a code.

        Returns
        -------
        Categorical
            This Categorical will have the same categories and ordered as
            `self`.

        See Also
        --------
        Series.take : Similar method for Series.
        numpy.ndarray.take : Similar method for NumPy arrays.

        Examples
        --------
        >>> cat = pd.Categorical(['a', 'a', 'b'])
        >>> cat
        [a, a, b]
        Categories (2, object): [a, b]

        Specify ``allow_fill==False`` to have negative indices mean indexing
        from the right.

        >>> cat.take([0, -1, -2], allow_fill=False)
        [a, b, a]
        Categories (2, object): [a, b]

        With ``allow_fill=True``, indices equal to ``-1`` mean "missing"
        values that should be filled with the `fill_value`, which is
        ``np.nan`` by default.

        >>> cat.take([0, -1, -1], allow_fill=True)
        [a, NaN, NaN]
        Categories (2, object): [a, b]

        The fill value can be specified.

        >>> cat.take([0, -1, -1], allow_fill=True, fill_value='a')
        [a, a, a]
        Categories (3, object): [a, b]

        Specifying a fill value that's not in ``self.categories``
        will raise a ``TypeError``.
        """
        indexer = np.asarray(indexer, dtype=np.intp)

        dtype = self.dtype

        if isna(fill_value):
            fill_value = -1
        elif allow_fill:
            # convert user-provided `fill_value` to codes
            if fill_value in self.categories:
                fill_value = self.categories.get_loc(fill_value)
            else:
                msg = (
                    f"'fill_value' ('{fill_value}') is not in this "
                    "Categorical's categories."
                )
                raise TypeError(msg)

        codes = take(self._codes, indexer, allow_fill=allow_fill, fill_value=fill_value)
        result = type(self).from_codes(codes, dtype=dtype)
        return result

    def take_nd(self, indexer, allow_fill: bool = False, fill_value=None):
        # GH#27745 deprecate alias that other EAs dont have
        warn(
            "Categorical.take_nd is deprecated, use Categorical.take instead",
            FutureWarning,
            stacklevel=2,
        )
        return self.take(indexer, allow_fill=allow_fill, fill_value=fill_value)

    def __len__(self) -> int:
        """
        The length of this Categorical.
        """
        return len(self._codes)

    def __iter__(self):
        """
        Returns an Iterator over the values of this Categorical.
        """
        return iter(self._internal_get_values().tolist())

    def __contains__(self, key) -> bool:
        """
        Returns True if `key` is in this Categorical.
        """
        # if key is a NaN, check if any NaN is in self.
        if is_scalar(key) and isna(key):
            return self.isna().any()

        return contains(self, key, container=self._codes)

    def _tidy_repr(self, max_vals=10, footer=True) -> str:
        """
        a short repr displaying only max_vals and an optional (but default
        footer)
        """
        num = max_vals // 2
        head = self[:num]._get_repr(length=False, footer=False)
        tail = self[-(max_vals - num) :]._get_repr(length=False, footer=False)

        result = f"{head[:-1]}, ..., {tail[1:]}"
        if footer:
            result = f"{result}\n{self._repr_footer()}"

        return str(result)

    def _repr_categories(self):
        """
        return the base repr for the categories
        """
        max_categories = (
            10
            if get_option("display.max_categories") == 0
            else get_option("display.max_categories")
        )
        from pandas.io.formats import format as fmt

        if len(self.categories) > max_categories:
            num = max_categories // 2
            head = fmt.format_array(self.categories[:num], None)
            tail = fmt.format_array(self.categories[-num:], None)
            category_strs = head + ["..."] + tail
        else:
            category_strs = fmt.format_array(self.categories, None)

        # Strip all leading spaces, which format_array adds for columns...
        category_strs = [x.strip() for x in category_strs]
        return category_strs

    def _repr_categories_info(self) -> str:
        """
        Returns a string representation of the footer.
        """
        category_strs = self._repr_categories()
        dtype = str(self.categories.dtype)
        levheader = f"Categories ({len(self.categories)}, {dtype}): "
        width, height = get_terminal_size()
        max_width = get_option("display.width") or width
        if console.in_ipython_frontend():
            # 0 = no breaks
            max_width = 0
        levstring = ""
        start = True
        cur_col_len = len(levheader)  # header
        sep_len, sep = (3, " < ") if self.ordered else (2, ", ")
        linesep = sep.rstrip() + "\n"  # remove whitespace
        for val in category_strs:
            if max_width != 0 and cur_col_len + sep_len + len(val) > max_width:
                levstring += linesep + (" " * (len(levheader) + 1))
                cur_col_len = len(levheader) + 1  # header + a whitespace
            elif not start:
                levstring += sep
                cur_col_len += len(val)
            levstring += val
            start = False
        # replace to simple save space by
        return levheader + "[" + levstring.replace(" < ... < ", " ... ") + "]"

    def _repr_footer(self) -> str:
        info = self._repr_categories_info()
        return f"Length: {len(self)}\n{info}"

    def _get_repr(self, length=True, na_rep="NaN", footer=True) -> str:
        from pandas.io.formats import format as fmt

        formatter = fmt.CategoricalFormatter(
            self, length=length, na_rep=na_rep, footer=footer
        )
        result = formatter.to_string()
        return str(result)

    def __repr__(self) -> str:
        """
        String representation.
        """
        _maxlen = 10
        if len(self._codes) > _maxlen:
            result = self._tidy_repr(_maxlen)
        elif len(self._codes) > 0:
            result = self._get_repr(length=len(self) > _maxlen)
        else:
            msg = self._get_repr(length=False, footer=True).replace("\n", ", ")
            result = f"[], {msg}"

        return result

    def _maybe_coerce_indexer(self, indexer):
        """
        return an indexer coerced to the codes dtype
        """
        if isinstance(indexer, np.ndarray) and indexer.dtype.kind == "i":
            indexer = indexer.astype(self._codes.dtype)
        return indexer

    def __getitem__(self, key):
        """
        Return an item.
        """
        if isinstance(key, (int, np.integer)):
            i = self._codes[key]
            if i == -1:
                return np.nan
            else:
                return self.categories[i]

        key = check_array_indexer(self, key)

        result = self._codes[key]
        if result.ndim > 1:
            deprecate_ndim_indexing(result)
            return result
        return self._constructor(result, dtype=self.dtype, fastpath=True)

    def __setitem__(self, key, value):
        """
        Item assignment.

        Raises
        ------
        ValueError
            If (one or more) Value is not in categories or if a assigned
            `Categorical` does not have the same categories
        """
        value = extract_array(value, extract_numpy=True)

        # require identical categories set
        if isinstance(value, Categorical):
            if not is_dtype_equal(self, value):
                raise ValueError(
                    "Cannot set a Categorical with another, "
                    "without identical categories"
                )
            if not self.categories.equals(value.categories):
                new_codes = _recode_for_categories(
                    value.codes, value.categories, self.categories
                )
                value = Categorical.from_codes(new_codes, dtype=self.dtype)

        rvalue = value if is_list_like(value) else [value]

        from pandas import Index

        to_add = Index(rvalue).difference(self.categories)

        # no assignments of values not in categories, but it's always ok to set
        # something to np.nan
        if len(to_add) and not isna(to_add).all():
            raise ValueError(
                "Cannot setitem on a Categorical with a new "
                "category, set the categories first"
            )

        # set by position
        if isinstance(key, (int, np.integer)):
            pass

        # tuple of indexers (dataframe)
        elif isinstance(key, tuple):
            # only allow 1 dimensional slicing, but can
            # in a 2-d case be passd (slice(None),....)
            if len(key) == 2:
                if not com.is_null_slice(key[0]):
                    raise AssertionError("invalid slicing for a 1-ndim categorical")
                key = key[1]
            elif len(key) == 1:
                key = key[0]
            else:
                raise AssertionError("invalid slicing for a 1-ndim categorical")

        # slicing in Series or Categorical
        elif isinstance(key, slice):
            pass

        # else: array of True/False in Series or Categorical

        lindexer = self.categories.get_indexer(rvalue)
        lindexer = self._maybe_coerce_indexer(lindexer)

        key = check_array_indexer(self, key)
        self._codes[key] = lindexer

    def _reverse_indexer(self) -> Dict[Hashable, np.ndarray]:
        """
        Compute the inverse of a categorical, returning
        a dict of categories -> indexers.

        *This is an internal function*

        Returns
        -------
        dict of categories -> indexers

        Examples
        --------
        >>> c = pd.Categorical(list('aabca'))
        >>> c
        [a, a, b, c, a]
        Categories (3, object): [a, b, c]
        >>> c.categories
        Index(['a', 'b', 'c'], dtype='object')
        >>> c.codes
        array([0, 0, 1, 2, 0], dtype=int8)
        >>> c._reverse_indexer()
        {'a': array([0, 1, 4]), 'b': array([2]), 'c': array([3])}

        """
        categories = self.categories
        r, counts = libalgos.groupsort_indexer(
            self.codes.astype("int64"), categories.size
        )
        counts = counts.cumsum()
        _result = (r[start:end] for start, end in zip(counts, counts[1:]))
        result = dict(zip(categories, _result))
        return result

    # reduction ops #
    def _reduce(self, name, axis=0, **kwargs):
        func = getattr(self, name, None)
        if func is None:
            raise TypeError(f"Categorical cannot perform the operation {name}")
        return func(**kwargs)

    @deprecate_kwarg(old_arg_name="numeric_only", new_arg_name="skipna")
    def min(self, skipna=True):
        """
        The minimum value of the object.

        Only ordered `Categoricals` have a minimum!

        .. versionchanged:: 1.0.0

           Returns an NA value on empty arrays

        Raises
        ------
        TypeError
            If the `Categorical` is not `ordered`.

        Returns
        -------
        min : the minimum of this `Categorical`
        """
        self.check_for_ordered("min")

        if not len(self._codes):
            return self.dtype.na_value

        good = self._codes != -1
        if not good.all():
            if skipna:
                pointer = self._codes[good].min()
            else:
                return np.nan
        else:
            pointer = self._codes.min()
        return self.categories[pointer]

    @deprecate_kwarg(old_arg_name="numeric_only", new_arg_name="skipna")
    def max(self, skipna=True):
        """
        The maximum value of the object.

        Only ordered `Categoricals` have a maximum!

        .. versionchanged:: 1.0.0

           Returns an NA value on empty arrays

        Raises
        ------
        TypeError
            If the `Categorical` is not `ordered`.

        Returns
        -------
        max : the maximum of this `Categorical`
        """
        self.check_for_ordered("max")

        if not len(self._codes):
            return self.dtype.na_value

        good = self._codes != -1
        if not good.all():
            if skipna:
                pointer = self._codes[good].max()
            else:
                return np.nan
        else:
            pointer = self._codes.max()
        return self.categories[pointer]

    def mode(self, dropna=True):
        """
        Returns the mode(s) of the Categorical.

        Always returns `Categorical` even if only one value.

        Parameters
        ----------
        dropna : bool, default True
            Don't consider counts of NaN/NaT.

            .. versionadded:: 0.24.0

        Returns
        -------
        modes : `Categorical` (sorted)
        """
        codes = self._codes
        if dropna:
            good = self._codes != -1
            codes = self._codes[good]
        codes = sorted(htable.mode_int64(ensure_int64(codes), dropna))
        return self._constructor(values=codes, dtype=self.dtype, fastpath=True)

    def unique(self):
        """
        Return the ``Categorical`` which ``categories`` and ``codes`` are
        unique. Unused categories are NOT returned.

        - unordered category: values and categories are sorted by appearance
          order.
        - ordered category: values are sorted by appearance order, categories
          keeps existing order.

        Returns
        -------
        unique values : ``Categorical``

        Examples
        --------
        An unordered Categorical will return categories in the
        order of appearance.

        >>> pd.Categorical(list('baabc'))
        [b, a, c]
        Categories (3, object): [b, a, c]

        >>> pd.Categorical(list('baabc'), categories=list('abc'))
        [b, a, c]
        Categories (3, object): [b, a, c]

        An ordered Categorical preserves the category ordering.

        >>> pd.Categorical(list('baabc'),
        ...                categories=list('abc'),
        ...                ordered=True)
        [b, a, c]
        Categories (3, object): [a < b < c]

        See Also
        --------
        unique
        CategoricalIndex.unique
        Series.unique

        """
        # unlike np.unique, unique1d does not sort
        unique_codes = unique1d(self.codes)
        cat = self.copy()

        # keep nan in codes
        cat._codes = unique_codes

        # exclude nan from indexer for categories
        take_codes = unique_codes[unique_codes != -1]
        if self.ordered:
            take_codes = np.sort(take_codes)
        return cat.set_categories(cat.categories.take(take_codes))

    def _values_for_factorize(self):
        codes = self.codes.astype("int64")
        return codes, -1

    @classmethod
    def _from_factorized(cls, uniques, original):
        return original._constructor(
            original.categories.take(uniques), dtype=original.dtype
        )

    def equals(self, other):
        """
        Returns True if categorical arrays are equal.

        Parameters
        ----------
        other : `Categorical`

        Returns
        -------
        bool
        """
        if self.is_dtype_equal(other):
            if self.categories.equals(other.categories):
                # fastpath to avoid re-coding
                other_codes = other._codes
            else:
                other_codes = _recode_for_categories(
                    other.codes, other.categories, self.categories
                )
            return np.array_equal(self._codes, other_codes)
        return False

    def is_dtype_equal(self, other):
        """
        Returns True if categoricals are the same dtype
          same categories, and same ordered

        Parameters
        ----------
        other : Categorical

        Returns
        -------
        bool
        """
        try:
            return hash(self.dtype) == hash(other.dtype)
        except (AttributeError, TypeError):
            return False

    def describe(self):
        """
        Describes this Categorical

        Returns
        -------
        description: `DataFrame`
            A dataframe with frequency and counts by category.
        """
        counts = self.value_counts(dropna=False)
        freqs = counts / float(counts.sum())

        from pandas.core.reshape.concat import concat

        result = concat([counts, freqs], axis=1)
        result.columns = ["counts", "freqs"]
        result.index.name = "categories"

        return result

    @Substitution(klass="Categorical")
    @Appender(_extension_array_shared_docs["repeat"])
    def repeat(self, repeats, axis=None):
        nv.validate_repeat(tuple(), dict(axis=axis))
        codes = self._codes.repeat(repeats)
        return self._constructor(values=codes, dtype=self.dtype, fastpath=True)

    # Implement the ExtensionArray interface
    @property
    def _can_hold_na(self):
        return True

    @classmethod
    def _concat_same_type(self, to_concat):
        from pandas.core.dtypes.concat import concat_categorical

        return concat_categorical(to_concat)

    def isin(self, values):
        """
        Check whether `values` are contained in Categorical.

        Return a boolean NumPy Array showing whether each element in
        the Categorical matches an element in the passed sequence of
        `values` exactly.

        Parameters
        ----------
        values : set or list-like
            The sequence of values to test. Passing in a single string will
            raise a ``TypeError``. Instead, turn a single string into a
            list of one element.

        Returns
        -------
        isin : numpy.ndarray (bool dtype)

        Raises
        ------
        TypeError
          * If `values` is not a set or list-like

        See Also
        --------
        pandas.Series.isin : Equivalent method on Series.

        Examples
        --------
        >>> s = pd.Categorical(['lama', 'cow', 'lama', 'beetle', 'lama',
        ...                'hippo'])
        >>> s.isin(['cow', 'lama'])
        array([ True,  True,  True, False,  True, False])

        Passing a single string as ``s.isin('lama')`` will raise an error. Use
        a list of one element instead:

        >>> s.isin(['lama'])
        array([ True, False,  True, False,  True, False])
        """
        if not is_list_like(values):
            values_type = type(values).__name__
            raise TypeError(
                "only list-like objects are allowed to be passed "
                f"to isin(), you passed a [{values_type}]"
            )
        values = sanitize_array(values, None, None)
        null_mask = np.asarray(isna(values))
        code_values = self.categories.get_indexer(values)
        code_values = code_values[null_mask | (code_values >= 0)]
        return algorithms.isin(self.codes, code_values)

    def replace(self, to_replace, value, inplace: bool = False):
        """
        Replaces all instances of one value with another

        Parameters
        ----------
        to_replace: object
            The value to be replaced

        value: object
            The value to replace it with

        inplace: bool
            Whether the operation is done in-place

        Returns
        -------
        None if inplace is True, otherwise the new Categorical after replacement


        Examples
        --------
        >>> s = pd.Categorical([1, 2, 1, 3])
        >>> s.replace(1, 3)
        [3, 3, 2, 3]
        Categories (2, int64): [2, 3]
        """
        inplace = validate_bool_kwarg(inplace, "inplace")
        cat = self if inplace else self.copy()

        # build a dict of (to replace -> value) pairs
        if is_list_like(to_replace):
            # if to_replace is list-like and value is scalar
            replace_dict = {replace_value: value for replace_value in to_replace}
        else:
            # if both to_replace and value are scalar
            replace_dict = {to_replace: value}

        # other cases, like if both to_replace and value are list-like or if
        # to_replace is a dict, are handled separately in NDFrame
        for replace_value, new_value in replace_dict.items():
            if replace_value in cat.categories:
                if isna(new_value):
                    cat.remove_categories(replace_value, inplace=True)
                    continue
                categories = cat.categories.tolist()
                index = categories.index(replace_value)
                if new_value in cat.categories:
                    value_index = categories.index(new_value)
                    cat._codes[cat._codes == index] = value_index
                    cat.remove_categories(replace_value, inplace=True)
                else:
                    categories[index] = new_value
                    cat.rename_categories(categories, inplace=True)
        if not inplace:
            return cat


# The Series.cat accessor


@delegate_names(
    delegate=Categorical, accessors=["categories", "ordered"], typ="property"
)
@delegate_names(
    delegate=Categorical,
    accessors=[
        "rename_categories",
        "reorder_categories",
        "add_categories",
        "remove_categories",
        "remove_unused_categories",
        "set_categories",
        "as_ordered",
        "as_unordered",
    ],
    typ="method",
)
class CategoricalAccessor(PandasDelegate, PandasObject, NoNewAttributesMixin):
    """
    Accessor object for categorical properties of the Series values.

    Be aware that assigning to `categories` is a inplace operation, while all
    methods return new categorical data per default (but can be called with
    `inplace=True`).

    Parameters
    ----------
    data : Series or CategoricalIndex

    Examples
    --------
    >>> s.cat.categories
    >>> s.cat.categories = list('abc')
    >>> s.cat.rename_categories(list('cab'))
    >>> s.cat.reorder_categories(list('cab'))
    >>> s.cat.add_categories(['d','e'])
    >>> s.cat.remove_categories(['d'])
    >>> s.cat.remove_unused_categories()
    >>> s.cat.set_categories(list('abcde'))
    >>> s.cat.as_ordered()
    >>> s.cat.as_unordered()
    """

    def __init__(self, data):
        self._validate(data)
        self._parent = data.values
        self._index = data.index
        self._name = data.name
        self._freeze()

    @staticmethod
    def _validate(data):
        if not is_categorical_dtype(data.dtype):
            raise AttributeError("Can only use .cat accessor with a 'category' dtype")

    def _delegate_property_get(self, name):
        return getattr(self._parent, name)

    def _delegate_property_set(self, name, new_values):
        return setattr(self._parent, name, new_values)

    @property
    def codes(self):
        """
        Return Series of codes as well as the index.
        """
        from pandas import Series

        return Series(self._parent.codes, index=self._index)

    def _delegate_method(self, name, *args, **kwargs):
        from pandas import Series

        method = getattr(self._parent, name)
        res = method(*args, **kwargs)
        if res is not None:
            return Series(res, index=self._index, name=self._name)


# utility routines


def _get_codes_for_values(values, categories):
    """
    utility routine to turn values into codes given the specified categories
    """
    dtype_equal = is_dtype_equal(values.dtype, categories.dtype)

    if dtype_equal:
        # To prevent erroneous dtype coercion in _get_data_algo, retrieve
        # the underlying numpy array. gh-22702
        values = getattr(values, "_ndarray_values", values)
        categories = getattr(categories, "_ndarray_values", categories)
    elif is_extension_array_dtype(categories.dtype) and is_object_dtype(values):
        # Support inferring the correct extension dtype from an array of
        # scalar objects. e.g.
        # Categorical(array[Period, Period], categories=PeriodIndex(...))
        cls = categories.dtype.construct_array_type()
        values = try_cast_to_ea(cls, values)
        if not isinstance(values, cls):
            # exception raised in _from_sequence
            values = ensure_object(values)
            categories = ensure_object(categories)
    else:
        values = ensure_object(values)
        categories = ensure_object(categories)

    hash_klass, vals = _get_data_algo(values)
    _, cats = _get_data_algo(categories)
    t = hash_klass(len(cats))
    t.map_locations(cats)
    return coerce_indexer_dtype(t.lookup(vals), cats)


def _recode_for_categories(codes: np.ndarray, old_categories, new_categories):
    """
    Convert a set of codes for to a new set of categories

    Parameters
    ----------
    codes : np.ndarray
    old_categories, new_categories : Index

    Returns
    -------
    new_codes : np.ndarray[np.int64]

    Examples
    --------
    >>> old_cat = pd.Index(['b', 'a', 'c'])
    >>> new_cat = pd.Index(['a', 'b'])
    >>> codes = np.array([0, 1, 1, 2])
    >>> _recode_for_categories(codes, old_cat, new_cat)
    array([ 1,  0,  0, -1])
    """
    if len(old_categories) == 0:
        # All null anyway, so just retain the nulls
        return codes.copy()
    elif new_categories.equals(old_categories):
        # Same categories, so no need to actually recode
        return codes.copy()
    indexer = coerce_indexer_dtype(
        new_categories.get_indexer(old_categories), new_categories
    )
    new_codes = take_1d(indexer, codes.copy(), fill_value=-1)
    return new_codes


def _convert_to_list_like(list_like):
    if hasattr(list_like, "dtype"):
        return list_like
    if isinstance(list_like, list):
        return list_like
    if is_sequence(list_like) or isinstance(list_like, tuple) or is_iterator(list_like):
        return list(list_like)
    elif is_scalar(list_like):
        return [list_like]
    else:
        # TODO: is this reached?
        return [list_like]


def factorize_from_iterable(values):
    """
    Factorize an input `values` into `categories` and `codes`. Preserves
    categorical dtype in `categories`.

    *This is an internal function*

    Parameters
    ----------
    values : list-like

    Returns
    -------
    codes : ndarray
    categories : Index
        If `values` has a categorical dtype, then `categories` is
        a CategoricalIndex keeping the categories and order of `values`.
    """
    if not is_list_like(values):
        raise TypeError("Input must be list-like")

    if is_categorical_dtype(values):
        values = extract_array(values)
        # The Categorical we want to build has the same categories
        # as values but its codes are by def [0, ..., len(n_categories) - 1]
        cat_codes = np.arange(len(values.categories), dtype=values.codes.dtype)
        categories = Categorical.from_codes(cat_codes, dtype=values.dtype)
        codes = values.codes
    else:
        # The value of ordered is irrelevant since we don't use cat as such,
        # but only the resulting categories, the order of which is independent
        # from ordered. Set ordered to False as default. See GH #15457
        cat = Categorical(values, ordered=False)
        categories = cat.categories
        codes = cat.codes
    return codes, categories


def factorize_from_iterables(iterables):
    """
    A higher-level wrapper over `factorize_from_iterable`.

    *This is an internal function*

    Parameters
    ----------
    iterables : list-like of list-likes

    Returns
    -------
    codes_list : list of ndarrays
    categories_list : list of Indexes

    Notes
    -----
    See `factorize_from_iterable` for more info.
    """
    if len(iterables) == 0:
        # For consistency, it should return a list of 2 lists.
        return [[], []]
    return map(list, zip(*(factorize_from_iterable(it) for it in iterables)))<|MERGE_RESOLUTION|>--- conflicted
+++ resolved
@@ -1,6 +1,6 @@
 import operator
 from shutil import get_terminal_size
-from typing import Dict, Hashable, List, Optional, Type, Union, cast
+from typing import Dict, Hashable, List, Type, Union, cast
 from warnings import warn
 
 import numpy as np
@@ -341,15 +341,7 @@
                 values = _convert_to_list_like(values)
 
                 # By convention, empty lists result in object dtype:
-<<<<<<< HEAD
-                sanitize_dtype: Optional[str]
-                if len(values) == 0:
-                    sanitize_dtype = "object"
-                else:
-                    sanitize_dtype = None
-=======
                 sanitize_dtype = "object" if len(values) == 0 else None
->>>>>>> 304209f6
                 null_mask = isna(values)
                 if null_mask.any():
                     values = [values[idx] for idx in np.where(~null_mask)[0]]
@@ -1501,13 +1493,7 @@
     def _values_for_argsort(self):
         return self._codes.copy()
 
-<<<<<<< HEAD
-    def argsort(
-        self, ascending: bool = True, kind: str = "quicksort", *args, **kwargs
-    ) -> np.ndarray:
-=======
     def argsort(self, ascending=True, kind="quicksort", **kwargs):
->>>>>>> 304209f6
         """
         Return the indices that would sort the Categorical.
 
@@ -1558,18 +1544,7 @@
         >>> cat.argsort()
         array([2, 0, 1])
         """
-<<<<<<< HEAD
-        # https://github.com/python/mypy/issues/2582
-        # error: "argsort" of "ExtensionArray" gets multiple values for keyword
-        #  argument "ascending"  [misc]
-        # error: "argsort" of "ExtensionArray" gets multiple values for keyword
-        #  argument "kind"  [misc]
-        return super().argsort(  # type: ignore
-            ascending=ascending, kind=kind, *args, **kwargs
-        )
-=======
         return super().argsort(ascending=ascending, kind=kind, **kwargs)
->>>>>>> 304209f6
 
     def sort_values(self, inplace=False, ascending=True, na_position="last"):
         """
