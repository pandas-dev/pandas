from __future__ import annotations

from csv import QUOTE_NONNUMERIC
from functools import partial
import operator
from shutil import get_terminal_size
from typing import (
    TYPE_CHECKING,
    Literal,
    Self,
    cast,
    overload,
)
import warnings

import numpy as np

from pandas._config import get_option

from pandas._libs import (
    NaT,
    algos as libalgos,
    lib,
)
from pandas._libs.arrays import NDArrayBacked
from pandas.compat.numpy import function as nv
from pandas.util._exceptions import find_stack_level
from pandas.util._validators import validate_bool_kwarg

from pandas.core.dtypes.cast import (
    coerce_indexer_dtype,
    find_common_type,
)
from pandas.core.dtypes.common import (
    ensure_int64,
    ensure_platform_int,
    is_any_real_numeric_dtype,
    is_bool_dtype,
    is_dict_like,
    is_hashable,
    is_integer_dtype,
    is_list_like,
    is_scalar,
    needs_i8_conversion,
    pandas_dtype,
)
from pandas.core.dtypes.dtypes import (
    ArrowDtype,
    CategoricalDtype,
    CategoricalDtypeType,
    ExtensionDtype,
)
from pandas.core.dtypes.generic import (
    ABCIndex,
    ABCSeries,
)
from pandas.core.dtypes.missing import (
    is_valid_na_for_dtype,
    isna,
)

from pandas.core import (
    algorithms,
    arraylike,
    ops,
)
from pandas.core.accessor import (
    PandasDelegate,
    delegate_names,
)
from pandas.core.algorithms import (
    factorize,
    take_nd,
)
from pandas.core.arrays._mixins import (
    NDArrayBackedExtensionArray,
    ravel_compat,
)
from pandas.core.base import (
    ExtensionArray,
    NoNewAttributesMixin,
    PandasObject,
)
import pandas.core.common as com
from pandas.core.construction import (
    extract_array,
    sanitize_array,
)
from pandas.core.ops.common import unpack_zerodim_and_defer
from pandas.core.sorting import nargsort
from pandas.core.strings.object_array import ObjectStringArrayMixin

from pandas.io.formats import console

if TYPE_CHECKING:
    from collections.abc import (
        Callable,
        Hashable,
        Iterator,
        Sequence,
    )

    from pandas._typing import (
        ArrayLike,
        AstypeArg,
        AxisInt,
        Dtype,
        NpDtype,
        Ordered,
        Shape,
        SortKind,
        npt,
    )

    from pandas import (
        DataFrame,
        Index,
        Series,
    )


def _cat_compare_op(op):
    opname = f"__{op.__name__}__"
    fill_value = op is operator.ne

    @unpack_zerodim_and_defer(opname)
    def func(self, other):
        hashable = is_hashable(other)
        if is_list_like(other) and len(other) != len(self) and not hashable:
            # in hashable case we may have a tuple that is itself a category
            raise ValueError("Lengths must match.")

        if not self.ordered:
            if opname in ["__lt__", "__gt__", "__le__", "__ge__"]:
                raise TypeError(
                    "Unordered Categoricals can only compare equality or not"
                )
        if isinstance(other, Categorical):
            # Two Categoricals can only be compared if the categories are
            # the same (maybe up to ordering, depending on ordered)

            msg = "Categoricals can only be compared if 'categories' are the same."
            if not self._categories_match_up_to_permutation(other):
                raise TypeError(msg)

            if not self.ordered and not self.categories.equals(other.categories):
                # both unordered and different order
                other_codes = recode_for_categories(
                    other.codes, other.categories, self.categories, copy=False
                )
            else:
                other_codes = other._codes

            ret = op(self._codes, other_codes)
            mask = (self._codes == -1) | (other_codes == -1)
            if mask.any():
                ret[mask] = fill_value
            return ret

        if hashable:
            if other in self.categories:
                i = self._unbox_scalar(other)
                ret = op(self._codes, i)

                if opname not in {"__eq__", "__ge__", "__gt__"}:
                    # GH#29820 performance trick; get_loc will always give i>=0,
                    #  so in the cases (__ne__, __le__, __lt__) the setting
                    #  here is a no-op, so can be skipped.
                    mask = self._codes == -1
                    ret[mask] = fill_value
                return ret
            else:
                return ops.invalid_comparison(self, other, op)
        else:
            # allow categorical vs object dtype array comparisons for equality
            # these are only positional comparisons
            if opname not in ["__eq__", "__ne__"]:
                raise TypeError(
                    f"Cannot compare a Categorical for op {opname} with "
                    f"type {type(other)}.\nIf you want to compare values, "
                    "use 'np.asarray(cat) <op> other'."
                )

            if isinstance(other, ExtensionArray) and needs_i8_conversion(other.dtype):
                # We would return NotImplemented here, but that messes up
                #  ExtensionIndex's wrapped methods
                return op(other, self)
            return getattr(np.array(self), opname)(np.array(other))

    func.__name__ = opname

    return func


def contains(cat, key, container) -> bool:
    """
    Helper for membership check for ``key`` in ``cat``.

    This is a helper method for :method:`__contains__`
    and :class:`CategoricalIndex.__contains__`.

    Returns True if ``key`` is in ``cat.categories`` and the
    location of ``key`` in ``categories`` is in ``container``.

    Parameters
    ----------
    cat : :class:`Categorical`or :class:`categoricalIndex`
    key : a hashable object
        The key to check membership for.
    container : Container (e.g. list-like or mapping)
        The container to check for membership in.

    Returns
    -------
    is_in : bool
        True if ``key`` is in ``self.categories`` and location of
        ``key`` in ``categories`` is in ``container``, else False.

    Notes
    -----
    This method does not check for NaN values. Do that separately
    before calling this method.
    """
    hash(key)

    # get location of key in categories.
    # If a KeyError, the key isn't in categories, so logically
    #  can't be in container either.
    try:
        loc = cat.categories.get_loc(key)
    except (KeyError, TypeError):
        return False

    # loc is the location of key in categories, but also the *value*
    # for key in container. So, `key` may be in categories,
    # but still not in `container`. Example ('b' in categories,
    # but not in values):
    # 'b' in Categorical(['a'], categories=['a', 'b'])  # False
    if is_scalar(loc):
        return loc in container
    else:
        # if categories is an IntervalIndex, loc is an array.
        return any(loc_ in container for loc_ in loc)


# error: Definition of "delete/ravel/T/repeat/copy" in base class "NDArrayBacked"
# is incompatible with definition in base class "ExtensionArray"
class Categorical(NDArrayBackedExtensionArray, PandasObject, ObjectStringArrayMixin):  # type: ignore[misc]
    """
    Represent a categorical variable in classic R / S-plus fashion.

    `Categoricals` can only take on a limited, and usually fixed, number
    of possible values (`categories`). In contrast to statistical categorical
    variables, a `Categorical` might have an order, but numerical operations
    (additions, divisions, ...) are not possible.

    All values of the `Categorical` are either in `categories` or `np.nan`.
    Assigning values outside of `categories` will raise a `ValueError`. Order
    is defined by the order of the `categories`, not lexical order of the
    values.

    Parameters
    ----------
    values : list-like
        The values of the categorical. If categories are given, values not in
        categories will be replaced with NaN.
    categories : Index-like (unique), optional
        The unique categories for this categorical. If not given, the
        categories are assumed to be the unique values of `values` (sorted, if
        possible, otherwise in the order in which they appear).
    ordered : bool, default False
        Whether or not this categorical is treated as a ordered categorical.
        If True, the resulting categorical will be ordered.
        An ordered categorical respects, when sorted, the order of its
        `categories` attribute (which in turn is the `categories` argument, if
        provided).
    dtype : CategoricalDtype
        An instance of ``CategoricalDtype`` to use for this categorical.
    copy : bool, default True
        Whether to copy if the codes are unchanged.

    Attributes
    ----------
    categories : Index
        The categories of this categorical.
    codes : ndarray
        The codes (integer positions, which point to the categories) of this
        categorical, read only.
    ordered : bool
        Whether or not this Categorical is ordered.
    dtype : CategoricalDtype
        The instance of ``CategoricalDtype`` storing the ``categories``
        and ``ordered``.

    Methods
    -------
    from_codes
    as_ordered
    as_unordered
    set_categories
    rename_categories
    reorder_categories
    add_categories
    remove_categories
    remove_unused_categories
    map
    __array__

    Raises
    ------
    ValueError
        If the categories do not validate.
    TypeError
        If an explicit ``ordered=True`` is given but no `categories` and the
        `values` are not sortable.

    See Also
    --------
    CategoricalDtype : Type for categorical data.
    CategoricalIndex : An Index with an underlying ``Categorical``.

    Notes
    -----
    See the `user guide
    <https://pandas.pydata.org/pandas-docs/stable/user_guide/categorical.html>`__
    for more.

    Examples
    --------
    >>> pd.Categorical([1, 2, 3, 1, 2, 3])
    [1, 2, 3, 1, 2, 3]
    Categories (3, int64): [1, 2, 3]

    >>> pd.Categorical(["a", "b", "c", "a", "b", "c"])
    ['a', 'b', 'c', 'a', 'b', 'c']
    Categories (3, str): ['a', 'b', 'c']

    Missing values are not included as a category.

    >>> c = pd.Categorical([1, 2, 3, 1, 2, 3, np.nan])
    >>> c
    [1, 2, 3, 1, 2, 3, NaN]
    Categories (3, int64): [1, 2, 3]

    However, their presence is indicated in the `codes` attribute
    by code `-1`.

    >>> c.codes
    array([ 0,  1,  2,  0,  1,  2, -1], dtype=int8)

    Ordered `Categoricals` can be sorted according to the custom order
    of the categories and can have a min and max value.

    >>> c = pd.Categorical(
    ...     ["a", "b", "c", "a", "b", "c"], ordered=True, categories=["c", "b", "a"]
    ... )
    >>> c
    ['a', 'b', 'c', 'a', 'b', 'c']
    Categories (3, str): ['c' < 'b' < 'a']
    >>> c.min()
    'c'
    """

    # For comparisons, so that numpy uses our implementation if the compare
    # ops, which raise
    __array_priority__ = 1000
    # tolist is not actually deprecated, just suppressed in the __dir__
    _hidden_attrs = PandasObject._hidden_attrs | frozenset(["tolist"])
    _typ = "categorical"

    _dtype: CategoricalDtype

    @classmethod
    # error: Argument 2 of "_simple_new" is incompatible with supertype
    # "NDArrayBacked"; supertype defines the argument type as
    # "Union[dtype[Any], ExtensionDtype]"
    def _simple_new(  # type: ignore[override]
        cls, codes: np.ndarray, dtype: CategoricalDtype
    ) -> Self:
        # NB: This is not _quite_ as simple as the "usual" _simple_new
        codes = coerce_indexer_dtype(codes, dtype.categories)
        dtype = CategoricalDtype(ordered=False).update_dtype(dtype)
        return super()._simple_new(codes, dtype)

    def __init__(
        self,
        values,
        categories=None,
        ordered=None,
        dtype: Dtype | None = None,
        copy: bool = True,
    ) -> None:
        dtype = CategoricalDtype._from_values_or_dtype(
            values, categories, ordered, dtype
        )
        # At this point, dtype is always a CategoricalDtype, but
        # we may have dtype.categories be None, and we need to
        # infer categories in a factorization step further below

        if not is_list_like(values):
            # GH#38433
            raise TypeError("Categorical input must be list-like")

        # null_mask indicates missing values we want to exclude from inference.
        # This means: only missing values in list-likes (not arrays/ndframes).
        null_mask = np.array(False)

        # sanitize input
        vdtype = getattr(values, "dtype", None)
        if isinstance(vdtype, CategoricalDtype):
            if dtype.categories is None:
                dtype = CategoricalDtype(values.categories, dtype.ordered)
        elif isinstance(values, range):
            from pandas.core.indexes.range import RangeIndex

            values = RangeIndex(values)
        elif not isinstance(values, (ABCIndex, ABCSeries, ExtensionArray)):
            values = com.convert_to_list_like(values)
            if isinstance(values, list) and len(values) == 0:
                # By convention, empty lists result in object dtype:
                values = np.array([], dtype=object)
            elif isinstance(values, np.ndarray):
                if values.ndim > 1:
                    # preempt sanitize_array from raising ValueError
                    raise NotImplementedError(
                        "> 1 ndim Categorical are not supported at this time"
                    )
                values = sanitize_array(values, None)
            else:
                # i.e. must be a list
                arr = sanitize_array(values, None)
                null_mask = isna(arr)
                if null_mask.any():
                    # We remove null values here, then below will re-insert
                    #  them, grep "full_codes"
                    arr_list = [values[idx] for idx in np.where(~null_mask)[0]]

                    # GH#44900 Do not cast to float if we have only missing values
                    if arr_list or arr.dtype == "object":
                        sanitize_dtype = None
                    else:
                        sanitize_dtype = arr.dtype

                    arr = sanitize_array(arr_list, None, dtype=sanitize_dtype)
                values = arr

        if dtype.categories is None:
            if isinstance(values.dtype, ArrowDtype) and issubclass(
                values.dtype.type, CategoricalDtypeType
            ):
                from pandas import Index

                if isinstance(values, Index):
                    arr = values._data._pa_array.combine_chunks()
                else:
                    arr = extract_array(values)._pa_array.combine_chunks()
                categories = arr.dictionary.to_pandas(types_mapper=ArrowDtype)
                codes = arr.indices.to_numpy()
                dtype = CategoricalDtype(categories, values.dtype.pyarrow_dtype.ordered)
            else:
                if not isinstance(values, ABCIndex):
                    # in particular RangeIndex xref test_index_equal_range_categories
                    values = sanitize_array(values, None)
                try:
                    codes, categories = factorize(values, sort=True)
                except TypeError as err:
                    codes, categories = factorize(values, sort=False)
                    if dtype.ordered:
                        # raise, as we don't have a sortable data structure and so
                        # the user should give us one by specifying categories
                        raise TypeError(
                            "'values' is not ordered, please "
                            "explicitly specify the categories order "
                            "by passing in a categories argument."
                        ) from err

                # we're inferring from values
                dtype = CategoricalDtype(categories, dtype.ordered)

        elif isinstance(values.dtype, CategoricalDtype):
            old_codes = extract_array(values)._codes
            codes = recode_for_categories(
                old_codes,
                values.dtype.categories,
                dtype.categories,
                copy=copy,
                warn=True,
            )

        else:
            codes = _get_codes_for_values(values, dtype.categories)

        if null_mask.any():
            # Reinsert -1 placeholders for previously removed missing values
            full_codes = -np.ones(null_mask.shape, dtype=codes.dtype)
            full_codes[~null_mask] = codes
            codes = full_codes

        dtype = CategoricalDtype(ordered=False).update_dtype(dtype)
        arr = coerce_indexer_dtype(codes, dtype.categories)
        super().__init__(arr, dtype)

    @property
    def dtype(self) -> CategoricalDtype:
        """
        The :class:`~pandas.api.types.CategoricalDtype` for this instance.

        See Also
        --------
        astype : Cast argument to a specified dtype.
        CategoricalDtype : Type for categorical data.

        Examples
        --------
        >>> cat = pd.Categorical(["a", "b"], ordered=True)
        >>> cat
        ['a', 'b']
        Categories (2, str): ['a' < 'b']
        >>> cat.dtype
        CategoricalDtype(categories=['a', 'b'], ordered=True, categories_dtype=str)
        """
        return self._dtype

    @property
    def _internal_fill_value(self) -> int:
        # using the specific numpy integer instead of python int to get
        #  the correct dtype back from _quantile in the all-NA case
        dtype = self._ndarray.dtype
        return dtype.type(-1)

    @classmethod
    def _from_sequence(
        cls, scalars, *, dtype: Dtype | None = None, copy: bool = False
    ) -> Self:
        return cls(scalars, dtype=dtype, copy=copy)

<<<<<<< HEAD
    @classmethod
    def _from_scalars(cls, scalars, *, dtype: DtypeObj) -> Self:
        if dtype is None:
            # The _from_scalars strictness doesn't make much sense in this case.
            raise NotImplementedError

        with warnings.catch_warnings():
            warnings.filterwarnings(
                "ignore",
                "Constructing a Categorical with a dtype and values",
                FutureWarning,
            )
            res = cls._from_sequence(scalars, dtype=dtype)

        # if there are any non-category elements in scalars, these will be
        #  converted to NAs in res.
        mask = isna(scalars)
        if not (mask == res.isna()).all():
            # Some non-category element in scalars got converted to NA in res.
            raise ValueError
=======
    def _cast_pointwise_result(self, values) -> ArrayLike:
        res = super()._cast_pointwise_result(values)
        cat = type(self)._from_sequence(res, dtype=self.dtype)
        if (cat.isna() == isna(res)).all():
            # i.e. the conversion was non-lossy
            return cat
>>>>>>> 7252e9f3
        return res

    @overload
    def astype(self, dtype: npt.DTypeLike, copy: bool = ...) -> np.ndarray: ...

    @overload
    def astype(self, dtype: ExtensionDtype, copy: bool = ...) -> ExtensionArray: ...

    @overload
    def astype(self, dtype: AstypeArg, copy: bool = ...) -> ArrayLike: ...

    def astype(self, dtype: AstypeArg, copy: bool = True) -> ArrayLike:
        """
        Coerce this type to another dtype

        Parameters
        ----------
        dtype : numpy dtype or pandas type
        copy : bool, default True
            By default, astype always returns a newly allocated object.
            If copy is set to False and dtype is categorical, the original
            object is returned.
        """
        dtype = pandas_dtype(dtype)
        result: Categorical | np.ndarray
        if self.dtype is dtype:
            result = self.copy() if copy else self

        elif isinstance(dtype, CategoricalDtype):
            # GH 10696/18593/18630
            dtype = self.dtype.update_dtype(dtype)
            self = self.copy() if copy else self
            result = self._set_dtype(dtype, copy=False)
            wrong = result.isna() & ~self.isna()
            if wrong.any():
                warnings.warn(
                    "Constructing a Categorical with a dtype and values containing "
                    "non-null entries not in that dtype's categories is deprecated "
                    "and will raise in a future version.",
                    FutureWarning,
                    stacklevel=find_stack_level(),
                )

        elif isinstance(dtype, ExtensionDtype):
            return super().astype(dtype, copy=copy)

        elif dtype.kind in "iu" and self.isna().any():
            raise ValueError("Cannot convert float NaN to integer")

        elif len(self.codes) == 0 or len(self.categories) == 0:
            # For NumPy 1.x compatibility we cannot use copy=None.  And
            # `copy=False` has the meaning of `copy=None` here:
            if not copy:
                result = np.asarray(self, dtype=dtype)
            else:
                result = np.array(self, dtype=dtype)

        else:
            # GH8628 (PERF): astype category codes instead of astyping array
            new_cats = self.categories._values

            try:
                new_cats = new_cats.astype(dtype=dtype, copy=copy)
                fill_value = self.categories._na_value
                if not is_valid_na_for_dtype(fill_value, dtype):
                    fill_value = lib.item_from_zerodim(
                        np.array(self.categories._na_value).astype(dtype)
                    )
            except (
                TypeError,  # downstream error msg for CategoricalIndex is misleading
                ValueError,
            ) as err:
                msg = f"Cannot cast {self.categories.dtype} dtype to {dtype}"
                raise ValueError(msg) from err

            result = take_nd(
                new_cats, ensure_platform_int(self._codes), fill_value=fill_value
            )

        return result

    @classmethod
    def _from_inferred_categories(
        cls, inferred_categories, inferred_codes, dtype, true_values=None
    ) -> Self:
        """
        Construct a Categorical from inferred values.

        For inferred categories (`dtype` is None) the categories are sorted.
        For explicit `dtype`, the `inferred_categories` are cast to the
        appropriate type.

        Parameters
        ----------
        inferred_categories : Index
        inferred_codes : Index
        dtype : CategoricalDtype or 'category'
        true_values : list, optional
            If none are provided, the default ones are
            "True", "TRUE", and "true."

        Returns
        -------
        Categorical
        """
        from pandas import (
            Index,
            to_datetime,
            to_numeric,
            to_timedelta,
        )

        cats = Index(inferred_categories)
        known_categories = (
            isinstance(dtype, CategoricalDtype) and dtype.categories is not None
        )

        if known_categories:
            # Convert to a specialized type with `dtype` if specified.
            if is_any_real_numeric_dtype(dtype.categories.dtype):
                cats = to_numeric(inferred_categories, errors="coerce")
            elif lib.is_np_dtype(dtype.categories.dtype, "M"):
                cats = to_datetime(inferred_categories, errors="coerce")
            elif lib.is_np_dtype(dtype.categories.dtype, "m"):
                cats = to_timedelta(inferred_categories, errors="coerce")
            elif is_bool_dtype(dtype.categories.dtype):
                if true_values is None:
                    true_values = ["True", "TRUE", "true"]

                # error: Incompatible types in assignment (expression has type
                # "ndarray", variable has type "Index")
                cats = cats.isin(true_values)  # type: ignore[assignment]

        if known_categories:
            # Recode from observation order to dtype.categories order.
            categories = dtype.categories
            codes = recode_for_categories(
                inferred_codes, cats, categories, copy=False, warn=True
            )
        elif not cats.is_monotonic_increasing:
            # Sort categories and recode for unknown categories.
            unsorted = cats.copy()
            categories = cats.sort_values()

            codes = recode_for_categories(
                inferred_codes, unsorted, categories, copy=False, warn=True
            )
            dtype = CategoricalDtype(categories, ordered=False)
        else:
            dtype = CategoricalDtype(cats, ordered=False)
            codes = inferred_codes

        return cls._simple_new(codes, dtype=dtype)

    @classmethod
    def from_codes(
        cls,
        codes,
        categories=None,
        ordered=None,
        dtype: Dtype | None = None,
        validate: bool = True,
    ) -> Self:
        """
        Make a Categorical type from codes and categories or dtype.

        This constructor is useful if you already have codes and
        categories/dtype and so do not need the (computation intensive)
        factorization step, which is usually done on the constructor.

        If your data does not follow this convention, please use the normal
        constructor.

        Parameters
        ----------
        codes : array-like of int
            An integer array, where each integer points to a category in
            categories or dtype.categories, or else is -1 for NaN.
        categories : index-like, optional
            The categories for the categorical. Items need to be unique.
            If the categories are not given here, then they must be provided
            in `dtype`.
        ordered : bool, optional
            Whether or not this categorical is treated as an ordered
            categorical. If not given here or in `dtype`, the resulting
            categorical will be unordered.
        dtype : CategoricalDtype or "category", optional
            If :class:`CategoricalDtype`, cannot be used together with
            `categories` or `ordered`.
        validate : bool, default True
            If True, validate that the codes are valid for the dtype.
            If False, don't validate that the codes are valid. Be careful about skipping
            validation, as invalid codes can lead to severe problems, such as segfaults.

            .. versionadded:: 2.1.0

        Returns
        -------
        Categorical

        See Also
        --------
        codes : The category codes of the categorical.
        CategoricalIndex : An Index with an underlying ``Categorical``.

        Examples
        --------
        >>> dtype = pd.CategoricalDtype(["a", "b"], ordered=True)
        >>> pd.Categorical.from_codes(codes=[0, 1, 0, 1], dtype=dtype)
        ['a', 'b', 'a', 'b']
        Categories (2, str): ['a' < 'b']
        """
        dtype = CategoricalDtype._from_values_or_dtype(
            categories=categories, ordered=ordered, dtype=dtype
        )
        if dtype.categories is None:
            msg = (
                "The categories must be provided in 'categories' or "
                "'dtype'. Both were None."
            )
            raise ValueError(msg)

        if validate:
            # beware: non-valid codes may segfault
            codes = cls._validate_codes_for_dtype(codes, dtype=dtype)

        return cls._simple_new(codes, dtype=dtype)

    # ------------------------------------------------------------------
    # Categories/Codes/Ordered

    @property
    def categories(self) -> Index:
        """
        The categories of this categorical.

        Setting assigns new values to each category (effectively a rename of
        each individual category).

        The assigned value has to be a list-like object. All items must be
        unique and the number of items in the new categories must be the same
        as the number of items in the old categories.

        Raises
        ------
        ValueError
            If the new categories do not validate as categories or if the
            number of new categories is unequal the number of old categories

        See Also
        --------
        rename_categories : Rename categories.
        reorder_categories : Reorder categories.
        add_categories : Add new categories.
        remove_categories : Remove the specified categories.
        remove_unused_categories : Remove categories which are not used.
        set_categories : Set the categories to the specified ones.

        Examples
        --------
        For :class:`pandas.Series`:

        >>> ser = pd.Series(["a", "b", "c", "a"], dtype="category")
        >>> ser.cat.categories
        Index(['a', 'b', 'c'], dtype='str')

        >>> raw_cat = pd.Categorical([None, "b", "c", None], categories=["b", "c", "d"])
        >>> ser = pd.Series(raw_cat)
        >>> ser.cat.categories
        Index(['b', 'c', 'd'], dtype='str')

        For :class:`pandas.Categorical`:

        >>> cat = pd.Categorical(["a", "b"], ordered=True)
        >>> cat.categories
        Index(['a', 'b'], dtype='str')

        For :class:`pandas.CategoricalIndex`:

        >>> ci = pd.CategoricalIndex(["a", "c", "b", "a", "c", "b"])
        >>> ci.categories
        Index(['a', 'b', 'c'], dtype='str')

        >>> ci = pd.CategoricalIndex(["a", "c"], categories=["c", "b", "a"])
        >>> ci.categories
        Index(['c', 'b', 'a'], dtype='str')
        """
        return self.dtype.categories

    @property
    def ordered(self) -> Ordered:
        """
        Whether the categories have an ordered relationship.

        See Also
        --------
        set_ordered : Set the ordered attribute.
        as_ordered : Set the Categorical to be ordered.
        as_unordered : Set the Categorical to be unordered.

        Examples
        --------
        For :class:`pandas.Series`:

        >>> ser = pd.Series(["a", "b", "c", "a"], dtype="category")
        >>> ser.cat.ordered
        False

        >>> raw_cat = pd.Categorical(["a", "b", "c", "a"], ordered=True)
        >>> ser = pd.Series(raw_cat)
        >>> ser.cat.ordered
        True

        For :class:`pandas.Categorical`:

        >>> cat = pd.Categorical(["a", "b"], ordered=True)
        >>> cat.ordered
        True

        >>> cat = pd.Categorical(["a", "b"], ordered=False)
        >>> cat.ordered
        False

        For :class:`pandas.CategoricalIndex`:

        >>> ci = pd.CategoricalIndex(["a", "b"], ordered=True)
        >>> ci.ordered
        True

        >>> ci = pd.CategoricalIndex(["a", "b"], ordered=False)
        >>> ci.ordered
        False
        """
        return self.dtype.ordered

    @property
    def codes(self) -> np.ndarray:
        """
        The category codes of this categorical index.

        Codes are an array of integers which are the positions of the actual
        values in the categories array.

        There is no setter, use the other categorical methods and the normal item
        setter to change values in the categorical.

        Returns
        -------
        ndarray[int]
            A non-writable view of the ``codes`` array.

        See Also
        --------
        Categorical.from_codes : Make a Categorical from codes.
        CategoricalIndex : An Index with an underlying ``Categorical``.

        Examples
        --------
        For :class:`pandas.Categorical`:

        >>> cat = pd.Categorical(["a", "b"], ordered=True)
        >>> cat.codes
        array([0, 1], dtype=int8)

        For :class:`pandas.CategoricalIndex`:

        >>> ci = pd.CategoricalIndex(["a", "b", "c", "a", "b", "c"])
        >>> ci.codes
        array([0, 1, 2, 0, 1, 2], dtype=int8)

        >>> ci = pd.CategoricalIndex(["a", "c"], categories=["c", "b", "a"])
        >>> ci.codes
        array([2, 0], dtype=int8)
        """
        v = self._codes.view()
        v.flags.writeable = False
        return v

    def _set_categories(self, categories, fastpath: bool = False) -> None:
        """
        Sets new categories inplace

        Parameters
        ----------
        fastpath : bool, default False
           Don't perform validation of the categories for uniqueness or nulls

        Examples
        --------
        >>> c = pd.Categorical(["a", "b"])
        >>> c
        ['a', 'b']
        Categories (2, str): ['a', 'b']

        >>> c._set_categories(pd.Index(["a", "c"]))
        >>> c
        ['a', 'c']
        Categories (2, str): ['a', 'c']
        """
        if fastpath:
            new_dtype = CategoricalDtype._from_fastpath(categories, self.ordered)
        else:
            new_dtype = CategoricalDtype(categories, ordered=self.ordered)
        if (
            not fastpath
            and self.dtype.categories is not None
            and len(new_dtype.categories) != len(self.dtype.categories)
        ):
            raise ValueError(
                "new categories need to have the same number of "
                "items as the old categories!"
            )

        super().__init__(self._ndarray, new_dtype)

    def _set_dtype(self, dtype: CategoricalDtype, *, copy: bool) -> Self:
        """
        Internal method for directly updating the CategoricalDtype

        Parameters
        ----------
        dtype : CategoricalDtype

        Notes
        -----
        We don't do any validation here. It's assumed that the dtype is
        a (valid) instance of `CategoricalDtype`.
        """
        codes = recode_for_categories(
            self.codes, self.categories, dtype.categories, copy=copy
        )
        return type(self)._simple_new(codes, dtype=dtype)

    def set_ordered(self, value: bool) -> Self:
        """
        Set the ordered attribute to the boolean value.

        Parameters
        ----------
        value : bool
           Set whether this categorical is ordered (True) or not (False).
        """
        new_dtype = CategoricalDtype(self.categories, ordered=value)
        cat = self.copy()
        NDArrayBacked.__init__(cat, cat._ndarray, new_dtype)
        return cat

    def as_ordered(self) -> Self:
        """
        Set the Categorical to be ordered.

        Returns
        -------
        Categorical
            Ordered Categorical.

        See Also
        --------
        as_unordered : Set the Categorical to be unordered.

        Examples
        --------
        For :class:`pandas.Series`:

        >>> ser = pd.Series(["a", "b", "c", "a"], dtype="category")
        >>> ser.cat.ordered
        False
        >>> ser = ser.cat.as_ordered()
        >>> ser.cat.ordered
        True

        For :class:`pandas.CategoricalIndex`:

        >>> ci = pd.CategoricalIndex(["a", "b", "c", "a"])
        >>> ci.ordered
        False
        >>> ci = ci.as_ordered()
        >>> ci.ordered
        True
        """
        return self.set_ordered(True)

    def as_unordered(self) -> Self:
        """
        Set the Categorical to be unordered.

        Returns
        -------
        Categorical
            Unordered Categorical.

        See Also
        --------
        as_ordered : Set the Categorical to be ordered.

        Examples
        --------
        For :class:`pandas.Series`:

        >>> raw_cat = pd.Categorical(["a", "b", "c", "a"], ordered=True)
        >>> ser = pd.Series(raw_cat)
        >>> ser.cat.ordered
        True
        >>> ser = ser.cat.as_unordered()
        >>> ser.cat.ordered
        False

        For :class:`pandas.CategoricalIndex`:

        >>> ci = pd.CategoricalIndex(["a", "b", "c", "a"], ordered=True)
        >>> ci.ordered
        True
        >>> ci = ci.as_unordered()
        >>> ci.ordered
        False
        """
        return self.set_ordered(False)

    def set_categories(
        self, new_categories, ordered=None, rename: bool = False
    ) -> Self:
        """
        Set the categories to the specified new categories.

        ``new_categories`` can include new categories (which will result in
        unused categories) or remove old categories (which results in values
        set to ``NaN``). If ``rename=True``, the categories will simply be renamed
        (less or more items than in old categories will result in values set to
        ``NaN`` or in unused categories respectively).

        This method can be used to perform more than one action of adding,
        removing, and reordering simultaneously and is therefore faster than
        performing the individual steps via the more specialised methods.

        On the other hand this methods does not do checks (e.g., whether the
        old categories are included in the new categories on a reorder), which
        can result in surprising changes, for example when using special string
        dtypes, which do not consider a S1 string equal to a single char
        python string.

        Parameters
        ----------
        new_categories : Index-like
           The categories in new order.
        ordered : bool, default None
           Whether or not the categorical is treated as a ordered categorical.
           If not given, do not change the ordered information.
        rename : bool, default False
           Whether or not the new_categories should be considered as a rename
           of the old categories or as reordered categories.

        Returns
        -------
        Categorical
            New categories to be used, with optional ordering changes.

        Raises
        ------
        ValueError
            If new_categories does not validate as categories

        See Also
        --------
        rename_categories : Rename categories.
        reorder_categories : Reorder categories.
        add_categories : Add new categories.
        remove_categories : Remove the specified categories.
        remove_unused_categories : Remove categories which are not used.

        Examples
        --------
        For :class:`pandas.Series`:

        >>> raw_cat = pd.Categorical(
        ...     ["a", "b", "c", None], categories=["a", "b", "c"], ordered=True
        ... )
        >>> ser = pd.Series(raw_cat)
        >>> ser
        0   a
        1   b
        2   c
        3   NaN
        dtype: category
        Categories (3, str): ['a' < 'b' < 'c']

        >>> ser.cat.set_categories(["A", "B", "C"], rename=True)
        0   A
        1   B
        2   C
        3   NaN
        dtype: category
        Categories (3, str): ['A' < 'B' < 'C']

        For :class:`pandas.CategoricalIndex`:

        >>> ci = pd.CategoricalIndex(
        ...     ["a", "b", "c", None], categories=["a", "b", "c"], ordered=True
        ... )
        >>> ci
        CategoricalIndex(['a', 'b', 'c', nan], categories=['a', 'b', 'c'],
                         ordered=True, dtype='category')

        >>> ci.set_categories(["A", "b", "c"])
        CategoricalIndex([nan, 'b', 'c', nan], categories=['A', 'b', 'c'],
                         ordered=True, dtype='category')
        >>> ci.set_categories(["A", "b", "c"], rename=True)
        CategoricalIndex(['A', 'b', 'c', nan], categories=['A', 'b', 'c'],
                         ordered=True, dtype='category')
        """

        if ordered is None:
            ordered = self.dtype.ordered
        new_dtype = CategoricalDtype(new_categories, ordered=ordered)

        cat = self.copy()
        if rename:
            if cat.dtype.categories is not None and len(new_dtype.categories) < len(
                cat.dtype.categories
            ):
                # remove all _codes which are larger and set to -1/NaN
                cat._codes[cat._codes >= len(new_dtype.categories)] = -1
            codes = cat._codes
        else:
            codes = recode_for_categories(
                cat.codes, cat.categories, new_dtype.categories, copy=False, warn=False
            )
        NDArrayBacked.__init__(cat, codes, new_dtype)
        return cat

    def rename_categories(self, new_categories) -> Self:
        """
        Rename categories.

        This method is commonly used to re-label or adjust the
        category names in categorical data without changing the
        underlying data. It is useful in situations where you want
        to modify the labels used for clarity, consistency,
        or readability.

        Parameters
        ----------
        new_categories : list-like, dict-like or callable

            New categories which will replace old categories.

            * list-like: all items must be unique and the number of items in
              the new categories must match the existing number of categories.

            * dict-like: specifies a mapping from
              old categories to new. Categories not contained in the mapping
              are passed through and extra categories in the mapping are
              ignored.

            * callable : a callable that is called on all items in the old
              categories and whose return values comprise the new categories.

        Returns
        -------
        Categorical
            Categorical with renamed categories.

        Raises
        ------
        ValueError
            If new categories are list-like and do not have the same number of
            items than the current categories or do not validate as categories

        See Also
        --------
        reorder_categories : Reorder categories.
        add_categories : Add new categories.
        remove_categories : Remove the specified categories.
        remove_unused_categories : Remove categories which are not used.
        set_categories : Set the categories to the specified ones.

        Examples
        --------
        >>> c = pd.Categorical(["a", "a", "b"])
        >>> c.rename_categories([0, 1])
        [0, 0, 1]
        Categories (2, int64): [0, 1]

        For dict-like ``new_categories``, extra keys are ignored and
        categories not in the dictionary are passed through

        >>> c.rename_categories({"a": "A", "c": "C"})
        ['A', 'A', 'b']
        Categories (2, str): ['A', 'b']

        You may also provide a callable to create the new categories

        >>> c.rename_categories(lambda x: x.upper())
        ['A', 'A', 'B']
        Categories (2, str): ['A', 'B']
        """

        if is_dict_like(new_categories):
            new_categories = [
                new_categories.get(item, item) for item in self.categories
            ]
        elif callable(new_categories):
            new_categories = [new_categories(item) for item in self.categories]

        cat = self.copy()
        cat._set_categories(new_categories)
        return cat

    def reorder_categories(self, new_categories, ordered=None) -> Self:
        """
        Reorder categories as specified in new_categories.

        ``new_categories`` need to include all old categories and no new category
        items.

        Parameters
        ----------
        new_categories : Index-like
           The categories in new order.
        ordered : bool, optional
           Whether or not the categorical is treated as a ordered categorical.
           If not given, do not change the ordered information.

        Returns
        -------
        Categorical
            Categorical with reordered categories.

        Raises
        ------
        ValueError
            If the new categories do not contain all old category items or any
            new ones

        See Also
        --------
        rename_categories : Rename categories.
        add_categories : Add new categories.
        remove_categories : Remove the specified categories.
        remove_unused_categories : Remove categories which are not used.
        set_categories : Set the categories to the specified ones.

        Examples
        --------
        For :class:`pandas.Series`:

        >>> ser = pd.Series(["a", "b", "c", "a"], dtype="category")
        >>> ser = ser.cat.reorder_categories(["c", "b", "a"], ordered=True)
        >>> ser
        0   a
        1   b
        2   c
        3   a
        dtype: category
        Categories (3, str): ['c' < 'b' < 'a']

        >>> ser.sort_values()
        2   c
        1   b
        0   a
        3   a
        dtype: category
        Categories (3, str): ['c' < 'b' < 'a']

        For :class:`pandas.CategoricalIndex`:

        >>> ci = pd.CategoricalIndex(["a", "b", "c", "a"])
        >>> ci
        CategoricalIndex(['a', 'b', 'c', 'a'], categories=['a', 'b', 'c'],
                         ordered=False, dtype='category')
        >>> ci.reorder_categories(["c", "b", "a"], ordered=True)
        CategoricalIndex(['a', 'b', 'c', 'a'], categories=['c', 'b', 'a'],
                         ordered=True, dtype='category')
        """
        if (
            len(self.categories) != len(new_categories)
            or not self.categories.difference(new_categories).empty
        ):
            raise ValueError(
                "items in new_categories are not the same as in old categories"
            )
        return self.set_categories(new_categories, ordered=ordered)

    def add_categories(self, new_categories) -> Self:
        """
        Add new categories.

        `new_categories` will be included at the last/highest place in the
        categories and will be unused directly after this call.

        Parameters
        ----------
        new_categories : category or list-like of category
            The new categories to be included.

        Returns
        -------
        Categorical
            Categorical with new categories added.

        Raises
        ------
        ValueError
            If the new categories include old categories or do not validate as
            categories

        See Also
        --------
        rename_categories : Rename categories.
        reorder_categories : Reorder categories.
        remove_categories : Remove the specified categories.
        remove_unused_categories : Remove categories which are not used.
        set_categories : Set the categories to the specified ones.

        Examples
        --------
        >>> c = pd.Categorical(["c", "b", "c"])
        >>> c
        ['c', 'b', 'c']
        Categories (2, str): ['b', 'c']

        >>> c.add_categories(["d", "a"])
        ['c', 'b', 'c']
        Categories (4, str): ['b', 'c', 'd', 'a']
        """

        if not is_list_like(new_categories):
            new_categories = [new_categories]
        already_included = set(new_categories) & set(self.dtype.categories)
        if len(already_included) != 0:
            raise ValueError(
                f"new categories must not include old categories: {already_included}"
            )

        if hasattr(new_categories, "dtype"):
            from pandas import Series

            dtype = find_common_type(
                [self.dtype.categories.dtype, new_categories.dtype]
            )
            new_categories = Series(
                list(self.dtype.categories) + list(new_categories), dtype=dtype
            )
        else:
            new_categories = list(self.dtype.categories) + list(new_categories)

        new_dtype = CategoricalDtype(new_categories, self.ordered)
        cat = self.copy()
        codes = coerce_indexer_dtype(cat._ndarray, new_dtype.categories)
        NDArrayBacked.__init__(cat, codes, new_dtype)
        return cat

    def remove_categories(self, removals) -> Self:
        """
        Remove the specified categories.

        The ``removals`` argument must be a subset of the current categories.
        Any values that were part of the removed categories will be set to NaN.

        Parameters
        ----------
        removals : category or list of categories
           The categories which should be removed.

        Returns
        -------
        Categorical
            Categorical with removed categories.

        Raises
        ------
        ValueError
            If the removals are not contained in the categories

        See Also
        --------
        rename_categories : Rename categories.
        reorder_categories : Reorder categories.
        add_categories : Add new categories.
        remove_unused_categories : Remove categories which are not used.
        set_categories : Set the categories to the specified ones.

        Examples
        --------
        >>> c = pd.Categorical(["a", "c", "b", "c", "d"])
        >>> c
        ['a', 'c', 'b', 'c', 'd']
        Categories (4, str): ['a', 'b', 'c', 'd']

        >>> c.remove_categories(["d", "a"])
        [NaN, 'c', 'b', 'c', NaN]
        Categories (2, str): ['b', 'c']
        """
        from pandas import Index

        if not is_list_like(removals):
            removals = [removals]

        removals = Index(removals).unique().dropna()
        new_categories = (
            self.dtype.categories.difference(removals, sort=False)
            if self.dtype.ordered is True
            else self.dtype.categories.difference(removals)
        )
        not_included = removals.difference(self.dtype.categories)

        if len(not_included) != 0:
            not_included = set(not_included)
            raise ValueError(f"removals must all be in old categories: {not_included}")

        return self.set_categories(new_categories, ordered=self.ordered, rename=False)

    def remove_unused_categories(self) -> Self:
        """
        Remove categories which are not used.

        This method is useful when working with datasets
        that undergo dynamic changes where categories may no longer be
        relevant, allowing to maintain a clean, efficient data structure.

        Returns
        -------
        Categorical
            Categorical with unused categories dropped.

        See Also
        --------
        rename_categories : Rename categories.
        reorder_categories : Reorder categories.
        add_categories : Add new categories.
        remove_categories : Remove the specified categories.
        set_categories : Set the categories to the specified ones.

        Examples
        --------
        >>> c = pd.Categorical(["a", "c", "b", "c", "d"])
        >>> c
        ['a', 'c', 'b', 'c', 'd']
        Categories (4, str): ['a', 'b', 'c', 'd']

        >>> c[2] = "a"
        >>> c[4] = "c"
        >>> c
        ['a', 'c', 'a', 'c', 'c']
        Categories (4, str): ['a', 'b', 'c', 'd']

        >>> c.remove_unused_categories()
        ['a', 'c', 'a', 'c', 'c']
        Categories (2, str): ['a', 'c']
        """
        idx, inv = np.unique(self._codes, return_inverse=True)

        if idx.size != 0 and idx[0] == -1:  # na sentinel
            idx, inv = idx[1:], inv - 1

        new_categories = self.dtype.categories.take(idx)
        new_dtype = CategoricalDtype._from_fastpath(
            new_categories, ordered=self.ordered
        )
        new_codes = coerce_indexer_dtype(inv, new_dtype.categories)

        cat = self.copy()
        NDArrayBacked.__init__(cat, new_codes, new_dtype)
        return cat

    # ------------------------------------------------------------------

    def map(
        self,
        mapper,
        na_action: Literal["ignore"] | None = None,
    ):
        """
        Map categories using an input mapping or function.

        Maps the categories to new categories. If the mapping correspondence is
        one-to-one the result is a :class:`~pandas.Categorical` which has the
        same order property as the original, otherwise a :class:`~pandas.Index`
        is returned. NaN values are unaffected.

        If a `dict` or :class:`~pandas.Series` is used any unmapped category is
        mapped to `NaN`. Note that if this happens an :class:`~pandas.Index`
        will be returned.

        Parameters
        ----------
        mapper : function, dict, or Series
            Mapping correspondence.
        na_action : {None, 'ignore'}, default None
            If 'ignore', propagate NaN values, without passing them to the
            mapping correspondence.

        Returns
        -------
        pandas.Categorical or pandas.Index
            Mapped categorical.

        See Also
        --------
        CategoricalIndex.map : Apply a mapping correspondence on a
            :class:`~pandas.CategoricalIndex`.
        Index.map : Apply a mapping correspondence on an
            :class:`~pandas.Index`.
        Series.map : Apply a mapping correspondence on a
            :class:`~pandas.Series`.
        Series.apply : Apply more complex functions on a
            :class:`~pandas.Series`.

        Examples
        --------
        >>> cat = pd.Categorical(["a", "b", "c"])
        >>> cat
        ['a', 'b', 'c']
        Categories (3, str): ['a', 'b', 'c']
        >>> cat.map(lambda x: x.upper(), na_action=None)
        ['A', 'B', 'C']
        Categories (3, str): ['A', 'B', 'C']
        >>> cat.map({"a": "first", "b": "second", "c": "third"}, na_action=None)
        ['first', 'second', 'third']
        Categories (3, str): ['first', 'second', 'third']

        If the mapping is one-to-one the ordering of the categories is
        preserved:

        >>> cat = pd.Categorical(["a", "b", "c"], ordered=True)
        >>> cat
        ['a', 'b', 'c']
        Categories (3, str): ['a' < 'b' < 'c']
        >>> cat.map({"a": 3, "b": 2, "c": 1}, na_action=None)
        [3, 2, 1]
        Categories (3, int64): [3 < 2 < 1]

        If the mapping is not one-to-one an :class:`~pandas.Index` is returned:

        >>> cat.map({"a": "first", "b": "second", "c": "first"}, na_action=None)
        Index(['first', 'second', 'first'], dtype='str')

        If a `dict` is used, all unmapped categories are mapped to `NaN` and
        the result is an :class:`~pandas.Index`:

        >>> cat.map({"a": "first", "b": "second"}, na_action=None)
        Index(['first', 'second', nan], dtype='str')
        """
        assert callable(mapper) or is_dict_like(mapper)

        new_categories = self.categories.map(mapper)

        has_nans = np.any(self._codes == -1)

        na_val = np.nan
        if na_action is None and has_nans:
            na_val = mapper(np.nan) if callable(mapper) else mapper.get(np.nan, np.nan)

        if new_categories.is_unique and not new_categories.hasnans and na_val is np.nan:
            new_dtype = CategoricalDtype(new_categories, ordered=self.ordered)
            return self.from_codes(self._codes.copy(), dtype=new_dtype, validate=False)

        if has_nans:
            new_categories = new_categories.insert(len(new_categories), na_val)

        return np.take(new_categories, self._codes)

    __eq__ = _cat_compare_op(operator.eq)
    __ne__ = _cat_compare_op(operator.ne)
    __lt__ = _cat_compare_op(operator.lt)
    __gt__ = _cat_compare_op(operator.gt)
    __le__ = _cat_compare_op(operator.le)
    __ge__ = _cat_compare_op(operator.ge)

    # -------------------------------------------------------------
    # Validators; ideally these can be de-duplicated

    def _validate_setitem_value(self, value):
        if not is_hashable(value):
            # wrap scalars and hashable-listlikes in list
            return self._validate_listlike(value)
        else:
            return self._validate_scalar(value)

    def _validate_scalar(self, fill_value):
        """
        Convert a user-facing fill_value to a representation to use with our
        underlying ndarray, raising TypeError if this is not possible.

        Parameters
        ----------
        fill_value : object

        Returns
        -------
        fill_value : int

        Raises
        ------
        TypeError
        """

        if is_valid_na_for_dtype(fill_value, self.categories.dtype):
            fill_value = -1
        elif fill_value in self.categories:
            fill_value = self._unbox_scalar(fill_value)
        else:
            raise TypeError(
                "Cannot setitem on a Categorical with a new "
                f"category ({fill_value}), set the categories first"
            ) from None
        return fill_value

    @classmethod
    def _validate_codes_for_dtype(cls, codes, *, dtype: CategoricalDtype) -> np.ndarray:
        if isinstance(codes, ExtensionArray) and is_integer_dtype(codes.dtype):
            # Avoid the implicit conversion of Int to object
            if isna(codes).any():
                raise ValueError("codes cannot contain NA values")
            codes = codes.to_numpy(dtype=np.int64)
        else:
            codes = np.asarray(codes)
        if len(codes) and codes.dtype.kind not in "iu":
            raise ValueError("codes need to be array-like integers")

        if len(codes) and (codes.max() >= len(dtype.categories) or codes.min() < -1):
            raise ValueError("codes need to be between -1 and len(categories)-1")
        return codes

    # -------------------------------------------------------------

    @ravel_compat
    def __array__(
        self, dtype: NpDtype | None = None, copy: bool | None = None
    ) -> np.ndarray:
        """
        The numpy array interface.

        Users should not call this directly. Rather, it is invoked by
        :func:`numpy.array` and :func:`numpy.asarray`.

        Parameters
        ----------
        dtype : np.dtype or None
            Specifies the dtype for the array.

        copy : bool or None, optional
            See :func:`numpy.asarray`.

        Returns
        -------
        numpy.array
            A numpy array of either the specified dtype or,
            if dtype==None (default), the same dtype as
            categorical.categories.dtype.

        See Also
        --------
        numpy.asarray : Convert input to numpy.ndarray.

        Examples
        --------

        >>> cat = pd.Categorical(["a", "b"], ordered=True)

        The following calls ``cat.__array__``

        >>> np.asarray(cat)
        array(['a', 'b'], dtype=object)
        """
        if copy is False:
            raise ValueError(
                "Unable to avoid copy while creating an array as requested."
            )

        ret = take_nd(self.categories._values, self._codes)
        # When we're a Categorical[ExtensionArray], like Interval,
        # we need to ensure __array__ gets all the way to an
        # ndarray.

        # `take_nd` should already make a copy, so don't force again.
        return np.asarray(ret, dtype=dtype)

    def __array_ufunc__(self, ufunc: np.ufunc, method: str, *inputs, **kwargs):
        # for binary ops, use our custom dunder methods
        result = arraylike.maybe_dispatch_ufunc_to_dunder_op(
            self, ufunc, method, *inputs, **kwargs
        )
        if result is not NotImplemented:
            return result

        if "out" in kwargs:
            # e.g. test_numpy_ufuncs_out
            return arraylike.dispatch_ufunc_with_out(
                self, ufunc, method, *inputs, **kwargs
            )

        if method == "reduce":
            # e.g. TestCategoricalAnalytics::test_min_max_ordered
            result = arraylike.dispatch_reduction_ufunc(
                self, ufunc, method, *inputs, **kwargs
            )
            if result is not NotImplemented:
                return result

        # for all other cases, raise for now (similarly as what happens in
        # Series.__array_prepare__)
        raise TypeError(
            f"Object with dtype {self.dtype} cannot perform "
            f"the numpy op {ufunc.__name__}"
        )

    def __setstate__(self, state) -> None:
        """Necessary for making this object picklable"""
        if not isinstance(state, dict):
            return super().__setstate__(state)

        if "_dtype" not in state:
            state["_dtype"] = CategoricalDtype(state["_categories"], state["_ordered"])

        if "_codes" in state and "_ndarray" not in state:
            # backward compat, changed what is property vs attribute
            state["_ndarray"] = state.pop("_codes")

        super().__setstate__(state)

    @property
    def nbytes(self) -> int:
        return self._codes.nbytes + self.dtype.categories.values.nbytes

    def memory_usage(self, deep: bool = False) -> int:
        """
        Memory usage of my values

        Parameters
        ----------
        deep : bool
            Introspect the data deeply, interrogate
            `object` dtypes for system-level memory consumption

        Returns
        -------
        bytes used

        Notes
        -----
        Memory usage does not include memory consumed by elements that
        are not components of the array if deep=False

        See Also
        --------
        numpy.ndarray.nbytes
        """
        return self._codes.nbytes + self.dtype.categories.memory_usage(deep=deep)

    def isna(self) -> npt.NDArray[np.bool_]:
        """
        Detect missing values

        Missing values (-1 in .codes) are detected.

        Returns
        -------
        np.ndarray[bool] of whether my values are null

        See Also
        --------
        isna : Top-level isna.
        isnull : Alias of isna.
        Categorical.notna : Boolean inverse of Categorical.isna.

        """
        return self._codes == -1

    isnull = isna

    def notna(self) -> npt.NDArray[np.bool_]:
        """
        Inverse of isna

        Both missing values (-1 in .codes) and NA as a category are detected as
        null.

        Returns
        -------
        np.ndarray[bool] of whether my values are not null

        See Also
        --------
        notna : Top-level notna.
        notnull : Alias of notna.
        Categorical.isna : Boolean inverse of Categorical.notna.

        """
        return ~self.isna()

    notnull = notna

    def value_counts(self, dropna: bool = True) -> Series:
        """
        Return a Series containing counts of each category.

        Every category will have an entry, even those with a count of 0.

        Parameters
        ----------
        dropna : bool, default True
            Don't include counts of NaN.

        Returns
        -------
        counts : Series

        See Also
        --------
        Series.value_counts
        """
        from pandas import (
            CategoricalIndex,
            Series,
        )

        code, cat = self._codes, self.categories
        ncat, mask = (len(cat), code >= 0)
        ix, clean = np.arange(ncat), mask.all()

        if dropna or clean:
            obs = code if clean else code[mask]
            count = np.bincount(obs, minlength=ncat or 0)
        else:
            count = np.bincount(np.where(mask, code, ncat))
            ix = np.append(ix, -1)  # type: ignore[assignment]

        ix = coerce_indexer_dtype(ix, self.dtype.categories)
        ix_categorical = self._from_backing_data(ix)

        return Series(
            count,
            index=CategoricalIndex(ix_categorical),
            dtype="int64",
            name="count",
            copy=False,
        )

    # error: Argument 2 of "_empty" is incompatible with supertype
    # "NDArrayBackedExtensionArray"; supertype defines the argument type as
    # "ExtensionDtype"
    @classmethod
    def _empty(  # type: ignore[override]
        cls, shape: Shape, dtype: CategoricalDtype
    ) -> Self:
        """
        Analogous to np.empty(shape, dtype=dtype)

        Parameters
        ----------
        shape : tuple[int]
        dtype : CategoricalDtype
        """
        arr = cls._from_sequence([], dtype=dtype)

        # We have to use np.zeros instead of np.empty otherwise the resulting
        #  ndarray may contain codes not supported by this dtype, in which
        #  case repr(result) could segfault.
        backing = np.zeros(shape, dtype=arr._ndarray.dtype)

        return arr._from_backing_data(backing)

    def _internal_get_values(self) -> ArrayLike:
        """
        Return the values.

        For internal compatibility with pandas formatting.

        Returns
        -------
        np.ndarray or ExtensionArray
            A numpy array or ExtensionArray of the same dtype as
            categorical.categories.dtype.
        """
        # if we are a datetime and period index, return Index to keep metadata
        if needs_i8_conversion(self.categories.dtype):
            return self.categories.take(self._codes, fill_value=NaT)._values
        elif is_integer_dtype(self.categories.dtype) and -1 in self._codes:
            return (
                self.categories.astype("object")
                .take(self._codes, fill_value=np.nan)
                ._values
            )
        return np.array(self)

    def check_for_ordered(self, op) -> None:
        """assert that we are ordered"""
        if not self.ordered:
            raise TypeError(
                f"Categorical is not ordered for operation {op}\n"
                "you can use .as_ordered() to change the "
                "Categorical to an ordered one\n"
            )

    def argsort(
        self, *, ascending: bool = True, kind: SortKind = "quicksort", **kwargs
    ) -> npt.NDArray[np.intp]:
        """
        Return the indices that would sort the Categorical.

        Missing values are sorted at the end.

        Parameters
        ----------
        ascending : bool, default True
            Whether the indices should result in an ascending
            or descending sort.
        kind : {'quicksort', 'mergesort', 'heapsort', 'stable'}, optional
            Sorting algorithm.
        **kwargs:
            passed through to :func:`numpy.argsort`.

        Returns
        -------
        np.ndarray[np.intp]

        See Also
        --------
        numpy.ndarray.argsort

        Notes
        -----
        While an ordering is applied to the category values, arg-sorting
        in this context refers more to organizing and grouping together
        based on matching category values. Thus, this function can be
        called on an unordered Categorical instance unlike the functions
        'Categorical.min' and 'Categorical.max'.

        Examples
        --------
        >>> pd.Categorical(["b", "b", "a", "c"]).argsort()
        array([2, 0, 1, 3])

        >>> cat = pd.Categorical(
        ...     ["b", "b", "a", "c"], categories=["c", "b", "a"], ordered=True
        ... )
        >>> cat.argsort()
        array([3, 0, 1, 2])

        Missing values are placed at the end

        >>> cat = pd.Categorical([2, None, 1])
        >>> cat.argsort()
        array([2, 0, 1])
        """
        return super().argsort(ascending=ascending, kind=kind, **kwargs)

    @overload
    def sort_values(
        self,
        *,
        inplace: Literal[False] = ...,
        ascending: bool = ...,
        na_position: str = ...,
    ) -> Self: ...

    @overload
    def sort_values(
        self, *, inplace: Literal[True], ascending: bool = ..., na_position: str = ...
    ) -> None: ...

    def sort_values(
        self,
        *,
        inplace: bool = False,
        ascending: bool = True,
        na_position: str = "last",
    ) -> Self | None:
        """
        Sort the Categorical by category value returning a new
        Categorical by default.

        While an ordering is applied to the category values, sorting in this
        context refers more to organizing and grouping together based on
        matching category values. Thus, this function can be called on an
        unordered Categorical instance unlike the functions 'Categorical.min'
        and 'Categorical.max'.

        Parameters
        ----------
        inplace : bool, default False
            Do operation in place.
        ascending : bool, default True
            Order ascending. Passing False orders descending. The
            ordering parameter provides the method by which the
            category values are organized.
        na_position : {'first', 'last'} (optional, default='last')
            'first' puts NaNs at the beginning
            'last' puts NaNs at the end

        Returns
        -------
        Categorical or None

        See Also
        --------
        Categorical.sort
        Series.sort_values

        Examples
        --------
        >>> c = pd.Categorical([1, 2, 2, 1, 5])
        >>> c
        [1, 2, 2, 1, 5]
        Categories (3, int64): [1, 2, 5]
        >>> c.sort_values()
        [1, 1, 2, 2, 5]
        Categories (3, int64): [1, 2, 5]
        >>> c.sort_values(ascending=False)
        [5, 2, 2, 1, 1]
        Categories (3, int64): [1, 2, 5]

        >>> c = pd.Categorical([1, 2, 2, 1, 5])

        'sort_values' behaviour with NaNs. Note that 'na_position'
        is independent of the 'ascending' parameter:

        >>> c = pd.Categorical([np.nan, 2, 2, np.nan, 5])
        >>> c
        [NaN, 2, 2, NaN, 5]
        Categories (2, int64): [2, 5]
        >>> c.sort_values()
        [2, 2, 5, NaN, NaN]
        Categories (2, int64): [2, 5]
        >>> c.sort_values(ascending=False)
        [5, 2, 2, NaN, NaN]
        Categories (2, int64): [2, 5]
        >>> c.sort_values(na_position="first")
        [NaN, NaN, 2, 2, 5]
        Categories (2, int64): [2, 5]
        >>> c.sort_values(ascending=False, na_position="first")
        [NaN, NaN, 5, 2, 2]
        Categories (2, int64): [2, 5]
        """
        inplace = validate_bool_kwarg(inplace, "inplace")
        if na_position not in ["last", "first"]:
            raise ValueError(f"invalid na_position: {na_position!r}")

        sorted_idx = nargsort(self, ascending=ascending, na_position=na_position)

        if not inplace:
            codes = self._codes[sorted_idx]
            return self._from_backing_data(codes)
        self._codes[:] = self._codes[sorted_idx]
        return None

    def _rank(
        self,
        *,
        axis: AxisInt = 0,
        method: str = "average",
        na_option: str = "keep",
        ascending: bool = True,
        pct: bool = False,
    ):
        """
        See Series.rank.__doc__.
        """
        if axis != 0:
            raise NotImplementedError
        vff = self._values_for_rank()
        return algorithms.rank(
            vff,
            axis=axis,
            method=method,
            na_option=na_option,
            ascending=ascending,
            pct=pct,
        )

    def _values_for_rank(self) -> np.ndarray:
        """
        For correctly ranking ordered categorical data. See GH#15420

        Ordered categorical data should be ranked on the basis of
        codes with -1 translated to NaN.

        Returns
        -------
        numpy.array

        """
        from pandas import Series

        if self.ordered:
            values = self.codes
            mask = values == -1
            if mask.any():
                values = values.astype("float64")
                values[mask] = np.nan
        elif is_any_real_numeric_dtype(self.categories.dtype):
            values = np.array(self)
        else:
            #  reorder the categories (so rank can use the float codes)
            #  instead of passing an object array to rank
            values = np.array(
                self.rename_categories(
                    Series(self.categories, copy=False).rank().values
                )
            )
        return values

    def _hash_pandas_object(
        self, *, encoding: str, hash_key: str, categorize: bool
    ) -> npt.NDArray[np.uint64]:
        """
        Hash a Categorical by hashing its categories, and then mapping the codes
        to the hashes.

        Parameters
        ----------
        encoding : str
        hash_key : str
        categorize : bool
            Ignored for Categorical.

        Returns
        -------
        np.ndarray[uint64]
        """
        # Note we ignore categorize, as we are already Categorical.
        from pandas.core.util.hashing import hash_array

        # Convert ExtensionArrays to ndarrays
        values = np.asarray(self.categories._values)
        hashed = hash_array(values, encoding, hash_key, categorize=False)

        # we have uint64, as we don't directly support missing values
        # we don't want to use take_nd which will coerce to float
        # instead, directly construct the result with a
        # max(np.uint64) as the missing value indicator
        #
        # TODO: GH#15362

        mask = self.isna()
        if len(hashed):
            result = hashed.take(self._codes)
        else:
            result = np.zeros(len(mask), dtype="uint64")

        if mask.any():
            result[mask] = lib.u8max

        return result

    # ------------------------------------------------------------------
    # NDArrayBackedExtensionArray compat

    @property
    def _codes(self) -> np.ndarray:
        return self._ndarray

    def _box_func(self, i: int):
        if i == -1:
            return np.nan
        return self.categories[i]

    def _unbox_scalar(self, key) -> int:
        # searchsorted is very performance sensitive. By converting codes
        # to same dtype as self.codes, we get much faster performance.
        code = self.categories.get_loc(key)
        code = self._ndarray.dtype.type(code)
        return code

    # ------------------------------------------------------------------

    def __iter__(self) -> Iterator:
        """
        Returns an Iterator over the values of this Categorical.
        """
        if self.ndim == 1:
            return iter(self._internal_get_values().tolist())
        else:
            return (self[n] for n in range(len(self)))

    def __contains__(self, key) -> bool:
        """
        Returns True if `key` is in this Categorical.
        """
        # if key is a NaN, check if any NaN is in self.
        if is_valid_na_for_dtype(key, self.categories.dtype):
            return bool(self.isna().any())

        return contains(self, key, container=self._codes)

    # ------------------------------------------------------------------
    # Rendering Methods

    # error: Return type "None" of "_formatter" incompatible with return
    # type "Callable[[Any], str | None]" in supertype "ExtensionArray"
    def _formatter(self, boxed: bool = False) -> None:  # type: ignore[override]
        # Returning None here will cause format_array to do inference.
        return None

    def _repr_categories(self) -> list[str]:
        """
        return the base repr for the categories
        """
        max_categories = (
            10
            if get_option("display.max_categories") == 0
            else get_option("display.max_categories")
        )
        from pandas.io.formats import format as fmt

        formatter = None
        if self.categories.dtype == "str":
            # the extension array formatter defaults to boxed=True in format_array
            # override here to boxed=False to be consistent with QUOTE_NONNUMERIC
            formatter = cast(ExtensionArray, self.categories._values)._formatter(
                boxed=False
            )

        format_array = partial(
            fmt.format_array, formatter=formatter, quoting=QUOTE_NONNUMERIC
        )
        if len(self.categories) > max_categories:
            num = max_categories // 2
            head = format_array(self.categories[:num]._values)
            tail = format_array(self.categories[-num:]._values)
            category_strs = head + ["..."] + tail
        else:
            category_strs = format_array(self.categories._values)

        # Strip all leading spaces, which format_array adds for columns...
        category_strs = [x.strip() for x in category_strs]
        return category_strs

    def _get_repr_footer(self) -> str:
        """
        Returns a string representation of the footer.
        """
        category_strs = self._repr_categories()
        dtype = str(self.categories.dtype)
        levheader = f"Categories ({len(self.categories)}, {dtype}): "
        width, _ = get_terminal_size()
        max_width = get_option("display.width") or width
        if console.in_ipython_frontend():
            # 0 = no breaks
            max_width = 0
        levstring = ""
        start = True
        cur_col_len = len(levheader)  # header
        sep_len, sep = (3, " < ") if self.ordered else (2, ", ")
        linesep = f"{sep.rstrip()}\n"  # remove whitespace
        for val in category_strs:
            if max_width != 0 and cur_col_len + sep_len + len(val) > max_width:
                levstring += linesep + (" " * (len(levheader) + 1))
                cur_col_len = len(levheader) + 1  # header + a whitespace
            elif not start:
                levstring += sep
                cur_col_len += len(val)
            levstring += val
            start = False
        # replace to simple save space by
        return f"{levheader}[{levstring.replace(' < ... < ', ' ... ')}]"

    def _get_values_repr(self) -> str:
        from pandas.io.formats import format as fmt

        assert len(self) > 0

        vals = self._internal_get_values()
        fmt_values = fmt.format_array(
            vals,
            None,
            float_format=None,
            na_rep="NaN",
            quoting=QUOTE_NONNUMERIC,
        )

        fmt_values = [i.strip() for i in fmt_values]
        joined = ", ".join(fmt_values)
        result = "[" + joined + "]"
        return result

    def __repr__(self) -> str:
        """
        String representation.
        """
        footer = self._get_repr_footer()
        length = len(self)
        max_len = 10
        if length > max_len:
            # In long cases we do not display all entries, so we add Length
            #  information to the __repr__.
            num = max_len // 2
            head = self[:num]._get_values_repr()
            tail = self[-(max_len - num) :]._get_values_repr()
            body = f"{head[:-1]}, ..., {tail[1:]}"
            length_info = f"Length: {len(self)}"
            result = f"{body}\n{length_info}\n{footer}"
        elif length > 0:
            body = self._get_values_repr()
            result = f"{body}\n{footer}"
        else:
            # In the empty case we use a comma instead of newline to get
            #  a more compact __repr__
            body = "[]"
            result = f"{body}, {footer}"

        return result

    # ------------------------------------------------------------------

    def _validate_listlike(self, value):
        # NB: here we assume scalar-like tuples have already been excluded
        value = extract_array(value, extract_numpy=True)

        # require identical categories set
        if isinstance(value, Categorical):
            if self.dtype != value.dtype:
                raise TypeError(
                    "Cannot set a Categorical with another, "
                    "without identical categories"
                )
            # dtype equality implies categories_match_up_to_permutation
            value = self._encode_with_my_categories(value)
            return value._codes

        from pandas import Index

        # tupleize_cols=False for e.g. test_fillna_iterable_category GH#41914
        to_add = Index._with_infer(value, tupleize_cols=False).difference(
            self.categories
        )

        # no assignments of values not in categories, but it's always ok to set
        # something to np.nan
        if len(to_add) and not isna(to_add).all():
            raise TypeError(
                "Cannot setitem on a Categorical with a new "
                "category, set the categories first"
            )

        codes = self.categories.get_indexer(value)
        return codes.astype(self._ndarray.dtype, copy=False)

    def _reverse_indexer(self) -> dict[Hashable, npt.NDArray[np.intp]]:
        """
        Compute the inverse of a categorical, returning
        a dict of categories -> indexers.

        *This is an internal function*

        Returns
        -------
        Dict[Hashable, np.ndarray[np.intp]]
            dict of categories -> indexers

        Examples
        --------
        >>> c = pd.Categorical(list("aabca"))
        >>> c
        ['a', 'a', 'b', 'c', 'a']
        Categories (3, str): ['a', 'b', 'c']
        >>> c.categories
        Index(['a', 'b', 'c'], dtype='str')
        >>> c.codes
        array([0, 0, 1, 2, 0], dtype=int8)
        >>> c._reverse_indexer()
        {'a': array([0, 1, 4]), 'b': array([2]), 'c': array([3])}

        """
        categories = self.categories
        r, counts = libalgos.groupsort_indexer(
            ensure_platform_int(self.codes), categories.size
        )
        counts = ensure_int64(counts).cumsum()
        _result = (r[start:end] for start, end in zip(counts, counts[1:]))
        return dict(zip(categories, _result))

    # ------------------------------------------------------------------
    # Reductions

    def _reduce(
        self, name: str, *, skipna: bool = True, keepdims: bool = False, **kwargs
    ):
        result = super()._reduce(name, skipna=skipna, keepdims=keepdims, **kwargs)
        if name in ["argmax", "argmin"]:
            # don't wrap in Categorical!
            return result
        if keepdims:
            return type(self)(result, dtype=self.dtype)
        else:
            return result

    def min(self, *, skipna: bool = True, **kwargs):
        """
        The minimum value of the object.

        Only ordered `Categoricals` have a minimum!

        Raises
        ------
        TypeError
            If the `Categorical` is not `ordered`.

        Returns
        -------
        min : the minimum of this `Categorical`, NA value if empty
        """
        nv.validate_minmax_axis(kwargs.get("axis", 0))
        nv.validate_min((), kwargs)
        self.check_for_ordered("min")

        if not len(self._codes):
            return self.dtype.na_value

        good = self._codes != -1
        if not good.all():
            if skipna and good.any():
                pointer = self._codes[good].min()
            else:
                return np.nan
        else:
            pointer = self._codes.min()
        return self._wrap_reduction_result(None, pointer)

    def max(self, *, skipna: bool = True, **kwargs):
        """
        The maximum value of the object.

        Only ordered `Categoricals` have a maximum!

        Raises
        ------
        TypeError
            If the `Categorical` is not `ordered`.

        Returns
        -------
        max : the maximum of this `Categorical`, NA if array is empty
        """
        nv.validate_minmax_axis(kwargs.get("axis", 0))
        nv.validate_max((), kwargs)
        self.check_for_ordered("max")

        if not len(self._codes):
            return self.dtype.na_value

        good = self._codes != -1
        if not good.all():
            if skipna and good.any():
                pointer = self._codes[good].max()
            else:
                return np.nan
        else:
            pointer = self._codes.max()
        return self._wrap_reduction_result(None, pointer)

    def _mode(self, dropna: bool = True) -> Categorical:
        codes = self._codes
        mask = None
        if dropna:
            mask = self.isna()

        res_codes, _ = algorithms.mode(codes, mask=mask)
        res_codes = cast(np.ndarray, res_codes)
        assert res_codes.dtype == codes.dtype
        res = self._from_backing_data(res_codes)
        return res

    # ------------------------------------------------------------------
    # ExtensionArray Interface

    def unique(self) -> Self:
        """
        Return the ``Categorical`` which ``categories`` and ``codes`` are
        unique.

        .. versionchanged:: 1.3.0

            Previously, unused categories were dropped from the new categories.

        Returns
        -------
        Categorical

        See Also
        --------
        pandas.unique
        CategoricalIndex.unique
        Series.unique : Return unique values of Series object.

        Examples
        --------
        >>> pd.Categorical(list("baabc")).unique()
        ['b', 'a', 'c']
        Categories (3, str): ['a', 'b', 'c']
        >>> pd.Categorical(list("baab"), categories=list("abc"), ordered=True).unique()
        ['b', 'a']
        Categories (3, str): ['a' < 'b' < 'c']
        """
        return super().unique()

    def equals(self, other: object) -> bool:
        """
        Returns True if categorical arrays are equal.

        Parameters
        ----------
        other : `Categorical`

        Returns
        -------
        bool
        """
        if not isinstance(other, Categorical):
            return False
        elif self._categories_match_up_to_permutation(other):
            other = self._encode_with_my_categories(other)
            return np.array_equal(self._codes, other._codes)
        return False

    def _accumulate(self, name: str, skipna: bool = True, **kwargs) -> Self:
        func: Callable
        if name == "cummin":
            func = np.minimum.accumulate
        elif name == "cummax":
            func = np.maximum.accumulate
        else:
            raise TypeError(f"Accumulation {name} not supported for {type(self)}")
        self.check_for_ordered(name)

        codes = self.codes.copy()
        mask = self.isna()
        if func == np.minimum.accumulate:
            codes[mask] = np.iinfo(codes.dtype.type).max
        # no need to change codes for maximum because codes[mask] is already -1
        if not skipna:
            mask = np.maximum.accumulate(mask)

        codes = func(codes)
        codes[mask] = -1
        return self._simple_new(codes, dtype=self._dtype)

    @classmethod
    def _concat_same_type(cls, to_concat: Sequence[Self], axis: AxisInt = 0) -> Self:
        from pandas.core.dtypes.concat import union_categoricals

        first = to_concat[0]
        if axis >= first.ndim:
            raise ValueError(
                f"axis {axis} is out of bounds for array of dimension {first.ndim}"
            )

        if axis == 1:
            # Flatten, concatenate then reshape
            if not all(x.ndim == 2 for x in to_concat):
                raise ValueError

            # pass correctly-shaped to union_categoricals
            tc_flat = []
            for obj in to_concat:
                tc_flat.extend([obj[:, i] for i in range(obj.shape[1])])

            res_flat = cls._concat_same_type(tc_flat, axis=0)

            result = res_flat.reshape(len(first), -1, order="F")
            return result

        # error: Incompatible types in assignment (expression has type "Categorical",
        # variable has type "Self")
        result = union_categoricals(to_concat)  # type: ignore[assignment]
        return result

    # ------------------------------------------------------------------

    def _encode_with_my_categories(self, other: Categorical) -> Categorical:
        """
        Re-encode another categorical using this Categorical's categories.

        Notes
        -----
        This assumes we have already checked
        self._categories_match_up_to_permutation(other).
        """
        # Indexing on codes is more efficient if categories are the same,
        #  so we can apply some optimizations based on the degree of
        #  dtype-matching.
        codes = recode_for_categories(
            other.codes, other.categories, self.categories, copy=False
        )
        return self._from_backing_data(codes)

    def _categories_match_up_to_permutation(self, other: Categorical) -> bool:
        """
        Returns True if categoricals are the same dtype
          same categories, and same ordered

        Parameters
        ----------
        other : Categorical

        Returns
        -------
        bool
        """
        return hash(self.dtype) == hash(other.dtype)

    def describe(self) -> DataFrame:
        """
        Describes this Categorical

        Returns
        -------
        description: `DataFrame`
            A dataframe with frequency and counts by category.
        """
        counts = self.value_counts(dropna=False)
        freqs = counts / counts.sum()

        from pandas import Index
        from pandas.core.reshape.concat import concat

        result = concat([counts, freqs], ignore_index=True, axis=1)
        result.columns = Index(["counts", "freqs"])
        result.index.name = "categories"

        return result

    def isin(self, values: ArrayLike) -> npt.NDArray[np.bool_]:
        """
        Check whether `values` are contained in Categorical.

        Return a boolean NumPy Array showing whether each element in
        the Categorical matches an element in the passed sequence of
        `values` exactly.

        Parameters
        ----------
        values : np.ndarray or ExtensionArray
            The sequence of values to test. Passing in a single string will
            raise a ``TypeError``. Instead, turn a single string into a
            list of one element.

        Returns
        -------
        np.ndarray[bool]

        Raises
        ------
        TypeError
          * If `values` is not a set or list-like

        See Also
        --------
        pandas.Series.isin : Equivalent method on Series.

        Examples
        --------
        >>> s = pd.Categorical(["llama", "cow", "llama", "beetle", "llama", "hippo"])
        >>> s.isin(["cow", "llama"])
        array([ True,  True,  True, False,  True, False])

        Passing a single string as ``s.isin('llama')`` will raise an error. Use
        a list of one element instead:

        >>> s.isin(["llama"])
        array([ True, False,  True, False,  True, False])
        """
        null_mask = np.asarray(isna(values))
        code_values = self.categories.get_indexer_for(values)
        code_values = code_values[null_mask | (code_values >= 0)]
        return algorithms.isin(self.codes, code_values)

    # ------------------------------------------------------------------------
    # String methods interface
    def _str_map(
        self, f, na_value=lib.no_default, dtype=np.dtype("object"), convert: bool = True
    ):
        # Optimization to apply the callable `f` to the categories once
        # and rebuild the result by `take`ing from the result with the codes.
        # Returns the same type as the object-dtype implementation though.
        categories = self.categories
        codes = self.codes
        if categories.dtype == "string":
            result = categories.array._str_map(f, na_value, dtype)  # type: ignore[attr-defined]
            if (
                categories.dtype.na_value is np.nan  # type: ignore[union-attr]
                and is_bool_dtype(dtype)
                and (na_value is lib.no_default or isna(na_value))
            ):
                # NaN propagates as False for functions with boolean return type
                na_value = False
        else:
            from pandas.core.arrays import NumpyExtensionArray

            result = NumpyExtensionArray(categories.to_numpy())._str_map(
                f, na_value, dtype
            )
        return take_nd(result, codes, fill_value=na_value)

    def _str_get_dummies(self, sep: str = "|", dtype: NpDtype | None = None):
        # sep may not be in categories. Just bail on this.
        from pandas.core.arrays import NumpyExtensionArray

        return NumpyExtensionArray(self.to_numpy(str, na_value="NaN"))._str_get_dummies(
            sep, dtype
        )

    # ------------------------------------------------------------------------
    # GroupBy Methods

    def _groupby_op(
        self,
        *,
        how: str,
        has_dropped_na: bool,
        min_count: int,
        ngroups: int,
        ids: npt.NDArray[np.intp],
        **kwargs,
    ):
        from pandas.core.groupby.ops import WrappedCythonOp

        kind = WrappedCythonOp.get_kind_from_how(how)
        op = WrappedCythonOp(how=how, kind=kind, has_dropped_na=has_dropped_na)

        dtype = self.dtype
        if how in ["sum", "prod", "cumsum", "cumprod", "skew", "kurt"]:
            raise TypeError(f"{dtype} type does not support {how} operations")
        if how in ["min", "max", "rank", "idxmin", "idxmax"] and not dtype.ordered:
            # raise TypeError instead of NotImplementedError to ensure we
            #  don't go down a group-by-group path, since in the empty-groups
            #  case that would fail to raise
            raise TypeError(f"Cannot perform {how} with non-ordered Categorical")
        if how not in [
            "rank",
            "any",
            "all",
            "first",
            "last",
            "min",
            "max",
            "idxmin",
            "idxmax",
        ]:
            if kind == "transform":
                raise TypeError(f"{dtype} type does not support {how} operations")
            raise TypeError(f"{dtype} dtype does not support aggregation '{how}'")

        result_mask = None
        mask = self.isna()
        if how == "rank":
            assert self.ordered  # checked earlier
            npvalues = self._ndarray
        elif how in ["first", "last", "min", "max", "idxmin", "idxmax"]:
            npvalues = self._ndarray
            result_mask = np.zeros(ngroups, dtype=bool)
        else:
            # any/all
            npvalues = self.astype(bool)

        res_values = op._cython_op_ndim_compat(
            npvalues,
            min_count=min_count,
            ngroups=ngroups,
            comp_ids=ids,
            mask=mask,
            result_mask=result_mask,
            **kwargs,
        )

        if how in op.cast_blocklist:
            return res_values
        elif how in ["first", "last", "min", "max"]:
            res_values[result_mask == 1] = -1
        return self._from_backing_data(res_values)


# The Series.cat accessor


@delegate_names(
    delegate=Categorical, accessors=["categories", "ordered"], typ="property"
)
@delegate_names(
    delegate=Categorical,
    accessors=[
        "rename_categories",
        "reorder_categories",
        "add_categories",
        "remove_categories",
        "remove_unused_categories",
        "set_categories",
        "as_ordered",
        "as_unordered",
    ],
    typ="method",
)
class CategoricalAccessor(PandasDelegate, PandasObject, NoNewAttributesMixin):
    """
    Accessor object for categorical properties of the Series values.

    Parameters
    ----------
    data : Series or CategoricalIndex
        The object to which the categorical accessor is attached.

    See Also
    --------
    Series.dt : Accessor object for datetimelike properties of the Series values.
    Series.sparse : Accessor for sparse matrix data types.

    Examples
    --------
    >>> s = pd.Series(list("abbccc")).astype("category")
    >>> s
    0    a
    1    b
    2    b
    3    c
    4    c
    5    c
    dtype: category
    Categories (3, str): ['a', 'b', 'c']

    >>> s.cat.categories
    Index(['a', 'b', 'c'], dtype='str')

    >>> s.cat.rename_categories(list("cba"))
    0    c
    1    b
    2    b
    3    a
    4    a
    5    a
    dtype: category
    Categories (3, str): ['c', 'b', 'a']

    >>> s.cat.reorder_categories(list("cba"))
    0    a
    1    b
    2    b
    3    c
    4    c
    5    c
    dtype: category
    Categories (3, str): ['c', 'b', 'a']

    >>> s.cat.add_categories(["d", "e"])
    0    a
    1    b
    2    b
    3    c
    4    c
    5    c
    dtype: category
    Categories (5, str): ['a', 'b', 'c', 'd', 'e']

    >>> s.cat.remove_categories(["a", "c"])
    0    NaN
    1      b
    2      b
    3    NaN
    4    NaN
    5    NaN
    dtype: category
    Categories (1, str): ['b']

    >>> s1 = s.cat.add_categories(["d", "e"])
    >>> s1.cat.remove_unused_categories()
    0    a
    1    b
    2    b
    3    c
    4    c
    5    c
    dtype: category
    Categories (3, str): ['a', 'b', 'c']

    >>> s.cat.set_categories(list("abcde"))
    0    a
    1    b
    2    b
    3    c
    4    c
    5    c
    dtype: category
    Categories (5, str): ['a', 'b', 'c', 'd', 'e']

    >>> s.cat.as_ordered()
    0    a
    1    b
    2    b
    3    c
    4    c
    5    c
    dtype: category
    Categories (3, str): ['a' < 'b' < 'c']

    >>> s.cat.as_unordered()
    0    a
    1    b
    2    b
    3    c
    4    c
    5    c
    dtype: category
    Categories (3, str): ['a', 'b', 'c']
    """

    def __init__(self, data) -> None:
        self._validate(data)
        self._parent = data.values
        self._index = data.index
        self._name = data.name
        self._freeze()

    @staticmethod
    def _validate(data) -> None:
        if not isinstance(data.dtype, CategoricalDtype):
            raise AttributeError("Can only use .cat accessor with a 'category' dtype")

    def _delegate_property_get(self, name: str):
        return getattr(self._parent, name)

    # error: Signature of "_delegate_property_set" incompatible with supertype
    # "PandasDelegate"
    def _delegate_property_set(self, name: str, new_values) -> None:  # type: ignore[override]
        setattr(self._parent, name, new_values)

    @property
    def codes(self) -> Series:
        """
        Return Series of codes as well as the index.

        See Also
        --------
        Series.cat.categories : Return the categories of this categorical.
        Series.cat.as_ordered : Set the Categorical to be ordered.
        Series.cat.as_unordered : Set the Categorical to be unordered.

        Examples
        --------
        >>> raw_cate = pd.Categorical(["a", "b", None, "a"], categories=["a", "b"])
        >>> ser = pd.Series(raw_cate)
        >>> ser.cat.codes
        0   0
        1   1
        2  -1
        3   0
        dtype: int8
        """
        from pandas import Series

        return Series(self._parent.codes, index=self._index)

    def _delegate_method(self, name: str, *args, **kwargs):
        from pandas import Series

        method = getattr(self._parent, name)
        res = method(*args, **kwargs)
        if res is not None:
            return Series(res, index=self._index, name=self._name)


# utility routines


def _get_codes_for_values(
    values: Index | Series | ExtensionArray | np.ndarray,
    categories: Index,
) -> np.ndarray:
    """
    utility routine to turn values into codes given the specified categories

    If `values` is known to be a Categorical, use recode_for_categories instead.
    """
    codes = categories.get_indexer_for(values)
    wrong = (codes == -1) & ~isna(values)
    if wrong.any():
        warnings.warn(
            "Constructing a Categorical with a dtype and values containing "
            "non-null entries not in that dtype's categories is deprecated "
            "and will raise in a future version.",
            FutureWarning,
            stacklevel=find_stack_level(),
        )
    return coerce_indexer_dtype(codes, categories)


def recode_for_categories(
    codes: np.ndarray,
    old_categories,
    new_categories,
    *,
    copy: bool = True,
    warn: bool = False,
) -> np.ndarray:
    """
    Convert a set of codes for to a new set of categories

    Parameters
    ----------
    codes : np.ndarray
    old_categories, new_categories : Index
    copy: bool, default True
        Whether to copy if the codes are unchanged.
    warn : bool, default False
        Whether to warn on silent-NA mapping.

    Returns
    -------
    new_codes : np.ndarray[np.int64]

    Examples
    --------
    >>> old_cat = pd.Index(["b", "a", "c"])
    >>> new_cat = pd.Index(["a", "b"])
    >>> codes = np.array([0, 1, 1, 2])
    >>> recode_for_categories(codes, old_cat, new_cat, copy=True)
    array([ 1,  0,  0, -1], dtype=int8)
    """
    if len(old_categories) == 0:
        # All null anyway, so just retain the nulls
        if copy:
            return codes.copy()
        return codes
    elif new_categories.equals(old_categories):
        # Same categories, so no need to actually recode
        if copy:
            return codes.copy()
        return codes

    codes_in_old_cats = new_categories.get_indexer_for(old_categories)
    if warn:
        wrong = codes_in_old_cats == -1
        if wrong.any():
            warnings.warn(
                "Constructing a Categorical with a dtype and values containing "
                "non-null entries not in that dtype's categories is deprecated "
                "and will raise in a future version.",
                FutureWarning,
                stacklevel=find_stack_level(),
            )
    indexer = coerce_indexer_dtype(codes_in_old_cats, new_categories)
    new_codes = take_nd(indexer, codes, fill_value=-1)
    return new_codes


def factorize_from_iterable(values) -> tuple[np.ndarray, Index]:
    """
    Factorize an input `values` into `categories` and `codes`. Preserves
    categorical dtype in `categories`.

    Parameters
    ----------
    values : list-like

    Returns
    -------
    codes : ndarray
    categories : Index
        If `values` has a categorical dtype, then `categories` is
        a CategoricalIndex keeping the categories and order of `values`.
    """
    from pandas import CategoricalIndex

    if not is_list_like(values):
        raise TypeError("Input must be list-like")

    categories: Index

    vdtype = getattr(values, "dtype", None)
    if isinstance(vdtype, CategoricalDtype):
        values = extract_array(values)
        # The Categorical we want to build has the same categories
        # as values but its codes are by def [0, ..., len(n_categories) - 1]
        cat_codes = np.arange(len(values.categories), dtype=values.codes.dtype)
        cat = Categorical.from_codes(cat_codes, dtype=values.dtype, validate=False)

        categories = CategoricalIndex(cat)
        codes = values.codes
    else:
        # The value of ordered is irrelevant since we don't use cat as such,
        # but only the resulting categories, the order of which is independent
        # from ordered. Set ordered to False as default. See GH #15457
        cat = Categorical(values, ordered=False)
        categories = cat.categories
        codes = cat.codes
    return codes, categories


def factorize_from_iterables(iterables) -> tuple[list[np.ndarray], list[Index]]:
    """
    A higher-level wrapper over `factorize_from_iterable`.

    Parameters
    ----------
    iterables : list-like of list-likes

    Returns
    -------
    codes : list of ndarrays
    categories : list of Indexes

    Notes
    -----
    See `factorize_from_iterable` for more info.
    """
    if len(iterables) == 0:
        # For consistency, it should return two empty lists.
        return [], []

    codes, categories = zip(*(factorize_from_iterable(it) for it in iterables))
    return list(codes), list(categories)<|MERGE_RESOLUTION|>--- conflicted
+++ resolved
@@ -534,35 +534,12 @@
     ) -> Self:
         return cls(scalars, dtype=dtype, copy=copy)
 
-<<<<<<< HEAD
-    @classmethod
-    def _from_scalars(cls, scalars, *, dtype: DtypeObj) -> Self:
-        if dtype is None:
-            # The _from_scalars strictness doesn't make much sense in this case.
-            raise NotImplementedError
-
-        with warnings.catch_warnings():
-            warnings.filterwarnings(
-                "ignore",
-                "Constructing a Categorical with a dtype and values",
-                FutureWarning,
-            )
-            res = cls._from_sequence(scalars, dtype=dtype)
-
-        # if there are any non-category elements in scalars, these will be
-        #  converted to NAs in res.
-        mask = isna(scalars)
-        if not (mask == res.isna()).all():
-            # Some non-category element in scalars got converted to NA in res.
-            raise ValueError
-=======
     def _cast_pointwise_result(self, values) -> ArrayLike:
         res = super()._cast_pointwise_result(values)
         cat = type(self)._from_sequence(res, dtype=self.dtype)
         if (cat.isna() == isna(res)).all():
             # i.e. the conversion was non-lossy
             return cat
->>>>>>> 7252e9f3
         return res
 
     @overload
