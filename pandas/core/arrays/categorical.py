from csv import QUOTE_NONNUMERIC
from functools import partial
import operator
from shutil import get_terminal_size
from typing import Dict, Hashable, List, Type, Union, cast
from warnings import warn

import numpy as np

from pandas._config import get_option

from pandas._libs import NaT, algos as libalgos, hashtable as htable
from pandas._typing import ArrayLike, Dtype, Ordered, Scalar
from pandas.compat.numpy import function as nv
from pandas.util._decorators import cache_readonly, deprecate_kwarg, doc
from pandas.util._validators import validate_bool_kwarg, validate_fillna_kwargs

from pandas.core.dtypes.cast import (
    coerce_indexer_dtype,
    maybe_cast_to_extension_array,
    maybe_infer_to_datetimelike,
)
from pandas.core.dtypes.common import (
    ensure_int64,
    ensure_object,
    is_categorical_dtype,
    is_datetime64_dtype,
    is_dict_like,
    is_dtype_equal,
    is_extension_array_dtype,
    is_integer_dtype,
    is_list_like,
    is_object_dtype,
    is_scalar,
    is_timedelta64_dtype,
    needs_i8_conversion,
)
from pandas.core.dtypes.dtypes import CategoricalDtype
from pandas.core.dtypes.generic import ABCIndexClass, ABCSeries
from pandas.core.dtypes.inference import is_hashable
from pandas.core.dtypes.missing import is_valid_nat_for_dtype, isna, notna

from pandas.core import ops
from pandas.core.accessor import PandasDelegate, delegate_names
import pandas.core.algorithms as algorithms
from pandas.core.algorithms import _get_data_algo, factorize, take_1d, unique1d
from pandas.core.arrays._mixins import NDArrayBackedExtensionArray
from pandas.core.base import (
    ExtensionArray,
    NoNewAttributesMixin,
    PandasObject,
    _shared_docs,
)
import pandas.core.common as com
from pandas.core.construction import array, extract_array, sanitize_array
from pandas.core.indexers import check_array_indexer, deprecate_ndim_indexing
from pandas.core.missing import interpolate_2d
from pandas.core.ops.common import unpack_zerodim_and_defer
from pandas.core.sorting import nargsort

from pandas.io.formats import console


def _cat_compare_op(op):
    opname = f"__{op.__name__}__"

    @unpack_zerodim_and_defer(opname)
    def func(self, other):
        if is_list_like(other) and len(other) != len(self):
            # TODO: Could this fail if the categories are listlike objects?
            raise ValueError("Lengths must match.")

        if not self.ordered:
            if opname in ["__lt__", "__gt__", "__le__", "__ge__"]:
                raise TypeError(
                    "Unordered Categoricals can only compare equality or not"
                )
        if isinstance(other, Categorical):
            # Two Categoricals can only be be compared if the categories are
            # the same (maybe up to ordering, depending on ordered)

            msg = "Categoricals can only be compared if 'categories' are the same."
            if len(self.categories) != len(other.categories):
                raise TypeError(msg + " Categories are different lengths")
            elif self.ordered and not (self.categories == other.categories).all():
                raise TypeError(msg)
            elif not set(self.categories) == set(other.categories):
                raise TypeError(msg)

            if not (self.ordered == other.ordered):
                raise TypeError(
                    "Categoricals can only be compared if 'ordered' is the same"
                )
            if not self.ordered and not self.categories.equals(other.categories):
                # both unordered and different order
                other_codes = _get_codes_for_values(other, self.categories)
            else:
                other_codes = other._codes

            f = getattr(self._codes, opname)
            ret = f(other_codes)
            mask = (self._codes == -1) | (other_codes == -1)
            if mask.any():
                # In other series, the leads to False, so do that here too
                if opname == "__ne__":
                    ret[(self._codes == -1) & (other_codes == -1)] = True
                else:
                    ret[mask] = False
            return ret

        if is_scalar(other):
            if other in self.categories:
                i = self.categories.get_loc(other)
                ret = getattr(self._codes, opname)(i)

                if opname not in {"__eq__", "__ge__", "__gt__"}:
                    # check for NaN needed if we are not equal or larger
                    mask = self._codes == -1
                    ret[mask] = False
                return ret
            else:
                if opname == "__eq__":
                    return np.zeros(len(self), dtype=bool)
                elif opname == "__ne__":
                    return np.ones(len(self), dtype=bool)
                else:
                    raise TypeError(
                        f"Cannot compare a Categorical for op {opname} with a "
                        "scalar, which is not a category."
                    )
        else:
            # allow categorical vs object dtype array comparisons for equality
            # these are only positional comparisons
            if opname not in ["__eq__", "__ne__"]:
                raise TypeError(
                    f"Cannot compare a Categorical for op {opname} with "
                    f"type {type(other)}.\nIf you want to compare values, "
                    "use 'np.asarray(cat) <op> other'."
                )

            if isinstance(other, ExtensionArray) and needs_i8_conversion(other.dtype):
                # We would return NotImplemented here, but that messes up
                #  ExtensionIndex's wrapped methods
                return op(other, self)
            return getattr(np.array(self), opname)(np.array(other))

    func.__name__ = opname

    return func


def contains(cat, key, container):
    """
    Helper for membership check for ``key`` in ``cat``.

    This is a helper method for :method:`__contains__`
    and :class:`CategoricalIndex.__contains__`.

    Returns True if ``key`` is in ``cat.categories`` and the
    location of ``key`` in ``categories`` is in ``container``.

    Parameters
    ----------
    cat : :class:`Categorical`or :class:`categoricalIndex`
    key : a hashable object
        The key to check membership for.
    container : Container (e.g. list-like or mapping)
        The container to check for membership in.

    Returns
    -------
    is_in : bool
        True if ``key`` is in ``self.categories`` and location of
        ``key`` in ``categories`` is in ``container``, else False.

    Notes
    -----
    This method does not check for NaN values. Do that separately
    before calling this method.
    """
    hash(key)

    # get location of key in categories.
    # If a KeyError, the key isn't in categories, so logically
    #  can't be in container either.
    try:
        loc = cat.categories.get_loc(key)
    except (KeyError, TypeError):
        return False

    # loc is the location of key in categories, but also the *value*
    # for key in container. So, `key` may be in categories,
    # but still not in `container`. Example ('b' in categories,
    # but not in values):
    # 'b' in Categorical(['a'], categories=['a', 'b'])  # False
    if is_scalar(loc):
        return loc in container
    else:
        # if categories is an IntervalIndex, loc is an array.
        return any(loc_ in container for loc_ in loc)


class Categorical(NDArrayBackedExtensionArray, PandasObject):
    """
    Represent a categorical variable in classic R / S-plus fashion.

    `Categoricals` can only take on only a limited, and usually fixed, number
    of possible values (`categories`). In contrast to statistical categorical
    variables, a `Categorical` might have an order, but numerical operations
    (additions, divisions, ...) are not possible.

    All values of the `Categorical` are either in `categories` or `np.nan`.
    Assigning values outside of `categories` will raise a `ValueError`. Order
    is defined by the order of the `categories`, not lexical order of the
    values.

    Parameters
    ----------
    values : list-like
        The values of the categorical. If categories are given, values not in
        categories will be replaced with NaN.
    categories : Index-like (unique), optional
        The unique categories for this categorical. If not given, the
        categories are assumed to be the unique values of `values` (sorted, if
        possible, otherwise in the order in which they appear).
    ordered : bool, default False
        Whether or not this categorical is treated as a ordered categorical.
        If True, the resulting categorical will be ordered.
        An ordered categorical respects, when sorted, the order of its
        `categories` attribute (which in turn is the `categories` argument, if
        provided).
    dtype : CategoricalDtype
        An instance of ``CategoricalDtype`` to use for this categorical.

    Attributes
    ----------
    categories : Index
        The categories of this categorical
    codes : ndarray
        The codes (integer positions, which point to the categories) of this
        categorical, read only.
    ordered : bool
        Whether or not this Categorical is ordered.
    dtype : CategoricalDtype
        The instance of ``CategoricalDtype`` storing the ``categories``
        and ``ordered``.

    Methods
    -------
    from_codes
    __array__

    Raises
    ------
    ValueError
        If the categories do not validate.
    TypeError
        If an explicit ``ordered=True`` is given but no `categories` and the
        `values` are not sortable.

    See Also
    --------
    CategoricalDtype : Type for categorical data.
    CategoricalIndex : An Index with an underlying ``Categorical``.

    Notes
    -----
    See the `user guide
    <https://pandas.pydata.org/pandas-docs/stable/user_guide/categorical.html>`_
    for more.

    Examples
    --------
    >>> pd.Categorical([1, 2, 3, 1, 2, 3])
    [1, 2, 3, 1, 2, 3]
    Categories (3, int64): [1, 2, 3]

    >>> pd.Categorical(['a', 'b', 'c', 'a', 'b', 'c'])
    ['a', 'b', 'c', 'a', 'b', 'c']
    Categories (3, object): ['a', 'b', 'c']

    Missing values are not included as a category.

    >>> c = pd.Categorical([1, 2, 3, 1, 2, 3, np.nan])
    >>> c
    [1, 2, 3, 1, 2, 3, NaN]
    Categories (3, int64): [1, 2, 3]

    However, their presence is indicated in the `codes` attribute
    by code `-1`.

    >>> c.codes
    array([ 0,  1,  2,  0,  1,  2, -1], dtype=int8)

    Ordered `Categoricals` can be sorted according to the custom order
    of the categories and can have a min and max value.

    >>> c = pd.Categorical(['a', 'b', 'c', 'a', 'b', 'c'], ordered=True,
    ...                    categories=['c', 'b', 'a'])
    >>> c
    ['a', 'b', 'c', 'a', 'b', 'c']
    Categories (3, object): ['c' < 'b' < 'a']
    >>> c.min()
    'c'
    """

    # For comparisons, so that numpy uses our implementation if the compare
    # ops, which raise
    __array_priority__ = 1000
    _dtype = CategoricalDtype(ordered=False)
    # tolist is not actually deprecated, just suppressed in the __dir__
    _deprecations = PandasObject._deprecations | frozenset(["tolist"])
    _typ = "categorical"

    def __init__(
        self, values, categories=None, ordered=None, dtype=None, fastpath=False
    ):

        dtype = CategoricalDtype._from_values_or_dtype(
            values, categories, ordered, dtype
        )
        # At this point, dtype is always a CategoricalDtype, but
        # we may have dtype.categories be None, and we need to
        # infer categories in a factorization step further below

        if fastpath:
            self._codes = coerce_indexer_dtype(values, dtype.categories)
            self._dtype = self._dtype.update_dtype(dtype)
            return

        # null_mask indicates missing values we want to exclude from inference.
        # This means: only missing values in list-likes (not arrays/ndframes).
        null_mask = np.array(False)

        # sanitize input
        if is_categorical_dtype(values):
            if dtype.categories is None:
                dtype = CategoricalDtype(values.categories, dtype.ordered)
        elif not isinstance(values, (ABCIndexClass, ABCSeries)):
            # sanitize_array coerces np.nan to a string under certain versions
            # of numpy
            values = maybe_infer_to_datetimelike(values, convert_dates=True)
            if not isinstance(values, np.ndarray):
                values = com.convert_to_list_like(values)

                # By convention, empty lists result in object dtype:
                sanitize_dtype = np.dtype("O") if len(values) == 0 else None
                null_mask = isna(values)
                if null_mask.any():
                    values = [values[idx] for idx in np.where(~null_mask)[0]]
                values = sanitize_array(values, None, dtype=sanitize_dtype)

        if dtype.categories is None:
            try:
                codes, categories = factorize(values, sort=True)
            except TypeError as err:
                codes, categories = factorize(values, sort=False)
                if dtype.ordered:
                    # raise, as we don't have a sortable data structure and so
                    # the user should give us one by specifying categories
                    raise TypeError(
                        "'values' is not ordered, please "
                        "explicitly specify the categories order "
                        "by passing in a categories argument."
                    ) from err
            except ValueError as err:

                # TODO(EA2D)
                raise NotImplementedError(
                    "> 1 ndim Categorical are not supported at this time"
                ) from err

            # we're inferring from values
            dtype = CategoricalDtype(categories, dtype.ordered)

        elif is_categorical_dtype(values.dtype):
            old_codes = (
                values._values.codes if isinstance(values, ABCSeries) else values.codes
            )
            codes = recode_for_categories(
                old_codes, values.dtype.categories, dtype.categories
            )

        else:
            codes = _get_codes_for_values(values, dtype.categories)

        if null_mask.any():
            # Reinsert -1 placeholders for previously removed missing values
            full_codes = -np.ones(null_mask.shape, dtype=codes.dtype)
            full_codes[~null_mask] = codes
            codes = full_codes

        self._dtype = self._dtype.update_dtype(dtype)
        self._codes = coerce_indexer_dtype(codes, dtype.categories)

    @property
    def dtype(self) -> CategoricalDtype:
        """
        The :class:`~pandas.api.types.CategoricalDtype` for this instance.
        """
        return self._dtype

    @property
    def _constructor(self) -> Type["Categorical"]:
        return Categorical

    @classmethod
    def _from_sequence(cls, scalars, dtype=None, copy=False):
        return Categorical(scalars, dtype=dtype)

    def astype(self, dtype: Dtype, copy: bool = True) -> ArrayLike:
        """
        Coerce this type to another dtype

        Parameters
        ----------
        dtype : numpy dtype or pandas type
        copy : bool, default True
            By default, astype always returns a newly allocated object.
            If copy is set to False and dtype is categorical, the original
            object is returned.
        """
        if is_categorical_dtype(dtype):
            dtype = cast(Union[str, CategoricalDtype], dtype)

            # GH 10696/18593
            dtype = self.dtype.update_dtype(dtype)
            self = self.copy() if copy else self
            if dtype == self.dtype:
                return self
            return self._set_dtype(dtype)
        if is_extension_array_dtype(dtype):
            return array(self, dtype=dtype, copy=copy)
        if is_integer_dtype(dtype) and self.isna().any():
            raise ValueError("Cannot convert float NaN to integer")
        return np.array(self, dtype=dtype, copy=copy)

    @cache_readonly
    def itemsize(self) -> int:
        """
        return the size of a single category
        """
        return self.categories.itemsize

    def tolist(self) -> List[Scalar]:
        """
        Return a list of the values.

        These are each a scalar type, which is a Python scalar
        (for str, int, float) or a pandas scalar
        (for Timestamp/Timedelta/Interval/Period)
        """
        return list(self)

    to_list = tolist

    @classmethod
    def _from_inferred_categories(
        cls, inferred_categories, inferred_codes, dtype, true_values=None
    ):
        """
        Construct a Categorical from inferred values.

        For inferred categories (`dtype` is None) the categories are sorted.
        For explicit `dtype`, the `inferred_categories` are cast to the
        appropriate type.

        Parameters
        ----------
        inferred_categories : Index
        inferred_codes : Index
        dtype : CategoricalDtype or 'category'
        true_values : list, optional
            If none are provided, the default ones are
            "True", "TRUE", and "true."

        Returns
        -------
        Categorical
        """
        from pandas import Index, to_datetime, to_numeric, to_timedelta

        cats = Index(inferred_categories)
        known_categories = (
            isinstance(dtype, CategoricalDtype) and dtype.categories is not None
        )

        if known_categories:
            # Convert to a specialized type with `dtype` if specified.
            if dtype.categories.is_numeric():
                cats = to_numeric(inferred_categories, errors="coerce")
            elif is_datetime64_dtype(dtype.categories):
                cats = to_datetime(inferred_categories, errors="coerce")
            elif is_timedelta64_dtype(dtype.categories):
                cats = to_timedelta(inferred_categories, errors="coerce")
            elif dtype.categories.is_boolean():
                if true_values is None:
                    true_values = ["True", "TRUE", "true"]

                cats = cats.isin(true_values)

        if known_categories:
            # Recode from observation order to dtype.categories order.
            categories = dtype.categories
            codes = recode_for_categories(inferred_codes, cats, categories)
        elif not cats.is_monotonic_increasing:
            # Sort categories and recode for unknown categories.
            unsorted = cats.copy()
            categories = cats.sort_values()

            codes = recode_for_categories(inferred_codes, unsorted, categories)
            dtype = CategoricalDtype(categories, ordered=False)
        else:
            dtype = CategoricalDtype(cats, ordered=False)
            codes = inferred_codes

        return cls(codes, dtype=dtype, fastpath=True)

    @classmethod
    def from_codes(cls, codes, categories=None, ordered=None, dtype=None):
        """
        Make a Categorical type from codes and categories or dtype.

        This constructor is useful if you already have codes and
        categories/dtype and so do not need the (computation intensive)
        factorization step, which is usually done on the constructor.

        If your data does not follow this convention, please use the normal
        constructor.

        Parameters
        ----------
        codes : array-like of int
            An integer array, where each integer points to a category in
            categories or dtype.categories, or else is -1 for NaN.
        categories : index-like, optional
            The categories for the categorical. Items need to be unique.
            If the categories are not given here, then they must be provided
            in `dtype`.
        ordered : bool, optional
            Whether or not this categorical is treated as an ordered
            categorical. If not given here or in `dtype`, the resulting
            categorical will be unordered.
        dtype : CategoricalDtype or "category", optional
            If :class:`CategoricalDtype`, cannot be used together with
            `categories` or `ordered`.

            .. versionadded:: 0.24.0

               When `dtype` is provided, neither `categories` nor `ordered`
               should be provided.

        Returns
        -------
        Categorical

        Examples
        --------
        >>> dtype = pd.CategoricalDtype(['a', 'b'], ordered=True)
        >>> pd.Categorical.from_codes(codes=[0, 1, 0, 1], dtype=dtype)
        ['a', 'b', 'a', 'b']
        Categories (2, object): ['a' < 'b']
        """
        dtype = CategoricalDtype._from_values_or_dtype(
            categories=categories, ordered=ordered, dtype=dtype
        )
        if dtype.categories is None:
            msg = (
                "The categories must be provided in 'categories' or "
                "'dtype'. Both were None."
            )
            raise ValueError(msg)

        if is_extension_array_dtype(codes) and is_integer_dtype(codes):
            # Avoid the implicit conversion of Int to object
            if isna(codes).any():
                raise ValueError("codes cannot contain NA values")
            codes = codes.to_numpy(dtype=np.int64)
        else:
            codes = np.asarray(codes)
        if len(codes) and not is_integer_dtype(codes):
            raise ValueError("codes need to be array-like integers")

        if len(codes) and (codes.max() >= len(dtype.categories) or codes.min() < -1):
            raise ValueError("codes need to be between -1 and len(categories)-1")

        return cls(codes, dtype=dtype, fastpath=True)

    # ------------------------------------------------------------------
    # Categories/Codes/Ordered

    @property
    def categories(self):
        """
        The categories of this categorical.

        Setting assigns new values to each category (effectively a rename of
        each individual category).

        The assigned value has to be a list-like object. All items must be
        unique and the number of items in the new categories must be the same
        as the number of items in the old categories.

        Assigning to `categories` is a inplace operation!

        Raises
        ------
        ValueError
            If the new categories do not validate as categories or if the
            number of new categories is unequal the number of old categories

        See Also
        --------
        rename_categories : Rename categories.
        reorder_categories : Reorder categories.
        add_categories : Add new categories.
        remove_categories : Remove the specified categories.
        remove_unused_categories : Remove categories which are not used.
        set_categories : Set the categories to the specified ones.
        """
        return self.dtype.categories

    @categories.setter
    def categories(self, categories):
        new_dtype = CategoricalDtype(categories, ordered=self.ordered)
        if self.dtype.categories is not None and len(self.dtype.categories) != len(
            new_dtype.categories
        ):
            raise ValueError(
                "new categories need to have the same number of "
                "items as the old categories!"
            )
        self._dtype = new_dtype

    @property
    def ordered(self) -> Ordered:
        """
        Whether the categories have an ordered relationship.
        """
        return self.dtype.ordered

    @property
    def codes(self) -> np.ndarray:
        """
        The category codes of this categorical.

        Codes are an array of integers which are the positions of the actual
        values in the categories array.

        There is no setter, use the other categorical methods and the normal item
        setter to change values in the categorical.

        Returns
        -------
        ndarray[int]
            A non-writable view of the `codes` array.
        """
        v = self._codes.view()
        v.flags.writeable = False
        return v

    def _set_categories(self, categories, fastpath=False):
        """
        Sets new categories inplace

        Parameters
        ----------
        fastpath : bool, default False
           Don't perform validation of the categories for uniqueness or nulls

        Examples
        --------
        >>> c = pd.Categorical(['a', 'b'])
        >>> c
        ['a', 'b']
        Categories (2, object): ['a', 'b']

        >>> c._set_categories(pd.Index(['a', 'c']))
        >>> c
        ['a', 'c']
        Categories (2, object): ['a', 'c']
        """
        if fastpath:
            new_dtype = CategoricalDtype._from_fastpath(categories, self.ordered)
        else:
            new_dtype = CategoricalDtype(categories, ordered=self.ordered)
        if (
            not fastpath
            and self.dtype.categories is not None
            and len(new_dtype.categories) != len(self.dtype.categories)
        ):
            raise ValueError(
                "new categories need to have the same number of "
                "items than the old categories!"
            )

        self._dtype = new_dtype

    def _set_dtype(self, dtype: CategoricalDtype) -> "Categorical":
        """
        Internal method for directly updating the CategoricalDtype

        Parameters
        ----------
        dtype : CategoricalDtype

        Notes
        -----
        We don't do any validation here. It's assumed that the dtype is
        a (valid) instance of `CategoricalDtype`.
        """
        codes = recode_for_categories(self.codes, self.categories, dtype.categories)
        return type(self)(codes, dtype=dtype, fastpath=True)

    def set_ordered(self, value, inplace=False):
        """
        Set the ordered attribute to the boolean value.

        Parameters
        ----------
        value : bool
           Set whether this categorical is ordered (True) or not (False).
        inplace : bool, default False
           Whether or not to set the ordered attribute in-place or return
           a copy of this categorical with ordered set to the value.
        """
        inplace = validate_bool_kwarg(inplace, "inplace")
        new_dtype = CategoricalDtype(self.categories, ordered=value)
        cat = self if inplace else self.copy()
        cat._dtype = new_dtype
        if not inplace:
            return cat

    def as_ordered(self, inplace=False):
        """
        Set the Categorical to be ordered.

        Parameters
        ----------
        inplace : bool, default False
           Whether or not to set the ordered attribute in-place or return
           a copy of this categorical with ordered set to True.

        Returns
        -------
        Categorical
            Ordered Categorical.
        """
        inplace = validate_bool_kwarg(inplace, "inplace")
        return self.set_ordered(True, inplace=inplace)

    def as_unordered(self, inplace=False):
        """
        Set the Categorical to be unordered.

        Parameters
        ----------
        inplace : bool, default False
           Whether or not to set the ordered attribute in-place or return
           a copy of this categorical with ordered set to False.

        Returns
        -------
        Categorical
            Unordered Categorical.
        """
        inplace = validate_bool_kwarg(inplace, "inplace")
        return self.set_ordered(False, inplace=inplace)

    def set_categories(self, new_categories, ordered=None, rename=False, inplace=False):
        """
        Set the categories to the specified new_categories.

        `new_categories` can include new categories (which will result in
        unused categories) or remove old categories (which results in values
        set to NaN). If `rename==True`, the categories will simple be renamed
        (less or more items than in old categories will result in values set to
        NaN or in unused categories respectively).

        This method can be used to perform more than one action of adding,
        removing, and reordering simultaneously and is therefore faster than
        performing the individual steps via the more specialised methods.

        On the other hand this methods does not do checks (e.g., whether the
        old categories are included in the new categories on a reorder), which
        can result in surprising changes, for example when using special string
        dtypes, which does not considers a S1 string equal to a single char
        python string.

        Parameters
        ----------
        new_categories : Index-like
           The categories in new order.
        ordered : bool, default False
           Whether or not the categorical is treated as a ordered categorical.
           If not given, do not change the ordered information.
        rename : bool, default False
           Whether or not the new_categories should be considered as a rename
           of the old categories or as reordered categories.
        inplace : bool, default False
           Whether or not to reorder the categories in-place or return a copy
           of this categorical with reordered categories.

        Returns
        -------
        Categorical with reordered categories or None if inplace.

        Raises
        ------
        ValueError
            If new_categories does not validate as categories

        See Also
        --------
        rename_categories : Rename categories.
        reorder_categories : Reorder categories.
        add_categories : Add new categories.
        remove_categories : Remove the specified categories.
        remove_unused_categories : Remove categories which are not used.
        """
        inplace = validate_bool_kwarg(inplace, "inplace")
        if ordered is None:
            ordered = self.dtype.ordered
        new_dtype = CategoricalDtype(new_categories, ordered=ordered)

        cat = self if inplace else self.copy()
        if rename:
            if cat.dtype.categories is not None and len(new_dtype.categories) < len(
                cat.dtype.categories
            ):
                # remove all _codes which are larger and set to -1/NaN
                cat._codes[cat._codes >= len(new_dtype.categories)] = -1
        else:
            codes = recode_for_categories(
                cat.codes, cat.categories, new_dtype.categories
            )
            cat._codes = codes
        cat._dtype = new_dtype

        if not inplace:
            return cat

    def rename_categories(self, new_categories, inplace=False):
        """
        Rename categories.

        Parameters
        ----------
        new_categories : list-like, dict-like or callable

            New categories which will replace old categories.

            * list-like: all items must be unique and the number of items in
              the new categories must match the existing number of categories.

            * dict-like: specifies a mapping from
              old categories to new. Categories not contained in the mapping
              are passed through and extra categories in the mapping are
              ignored.

            * callable : a callable that is called on all items in the old
              categories and whose return values comprise the new categories.

            .. versionadded:: 0.23.0.

        inplace : bool, default False
            Whether or not to rename the categories inplace or return a copy of
            this categorical with renamed categories.

        Returns
        -------
        cat : Categorical or None
           With ``inplace=False``, the new categorical is returned.
           With ``inplace=True``, there is no return value.

        Raises
        ------
        ValueError
            If new categories are list-like and do not have the same number of
            items than the current categories or do not validate as categories

        See Also
        --------
        reorder_categories : Reorder categories.
        add_categories : Add new categories.
        remove_categories : Remove the specified categories.
        remove_unused_categories : Remove categories which are not used.
        set_categories : Set the categories to the specified ones.

        Examples
        --------
        >>> c = pd.Categorical(['a', 'a', 'b'])
        >>> c.rename_categories([0, 1])
        [0, 0, 1]
        Categories (2, int64): [0, 1]

        For dict-like ``new_categories``, extra keys are ignored and
        categories not in the dictionary are passed through

        >>> c.rename_categories({'a': 'A', 'c': 'C'})
        ['A', 'A', 'b']
        Categories (2, object): ['A', 'b']

        You may also provide a callable to create the new categories

        >>> c.rename_categories(lambda x: x.upper())
        ['A', 'A', 'B']
        Categories (2, object): ['A', 'B']
        """
        inplace = validate_bool_kwarg(inplace, "inplace")
        cat = self if inplace else self.copy()

        if is_dict_like(new_categories):
            cat.categories = [new_categories.get(item, item) for item in cat.categories]
        elif callable(new_categories):
            cat.categories = [new_categories(item) for item in cat.categories]
        else:
            cat.categories = new_categories
        if not inplace:
            return cat

    def reorder_categories(self, new_categories, ordered=None, inplace=False):
        """
        Reorder categories as specified in new_categories.

        `new_categories` need to include all old categories and no new category
        items.

        Parameters
        ----------
        new_categories : Index-like
           The categories in new order.
        ordered : bool, optional
           Whether or not the categorical is treated as a ordered categorical.
           If not given, do not change the ordered information.
        inplace : bool, default False
           Whether or not to reorder the categories inplace or return a copy of
           this categorical with reordered categories.

        Returns
        -------
        cat : Categorical with reordered categories or None if inplace.

        Raises
        ------
        ValueError
            If the new categories do not contain all old category items or any
            new ones

        See Also
        --------
        rename_categories : Rename categories.
        add_categories : Add new categories.
        remove_categories : Remove the specified categories.
        remove_unused_categories : Remove categories which are not used.
        set_categories : Set the categories to the specified ones.
        """
        inplace = validate_bool_kwarg(inplace, "inplace")
        if set(self.dtype.categories) != set(new_categories):
            raise ValueError(
                "items in new_categories are not the same as in old categories"
            )
        return self.set_categories(new_categories, ordered=ordered, inplace=inplace)

    def add_categories(self, new_categories, inplace=False):
        """
        Add new categories.

        `new_categories` will be included at the last/highest place in the
        categories and will be unused directly after this call.

        Parameters
        ----------
        new_categories : category or list-like of category
           The new categories to be included.
        inplace : bool, default False
           Whether or not to add the categories inplace or return a copy of
           this categorical with added categories.

        Returns
        -------
        cat : Categorical with new categories added or None if inplace.

        Raises
        ------
        ValueError
            If the new categories include old categories or do not validate as
            categories

        See Also
        --------
        rename_categories : Rename categories.
        reorder_categories : Reorder categories.
        remove_categories : Remove the specified categories.
        remove_unused_categories : Remove categories which are not used.
        set_categories : Set the categories to the specified ones.
        """
        inplace = validate_bool_kwarg(inplace, "inplace")
        if not is_list_like(new_categories):
            new_categories = [new_categories]
        already_included = set(new_categories) & set(self.dtype.categories)
        if len(already_included) != 0:
            raise ValueError(
                f"new categories must not include old categories: {already_included}"
            )
        new_categories = list(self.dtype.categories) + list(new_categories)
        new_dtype = CategoricalDtype(new_categories, self.ordered)

        cat = self if inplace else self.copy()
        cat._dtype = new_dtype
        cat._codes = coerce_indexer_dtype(cat._codes, new_dtype.categories)
        if not inplace:
            return cat

    def remove_categories(self, removals, inplace=False):
        """
        Remove the specified categories.

        `removals` must be included in the old categories. Values which were in
        the removed categories will be set to NaN

        Parameters
        ----------
        removals : category or list of categories
           The categories which should be removed.
        inplace : bool, default False
           Whether or not to remove the categories inplace or return a copy of
           this categorical with removed categories.

        Returns
        -------
        cat : Categorical with removed categories or None if inplace.

        Raises
        ------
        ValueError
            If the removals are not contained in the categories

        See Also
        --------
        rename_categories : Rename categories.
        reorder_categories : Reorder categories.
        add_categories : Add new categories.
        remove_unused_categories : Remove categories which are not used.
        set_categories : Set the categories to the specified ones.
        """
        inplace = validate_bool_kwarg(inplace, "inplace")
        if not is_list_like(removals):
            removals = [removals]

        removal_set = set(removals)
        not_included = removal_set - set(self.dtype.categories)
        new_categories = [c for c in self.dtype.categories if c not in removal_set]

        # GH 10156
        if any(isna(removals)):
            not_included = {x for x in not_included if notna(x)}
            new_categories = [x for x in new_categories if notna(x)]

        if len(not_included) != 0:
            raise ValueError(f"removals must all be in old categories: {not_included}")

        return self.set_categories(
            new_categories, ordered=self.ordered, rename=False, inplace=inplace
        )

    def remove_unused_categories(self, inplace=False):
        """
        Remove categories which are not used.

        Parameters
        ----------
        inplace : bool, default False
           Whether or not to drop unused categories inplace or return a copy of
           this categorical with unused categories dropped.

        Returns
        -------
        cat : Categorical with unused categories dropped or None if inplace.

        See Also
        --------
        rename_categories : Rename categories.
        reorder_categories : Reorder categories.
        add_categories : Add new categories.
        remove_categories : Remove the specified categories.
        set_categories : Set the categories to the specified ones.
        """
        inplace = validate_bool_kwarg(inplace, "inplace")
        cat = self if inplace else self.copy()
        idx, inv = np.unique(cat._codes, return_inverse=True)

        if idx.size != 0 and idx[0] == -1:  # na sentinel
            idx, inv = idx[1:], inv - 1

        new_categories = cat.dtype.categories.take(idx)
        new_dtype = CategoricalDtype._from_fastpath(
            new_categories, ordered=self.ordered
        )
        cat._dtype = new_dtype
        cat._codes = coerce_indexer_dtype(inv, new_dtype.categories)

        if not inplace:
            return cat

    # ------------------------------------------------------------------

    def map(self, mapper):
        """
        Map categories using input correspondence (dict, Series, or function).

        Maps the categories to new categories. If the mapping correspondence is
        one-to-one the result is a :class:`~pandas.Categorical` which has the
        same order property as the original, otherwise a :class:`~pandas.Index`
        is returned. NaN values are unaffected.

        If a `dict` or :class:`~pandas.Series` is used any unmapped category is
        mapped to `NaN`. Note that if this happens an :class:`~pandas.Index`
        will be returned.

        Parameters
        ----------
        mapper : function, dict, or Series
            Mapping correspondence.

        Returns
        -------
        pandas.Categorical or pandas.Index
            Mapped categorical.

        See Also
        --------
        CategoricalIndex.map : Apply a mapping correspondence on a
            :class:`~pandas.CategoricalIndex`.
        Index.map : Apply a mapping correspondence on an
            :class:`~pandas.Index`.
        Series.map : Apply a mapping correspondence on a
            :class:`~pandas.Series`.
        Series.apply : Apply more complex functions on a
            :class:`~pandas.Series`.

        Examples
        --------
        >>> cat = pd.Categorical(['a', 'b', 'c'])
        >>> cat
        ['a', 'b', 'c']
        Categories (3, object): ['a', 'b', 'c']
        >>> cat.map(lambda x: x.upper())
        ['A', 'B', 'C']
        Categories (3, object): ['A', 'B', 'C']
        >>> cat.map({'a': 'first', 'b': 'second', 'c': 'third'})
        ['first', 'second', 'third']
        Categories (3, object): ['first', 'second', 'third']

        If the mapping is one-to-one the ordering of the categories is
        preserved:

        >>> cat = pd.Categorical(['a', 'b', 'c'], ordered=True)
        >>> cat
        ['a', 'b', 'c']
        Categories (3, object): ['a' < 'b' < 'c']
        >>> cat.map({'a': 3, 'b': 2, 'c': 1})
        [3, 2, 1]
        Categories (3, int64): [3 < 2 < 1]

        If the mapping is not one-to-one an :class:`~pandas.Index` is returned:

        >>> cat.map({'a': 'first', 'b': 'second', 'c': 'first'})
        Index(['first', 'second', 'first'], dtype='object')

        If a `dict` is used, all unmapped categories are mapped to `NaN` and
        the result is an :class:`~pandas.Index`:

        >>> cat.map({'a': 'first', 'b': 'second'})
        Index(['first', 'second', nan], dtype='object')
        """
        new_categories = self.categories.map(mapper)
        try:
            return self.from_codes(
                self._codes.copy(), categories=new_categories, ordered=self.ordered
            )
        except ValueError:
            # NA values are represented in self._codes with -1
            # np.take causes NA values to take final element in new_categories
            if np.any(self._codes == -1):
                new_categories = new_categories.insert(len(new_categories), np.nan)
            return np.take(new_categories, self._codes)

    __eq__ = _cat_compare_op(operator.eq)
    __ne__ = _cat_compare_op(operator.ne)
    __lt__ = _cat_compare_op(operator.lt)
    __gt__ = _cat_compare_op(operator.gt)
    __le__ = _cat_compare_op(operator.le)
    __ge__ = _cat_compare_op(operator.ge)

<<<<<<< HEAD
=======
    def _validate_insert_value(self, value) -> int:
        code = self.categories.get_indexer([value])
        if (code == -1) and not (is_scalar(value) and isna(value)):
            raise TypeError(
                "cannot insert an item into a CategoricalIndex "
                "that is not already an existing category"
            )
        return code[0]

    def _validate_searchsorted_value(self, value):
        # searchsorted is very performance sensitive. By converting codes
        # to same dtype as self.codes, we get much faster performance.
        if is_scalar(value):
            codes = self.categories.get_loc(value)
            codes = self.codes.dtype.type(codes)
        else:
            locs = [self.categories.get_loc(x) for x in value]
            codes = np.array(locs, dtype=self.codes.dtype)
        return codes

    def _validate_fill_value(self, fill_value):
        """
        Convert a user-facing fill_value to a representation to use with our
        underlying ndarray, raising ValueError if this is not possible.

        Parameters
        ----------
        fill_value : object

        Returns
        -------
        fill_value : int

        Raises
        ------
        ValueError
        """

        if isna(fill_value):
            fill_value = -1
        elif fill_value in self.categories:
            fill_value = self.categories.get_loc(fill_value)
        else:
            raise ValueError(
                f"'fill_value={fill_value}' is not present "
                "in this Categorical's categories"
            )
        return fill_value

>>>>>>> 7584e590
    def __array__(self, dtype=None) -> np.ndarray:
        """
        The numpy array interface.

        Returns
        -------
        numpy.array
            A numpy array of either the specified dtype or,
            if dtype==None (default), the same dtype as
            categorical.categories.dtype.
        """
        ret = take_1d(self.categories.values, self._codes)
        if dtype and not is_dtype_equal(dtype, self.categories.dtype):
            return np.asarray(ret, dtype)
        if is_extension_array_dtype(ret):
            # When we're a Categorical[ExtensionArray], like Interval,
            # we need to ensure __array__ get's all the way to an
            # ndarray.
            ret = np.asarray(ret)
        return ret

    def __array_ufunc__(self, ufunc, method, *inputs, **kwargs):
        # for binary ops, use our custom dunder methods
        result = ops.maybe_dispatch_ufunc_to_dunder_op(
            self, ufunc, method, *inputs, **kwargs
        )
        if result is not NotImplemented:
            return result

        # for all other cases, raise for now (similarly as what happens in
        # Series.__array_prepare__)
        raise TypeError(
            f"Object with dtype {self.dtype} cannot perform "
            f"the numpy op {ufunc.__name__}"
        )

    def __setstate__(self, state):
        """Necessary for making this object picklable"""
        if not isinstance(state, dict):
            raise Exception("invalid pickle state")

        if "_dtype" not in state:
            state["_dtype"] = CategoricalDtype(state["_categories"], state["_ordered"])

        for k, v in state.items():
            setattr(self, k, v)

    @property
    def nbytes(self):
        return self._codes.nbytes + self.dtype.categories.values.nbytes

    def memory_usage(self, deep=False):
        """
        Memory usage of my values

        Parameters
        ----------
        deep : bool
            Introspect the data deeply, interrogate
            `object` dtypes for system-level memory consumption

        Returns
        -------
        bytes used

        Notes
        -----
        Memory usage does not include memory consumed by elements that
        are not components of the array if deep=False

        See Also
        --------
        numpy.ndarray.nbytes
        """
        return self._codes.nbytes + self.dtype.categories.memory_usage(deep=deep)

    @doc(_shared_docs["searchsorted"], klass="Categorical")
    def searchsorted(self, value, side="left", sorter=None):
        value = self._validate_searchsorted_value(value)
        return self.codes.searchsorted(value, side=side, sorter=sorter)

    def isna(self):
        """
        Detect missing values

        Missing values (-1 in .codes) are detected.

        Returns
        -------
        a boolean array of whether my values are null

        See Also
        --------
        isna : Top-level isna.
        isnull : Alias of isna.
        Categorical.notna : Boolean inverse of Categorical.isna.

        """
        ret = self._codes == -1
        return ret

    isnull = isna

    def notna(self):
        """
        Inverse of isna

        Both missing values (-1 in .codes) and NA as a category are detected as
        null.

        Returns
        -------
        a boolean array of whether my values are not null

        See Also
        --------
        notna : Top-level notna.
        notnull : Alias of notna.
        Categorical.isna : Boolean inverse of Categorical.notna.

        """
        return ~self.isna()

    notnull = notna

    def value_counts(self, dropna=True):
        """
        Return a Series containing counts of each category.

        Every category will have an entry, even those with a count of 0.

        Parameters
        ----------
        dropna : bool, default True
            Don't include counts of NaN.

        Returns
        -------
        counts : Series

        See Also
        --------
        Series.value_counts
        """
        from pandas import CategoricalIndex, Series

        code, cat = self._codes, self.categories
        ncat, mask = len(cat), 0 <= code
        ix, clean = np.arange(ncat), mask.all()

        if dropna or clean:
            obs = code if clean else code[mask]
            count = np.bincount(obs, minlength=ncat or 0)
        else:
            count = np.bincount(np.where(mask, code, ncat))
            ix = np.append(ix, -1)

        ix = self._constructor(ix, dtype=self.dtype, fastpath=True)

        return Series(count, index=CategoricalIndex(ix), dtype="int64")

    def _internal_get_values(self):
        """
        Return the values.

        For internal compatibility with pandas formatting.

        Returns
        -------
        np.ndarray or Index
            A numpy array of the same dtype as categorical.categories.dtype or
            Index if datetime / periods.
        """
        # if we are a datetime and period index, return Index to keep metadata
        if needs_i8_conversion(self.categories.dtype):
            return self.categories.take(self._codes, fill_value=NaT)
        elif is_integer_dtype(self.categories) and -1 in self._codes:
            return self.categories.astype("object").take(self._codes, fill_value=np.nan)
        return np.array(self)

    def check_for_ordered(self, op):
        """ assert that we are ordered """
        if not self.ordered:
            raise TypeError(
                f"Categorical is not ordered for operation {op}\n"
                "you can use .as_ordered() to change the "
                "Categorical to an ordered one\n"
            )

    def _values_for_argsort(self):
        return self._codes

    def argsort(self, ascending=True, kind="quicksort", **kwargs):
        """
        Return the indices that would sort the Categorical.

        .. versionchanged:: 0.25.0

           Changed to sort missing values at the end.

        Parameters
        ----------
        ascending : bool, default True
            Whether the indices should result in an ascending
            or descending sort.
        kind : {'quicksort', 'mergesort', 'heapsort'}, optional
            Sorting algorithm.
        **kwargs:
            passed through to :func:`numpy.argsort`.

        Returns
        -------
        numpy.array

        See Also
        --------
        numpy.ndarray.argsort

        Notes
        -----
        While an ordering is applied to the category values, arg-sorting
        in this context refers more to organizing and grouping together
        based on matching category values. Thus, this function can be
        called on an unordered Categorical instance unlike the functions
        'Categorical.min' and 'Categorical.max'.

        Examples
        --------
        >>> pd.Categorical(['b', 'b', 'a', 'c']).argsort()
        array([2, 0, 1, 3])

        >>> cat = pd.Categorical(['b', 'b', 'a', 'c'],
        ...                      categories=['c', 'b', 'a'],
        ...                      ordered=True)
        >>> cat.argsort()
        array([3, 0, 1, 2])

        Missing values are placed at the end

        >>> cat = pd.Categorical([2, None, 1])
        >>> cat.argsort()
        array([2, 0, 1])
        """
        return super().argsort(ascending=ascending, kind=kind, **kwargs)

    def sort_values(
        self, inplace: bool = False, ascending: bool = True, na_position: str = "last"
    ):
        """
        Sort the Categorical by category value returning a new
        Categorical by default.

        While an ordering is applied to the category values, sorting in this
        context refers more to organizing and grouping together based on
        matching category values. Thus, this function can be called on an
        unordered Categorical instance unlike the functions 'Categorical.min'
        and 'Categorical.max'.

        Parameters
        ----------
        inplace : bool, default False
            Do operation in place.
        ascending : bool, default True
            Order ascending. Passing False orders descending. The
            ordering parameter provides the method by which the
            category values are organized.
        na_position : {'first', 'last'} (optional, default='last')
            'first' puts NaNs at the beginning
            'last' puts NaNs at the end

        Returns
        -------
        Categorical or None

        See Also
        --------
        Categorical.sort
        Series.sort_values

        Examples
        --------
        >>> c = pd.Categorical([1, 2, 2, 1, 5])
        >>> c
        [1, 2, 2, 1, 5]
        Categories (3, int64): [1, 2, 5]
        >>> c.sort_values()
        [1, 1, 2, 2, 5]
        Categories (3, int64): [1, 2, 5]
        >>> c.sort_values(ascending=False)
        [5, 2, 2, 1, 1]
        Categories (3, int64): [1, 2, 5]

        Inplace sorting can be done as well:

        >>> c.sort_values(inplace=True)
        >>> c
        [1, 1, 2, 2, 5]
        Categories (3, int64): [1, 2, 5]
        >>>
        >>> c = pd.Categorical([1, 2, 2, 1, 5])

        'sort_values' behaviour with NaNs. Note that 'na_position'
        is independent of the 'ascending' parameter:

        >>> c = pd.Categorical([np.nan, 2, 2, np.nan, 5])
        >>> c
        [NaN, 2, 2, NaN, 5]
        Categories (2, int64): [2, 5]
        >>> c.sort_values()
        [2, 2, 5, NaN, NaN]
        Categories (2, int64): [2, 5]
        >>> c.sort_values(ascending=False)
        [5, 2, 2, NaN, NaN]
        Categories (2, int64): [2, 5]
        >>> c.sort_values(na_position='first')
        [NaN, NaN, 2, 2, 5]
        Categories (2, int64): [2, 5]
        >>> c.sort_values(ascending=False, na_position='first')
        [NaN, NaN, 5, 2, 2]
        Categories (2, int64): [2, 5]
        """
        inplace = validate_bool_kwarg(inplace, "inplace")
        if na_position not in ["last", "first"]:
            raise ValueError(f"invalid na_position: {repr(na_position)}")

        sorted_idx = nargsort(self, ascending=ascending, na_position=na_position)

        if inplace:
            self._codes = self._codes[sorted_idx]
        else:
            return self._constructor(
                values=self._codes[sorted_idx], dtype=self.dtype, fastpath=True
            )

    def _values_for_rank(self):
        """
        For correctly ranking ordered categorical data. See GH#15420

        Ordered categorical data should be ranked on the basis of
        codes with -1 translated to NaN.

        Returns
        -------
        numpy.array

        """
        from pandas import Series

        if self.ordered:
            values = self.codes
            mask = values == -1
            if mask.any():
                values = values.astype("float64")
                values[mask] = np.nan
        elif self.categories.is_numeric():
            values = np.array(self)
        else:
            #  reorder the categories (so rank can use the float codes)
            #  instead of passing an object array to rank
            values = np.array(
                self.rename_categories(Series(self.categories).rank().values)
            )
        return values

    def view(self, dtype=None):
        if dtype is not None:
            raise NotImplementedError(dtype)
        return self._constructor(values=self._codes, dtype=self.dtype, fastpath=True)

    def to_dense(self):
        """
        Return my 'dense' representation

        For internal compatibility with numpy arrays.

        Returns
        -------
        dense : array
        """
        warn(
            "Categorical.to_dense is deprecated and will be removed in "
            "a future version.  Use np.asarray(cat) instead.",
            FutureWarning,
            stacklevel=2,
        )
        return np.asarray(self)

    def fillna(self, value=None, method=None, limit=None):
        """
        Fill NA/NaN values using the specified method.

        Parameters
        ----------
        value : scalar, dict, Series
            If a scalar value is passed it is used to fill all missing values.
            Alternatively, a Series or dict can be used to fill in different
            values for each index. The value should not be a list. The
            value(s) passed should either be in the categories or should be
            NaN.
        method : {'backfill', 'bfill', 'pad', 'ffill', None}, default None
            Method to use for filling holes in reindexed Series
            pad / ffill: propagate last valid observation forward to next valid
            backfill / bfill: use NEXT valid observation to fill gap
        limit : int, default None
            (Not implemented yet for Categorical!)
            If method is specified, this is the maximum number of consecutive
            NaN values to forward/backward fill. In other words, if there is
            a gap with more than this number of consecutive NaNs, it will only
            be partially filled. If method is not specified, this is the
            maximum number of entries along the entire axis where NaNs will be
            filled.

        Returns
        -------
        filled : Categorical with NA/NaN filled
        """
        value, method = validate_fillna_kwargs(
            value, method, validate_scalar_dict_value=False
        )

        if value is None:
            value = np.nan
        if limit is not None:
            raise NotImplementedError(
                "specifying a limit for fillna has not been implemented yet"
            )

        codes = self._codes

        # pad / bfill
        if method is not None:

            # TODO: dispatch when self.categories is EA-dtype
            values = np.asarray(self).reshape(-1, len(self))
            values = interpolate_2d(values, method, 0, None, value).astype(
                self.categories.dtype
            )[0]
            codes = _get_codes_for_values(values, self.categories)

        else:

            # If value is a dict or a Series (a dict value has already
            # been converted to a Series)
            if isinstance(value, (np.ndarray, Categorical, ABCSeries)):
                # We get ndarray or Categorical if called via Series.fillna,
                #  where it will unwrap another aligned Series before getting here

                mask = ~algorithms.isin(value, self.categories)
                if not isna(value[mask]).all():
                    raise ValueError("fill value must be in categories")

                values_codes = _get_codes_for_values(value, self.categories)
                indexer = np.where(codes == -1)
                codes = codes.copy()
                codes[indexer] = values_codes[indexer]

            # If value is not a dict or Series it should be a scalar
            elif is_hashable(value):
                if not isna(value) and value not in self.categories:
                    raise ValueError("fill value must be in categories")

                mask = codes == -1
                if mask.any():
                    codes = codes.copy()
                    if isna(value):
                        codes[mask] = -1
                    else:
                        codes[mask] = self.categories.get_loc(value)

            else:
                raise TypeError(
                    f"'value' parameter must be a scalar, dict "
                    f"or Series, but you passed a {type(value).__name__}"
                )

        return self._constructor(codes, dtype=self.dtype, fastpath=True)

    # ------------------------------------------------------------------
    # NDArrayBackedExtensionArray compat

    @property
    def _ndarray(self) -> np.ndarray:
        return self._codes

    def _from_backing_data(self, arr: np.ndarray) -> "Categorical":
        return self._constructor(arr, dtype=self.dtype, fastpath=True)

    def _validate_fill_value(self, fill_value) -> int:
        """
        Convert a user-facing fill_value to a representation to use with our
        underlying ndarray, raising ValueError if this is not possible.

        Parameters
        ----------
        fill_value : object

        Returns
        -------
        fill_value : int

        Raises
        ------
        ValueError
        """

        if isna(fill_value):
            fill_value = -1
        elif fill_value in self.categories:
            fill_value = self.categories.get_loc(fill_value)
        else:
            raise ValueError(
                f"'fill_value={fill_value}' is not present "
                "in this Categorical's categories"
            )
        return fill_value

    # ------------------------------------------------------------------

    def take_nd(self, indexer, allow_fill: bool = False, fill_value=None):
        # GH#27745 deprecate alias that other EAs dont have
        warn(
            "Categorical.take_nd is deprecated, use Categorical.take instead",
            FutureWarning,
            stacklevel=2,
        )
        return self.take(indexer, allow_fill=allow_fill, fill_value=fill_value)

    def __iter__(self):
        """
        Returns an Iterator over the values of this Categorical.
        """
        return iter(self._internal_get_values().tolist())

    def __contains__(self, key) -> bool:
        """
        Returns True if `key` is in this Categorical.
        """
        # if key is a NaN, check if any NaN is in self.
        if is_valid_nat_for_dtype(key, self.categories.dtype):
            return self.isna().any()

        return contains(self, key, container=self._codes)

    # ------------------------------------------------------------------
    # Rendering Methods

    def _formatter(self, boxed=False):
        # Defer to CategoricalFormatter's formatter.
        return None

    def _tidy_repr(self, max_vals=10, footer=True) -> str:
        """
        a short repr displaying only max_vals and an optional (but default
        footer)
        """
        num = max_vals // 2
        head = self[:num]._get_repr(length=False, footer=False)
        tail = self[-(max_vals - num) :]._get_repr(length=False, footer=False)

        result = f"{head[:-1]}, ..., {tail[1:]}"
        if footer:
            result = f"{result}\n{self._repr_footer()}"

        return str(result)

    def _repr_categories(self):
        """
        return the base repr for the categories
        """
        max_categories = (
            10
            if get_option("display.max_categories") == 0
            else get_option("display.max_categories")
        )
        from pandas.io.formats import format as fmt

        format_array = partial(
            fmt.format_array, formatter=None, quoting=QUOTE_NONNUMERIC
        )
        if len(self.categories) > max_categories:
            num = max_categories // 2
            head = format_array(self.categories[:num])
            tail = format_array(self.categories[-num:])
            category_strs = head + ["..."] + tail
        else:
            category_strs = format_array(self.categories)

        # Strip all leading spaces, which format_array adds for columns...
        category_strs = [x.strip() for x in category_strs]
        return category_strs

    def _repr_categories_info(self) -> str:
        """
        Returns a string representation of the footer.
        """
        category_strs = self._repr_categories()
        dtype = str(self.categories.dtype)
        levheader = f"Categories ({len(self.categories)}, {dtype}): "
        width, height = get_terminal_size()
        max_width = get_option("display.width") or width
        if console.in_ipython_frontend():
            # 0 = no breaks
            max_width = 0
        levstring = ""
        start = True
        cur_col_len = len(levheader)  # header
        sep_len, sep = (3, " < ") if self.ordered else (2, ", ")
        linesep = sep.rstrip() + "\n"  # remove whitespace
        for val in category_strs:
            if max_width != 0 and cur_col_len + sep_len + len(val) > max_width:
                levstring += linesep + (" " * (len(levheader) + 1))
                cur_col_len = len(levheader) + 1  # header + a whitespace
            elif not start:
                levstring += sep
                cur_col_len += len(val)
            levstring += val
            start = False
        # replace to simple save space by
        return levheader + "[" + levstring.replace(" < ... < ", " ... ") + "]"

    def _repr_footer(self) -> str:
        info = self._repr_categories_info()
        return f"Length: {len(self)}\n{info}"

    def _get_repr(self, length=True, na_rep="NaN", footer=True) -> str:
        from pandas.io.formats import format as fmt

        formatter = fmt.CategoricalFormatter(
            self, length=length, na_rep=na_rep, footer=footer
        )
        result = formatter.to_string()
        return str(result)

    def __repr__(self) -> str:
        """
        String representation.
        """
        _maxlen = 10
        if len(self._codes) > _maxlen:
            result = self._tidy_repr(_maxlen)
        elif len(self._codes) > 0:
            result = self._get_repr(length=len(self) > _maxlen)
        else:
            msg = self._get_repr(length=False, footer=True).replace("\n", ", ")
            result = f"[], {msg}"

        return result

    # ------------------------------------------------------------------

    def _maybe_coerce_indexer(self, indexer):
        """
        return an indexer coerced to the codes dtype
        """
        if isinstance(indexer, np.ndarray) and indexer.dtype.kind == "i":
            indexer = indexer.astype(self._codes.dtype)
        return indexer

    def __getitem__(self, key):
        """
        Return an item.
        """
        if isinstance(key, (int, np.integer)):
            i = self._codes[key]
            if i == -1:
                return np.nan
            else:
                return self.categories[i]

        key = check_array_indexer(self, key)

        result = self._codes[key]
        if result.ndim > 1:
            deprecate_ndim_indexing(result)
            return result
        return self._constructor(result, dtype=self.dtype, fastpath=True)

    def __setitem__(self, key, value):
        """
        Item assignment.

        Raises
        ------
        ValueError
            If (one or more) Value is not in categories or if a assigned
            `Categorical` does not have the same categories
        """
        value = extract_array(value, extract_numpy=True)

        # require identical categories set
        if isinstance(value, Categorical):
            if not is_dtype_equal(self, value):
                raise ValueError(
                    "Cannot set a Categorical with another, "
                    "without identical categories"
                )
            if not self.categories.equals(value.categories):
                new_codes = recode_for_categories(
                    value.codes, value.categories, self.categories
                )
                value = Categorical.from_codes(new_codes, dtype=self.dtype)

        rvalue = value if is_list_like(value) else [value]

        from pandas import Index

        to_add = Index(rvalue).difference(self.categories)

        # no assignments of values not in categories, but it's always ok to set
        # something to np.nan
        if len(to_add) and not isna(to_add).all():
            raise ValueError(
                "Cannot setitem on a Categorical with a new "
                "category, set the categories first"
            )

        # set by position
        if isinstance(key, (int, np.integer)):
            pass

        # tuple of indexers (dataframe)
        elif isinstance(key, tuple):
            # only allow 1 dimensional slicing, but can
            # in a 2-d case be passed (slice(None),....)
            if len(key) == 2:
                if not com.is_null_slice(key[0]):
                    raise AssertionError("invalid slicing for a 1-ndim categorical")
                key = key[1]
            elif len(key) == 1:
                key = key[0]
            else:
                raise AssertionError("invalid slicing for a 1-ndim categorical")

        # slicing in Series or Categorical
        elif isinstance(key, slice):
            pass

        # else: array of True/False in Series or Categorical

        lindexer = self.categories.get_indexer(rvalue)
        lindexer = self._maybe_coerce_indexer(lindexer)

        key = check_array_indexer(self, key)
        self._codes[key] = lindexer

    def _reverse_indexer(self) -> Dict[Hashable, np.ndarray]:
        """
        Compute the inverse of a categorical, returning
        a dict of categories -> indexers.

        *This is an internal function*

        Returns
        -------
        dict of categories -> indexers

        Examples
        --------
        >>> c = pd.Categorical(list('aabca'))
        >>> c
        ['a', 'a', 'b', 'c', 'a']
        Categories (3, object): ['a', 'b', 'c']
        >>> c.categories
        Index(['a', 'b', 'c'], dtype='object')
        >>> c.codes
        array([0, 0, 1, 2, 0], dtype=int8)
        >>> c._reverse_indexer()
        {'a': array([0, 1, 4]), 'b': array([2]), 'c': array([3])}

        """
        categories = self.categories
        r, counts = libalgos.groupsort_indexer(
            self.codes.astype("int64"), categories.size
        )
        counts = counts.cumsum()
        _result = (r[start:end] for start, end in zip(counts, counts[1:]))
        result = dict(zip(categories, _result))
        return result

    # ------------------------------------------------------------------
    # Reductions

    def _reduce(self, name: str, skipna: bool = True, **kwargs):
        func = getattr(self, name, None)
        if func is None:
            raise TypeError(f"Categorical cannot perform the operation {name}")
        return func(skipna=skipna, **kwargs)

    @deprecate_kwarg(old_arg_name="numeric_only", new_arg_name="skipna")
    def min(self, skipna=True, **kwargs):
        """
        The minimum value of the object.

        Only ordered `Categoricals` have a minimum!

        .. versionchanged:: 1.0.0

           Returns an NA value on empty arrays

        Raises
        ------
        TypeError
            If the `Categorical` is not `ordered`.

        Returns
        -------
        min : the minimum of this `Categorical`
        """
        nv.validate_min((), kwargs)
        self.check_for_ordered("min")

        if not len(self._codes):
            return self.dtype.na_value

        good = self._codes != -1
        if not good.all():
            if skipna and good.any():
                pointer = self._codes[good].min()
            else:
                return np.nan
        else:
            pointer = self._codes.min()
        return self.categories[pointer]

    @deprecate_kwarg(old_arg_name="numeric_only", new_arg_name="skipna")
    def max(self, skipna=True, **kwargs):
        """
        The maximum value of the object.

        Only ordered `Categoricals` have a maximum!

        .. versionchanged:: 1.0.0

           Returns an NA value on empty arrays

        Raises
        ------
        TypeError
            If the `Categorical` is not `ordered`.

        Returns
        -------
        max : the maximum of this `Categorical`
        """
        nv.validate_max((), kwargs)
        self.check_for_ordered("max")

        if not len(self._codes):
            return self.dtype.na_value

        good = self._codes != -1
        if not good.all():
            if skipna and good.any():
                pointer = self._codes[good].max()
            else:
                return np.nan
        else:
            pointer = self._codes.max()
        return self.categories[pointer]

    def mode(self, dropna=True):
        """
        Returns the mode(s) of the Categorical.

        Always returns `Categorical` even if only one value.

        Parameters
        ----------
        dropna : bool, default True
            Don't consider counts of NaN/NaT.

            .. versionadded:: 0.24.0

        Returns
        -------
        modes : `Categorical` (sorted)
        """
        codes = self._codes
        if dropna:
            good = self._codes != -1
            codes = self._codes[good]
        codes = sorted(htable.mode_int64(ensure_int64(codes), dropna))
        return self._constructor(values=codes, dtype=self.dtype, fastpath=True)

    # ------------------------------------------------------------------
    # ExtensionArray Interface

    def unique(self):
        """
        Return the ``Categorical`` which ``categories`` and ``codes`` are
        unique. Unused categories are NOT returned.

        - unordered category: values and categories are sorted by appearance
          order.
        - ordered category: values are sorted by appearance order, categories
          keeps existing order.

        Returns
        -------
        unique values : ``Categorical``

        See Also
        --------
        pandas.unique
        CategoricalIndex.unique
        Series.unique

        Examples
        --------
        An unordered Categorical will return categories in the
        order of appearance.

        >>> pd.Categorical(list("baabc")).unique()
        ['b', 'a', 'c']
        Categories (3, object): ['b', 'a', 'c']

        >>> pd.Categorical(list("baabc"), categories=list("abc")).unique()
        ['b', 'a', 'c']
        Categories (3, object): ['b', 'a', 'c']

        An ordered Categorical preserves the category ordering.

        >>> pd.Categorical(
        ...     list("baabc"), categories=list("abc"), ordered=True
        ... ).unique()
        ['b', 'a', 'c']
        Categories (3, object): ['a' < 'b' < 'c']
        """
        # unlike np.unique, unique1d does not sort
        unique_codes = unique1d(self.codes)
        cat = self.copy()

        # keep nan in codes
        cat._codes = unique_codes

        # exclude nan from indexer for categories
        take_codes = unique_codes[unique_codes != -1]
        if self.ordered:
            take_codes = np.sort(take_codes)
        return cat.set_categories(cat.categories.take(take_codes))

    def _values_for_factorize(self):
        codes = self.codes.astype("int64")
        return codes, -1

    @classmethod
    def _from_factorized(cls, uniques, original):
        return original._constructor(
            original.categories.take(uniques), dtype=original.dtype
        )

    def equals(self, other: object) -> bool:
        """
        Returns True if categorical arrays are equal.

        Parameters
        ----------
        other : `Categorical`

        Returns
        -------
        bool
        """
        if not isinstance(other, Categorical):
            return False
        elif self.is_dtype_equal(other):
            if self.categories.equals(other.categories):
                # fastpath to avoid re-coding
                other_codes = other._codes
            else:
                other_codes = recode_for_categories(
                    other.codes, other.categories, self.categories
                )
            return np.array_equal(self._codes, other_codes)
        return False

    @property
    def _can_hold_na(self):
        return True

    @classmethod
    def _concat_same_type(self, to_concat):
        from pandas.core.dtypes.concat import union_categoricals

        return union_categoricals(to_concat)

    # ------------------------------------------------------------------

    def is_dtype_equal(self, other):
        """
        Returns True if categoricals are the same dtype
          same categories, and same ordered

        Parameters
        ----------
        other : Categorical

        Returns
        -------
        bool
        """
        try:
            return hash(self.dtype) == hash(other.dtype)
        except (AttributeError, TypeError):
            return False

    def describe(self):
        """
        Describes this Categorical

        Returns
        -------
        description: `DataFrame`
            A dataframe with frequency and counts by category.
        """
        counts = self.value_counts(dropna=False)
        freqs = counts / float(counts.sum())

        from pandas.core.reshape.concat import concat

        result = concat([counts, freqs], axis=1)
        result.columns = ["counts", "freqs"]
        result.index.name = "categories"

        return result

    def isin(self, values) -> np.ndarray:
        """
        Check whether `values` are contained in Categorical.

        Return a boolean NumPy Array showing whether each element in
        the Categorical matches an element in the passed sequence of
        `values` exactly.

        Parameters
        ----------
        values : set or list-like
            The sequence of values to test. Passing in a single string will
            raise a ``TypeError``. Instead, turn a single string into a
            list of one element.

        Returns
        -------
        isin : numpy.ndarray (bool dtype)

        Raises
        ------
        TypeError
          * If `values` is not a set or list-like

        See Also
        --------
        pandas.Series.isin : Equivalent method on Series.

        Examples
        --------
        >>> s = pd.Categorical(['lama', 'cow', 'lama', 'beetle', 'lama',
        ...                'hippo'])
        >>> s.isin(['cow', 'lama'])
        array([ True,  True,  True, False,  True, False])

        Passing a single string as ``s.isin('lama')`` will raise an error. Use
        a list of one element instead:

        >>> s.isin(['lama'])
        array([ True, False,  True, False,  True, False])
        """
        if not is_list_like(values):
            values_type = type(values).__name__
            raise TypeError(
                "only list-like objects are allowed to be passed "
                f"to isin(), you passed a [{values_type}]"
            )
        values = sanitize_array(values, None, None)
        null_mask = np.asarray(isna(values))
        code_values = self.categories.get_indexer(values)
        code_values = code_values[null_mask | (code_values >= 0)]
        return algorithms.isin(self.codes, code_values)

    def replace(self, to_replace, value, inplace: bool = False):
        """
        Replaces all instances of one value with another

        Parameters
        ----------
        to_replace: object
            The value to be replaced

        value: object
            The value to replace it with

        inplace: bool
            Whether the operation is done in-place

        Returns
        -------
        None if inplace is True, otherwise the new Categorical after replacement


        Examples
        --------
        >>> s = pd.Categorical([1, 2, 1, 3])
        >>> s.replace(1, 3)
        [3, 2, 3, 3]
        Categories (2, int64): [2, 3]
        """
        inplace = validate_bool_kwarg(inplace, "inplace")
        cat = self if inplace else self.copy()

        # build a dict of (to replace -> value) pairs
        if is_list_like(to_replace):
            # if to_replace is list-like and value is scalar
            replace_dict = {replace_value: value for replace_value in to_replace}
        else:
            # if both to_replace and value are scalar
            replace_dict = {to_replace: value}

        # other cases, like if both to_replace and value are list-like or if
        # to_replace is a dict, are handled separately in NDFrame
        for replace_value, new_value in replace_dict.items():
            if new_value == replace_value:
                continue
            if replace_value in cat.categories:
                if isna(new_value):
                    cat.remove_categories(replace_value, inplace=True)
                    continue
                categories = cat.categories.tolist()
                index = categories.index(replace_value)
                if new_value in cat.categories:
                    value_index = categories.index(new_value)
                    cat._codes[cat._codes == index] = value_index
                    cat.remove_categories(replace_value, inplace=True)
                else:
                    categories[index] = new_value
                    cat.rename_categories(categories, inplace=True)
        if not inplace:
            return cat


# The Series.cat accessor


@delegate_names(
    delegate=Categorical, accessors=["categories", "ordered"], typ="property"
)
@delegate_names(
    delegate=Categorical,
    accessors=[
        "rename_categories",
        "reorder_categories",
        "add_categories",
        "remove_categories",
        "remove_unused_categories",
        "set_categories",
        "as_ordered",
        "as_unordered",
    ],
    typ="method",
)
class CategoricalAccessor(PandasDelegate, PandasObject, NoNewAttributesMixin):
    """
    Accessor object for categorical properties of the Series values.

    Be aware that assigning to `categories` is a inplace operation, while all
    methods return new categorical data per default (but can be called with
    `inplace=True`).

    Parameters
    ----------
    data : Series or CategoricalIndex

    Examples
    --------
    >>> s = pd.Series(list("abbccc")).astype("category")
    >>> s
    0    a
    1    b
    2    b
    3    c
    4    c
    5    c
    dtype: category
    Categories (3, object): ['a', 'b', 'c']

    >>> s.cat.categories
    Index(['a', 'b', 'c'], dtype='object')

    >>> s.cat.rename_categories(list("cba"))
    0    c
    1    b
    2    b
    3    a
    4    a
    5    a
    dtype: category
    Categories (3, object): ['c', 'b', 'a']

    >>> s.cat.reorder_categories(list("cba"))
    0    a
    1    b
    2    b
    3    c
    4    c
    5    c
    dtype: category
    Categories (3, object): ['c', 'b', 'a']

    >>> s.cat.add_categories(["d", "e"])
    0    a
    1    b
    2    b
    3    c
    4    c
    5    c
    dtype: category
    Categories (5, object): ['a', 'b', 'c', 'd', 'e']

    >>> s.cat.remove_categories(["a", "c"])
    0    NaN
    1      b
    2      b
    3    NaN
    4    NaN
    5    NaN
    dtype: category
    Categories (1, object): ['b']

    >>> s1 = s.cat.add_categories(["d", "e"])
    >>> s1.cat.remove_unused_categories()
    0    a
    1    b
    2    b
    3    c
    4    c
    5    c
    dtype: category
    Categories (3, object): ['a', 'b', 'c']

    >>> s.cat.set_categories(list("abcde"))
    0    a
    1    b
    2    b
    3    c
    4    c
    5    c
    dtype: category
    Categories (5, object): ['a', 'b', 'c', 'd', 'e']

    >>> s.cat.as_ordered()
    0    a
    1    b
    2    b
    3    c
    4    c
    5    c
    dtype: category
    Categories (3, object): ['a' < 'b' < 'c']

    >>> s.cat.as_unordered()
    0    a
    1    b
    2    b
    3    c
    4    c
    5    c
    dtype: category
    Categories (3, object): ['a', 'b', 'c']
    """

    def __init__(self, data):
        self._validate(data)
        self._parent = data.values
        self._index = data.index
        self._name = data.name
        self._freeze()

    @staticmethod
    def _validate(data):
        if not is_categorical_dtype(data.dtype):
            raise AttributeError("Can only use .cat accessor with a 'category' dtype")

    def _delegate_property_get(self, name):
        return getattr(self._parent, name)

    def _delegate_property_set(self, name, new_values):
        return setattr(self._parent, name, new_values)

    @property
    def codes(self):
        """
        Return Series of codes as well as the index.
        """
        from pandas import Series

        return Series(self._parent.codes, index=self._index)

    def _delegate_method(self, name, *args, **kwargs):
        from pandas import Series

        method = getattr(self._parent, name)
        res = method(*args, **kwargs)
        if res is not None:
            return Series(res, index=self._index, name=self._name)


# utility routines


def _get_codes_for_values(values, categories):
    """
    utility routine to turn values into codes given the specified categories
    """
    dtype_equal = is_dtype_equal(values.dtype, categories.dtype)

    if is_extension_array_dtype(categories.dtype) and is_object_dtype(values):
        # Support inferring the correct extension dtype from an array of
        # scalar objects. e.g.
        # Categorical(array[Period, Period], categories=PeriodIndex(...))
        cls = categories.dtype.construct_array_type()
        values = maybe_cast_to_extension_array(cls, values)
        if not isinstance(values, cls):
            # exception raised in _from_sequence
            values = ensure_object(values)
            categories = ensure_object(categories)
    elif not dtype_equal:
        values = ensure_object(values)
        categories = ensure_object(categories)

    if isinstance(categories, ABCIndexClass):
        return coerce_indexer_dtype(categories.get_indexer_for(values), categories)

    # Only hit here when we've already coerced to object dtypee.

    hash_klass, vals = _get_data_algo(values)
    _, cats = _get_data_algo(categories)
    t = hash_klass(len(cats))
    t.map_locations(cats)
    return coerce_indexer_dtype(t.lookup(vals), cats)


def recode_for_categories(codes: np.ndarray, old_categories, new_categories):
    """
    Convert a set of codes for to a new set of categories

    Parameters
    ----------
    codes : np.ndarray
    old_categories, new_categories : Index

    Returns
    -------
    new_codes : np.ndarray[np.int64]

    Examples
    --------
    >>> old_cat = pd.Index(['b', 'a', 'c'])
    >>> new_cat = pd.Index(['a', 'b'])
    >>> codes = np.array([0, 1, 1, 2])
    >>> recode_for_categories(codes, old_cat, new_cat)
    array([ 1,  0,  0, -1], dtype=int8)
    """
    if len(old_categories) == 0:
        # All null anyway, so just retain the nulls
        return codes.copy()
    elif new_categories.equals(old_categories):
        # Same categories, so no need to actually recode
        return codes.copy()
    indexer = coerce_indexer_dtype(
        new_categories.get_indexer(old_categories), new_categories
    )
    new_codes = take_1d(indexer, codes.copy(), fill_value=-1)
    return new_codes


def factorize_from_iterable(values):
    """
    Factorize an input `values` into `categories` and `codes`. Preserves
    categorical dtype in `categories`.

    *This is an internal function*

    Parameters
    ----------
    values : list-like

    Returns
    -------
    codes : ndarray
    categories : Index
        If `values` has a categorical dtype, then `categories` is
        a CategoricalIndex keeping the categories and order of `values`.
    """
    if not is_list_like(values):
        raise TypeError("Input must be list-like")

    if is_categorical_dtype(values):
        values = extract_array(values)
        # The Categorical we want to build has the same categories
        # as values but its codes are by def [0, ..., len(n_categories) - 1]
        cat_codes = np.arange(len(values.categories), dtype=values.codes.dtype)
        categories = Categorical.from_codes(cat_codes, dtype=values.dtype)
        codes = values.codes
    else:
        # The value of ordered is irrelevant since we don't use cat as such,
        # but only the resulting categories, the order of which is independent
        # from ordered. Set ordered to False as default. See GH #15457
        cat = Categorical(values, ordered=False)
        categories = cat.categories
        codes = cat.codes
    return codes, categories


def factorize_from_iterables(iterables):
    """
    A higher-level wrapper over `factorize_from_iterable`.

    *This is an internal function*

    Parameters
    ----------
    iterables : list-like of list-likes

    Returns
    -------
    codes_list : list of ndarrays
    categories_list : list of Indexes

    Notes
    -----
    See `factorize_from_iterable` for more info.
    """
    if len(iterables) == 0:
        # For consistency, it should return a list of 2 lists.
        return [[], []]
    return map(list, zip(*(factorize_from_iterable(it) for it in iterables)))<|MERGE_RESOLUTION|>--- conflicted
+++ resolved
@@ -1193,8 +1193,9 @@
     __le__ = _cat_compare_op(operator.le)
     __ge__ = _cat_compare_op(operator.ge)
 
-<<<<<<< HEAD
-=======
+    # -------------------------------------------------------------
+    # Validators; ideally these can be de-duplicated
+
     def _validate_insert_value(self, value) -> int:
         code = self.categories.get_indexer([value])
         if (code == -1) and not (is_scalar(value) and isna(value)):
@@ -1244,7 +1245,8 @@
             )
         return fill_value
 
->>>>>>> 7584e590
+    # -------------------------------------------------------------
+
     def __array__(self, dtype=None) -> np.ndarray:
         """
         The numpy array interface.
@@ -1731,35 +1733,6 @@
 
     def _from_backing_data(self, arr: np.ndarray) -> "Categorical":
         return self._constructor(arr, dtype=self.dtype, fastpath=True)
-
-    def _validate_fill_value(self, fill_value) -> int:
-        """
-        Convert a user-facing fill_value to a representation to use with our
-        underlying ndarray, raising ValueError if this is not possible.
-
-        Parameters
-        ----------
-        fill_value : object
-
-        Returns
-        -------
-        fill_value : int
-
-        Raises
-        ------
-        ValueError
-        """
-
-        if isna(fill_value):
-            fill_value = -1
-        elif fill_value in self.categories:
-            fill_value = self.categories.get_loc(fill_value)
-        else:
-            raise ValueError(
-                f"'fill_value={fill_value}' is not present "
-                "in this Categorical's categories"
-            )
-        return fill_value
 
     # ------------------------------------------------------------------
 
