"""
SparseArray data structure
"""
from collections import abc
import numbers
import operator
<<<<<<< HEAD
from typing import Any, Callable, Sequence, Type, TypeVar, Union
=======
from typing import Any, Callable, Type, TypeVar, Union
>>>>>>> 524fc9c6
import warnings

import numpy as np

from pandas._libs import lib
import pandas._libs.sparse as splib
from pandas._libs.sparse import BlockIndex, IntIndex, SparseIndex
from pandas._libs.tslibs import NaT
from pandas._typing import Scalar
from pandas.compat.numpy import function as nv
from pandas.errors import PerformanceWarning

from pandas.core.dtypes.cast import (
    astype_nansafe,
    construct_1d_arraylike_from_scalar,
    find_common_type,
    infer_dtype_from_scalar,
    maybe_box_datetimelike,
)
from pandas.core.dtypes.common import (
    is_array_like,
    is_bool_dtype,
    is_datetime64_any_dtype,
    is_datetime64tz_dtype,
    is_dtype_equal,
    is_integer,
    is_object_dtype,
    is_scalar,
    is_string_dtype,
    pandas_dtype,
)
from pandas.core.dtypes.generic import ABCIndexClass, ABCSeries
from pandas.core.dtypes.missing import isna, na_value_for_dtype, notna

import pandas.core.algorithms as algos
from pandas.core.arraylike import OpsMixin
from pandas.core.arrays import ExtensionArray
from pandas.core.arrays.sparse.dtype import SparseDtype
from pandas.core.base import PandasObject
import pandas.core.common as com
from pandas.core.construction import extract_array, sanitize_array
from pandas.core.indexers import check_array_indexer
from pandas.core.missing import interpolate_2d
from pandas.core.nanops import check_below_min_count
import pandas.core.ops as ops

import pandas.io.formats.printing as printing

# ----------------------------------------------------------------------------
# Array

SparseArrayT = TypeVar("SparseArrayT", bound="SparseArray")

_sparray_doc_kwargs = dict(klass="SparseArray")


def _get_fill(arr: "SparseArray") -> np.ndarray:
    """
    Create a 0-dim ndarray containing the fill value

    Parameters
    ----------
    arr : SparseArray

    Returns
    -------
    fill_value : ndarray
        0-dim ndarray with just the fill value.

    Notes
    -----
    coerce fill_value to arr dtype if possible
    int64 SparseArray can have NaN as fill_value if there is no missing
    """
    try:
        return np.asarray(arr.fill_value, dtype=arr.dtype.subtype)
    except ValueError:
        return np.asarray(arr.fill_value)


def _sparse_array_op(
    left: "SparseArray", right: "SparseArray", op: Callable, name: str
) -> Any:
    """
    Perform a binary operation between two arrays.

    Parameters
    ----------
    left : Union[SparseArray, ndarray]
    right : Union[SparseArray, ndarray]
    op : Callable
        The binary operation to perform
    name str
        Name of the callable.

    Returns
    -------
    SparseArray
    """
    if name.startswith("__"):
        # For lookups in _libs.sparse we need non-dunder op name
        name = name[2:-2]

    # dtype used to find corresponding sparse method
    ltype = left.dtype.subtype
    rtype = right.dtype.subtype

    if not is_dtype_equal(ltype, rtype):
        subtype = find_common_type([ltype, rtype])
        ltype = SparseDtype(subtype, left.fill_value)
        rtype = SparseDtype(subtype, right.fill_value)

        # TODO(GH-23092): pass copy=False. Need to fix astype_nansafe
        left = left.astype(ltype)
        right = right.astype(rtype)
        dtype = ltype.subtype
    else:
        dtype = ltype

    # dtype the result must have
    result_dtype = None

    if left.sp_index.ngaps == 0 or right.sp_index.ngaps == 0:
        with np.errstate(all="ignore"):
            result = op(left.to_dense(), right.to_dense())
            fill = op(_get_fill(left), _get_fill(right))

        if left.sp_index.ngaps == 0:
            index = left.sp_index
        else:
            index = right.sp_index
    elif left.sp_index.equals(right.sp_index):
        with np.errstate(all="ignore"):
            result = op(left.sp_values, right.sp_values)
            fill = op(_get_fill(left), _get_fill(right))
        index = left.sp_index
    else:
        if name[0] == "r":
            left, right = right, left
            name = name[1:]

        if name in ("and", "or", "xor") and dtype == "bool":
            opname = f"sparse_{name}_uint8"
            # to make template simple, cast here
            left_sp_values = left.sp_values.view(np.uint8)
            right_sp_values = right.sp_values.view(np.uint8)
            result_dtype = bool
        else:
            opname = f"sparse_{name}_{dtype}"
            left_sp_values = left.sp_values
            right_sp_values = right.sp_values

        sparse_op = getattr(splib, opname)

        with np.errstate(all="ignore"):
            result, index, fill = sparse_op(
                left_sp_values,
                left.sp_index,
                left.fill_value,
                right_sp_values,
                right.sp_index,
                right.fill_value,
            )

    if result_dtype is None:
        result_dtype = result.dtype

    return _wrap_result(name, result, index, fill, dtype=result_dtype)


def _wrap_result(name, data, sparse_index, fill_value, dtype=None):
    """
    wrap op result to have correct dtype
    """
    if name.startswith("__"):
        # e.g. __eq__ --> eq
        name = name[2:-2]

    if name in ("eq", "ne", "lt", "gt", "le", "ge"):
        dtype = bool

    fill_value = lib.item_from_zerodim(fill_value)

    if is_bool_dtype(dtype):
        # fill_value may be np.bool_
        fill_value = bool(fill_value)
    return SparseArray(
        data, sparse_index=sparse_index, fill_value=fill_value, dtype=dtype
    )


class SparseArray(OpsMixin, PandasObject, ExtensionArray):
    """
    An ExtensionArray for storing sparse data.

    .. versionchanged:: 0.24.0

       Implements the ExtensionArray interface.

    Parameters
    ----------
    data : array-like
        A dense array of values to store in the SparseArray. This may contain
        `fill_value`.
    sparse_index : SparseIndex, optional
    index : Index
    fill_value : scalar, optional
        Elements in `data` that are `fill_value` are not stored in the
        SparseArray. For memory savings, this should be the most common value
        in `data`. By default, `fill_value` depends on the dtype of `data`:

        =========== ==========
        data.dtype  na_value
        =========== ==========
        float       ``np.nan``
        int         ``0``
        bool        False
        datetime64  ``pd.NaT``
        timedelta64 ``pd.NaT``
        =========== ==========

        The fill value is potentially specified in three ways. In order of
        precedence, these are

        1. The `fill_value` argument
        2. ``dtype.fill_value`` if `fill_value` is None and `dtype` is
           a ``SparseDtype``
        3. ``data.dtype.fill_value`` if `fill_value` is None and `dtype`
           is not a ``SparseDtype`` and `data` is a ``SparseArray``.

    kind : {'integer', 'block'}, default 'integer'
        The type of storage for sparse locations.

        * 'block': Stores a `block` and `block_length` for each
          contiguous *span* of sparse values. This is best when
          sparse data tends to be clumped together, with large
          regions of ``fill-value`` values between sparse values.
        * 'integer': uses an integer to store the location of
          each sparse value.

    dtype : np.dtype or SparseDtype, optional
        The dtype to use for the SparseArray. For numpy dtypes, this
        determines the dtype of ``self.sp_values``. For SparseDtype,
        this determines ``self.sp_values`` and ``self.fill_value``.
    copy : bool, default False
        Whether to explicitly copy the incoming `data` array.

    Attributes
    ----------
    None

    Methods
    -------
    None

    Examples
    --------
    >>> from pandas.arrays import SparseArray
    >>> arr = SparseArray([0, 0, 1, 2])
    >>> arr
    [0, 0, 1, 2]
    Fill: 0
    IntIndex
    Indices: array([2, 3], dtype=int32)
    """

    _subtyp = "sparse_array"  # register ABCSparseArray
    _hidden_attrs = PandasObject._hidden_attrs | frozenset(["get_values"])
    _sparse_index: SparseIndex

    def __init__(
        self,
        data,
        sparse_index=None,
        index=None,
        fill_value=None,
        kind="integer",
        dtype=None,
        copy=False,
    ):

        if fill_value is None and isinstance(dtype, SparseDtype):
            fill_value = dtype.fill_value

        if isinstance(data, type(self)):
            # disable normal inference on dtype, sparse_index, & fill_value
            if sparse_index is None:
                sparse_index = data.sp_index
            if fill_value is None:
                fill_value = data.fill_value
            if dtype is None:
                dtype = data.dtype
            # TODO: make kind=None, and use data.kind?
            data = data.sp_values

        # Handle use-provided dtype
        if isinstance(dtype, str):
            # Two options: dtype='int', regular numpy dtype
            # or dtype='Sparse[int]', a sparse dtype
            try:
                dtype = SparseDtype.construct_from_string(dtype)
            except TypeError:
                dtype = pandas_dtype(dtype)

        if isinstance(dtype, SparseDtype):
            if fill_value is None:
                fill_value = dtype.fill_value
            dtype = dtype.subtype

        if index is not None and not is_scalar(data):
            raise Exception("must only pass scalars with an index")

        if is_scalar(data):
            if index is not None and data is None:
                data = np.nan

            if index is not None:
                npoints = len(index)
            elif sparse_index is None:
                npoints = 1
            else:
                npoints = sparse_index.length

            dtype = infer_dtype_from_scalar(data)[0]
            data = construct_1d_arraylike_from_scalar(data, npoints, dtype)

        if dtype is not None:
            dtype = pandas_dtype(dtype)

        # TODO: disentangle the fill_value dtype inference from
        # dtype inference
        if data is None:
            # TODO: What should the empty dtype be? Object or float?
            data = np.array([], dtype=dtype)

        if not is_array_like(data):
            try:
                # probably shared code in sanitize_series

                data = sanitize_array(data, index=None)
            except ValueError:
                # NumPy may raise a ValueError on data like [1, []]
                # we retry with object dtype here.
                if dtype is None:
                    dtype = object
                    data = np.atleast_1d(np.asarray(data, dtype=dtype))
                else:
                    raise

        if copy:
            # TODO: avoid double copy when dtype forces cast.
            data = data.copy()

        if fill_value is None:
            fill_value_dtype = data.dtype if dtype is None else dtype
            if fill_value_dtype is None:
                fill_value = np.nan
            else:
                fill_value = na_value_for_dtype(fill_value_dtype)

        if isinstance(data, type(self)) and sparse_index is None:
            sparse_index = data._sparse_index
            sparse_values = np.asarray(data.sp_values, dtype=dtype)
        elif sparse_index is None:
            data = extract_array(data, extract_numpy=True)
            if not isinstance(data, np.ndarray):
                # EA
                if is_datetime64tz_dtype(data.dtype):
                    warnings.warn(
                        f"Creating SparseArray from {data.dtype} data "
                        "loses timezone information.  Cast to object before "
                        "sparse to retain timezone information.",
                        UserWarning,
                        stacklevel=2,
                    )
                    data = np.asarray(data, dtype="datetime64[ns]")
                data = np.asarray(data)
            sparse_values, sparse_index, fill_value = make_sparse(
                data, kind=kind, fill_value=fill_value, dtype=dtype
            )
        else:
            sparse_values = np.asarray(data, dtype=dtype)
            if len(sparse_values) != sparse_index.npoints:
                raise AssertionError(
                    f"Non array-like type {type(sparse_values)} must "
                    "have the same length as the index"
                )
        self._sparse_index = sparse_index
        self._sparse_values = sparse_values
        self._dtype = SparseDtype(sparse_values.dtype, fill_value)

    @classmethod
    def _simple_new(
        cls: Type[SparseArrayT],
        sparse_array: np.ndarray,
        sparse_index: SparseIndex,
        dtype: SparseDtype,
    ) -> SparseArrayT:
        new = object.__new__(cls)
        new._sparse_index = sparse_index
        new._sparse_values = sparse_array
        new._dtype = dtype
        return new

    @classmethod
    def from_spmatrix(cls, data):
        """
        Create a SparseArray from a scipy.sparse matrix.

        .. versionadded:: 0.25.0

        Parameters
        ----------
        data : scipy.sparse.sp_matrix
            This should be a SciPy sparse matrix where the size
            of the second dimension is 1. In other words, a
            sparse matrix with a single column.

        Returns
        -------
        SparseArray

        Examples
        --------
        >>> import scipy.sparse
        >>> mat = scipy.sparse.coo_matrix((4, 1))
        >>> pd.arrays.SparseArray.from_spmatrix(mat)
        [0.0, 0.0, 0.0, 0.0]
        Fill: 0.0
        IntIndex
        Indices: array([], dtype=int32)
        """
        length, ncol = data.shape

        if ncol != 1:
            raise ValueError(f"'data' must have a single column, not '{ncol}'")

        # our sparse index classes require that the positions be strictly
        # increasing. So we need to sort loc, and arr accordingly.
        data = data.tocsc()
        data.sort_indices()
        arr = data.data
        idx = data.indices

        zero = np.array(0, dtype=arr.dtype).item()
        dtype = SparseDtype(arr.dtype, zero)
        index = IntIndex(length, idx)

        return cls._simple_new(arr, index, dtype)

    def __array__(self, dtype=None) -> np.ndarray:
        fill_value = self.fill_value

        if self.sp_index.ngaps == 0:
            # Compat for na dtype and int values.
            return self.sp_values
        if dtype is None:
            # Can NumPy represent this type?
            # If not, `np.result_type` will raise. We catch that
            # and return object.
            if is_datetime64_any_dtype(self.sp_values.dtype):
                # However, we *do* special-case the common case of
                # a datetime64 with pandas NaT.
                if fill_value is NaT:
                    # Can't put pd.NaT in a datetime64[ns]
                    fill_value = np.datetime64("NaT")
            try:
                dtype = np.result_type(self.sp_values.dtype, type(fill_value))
            except TypeError:
                dtype = object

        out = np.full(self.shape, fill_value, dtype=dtype)
        out[self.sp_index.to_int_index().indices] = self.sp_values
        return out

    def __setitem__(self, key, value):
        # I suppose we could allow setting of non-fill_value elements.
        # TODO(SparseArray.__setitem__): remove special cases in
        # ExtensionBlock.where
        msg = "SparseArray does not support item assignment via setitem"
        raise TypeError(msg)

    @classmethod
    def _from_sequence(cls, scalars, *, dtype=None, copy=False):
        return cls(scalars, dtype=dtype)

    @classmethod
    def _from_factorized(cls, values, original):
        return cls(values, dtype=original.dtype)

    # ------------------------------------------------------------------------
    # Data
    # ------------------------------------------------------------------------
    @property
    def sp_index(self):
        """
        The SparseIndex containing the location of non- ``fill_value`` points.
        """
        return self._sparse_index

    @property
    def sp_values(self) -> np.ndarray:
        """
        An ndarray containing the non- ``fill_value`` values.

        Examples
        --------
        >>> s = SparseArray([0, 0, 1, 0, 2], fill_value=0)
        >>> s.sp_values
        array([1, 2])
        """
        return self._sparse_values

    @property
    def dtype(self):
        return self._dtype

    @property
    def fill_value(self):
        """
        Elements in `data` that are `fill_value` are not stored.

        For memory savings, this should be the most common value in the array.
        """
        return self.dtype.fill_value

    @fill_value.setter
    def fill_value(self, value):
        self._dtype = SparseDtype(self.dtype.subtype, value)

    @property
    def kind(self) -> str:
        """
        The kind of sparse index for this array. One of {'integer', 'block'}.
        """
        if isinstance(self.sp_index, IntIndex):
            return "integer"
        else:
            return "block"

    @property
    def _valid_sp_values(self):
        sp_vals = self.sp_values
        mask = notna(sp_vals)
        return sp_vals[mask]

    def __len__(self) -> int:
        return self.sp_index.length

    @property
    def _null_fill_value(self):
        return self._dtype._is_na_fill_value

    def _fill_value_matches(self, fill_value):
        if self._null_fill_value:
            return isna(fill_value)
        else:
            return self.fill_value == fill_value

    @property
    def nbytes(self) -> int:
        return self.sp_values.nbytes + self.sp_index.nbytes

    @property
    def density(self):
        """
        The percent of non- ``fill_value`` points, as decimal.

        Examples
        --------
        >>> s = SparseArray([0, 0, 1, 1, 1], fill_value=0)
        >>> s.density
        0.6
        """
        return float(self.sp_index.npoints) / float(self.sp_index.length)

    @property
    def npoints(self) -> int:
        """
        The number of non- ``fill_value`` points.

        Examples
        --------
        >>> s = SparseArray([0, 0, 1, 1, 1], fill_value=0)
        >>> s.npoints
        3
        """
        return self.sp_index.npoints

    def isna(self):
        # If null fill value, we want SparseDtype[bool, true]
        # to preserve the same memory usage.
        dtype = SparseDtype(bool, self._null_fill_value)
        return type(self)._simple_new(isna(self.sp_values), self.sp_index, dtype)

    def fillna(self, value=None, method=None, limit=None):
        """
        Fill missing values with `value`.

        Parameters
        ----------
        value : scalar, optional
        method : str, optional

            .. warning::

               Using 'method' will result in high memory use,
               as all `fill_value` methods will be converted to
               an in-memory ndarray

        limit : int, optional

        Returns
        -------
        SparseArray

        Notes
        -----
        When `value` is specified, the result's ``fill_value`` depends on
        ``self.fill_value``. The goal is to maintain low-memory use.

        If ``self.fill_value`` is NA, the result dtype will be
        ``SparseDtype(self.dtype, fill_value=value)``. This will preserve
        amount of memory used before and after filling.

        When ``self.fill_value`` is not NA, the result dtype will be
        ``self.dtype``. Again, this preserves the amount of memory used.
        """
        if (method is None and value is None) or (
            method is not None and value is not None
        ):
            raise ValueError("Must specify one of 'method' or 'value'.")

        elif method is not None:
            msg = "fillna with 'method' requires high memory usage."
            warnings.warn(msg, PerformanceWarning)
            filled = interpolate_2d(np.asarray(self), method=method, limit=limit)
            return type(self)(filled, fill_value=self.fill_value)

        else:
            new_values = np.where(isna(self.sp_values), value, self.sp_values)

            if self._null_fill_value:
                # This is essentially just updating the dtype.
                new_dtype = SparseDtype(self.dtype.subtype, fill_value=value)
            else:
                new_dtype = self.dtype

        return self._simple_new(new_values, self._sparse_index, new_dtype)

    def shift(self, periods=1, fill_value=None):

        if not len(self) or periods == 0:
            return self.copy()

        if isna(fill_value):
            fill_value = self.dtype.na_value

        subtype = np.result_type(fill_value, self.dtype.subtype)

        if subtype != self.dtype.subtype:
            # just coerce up front
            arr = self.astype(SparseDtype(subtype, self.fill_value))
        else:
            arr = self

        empty = self._from_sequence(
            [fill_value] * min(abs(periods), len(self)), dtype=arr.dtype
        )

        if periods > 0:
            a = empty
            b = arr[:-periods]
        else:
            a = arr[abs(periods) :]
            b = empty
        return arr._concat_same_type([a, b])

    def _first_fill_value_loc(self):
        """
        Get the location of the first missing value.

        Returns
        -------
        int
        """
        if len(self) == 0 or self.sp_index.npoints == len(self):
            return -1

        indices = self.sp_index.to_int_index().indices
        if not len(indices) or indices[0] > 0:
            return 0

        diff = indices[1:] - indices[:-1]
        return np.searchsorted(diff, 2) + 1

    def unique(self):
        uniques = list(algos.unique(self.sp_values))
        fill_loc = self._first_fill_value_loc()
        if fill_loc >= 0:
            uniques.insert(fill_loc, self.fill_value)
        return type(self)._from_sequence(uniques, dtype=self.dtype)

    def _values_for_factorize(self):
        # Still override this for hash_pandas_object
        return np.asarray(self), self.fill_value

    def factorize(self, na_sentinel=-1):
        # Currently, ExtensionArray.factorize -> Tuple[ndarray, EA]
        # The sparsity on this is backwards from what Sparse would want. Want
        # ExtensionArray.factorize -> Tuple[EA, EA]
        # Given that we have to return a dense array of codes, why bother
        # implementing an efficient factorize?
        codes, uniques = algos.factorize(np.asarray(self), na_sentinel=na_sentinel)
        uniques = SparseArray(uniques, dtype=self.dtype)
        return codes, uniques

    def value_counts(self, dropna=True):
        """
        Returns a Series containing counts of unique values.

        Parameters
        ----------
        dropna : boolean, default True
            Don't include counts of NaN, even if NaN is in sp_values.

        Returns
        -------
        counts : Series
        """
        from pandas import Index, Series

        keys, counts = algos.value_counts_arraylike(self.sp_values, dropna=dropna)
        fcounts = self.sp_index.ngaps
        if fcounts > 0 and (not self._null_fill_value or not dropna):
            mask = isna(keys) if self._null_fill_value else keys == self.fill_value
            if mask.any():
                counts[mask] += fcounts
            else:
                keys = np.insert(keys, 0, self.fill_value)
                counts = np.insert(counts, 0, fcounts)

        if not isinstance(keys, ABCIndexClass):
            keys = Index(keys)
        return Series(counts, index=keys)

    # --------
    # Indexing
    # --------

    def __getitem__(self, key):

        if isinstance(key, tuple):
            if len(key) > 1:
                raise IndexError("too many indices for array.")
            key = key[0]

        if is_integer(key):
            return self._get_val_at(key)
        elif isinstance(key, tuple):
            data_slice = self.to_dense()[key]
        elif isinstance(key, slice):
            # special case to preserve dtypes
            if key == slice(None):
                return self.copy()
            # TODO: this logic is surely elsewhere
            # TODO: this could be more efficient
            indices = np.arange(len(self), dtype=np.int32)[key]
            return self.take(indices)
        else:
            # TODO: I think we can avoid densifying when masking a
            # boolean SparseArray with another. Need to look at the
            # key's fill_value for True / False, and then do an intersection
            # on the indices of the sp_values.
            if isinstance(key, SparseArray):
                if is_bool_dtype(key):
                    key = key.to_dense()
                else:
                    key = np.asarray(key)

            key = check_array_indexer(self, key)

            if com.is_bool_indexer(key):

                return self.take(np.arange(len(key), dtype=np.int32)[key])
            elif hasattr(key, "__len__"):
                return self.take(key)
            else:
                raise ValueError(f"Cannot slice with '{key}'")

        return type(self)(data_slice, kind=self.kind)

    def _get_val_at(self, loc):
        n = len(self)
        if loc < 0:
            loc += n

        if loc >= n or loc < 0:
            raise IndexError("Out of bounds access")

        sp_loc = self.sp_index.lookup(loc)
        if sp_loc == -1:
            return self.fill_value
        else:
            val = self.sp_values[sp_loc]
            val = maybe_box_datetimelike(val, self.sp_values.dtype)
            return val

    def take(self, indices, *, allow_fill=False, fill_value=None) -> "SparseArray":
        if is_scalar(indices):
            raise ValueError(f"'indices' must be an array, not a scalar '{indices}'.")
        indices = np.asarray(indices, dtype=np.int32)

        if indices.size == 0:
            result = np.array([], dtype="object")
            kwargs = {"dtype": self.dtype}
        elif allow_fill:
            result = self._take_with_fill(indices, fill_value=fill_value)
            kwargs = {}
        else:
            result = self._take_without_fill(indices)
            kwargs = {"dtype": self.dtype}

        return type(self)(result, fill_value=self.fill_value, kind=self.kind, **kwargs)

    def _take_with_fill(self, indices, fill_value=None) -> np.ndarray:
        if fill_value is None:
            fill_value = self.dtype.na_value

        if indices.min() < -1:
            raise ValueError(
                "Invalid value in 'indices'. Must be between -1 "
                "and the length of the array."
            )

        if indices.max() >= len(self):
            raise IndexError("out of bounds value in 'indices'.")

        if len(self) == 0:
            # Empty... Allow taking only if all empty
            if (indices == -1).all():
                dtype = np.result_type(self.sp_values, type(fill_value))
                taken = np.empty_like(indices, dtype=dtype)
                taken.fill(fill_value)
                return taken
            else:
                raise IndexError("cannot do a non-empty take from an empty axes.")

        # sp_indexer may be -1 for two reasons
        # 1.) we took for an index of -1 (new)
        # 2.) we took a value that was self.fill_value (old)
        sp_indexer = self.sp_index.lookup_array(indices)
        new_fill_indices = indices == -1
        old_fill_indices = (sp_indexer == -1) & ~new_fill_indices

        if self.sp_index.npoints == 0 and old_fill_indices.all():
            # We've looked up all valid points on an all-sparse array.
            taken = np.full(
                sp_indexer.shape, fill_value=self.fill_value, dtype=self.dtype.subtype
            )

        elif self.sp_index.npoints == 0:
            # Avoid taking from the empty self.sp_values
            _dtype = np.result_type(self.dtype.subtype, type(fill_value))
            taken = np.full(sp_indexer.shape, fill_value=fill_value, dtype=_dtype)
        else:
            taken = self.sp_values.take(sp_indexer)

            # Fill in two steps.
            # Old fill values
            # New fill values
            # potentially coercing to a new dtype at each stage.

            m0 = sp_indexer[old_fill_indices] < 0
            m1 = sp_indexer[new_fill_indices] < 0

            result_type = taken.dtype

            if m0.any():
                result_type = np.result_type(result_type, type(self.fill_value))
                taken = taken.astype(result_type)
                taken[old_fill_indices] = self.fill_value

            if m1.any():
                result_type = np.result_type(result_type, type(fill_value))
                taken = taken.astype(result_type)
                taken[new_fill_indices] = fill_value

        return taken

    def _take_without_fill(self, indices) -> Union[np.ndarray, "SparseArray"]:
        to_shift = indices < 0
        indices = indices.copy()

        n = len(self)

        if (indices.max() >= n) or (indices.min() < -n):
            if n == 0:
                raise IndexError("cannot do a non-empty take from an empty axes.")
            else:
                raise IndexError("out of bounds value in 'indices'.")

        if to_shift.any():
            indices[to_shift] += n

        if self.sp_index.npoints == 0:
            # edge case in take...
            # I think just return
            out = np.full(
                indices.shape,
                self.fill_value,
                dtype=np.result_type(type(self.fill_value)),
            )
            arr, sp_index, fill_value = make_sparse(out, fill_value=self.fill_value)
            return type(self)(arr, sparse_index=sp_index, fill_value=fill_value)

        sp_indexer = self.sp_index.lookup_array(indices)
        taken = self.sp_values.take(sp_indexer)
        fillable = sp_indexer < 0

        if fillable.any():
            # TODO: may need to coerce array to fill value
            result_type = np.result_type(taken, type(self.fill_value))
            taken = taken.astype(result_type)
            taken[fillable] = self.fill_value

        return taken

    def searchsorted(self, v, side="left", sorter=None):
        msg = "searchsorted requires high memory usage."
        warnings.warn(msg, PerformanceWarning, stacklevel=2)
        if not is_scalar(v):
            v = np.asarray(v)
        v = np.asarray(v)
        return np.asarray(self, dtype=self.dtype.subtype).searchsorted(v, side, sorter)

    def copy(self: SparseArrayT) -> SparseArrayT:
        values = self.sp_values.copy()
        return self._simple_new(values, self.sp_index, self.dtype)

    @classmethod
    def _concat_same_type(
        cls: Type[SparseArrayT], to_concat: Sequence[SparseArrayT]
    ) -> SparseArrayT:
        fill_value = to_concat[0].fill_value

        values = []
        length = 0

        if to_concat:
            sp_kind = to_concat[0].kind
        else:
            sp_kind = "integer"

        if sp_kind == "integer":
            indices = []

            for arr in to_concat:
                idx = arr.sp_index.to_int_index().indices.copy()
                idx += length  # TODO: wraparound
                length += arr.sp_index.length

                values.append(arr.sp_values)
                indices.append(idx)

            data = np.concatenate(values)
            indices = np.concatenate(indices)
            sp_index = IntIndex(length, indices)

        else:
            # when concatenating block indices, we don't claim that you'll
            # get an identical index as concating the values and then
            # creating a new index. We don't want to spend the time trying
            # to merge blocks across arrays in `to_concat`, so the resulting
            # BlockIndex may have more blocks.
            blengths = []
            blocs = []

            for arr in to_concat:
                idx = arr.sp_index.to_block_index()

                values.append(arr.sp_values)
                blocs.append(idx.blocs.copy() + length)
                blengths.append(idx.blengths)
                length += arr.sp_index.length

            data = np.concatenate(values)
            blocs = np.concatenate(blocs)
            blengths = np.concatenate(blengths)

            sp_index = BlockIndex(length, blocs, blengths)

        return cls(data, sparse_index=sp_index, fill_value=fill_value)

    def astype(self, dtype=None, copy=True):
        """
        Change the dtype of a SparseArray.

        The output will always be a SparseArray. To convert to a dense
        ndarray with a certain dtype, use :meth:`numpy.asarray`.

        Parameters
        ----------
        dtype : np.dtype or ExtensionDtype
            For SparseDtype, this changes the dtype of
            ``self.sp_values`` and the ``self.fill_value``.

            For other dtypes, this only changes the dtype of
            ``self.sp_values``.

        copy : bool, default True
            Whether to ensure a copy is made, even if not necessary.

        Returns
        -------
        SparseArray

        Examples
        --------
        >>> arr = pd.arrays.SparseArray([0, 0, 1, 2])
        >>> arr
        [0, 0, 1, 2]
        Fill: 0
        IntIndex
        Indices: array([2, 3], dtype=int32)

        >>> arr.astype(np.dtype('int32'))
        [0, 0, 1, 2]
        Fill: 0
        IntIndex
        Indices: array([2, 3], dtype=int32)

        Using a NumPy dtype with a different kind (e.g. float) will coerce
        just ``self.sp_values``.

        >>> arr.astype(np.dtype('float64'))
        ... # doctest: +NORMALIZE_WHITESPACE
        [0.0, 0.0, 1.0, 2.0]
        Fill: 0.0
        IntIndex
        Indices: array([2, 3], dtype=int32)

        Use a SparseDtype if you wish to be change the fill value as well.

        >>> arr.astype(SparseDtype("float64", fill_value=np.nan))
        ... # doctest: +NORMALIZE_WHITESPACE
        [nan, nan, 1.0, 2.0]
        Fill: nan
        IntIndex
        Indices: array([2, 3], dtype=int32)
        """
        if is_dtype_equal(dtype, self._dtype):
            if not copy:
                return self
            else:
                return self.copy()
        dtype = self.dtype.update_dtype(dtype)
        subtype = dtype._subtype_with_str
        # TODO copy=False is broken for astype_nansafe with int -> float, so cannot
        # passthrough copy keyword: https://github.com/pandas-dev/pandas/issues/34456
        sp_values = astype_nansafe(self.sp_values, subtype, copy=True)
        if sp_values is self.sp_values and copy:
            sp_values = sp_values.copy()

        return self._simple_new(sp_values, self.sp_index, dtype)

    def map(self, mapper):
        """
        Map categories using input correspondence (dict, Series, or function).

        Parameters
        ----------
        mapper : dict, Series, callable
            The correspondence from old values to new.

        Returns
        -------
        SparseArray
            The output array will have the same density as the input.
            The output fill value will be the result of applying the
            mapping to ``self.fill_value``

        Examples
        --------
        >>> arr = pd.arrays.SparseArray([0, 1, 2])
        >>> arr.map(lambda x: x + 10)
        [10, 11, 12]
        Fill: 10
        IntIndex
        Indices: array([1, 2], dtype=int32)

        >>> arr.map({0: 10, 1: 11, 2: 12})
        [10, 11, 12]
        Fill: 10
        IntIndex
        Indices: array([1, 2], dtype=int32)

        >>> arr.map(pd.Series([10, 11, 12], index=[0, 1, 2]))
        [10, 11, 12]
        Fill: 10
        IntIndex
        Indices: array([1, 2], dtype=int32)
        """
        # this is used in apply.
        # We get hit since we're an "is_extension_type" but regular extension
        # types are not hit. This may be worth adding to the interface.
        if isinstance(mapper, ABCSeries):
            mapper = mapper.to_dict()

        if isinstance(mapper, abc.Mapping):
            fill_value = mapper.get(self.fill_value, self.fill_value)
            sp_values = [mapper.get(x, None) for x in self.sp_values]
        else:
            fill_value = mapper(self.fill_value)
            sp_values = [mapper(x) for x in self.sp_values]

        return type(self)(sp_values, sparse_index=self.sp_index, fill_value=fill_value)

    def to_dense(self):
        """
        Convert SparseArray to a NumPy array.

        Returns
        -------
        arr : NumPy array
        """
        return np.asarray(self, dtype=self.sp_values.dtype)

    _internal_get_values = to_dense

    # ------------------------------------------------------------------------
    # IO
    # ------------------------------------------------------------------------
    def __setstate__(self, state):
        """Necessary for making this object picklable"""
        if isinstance(state, tuple):
            # Compat for pandas < 0.24.0
            nd_state, (fill_value, sp_index) = state
            sparse_values = np.array([])
            sparse_values.__setstate__(nd_state)

            self._sparse_values = sparse_values
            self._sparse_index = sp_index
            self._dtype = SparseDtype(sparse_values.dtype, fill_value)
        else:
            self.__dict__.update(state)

    def nonzero(self):
        if self.fill_value == 0:
            return (self.sp_index.to_int_index().indices,)
        else:
            return (self.sp_index.to_int_index().indices[self.sp_values != 0],)

    # ------------------------------------------------------------------------
    # Reductions
    # ------------------------------------------------------------------------

    def _reduce(self, name: str, *, skipna: bool = True, **kwargs):
        method = getattr(self, name, None)

        if method is None:
            raise TypeError(f"cannot perform {name} with type {self.dtype}")

        if skipna:
            arr = self
        else:
            arr = self.dropna()

        # we don't support these kwargs.
        # They should only be present when called via pandas, so do it here.
        # instead of in `any` / `all` (which will raise if they're present,
        # thanks to nv.validate
        kwargs.pop("filter_type", None)
        kwargs.pop("numeric_only", None)
        kwargs.pop("op", None)
        return getattr(arr, name)(**kwargs)

    def all(self, axis=None, *args, **kwargs):
        """
        Tests whether all elements evaluate True

        Returns
        -------
        all : bool

        See Also
        --------
        numpy.all
        """
        nv.validate_all(args, kwargs)

        values = self.sp_values

        if len(values) != len(self) and not np.all(self.fill_value):
            return False

        return values.all()

    def any(self, axis=0, *args, **kwargs):
        """
        Tests whether at least one of elements evaluate True

        Returns
        -------
        any : bool

        See Also
        --------
        numpy.any
        """
        nv.validate_any(args, kwargs)

        values = self.sp_values

        if len(values) != len(self) and np.any(self.fill_value):
            return True

        return values.any().item()

    def sum(self, axis: int = 0, min_count: int = 0, *args, **kwargs) -> Scalar:
        """
        Sum of non-NA/null values

        Parameters
        ----------
        axis : int, default 0
            Not Used. NumPy compatibility.
        min_count : int, default 0
            The required number of valid values to perform the summation. If fewer
            than ``min_count`` valid values are present, the result will be the missing
            value indicator for subarray type.
        *args, **kwargs
            Not Used. NumPy compatibility.

        Returns
        -------
        scalar
        """
        nv.validate_sum(args, kwargs)
        valid_vals = self._valid_sp_values
        sp_sum = valid_vals.sum()
        if self._null_fill_value:
            if check_below_min_count(valid_vals.shape, None, min_count):
                return na_value_for_dtype(self.dtype.subtype, compat=False)
            return sp_sum
        else:
            nsparse = self.sp_index.ngaps
            if check_below_min_count(valid_vals.shape, None, min_count - nsparse):
                return na_value_for_dtype(self.dtype.subtype, compat=False)
            return sp_sum + self.fill_value * nsparse

    def cumsum(self, axis=0, *args, **kwargs):
        """
        Cumulative sum of non-NA/null values.

        When performing the cumulative summation, any non-NA/null values will
        be skipped. The resulting SparseArray will preserve the locations of
        NaN values, but the fill value will be `np.nan` regardless.

        Parameters
        ----------
        axis : int or None
            Axis over which to perform the cumulative summation. If None,
            perform cumulative summation over flattened array.

        Returns
        -------
        cumsum : SparseArray
        """
        nv.validate_cumsum(args, kwargs)

        if axis is not None and axis >= self.ndim:  # Mimic ndarray behaviour.
            raise ValueError(f"axis(={axis}) out of bounds")

        if not self._null_fill_value:
            return SparseArray(self.to_dense()).cumsum()

        return SparseArray(
            self.sp_values.cumsum(),
            sparse_index=self.sp_index,
            fill_value=self.fill_value,
        )

    def mean(self, axis=0, *args, **kwargs):
        """
        Mean of non-NA/null values

        Returns
        -------
        mean : float
        """
        nv.validate_mean(args, kwargs)
        valid_vals = self._valid_sp_values
        sp_sum = valid_vals.sum()
        ct = len(valid_vals)

        if self._null_fill_value:
            return sp_sum / ct
        else:
            nsparse = self.sp_index.ngaps
            return (sp_sum + self.fill_value * nsparse) / (ct + nsparse)

    # ------------------------------------------------------------------------
    # Ufuncs
    # ------------------------------------------------------------------------

    _HANDLED_TYPES = (np.ndarray, numbers.Number)

    def __array_ufunc__(self, ufunc, method, *inputs, **kwargs):
        out = kwargs.get("out", ())

        for x in inputs + out:
            if not isinstance(x, self._HANDLED_TYPES + (SparseArray,)):
                return NotImplemented

        # for binary ops, use our custom dunder methods
        result = ops.maybe_dispatch_ufunc_to_dunder_op(
            self, ufunc, method, *inputs, **kwargs
        )
        if result is not NotImplemented:
            return result

        if len(inputs) == 1:
            # No alignment necessary.
            sp_values = getattr(ufunc, method)(self.sp_values, **kwargs)
            fill_value = getattr(ufunc, method)(self.fill_value, **kwargs)

            if isinstance(sp_values, tuple):
                # multiple outputs. e.g. modf
                arrays = tuple(
                    self._simple_new(
                        sp_value, self.sp_index, SparseDtype(sp_value.dtype, fv)
                    )
                    for sp_value, fv in zip(sp_values, fill_value)
                )
                return arrays
            elif is_scalar(sp_values):
                # e.g. reductions
                return sp_values

            return self._simple_new(
                sp_values, self.sp_index, SparseDtype(sp_values.dtype, fill_value)
            )

        result = getattr(ufunc, method)(*[np.asarray(x) for x in inputs], **kwargs)
        if out:
            if len(out) == 1:
                out = out[0]
            return out

        if type(result) is tuple:
            return tuple(type(self)(x) for x in result)
        elif method == "at":
            # no return value
            return None
        else:
            return type(self)(result)

    def __abs__(self):
        return np.abs(self)

    # ------------------------------------------------------------------------
    # Ops
    # ------------------------------------------------------------------------

    def _arith_method(self, other, op):
        op_name = op.__name__

        if isinstance(other, SparseArray):
            return _sparse_array_op(self, other, op, op_name)

        elif is_scalar(other):
            with np.errstate(all="ignore"):
                fill = op(_get_fill(self), np.asarray(other))
                result = op(self.sp_values, other)

            if op_name == "divmod":
                left, right = result
                lfill, rfill = fill
                return (
                    _wrap_result(op_name, left, self.sp_index, lfill),
                    _wrap_result(op_name, right, self.sp_index, rfill),
                )

            return _wrap_result(op_name, result, self.sp_index, fill)

        else:
            other = np.asarray(other)
            with np.errstate(all="ignore"):
                # TODO: look into _wrap_result
                if len(self) != len(other):
                    raise AssertionError(
                        f"length mismatch: {len(self)} vs. {len(other)}"
                    )
                if not isinstance(other, SparseArray):
                    dtype = getattr(other, "dtype", None)
                    other = SparseArray(other, fill_value=self.fill_value, dtype=dtype)
                return _sparse_array_op(self, other, op, op_name)

    def _cmp_method(self, other, op) -> "SparseArray":
        if not is_scalar(other) and not isinstance(other, type(self)):
            # convert list-like to ndarray
            other = np.asarray(other)

        if isinstance(other, np.ndarray):
            # TODO: make this more flexible than just ndarray...
            if len(self) != len(other):
                raise AssertionError(f"length mismatch: {len(self)} vs. {len(other)}")
            other = SparseArray(other, fill_value=self.fill_value)

        if isinstance(other, SparseArray):
            op_name = op.__name__.strip("_")
            return _sparse_array_op(self, other, op, op_name)
        else:
            with np.errstate(all="ignore"):
                fill_value = op(self.fill_value, other)
                result = op(self.sp_values, other)

            return type(self)(
                result,
                sparse_index=self.sp_index,
                fill_value=fill_value,
                dtype=np.bool_,
            )

    _logical_method = _cmp_method

    def _unary_method(self, op) -> "SparseArray":
        fill_value = op(np.array(self.fill_value)).item()
        values = op(self.sp_values)
        dtype = SparseDtype(values.dtype, fill_value)
        return type(self)._simple_new(values, self.sp_index, dtype)

    def __pos__(self) -> "SparseArray":
        return self._unary_method(operator.pos)

    def __neg__(self) -> "SparseArray":
        return self._unary_method(operator.neg)

    def __invert__(self) -> "SparseArray":
        return self._unary_method(operator.invert)

    # ----------
    # Formatting
    # -----------
    def __repr__(self) -> str:
        pp_str = printing.pprint_thing(self)
        pp_fill = printing.pprint_thing(self.fill_value)
        pp_index = printing.pprint_thing(self.sp_index)
        return f"{pp_str}\nFill: {pp_fill}\n{pp_index}"

    def _formatter(self, boxed=False):
        # Defer to the formatter from the GenericArrayFormatter calling us.
        # This will infer the correct formatter from the dtype of the values.
        return None


def make_sparse(arr: np.ndarray, kind="block", fill_value=None, dtype=None):
    """
    Convert ndarray to sparse format

    Parameters
    ----------
    arr : ndarray
    kind : {'block', 'integer'}
    fill_value : NaN or another value
    dtype : np.dtype, optional
    copy : bool, default False

    Returns
    -------
    (sparse_values, index, fill_value) : (ndarray, SparseIndex, Scalar)
    """
    assert isinstance(arr, np.ndarray)

    if arr.ndim > 1:
        raise TypeError("expected dimension <= 1 data")

    if fill_value is None:
        fill_value = na_value_for_dtype(arr.dtype)

    if isna(fill_value):
        mask = notna(arr)
    else:
        # cast to object comparison to be safe
        if is_string_dtype(arr.dtype):
            arr = arr.astype(object)

        if is_object_dtype(arr.dtype):
            # element-wise equality check method in numpy doesn't treat
            # each element type, eg. 0, 0.0, and False are treated as
            # same. So we have to check the both of its type and value.
            mask = splib.make_mask_object_ndarray(arr, fill_value)
        else:
            mask = arr != fill_value

    length = len(arr)
    if length != len(mask):
        # the arr is a SparseArray
        indices = mask.sp_index.indices
    else:
        indices = mask.nonzero()[0].astype(np.int32)

    index = make_sparse_index(length, indices, kind)
    sparsified_values = arr[mask]
    if dtype is not None:
        sparsified_values = astype_nansafe(sparsified_values, dtype=dtype)
    # TODO: copy
    return sparsified_values, index, fill_value


def make_sparse_index(length, indices, kind):

    if kind == "block" or isinstance(kind, BlockIndex):
        locs, lens = splib.get_blocks(indices)
        index = BlockIndex(length, locs, lens)
    elif kind == "integer" or isinstance(kind, IntIndex):
        index = IntIndex(length, indices)
    else:  # pragma: no cover
        raise ValueError("must be block or integer type")
    return index<|MERGE_RESOLUTION|>--- conflicted
+++ resolved
@@ -4,11 +4,7 @@
 from collections import abc
 import numbers
 import operator
-<<<<<<< HEAD
 from typing import Any, Callable, Sequence, Type, TypeVar, Union
-=======
-from typing import Any, Callable, Type, TypeVar, Union
->>>>>>> 524fc9c6
 import warnings
 
 import numpy as np
