--- conflicted
+++ resolved
@@ -44,11 +44,6 @@
 from pandas.core.dtypes.common import (
     is_array_like,
     is_bool_dtype,
-<<<<<<< HEAD
-    is_datetime64_any_dtype,
-=======
-    is_dtype_equal,
->>>>>>> c9de03ef
     is_integer,
     is_list_like,
     is_object_dtype,
