--- conflicted
+++ resolved
@@ -795,13 +795,6 @@
             key = check_array_indexer(self, key)
 
             if com.is_bool_indexer(key):
-<<<<<<< HEAD
-                # pandas\core\arrays\sparse\array.py:799: error: Argument 1 to
-                # "check_bool_indexer" has incompatible type "SparseArray";
-                # expected "Index"  [arg-type]
-                key = check_bool_indexer(self, key)  # type: ignore
-=======
->>>>>>> a1e53046
 
                 return self.take(np.arange(len(key), dtype=np.int32)[key])
             elif hasattr(key, "__len__"):
@@ -1475,46 +1468,11 @@
     def __pos__(self) -> "SparseArray":
         return self._unary_method(operator.pos)
 
-<<<<<<< HEAD
-    @classmethod
-    def _add_unary_ops(cls):
-        # pandas\core\arrays\sparse\array.py:1487: error: Unsupported operand
-        # type for unary + ("Type[SparseArray]")  [operator]
-        cls.__pos__ = cls._create_unary_method(operator.pos)  # type: ignore[operator]
-        # pandas\core\arrays\sparse\array.py:1488: error: Unsupported operand
-        # type for unary - ("Type[SparseArray]")  [operator]
-        cls.__neg__ = cls._create_unary_method(operator.neg)  # type: ignore[operator]
-        # pandas\core\arrays\sparse\array.py:1489: error: Unsupported operand
-        # type for ~ ("Type[SparseArray]")  [operator]
-        cls.__invert__ = cls._create_unary_method(  # type: ignore[operator]
-            operator.invert
-        )
-
-    @classmethod
-    def _add_comparison_ops(cls):
-        # pandas\core\arrays\sparse\array.py:1493: error: Unsupported left
-        # operand type for & ("Type[SparseArray]")  [operator]
-        cls.__and__ = cls._create_comparison_method(  # type: ignore[operator]
-            operator.and_
-        )
-        # pandas\core\arrays\sparse\array.py:1494: error: Unsupported left
-        # operand type for | ("Type[SparseArray]")  [operator]
-        cls.__or__ = cls._create_comparison_method(  # type: ignore[operator]
-            operator.or_
-        )
-        # pandas\core\arrays\sparse\array.py:1495: error: Unsupported left
-        # operand type for ^ ("Type[SparseArray]")  [operator]
-        cls.__xor__ = cls._create_arithmetic_method(  # type: ignore[operator]
-            operator.xor
-        )
-        super()._add_comparison_ops()
-=======
     def __neg__(self) -> "SparseArray":
         return self._unary_method(operator.neg)
 
     def __invert__(self) -> "SparseArray":
         return self._unary_method(operator.invert)
->>>>>>> a1e53046
 
     # ----------
     # Formatting
