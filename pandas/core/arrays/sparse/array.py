"""
SparseArray data structure
"""
from collections import abc
import numbers
import operator
from typing import Any, Callable, List, Type, TypeVar
import warnings

import numpy as np

from pandas._libs import index as libindex, lib
import pandas._libs.sparse as splib
from pandas._libs.sparse import BlockIndex, IntIndex, SparseIndex
from pandas._libs.tslibs import NaT
import pandas.compat as compat
from pandas.compat.numpy import function as nv
from pandas.errors import PerformanceWarning

from pandas.core.dtypes.cast import (
    astype_nansafe,
    construct_1d_arraylike_from_scalar,
    find_common_type,
    infer_dtype_from_scalar,
)
from pandas.core.dtypes.common import (
    is_array_like,
    is_bool_dtype,
    is_datetime64_any_dtype,
    is_dtype_equal,
    is_integer,
    is_object_dtype,
    is_scalar,
    is_string_dtype,
    pandas_dtype,
)
from pandas.core.dtypes.generic import ABCIndexClass, ABCSeries, ABCSparseArray
from pandas.core.dtypes.missing import isna, na_value_for_dtype, notna

import pandas.core.algorithms as algos
from pandas.core.arrays import ExtensionArray, ExtensionOpsMixin
from pandas.core.base import PandasObject
import pandas.core.common as com
from pandas.core.construction import sanitize_array
from pandas.core.missing import interpolate_2d
import pandas.core.ops as ops
from pandas.core.ops.common import unpack_zerodim_and_defer

import pandas.io.formats.printing as printing

from .dtype import SparseDtype

_SparseArrayT = TypeVar("_SparseArrayT", bound="SparseArray")

# ----------------------------------------------------------------------------
# Array


_sparray_doc_kwargs = dict(klass="SparseArray")


def _get_fill(arr: ABCSparseArray) -> np.ndarray:
    """
    Create a 0-dim ndarray containing the fill value

    Parameters
    ----------
    arr : SparseArray

    Returns
    -------
    fill_value : ndarray
        0-dim ndarray with just the fill value.

    Notes
    -----
    coerce fill_value to arr dtype if possible
    int64 SparseArray can have NaN as fill_value if there is no missing
    """
    try:
        return np.asarray(arr.fill_value, dtype=arr.dtype.subtype)
    except ValueError:
        return np.asarray(arr.fill_value)


def _sparse_array_op(
    left: ABCSparseArray, right: ABCSparseArray, op: Callable, name: str
) -> Any:
    """
    Perform a binary operation between two arrays.

    Parameters
    ----------
    left : Union[SparseArray, ndarray]
    right : Union[SparseArray, ndarray]
    op : Callable
        The binary operation to perform
    name str
        Name of the callable.

    Returns
    -------
    SparseArray
    """
    if name.startswith("__"):
        # For lookups in _libs.sparse we need non-dunder op name
        name = name[2:-2]

    # dtype used to find corresponding sparse method
    ltype = left.dtype.subtype
    rtype = right.dtype.subtype

    if not is_dtype_equal(ltype, rtype):
        subtype = find_common_type([ltype, rtype])
        ltype = SparseDtype(subtype, left.fill_value)
        rtype = SparseDtype(subtype, right.fill_value)

        # TODO(GH-23092): pass copy=False. Need to fix astype_nansafe
        left = left.astype(ltype)
        right = right.astype(rtype)
        dtype = ltype.subtype
    else:
        dtype = ltype

    # dtype the result must have
    result_dtype = None

    if left.sp_index.ngaps == 0 or right.sp_index.ngaps == 0:
        with np.errstate(all="ignore"):
            result = op(left.to_dense(), right.to_dense())
            fill = op(_get_fill(left), _get_fill(right))

        if left.sp_index.ngaps == 0:
            index = left.sp_index
        else:
            index = right.sp_index
    elif left.sp_index.equals(right.sp_index):
        with np.errstate(all="ignore"):
            result = op(left.sp_values, right.sp_values)
            fill = op(_get_fill(left), _get_fill(right))
        index = left.sp_index
    else:
        if name[0] == "r":
            left, right = right, left
            name = name[1:]

        if name in ("and", "or") and dtype == "bool":
            opname = f"sparse_{name}_uint8"
            # to make template simple, cast here
            left_sp_values = left.sp_values.view(np.uint8)
            right_sp_values = right.sp_values.view(np.uint8)
            result_dtype = np.bool
        else:
            opname = f"sparse_{name}_{dtype}"
            left_sp_values = left.sp_values
            right_sp_values = right.sp_values

        sparse_op = getattr(splib, opname)

        with np.errstate(all="ignore"):
            result, index, fill = sparse_op(
                left_sp_values,
                left.sp_index,
                left.fill_value,
                right_sp_values,
                right.sp_index,
                right.fill_value,
            )

    if result_dtype is None:
        result_dtype = result.dtype

    return _wrap_result(name, result, index, fill, dtype=result_dtype)


def _wrap_result(name, data, sparse_index, fill_value, dtype=None):
    """
    wrap op result to have correct dtype
    """
    if name.startswith("__"):
        # e.g. __eq__ --> eq
        name = name[2:-2]

    if name in ("eq", "ne", "lt", "gt", "le", "ge"):
        dtype = np.bool

    fill_value = lib.item_from_zerodim(fill_value)

    if is_bool_dtype(dtype):
        # fill_value may be np.bool_
        fill_value = bool(fill_value)
    return SparseArray(
        data, sparse_index=sparse_index, fill_value=fill_value, dtype=dtype
    )


class SparseArray(PandasObject, ExtensionArray, ExtensionOpsMixin):
    """
    An ExtensionArray for storing sparse data.

    .. versionchanged:: 0.24.0

       Implements the ExtensionArray interface.

    Parameters
    ----------
    data : array-like
        A dense array of values to store in the SparseArray. This may contain
        `fill_value`.
    sparse_index : SparseIndex, optional
    index : Index
    fill_value : scalar, optional
        Elements in `data` that are `fill_value` are not stored in the
        SparseArray. For memory savings, this should be the most common value
        in `data`. By default, `fill_value` depends on the dtype of `data`:

        =========== ==========
        data.dtype  na_value
        =========== ==========
        float       ``np.nan``
        int         ``0``
        bool        False
        datetime64  ``pd.NaT``
        timedelta64 ``pd.NaT``
        =========== ==========

        The fill value is potentially specified in three ways. In order of
        precedence, these are

        1. The `fill_value` argument
        2. ``dtype.fill_value`` if `fill_value` is None and `dtype` is
           a ``SparseDtype``
        3. ``data.dtype.fill_value`` if `fill_value` is None and `dtype`
           is not a ``SparseDtype`` and `data` is a ``SparseArray``.

    kind : {'integer', 'block'}, default 'integer'
        The type of storage for sparse locations.

        * 'block': Stores a `block` and `block_length` for each
          contiguous *span* of sparse values. This is best when
          sparse data tends to be clumped together, with large
          regions of ``fill-value`` values between sparse values.
        * 'integer': uses an integer to store the location of
          each sparse value.

    dtype : np.dtype or SparseDtype, optional
        The dtype to use for the SparseArray. For numpy dtypes, this
        determines the dtype of ``self.sp_values``. For SparseDtype,
        this determines ``self.sp_values`` and ``self.fill_value``.
    copy : bool, default False
        Whether to explicitly copy the incoming `data` array.

    Attributes
    ----------
    None

    Methods
    -------
    None
    """

    _pandas_ftype = "sparse"
    _subtyp = "sparse_array"  # register ABCSparseArray
    _deprecations = PandasObject._deprecations | frozenset(["get_values"])
    _sparse_index: SparseIndex

    def __init__(
        self,
        data,
        sparse_index=None,
        index=None,
        fill_value=None,
        kind="integer",
        dtype=None,
        copy=False,
    ):

        if fill_value is None and isinstance(dtype, SparseDtype):
            fill_value = dtype.fill_value

        if isinstance(data, type(self)):
            # disable normal inference on dtype, sparse_index, & fill_value
            if sparse_index is None:
                sparse_index = data.sp_index
            if fill_value is None:
                fill_value = data.fill_value
            if dtype is None:
                dtype = data.dtype
            # TODO: make kind=None, and use data.kind?
            data = data.sp_values

        # Handle use-provided dtype
        if isinstance(dtype, str):
            # Two options: dtype='int', regular numpy dtype
            # or dtype='Sparse[int]', a sparse dtype
            try:
                dtype = SparseDtype.construct_from_string(dtype)
            except TypeError:
                dtype = pandas_dtype(dtype)

        if isinstance(dtype, SparseDtype):
            if fill_value is None:
                fill_value = dtype.fill_value
            dtype = dtype.subtype

        if index is not None and not is_scalar(data):
            raise Exception("must only pass scalars with an index ")

        if is_scalar(data):
            if index is not None:
                if data is None:
                    data = np.nan

            if index is not None:
                npoints = len(index)
            elif sparse_index is None:
                npoints = 1
            else:
                npoints = sparse_index.length

            dtype = infer_dtype_from_scalar(data)[0]
            data = construct_1d_arraylike_from_scalar(data, npoints, dtype)

        if dtype is not None:
            dtype = pandas_dtype(dtype)

        # TODO: disentangle the fill_value dtype inference from
        # dtype inference
        if data is None:
            # XXX: What should the empty dtype be? Object or float?
            data = np.array([], dtype=dtype)

        if not is_array_like(data):
            try:
                # probably shared code in sanitize_series

                data = sanitize_array(data, index=None)
            except ValueError:
                # NumPy may raise a ValueError on data like [1, []]
                # we retry with object dtype here.
                if dtype is None:
                    dtype = object
                    data = np.atleast_1d(np.asarray(data, dtype=dtype))
                else:
                    raise

        if copy:
            # TODO: avoid double copy when dtype forces cast.
            data = data.copy()

        if fill_value is None:
            fill_value_dtype = data.dtype if dtype is None else dtype
            if fill_value_dtype is None:
                fill_value = np.nan
            else:
                fill_value = na_value_for_dtype(fill_value_dtype)

        if isinstance(data, type(self)) and sparse_index is None:
            sparse_index = data._sparse_index
            sparse_values = np.asarray(data.sp_values, dtype=dtype)
        elif sparse_index is None:
            sparse_values, sparse_index, fill_value = make_sparse(
                data, kind=kind, fill_value=fill_value, dtype=dtype
            )
        else:
            sparse_values = np.asarray(data, dtype=dtype)
            if len(sparse_values) != sparse_index.npoints:
                raise AssertionError(
                    f"Non array-like type {type(sparse_values)} must "
                    "have the same length as the index"
                )
        self._sparse_index = sparse_index
        self._sparse_values = sparse_values
        self._dtype = SparseDtype(sparse_values.dtype, fill_value)

    @classmethod
    def _simple_new(
<<<<<<< HEAD
        cls: Type[_SparseArrayT],
        sparse_array: np.ndarray,
        sparse_index: SparseIndex,
        dtype: SparseDtype,
    ) -> _SparseArrayT:
=======
        cls, sparse_array: np.ndarray, sparse_index: SparseIndex, dtype: SparseDtype
    ) -> "SparseArray":
>>>>>>> 1d36851f
        new = cls([])
        new._sparse_index = sparse_index
        new._sparse_values = sparse_array
        new._dtype = dtype
        return new

    @classmethod
    def from_spmatrix(cls, data):
        """
        Create a SparseArray from a scipy.sparse matrix.

        .. versionadded:: 0.25.0

        Parameters
        ----------
        data : scipy.sparse.sp_matrix
            This should be a SciPy sparse matrix where the size
            of the second dimension is 1. In other words, a
            sparse matrix with a single column.

        Returns
        -------
        SparseArray

        Examples
        --------
        >>> import scipy.sparse
        >>> mat = scipy.sparse.coo_matrix((4, 1))
        >>> pd.SparseArray.from_spmatrix(mat)
        [0.0, 0.0, 0.0, 0.0]
        Fill: 0.0
        IntIndex
        Indices: array([], dtype=int32)
        """
        length, ncol = data.shape

        if ncol != 1:
            raise ValueError(f"'data' must have a single column, not '{ncol}'")

        # our sparse index classes require that the positions be strictly
        # increasing. So we need to sort loc, and arr accordingly.
        arr = data.data
        idx, _ = data.nonzero()
        loc = np.argsort(idx)
        arr = arr.take(loc)
        idx.sort()

        zero = np.array(0, dtype=arr.dtype).item()
        dtype = SparseDtype(arr.dtype, zero)
        index = IntIndex(length, idx)

        return cls._simple_new(arr, index, dtype)

    def __array__(self, dtype=None, copy=True):
        fill_value = self.fill_value

        if self.sp_index.ngaps == 0:
            # Compat for na dtype and int values.
            return self.sp_values
        if dtype is None:
            # Can NumPy represent this type?
            # If not, `np.result_type` will raise. We catch that
            # and return object.
            if is_datetime64_any_dtype(self.sp_values.dtype):
                # However, we *do* special-case the common case of
                # a datetime64 with pandas NaT.
                if fill_value is NaT:
                    # Can't put pd.NaT in a datetime64[ns]
                    fill_value = np.datetime64("NaT")
            try:
                dtype = np.result_type(self.sp_values.dtype, type(fill_value))
            except TypeError:
                dtype = object

        out = np.full(self.shape, fill_value, dtype=dtype)
        out[self.sp_index.to_int_index().indices] = self.sp_values
        return out

    def __setitem__(self, key, value):
        # I suppose we could allow setting of non-fill_value elements.
        # TODO(SparseArray.__setitem__): remove special cases in
        # ExtensionBlock.where
        msg = "SparseArray does not support item assignment via setitem"
        raise TypeError(msg)

    @classmethod
    def _from_sequence(cls, scalars, dtype=None, copy=False):
        return cls(scalars, dtype=dtype)

    @classmethod
    def _from_factorized(cls, values, original):
        return cls(values, dtype=original.dtype)

    # ------------------------------------------------------------------------
    # Data
    # ------------------------------------------------------------------------
    @property
    def sp_index(self):
        """
        The SparseIndex containing the location of non- ``fill_value`` points.
        """
        return self._sparse_index

    @property
    def sp_values(self):
        """
        An ndarray containing the non- ``fill_value`` values.

        Examples
        --------
        >>> s = SparseArray([0, 0, 1, 0, 2], fill_value=0)
        >>> s.sp_values
        array([1, 2])
        """
        return self._sparse_values

    @property
    def dtype(self):
        return self._dtype

    @property
    def fill_value(self):
        """
        Elements in `data` that are `fill_value` are not stored.

        For memory savings, this should be the most common value in the array.
        """
        return self.dtype.fill_value

    @fill_value.setter
    def fill_value(self, value):
        self._dtype = SparseDtype(self.dtype.subtype, value)

    @property
    def kind(self) -> str:
        """
        The kind of sparse index for this array. One of {'integer', 'block'}.
        """
        if isinstance(self.sp_index, IntIndex):
            return "integer"
        else:
            return "block"

    @property
    def _valid_sp_values(self):
        sp_vals = self.sp_values
        mask = notna(sp_vals)
        return sp_vals[mask]

    def __len__(self) -> int:
        return self.sp_index.length

    @property
    def _null_fill_value(self):
        return self._dtype._is_na_fill_value

    def _fill_value_matches(self, fill_value):
        if self._null_fill_value:
            return isna(fill_value)
        else:
            return self.fill_value == fill_value

    @property
    def nbytes(self) -> int:
        return self.sp_values.nbytes + self.sp_index.nbytes

    @property
    def density(self):
        """
        The percent of non- ``fill_value`` points, as decimal.

        Examples
        --------
        >>> s = SparseArray([0, 0, 1, 1, 1], fill_value=0)
        >>> s.density
        0.6
        """
        r = float(self.sp_index.npoints) / float(self.sp_index.length)
        return r

    @property
    def npoints(self) -> int:
        """
        The number of non- ``fill_value`` points.

        Examples
        --------
        >>> s = SparseArray([0, 0, 1, 1, 1], fill_value=0)
        >>> s.npoints
        3
        """
        return self.sp_index.npoints

    def isna(self):
        # If null fill value, we want SparseDtype[bool, true]
        # to preserve the same memory usage.
        dtype = SparseDtype(bool, self._null_fill_value)
        return type(self)._simple_new(isna(self.sp_values), self.sp_index, dtype)

    def fillna(self, value=None, method=None, limit=None):
        """
        Fill missing values with `value`.

        Parameters
        ----------
        value : scalar, optional
        method : str, optional

            .. warning::

               Using 'method' will result in high memory use,
               as all `fill_value` methods will be converted to
               an in-memory ndarray

        limit : int, optional

        Returns
        -------
        SparseArray

        Notes
        -----
        When `value` is specified, the result's ``fill_value`` depends on
        ``self.fill_value``. The goal is to maintain low-memory use.

        If ``self.fill_value`` is NA, the result dtype will be
        ``SparseDtype(self.dtype, fill_value=value)``. This will preserve
        amount of memory used before and after filling.

        When ``self.fill_value`` is not NA, the result dtype will be
        ``self.dtype``. Again, this preserves the amount of memory used.
        """
        if (method is None and value is None) or (
            method is not None and value is not None
        ):
            raise ValueError("Must specify one of 'method' or 'value'.")

        elif method is not None:
            msg = "fillna with 'method' requires high memory usage."
            warnings.warn(msg, PerformanceWarning)
            filled = interpolate_2d(np.asarray(self), method=method, limit=limit)
            return type(self)(filled, fill_value=self.fill_value)

        else:
            new_values = np.where(isna(self.sp_values), value, self.sp_values)

            if self._null_fill_value:
                # This is essentially just updating the dtype.
                new_dtype = SparseDtype(self.dtype.subtype, fill_value=value)
            else:
                new_dtype = self.dtype

        return self._simple_new(new_values, self._sparse_index, new_dtype)

    def shift(self, periods=1, fill_value=None):

        if not len(self) or periods == 0:
            return self.copy()

        if isna(fill_value):
            fill_value = self.dtype.na_value

        subtype = np.result_type(fill_value, self.dtype.subtype)

        if subtype != self.dtype.subtype:
            # just coerce up front
            arr = self.astype(SparseDtype(subtype, self.fill_value))
        else:
            arr = self

        empty = self._from_sequence(
            [fill_value] * min(abs(periods), len(self)), dtype=arr.dtype
        )

        if periods > 0:
            a = empty
            b = arr[:-periods]
        else:
            a = arr[abs(periods) :]
            b = empty
        return arr._concat_same_type([a, b])

    def _first_fill_value_loc(self):
        """
        Get the location of the first missing value.

        Returns
        -------
        int
        """
        if len(self) == 0 or self.sp_index.npoints == len(self):
            return -1

        indices = self.sp_index.to_int_index().indices
        if not len(indices) or indices[0] > 0:
            return 0

        diff = indices[1:] - indices[:-1]
        return np.searchsorted(diff, 2) + 1

    def unique(self):
        uniques = list(algos.unique(self.sp_values))
        fill_loc = self._first_fill_value_loc()
        if fill_loc >= 0:
            uniques.insert(fill_loc, self.fill_value)
        return type(self)._from_sequence(uniques, dtype=self.dtype)

    def _values_for_factorize(self):
        # Still override this for hash_pandas_object
        return np.asarray(self), self.fill_value

    def factorize(self, na_sentinel=-1):
        # Currently, ExtensionArray.factorize -> Tuple[ndarray, EA]
        # The sparsity on this is backwards from what Sparse would want. Want
        # ExtensionArray.factorize -> Tuple[EA, EA]
        # Given that we have to return a dense array of codes, why bother
        # implementing an efficient factorize?
        codes, uniques = algos.factorize(np.asarray(self), na_sentinel=na_sentinel)
        uniques = SparseArray(uniques, dtype=self.dtype)
        return codes, uniques

    def value_counts(self, dropna=True):
        """
        Returns a Series containing counts of unique values.

        Parameters
        ----------
        dropna : boolean, default True
            Don't include counts of NaN, even if NaN is in sp_values.

        Returns
        -------
        counts : Series
        """
        from pandas import Index, Series

        keys, counts = algos._value_counts_arraylike(self.sp_values, dropna=dropna)
        fcounts = self.sp_index.ngaps
        if fcounts > 0:
            if self._null_fill_value and dropna:
                pass
            else:
                if self._null_fill_value:
                    mask = isna(keys)
                else:
                    mask = keys == self.fill_value

                if mask.any():
                    counts[mask] += fcounts
                else:
                    keys = np.insert(keys, 0, self.fill_value)
                    counts = np.insert(counts, 0, fcounts)

        if not isinstance(keys, ABCIndexClass):
            keys = Index(keys)
        result = Series(counts, index=keys)
        return result

    # --------
    # Indexing
    # --------

    def __getitem__(self, key):
        if isinstance(key, tuple):
            if len(key) > 1:
                raise IndexError("too many indices for array.")
            key = key[0]

        if is_integer(key):
            return self._get_val_at(key)
        elif isinstance(key, tuple):
            data_slice = self.to_dense()[key]
        elif isinstance(key, slice):
            # special case to preserve dtypes
            if key == slice(None):
                return self.copy()
            # TODO: this logic is surely elsewhere
            # TODO: this could be more efficient
            indices = np.arange(len(self), dtype=np.int32)[key]
            return self.take(indices)
        else:
            # TODO: I think we can avoid densifying when masking a
            # boolean SparseArray with another. Need to look at the
            # key's fill_value for True / False, and then do an intersection
            # on the indicies of the sp_values.
            if isinstance(key, SparseArray):
                if is_bool_dtype(key):
                    key = key.to_dense()
                else:
                    key = np.asarray(key)

            if com.is_bool_indexer(key) and len(self) == len(key):
                return self.take(np.arange(len(key), dtype=np.int32)[key])
            elif hasattr(key, "__len__"):
                return self.take(key)
            else:
                raise ValueError(f"Cannot slice with '{key}'")

        return type(self)(data_slice, kind=self.kind)

    def _get_val_at(self, loc):
        n = len(self)
        if loc < 0:
            loc += n

        if loc >= n or loc < 0:
            raise IndexError("Out of bounds access")

        sp_loc = self.sp_index.lookup(loc)
        if sp_loc == -1:
            return self.fill_value
        else:
            return libindex.get_value_at(self.sp_values, sp_loc)

    def take(self, indices, allow_fill: bool = False, fill_value=None):
        if is_scalar(indices):
            raise ValueError(f"'indices' must be an array, not a scalar '{indices}'.")
        indices = np.asarray(indices, dtype=np.int32)

        result: List
        if indices.size == 0:
            result = []
            kwargs = {"dtype": self.dtype}
        elif allow_fill:
            result = self._take_with_fill(indices, fill_value=fill_value)
            kwargs = {}
        else:
            result = self._take_without_fill(indices)
            kwargs = {"dtype": self.dtype}

        return type(self)(result, fill_value=self.fill_value, kind=self.kind, **kwargs)

    def _take_with_fill(self, indices, fill_value=None):
        if fill_value is None:
            fill_value = self.dtype.na_value

        if indices.min() < -1:
            raise ValueError(
                "Invalid value in 'indices'. Must be between -1 "
                "and the length of the array."
            )

        if indices.max() >= len(self):
            raise IndexError("out of bounds value in 'indices'.")

        if len(self) == 0:
            # Empty... Allow taking only if all empty
            if (indices == -1).all():
                dtype = np.result_type(self.sp_values, type(fill_value))
                taken = np.empty_like(indices, dtype=dtype)
                taken.fill(fill_value)
                return taken
            else:
                raise IndexError("cannot do a non-empty take from an empty axes.")

        sp_indexer = self.sp_index.lookup_array(indices)

        if self.sp_index.npoints == 0:
            # Avoid taking from the empty self.sp_values
            taken = np.full(
                sp_indexer.shape,
                fill_value=fill_value,
                dtype=np.result_type(type(fill_value)),
            )
        else:
            taken = self.sp_values.take(sp_indexer)

            # sp_indexer may be -1 for two reasons
            # 1.) we took for an index of -1 (new)
            # 2.) we took a value that was self.fill_value (old)
            new_fill_indices = indices == -1
            old_fill_indices = (sp_indexer == -1) & ~new_fill_indices

            # Fill in two steps.
            # Old fill values
            # New fill values
            # potentially coercing to a new dtype at each stage.

            m0 = sp_indexer[old_fill_indices] < 0
            m1 = sp_indexer[new_fill_indices] < 0

            result_type = taken.dtype

            if m0.any():
                result_type = np.result_type(result_type, type(self.fill_value))
                taken = taken.astype(result_type)
                taken[old_fill_indices] = self.fill_value

            if m1.any():
                result_type = np.result_type(result_type, type(fill_value))
                taken = taken.astype(result_type)
                taken[new_fill_indices] = fill_value

        return taken

    def _take_without_fill(self, indices):
        to_shift = indices < 0
        indices = indices.copy()

        n = len(self)

        if (indices.max() >= n) or (indices.min() < -n):
            if n == 0:
                raise IndexError("cannot do a non-empty take from an empty axes.")
            else:
                raise IndexError("out of bounds value in 'indices'.")

        if to_shift.any():
            indices[to_shift] += n

        if self.sp_index.npoints == 0:
            # edge case in take...
            # I think just return
            out = np.full(
                indices.shape,
                self.fill_value,
                dtype=np.result_type(type(self.fill_value)),
            )
            arr, sp_index, fill_value = make_sparse(out, fill_value=self.fill_value)
            return type(self)(arr, sparse_index=sp_index, fill_value=fill_value)

        sp_indexer = self.sp_index.lookup_array(indices)
        taken = self.sp_values.take(sp_indexer)
        fillable = sp_indexer < 0

        if fillable.any():
            # TODO: may need to coerce array to fill value
            result_type = np.result_type(taken, type(self.fill_value))
            taken = taken.astype(result_type)
            taken[fillable] = self.fill_value

        return taken

    def searchsorted(self, v, side="left", sorter=None):
        msg = "searchsorted requires high memory usage."
        warnings.warn(msg, PerformanceWarning, stacklevel=2)
        if not is_scalar(v):
            v = np.asarray(v)
        v = np.asarray(v)
        return np.asarray(self, dtype=self.dtype.subtype).searchsorted(v, side, sorter)

    def copy(self):
        values = self.sp_values.copy()
        return self._simple_new(values, self.sp_index, self.dtype)

    @classmethod
    def _concat_same_type(cls, to_concat):
        fill_values = [x.fill_value for x in to_concat]

        fill_value = fill_values[0]

        # np.nan isn't a singleton, so we may end up with multiple
        # NaNs here, so we ignore tha all NA case too.
        if not (len(set(fill_values)) == 1 or isna(fill_values).all()):
            warnings.warn(
                "Concatenating sparse arrays with multiple fill "
                f"values: '{fill_values}'. Picking the first and "
                "converting the rest.",
                PerformanceWarning,
                stacklevel=6,
            )
            keep = to_concat[0]
            to_concat2 = [keep]

            for arr in to_concat[1:]:
                to_concat2.append(cls(np.asarray(arr), fill_value=fill_value))

            to_concat = to_concat2

        values = []
        length = 0

        if to_concat:
            sp_kind = to_concat[0].kind
        else:
            sp_kind = "integer"

        if sp_kind == "integer":
            indices = []

            for arr in to_concat:
                idx = arr.sp_index.to_int_index().indices.copy()
                idx += length  # TODO: wraparound
                length += arr.sp_index.length

                values.append(arr.sp_values)
                indices.append(idx)

            data = np.concatenate(values)
            indices = np.concatenate(indices)
            sp_index = IntIndex(length, indices)

        else:
            # when concatenating block indices, we don't claim that you'll
            # get an identical index as concating the values and then
            # creating a new index. We don't want to spend the time trying
            # to merge blocks across arrays in `to_concat`, so the resulting
            # BlockIndex may have more blocs.
            blengths = []
            blocs = []

            for arr in to_concat:
                idx = arr.sp_index.to_block_index()

                values.append(arr.sp_values)
                blocs.append(idx.blocs.copy() + length)
                blengths.append(idx.blengths)
                length += arr.sp_index.length

            data = np.concatenate(values)
            blocs = np.concatenate(blocs)
            blengths = np.concatenate(blengths)

            sp_index = BlockIndex(length, blocs, blengths)

        return cls(data, sparse_index=sp_index, fill_value=fill_value)

    def astype(self, dtype=None, copy=True):
        """
        Change the dtype of a SparseArray.

        The output will always be a SparseArray. To convert to a dense
        ndarray with a certain dtype, use :meth:`numpy.asarray`.

        Parameters
        ----------
        dtype : np.dtype or ExtensionDtype
            For SparseDtype, this changes the dtype of
            ``self.sp_values`` and the ``self.fill_value``.

            For other dtypes, this only changes the dtype of
            ``self.sp_values``.

        copy : bool, default True
            Whether to ensure a copy is made, even if not necessary.

        Returns
        -------
        SparseArray

        Examples
        --------
        >>> arr = SparseArray([0, 0, 1, 2])
        >>> arr
        [0, 0, 1, 2]
        Fill: 0
        IntIndex
        Indices: array([2, 3], dtype=int32)

        >>> arr.astype(np.dtype('int32'))
        [0, 0, 1, 2]
        Fill: 0
        IntIndex
        Indices: array([2, 3], dtype=int32)

        Using a NumPy dtype with a different kind (e.g. float) will coerce
        just ``self.sp_values``.

        >>> arr.astype(np.dtype('float64'))
        ... # doctest: +NORMALIZE_WHITESPACE
        [0, 0, 1.0, 2.0]
        Fill: 0
        IntIndex
        Indices: array([2, 3], dtype=int32)

        Use a SparseDtype if you wish to be change the fill value as well.

        >>> arr.astype(SparseDtype("float64", fill_value=np.nan))
        ... # doctest: +NORMALIZE_WHITESPACE
        [nan, nan, 1.0, 2.0]
        Fill: nan
        IntIndex
        Indices: array([2, 3], dtype=int32)
        """
        dtype = self.dtype.update_dtype(dtype)
        subtype = dtype._subtype_with_str
        sp_values = astype_nansafe(self.sp_values, subtype, copy=copy)
        if sp_values is self.sp_values and copy:
            sp_values = sp_values.copy()

        return self._simple_new(sp_values, self.sp_index, dtype)

    def map(self, mapper):
        """
        Map categories using input correspondence (dict, Series, or function).

        Parameters
        ----------
        mapper : dict, Series, callable
            The correspondence from old values to new.

        Returns
        -------
        SparseArray
            The output array will have the same density as the input.
            The output fill value will be the result of applying the
            mapping to ``self.fill_value``

        Examples
        --------
        >>> arr = pd.SparseArray([0, 1, 2])
        >>> arr.apply(lambda x: x + 10)
        [10, 11, 12]
        Fill: 10
        IntIndex
        Indices: array([1, 2], dtype=int32)

        >>> arr.apply({0: 10, 1: 11, 2: 12})
        [10, 11, 12]
        Fill: 10
        IntIndex
        Indices: array([1, 2], dtype=int32)

        >>> arr.apply(pd.Series([10, 11, 12], index=[0, 1, 2]))
        [10, 11, 12]
        Fill: 10
        IntIndex
        Indices: array([1, 2], dtype=int32)
        """
        # this is used in apply.
        # We get hit since we're an "is_extension_type" but regular extension
        # types are not hit. This may be worth adding to the interface.
        if isinstance(mapper, ABCSeries):
            mapper = mapper.to_dict()

        if isinstance(mapper, abc.Mapping):
            fill_value = mapper.get(self.fill_value, self.fill_value)
            sp_values = [mapper.get(x, None) for x in self.sp_values]
        else:
            fill_value = mapper(self.fill_value)
            sp_values = [mapper(x) for x in self.sp_values]

        return type(self)(sp_values, sparse_index=self.sp_index, fill_value=fill_value)

    def to_dense(self):
        """
        Convert SparseArray to a NumPy array.

        Returns
        -------
        arr : NumPy array
        """
        return np.asarray(self, dtype=self.sp_values.dtype)

    _internal_get_values = to_dense

    # ------------------------------------------------------------------------
    # IO
    # ------------------------------------------------------------------------
    def __setstate__(self, state):
        """Necessary for making this object picklable"""
        if isinstance(state, tuple):
            # Compat for pandas < 0.24.0
            nd_state, (fill_value, sp_index) = state
            sparse_values = np.array([])
            sparse_values.__setstate__(nd_state)

            self._sparse_values = sparse_values
            self._sparse_index = sp_index
            self._dtype = SparseDtype(sparse_values.dtype, fill_value)
        else:
            self.__dict__.update(state)

    def nonzero(self):
        if self.fill_value == 0:
            return (self.sp_index.to_int_index().indices,)
        else:
            return (self.sp_index.to_int_index().indices[self.sp_values != 0],)

    # ------------------------------------------------------------------------
    # Reductions
    # ------------------------------------------------------------------------

    def _reduce(self, name, skipna=True, **kwargs):
        method = getattr(self, name, None)

        if method is None:
            raise TypeError(f"cannot perform {name} with type {self.dtype}")

        if skipna:
            arr = self
        else:
            arr = self.dropna()

        # we don't support these kwargs.
        # They should only be present when called via pandas, so do it here.
        # instead of in `any` / `all` (which will raise if they're present,
        # thanks to nv.validate
        kwargs.pop("filter_type", None)
        kwargs.pop("numeric_only", None)
        kwargs.pop("op", None)
        return getattr(arr, name)(**kwargs)

    def all(self, axis=None, *args, **kwargs):
        """
        Tests whether all elements evaluate True

        Returns
        -------
        all : bool

        See Also
        --------
        numpy.all
        """
        nv.validate_all(args, kwargs)

        values = self.sp_values

        if len(values) != len(self) and not np.all(self.fill_value):
            return False

        return values.all()

    def any(self, axis=0, *args, **kwargs):
        """
        Tests whether at least one of elements evaluate True

        Returns
        -------
        any : bool

        See Also
        --------
        numpy.any
        """
        nv.validate_any(args, kwargs)

        values = self.sp_values

        if len(values) != len(self) and np.any(self.fill_value):
            return True

        return values.any().item()

    def sum(self, axis=0, *args, **kwargs):
        """
        Sum of non-NA/null values

        Returns
        -------
        sum : float
        """
        nv.validate_sum(args, kwargs)
        valid_vals = self._valid_sp_values
        sp_sum = valid_vals.sum()
        if self._null_fill_value:
            return sp_sum
        else:
            nsparse = self.sp_index.ngaps
            return sp_sum + self.fill_value * nsparse

    def cumsum(self, axis=0, *args, **kwargs):
        """
        Cumulative sum of non-NA/null values.

        When performing the cumulative summation, any non-NA/null values will
        be skipped. The resulting SparseArray will preserve the locations of
        NaN values, but the fill value will be `np.nan` regardless.

        Parameters
        ----------
        axis : int or None
            Axis over which to perform the cumulative summation. If None,
            perform cumulative summation over flattened array.

        Returns
        -------
        cumsum : SparseArray
        """
        nv.validate_cumsum(args, kwargs)

        if axis is not None and axis >= self.ndim:  # Mimic ndarray behaviour.
            raise ValueError(f"axis(={axis}) out of bounds")

        if not self._null_fill_value:
            return SparseArray(self.to_dense()).cumsum()

        return SparseArray(
            self.sp_values.cumsum(),
            sparse_index=self.sp_index,
            fill_value=self.fill_value,
        )

    def mean(self, axis=0, *args, **kwargs):
        """
        Mean of non-NA/null values

        Returns
        -------
        mean : float
        """
        nv.validate_mean(args, kwargs)
        valid_vals = self._valid_sp_values
        sp_sum = valid_vals.sum()
        ct = len(valid_vals)

        if self._null_fill_value:
            return sp_sum / ct
        else:
            nsparse = self.sp_index.ngaps
            return (sp_sum + self.fill_value * nsparse) / (ct + nsparse)

    def transpose(self, *axes):
        """
        Returns the SparseArray.
        """
        return self

    @property
    def T(self):
        """
        Returns the SparseArray.
        """
        return self

    # ------------------------------------------------------------------------
    # Ufuncs
    # ------------------------------------------------------------------------

    _HANDLED_TYPES = (np.ndarray, numbers.Number)

    def __array_ufunc__(self, ufunc, method, *inputs, **kwargs):
        out = kwargs.get("out", ())

        for x in inputs + out:
            if not isinstance(x, self._HANDLED_TYPES + (SparseArray,)):
                return NotImplemented

        # for binary ops, use our custom dunder methods
        result = ops.maybe_dispatch_ufunc_to_dunder_op(
            self, ufunc, method, *inputs, **kwargs
        )
        if result is not NotImplemented:
            return result

        if len(inputs) == 1:
            # No alignment necessary.
            sp_values = getattr(ufunc, method)(self.sp_values, **kwargs)
            fill_value = getattr(ufunc, method)(self.fill_value, **kwargs)

            if isinstance(sp_values, tuple):
                # multiple outputs. e.g. modf
                arrays = tuple(
                    self._simple_new(
                        sp_value, self.sp_index, SparseDtype(sp_value.dtype, fv)
                    )
                    for sp_value, fv in zip(sp_values, fill_value)
                )
                return arrays
            elif is_scalar(sp_values):
                # e.g. reductions
                return sp_values

            return self._simple_new(
                sp_values, self.sp_index, SparseDtype(sp_values.dtype, fill_value)
            )

        result = getattr(ufunc, method)(*[np.asarray(x) for x in inputs], **kwargs)
        if out:
            if len(out) == 1:
                out = out[0]
            return out

        if type(result) is tuple:
            return tuple(type(self)(x) for x in result)
        elif method == "at":
            # no return value
            return None
        else:
            return type(self)(result)

    def __abs__(self):
        return np.abs(self)

    # ------------------------------------------------------------------------
    # Ops
    # ------------------------------------------------------------------------

    @classmethod
    def _create_unary_method(
        cls: Type[_SparseArrayT], op
    ) -> Callable[[_SparseArrayT], _SparseArrayT]:
        def sparse_unary_method(self: _SparseArrayT) -> _SparseArrayT:
            fill_value = op(np.array(self.fill_value)).item()
            values = op(self.sp_values)
            dtype = SparseDtype(values.dtype, fill_value)
            return cls._simple_new(values, self.sp_index, dtype)

        name = f"__{op.__name__}__"
        return compat.set_function_name(sparse_unary_method, name, cls)

    @classmethod
    def _create_arithmetic_method(cls, op):
        op_name = op.__name__

        @unpack_zerodim_and_defer(op_name)
        def sparse_arithmetic_method(self, other):

            if isinstance(other, SparseArray):
                return _sparse_array_op(self, other, op, op_name)

            elif is_scalar(other):
                with np.errstate(all="ignore"):
                    fill = op(_get_fill(self), np.asarray(other))
                    result = op(self.sp_values, other)

                if op_name == "divmod":
                    left, right = result
                    lfill, rfill = fill
                    return (
                        _wrap_result(op_name, left, self.sp_index, lfill),
                        _wrap_result(op_name, right, self.sp_index, rfill),
                    )

                return _wrap_result(op_name, result, self.sp_index, fill)

            else:
                other = np.asarray(other)
                with np.errstate(all="ignore"):
                    # TODO: look into _wrap_result
                    if len(self) != len(other):
                        raise AssertionError(
                            (f"length mismatch: {len(self)} vs. {len(other)}")
                        )
                    if not isinstance(other, SparseArray):
                        dtype = getattr(other, "dtype", None)
                        other = SparseArray(
                            other, fill_value=self.fill_value, dtype=dtype
                        )
                    return _sparse_array_op(self, other, op, op_name)

        name = f"__{op.__name__}__"
        return compat.set_function_name(sparse_arithmetic_method, name, cls)

    @classmethod
    def _create_comparison_method(cls, op):
        op_name = op.__name__
        if op_name in {"and_", "or_"}:
            op_name = op_name[:-1]

        @unpack_zerodim_and_defer(op_name)
        def cmp_method(self, other):

            if not is_scalar(other) and not isinstance(other, type(self)):
                # convert list-like to ndarray
                other = np.asarray(other)

            if isinstance(other, np.ndarray):
                # TODO: make this more flexible than just ndarray...
                if len(self) != len(other):
                    raise AssertionError(
                        f"length mismatch: {len(self)} vs. {len(other)}"
                    )
                other = SparseArray(other, fill_value=self.fill_value)

            if isinstance(other, SparseArray):
                return _sparse_array_op(self, other, op, op_name)
            else:
                with np.errstate(all="ignore"):
                    fill_value = op(self.fill_value, other)
                    result = op(self.sp_values, other)

                return type(self)(
                    result,
                    sparse_index=self.sp_index,
                    fill_value=fill_value,
                    dtype=np.bool_,
                )

        name = f"__{op.__name__}__"
        return compat.set_function_name(cmp_method, name, cls)

    @classmethod
    def _add_unary_ops(cls):
        setattr(cls, "__pos__", cls._create_unary_method(operator.pos))
        setattr(cls, "__neg__", cls._create_unary_method(operator.neg))
        setattr(cls, "__invert__", cls._create_unary_method(operator.invert))

    @classmethod
    def _add_comparison_ops(cls):
        setattr(cls, "__and__", cls._create_comparison_method(operator.and_))
        setattr(cls, "__or__", cls._create_comparison_method(operator.or_))
        super()._add_comparison_ops()

    # ----------
    # Formatting
    # -----------
    def __repr__(self) -> str:
        pp_str = printing.pprint_thing(self)
        pp_fill = printing.pprint_thing(self.fill_value)
        pp_index = printing.pprint_thing(self.sp_index)
        return f"{pp_str}\nFill: {pp_fill}\n{pp_index}"

    def _formatter(self, boxed=False):
        # Defer to the formatter from the GenericArrayFormatter calling us.
        # This will infer the correct formatter from the dtype of the values.
        return None


SparseArray._add_arithmetic_ops()
SparseArray._add_comparison_ops()
SparseArray._add_unary_ops()


def make_sparse(arr, kind="block", fill_value=None, dtype=None, copy=False):
    """
    Convert ndarray to sparse format

    Parameters
    ----------
    arr : ndarray
    kind : {'block', 'integer'}
    fill_value : NaN or another value
    dtype : np.dtype, optional
    copy : bool, default False

    Returns
    -------
    (sparse_values, index, fill_value) : (ndarray, SparseIndex, Scalar)
    """

    arr = com.values_from_object(arr)

    if arr.ndim > 1:
        raise TypeError("expected dimension <= 1 data")

    if fill_value is None:
        fill_value = na_value_for_dtype(arr.dtype)

    if isna(fill_value):
        mask = notna(arr)
    else:
        # cast to object comparison to be safe
        if is_string_dtype(arr):
            arr = arr.astype(object)

        if is_object_dtype(arr.dtype):
            # element-wise equality check method in numpy doesn't treat
            # each element type, eg. 0, 0.0, and False are treated as
            # same. So we have to check the both of its type and value.
            mask = splib.make_mask_object_ndarray(arr, fill_value)
        else:
            mask = arr != fill_value

    length = len(arr)
    if length != len(mask):
        # the arr is a SparseArray
        indices = mask.sp_index.indices
    else:
        indices = mask.nonzero()[0].astype(np.int32)

    index = _make_index(length, indices, kind)
    sparsified_values = arr[mask]
    if dtype is not None:
        sparsified_values = astype_nansafe(sparsified_values, dtype=dtype)
    # TODO: copy
    return sparsified_values, index, fill_value


def _make_index(length, indices, kind):

    if kind == "block" or isinstance(kind, BlockIndex):
        locs, lens = splib.get_blocks(indices)
        index = BlockIndex(length, locs, lens)
    elif kind == "integer" or isinstance(kind, IntIndex):
        index = IntIndex(length, indices)
    else:  # pragma: no cover
        raise ValueError("must be block or integer type")
    return index<|MERGE_RESOLUTION|>--- conflicted
+++ resolved
@@ -375,16 +375,11 @@
 
     @classmethod
     def _simple_new(
-<<<<<<< HEAD
         cls: Type[_SparseArrayT],
         sparse_array: np.ndarray,
         sparse_index: SparseIndex,
         dtype: SparseDtype,
     ) -> _SparseArrayT:
-=======
-        cls, sparse_array: np.ndarray, sparse_index: SparseIndex, dtype: SparseDtype
-    ) -> "SparseArray":
->>>>>>> 1d36851f
         new = cls([])
         new._sparse_index = sparse_index
         new._sparse_values = sparse_array
