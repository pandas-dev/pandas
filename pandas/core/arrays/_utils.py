from __future__ import annotations

from typing import (
    TYPE_CHECKING,
    Any,
)

import numpy as np

from pandas._libs import lib
from pandas.errors import LossySetitemError

from pandas.core.dtypes.cast import np_can_hold_element
from pandas.core.dtypes.common import is_numeric_dtype

if TYPE_CHECKING:
    from pandas._typing import (
        npt,
    )

    from pandas.core.arrays.base import ExtensionArray


def to_numpy_dtype_inference(
<<<<<<< HEAD
    arr: ArrayLike, dtype: npt.DTypeLike | None, na_value, hasna: bool
) -> tuple[np.dtype | None, Any]:
=======
    arr: ExtensionArray, dtype: npt.DTypeLike | None, na_value, hasna: bool
) -> tuple[np.dtype | None, Any]:
    result_dtype: np.dtype | None
    inferred_numeric_dtype = False
>>>>>>> 20fc7447
    if dtype is None and is_numeric_dtype(arr.dtype):
        inferred_numeric_dtype = True
        if hasna:
            if arr.dtype.kind == "b":
                result_dtype = np.dtype(np.object_)
            else:
                if arr.dtype.kind in "iu":
                    result_dtype = np.dtype(np.float64)
                else:
                    result_dtype = arr.dtype.numpy_dtype  # type: ignore[attr-defined]
                if na_value is lib.no_default:
                    na_value = np.nan
        else:
            result_dtype = arr.dtype.numpy_dtype  # type: ignore[attr-defined]
    elif dtype is not None:
        result_dtype = np.dtype(dtype)
    else:
        result_dtype = None

    if na_value is lib.no_default:
        if result_dtype is None or not hasna:
            na_value = arr.dtype.na_value
        elif result_dtype.kind == "f":
            na_value = np.nan
        elif result_dtype.kind == "M":
            na_value = np.datetime64("nat")
        elif result_dtype.kind == "m":
            na_value = np.timedelta64("nat")
        else:
            na_value = arr.dtype.na_value

    if inferred_numeric_dtype and hasna:
        try:
            np_can_hold_element(result_dtype, na_value)  # type: ignore[arg-type]
        except LossySetitemError:
            result_dtype = np.dtype(np.object_)
    return result_dtype, na_value<|MERGE_RESOLUTION|>--- conflicted
+++ resolved
@@ -22,15 +22,10 @@
 
 
 def to_numpy_dtype_inference(
-<<<<<<< HEAD
-    arr: ArrayLike, dtype: npt.DTypeLike | None, na_value, hasna: bool
-) -> tuple[np.dtype | None, Any]:
-=======
     arr: ExtensionArray, dtype: npt.DTypeLike | None, na_value, hasna: bool
 ) -> tuple[np.dtype | None, Any]:
     result_dtype: np.dtype | None
     inferred_numeric_dtype = False
->>>>>>> 20fc7447
     if dtype is None and is_numeric_dtype(arr.dtype):
         inferred_numeric_dtype = True
         if hasna:
