--- conflicted
+++ resolved
@@ -25,18 +25,13 @@
 
 
 def to_numpy_dtype_inference(
-<<<<<<< HEAD
-    arr: ArrayLike,
+    arr: ExtensionArray,
     dtype: npt.DTypeLike | None,
     na_value,
     hasna: bool,
-) -> tuple[npt.DTypeLike, Any]:
-=======
-    arr: ExtensionArray, dtype: npt.DTypeLike | None, na_value, hasna: bool
 ) -> tuple[np.dtype | None, Any]:
     result_dtype: np.dtype | None
     inferred_numeric_dtype = False
->>>>>>> 31686046
     if dtype is None and is_numeric_dtype(arr.dtype):
         inferred_numeric_dtype = True
         if hasna:
