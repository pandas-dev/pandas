--- conflicted
+++ resolved
@@ -1123,14 +1123,7 @@
     IncompatibleFrequency : mismatch between dtype and freq
     """
     if freq is not None:
-<<<<<<< HEAD
-        # error: Incompatible types in assignment (expression has type
-        # "BaseOffset", variable has type "Union[BaseOffsetT, timedelta,
-        # str, None]")
-        freq = to_offset(freq, is_period=True)  # type: ignore[assignment]
-=======
-        freq = to_offset(freq)
->>>>>>> 83523318
+        freq = to_offset(freq, is_period=True)
 
     if dtype is not None:
         dtype = pandas_dtype(dtype)
