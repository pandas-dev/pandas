# -*- coding: utf-8 -*-
from datetime import timedelta
import operator
from typing import Any, Callable, Optional, Sequence, Union

import numpy as np

from pandas._libs.tslibs import (
    NaT, NaTType, frequencies as libfrequencies, iNaT, period as libperiod)
from pandas._libs.tslibs.fields import isleapyear_arr
from pandas._libs.tslibs.period import (
    DIFFERENT_FREQ, IncompatibleFrequency, Period, get_period_field_arr,
    period_asfreq_arr)
from pandas._libs.tslibs.timedeltas import Timedelta, delta_to_nanoseconds
import pandas.compat as compat
from pandas.util._decorators import Appender, cache_readonly

from pandas.core.dtypes.common import (
    _TD_DTYPE, ensure_object, is_datetime64_dtype, is_float_dtype,
    is_list_like, is_period_dtype, pandas_dtype)
from pandas.core.dtypes.dtypes import PeriodDtype
from pandas.core.dtypes.generic import (
    ABCDataFrame, ABCIndexClass, ABCPeriodArray, ABCPeriodIndex, ABCSeries)
from pandas.core.dtypes.missing import isna, notna

import pandas.core.algorithms as algos
from pandas.core.arrays import ExtensionArray, datetimelike as dtl
import pandas.core.common as com

from pandas.tseries import frequencies
from pandas.tseries.offsets import DateOffset, Tick, _delta_to_tick


def _field_accessor(name, alias, docstring=None):
    def f(self):
        base, mult = libfrequencies.get_freq_code(self.freq)
        result = get_period_field_arr(alias, self.asi8, base)
        return result

    f.__name__ = name
    f.__doc__ = docstring
    return property(f)


def _period_array_cmp(cls, op):
    """
    Wrap comparison operations to convert Period-like to PeriodDtype
    """
    opname = '__{name}__'.format(name=op.__name__)
    nat_result = opname == '__ne__'

    def wrapper(self, other):
        op = getattr(self.asi8, opname)

        if isinstance(other, (ABCDataFrame, ABCSeries, ABCIndexClass)):
            return NotImplemented

        if is_list_like(other) and len(other) != len(self):
            raise ValueError("Lengths must match")

        if isinstance(other, Period):
            self._check_compatible_with(other)

            result = op(other.ordinal)
        elif isinstance(other, cls):
            self._check_compatible_with(other)

            result = op(other.asi8)

            mask = self._isnan | other._isnan
            if mask.any():
                result[mask] = nat_result

            return result
        elif other is NaT:
            result = np.empty(len(self.asi8), dtype=bool)
            result.fill(nat_result)
        else:
            other = Period(other, freq=self.freq)
            result = op(other.ordinal)

        if self._hasnans:
            result[self._isnan] = nat_result

        return result

    return compat.set_function_name(wrapper, opname, cls)


class PeriodArray(dtl.DatetimeLikeArrayMixin, dtl.DatelikeOps):
    """
    Pandas ExtensionArray for storing Period data.

    Users should use :func:`period_array` to create new instances.

    Parameters
    ----------
    values : Union[PeriodArray, Series[period], ndarary[int], PeriodIndex]
        The data to store. These should be arrays that can be directly
        converted to ordinals without inference or copy (PeriodArray,
        ndarray[int64]), or a box around such an array (Series[period],
        PeriodIndex).
    freq : str or DateOffset
        The `freq` to use for the array. Mostly applicable when `values`
        is an ndarray of integers, when `freq` is required. When `values`
        is a PeriodArray (or box around), it's checked that ``values.freq``
        matches `freq`.
    dtype : PeriodDtype, optional
        A PeriodDtype instance from which to extract a `freq`. If both
        `freq` and `dtype` are specified, then the frequencies must match.
    copy : bool, default False
        Whether to copy the ordinals before storing.

    See Also
    --------
    period_array : Create a new PeriodArray.
    PeriodIndex : Immutable Index for period data.

    Notes
    -----
    There are two components to a PeriodArray

    - ordinals : integer ndarray
    - freq : pd.tseries.offsets.Offset

    The values are physically stored as a 1-D ndarray of integers. These are
    called "ordinals" and represent some kind of offset from a base.

    The `freq` indicates the span covered by each element of the array.
    All elements in the PeriodArray have the same `freq`.
    """
    # array priority higher than numpy scalars
    __array_priority__ = 1000
    _attributes = ["freq"]
    _typ = "periodarray"  # ABCPeriodArray
    _scalar_type = Period

    # Names others delegate to us
    _other_ops = []
    _bool_ops = ['is_leap_year']
    _object_ops = ['start_time', 'end_time', 'freq']
    _field_ops = ['year', 'month', 'day', 'hour', 'minute', 'second',
                  'weekofyear', 'weekday', 'week', 'dayofweek',
                  'dayofyear', 'quarter', 'qyear',
                  'days_in_month', 'daysinmonth']
    _datetimelike_ops = _field_ops + _object_ops + _bool_ops
    _datetimelike_methods = ['strftime', 'to_timestamp', 'asfreq']

    # --------------------------------------------------------------------
    # Constructors

    def __init__(self, values, freq=None, dtype=None, copy=False):
        freq = validate_dtype_freq(dtype, freq)

        if freq is not None:
            freq = Period._maybe_convert_freq(freq)

        if isinstance(values, ABCSeries):
            values = values._values
            if not isinstance(values, type(self)):
                raise TypeError("Incorrect dtype")

        elif isinstance(values, ABCPeriodIndex):
            values = values._values

        if isinstance(values, type(self)):
            if freq is not None and freq != values.freq:
                msg = DIFFERENT_FREQ.format(cls=type(self).__name__,
                                            own_freq=values.freq.freqstr,
                                            other_freq=freq.freqstr)
                raise IncompatibleFrequency(msg)
            values, freq = values._data, values.freq

        values = np.array(values, dtype='int64', copy=copy)
        self._data = values
        if freq is None:
            raise ValueError('freq is not specified and cannot be inferred')
        self._dtype = PeriodDtype(freq)

    @classmethod
    def _simple_new(cls, values, freq=None, **kwargs):
        # alias for PeriodArray.__init__
        return cls(values, freq=freq, **kwargs)

    @classmethod
    def _from_sequence(
            cls,
            scalars: Sequence[Optional[Period]],
            dtype: PeriodDtype = None,
            copy: bool = False,
<<<<<<< HEAD
    ) -> 'PeriodArray':
=======
    ) -> ABCPeriodArray:
>>>>>>> 50db8102
        if dtype:
            freq = dtype.freq
        else:
            freq = None

        if isinstance(scalars, cls):
            validate_dtype_freq(scalars.dtype, freq)
            if copy:
                scalars = scalars.copy()
            return scalars

        periods = np.asarray(scalars, dtype=object)
        if copy:
            periods = periods.copy()

        freq = freq or libperiod.extract_freq(periods)
        ordinals = libperiod.extract_ordinals(periods, freq)
        return cls(ordinals, freq=freq)

    @classmethod
    def _from_datetime64(cls, data, freq, tz=None):
        """
        Construct a PeriodArray from a datetime64 array

        Parameters
        ----------
        data : ndarray[datetime64[ns], datetime64[ns, tz]]
        freq : str or Tick
        tz : tzinfo, optional

        Returns
        -------
        PeriodArray[freq]
        """
        data, freq = dt64arr_to_periodarr(data, freq, tz)
        return cls(data, freq=freq)

    @classmethod
    def _generate_range(cls, start, end, periods, freq, fields):
        periods = dtl.validate_periods(periods)

        if freq is not None:
            freq = Period._maybe_convert_freq(freq)

        field_count = len(fields)
        if start is not None or end is not None:
            if field_count > 0:
                raise ValueError('Can either instantiate from fields '
                                 'or endpoints, but not both')
            subarr, freq = _get_ordinal_range(start, end, periods, freq)
        elif field_count > 0:
            subarr, freq = _range_from_fields(freq=freq, **fields)
        else:
            raise ValueError('Not enough parameters to construct '
                             'Period range')

        return subarr, freq

    # -----------------------------------------------------------------
    # DatetimeLike Interface

    def _unbox_scalar(self, value: Union[Period, NaTType]) -> int:
        if value is NaT:
            return value.value
        elif isinstance(value, self._scalar_type):
            if not isna(value):
                self._check_compatible_with(value)
            return value.ordinal
        else:
            raise ValueError("'value' should be a Period. Got '{val}' instead."
                             .format(val=value))

    def _scalar_from_string(self, value: str) -> Period:
        return Period(value, freq=self.freq)

    def _check_compatible_with(self, other):
        if other is NaT:
            return
        if self.freqstr != other.freqstr:
            _raise_on_incompatible(self, other)

    # --------------------------------------------------------------------
    # Data / Attributes

    @cache_readonly
    def dtype(self):
        return self._dtype

    @property
    def freq(self):
        """
        Return the frequency object for this PeriodArray.
        """
        return self.dtype.freq

    def __array__(self, dtype=None):
        # overriding DatetimelikeArray
        return np.array(list(self), dtype=object)

    # --------------------------------------------------------------------
    # Vectorized analogues of Period properties

    year = _field_accessor('year', 0, "The year of the period")
    month = _field_accessor('month', 3, "The month as January=1, December=12")
    day = _field_accessor('day', 4, "The days of the period")
    hour = _field_accessor('hour', 5, "The hour of the period")
    minute = _field_accessor('minute', 6, "The minute of the period")
    second = _field_accessor('second', 7, "The second of the period")
    weekofyear = _field_accessor('week', 8, "The week ordinal of the year")
    week = weekofyear
    dayofweek = _field_accessor('dayofweek', 10,
                                "The day of the week with Monday=0, Sunday=6")
    weekday = dayofweek
    dayofyear = day_of_year = _field_accessor('dayofyear', 9,
                                              "The ordinal day of the year")
    quarter = _field_accessor('quarter', 2, "The quarter of the date")
    qyear = _field_accessor('qyear', 1)
    days_in_month = _field_accessor('days_in_month', 11,
                                    "The number of days in the month")
    daysinmonth = days_in_month

    @property
    def is_leap_year(self):
        """
        Logical indicating if the date belongs to a leap year
        """
        return isleapyear_arr(np.asarray(self.year))

    @property
    def start_time(self):
        return self.to_timestamp(how='start')

    @property
    def end_time(self):
        return self.to_timestamp(how='end')

    def to_timestamp(self, freq=None, how='start'):
        """
        Cast to DatetimeArray/Index.

        Parameters
        ----------
        freq : string or DateOffset, optional
            Target frequency. The default is 'D' for week or longer,
            'S' otherwise
        how : {'s', 'e', 'start', 'end'}

        Returns
        -------
        DatetimeArray/Index
        """
        from pandas.core.arrays import DatetimeArray

        how = libperiod._validate_end_alias(how)

        end = how == 'E'
        if end:
            if freq == 'B':
                # roll forward to ensure we land on B date
                adjust = Timedelta(1, 'D') - Timedelta(1, 'ns')
                return self.to_timestamp(how='start') + adjust
            else:
                adjust = Timedelta(1, 'ns')
                return (self + self.freq).to_timestamp(how='start') - adjust

        if freq is None:
            base, mult = libfrequencies.get_freq_code(self.freq)
            freq = libfrequencies.get_to_timestamp_base(base)
        else:
            freq = Period._maybe_convert_freq(freq)

        base, mult = libfrequencies.get_freq_code(freq)
        new_data = self.asfreq(freq, how=how)

        new_data = libperiod.periodarr_to_dt64arr(new_data.asi8, base)
        return DatetimeArray._from_sequence(new_data, freq='infer')

    # --------------------------------------------------------------------
    # Array-like / EA-Interface Methods

    def _formatter(self, boxed=False):
        if boxed:
            return str
        return "'{}'".format

    @Appender(dtl.DatetimeLikeArrayMixin._validate_fill_value.__doc__)
    def _validate_fill_value(self, fill_value):
        if isna(fill_value):
            fill_value = iNaT
        elif isinstance(fill_value, Period):
            self._check_compatible_with(fill_value)
            fill_value = fill_value.ordinal
        else:
            raise ValueError("'fill_value' should be a Period. "
                             "Got '{got}'.".format(got=fill_value))
        return fill_value

    # --------------------------------------------------------------------

    def _time_shift(self, periods, freq=None):
        """
        Shift each value by `periods`.

        Note this is different from ExtensionArray.shift, which
        shifts the *position* of each element, padding the end with
        missing values.

        Parameters
        ----------
        periods : int
            Number of periods to shift by.
        freq : pandas.DateOffset, pandas.Timedelta, or string
            Frequency increment to shift by.
        """
        if freq is not None:
            raise TypeError("`freq` argument is not supported for "
                            "{cls}._time_shift"
                            .format(cls=type(self).__name__))
        values = self.asi8 + periods * self.freq.n
        if self._hasnans:
            values[self._isnan] = iNaT
        return type(self)(values, freq=self.freq)

    @property
    def _box_func(self):
        return lambda x: Period._from_ordinal(ordinal=x, freq=self.freq)

    def asfreq(self, freq=None, how='E'):
        """
        Convert the Period Array/Index to the specified frequency `freq`.

        Parameters
        ----------
        freq : str
            a frequency
        how : str {'E', 'S'}
            'E', 'END', or 'FINISH' for end,
            'S', 'START', or 'BEGIN' for start.
            Whether the elements should be aligned to the end
            or start within pa period. January 31st ('END') vs.
            January 1st ('START') for example.

        Returns
        -------
        new : Period Array/Index with the new frequency

        Examples
        --------
        >>> pidx = pd.period_range('2010-01-01', '2015-01-01', freq='A')
        >>> pidx
        <class 'pandas.core.indexes.period.PeriodIndex'>
        [2010, ..., 2015]
        Length: 6, Freq: A-DEC

        >>> pidx.asfreq('M')
        <class 'pandas.core.indexes.period.PeriodIndex'>
        [2010-12, ..., 2015-12]
        Length: 6, Freq: M

        >>> pidx.asfreq('M', how='S')
        <class 'pandas.core.indexes.period.PeriodIndex'>
        [2010-01, ..., 2015-01]
        Length: 6, Freq: M
        """
        how = libperiod._validate_end_alias(how)

        freq = Period._maybe_convert_freq(freq)

        base1, mult1 = libfrequencies.get_freq_code(self.freq)
        base2, mult2 = libfrequencies.get_freq_code(freq)

        asi8 = self.asi8
        # mult1 can't be negative or 0
        end = how == 'E'
        if end:
            ordinal = asi8 + mult1 - 1
        else:
            ordinal = asi8

        new_data = period_asfreq_arr(ordinal, base1, base2, end)

        if self._hasnans:
            new_data[self._isnan] = iNaT

        return type(self)(new_data, freq=freq)

    # ------------------------------------------------------------------
    # Rendering Methods

    def _format_native_types(self, na_rep='NaT', date_format=None, **kwargs):
        """
        actually format my specific types
        """
        values = self.astype(object)

        if date_format:
            formatter = lambda dt: dt.strftime(date_format)
        else:
            formatter = lambda dt: '%s' % dt

        if self._hasnans:
            mask = self._isnan
            values[mask] = na_rep
            imask = ~mask
            values[imask] = np.array([formatter(dt) for dt
                                      in values[imask]])
        else:
            values = np.array([formatter(dt) for dt in values])
        return values

    # ------------------------------------------------------------------

    def astype(self, dtype, copy=True):
        # We handle Period[T] -> Period[U]
        # Our parent handles everything else.
        dtype = pandas_dtype(dtype)

        if is_period_dtype(dtype):
            return self.asfreq(dtype.freq)
        return super(PeriodArray, self).astype(dtype, copy=copy)

    @property
    def flags(self):
        # TODO: remove
        # We need this since reduction.SeriesBinGrouper uses values.flags
        # Ideally, we wouldn't be passing objects down there in the first
        # place.
        return self._data.flags

    # ------------------------------------------------------------------
    # Arithmetic Methods
    _create_comparison_method = classmethod(_period_array_cmp)

    def _sub_datelike(self, other):
        assert other is not NaT
        return NotImplemented

    def _sub_period(self, other):
        # If the operation is well-defined, we return an object-Index
        # of DateOffsets.  Null entries are filled with pd.NaT
        self._check_compatible_with(other)
        asi8 = self.asi8
        new_data = asi8 - other.ordinal
        new_data = np.array([self.freq * x for x in new_data])

        if self._hasnans:
            new_data[self._isnan] = NaT

        return new_data

    @Appender(dtl.DatetimeLikeArrayMixin._addsub_int_array.__doc__)
    def _addsub_int_array(
            self,
            other: Union[ExtensionArray, np.ndarray, ABCIndexClass],
            op: Callable[[Any], Any]
    ) -> 'PeriodArray':
        assert op in [operator.add, operator.sub]
        if op is operator.sub:
            other = -other
        res_values = algos.checked_add_with_arr(self.asi8, other,
                                                arr_mask=self._isnan)
        res_values = res_values.view('i8')
        res_values[self._isnan] = iNaT
        return type(self)(res_values, freq=self.freq)

    def _add_offset(self, other):
        assert not isinstance(other, Tick)
        base = libfrequencies.get_base_alias(other.rule_code)
        if base != self.freq.rule_code:
            _raise_on_incompatible(self, other)

        # Note: when calling parent class's _add_timedeltalike_scalar,
        #  it will call delta_to_nanoseconds(delta).  Because delta here
        #  is an integer, delta_to_nanoseconds will return it unchanged.
        result = super(PeriodArray, self)._add_timedeltalike_scalar(other.n)
        return type(self)(result, freq=self.freq)

    def _add_timedeltalike_scalar(self, other):
        """
        Parameters
        ----------
        other : timedelta, Tick, np.timedelta64

        Returns
        -------
        result : ndarray[int64]
        """
        assert isinstance(self.freq, Tick)  # checked by calling function
        assert isinstance(other, (timedelta, np.timedelta64, Tick))

        if notna(other):
            # special handling for np.timedelta64("NaT"), avoid calling
            #  _check_timedeltalike_freq_compat as that would raise TypeError
            other = self._check_timedeltalike_freq_compat(other)

        # Note: when calling parent class's _add_timedeltalike_scalar,
        #  it will call delta_to_nanoseconds(delta).  Because delta here
        #  is an integer, delta_to_nanoseconds will return it unchanged.
        ordinals = super(PeriodArray, self)._add_timedeltalike_scalar(other)
        return ordinals

    def _add_delta_tdi(self, other):
        """
        Parameters
        ----------
        other : TimedeltaArray or ndarray[timedelta64]

        Returns
        -------
        result : ndarray[int64]
        """
        assert isinstance(self.freq, Tick)  # checked by calling function

        delta = self._check_timedeltalike_freq_compat(other)
        return self._addsub_int_array(delta, operator.add).asi8

    def _add_delta(self, other):
        """
        Add a timedelta-like, Tick, or TimedeltaIndex-like object
        to self, yielding a new PeriodArray

        Parameters
        ----------
        other : {timedelta, np.timedelta64, Tick,
                 TimedeltaIndex, ndarray[timedelta64]}

        Returns
        -------
        result : PeriodArray
        """
        if not isinstance(self.freq, Tick):
            # We cannot add timedelta-like to non-tick PeriodArray
            _raise_on_incompatible(self, other)

        new_ordinals = super(PeriodArray, self)._add_delta(other)
        return type(self)(new_ordinals, freq=self.freq)

    def _check_timedeltalike_freq_compat(self, other):
        """
        Arithmetic operations with timedelta-like scalars or array `other`
        are only valid if `other` is an integer multiple of `self.freq`.
        If the operation is valid, find that integer multiple.  Otherwise,
        raise because the operation is invalid.

        Parameters
        ----------
        other : timedelta, np.timedelta64, Tick,
                ndarray[timedelta64], TimedeltaArray, TimedeltaIndex

        Returns
        -------
        multiple : int or ndarray[int64]

        Raises
        ------
        IncompatibleFrequency
        """
        assert isinstance(self.freq, Tick)  # checked by calling function
        own_offset = frequencies.to_offset(self.freq.rule_code)
        base_nanos = delta_to_nanoseconds(own_offset)

        if isinstance(other, (timedelta, np.timedelta64, Tick)):
            nanos = delta_to_nanoseconds(other)

        elif isinstance(other, np.ndarray):
            # numpy timedelta64 array; all entries must be compatible
            assert other.dtype.kind == 'm'
            if other.dtype != _TD_DTYPE:
                # i.e. non-nano unit
                # TODO: disallow unit-less timedelta64
                other = other.astype(_TD_DTYPE)
            nanos = other.view('i8')
        else:
            # TimedeltaArray/Index
            nanos = other.asi8

        if np.all(nanos % base_nanos == 0):
            # nanos being added is an integer multiple of the
            #  base-frequency to self.freq
            delta = nanos // base_nanos
            # delta is the integer (or integer-array) number of periods
            # by which will be added to self.
            return delta

        _raise_on_incompatible(self, other)

    def _values_for_argsort(self):
        return self._data


PeriodArray._add_comparison_ops()


def _raise_on_incompatible(left, right):
    """
    Helper function to render a consistent error message when raising
    IncompatibleFrequency.

    Parameters
    ----------
    left : PeriodArray
    right : DateOffset, Period, ndarray, or timedelta-like

    Raises
    ------
    IncompatibleFrequency
    """
    # GH#24283 error message format depends on whether right is scalar
    if isinstance(right, np.ndarray):
        other_freq = None
    elif isinstance(right, (ABCPeriodIndex, PeriodArray, Period, DateOffset)):
        other_freq = right.freqstr
    else:
        other_freq = _delta_to_tick(Timedelta(right)).freqstr

    msg = DIFFERENT_FREQ.format(cls=type(left).__name__,
                                own_freq=left.freqstr,
                                other_freq=other_freq)
    raise IncompatibleFrequency(msg)


# -------------------------------------------------------------------
# Constructor Helpers

def period_array(
        data: Sequence[Optional[Period]],
        freq: Optional[Tick] = None,
        copy: bool = False,
) -> PeriodArray:
    """
    Construct a new PeriodArray from a sequence of Period scalars.

    Parameters
    ----------
    data : Sequence of Period objects
        A sequence of Period objects. These are required to all have
        the same ``freq.`` Missing values can be indicated by ``None``
        or ``pandas.NaT``.
    freq : str, Tick, or Offset
        The frequency of every element of the array. This can be specified
        to avoid inferring the `freq` from `data`.
    copy : bool, default False
        Whether to ensure a copy of the data is made.

    Returns
    -------
    PeriodArray

    See Also
    --------
    PeriodArray
    pandas.PeriodIndex

    Examples
    --------
    >>> period_array([pd.Period('2017', freq='A'),
    ...               pd.Period('2018', freq='A')])
    <PeriodArray>
    ['2017', '2018']
    Length: 2, dtype: period[A-DEC]

    >>> period_array([pd.Period('2017', freq='A'),
    ...               pd.Period('2018', freq='A'),
    ...               pd.NaT])
    <PeriodArray>
    ['2017', '2018', 'NaT']
    Length: 3, dtype: period[A-DEC]

    Integers that look like years are handled

    >>> period_array([2000, 2001, 2002], freq='D')
    ['2000-01-01', '2001-01-01', '2002-01-01']
    Length: 3, dtype: period[D]

    Datetime-like strings may also be passed

    >>> period_array(['2000-Q1', '2000-Q2', '2000-Q3', '2000-Q4'], freq='Q')
    <PeriodArray>
    ['2000Q1', '2000Q2', '2000Q3', '2000Q4']
    Length: 4, dtype: period[Q-DEC]
    """
    if is_datetime64_dtype(data):
        return PeriodArray._from_datetime64(data, freq)
    if isinstance(data, (ABCPeriodIndex, ABCSeries, PeriodArray)):
        return PeriodArray(data, freq)

    # other iterable of some kind
    if not isinstance(data, (np.ndarray, list, tuple)):
        data = list(data)

    data = np.asarray(data)

    if freq:
        dtype = PeriodDtype(freq)
    else:
        dtype = None

    if is_float_dtype(data) and len(data) > 0:
        raise TypeError("PeriodIndex does not allow "
                        "floating point in construction")

    data = ensure_object(data)

    return PeriodArray._from_sequence(data, dtype=dtype)


def validate_dtype_freq(dtype, freq):
    """
    If both a dtype and a freq are available, ensure they match.  If only
    dtype is available, extract the implied freq.

    Parameters
    ----------
    dtype : dtype
    freq : DateOffset or None

    Returns
    -------
    freq : DateOffset

    Raises
    ------
    ValueError : non-period dtype
    IncompatibleFrequency : mismatch between dtype and freq
    """
    if freq is not None:
        freq = frequencies.to_offset(freq)

    if dtype is not None:
        dtype = pandas_dtype(dtype)
        if not is_period_dtype(dtype):
            raise ValueError('dtype must be PeriodDtype')
        if freq is None:
            freq = dtype.freq
        elif freq != dtype.freq:
            raise IncompatibleFrequency('specified freq and dtype '
                                        'are different')
    return freq


def dt64arr_to_periodarr(data, freq, tz=None):
    """
    Convert an datetime-like array to values Period ordinals.

    Parameters
    ----------
    data : Union[Series[datetime64[ns]], DatetimeIndex, ndarray[datetime64ns]]
    freq : Optional[Union[str, Tick]]
        Must match the `freq` on the `data` if `data` is a DatetimeIndex
        or Series.
    tz : Optional[tzinfo]

    Returns
    -------
    ordinals : ndarray[int]
    freq : Tick
        The frequencey extracted from the Series or DatetimeIndex if that's
        used.

    """
    if data.dtype != np.dtype('M8[ns]'):
        raise ValueError('Wrong dtype: {dtype}'.format(dtype=data.dtype))

    if freq is None:
        if isinstance(data, ABCIndexClass):
            data, freq = data._values, data.freq
        elif isinstance(data, ABCSeries):
            data, freq = data._values, data.dt.freq

    freq = Period._maybe_convert_freq(freq)

    if isinstance(data, (ABCIndexClass, ABCSeries)):
        data = data._values

    base, mult = libfrequencies.get_freq_code(freq)
    return libperiod.dt64arr_to_periodarr(data.view('i8'), base, tz), freq


def _get_ordinal_range(start, end, periods, freq, mult=1):
    if com.count_not_none(start, end, periods) != 2:
        raise ValueError('Of the three parameters: start, end, and periods, '
                         'exactly two must be specified')

    if freq is not None:
        _, mult = libfrequencies.get_freq_code(freq)

    if start is not None:
        start = Period(start, freq)
    if end is not None:
        end = Period(end, freq)

    is_start_per = isinstance(start, Period)
    is_end_per = isinstance(end, Period)

    if is_start_per and is_end_per and start.freq != end.freq:
        raise ValueError('start and end must have same freq')
    if (start is NaT or end is NaT):
        raise ValueError('start and end must not be NaT')

    if freq is None:
        if is_start_per:
            freq = start.freq
        elif is_end_per:
            freq = end.freq
        else:  # pragma: no cover
            raise ValueError('Could not infer freq from start/end')

    if periods is not None:
        periods = periods * mult
        if start is None:
            data = np.arange(end.ordinal - periods + mult,
                             end.ordinal + 1, mult,
                             dtype=np.int64)
        else:
            data = np.arange(start.ordinal, start.ordinal + periods, mult,
                             dtype=np.int64)
    else:
        data = np.arange(start.ordinal, end.ordinal + 1, mult, dtype=np.int64)

    return data, freq


def _range_from_fields(year=None, month=None, quarter=None, day=None,
                       hour=None, minute=None, second=None, freq=None):
    if hour is None:
        hour = 0
    if minute is None:
        minute = 0
    if second is None:
        second = 0
    if day is None:
        day = 1

    ordinals = []

    if quarter is not None:
        if freq is None:
            freq = 'Q'
            base = libfrequencies.FreqGroup.FR_QTR
        else:
            base, mult = libfrequencies.get_freq_code(freq)
            if base != libfrequencies.FreqGroup.FR_QTR:
                raise AssertionError("base must equal FR_QTR")

        year, quarter = _make_field_arrays(year, quarter)
        for y, q in zip(year, quarter):
            y, m = libperiod.quarter_to_myear(y, q, freq)
            val = libperiod.period_ordinal(y, m, 1, 1, 1, 1, 0, 0, base)
            ordinals.append(val)
    else:
        base, mult = libfrequencies.get_freq_code(freq)
        arrays = _make_field_arrays(year, month, day, hour, minute, second)
        for y, mth, d, h, mn, s in zip(*arrays):
            ordinals.append(libperiod.period_ordinal(
                y, mth, d, h, mn, s, 0, 0, base))

    return np.array(ordinals, dtype=np.int64), freq


def _make_field_arrays(*fields):
    length = None
    for x in fields:
        if isinstance(x, (list, np.ndarray, ABCSeries)):
            if length is not None and len(x) != length:
                raise ValueError('Mismatched Period array lengths')
            elif length is None:
                length = len(x)

    arrays = [np.asarray(x) if isinstance(x, (np.ndarray, list, ABCSeries))
              else np.repeat(x, length) for x in fields]

    return arrays<|MERGE_RESOLUTION|>--- conflicted
+++ resolved
@@ -188,11 +188,7 @@
             scalars: Sequence[Optional[Period]],
             dtype: PeriodDtype = None,
             copy: bool = False,
-<<<<<<< HEAD
-    ) -> 'PeriodArray':
-=======
     ) -> ABCPeriodArray:
->>>>>>> 50db8102
         if dtype:
             freq = dtype.freq
         else:
