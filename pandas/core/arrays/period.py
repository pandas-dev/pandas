--- conflicted
+++ resolved
@@ -734,11 +734,7 @@
         '2015-01'], dtype='period[M]')
         """
         how = libperiod.validate_end_alias(how)
-<<<<<<< HEAD
-        if isinstance(freq, BaseOffset):
-=======
         if isinstance(freq, BaseOffset) and hasattr(freq, "_period_dtype_code"):
->>>>>>> cb97ce6e
             freq = PeriodDtype(freq)._freqstr
         freq = Period._maybe_convert_freq(freq)
 
