# -*- coding: utf-8 -*-
from datetime import timedelta
import operator

import numpy as np

from pandas._libs.tslibs import NaT, iNaT, period as libperiod
from pandas._libs.tslibs.fields import isleapyear_arr
from pandas._libs.tslibs.period import (
    DIFFERENT_FREQ, IncompatibleFrequency, Period, get_period_field_arr,
    period_asfreq_arr)
from pandas._libs.tslibs.timedeltas import Timedelta, delta_to_nanoseconds
import pandas.compat as compat
from pandas.util._decorators import Appender, cache_readonly

from pandas.core.dtypes.common import (
    _TD_DTYPE, ensure_object, is_datetime64_dtype, is_datetime64_ns_dtype,
    is_datetime64tz_dtype, is_float_dtype, is_list_like, is_period_dtype,
    pandas_dtype)
from pandas.core.dtypes.dtypes import PeriodDtype
from pandas.core.dtypes.generic import ABCIndexClass, ABCPeriodIndex, ABCSeries
from pandas.core.dtypes.missing import isna, notna

import pandas.core.algorithms as algos
from pandas.core.arrays import datetimelike as dtl
import pandas.core.common as com

from pandas.tseries import frequencies
from pandas.tseries.offsets import DateOffset, Tick, _delta_to_tick


def _field_accessor(name, alias, docstring=None):
    def f(self):
        base, mult = frequencies.get_freq_code(self.freq)
        result = get_period_field_arr(alias, self.asi8, base)
        return result

    f.__name__ = name
    f.__doc__ = docstring
    return property(f)


def _period_array_cmp(cls, op):
    """
    Wrap comparison operations to convert Period-like to PeriodDtype
    """
    opname = '__{name}__'.format(name=op.__name__)
    nat_result = True if opname == '__ne__' else False

    def wrapper(self, other):
        op = getattr(self.asi8, opname)
        # We want to eventually defer to the Series or PeriodIndex (which will
        # return here with an unboxed PeriodArray). But before we do that,
        # we do a bit of validation on type (Period) and freq, so that our
        # error messages are sensible
        if is_list_like(other) and len(other) != len(self):
            raise ValueError("Lengths must match")

        not_implemented = isinstance(other, (ABCSeries, ABCIndexClass))
        if not_implemented:
            other = other._values

        if isinstance(other, Period):
            self._check_compatible_with(other)

            result = op(other.ordinal)
        elif isinstance(other, cls):
            self._check_compatible_with(other)

            if not_implemented:
                return NotImplemented
            result = op(other.asi8)

            mask = self._isnan | other._isnan
            if mask.any():
                result[mask] = nat_result

            return result
        elif other is NaT:
            result = np.empty(len(self.asi8), dtype=bool)
            result.fill(nat_result)
        else:
            other = Period(other, freq=self.freq)
            result = op(other.ordinal)

        if self._hasnans:
            result[self._isnan] = nat_result

        return result

    return compat.set_function_name(wrapper, opname, cls)


class PeriodArray(dtl.DatetimeLikeArrayMixin, dtl.DatelikeOps):
    """
    Pandas ExtensionArray for storing Period data.

    Users should use :func:`period_array` to create new instances.

    Parameters
    ----------
    values : Union[PeriodArray, Series[period], ndarary[int], PeriodIndex]
        The data to store. These should be arrays that can be directly
        converted to ordinals without inference or copy (PeriodArray,
        ndarray[int64]), or a box around such an array (Series[period],
        PeriodIndex).
    freq : str or DateOffset
        The `freq` to use for the array. Mostly applicable when `values`
        is an ndarray of integers, when `freq` is required. When `values`
        is a PeriodArray (or box around), it's checked that ``values.freq``
        matches `freq`.
    copy : bool, default False
        Whether to copy the ordinals before storing.

    See Also
    --------
    period_array : Create a new PeriodArray.
    pandas.PeriodIndex : Immutable Index for period data.

    Notes
    -----
    There are two components to a PeriodArray

    - ordinals : integer ndarray
    - freq : pd.tseries.offsets.Offset

    The values are physically stored as a 1-D ndarray of integers. These are
    called "ordinals" and represent some kind of offset from a base.

    The `freq` indicates the span covered by each element of the array.
    All elements in the PeriodArray have the same `freq`.
    """
    # array priority higher than numpy scalars
    __array_priority__ = 1000
    _attributes = ["freq"]
    _typ = "periodarray"  # ABCPeriodArray
    _scalar_type = Period

    # Names others delegate to us
    _other_ops = []
    _bool_ops = ['is_leap_year']
    _object_ops = ['start_time', 'end_time', 'freq']
    _field_ops = ['year', 'month', 'day', 'hour', 'minute', 'second',
                  'weekofyear', 'weekday', 'week', 'dayofweek',
                  'dayofyear', 'quarter', 'qyear',
                  'days_in_month', 'daysinmonth']
    _datetimelike_ops = _field_ops + _object_ops + _bool_ops
    _datetimelike_methods = ['strftime', 'to_timestamp', 'asfreq']

    # --------------------------------------------------------------------
    # Constructors

    def __init__(self, values, freq=None, dtype=None, copy=False):
        freq = validate_dtype_freq(dtype, freq)

        if freq is not None:
            freq = Period._maybe_convert_freq(freq)

        if isinstance(values, ABCSeries):
            values = values._values
            if not isinstance(values, type(self)):
                raise TypeError("Incorrect dtype")

        elif isinstance(values, ABCPeriodIndex):
            values = values._values

        if isinstance(values, type(self)):
            if freq is not None and freq != values.freq:
                msg = DIFFERENT_FREQ.format(cls=type(self).__name__,
                                            own_freq=values.freq.freqstr,
                                            other_freq=freq.freqstr)
                raise IncompatibleFrequency(msg)
            values, freq = values._data, values.freq

        values = np.array(values, dtype='int64', copy=copy)
        self._data = values
        if freq is None:
            raise ValueError('freq is not specified and cannot be inferred')
        self._dtype = PeriodDtype(freq)

    @classmethod
    def _simple_new(cls, values, freq=None, **kwargs):
        # alias for PeriodArray.__init__
        return cls(values, freq=freq, **kwargs)

    @classmethod
    def _from_sequence(cls, scalars, dtype=None, copy=False):
        # type: (Sequence[Optional[Period]], PeriodDtype, bool) -> PeriodArray
        if dtype:
            freq = dtype.freq
        else:
            freq = None
        periods = np.asarray(scalars, dtype=object)
        if copy:
            periods = periods.copy()

        freq = freq or libperiod.extract_freq(periods)
        ordinals = libperiod.extract_ordinals(periods, freq)
        return cls(ordinals, freq=freq)

    @classmethod
    def _from_datetime64(cls, data, freq, tz=None):
        """
        Construct a PeriodArray from a datetime64 array

        Parameters
        ----------
        data : ndarray[datetime64[ns], datetime64[ns, tz]]
        freq : str or Tick
        tz : tzinfo, optional

        Returns
        -------
        PeriodArray[freq]
        """
        data, freq = dt64arr_to_periodarr(data, freq, tz)
        return cls(data, freq=freq)

    @classmethod
    def _generate_range(cls, start, end, periods, freq, fields):
        periods = dtl.validate_periods(periods)

        if freq is not None:
            freq = Period._maybe_convert_freq(freq)

        field_count = len(fields)
        if start is not None or end is not None:
            if field_count > 0:
                raise ValueError('Can either instantiate from fields '
                                 'or endpoints, but not both')
            subarr, freq = _get_ordinal_range(start, end, periods, freq)
        elif field_count > 0:
            subarr, freq = _range_from_fields(freq=freq, **fields)
        else:
            raise ValueError('Not enough parameters to construct '
                             'Period range')

        return subarr, freq

    # -----------------------------------------------------------------
    # DatetimeLike Interface

    def _unbox_scalar(self, value):
        # type: (Union[Period, NaTType]) -> int
        if value is NaT:
            return value.value
        elif isinstance(value, self._scalar_type):
            if not isna(value):
                self._check_compatible_with(value)
            return value.ordinal
        else:
            raise ValueError("'value' should be a Period. Got '{val}' instead."
                             .format(val=value))

    def _scalar_from_string(self, value):
        # type: (str) -> Period
        return Period(value, freq=self.freq)

    def _check_compatible_with(self, other):
        if other is NaT:
            return
        if self.freqstr != other.freqstr:
            _raise_on_incompatible(self, other)

    # --------------------------------------------------------------------
    # Data / Attributes

    @cache_readonly
    def dtype(self):
        return self._dtype

    @property
    def freq(self):
        """
        Return the frequency object for this PeriodArray.
        """
        return self.dtype.freq

    # --------------------------------------------------------------------
    # Vectorized analogues of Period properties

    year = _field_accessor('year', 0, "The year of the period")
    month = _field_accessor('month', 3, "The month as January=1, December=12")
    day = _field_accessor('day', 4, "The days of the period")
    hour = _field_accessor('hour', 5, "The hour of the period")
    minute = _field_accessor('minute', 6, "The minute of the period")
    second = _field_accessor('second', 7, "The second of the period")
    weekofyear = _field_accessor('week', 8, "The week ordinal of the year")
    week = weekofyear
    dayofweek = _field_accessor('dayofweek', 10,
                                "The day of the week with Monday=0, Sunday=6")
    weekday = dayofweek
    dayofyear = day_of_year = _field_accessor('dayofyear', 9,
                                              "The ordinal day of the year")
    quarter = _field_accessor('quarter', 2, "The quarter of the date")
    qyear = _field_accessor('qyear', 1)
    days_in_month = _field_accessor('days_in_month', 11,
                                    "The number of days in the month")
    daysinmonth = days_in_month

    @property
    def is_leap_year(self):
        """
        Logical indicating if the date belongs to a leap year
        """
        return isleapyear_arr(np.asarray(self.year))

    @property
    def start_time(self):
        return self.to_timestamp(how='start')

    @property
    def end_time(self):
        return self.to_timestamp(how='end')

    def to_timestamp(self, freq=None, how='start'):
        """
        Cast to DatetimeArray/Index.

        Parameters
        ----------
        freq : string or DateOffset, optional
            Target frequency. The default is 'D' for week or longer,
            'S' otherwise
        how : {'s', 'e', 'start', 'end'}

        Returns
        -------
        DatetimeArray/Index
        """
        from pandas.core.arrays import DatetimeArrayMixin

        how = libperiod._validate_end_alias(how)

        end = how == 'E'
        if end:
            if freq == 'B':
                # roll forward to ensure we land on B date
                adjust = Timedelta(1, 'D') - Timedelta(1, 'ns')
                return self.to_timestamp(how='start') + adjust
            else:
                adjust = Timedelta(1, 'ns')
                return (self + self.freq).to_timestamp(how='start') - adjust

        if freq is None:
            base, mult = frequencies.get_freq_code(self.freq)
            freq = frequencies.get_to_timestamp_base(base)
        else:
            freq = Period._maybe_convert_freq(freq)

        base, mult = frequencies.get_freq_code(freq)
        new_data = self.asfreq(freq, how=how)

        new_data = libperiod.periodarr_to_dt64arr(new_data.asi8, base)
        return DatetimeArrayMixin._from_sequence(new_data, freq='infer')

    # --------------------------------------------------------------------
    # Array-like / EA-Interface Methods

    def _formatter(self, boxed=False):
        if boxed:
            return str
        return "'{}'".format

    @Appender(dtl.DatetimeLikeArrayMixin._validate_fill_value.__doc__)
    def _validate_fill_value(self, fill_value):
        if isna(fill_value):
            fill_value = iNaT
        elif isinstance(fill_value, Period):
            self._check_compatible_with(fill_value)
            fill_value = fill_value.ordinal
        else:
            raise ValueError("'fill_value' should be a Period. "
                             "Got '{got}'.".format(got=fill_value))
        return fill_value

<<<<<<< HEAD
=======
    def fillna(self, value=None, method=None, limit=None):
        # TODO(#20300)
        # To avoid converting to object, we re-implement here with the changes
        # 1. Passing `_data` to func instead of self.astype(object)
        # 2. Re-boxing output of 1.
        # #20300 should let us do this kind of logic on ExtensionArray.fillna
        # and we can use it.

        if isinstance(value, ABCSeries):
            value = value._values

        value, method = validate_fillna_kwargs(value, method)

        mask = self.isna()

        if is_array_like(value):
            if len(value) != len(self):
                raise ValueError("Length of 'value' does not match. Got ({}) "
                                 " expected {}".format(len(value), len(self)))
            value = value[mask]

        if mask.any():
            if method is not None:
                func = pad_1d if method == 'pad' else backfill_1d
                new_values = func(self._data, limit=limit,
                                  mask=mask)
                new_values = type(self)(new_values, freq=self.freq)
            else:
                # fill with value
                new_values = self.copy()
                new_values[mask] = value
        else:
            new_values = self.copy()
        return new_values

>>>>>>> 100ffffa
    # --------------------------------------------------------------------

    def _time_shift(self, n, freq=None):
        """
        Shift each value by `periods`.

        Note this is different from ExtensionArray.shift, which
        shifts the *position* of each element, padding the end with
        missing values.

        Parameters
        ----------
        periods : int
            Number of periods to shift by.
        freq : pandas.DateOffset, pandas.Timedelta, or string
            Frequency increment to shift by.
        """
        if freq is not None:
            raise TypeError("`freq` argument is not supported for "
                            "{cls}._time_shift"
                            .format(cls=type(self).__name__))
        values = self.asi8 + n * self.freq.n
        if self._hasnans:
            values[self._isnan] = iNaT
        return type(self)(values, freq=self.freq)

    @property
    def _box_func(self):
        return lambda x: Period._from_ordinal(ordinal=x, freq=self.freq)

    def asfreq(self, freq=None, how='E'):
        """
        Convert the Period Array/Index to the specified frequency `freq`.

        Parameters
        ----------
        freq : str
            a frequency
        how : str {'E', 'S'}
            'E', 'END', or 'FINISH' for end,
            'S', 'START', or 'BEGIN' for start.
            Whether the elements should be aligned to the end
            or start within pa period. January 31st ('END') vs.
            January 1st ('START') for example.

        Returns
        -------
        new : Period Array/Index with the new frequency

        Examples
        --------
        >>> pidx = pd.period_range('2010-01-01', '2015-01-01', freq='A')
        >>> pidx
        <class 'pandas.core.indexes.period.PeriodIndex'>
        [2010, ..., 2015]
        Length: 6, Freq: A-DEC

        >>> pidx.asfreq('M')
        <class 'pandas.core.indexes.period.PeriodIndex'>
        [2010-12, ..., 2015-12]
        Length: 6, Freq: M

        >>> pidx.asfreq('M', how='S')
        <class 'pandas.core.indexes.period.PeriodIndex'>
        [2010-01, ..., 2015-01]
        Length: 6, Freq: M
        """
        how = libperiod._validate_end_alias(how)

        freq = Period._maybe_convert_freq(freq)

        base1, mult1 = frequencies.get_freq_code(self.freq)
        base2, mult2 = frequencies.get_freq_code(freq)

        asi8 = self.asi8
        # mult1 can't be negative or 0
        end = how == 'E'
        if end:
            ordinal = asi8 + mult1 - 1
        else:
            ordinal = asi8

        new_data = period_asfreq_arr(ordinal, base1, base2, end)

        if self._hasnans:
            new_data[self._isnan] = iNaT

        return type(self)(new_data, freq=freq)

    # ------------------------------------------------------------------
    # Rendering Methods

    def _format_native_types(self, na_rep=u'NaT', date_format=None, **kwargs):
        """
        actually format my specific types
        """
        values = self.astype(object)

        if date_format:
            formatter = lambda dt: dt.strftime(date_format)
        else:
            formatter = lambda dt: u'%s' % dt

        if self._hasnans:
            mask = self._isnan
            values[mask] = na_rep
            imask = ~mask
            values[imask] = np.array([formatter(dt) for dt
                                      in values[imask]])
        else:
            values = np.array([formatter(dt) for dt in values])
        return values

    # ------------------------------------------------------------------

    def astype(self, dtype, copy=True):
        # We handle Period[T] -> Period[U]
        # Our parent handles everything else.
        dtype = pandas_dtype(dtype)

        if is_period_dtype(dtype):
            return self.asfreq(dtype.freq)
        return super(PeriodArray, self).astype(dtype, copy=copy)

    @property
    def flags(self):
        # TODO: remove
        # We need this since reduction.SeriesBinGrouper uses values.flags
        # Ideally, we wouldn't be passing objects down there in the first
        # place.
        return self._data.flags

    # ------------------------------------------------------------------
    # Arithmetic Methods
    _create_comparison_method = classmethod(_period_array_cmp)

    def _sub_datelike(self, other):
        assert other is not NaT
        return NotImplemented

    def _sub_period(self, other):
        # If the operation is well-defined, we return an object-Index
        # of DateOffsets.  Null entries are filled with pd.NaT
        self._check_compatible_with(other)
        asi8 = self.asi8
        new_data = asi8 - other.ordinal
        new_data = np.array([self.freq * x for x in new_data])

        if self._hasnans:
            new_data[self._isnan] = NaT

        return new_data

    @Appender(dtl.DatetimeLikeArrayMixin._addsub_int_array.__doc__)
    def _addsub_int_array(
            self,
            other,   # type: Union[Index, ExtensionArray, np.ndarray[int]]
            op      # type: Callable[Any, Any]
    ):
        # type: (...) -> PeriodArray

        assert op in [operator.add, operator.sub]
        if op is operator.sub:
            other = -other
        res_values = algos.checked_add_with_arr(self.asi8, other,
                                                arr_mask=self._isnan)
        res_values = res_values.view('i8')
        res_values[self._isnan] = iNaT
        return type(self)(res_values, freq=self.freq)

    def _add_offset(self, other):
        assert not isinstance(other, Tick)
        base = frequencies.get_base_alias(other.rule_code)
        if base != self.freq.rule_code:
            _raise_on_incompatible(self, other)

        # Note: when calling parent class's _add_timedeltalike_scalar,
        #  it will call delta_to_nanoseconds(delta).  Because delta here
        #  is an integer, delta_to_nanoseconds will return it unchanged.
        result = super(PeriodArray, self)._add_timedeltalike_scalar(other.n)
        return type(self)(result, freq=self.freq)

    def _add_timedeltalike_scalar(self, other):
        """
        Parameters
        ----------
        other : timedelta, Tick, np.timedelta64

        Returns
        -------
        result : ndarray[int64]
        """
        assert isinstance(self.freq, Tick)  # checked by calling function
        assert isinstance(other, (timedelta, np.timedelta64, Tick))

        if notna(other):
            # special handling for np.timedelta64("NaT"), avoid calling
            #  _check_timedeltalike_freq_compat as that would raise TypeError
            other = self._check_timedeltalike_freq_compat(other)

        # Note: when calling parent class's _add_timedeltalike_scalar,
        #  it will call delta_to_nanoseconds(delta).  Because delta here
        #  is an integer, delta_to_nanoseconds will return it unchanged.
        ordinals = super(PeriodArray, self)._add_timedeltalike_scalar(other)
        return ordinals

    def _add_delta_tdi(self, other):
        """
        Parameters
        ----------
        other : TimedeltaArray or ndarray[timedelta64]

        Returns
        -------
        result : ndarray[int64]
        """
        assert isinstance(self.freq, Tick)  # checked by calling function

        delta = self._check_timedeltalike_freq_compat(other)
        return self._addsub_int_array(delta, operator.add).asi8

    def _add_delta(self, other):
        """
        Add a timedelta-like, Tick, or TimedeltaIndex-like object
        to self, yielding a new PeriodArray

        Parameters
        ----------
        other : {timedelta, np.timedelta64, Tick,
                 TimedeltaIndex, ndarray[timedelta64]}

        Returns
        -------
        result : PeriodArray
        """
        if not isinstance(self.freq, Tick):
            # We cannot add timedelta-like to non-tick PeriodArray
            _raise_on_incompatible(self, other)

        new_ordinals = super(PeriodArray, self)._add_delta(other)
        return type(self)(new_ordinals, freq=self.freq)

    def _check_timedeltalike_freq_compat(self, other):
        """
        Arithmetic operations with timedelta-like scalars or array `other`
        are only valid if `other` is an integer multiple of `self.freq`.
        If the operation is valid, find that integer multiple.  Otherwise,
        raise because the operation is invalid.

        Parameters
        ----------
        other : timedelta, np.timedelta64, Tick,
                ndarray[timedelta64], TimedeltaArray, TimedeltaIndex

        Returns
        -------
        multiple : int or ndarray[int64]

        Raises
        ------
        IncompatibleFrequency
        """
        assert isinstance(self.freq, Tick)  # checked by calling function
        own_offset = frequencies.to_offset(self.freq.rule_code)
        base_nanos = delta_to_nanoseconds(own_offset)

        if isinstance(other, (timedelta, np.timedelta64, Tick)):
            nanos = delta_to_nanoseconds(other)

        elif isinstance(other, np.ndarray):
            # numpy timedelta64 array; all entries must be compatible
            assert other.dtype.kind == 'm'
            if other.dtype != _TD_DTYPE:
                # i.e. non-nano unit
                # TODO: disallow unit-less timedelta64
                other = other.astype(_TD_DTYPE)
            nanos = other.view('i8')
        else:
            # TimedeltaArray/Index
            nanos = other.asi8

        if np.all(nanos % base_nanos == 0):
            # nanos being added is an integer multiple of the
            #  base-frequency to self.freq
            delta = nanos // base_nanos
            # delta is the integer (or integer-array) number of periods
            # by which will be added to self.
            return delta

        _raise_on_incompatible(self, other)

    def _values_for_argsort(self):
        return self._data


PeriodArray._add_comparison_ops()


def _raise_on_incompatible(left, right):
    """
    Helper function to render a consistent error message when raising
    IncompatibleFrequency.

    Parameters
    ----------
    left : PeriodArray
    right : DateOffset, Period, ndarray, or timedelta-like

    Raises
    ------
    IncompatibleFrequency
    """
    # GH#24283 error message format depends on whether right is scalar
    if isinstance(right, np.ndarray):
        other_freq = None
    elif isinstance(right, (ABCPeriodIndex, PeriodArray, Period, DateOffset)):
        other_freq = right.freqstr
    else:
        other_freq = _delta_to_tick(Timedelta(right)).freqstr

    msg = DIFFERENT_FREQ.format(cls=type(left).__name__,
                                own_freq=left.freqstr,
                                other_freq=other_freq)
    raise IncompatibleFrequency(msg)


# -------------------------------------------------------------------
# Constructor Helpers

def period_array(data, freq=None, copy=False):
    # type: (Sequence[Optional[Period]], Optional[Tick]) -> PeriodArray
    """
    Construct a new PeriodArray from a sequence of Period scalars.

    Parameters
    ----------
    data : Sequence of Period objects
        A sequence of Period objects. These are required to all have
        the same ``freq.`` Missing values can be indicated by ``None``
        or ``pandas.NaT``.
    freq : str, Tick, or Offset
        The frequency of every element of the array. This can be specified
        to avoid inferring the `freq` from `data`.
    copy : bool, default False
        Whether to ensure a copy of the data is made.

    Returns
    -------
    PeriodArray

    See Also
    --------
    PeriodArray
    pandas.PeriodIndex

    Examples
    --------
    >>> period_array([pd.Period('2017', freq='A'),
    ...               pd.Period('2018', freq='A')])
    <PeriodArray>
    ['2017', '2018']
    Length: 2, dtype: period[A-DEC]

    >>> period_array([pd.Period('2017', freq='A'),
    ...               pd.Period('2018', freq='A'),
    ...               pd.NaT])
    <PeriodArray>
    ['2017', '2018', 'NaT']
    Length: 3, dtype: period[A-DEC]

    Integers that look like years are handled

    >>> period_array([2000, 2001, 2002], freq='D')
    ['2000-01-01', '2001-01-01', '2002-01-01']
    Length: 3, dtype: period[D]

    Datetime-like strings may also be passed

    >>> period_array(['2000-Q1', '2000-Q2', '2000-Q3', '2000-Q4'], freq='Q')
    <PeriodArray>
    ['2000Q1', '2000Q2', '2000Q3', '2000Q4']
    Length: 4, dtype: period[Q-DEC]
    """
    if is_datetime64_dtype(data):
        return PeriodArray._from_datetime64(data, freq)
    if isinstance(data, (ABCPeriodIndex, ABCSeries, PeriodArray)):
        return PeriodArray(data, freq)

    # other iterable of some kind
    if not isinstance(data, (np.ndarray, list, tuple)):
        data = list(data)

    data = np.asarray(data)

    if freq:
        dtype = PeriodDtype(freq)
    else:
        dtype = None

    if is_float_dtype(data) and len(data) > 0:
        raise TypeError("PeriodIndex does not allow "
                        "floating point in construction")

    data = ensure_object(data)

    return PeriodArray._from_sequence(data, dtype=dtype)


def validate_dtype_freq(dtype, freq):
    """
    If both a dtype and a freq are available, ensure they match.  If only
    dtype is available, extract the implied freq.

    Parameters
    ----------
    dtype : dtype
    freq : DateOffset or None

    Returns
    -------
    freq : DateOffset

    Raises
    ------
    ValueError : non-period dtype
    IncompatibleFrequency : mismatch between dtype and freq
    """
    if freq is not None:
        freq = frequencies.to_offset(freq)

    if dtype is not None:
        dtype = pandas_dtype(dtype)
        if not is_period_dtype(dtype):
            raise ValueError('dtype must be PeriodDtype')
        if freq is None:
            freq = dtype.freq
        elif freq != dtype.freq:
            raise IncompatibleFrequency('specified freq and dtype '
                                        'are different')
    return freq


def dt64arr_to_periodarr(data, freq, tz=None):
    """
    Convert an datetime-like array to values Period ordinals.

    Parameters
    ----------
    data : Union[Series[datetime64[ns]], DatetimeIndex, ndarray[datetime64ns]]
    freq : Optional[Union[str, Tick]]
        Must match the `freq` on the `data` if `data` is a DatetimeIndex
        or Series.
    tz : Optional[tzinfo]

    Returns
    -------
    ordinals : ndarray[int]
    freq : Tick
        The frequencey extracted from the Series or DatetimeIndex if that's
        used.

    """
    from pandas.core.arrays import DatetimeArrayMixin as DatetimeArray

    if not (is_datetime64_ns_dtype(data.dtype) or
            is_datetime64tz_dtype(data.dtype)):
        raise ValueError('Wrong dtype: {dtype}'.format(dtype=data.dtype))

    if isinstance(data, ABCIndexClass):
        if freq is None:
            freq = data.freq
        data = data._values
    elif isinstance(data, ABCSeries):
        if freq is None:
            freq = data.dt.freq
        data = data._values

    freq = Period._maybe_convert_freq(freq)
    if isinstance(data, DatetimeArray):
        data = data.asi8

    base, mult = frequencies.get_freq_code(freq)
    return libperiod.dt64arr_to_periodarr(data.view('i8'), base, tz), freq


def _get_ordinal_range(start, end, periods, freq, mult=1):
    if com.count_not_none(start, end, periods) != 2:
        raise ValueError('Of the three parameters: start, end, and periods, '
                         'exactly two must be specified')

    if freq is not None:
        _, mult = frequencies.get_freq_code(freq)

    if start is not None:
        start = Period(start, freq)
    if end is not None:
        end = Period(end, freq)

    is_start_per = isinstance(start, Period)
    is_end_per = isinstance(end, Period)

    if is_start_per and is_end_per and start.freq != end.freq:
        raise ValueError('start and end must have same freq')
    if (start is NaT or end is NaT):
        raise ValueError('start and end must not be NaT')

    if freq is None:
        if is_start_per:
            freq = start.freq
        elif is_end_per:
            freq = end.freq
        else:  # pragma: no cover
            raise ValueError('Could not infer freq from start/end')

    if periods is not None:
        periods = periods * mult
        if start is None:
            data = np.arange(end.ordinal - periods + mult,
                             end.ordinal + 1, mult,
                             dtype=np.int64)
        else:
            data = np.arange(start.ordinal, start.ordinal + periods, mult,
                             dtype=np.int64)
    else:
        data = np.arange(start.ordinal, end.ordinal + 1, mult, dtype=np.int64)

    return data, freq


def _range_from_fields(year=None, month=None, quarter=None, day=None,
                       hour=None, minute=None, second=None, freq=None):
    if hour is None:
        hour = 0
    if minute is None:
        minute = 0
    if second is None:
        second = 0
    if day is None:
        day = 1

    ordinals = []

    if quarter is not None:
        if freq is None:
            freq = 'Q'
            base = frequencies.FreqGroup.FR_QTR
        else:
            base, mult = frequencies.get_freq_code(freq)
            if base != frequencies.FreqGroup.FR_QTR:
                raise AssertionError("base must equal FR_QTR")

        year, quarter = _make_field_arrays(year, quarter)
        for y, q in compat.zip(year, quarter):
            y, m = libperiod.quarter_to_myear(y, q, freq)
            val = libperiod.period_ordinal(y, m, 1, 1, 1, 1, 0, 0, base)
            ordinals.append(val)
    else:
        base, mult = frequencies.get_freq_code(freq)
        arrays = _make_field_arrays(year, month, day, hour, minute, second)
        for y, mth, d, h, mn, s in compat.zip(*arrays):
            ordinals.append(libperiod.period_ordinal(
                y, mth, d, h, mn, s, 0, 0, base))

    return np.array(ordinals, dtype=np.int64), freq


def _make_field_arrays(*fields):
    length = None
    for x in fields:
        if isinstance(x, (list, np.ndarray, ABCSeries)):
            if length is not None and len(x) != length:
                raise ValueError('Mismatched Period array lengths')
            elif length is None:
                length = len(x)

    arrays = [np.asarray(x) if isinstance(x, (np.ndarray, list, ABCSeries))
              else np.repeat(x, length) for x in fields]

    return arrays<|MERGE_RESOLUTION|>--- conflicted
+++ resolved
@@ -374,44 +374,6 @@
                              "Got '{got}'.".format(got=fill_value))
         return fill_value
 
-<<<<<<< HEAD
-=======
-    def fillna(self, value=None, method=None, limit=None):
-        # TODO(#20300)
-        # To avoid converting to object, we re-implement here with the changes
-        # 1. Passing `_data` to func instead of self.astype(object)
-        # 2. Re-boxing output of 1.
-        # #20300 should let us do this kind of logic on ExtensionArray.fillna
-        # and we can use it.
-
-        if isinstance(value, ABCSeries):
-            value = value._values
-
-        value, method = validate_fillna_kwargs(value, method)
-
-        mask = self.isna()
-
-        if is_array_like(value):
-            if len(value) != len(self):
-                raise ValueError("Length of 'value' does not match. Got ({}) "
-                                 " expected {}".format(len(value), len(self)))
-            value = value[mask]
-
-        if mask.any():
-            if method is not None:
-                func = pad_1d if method == 'pad' else backfill_1d
-                new_values = func(self._data, limit=limit,
-                                  mask=mask)
-                new_values = type(self)(new_values, freq=self.freq)
-            else:
-                # fill with value
-                new_values = self.copy()
-                new_values[mask] = value
-        else:
-            new_values = self.copy()
-        return new_values
-
->>>>>>> 100ffffa
     # --------------------------------------------------------------------
 
     def _time_shift(self, n, freq=None):
