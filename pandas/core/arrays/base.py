--- conflicted
+++ resolved
@@ -982,9 +982,8 @@
             maximum number of entries along the entire axis where NaNs will be
             filled.
 
-<<<<<<< HEAD
             .. deprecated:: 2.1.0
-=======
+
         copy : bool, default True
             Whether to make a copy of the data before filling. If False, then
             the original should be modified and no new memory should be allocated.
@@ -992,7 +991,6 @@
             author's discretion whether to ignore "copy=False" or to raise.
             The base class implementation ignores the keyword in pad/backfill
             cases.
->>>>>>> edc08702
 
         Returns
         -------
