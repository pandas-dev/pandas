"""An interface for extending pandas with custom arrays."""
import numpy as np

from pandas.errors import AbstractMethodError

_not_implemented_message = "{} does not implement {}."


class ExtensionArray(object):
    """Abstract base class for custom 1-D array types.

    pandas will recognize instances of this class as proper arrays
    with a custom type and will not attempt to coerce them to objects. They
    may be stored directly inside a :class:`DataFrame` or :class:`Series`.

    Notes
    -----
    The interface includes the following abstract methods that must be
    implemented by subclasses:

    * __getitem__
    * __len__
    * dtype
    * nbytes
    * isna
    * take
    * copy
    * _formatting_values
    * _concat_same_type

    Some additional methods are required to satisfy pandas' internal, private
    block API.

    * _concat_same_type
    * _can_hold_na

    This class does not inherit from 'abc.ABCMeta' for performance reasons.
    Methods and properties required by the interface raise
    ``pandas.errors.AbstractMethodError`` and no ``register`` method is
    provided for registering virtual subclasses.

    ExtensionArrays are limited to 1 dimension.

    They may be backed by none, one, or many NumPy ararys. For example,
    ``pandas.Categorical`` is an extension array backed by two arrays,
    one for codes and one for categories. An array of IPv6 address may
    be backed by a NumPy structured array with two fields, one for the
    lower 64 bits and one for the upper 64 bits. Or they may be backed
    by some other storage type, like Python lists. Pandas makes no
    assumptions on how the data are stored, just that it can be converted
    to a NumPy array.

    Extension arrays should be able to be constructed with instances of
    the class, i.e. ``ExtensionArray(extension_array)`` should return
    an instance, not error.

    Additionally, certain methods and interfaces are required for proper
    this array to be properly stored inside a ``DataFrame`` or ``Series``.
    """
    # ------------------------------------------------------------------------
    # Must be a Sequence
    # ------------------------------------------------------------------------
    def __getitem__(self, item):
        # type (Any) -> Any
        """Select a subset of self.

        Parameters
        ----------
        item : int, slice, or ndarray
            * int: The position in 'self' to get.

            * slice: A slice object, where 'start', 'stop', and 'step' are
              integers or None

            * ndarray: A 1-d boolean NumPy ndarray the same length as 'self'

        Returns
        -------
        item : scalar or ExtensionArray

        Notes
        -----
        For scalar ``item``, return a scalar value suitable for the array's
        type. This should be an instance of ``self.dtype.type``.

        For slice ``key``, return an instance of ``ExtensionArray``, even
        if the slice is length 0 or 1.

        For a boolean mask, return an instance of ``ExtensionArray``, filtered
        to the values where ``item`` is True.
        """
        raise AbstractMethodError(self)

    def __setitem__(self, key, value):
        # type: (Any, Any) -> None
        raise NotImplementedError(_not_implemented_message.format(
            type(self), '__setitem__')
        )

    def __len__(self):
        """Length of this array

        Returns
        -------
        length : int
        """
        # type: () -> int
        raise AbstractMethodError(self)

    # ------------------------------------------------------------------------
    # Required attributes
    # ------------------------------------------------------------------------
    @property
    def dtype(self):
        # type: () -> ExtensionDtype
        """An instance of 'ExtensionDtype'."""
        raise AbstractMethodError(self)

    @property
    def shape(self):
        # type: () -> Tuple[int, ...]
        return (len(self),)

    @property
    def ndim(self):
        # type: () -> int
        """Extension Arrays are only allowed to be 1-dimensional."""
        return 1

    @property
    def nbytes(self):
        # type: () -> int
        """The number of bytes needed to store this object in memory.

        If this is expensive to compute, return an approximate lower bound
        on the number of bytes needed.
        """
        raise AbstractMethodError(self)

    # ------------------------------------------------------------------------
    # Additional Methods
    # ------------------------------------------------------------------------
    def astype(self, dtype, copy=True):
        """Cast to a NumPy array with 'dtype'.

<<<<<<< HEAD
        The default implementation only allows casting to 'object' dtype.

=======
>>>>>>> 6485a364
        Parameters
        ----------
        dtype : str or dtype
            Typecode or data-type to which the array is cast.
        copy : bool, default True
            Whether to copy the data, even if not necessary. If False,
            a copy is made only if the old dtype does not match the
            new dtype.

        Returns
        -------
        array : ndarray
            NumPy ndarray with 'dtype' for its dtype.
        """
<<<<<<< HEAD
        np_dtype = np.dtype(dtype)

        if np_dtype != 'object':
            msg = ("{} can only be coerced to 'object' dtype, "
                   "not '{}'.").format(type(self).__name__, dtype)
            raise ValueError(msg)

        return np.array(self, dtype=np_dtype, copy=copy)
=======
        return np.array(self, dtype=dtype, copy=copy)
>>>>>>> 6485a364

    def isna(self):
        # type: () -> np.ndarray
        """Boolean NumPy array indicating if each value is missing.

        This should return a 1-D array the same length as 'self'.
        """
        raise AbstractMethodError(self)

    # ------------------------------------------------------------------------
    # Indexing methods
    # ------------------------------------------------------------------------
    def take(self, indexer, allow_fill=True, fill_value=None):
        # type: (Sequence[int], bool, Optional[Any]) -> ExtensionArray
        """Take elements from an array.

        Parameters
        ----------
        indexer : sequence of integers
            indices to be taken. -1 is used to indicate values
            that are missing.
        allow_fill : bool, default True
            If False, indexer is assumed to contain no -1 values so no filling
            will be done. This short-circuits computation of a mask. Result is
            undefined if allow_fill == False and -1 is present in indexer.
        fill_value : any, default None
            Fill value to replace -1 values with. By default, this uses
            the missing value sentinel for this type, ``self._fill_value``.

        Notes
        -----
        This should follow pandas' semantics where -1 indicates missing values.
        Positions where indexer is ``-1`` should be filled with the missing
        value for this type.

        This is called by ``Series.__getitem__``, ``.loc``, ``iloc``, when the
        indexer is a sequence of values.

        Examples
        --------
        Suppose the extension array somehow backed by a NumPy structured array
        and that the underlying structured array is stored as ``self.data``.
        Then ``take`` may be written as

        .. code-block:: python

           def take(self, indexer, allow_fill=True, fill_value=None):
               mask = indexer == -1
               result = self.data.take(indexer)
               result[mask] = self._fill_value
               return type(self)(result)
        """
        raise AbstractMethodError(self)

    def copy(self, deep=False):
        # type: (bool) -> ExtensionArray
        """Return a copy of the array.

        Parameters
        ----------
        deep : bool, default False
            Also copy the underlying data backing this array.

        Returns
        -------
        ExtensionArray
        """
        raise AbstractMethodError(self)

    # ------------------------------------------------------------------------
    # Block-related methods
    # ------------------------------------------------------------------------
    @property
    def _fill_value(self):
        # type: () -> Any
        """The missing value for this type, e.g. np.nan"""
        return None

    def _formatting_values(self):
        # type: () -> np.ndarray
        # At the moment, this has to be an array since we use result.dtype
        """An array of values to be printed in, e.g. the Series repr"""
        raise AbstractMethodError(self)

    @classmethod
    def _concat_same_type(cls, to_concat):
        # type: (Sequence[ExtensionArray]) -> ExtensionArray
        """Concatenate multiple array

        Parameters
        ----------
        to_concat : sequence of this type

        Returns
        -------
        ExtensionArray
        """
        raise AbstractMethodError(cls)

    def _can_hold_na(self):
        # type: () -> bool
        """Whether your array can hold missing values. True by default.

        Notes
        -----
        Setting this to false will optimize some operations like fillna.
        """
        return True<|MERGE_RESOLUTION|>--- conflicted
+++ resolved
@@ -143,11 +143,6 @@
     def astype(self, dtype, copy=True):
         """Cast to a NumPy array with 'dtype'.
 
-<<<<<<< HEAD
-        The default implementation only allows casting to 'object' dtype.
-
-=======
->>>>>>> 6485a364
         Parameters
         ----------
         dtype : str or dtype
@@ -162,18 +157,7 @@
         array : ndarray
             NumPy ndarray with 'dtype' for its dtype.
         """
-<<<<<<< HEAD
-        np_dtype = np.dtype(dtype)
-
-        if np_dtype != 'object':
-            msg = ("{} can only be coerced to 'object' dtype, "
-                   "not '{}'.").format(type(self).__name__, dtype)
-            raise ValueError(msg)
-
-        return np.array(self, dtype=np_dtype, copy=copy)
-=======
         return np.array(self, dtype=dtype, copy=copy)
->>>>>>> 6485a364
 
     def isna(self):
         # type: () -> np.ndarray
