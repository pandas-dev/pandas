--- conflicted
+++ resolved
@@ -15,6 +15,7 @@
     Callable,
     Dict,
     Iterator,
+    Literal,
     Optional,
     Sequence,
     Tuple,
@@ -75,9 +76,6 @@
 )
 
 if TYPE_CHECKING:
-<<<<<<< HEAD
-    from typing import Literal
-=======
 
     class ExtensionArraySupportsAnyAll("ExtensionArray"):
         def any(self, *, skipna: bool = True) -> bool:
@@ -86,7 +84,6 @@
         def all(self, *, skipna: bool = True) -> bool:
             pass
 
->>>>>>> 0a2a200d
 
 _extension_array_shared_docs: Dict[str, str] = {}
 
@@ -405,11 +402,7 @@
         for i in range(len(self)):
             yield self[i]
 
-<<<<<<< HEAD
-    def __contains__(self, item: Any) -> bool:
-=======
-    def __contains__(self, item) -> Union[bool, np.bool_]:
->>>>>>> 0a2a200d
+    def __contains__(self, item: Any) -> Union[bool, np.bool_]:
         """
         Return for `item in self`.
         """
