--- conflicted
+++ resolved
@@ -1203,7 +1203,6 @@
     # of objects
     _can_hold_na = True
 
-<<<<<<< HEAD
     def _accumulate(self, name, skipna=True, **kwargs) -> "ExtensionArray":
         """
         Return an ExtensionArray performing an accumulation operation.
@@ -1233,11 +1232,7 @@
         """
         raise TypeError(f"cannot perform {name} with type {self.dtype}")
 
-    def _reduce(self, name: str, skipna: bool = True, **kwargs):
-
-=======
     def _reduce(self, name: str, *, skipna: bool = True, **kwargs):
->>>>>>> f2a49b30
         """
         Return a scalar result of performing the reduction operation.
 
