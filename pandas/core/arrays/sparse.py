"""
SparseArray data structure
"""
from __future__ import division

import numbers
import operator
import re
import warnings

import numpy as np

from pandas._libs import index as libindex, lib
import pandas._libs.sparse as splib
from pandas._libs.sparse import BlockIndex, IntIndex
from pandas._libs.tslibs import NaT
import pandas.compat as compat
from pandas.compat.numpy import function as nv
from pandas.errors import PerformanceWarning

from pandas.core.dtypes.base import ExtensionDtype
from pandas.core.dtypes.cast import (
    astype_nansafe, construct_1d_arraylike_from_scalar, find_common_type,
    infer_dtype_from_scalar, maybe_convert_platform)
from pandas.core.dtypes.common import (
    is_array_like, is_bool_dtype, is_datetime64_any_dtype, is_dtype_equal,
    is_integer, is_list_like, is_object_dtype, is_scalar, is_string_dtype,
    pandas_dtype)
from pandas.core.dtypes.dtypes import register_extension_dtype
from pandas.core.dtypes.generic import (
    ABCIndexClass, ABCSeries, ABCSparseSeries)
from pandas.core.dtypes.missing import isna, na_value_for_dtype, notna

from pandas.core.accessor import PandasDelegate, delegate_names
import pandas.core.algorithms as algos
from pandas.core.arrays import ExtensionArray, ExtensionOpsMixin
from pandas.core.base import PandasObject
import pandas.core.common as com
from pandas.core.missing import interpolate_2d

import pandas.io.formats.printing as printing


# ----------------------------------------------------------------------------
# Dtype
@register_extension_dtype
class SparseDtype(ExtensionDtype):
    """
    Dtype for data stored in :class:`SparseArray`.

    This dtype implements the pandas ExtensionDtype interface.

    .. versionadded:: 0.24.0

    Parameters
    ----------
    dtype : str, ExtensionDtype, numpy.dtype, type, default numpy.float64
        The dtype of the underlying array storing the non-fill value values.
    fill_value : scalar, optional.
        The scalar value not stored in the SparseArray. By default, this
        depends on `dtype`.

        ========== ==========
        dtype      na_value
        ========== ==========
        float      ``np.nan``
        int        ``0``
        bool       ``False``
        datetime64 ``pd.NaT``
        timedelta64 ``pd.NaT``
        ========== ==========

        The default value may be overridden by specifying a `fill_value`.
    """
    # We include `_is_na_fill_value` in the metadata to avoid hash collisions
    # between SparseDtype(float, 0.0) and SparseDtype(float, nan).
    # Without is_na_fill_value in the comparison, those would be equal since
    # hash(nan) is (sometimes?) 0.
    _metadata = ('_dtype', '_fill_value', '_is_na_fill_value')

    def __init__(self, dtype=np.float64, fill_value=None):
        # type: (Union[str, np.dtype, 'ExtensionDtype', type], Any) -> None
        from pandas.core.dtypes.missing import na_value_for_dtype
        from pandas.core.dtypes.common import (
            pandas_dtype, is_string_dtype, is_scalar
        )

        if isinstance(dtype, type(self)):
            if fill_value is None:
                fill_value = dtype.fill_value
            dtype = dtype.subtype

        dtype = pandas_dtype(dtype)
        if is_string_dtype(dtype):
            dtype = np.dtype('object')

        if fill_value is None:
            fill_value = na_value_for_dtype(dtype)

        if not is_scalar(fill_value):
            raise ValueError("fill_value must be a scalar. Got {} "
                             "instead".format(fill_value))
        self._dtype = dtype
        self._fill_value = fill_value

    def __hash__(self):
        # Python3 doesn't inherit __hash__ when a base class overrides
        # __eq__, so we explicitly do it here.
        return super(SparseDtype, self).__hash__()

    def __eq__(self, other):
        # We have to override __eq__ to handle NA values in _metadata.
        # The base class does simple == checks, which fail for NA.
        if isinstance(other, compat.string_types):
            try:
                other = self.construct_from_string(other)
            except TypeError:
                return False

        if isinstance(other, type(self)):
            subtype = self.subtype == other.subtype
            if self._is_na_fill_value:
                # this case is complicated by two things:
                # SparseDtype(float, float(nan)) == SparseDtype(float, np.nan)
                # SparseDtype(float, np.nan)     != SparseDtype(float, pd.NaT)
                # i.e. we want to treat any floating-point NaN as equal, but
                # not a floating-point NaN and a datetime NaT.
                fill_value = (
                    other._is_na_fill_value and
                    isinstance(self.fill_value, type(other.fill_value)) or
                    isinstance(other.fill_value, type(self.fill_value))
                )
            else:
                fill_value = self.fill_value == other.fill_value

            return subtype and fill_value
        return False

    @property
    def fill_value(self):
        """
        The fill value of the array.

        Converting the SparseArray to a dense ndarray will fill the
        array with this value.

        .. warning::

           It's possible to end up with a SparseArray that has ``fill_value``
           values in ``sp_values``. This can occur, for example, when setting
           ``SparseArray.fill_value`` directly.
        """
        return self._fill_value

    @property
    def _is_na_fill_value(self):
        from pandas.core.dtypes.missing import isna
        return isna(self.fill_value)

    @property
    def _is_numeric(self):
        from pandas.core.dtypes.common import is_object_dtype
        return not is_object_dtype(self.subtype)

    @property
    def _is_boolean(self):
        from pandas.core.dtypes.common import is_bool_dtype
        return is_bool_dtype(self.subtype)

    @property
    def kind(self):
        """
        The sparse kind. Either 'integer', or 'block'.
        """
        return self.subtype.kind

    @property
    def type(self):
        return self.subtype.type

    @property
    def subtype(self):
        return self._dtype

    @property
    def name(self):
        return 'Sparse[{}, {}]'.format(self.subtype.name, self.fill_value)

    def __repr__(self):
        return self.name

    @classmethod
    def construct_array_type(cls):
        return SparseArray

    @classmethod
    def construct_from_string(cls, string):
        """
        Construct a SparseDtype from a string form.

        Parameters
        ----------
        string : str
            Can take the following forms.

            string           dtype
            ================ ============================
            'int'            SparseDtype[np.int64, 0]
            'Sparse'         SparseDtype[np.float64, nan]
            'Sparse[int]'    SparseDtype[np.int64, 0]
            'Sparse[int, 0]' SparseDtype[np.int64, 0]
            ================ ============================

            It is not possible to specify non-default fill values
            with a string. An argument like ``'Sparse[int, 1]'``
            will raise a ``TypeError`` because the default fill value
            for integers is 0.

        Returns
        -------
        SparseDtype
        """
        msg = "Could not construct SparseDtype from '{}'".format(string)
        if string.startswith("Sparse"):
            try:
                sub_type, has_fill_value = cls._parse_subtype(string)
                result = SparseDtype(sub_type)
            except Exception:
                raise TypeError(msg)
            else:
                msg = ("Could not construct SparseDtype from '{}'.\n\nIt "
                       "looks like the fill_value in the string is not "
                       "the default for the dtype. Non-default fill_values "
                       "are not supported. Use the 'SparseDtype()' "
                       "constructor instead.")
                if has_fill_value and str(result) != string:
                    raise TypeError(msg.format(string))
                return result
        else:
            raise TypeError(msg)

    @staticmethod
    def _parse_subtype(dtype):
        """
        Parse a string to get the subtype

        Parameters
        ----------
        dtype : str
            A string like

            * Sparse[subtype]
            * Sparse[subtype, fill_value]

        Returns
        -------
        subtype : str

        Raises
        ------
        ValueError
            When the subtype cannot be extracted.
        """
        xpr = re.compile(
            r"Sparse\[(?P<subtype>[^,]*)(, )?(?P<fill_value>.*?)?\]$"
        )
        m = xpr.match(dtype)
        has_fill_value = False
        if m:
            subtype = m.groupdict()['subtype']
            has_fill_value = m.groupdict()['fill_value'] or has_fill_value
        elif dtype == "Sparse":
            subtype = 'float64'
        else:
            raise ValueError("Cannot parse {}".format(dtype))
        return subtype, has_fill_value

    @classmethod
    def is_dtype(cls, dtype):
        dtype = getattr(dtype, 'dtype', dtype)
        if (isinstance(dtype, compat.string_types) and
                dtype.startswith("Sparse")):
            sub_type, _ = cls._parse_subtype(dtype)
            dtype = np.dtype(sub_type)
        elif isinstance(dtype, cls):
            return True
        return isinstance(dtype, np.dtype) or dtype == 'Sparse'

    def update_dtype(self, dtype):
        """
        Convert the SparseDtype to a new dtype.

        This takes care of converting the ``fill_value``.

        Parameters
        ----------
        dtype : Union[str, numpy.dtype, SparseDtype]
            The new dtype to use.

            * For a SparseDtype, it is simply returned
            * For a NumPy dtype (or str), the current fill value
              is converted to the new dtype, and a SparseDtype
              with `dtype` and the new fill value is returned.

        Returns
        -------
        SparseDtype
            A new SparseDtype with the corret `dtype` and fill value
            for that `dtype`.

        Raises
        ------
        ValueError
            When the current fill value cannot be converted to the
            new `dtype` (e.g. trying to convert ``np.nan`` to an
            integer dtype).


        Examples
        --------
        >>> SparseDtype(int, 0).update_dtype(float)
        Sparse[float64, 0.0]

        >>> SparseDtype(int, 1).update_dtype(SparseDtype(float, np.nan))
        Sparse[float64, nan]
        """
        cls = type(self)
        dtype = pandas_dtype(dtype)

        if not isinstance(dtype, cls):
            fill_value = astype_nansafe(np.array(self.fill_value),
                                        dtype).item()
            dtype = cls(dtype, fill_value=fill_value)

        return dtype

    @property
    def _subtype_with_str(self):
        """
        Whether the SparseDtype's subtype should be considered ``str``.

        Typically, pandas will store string data in an object-dtype array.
        When converting values to a dtype, e.g. in ``.astype``, we need to
        be more specific, we need the actual underlying type.

        Returns
        -------

        >>> SparseDtype(int, 1)._subtype_with_str
        dtype('int64')

        >>> SparseDtype(object, 1)._subtype_with_str
        dtype('O')

        >>> dtype = SparseDtype(str, '')
        >>> dtype.subtype
        dtype('O')

        >>> dtype._subtype_with_str
        str
        """
        if isinstance(self.fill_value, compat.string_types):
            return type(self.fill_value)
        return self.subtype


# ----------------------------------------------------------------------------
# Array


_sparray_doc_kwargs = dict(klass='SparseArray')


def _get_fill(arr):
    # type: (SparseArray) -> ndarray
    """
    Create a 0-dim ndarray containing the fill value

    Parameters
    ----------
    arr : SparseArray

    Returns
    -------
    fill_value : ndarray
        0-dim ndarray with just the fill value.

    Notes
    -----
    coerce fill_value to arr dtype if possible
    int64 SparseArray can have NaN as fill_value if there is no missing
    """
    try:
        return np.asarray(arr.fill_value, dtype=arr.dtype.subtype)
    except ValueError:
        return np.asarray(arr.fill_value)


def _sparse_array_op(left, right, op, name):
    """
    Perform a binary operation between two arrays.

    Parameters
    ----------
    left : Union[SparseArray, ndarray]
    right : Union[SparseArray, ndarray]
    op : Callable
        The binary operation to perform
    name str
        Name of the callable.

    Returns
    -------
    SparseArray
    """
    # type: (SparseArray, SparseArray, Callable, str) -> Any
    if name.startswith('__'):
        # For lookups in _libs.sparse we need non-dunder op name
        name = name[2:-2]

    # dtype used to find corresponding sparse method
    ltype = left.dtype.subtype
    rtype = right.dtype.subtype

    if not is_dtype_equal(ltype, rtype):
        subtype = find_common_type([ltype, rtype])
        ltype = SparseDtype(subtype, left.fill_value)
        rtype = SparseDtype(subtype, right.fill_value)

        # TODO(GH-23092): pass copy=False. Need to fix astype_nansafe
        left = left.astype(ltype)
        right = right.astype(rtype)
        dtype = ltype.subtype
    else:
        dtype = ltype

    # dtype the result must have
    result_dtype = None

    if left.sp_index.ngaps == 0 or right.sp_index.ngaps == 0:
        with np.errstate(all='ignore'):
            result = op(left.get_values(), right.get_values())
            fill = op(_get_fill(left), _get_fill(right))

        if left.sp_index.ngaps == 0:
            index = left.sp_index
        else:
            index = right.sp_index
    elif left.sp_index.equals(right.sp_index):
        with np.errstate(all='ignore'):
            result = op(left.sp_values, right.sp_values)
            fill = op(_get_fill(left), _get_fill(right))
        index = left.sp_index
    else:
        if name[0] == 'r':
            left, right = right, left
            name = name[1:]

        if name in ('and', 'or') and dtype == 'bool':
            opname = 'sparse_{name}_uint8'.format(name=name)
            # to make template simple, cast here
            left_sp_values = left.sp_values.view(np.uint8)
            right_sp_values = right.sp_values.view(np.uint8)
            result_dtype = np.bool
        else:
            opname = 'sparse_{name}_{dtype}'.format(name=name, dtype=dtype)
            left_sp_values = left.sp_values
            right_sp_values = right.sp_values

        sparse_op = getattr(splib, opname)

        with np.errstate(all='ignore'):
            result, index, fill = sparse_op(
                left_sp_values, left.sp_index, left.fill_value,
                right_sp_values, right.sp_index, right.fill_value)

    if result_dtype is None:
        result_dtype = result.dtype

    return _wrap_result(name, result, index, fill, dtype=result_dtype)


def _wrap_result(name, data, sparse_index, fill_value, dtype=None):
    """
    wrap op result to have correct dtype
    """
    if name.startswith('__'):
        # e.g. __eq__ --> eq
        name = name[2:-2]

    if name in ('eq', 'ne', 'lt', 'gt', 'le', 'ge'):
        dtype = np.bool

    fill_value = lib.item_from_zerodim(fill_value)

    if is_bool_dtype(dtype):
        # fill_value may be np.bool_
        fill_value = bool(fill_value)
    return SparseArray(data,
                       sparse_index=sparse_index,
                       fill_value=fill_value,
                       dtype=dtype)


class SparseArray(PandasObject, ExtensionArray, ExtensionOpsMixin):
    """
    An ExtensionArray for storing sparse data.

    .. versionchanged:: 0.24.0

       Implements the ExtensionArray interface.

    Parameters
    ----------
    data : array-like
        A dense array of values to store in the SparseArray. This may contain
        `fill_value`.
    sparse_index : SparseIndex, optional
    index : Index
    fill_value : scalar, optional
        Elements in `data` that are `fill_value` are not stored in the
        SparseArray. For memory savings, this should be the most common value
        in `data`. By default, `fill_value` depends on the dtype of `data`:

        =========== ==========
        data.dtype  na_value
        =========== ==========
        float       ``np.nan``
        int         ``0``
        bool        False
        datetime64  ``pd.NaT``
        timedelta64 ``pd.NaT``
        =========== ==========

        The fill value is potentiall specified in three ways. In order of
        precedence, these are

        1. The `fill_value` argument
        2. ``dtype.fill_value`` if `fill_value` is None and `dtype` is
           a ``SparseDtype``
        3. ``data.dtype.fill_value`` if `fill_value` is None and `dtype`
           is not a ``SparseDtype`` and `data` is a ``SparseArray``.


    kind : {'integer', 'block'}, default 'integer'
        The type of storage for sparse locations.

        * 'block': Stores a `block` and `block_length` for each
          contiguous *span* of sparse values. This is best when
          sparse data tends to be clumped together, with large
          regsions of ``fill-value`` values between sparse values.
        * 'integer': uses an integer to store the location of
          each sparse value.

    dtype : np.dtype or SparseDtype, optional
        The dtype to use for the SparseArray. For numpy dtypes, this
        determines the dtype of ``self.sp_values``. For SparseDtype,
        this determines ``self.sp_values`` and ``self.fill_value``.
    copy : bool, default False
        Whether to explicitly copy the incoming `data` array.
    """

    __array_priority__ = 15
    _pandas_ftype = 'sparse'
    _subtyp = 'sparse_array'  # register ABCSparseArray

    def __init__(self, data, sparse_index=None, index=None, fill_value=None,
                 kind='integer', dtype=None, copy=False):
        from pandas.core.internals import SingleBlockManager

        if isinstance(data, SingleBlockManager):
            data = data.internal_values()

        if fill_value is None and isinstance(dtype, SparseDtype):
            fill_value = dtype.fill_value

        if isinstance(data, (type(self), ABCSparseSeries)):
            # disable normal inference on dtype, sparse_index, & fill_value
            if sparse_index is None:
                sparse_index = data.sp_index
            if fill_value is None:
                fill_value = data.fill_value
            if dtype is None:
                dtype = data.dtype
            # TODO: make kind=None, and use data.kind?
            data = data.sp_values

        # Handle use-provided dtype
        if isinstance(dtype, compat.string_types):
            # Two options: dtype='int', regular numpy dtype
            # or dtype='Sparse[int]', a sparse dtype
            try:
                dtype = SparseDtype.construct_from_string(dtype)
            except TypeError:
                dtype = pandas_dtype(dtype)

        if isinstance(dtype, SparseDtype):
            if fill_value is None:
                fill_value = dtype.fill_value
            dtype = dtype.subtype

        if index is not None and not is_scalar(data):
            raise Exception("must only pass scalars with an index ")

        if is_scalar(data):
            if index is not None:
                if data is None:
                    data = np.nan

            if index is not None:
                npoints = len(index)
            elif sparse_index is None:
                npoints = 1
            else:
                npoints = sparse_index.length

            dtype = infer_dtype_from_scalar(data)[0]
            data = construct_1d_arraylike_from_scalar(
                data, npoints, dtype
            )

        if dtype is not None:
            dtype = pandas_dtype(dtype)

        # TODO: disentangle the fill_value dtype inference from
        # dtype inference
        if data is None:
            # XXX: What should the empty dtype be? Object or float?
            data = np.array([], dtype=dtype)

        if not is_array_like(data):
            try:
                # probably shared code in sanitize_series
                from pandas.core.series import _sanitize_array
                data = _sanitize_array(data, index=None)
            except ValueError:
                # NumPy may raise a ValueError on data like [1, []]
                # we retry with object dtype here.
                if dtype is None:
                    dtype = object
                    data = np.atleast_1d(np.asarray(data, dtype=dtype))
                else:
                    raise

        if copy:
            # TODO: avoid double copy when dtype forces cast.
            data = data.copy()

        if fill_value is None:
            fill_value_dtype = data.dtype if dtype is None else dtype
            if fill_value_dtype is None:
                fill_value = np.nan
            else:
                fill_value = na_value_for_dtype(fill_value_dtype)

        if isinstance(data, type(self)) and sparse_index is None:
            sparse_index = data._sparse_index
            sparse_values = np.asarray(data.sp_values, dtype=dtype)
        elif sparse_index is None:
            sparse_values, sparse_index, fill_value = make_sparse(
                data, kind=kind, fill_value=fill_value, dtype=dtype
            )
        else:
            sparse_values = np.asarray(data, dtype=dtype)
            if len(sparse_values) != sparse_index.npoints:
                raise AssertionError("Non array-like type {type} must "
                                     "have the same length as the index"
                                     .format(type=type(sparse_values)))
        self._sparse_index = sparse_index
        self._sparse_values = sparse_values
        self._dtype = SparseDtype(sparse_values.dtype, fill_value)

    @classmethod
    def _simple_new(cls, sparse_array, sparse_index, dtype):
        # type: (np.ndarray, SparseIndex, SparseDtype) -> 'SparseArray'
        new = cls([])
        new._sparse_index = sparse_index
        new._sparse_values = sparse_array
        new._dtype = dtype
        return new

    def __array__(self, dtype=None, copy=True):
        fill_value = self.fill_value

        if self.sp_index.ngaps == 0:
            # Compat for na dtype and int values.
            return self.sp_values
        if dtype is None:
            # Can NumPy represent this type?
            # If not, `np.result_type` will raise. We catch that
            # and return object.
            if is_datetime64_any_dtype(self.sp_values.dtype):
                # However, we *do* special-case the common case of
                # a datetime64 with pandas NaT.
                if fill_value is NaT:
                    # Can't put pd.NaT in a datetime64[ns]
                    fill_value = np.datetime64('NaT')
            try:
                dtype = np.result_type(self.sp_values.dtype, type(fill_value))
            except TypeError:
                dtype = object

        out = np.full(self.shape, fill_value, dtype=dtype)
        out[self.sp_index.to_int_index().indices] = self.sp_values
        return out

    def __setitem__(self, key, value):
        # I suppose we could allow setting of non-fill_value elements.
        msg = "SparseArray does not support item assignment via setitem"
        raise TypeError(msg)

    @classmethod
    def _from_sequence(cls, scalars, dtype=None, copy=False):
        return cls(scalars, dtype=dtype)

    @classmethod
    def _from_factorized(cls, values, original):
        return cls(values, dtype=original.dtype)

    # ------------------------------------------------------------------------
    # Data
    # ------------------------------------------------------------------------
    @property
    def sp_index(self):
        """
        The SparseIndex containing the location of non- ``fill_value`` points.
        """
        return self._sparse_index

    @property
    def sp_values(self):
        """
        An ndarray containing the non- ``fill_value`` values.

        Examples
        --------
        >>> s = SparseArray([0, 0, 1, 0, 2], fill_value=0)
        >>> s.sp_values
        array([1, 2])
        """
        return self._sparse_values

    @property
    def dtype(self):
        return self._dtype

    @property
    def fill_value(self):
        """
        Elements in `data` that are `fill_value` are not stored.

        For memory savings, this should be the most common value in the array.
        """
        return self.dtype.fill_value

    @fill_value.setter
    def fill_value(self, value):
        self._dtype = SparseDtype(self.dtype.subtype, value)

    @property
    def kind(self):
        """
        The kind of sparse index for this array. One of {'integer', 'block'}.
        """
        if isinstance(self.sp_index, IntIndex):
            return 'integer'
        else:
            return 'block'

    @property
    def _valid_sp_values(self):
        sp_vals = self.sp_values
        mask = notna(sp_vals)
        return sp_vals[mask]

    def __len__(self):
        return self.sp_index.length

    @property
    def _null_fill_value(self):
        return self._dtype._is_na_fill_value

    def _fill_value_matches(self, fill_value):
        if self._null_fill_value:
            return isna(fill_value)
        else:
            return self.fill_value == fill_value

    @property
    def nbytes(self):
        return self.sp_values.nbytes + self.sp_index.nbytes

    @property
    def density(self):
        """
        The percent of non- ``fill_value`` points, as decimal.

        Examples
        --------
        >>> s = SparseArray([0, 0, 1, 1, 1], fill_value=0)
        >>> s.density
        0.6
        """
        r = float(self.sp_index.npoints) / float(self.sp_index.length)
        return r

    @property
    def npoints(self):
        """
        The number of non- ``fill_value`` points.

        Examples
        --------
        >>> s = SparseArray([0, 0, 1, 1, 1], fill_value=0)
        >>> s.npoints
        3
        """
        return self.sp_index.npoints

    @property
    def values(self):
        """
        Dense values
        """
        return self.to_dense()

    def isna(self):
        from pandas import isna
        # If null fill value, we want SparseDtype[bool, true]
        # to preserve the same memory usage.
        dtype = SparseDtype(bool, self._null_fill_value)
        return type(self)._simple_new(isna(self.sp_values),
                                      self.sp_index, dtype)

    def fillna(self, value=None, method=None, limit=None):
        """
        Fill missing values with `value`.

        Parameters
        ----------
        value : scalar, optional
        method : str, optional

            .. warning::

               Using 'method' will result in high memory use,
               as all `fill_value` methods will be converted to
               an in-memory ndarray

        limit : int, optional

        Returns
        -------
        SparseArray

        Notes
        -----
        When `value` is specified, the result's ``fill_value`` depends on
        ``self.fill_value``. The goal is to maintain low-memory use.

        If ``self.fill_value`` is NA, the result dtype will be
        ``SparseDtype(self.dtype, fill_value=value)``. This will preserve
        amount of memory used before and after filling.

        When ``self.fill_value`` is not NA, the result dtype will be
        ``self.dtype``. Again, this preserves the amount of memory used.
        """
        if ((method is None and value is None) or
                (method is not None and value is not None)):
            raise ValueError("Must specify one of 'method' or 'value'.")

        elif method is not None:
            msg = "fillna with 'method' requires high memory usage."
            warnings.warn(msg, PerformanceWarning)
            filled = interpolate_2d(np.asarray(self), method=method,
                                    limit=limit)
            return type(self)(filled, fill_value=self.fill_value)

        else:
            new_values = np.where(isna(self.sp_values), value, self.sp_values)

            if self._null_fill_value:
                # This is essentially just updating the dtype.
                new_dtype = SparseDtype(self.dtype.subtype, fill_value=value)
            else:
                new_dtype = self.dtype

        return self._simple_new(new_values, self._sparse_index, new_dtype)

    def shift(self, periods=1):

        if periods == 0:
            return self.copy()

        subtype = np.result_type(np.nan, self.dtype.subtype)

        if subtype != self.dtype.subtype:
            # just coerce up front
            arr = self.astype(SparseDtype(subtype, self.fill_value))
        else:
            arr = self

        empty = self._from_sequence([self.dtype.na_value] * abs(periods),
                                    dtype=arr.dtype)
        if periods > 0:
            a = empty
            b = arr[:-periods]
        else:
            a = arr[abs(periods):]
            b = empty
        return arr._concat_same_type([a, b])

    def _first_fill_value_loc(self):
        """
        Get the location of the first missing value.

        Returns
        -------
        int
        """
        if len(self) == 0 or self.sp_index.npoints == len(self):
            return -1

        indices = self.sp_index.to_int_index().indices
        if not len(indices) or indices[0] > 0:
            return 0

        diff = indices[1:] - indices[:-1]
        return np.searchsorted(diff, 2) + 1

    def unique(self):
        uniques = list(algos.unique(self.sp_values))
        fill_loc = self._first_fill_value_loc()
        if fill_loc >= 0:
            uniques.insert(fill_loc, self.fill_value)
        return type(self)._from_sequence(uniques, dtype=self.dtype)

    def _values_for_factorize(self):
        # Still override this for hash_pandas_object
        return np.asarray(self), self.fill_value

    def factorize(self, na_sentinel=-1):
        # Currently, ExtensionArray.factorize -> Tuple[ndarray, EA]
        # The sparsity on this is backwards from what Sparse would want. Want
        # ExtensionArray.factorize -> Tuple[EA, EA]
        # Given that we have to return a dense array of labels, why bother
        # implementing an efficient factorize?
        labels, uniques = algos.factorize(np.asarray(self),
                                          na_sentinel=na_sentinel)
        uniques = SparseArray(uniques, dtype=self.dtype)
        return labels, uniques

    def value_counts(self, dropna=True):
        """
        Returns a Series containing counts of unique values.

        Parameters
        ----------
        dropna : boolean, default True
            Don't include counts of NaN, even if NaN is in sp_values.

        Returns
        -------
        counts : Series
        """
        from pandas import Index, Series

        keys, counts = algos._value_counts_arraylike(self.sp_values,
                                                     dropna=dropna)
        fcounts = self.sp_index.ngaps
        if fcounts > 0:
            if self._null_fill_value and dropna:
                pass
            else:
                if self._null_fill_value:
                    mask = isna(keys)
                else:
                    mask = keys == self.fill_value

                if mask.any():
                    counts[mask] += fcounts
                else:
                    keys = np.insert(keys, 0, self.fill_value)
                    counts = np.insert(counts, 0, fcounts)

        if not isinstance(keys, ABCIndexClass):
            keys = Index(keys)
        result = Series(counts, index=keys)
        return result

    # --------
    # Indexing
    # --------

    def __getitem__(self, key):
        if isinstance(key, tuple):
            if len(key) > 1:
                raise IndexError("too many indices for array.")
            key = key[0]

        if is_integer(key):
            return self._get_val_at(key)
        elif isinstance(key, tuple):
            data_slice = self.values[key]
        elif isinstance(key, slice):
            # special case to preserve dtypes
            if key == slice(None):
                return self.copy()
            # TODO: this logic is surely elsewhere
            # TODO: this could be more efficient
            indices = np.arange(len(self), dtype=np.int32)[key]
            return self.take(indices)
        else:
            # TODO: I think we can avoid densifying when masking a
            # boolean SparseArray with another. Need to look at the
            # key's fill_value for True / False, and then do an intersection
            # on the indicies of the sp_values.
            if isinstance(key, SparseArray):
                if is_bool_dtype(key):
                    key = key.to_dense()
                else:
                    key = np.asarray(key)

            if com.is_bool_indexer(key) and len(self) == len(key):
                return self.take(np.arange(len(key), dtype=np.int32)[key])
            elif hasattr(key, '__len__'):
                return self.take(key)
            else:
                raise ValueError("Cannot slice with '{}'".format(key))

        return type(self)(data_slice, kind=self.kind)

    def _get_val_at(self, loc):
        n = len(self)
        if loc < 0:
            loc += n

        if loc >= n or loc < 0:
            raise IndexError('Out of bounds access')

        sp_loc = self.sp_index.lookup(loc)
        if sp_loc == -1:
            return self.fill_value
        else:
            return libindex.get_value_at(self.sp_values, sp_loc)

    def take(self, indices, allow_fill=False, fill_value=None):
        if is_scalar(indices):
            raise ValueError("'indices' must be an array, not a "
                             "scalar '{}'.".format(indices))
        indices = np.asarray(indices, dtype=np.int32)

        if indices.size == 0:
            result = []
            kwargs = {'dtype': self.dtype}
        elif allow_fill:
            result = self._take_with_fill(indices, fill_value=fill_value)
            kwargs = {}
        else:
            result = self._take_without_fill(indices)
            kwargs = {'dtype': self.dtype}

        return type(self)(result, fill_value=self.fill_value, kind=self.kind,
                          **kwargs)

    def _take_with_fill(self, indices, fill_value=None):
        if fill_value is None:
            fill_value = self.dtype.na_value

        if indices.min() < -1:
            raise ValueError("Invalid value in 'indices'. Must be between -1 "
                             "and the length of the array.")

        if indices.max() >= len(self):
            raise IndexError("out of bounds value in 'indices'.")

        if len(self) == 0:
            # Empty... Allow taking only if all empty
            if (indices == -1).all():
                dtype = np.result_type(self.sp_values, type(fill_value))
                taken = np.empty_like(indices, dtype=dtype)
                taken.fill(fill_value)
                return taken
            else:
                raise IndexError('cannot do a non-empty take from an empty '
                                 'axes.')

        sp_indexer = self.sp_index.lookup_array(indices)

        if self.sp_index.npoints == 0:
            # Avoid taking from the empty self.sp_values
            taken = np.full(sp_indexer.shape, fill_value=fill_value,
                            dtype=np.result_type(type(fill_value)))
        else:
            taken = self.sp_values.take(sp_indexer)

            # sp_indexer may be -1 for two reasons
            # 1.) we took for an index of -1 (new)
            # 2.) we took a value that was self.fill_value (old)
            new_fill_indices = indices == -1
            old_fill_indices = (sp_indexer == -1) & ~new_fill_indices

            # Fill in two steps.
            # Old fill values
            # New fill values
            # potentially coercing to a new dtype at each stage.

            m0 = sp_indexer[old_fill_indices] < 0
            m1 = sp_indexer[new_fill_indices] < 0

            result_type = taken.dtype

            if m0.any():
                result_type = np.result_type(result_type,
                                             type(self.fill_value))
                taken = taken.astype(result_type)
                taken[old_fill_indices] = self.fill_value

            if m1.any():
                result_type = np.result_type(result_type, type(fill_value))
                taken = taken.astype(result_type)
                taken[new_fill_indices] = fill_value

        return taken

    def _take_without_fill(self, indices):
        to_shift = indices < 0
        indices = indices.copy()

        n = len(self)

        if (indices.max() >= n) or (indices.min() < -n):
            if n == 0:
                raise IndexError("cannot do a non-empty take from an "
                                 "empty axes.")
            else:
                raise IndexError("out of bounds value in 'indices'.")

        if to_shift.any():
            indices[to_shift] += n

        if self.sp_index.npoints == 0:
            # edge case in take...
            # I think just return
            out = np.full(indices.shape, self.fill_value,
                          dtype=np.result_type(type(self.fill_value)))
            arr, sp_index, fill_value = make_sparse(out,
                                                    fill_value=self.fill_value)
            return type(self)(arr, sparse_index=sp_index,
                              fill_value=fill_value)

        sp_indexer = self.sp_index.lookup_array(indices)
        taken = self.sp_values.take(sp_indexer)
        fillable = (sp_indexer < 0)

        if fillable.any():
            # TODO: may need to coerce array to fill value
            result_type = np.result_type(taken, type(self.fill_value))
            taken = taken.astype(result_type)
            taken[fillable] = self.fill_value

        return taken

    def copy(self, deep=False):
        if deep:
            values = self.sp_values.copy()
        else:
            values = self.sp_values

        return self._simple_new(values, self.sp_index, self.dtype)

    @classmethod
    def _concat_same_type(cls, to_concat):
        fill_values = [x.fill_value for x in to_concat]

        fill_value = fill_values[0]

        # np.nan isn't a singleton, so we may end up with multiple
        # NaNs here, so we ignore tha all NA case too.
        if not (len(set(fill_values)) == 1 or isna(fill_values).all()):
            warnings.warn("Concatenating sparse arrays with multiple fill "
                          "values: '{}'. Picking the first and "
                          "converting the rest.".format(fill_values),
                          PerformanceWarning,
                          stacklevel=6)
            keep = to_concat[0]
            to_concat2 = [keep]

            for arr in to_concat[1:]:
                to_concat2.append(cls(np.asarray(arr), fill_value=fill_value))

            to_concat = to_concat2

        values = []
        length = 0

        if to_concat:
            sp_kind = to_concat[0].kind
        else:
            sp_kind = 'integer'

        if sp_kind == 'integer':
            indices = []

            for arr in to_concat:
                idx = arr.sp_index.to_int_index().indices.copy()
                idx += length  # TODO: wraparound
                length += arr.sp_index.length

                values.append(arr.sp_values)
                indices.append(idx)

            data = np.concatenate(values)
            indices = np.concatenate(indices)
            sp_index = IntIndex(length, indices)

        else:
            # when concatentating block indices, we don't claim that you'll
            # get an identical index as concating the values and then
            # creating a new index. We don't want to spend the time trying
            # to merge blocks across arrays in `to_concat`, so the resulting
            # BlockIndex may have more blocs.
            blengths = []
            blocs = []

            for arr in to_concat:
                idx = arr.sp_index.to_block_index()

                values.append(arr.sp_values)
                blocs.append(idx.blocs.copy() + length)
                blengths.append(idx.blengths)
                length += arr.sp_index.length

            data = np.concatenate(values)
            blocs = np.concatenate(blocs)
            blengths = np.concatenate(blengths)

            sp_index = BlockIndex(length, blocs, blengths)

        return cls(data, sparse_index=sp_index, fill_value=fill_value)

    def astype(self, dtype=None, copy=True):
        """
        Change the dtype of a SparseArray.

        The output will always be a SparseArray. To convert to a dense
        ndarray with a certain dtype, use :meth:`numpy.asarray`.

        Parameters
        ----------
        dtype : np.dtype or ExtensionDtype
            For SparseDtype, this changes the dtype of
            ``self.sp_values`` and the ``self.fill_value``.

            For other dtypes, this only changes the dtype of
            ``self.sp_values``.

        copy : bool, default True
            Whether to ensure a copy is made, even if not necessary.

        Returns
        -------
        SparseArray

        Examples
        --------
        >>> arr = SparseArray([0, 0, 1, 2])
        >>> arr
        [0, 0, 1, 2]
        Fill: 0
        IntIndex
        Indices: array([2, 3], dtype=int32)

        >>> arr.astype(np.dtype('int32'))
        [0, 0, 1, 2]
        Fill: 0
        IntIndex
        Indices: array([2, 3], dtype=int32)

        Using a NumPy dtype with a different kind (e.g. float) will coerce
        just ``self.sp_values``.

        >>> arr.astype(np.dtype('float64'))
        ... # doctest: +NORMALIZE_WHITESPACE
        [0, 0, 1.0, 2.0]
        Fill: 0
        IntIndex
        Indices: array([2, 3], dtype=int32)

        Use a SparseDtype if you wish to be change the fill value as well.

        >>> arr.astype(SparseDtype("float64", fill_value=np.nan))
        ... # doctest: +NORMALIZE_WHITESPACE
        [nan, nan, 1.0, 2.0]
        Fill: nan
        IntIndex
        Indices: array([2, 3], dtype=int32)
        """
        dtype = self.dtype.update_dtype(dtype)
        subtype = dtype._subtype_with_str
        sp_values = astype_nansafe(self.sp_values,
                                   subtype,
                                   copy=copy)
        if sp_values is self.sp_values and copy:
            sp_values = sp_values.copy()

        return self._simple_new(sp_values,
                                self.sp_index,
                                dtype)

    def map(self, mapper):
        """
        Map categories using input correspondence (dict, Series, or function).

        Parameters
        ----------
        mapper : dict, Series, callable
            The correspondence from old values to new.

        Returns
        -------
        SparseArray
            The output array will have the same density as the input.
            The output fill value will be the result of applying the
            mapping to ``self.fill_value``

        Examples
        --------
        >>> arr = pd.SparseArray([0, 1, 2])
        >>> arr.apply(lambda x: x + 10)
        [10, 11, 12]
        Fill: 10
        IntIndex
        Indices: array([1, 2], dtype=int32)

        >>> arr.apply({0: 10, 1: 11, 2: 12})
        [10, 11, 12]
        Fill: 10
        IntIndex
        Indices: array([1, 2], dtype=int32)

        >>> arr.apply(pd.Series([10, 11, 12], index=[0, 1, 2]))
        [10, 11, 12]
        Fill: 10
        IntIndex
        Indices: array([1, 2], dtype=int32)
        """
        # this is used in apply.
        # We get hit since we're an "is_extension_type" but regular extension
        # types are not hit. This may be worth adding to the interface.
        if isinstance(mapper, ABCSeries):
            mapper = mapper.to_dict()

        if isinstance(mapper, compat.Mapping):
            fill_value = mapper.get(self.fill_value, self.fill_value)
            sp_values = [mapper.get(x, None) for x in self.sp_values]
        else:
            fill_value = mapper(self.fill_value)
            sp_values = [mapper(x) for x in self.sp_values]

        return type(self)(sp_values, sparse_index=self.sp_index,
                          fill_value=fill_value)

    def to_dense(self):
        """
        Convert SparseArray to a NumPy array.

        Returns
        -------
        arr : NumPy array
        """
        return np.asarray(self, dtype=self.sp_values.dtype)

    # TODO: Look into deprecating this in favor of `to_dense`.
    get_values = to_dense

    # ------------------------------------------------------------------------
    # IO
    # ------------------------------------------------------------------------
    def __setstate__(self, state):
        """Necessary for making this object picklable"""
        if isinstance(state, tuple):
            # Compat for pandas < 0.24.0
            nd_state, (fill_value, sp_index) = state
            sparse_values = np.array([])
            sparse_values.__setstate__(nd_state)

            self._sparse_values = sparse_values
            self._sparse_index = sp_index
            self._dtype = SparseDtype(sparse_values.dtype, fill_value)
        else:
            self.__dict__.update(state)

    def nonzero(self):
        if self.fill_value == 0:
            return self.sp_index.to_int_index().indices,
        else:
            return self.sp_index.to_int_index().indices[self.sp_values != 0],

    # ------------------------------------------------------------------------
    # Reductions
    # ------------------------------------------------------------------------

    def _reduce(self, name, skipna=True, **kwargs):
        method = getattr(self, name, None)

        if method is None:
            raise TypeError("cannot perform {name} with type {dtype}".format(
                name=name, dtype=self.dtype))

        if skipna:
            arr = self
        else:
            arr = self.dropna()

        # we don't support these kwargs.
        # They should only be present when called via pandas, so do it here.
        # instead of in `any` / `all` (which will raise if they're present,
        # thanks to nv.validate
        kwargs.pop('filter_type', None)
        kwargs.pop('numeric_only', None)
        kwargs.pop('op', None)
        return getattr(arr, name)(**kwargs)

    def all(self, axis=None, *args, **kwargs):
        """
        Tests whether all elements evaluate True

        Returns
        -------
        all : bool

        See Also
        --------
        numpy.all
        """
        nv.validate_all(args, kwargs)

        values = self.sp_values

        if len(values) != len(self) and not np.all(self.fill_value):
            return False

        return values.all()

    def any(self, axis=0, *args, **kwargs):
        """
        Tests whether at least one of elements evaluate True

        Returns
        -------
        any : bool

        See Also
        --------
        numpy.any
        """
        nv.validate_any(args, kwargs)

        values = self.sp_values

        if len(values) != len(self) and np.any(self.fill_value):
            return True

        return values.any().item()

    def sum(self, axis=0, *args, **kwargs):
        """
        Sum of non-NA/null values

        Returns
        -------
        sum : float
        """
        nv.validate_sum(args, kwargs)
        valid_vals = self._valid_sp_values
        sp_sum = valid_vals.sum()
        if self._null_fill_value:
            return sp_sum
        else:
            nsparse = self.sp_index.ngaps
            return sp_sum + self.fill_value * nsparse

    def cumsum(self, axis=0, *args, **kwargs):
        """
        Cumulative sum of non-NA/null values.

        When performing the cumulative summation, any non-NA/null values will
        be skipped. The resulting SparseArray will preserve the locations of
        NaN values, but the fill value will be `np.nan` regardless.

        Parameters
        ----------
        axis : int or None
            Axis over which to perform the cumulative summation. If None,
            perform cumulative summation over flattened array.

        Returns
        -------
        cumsum : SparseArray
        """
        nv.validate_cumsum(args, kwargs)

        if axis is not None and axis >= self.ndim:  # Mimic ndarray behaviour.
            raise ValueError("axis(={axis}) out of bounds".format(axis=axis))

        if not self._null_fill_value:
            return SparseArray(self.to_dense()).cumsum()

        return SparseArray(self.sp_values.cumsum(), sparse_index=self.sp_index,
                           fill_value=self.fill_value)

    def mean(self, axis=0, *args, **kwargs):
        """
        Mean of non-NA/null values

        Returns
        -------
        mean : float
        """
        nv.validate_mean(args, kwargs)
        valid_vals = self._valid_sp_values
        sp_sum = valid_vals.sum()
        ct = len(valid_vals)

        if self._null_fill_value:
            return sp_sum / ct
        else:
            nsparse = self.sp_index.ngaps
            return (sp_sum + self.fill_value * nsparse) / (ct + nsparse)

    def transpose(self, *axes):
        """
        Returns the SparseArray.
        """
        return self

    @property
    def T(self):
        """
        Returns the SparseArray.
        """
        return self

    # ------------------------------------------------------------------------
    # Ufuncs
    # ------------------------------------------------------------------------

    def __array_wrap__(self, array, context=None):
        from pandas.core.dtypes.generic import ABCSparseSeries

        ufunc, inputs, _ = context
        inputs = tuple(x.values if isinstance(x, ABCSparseSeries) else x
                       for x in inputs)
        return self.__array_ufunc__(ufunc, '__call__', *inputs)

    _HANDLED_TYPES = (np.ndarray, numbers.Number)

    def __array_ufunc__(self, ufunc, method, *inputs, **kwargs):
        out = kwargs.get('out', ())

        for x in inputs + out:
            if not isinstance(x, self._HANDLED_TYPES + (SparseArray,)):
                return NotImplemented

        special = {'add', 'sub', 'mul', 'pow', 'mod', 'floordiv', 'truediv',
                   'divmod', 'eq', 'ne', 'lt', 'gt', 'le', 'ge', 'remainder'}
        if compat.PY2:
            special.add('div')
        aliases = {
            'subtract': 'sub',
            'multiply': 'mul',
            'floor_divide': 'floordiv',
            'true_divide': 'truediv',
            'power': 'pow',
            'remainder': 'mod',
            'divide': 'div',
            'equal': 'eq',
            'not_equal': 'ne',
            'less': 'lt',
            'less_equal': 'le',
            'greater': 'gt',
            'greater_equal': 'ge',
        }

        flipped = {
            'lt': '__gt__',
            'le': '__ge__',
            'gt': '__lt__',
            'ge': '__le__',
            'eq': '__eq__',
            'ne': '__ne__',
        }

        op_name = ufunc.__name__
        op_name = aliases.get(op_name, op_name)

        if op_name in special and kwargs.get('out') is None:
            if isinstance(inputs[0], type(self)):
                return getattr(self, '__{}__'.format(op_name))(inputs[1])
            else:
                name = flipped.get(op_name, '__r{}__'.format(op_name))
                return getattr(self, name)(inputs[0])

        if len(inputs) == 1:
            # No alignment necessary.
            sp_values = getattr(ufunc, method)(self.sp_values, **kwargs)
            fill_value = getattr(ufunc, method)(self.fill_value, **kwargs)
            return self._simple_new(sp_values,
                                    self.sp_index,
                                    SparseDtype(sp_values.dtype, fill_value))

        result = getattr(ufunc, method)(*[np.asarray(x) for x in inputs],
                                        **kwargs)
        if out:
            if len(out) == 1:
                out = out[0]
            return out

        if type(result) is tuple:
            return tuple(type(self)(x) for x in result)
        elif method == 'at':
            # no return value
            return None
        else:
            return type(self)(result)

    def __abs__(self):
        return np.abs(self)

    # ------------------------------------------------------------------------
    # Ops
    # ------------------------------------------------------------------------

    @classmethod
    def _create_unary_method(cls, op):
        def sparse_unary_method(self):
            fill_value = op(np.array(self.fill_value)).item()
            values = op(self.sp_values)
            dtype = SparseDtype(values.dtype, fill_value)
            return cls._simple_new(values, self.sp_index, dtype)

        name = '__{name}__'.format(name=op.__name__)
        return compat.set_function_name(sparse_unary_method, name, cls)

    @classmethod
    def _create_arithmetic_method(cls, op):
        def sparse_arithmetic_method(self, other):
            op_name = op.__name__

            if isinstance(other, (ABCSeries, ABCIndexClass)):
                # Rely on pandas to dispatch to us.
                return NotImplemented

            if isinstance(other, SparseArray):
                return _sparse_array_op(self, other, op, op_name)

            elif is_scalar(other):
                with np.errstate(all='ignore'):
                    fill = op(_get_fill(self), np.asarray(other))
                    result = op(self.sp_values, other)

                if op_name == 'divmod':
                    left, right = result
                    lfill, rfill = fill
                    return (_wrap_result(op_name, left, self.sp_index, lfill),
                            _wrap_result(op_name, right, self.sp_index, rfill))

                return _wrap_result(op_name, result, self.sp_index, fill)

            else:
                other = np.asarray(other)
                with np.errstate(all='ignore'):
                    # TODO: delete sparse stuff in core/ops.py
                    # TODO: look into _wrap_result
                    if len(self) != len(other):
                        raise AssertionError(
                            ("length mismatch: {self} vs. {other}".format(
                                self=len(self), other=len(other))))
                    if not isinstance(other, SparseArray):
                        dtype = getattr(other, 'dtype', None)
                        other = SparseArray(other, fill_value=self.fill_value,
                                            dtype=dtype)
                    return _sparse_array_op(self, other, op, op_name)

        name = '__{name}__'.format(name=op.__name__)
        return compat.set_function_name(sparse_arithmetic_method, name, cls)

    @classmethod
    def _create_comparison_method(cls, op):
        def cmp_method(self, other):
            op_name = op.__name__

            if op_name in {'and_', 'or_'}:
                op_name = op_name[:-1]

            if isinstance(other, (ABCSeries, ABCIndexClass)):
                # Rely on pandas to unbox and dispatch to us.
                return NotImplemented

            if not is_scalar(other) and not isinstance(other, type(self)):
                # convert list-like to ndarray
                other = np.asarray(other)

            if isinstance(other, np.ndarray):
                # TODO: make this more flexible than just ndarray...
                if len(self) != len(other):
                    raise AssertionError("length mismatch: {self} vs. {other}"
                                         .format(self=len(self),
                                                 other=len(other)))
                other = SparseArray(other, fill_value=self.fill_value)

            if isinstance(other, SparseArray):
                return _sparse_array_op(self, other, op, op_name)
            else:
                with np.errstate(all='ignore'):
                    fill_value = op(self.fill_value, other)
                    result = op(self.sp_values, other)

                return type(self)(result,
                                  sparse_index=self.sp_index,
                                  fill_value=fill_value,
                                  dtype=np.bool_)

        name = '__{name}__'.format(name=op.__name__)
        return compat.set_function_name(cmp_method, name, cls)

    @classmethod
    def _add_unary_ops(cls):
        cls.__pos__ = cls._create_unary_method(operator.pos)
        cls.__neg__ = cls._create_unary_method(operator.neg)
        cls.__invert__ = cls._create_unary_method(operator.invert)

    @classmethod
    def _add_comparison_ops(cls):
        cls.__and__ = cls._create_comparison_method(operator.and_)
        cls.__or__ = cls._create_comparison_method(operator.or_)
        super(SparseArray, cls)._add_comparison_ops()

    # ----------
    # Formatting
    # -----------
    def __unicode__(self):
        return '{self}\nFill: {fill}\n{index}'.format(
            self=printing.pprint_thing(self),
            fill=printing.pprint_thing(self.fill_value),
            index=printing.pprint_thing(self.sp_index))

    def _formatter(self, boxed=False):
<<<<<<< HEAD
=======
        # Defer to the formatter from the GenericArrayFormatter calling us.
        # This will infer the correct formatter from the dtype of the values.
>>>>>>> d7e96d83
        return None


SparseArray._add_arithmetic_ops()
SparseArray._add_comparison_ops()
SparseArray._add_unary_ops()


def _maybe_to_dense(obj):
    """
    try to convert to dense
    """
    if hasattr(obj, 'to_dense'):
        return obj.to_dense()
    return obj


def _maybe_to_sparse(array):
    """
    array must be SparseSeries or SparseArray
    """
    if isinstance(array, ABCSparseSeries):
        array = array.values.copy()
    return array


def _sanitize_values(arr):
    """
    return an ndarray for our input,
    in a platform independent manner
    """

    if hasattr(arr, 'values'):
        arr = arr.values
    else:

        # scalar
        if is_scalar(arr):
            arr = [arr]

        # ndarray
        if isinstance(arr, np.ndarray):
            pass

        elif is_list_like(arr) and len(arr) > 0:
            arr = maybe_convert_platform(arr)

        else:
            arr = np.asarray(arr)

    return arr


def make_sparse(arr, kind='block', fill_value=None, dtype=None, copy=False):
    """
    Convert ndarray to sparse format

    Parameters
    ----------
    arr : ndarray
    kind : {'block', 'integer'}
    fill_value : NaN or another value
    dtype : np.dtype, optional
    copy : bool, default False

    Returns
    -------
    (sparse_values, index, fill_value) : (ndarray, SparseIndex, Scalar)
    """

    arr = _sanitize_values(arr)

    if arr.ndim > 1:
        raise TypeError("expected dimension <= 1 data")

    if fill_value is None:
        fill_value = na_value_for_dtype(arr.dtype)

    if isna(fill_value):
        mask = notna(arr)
    else:
        # For str arrays in NumPy 1.12.0, operator!= below isn't
        # element-wise but just returns False if fill_value is not str,
        # so cast to object comparison to be safe
        if is_string_dtype(arr):
            arr = arr.astype(object)

        if is_object_dtype(arr.dtype):
            # element-wise equality check method in numpy doesn't treat
            # each element type, eg. 0, 0.0, and False are treated as
            # same. So we have to check the both of its type and value.
            mask = splib.make_mask_object_ndarray(arr, fill_value)
        else:
            mask = arr != fill_value

    length = len(arr)
    if length != len(mask):
        # the arr is a SparseArray
        indices = mask.sp_index.indices
    else:
        indices = mask.nonzero()[0].astype(np.int32)

    index = _make_index(length, indices, kind)
    sparsified_values = arr[mask]
    if dtype is not None:
        sparsified_values = astype_nansafe(sparsified_values, dtype=dtype)
    # TODO: copy
    return sparsified_values, index, fill_value


def _make_index(length, indices, kind):

    if kind == 'block' or isinstance(kind, BlockIndex):
        locs, lens = splib.get_blocks(indices)
        index = BlockIndex(length, locs, lens)
    elif kind == 'integer' or isinstance(kind, IntIndex):
        index = IntIndex(length, indices)
    else:  # pragma: no cover
        raise ValueError('must be block or integer type')
    return index


# ----------------------------------------------------------------------------
# Accessor

@delegate_names(SparseArray, ['npoints', 'density', 'fill_value',
                              'sp_values'],
                typ='property')
class SparseAccessor(PandasDelegate):
    """
    Accessor for SparseSparse from other sparse matrix data types.
    """

    def __init__(self, data=None):
        self._validate(data)
        # Store the Series since we need that for to_coo
        self._parent = data

    @staticmethod
    def _validate(data):
        if not isinstance(data.dtype, SparseDtype):
            msg = "Can only use the '.sparse' accessor with Sparse data."
            raise AttributeError(msg)

    def _delegate_property_get(self, name, *args, **kwargs):
        return getattr(self._parent.values, name)

    def _delegate_method(self, name, *args, **kwargs):
        if name == 'from_coo':
            return self.from_coo(*args, **kwargs)
        elif name == 'to_coo':
            return self.to_coo(*args, **kwargs)
        else:
            raise ValueError

    @classmethod
    def from_coo(cls, A, dense_index=False):
        """
        Create a SparseSeries from a scipy.sparse.coo_matrix.

        Parameters
        ----------
        A : scipy.sparse.coo_matrix
        dense_index : bool, default False
            If False (default), the SparseSeries index consists of only the
            coords of the non-null entries of the original coo_matrix.
            If True, the SparseSeries index consists of the full sorted
            (row, col) coordinates of the coo_matrix.

        Returns
        -------
        s : SparseSeries

        Examples
        ---------
        >>> from scipy import sparse
        >>> A = sparse.coo_matrix(([3.0, 1.0, 2.0], ([1, 0, 0], [0, 2, 3])),
                               shape=(3, 4))
        >>> A
        <3x4 sparse matrix of type '<class 'numpy.float64'>'
                with 3 stored elements in COOrdinate format>
        >>> A.todense()
        matrix([[ 0.,  0.,  1.,  2.],
                [ 3.,  0.,  0.,  0.],
                [ 0.,  0.,  0.,  0.]])
        >>> ss = pd.SparseSeries.from_coo(A)
        >>> ss
        0  2    1
           3    2
        1  0    3
        dtype: float64
        BlockIndex
        Block locations: array([0], dtype=int32)
        Block lengths: array([3], dtype=int32)
        """
        from pandas.core.sparse.scipy_sparse import _coo_to_sparse_series
        from pandas import Series

        result = _coo_to_sparse_series(A, dense_index=dense_index)
        # SparseSeries -> Series[sparse]
        result = Series(result.values, index=result.index, copy=False)

        return result

    def to_coo(self, row_levels=(0, ), column_levels=(1, ), sort_labels=False):
        """
        Create a scipy.sparse.coo_matrix from a SparseSeries with MultiIndex.

        Use row_levels and column_levels to determine the row and column
        coordinates respectively. row_levels and column_levels are the names
        (labels) or numbers of the levels. {row_levels, column_levels} must be
        a partition of the MultiIndex level names (or numbers).

        Parameters
        ----------
        row_levels : tuple/list
        column_levels : tuple/list
        sort_labels : bool, default False
            Sort the row and column labels before forming the sparse matrix.

        Returns
        -------
        y : scipy.sparse.coo_matrix
        rows : list (row labels)
        columns : list (column labels)

        Examples
        --------
        >>> s = pd.Series([3.0, np.nan, 1.0, 3.0, np.nan, np.nan])
        >>> s.index = pd.MultiIndex.from_tuples([(1, 2, 'a', 0),
                                                (1, 2, 'a', 1),
                                                (1, 1, 'b', 0),
                                                (1, 1, 'b', 1),
                                                (2, 1, 'b', 0),
                                                (2, 1, 'b', 1)],
                                                names=['A', 'B', 'C', 'D'])
        >>> ss = s.to_sparse()
        >>> A, rows, columns = ss.to_coo(row_levels=['A', 'B'],
                                         column_levels=['C', 'D'],
                                         sort_labels=True)
        >>> A
        <3x4 sparse matrix of type '<class 'numpy.float64'>'
                with 3 stored elements in COOrdinate format>
        >>> A.todense()
        matrix([[ 0.,  0.,  1.,  3.],
        [ 3.,  0.,  0.,  0.],
        [ 0.,  0.,  0.,  0.]])
        >>> rows
        [(1, 1), (1, 2), (2, 1)]
        >>> columns
        [('a', 0), ('a', 1), ('b', 0), ('b', 1)]
        """
        from pandas.core.sparse.scipy_sparse import _sparse_series_to_coo

        A, rows, columns = _sparse_series_to_coo(self._parent,
                                                 row_levels,
                                                 column_levels,
                                                 sort_labels=sort_labels)
        return A, rows, columns<|MERGE_RESOLUTION|>--- conflicted
+++ resolved
@@ -1747,11 +1747,8 @@
             index=printing.pprint_thing(self.sp_index))
 
     def _formatter(self, boxed=False):
-<<<<<<< HEAD
-=======
         # Defer to the formatter from the GenericArrayFormatter calling us.
         # This will infer the correct formatter from the dtype of the values.
->>>>>>> d7e96d83
         return None
 
 
