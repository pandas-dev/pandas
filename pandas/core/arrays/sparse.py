--- conflicted
+++ resolved
@@ -5,11 +5,7 @@
 import numbers
 import operator
 import re
-<<<<<<< HEAD
-from typing import Any, Callable, Union
-=======
 from typing import Any, Callable
->>>>>>> d86553b0
 import warnings
 
 import numpy as np
