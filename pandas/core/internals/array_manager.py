"""
Experimental manager based on storing a collection of 1D arrays
"""
from __future__ import annotations

from typing import (
    TYPE_CHECKING,
    Any,
    Callable,
    List,
    Optional,
    Tuple,
    TypeVar,
    Union,
)

import numpy as np

from pandas._libs import (
    NaT,
    lib,
)
from pandas._typing import (
    ArrayLike,
    DtypeObj,
    Hashable,
)
from pandas.util._validators import validate_bool_kwarg

from pandas.core.dtypes.cast import (
    astype_array_safe,
    find_common_type,
    infer_dtype_from_scalar,
    soft_convert_objects,
)
from pandas.core.dtypes.common import (
    is_bool_dtype,
    is_datetime64_ns_dtype,
    is_dtype_equal,
    is_extension_array_dtype,
    is_numeric_dtype,
    is_object_dtype,
    is_timedelta64_ns_dtype,
)
from pandas.core.dtypes.dtypes import (
    ExtensionDtype,
    PandasDtype,
)
from pandas.core.dtypes.generic import (
    ABCDataFrame,
    ABCPandasArray,
    ABCSeries,
)
from pandas.core.dtypes.missing import (
    array_equals,
    isna,
)

import pandas.core.algorithms as algos
from pandas.core.array_algos.quantile import quantile_compat
from pandas.core.array_algos.take import take_nd
from pandas.core.arrays import (
    DatetimeArray,
    ExtensionArray,
    IntervalArray,
    PandasArray,
    PeriodArray,
    TimedeltaArray,
)
from pandas.core.arrays.sparse import SparseDtype
from pandas.core.construction import (
    ensure_wrapped_if_datetimelike,
    extract_array,
    sanitize_array,
)
from pandas.core.indexers import (
    maybe_convert_indices,
    validate_indices,
)
from pandas.core.indexes.api import (
    Index,
    ensure_index,
)
from pandas.core.internals.base import (
    DataManager,
    SingleDataManager,
)
from pandas.core.internals.blocks import new_block

if TYPE_CHECKING:
    from pandas import Float64Index


T = TypeVar("T", bound="ArrayManager")


class ArrayManager(DataManager):
    """
    Core internal data structure to implement DataFrame and Series.

    Alternative to the BlockManager, storing a list of 1D arrays instead of
    Blocks.

    This is *not* a public API class

    Parameters
    ----------
    arrays : Sequence of arrays
    axes : Sequence of Index
    verify_integrity : bool, default True

    """

    __slots__ = [
        "_axes",  # private attribute, because 'axes' has different order, see below
        "arrays",
    ]

    arrays: List[Union[np.ndarray, ExtensionArray]]
    _axes: List[Index]

    def __init__(
        self,
        arrays: List[Union[np.ndarray, ExtensionArray]],
        axes: List[Index],
        verify_integrity: bool = True,
    ):
        # Note: we are storing the axes in "_axes" in the (row, columns) order
        # which contrasts the order how it is stored in BlockManager
        self._axes = axes
        self.arrays = arrays

        if verify_integrity:
            self._axes = [ensure_index(ax) for ax in axes]
            self.arrays = [ensure_wrapped_if_datetimelike(arr) for arr in arrays]
            self._verify_integrity()

    def make_empty(self: T, axes=None) -> T:
        """Return an empty ArrayManager with the items axis of len 0 (no columns)"""
        if axes is None:
            axes = [self.axes[1:], Index([])]

        arrays: List[Union[np.ndarray, ExtensionArray]] = []
        return type(self)(arrays, axes)

    @property
    def items(self) -> Index:
        return self._axes[-1]

    @property
    def axes(self) -> List[Index]:  # type: ignore[override]
        # mypy doesn't work to override attribute with property
        # see https://github.com/python/mypy/issues/4125
        """Axes is BlockManager-compatible order (columns, rows)"""
        return [self._axes[1], self._axes[0]]

    @property
    def shape(self) -> Tuple[int, ...]:
        # this still gives the BlockManager-compatible transposed shape
        return tuple(len(ax) for ax in self.axes)

    @property
    def shape_proper(self) -> Tuple[int, ...]:
        # this returns (n_rows, n_columns)
        return tuple(len(ax) for ax in self._axes)

    @staticmethod
    def _normalize_axis(axis):
        # switch axis
        axis = 1 if axis == 0 else 0
        return axis

    def set_axis(
        self, axis: int, new_labels: Index, verify_integrity: bool = True
    ) -> None:
        # Caller is responsible for ensuring we have an Index object.
        axis = self._normalize_axis(axis)
        if verify_integrity:
            old_len = len(self._axes[axis])
            new_len = len(new_labels)

            if new_len != old_len:
                raise ValueError(
                    f"Length mismatch: Expected axis has {old_len} elements, new "
                    f"values have {new_len} elements"
                )

        self._axes[axis] = new_labels

    def consolidate(self) -> ArrayManager:
        return self

    def is_consolidated(self) -> bool:
        return True

    def _consolidate_inplace(self) -> None:
        pass

    def get_dtypes(self):
        return np.array([arr.dtype for arr in self.arrays], dtype="object")

    # TODO setstate getstate

    def __repr__(self) -> str:
        output = type(self).__name__
        output += f"\nIndex: {self._axes[0]}"
        if self.ndim == 1:
            output += f"\nColumns: {self._axes[1]}"
        output += f"\n{len(self.arrays)} arrays:"
        for arr in self.arrays:
            output += f"\n{arr.dtype}"
        return output

    def _verify_integrity(self) -> None:
        n_rows, n_columns = self.shape_proper
        if not len(self.arrays) == n_columns:
            raise ValueError(
                "Number of passed arrays must equal the size of the column Index: "
                f"{len(self.arrays)} arrays vs {n_columns} columns."
            )
        for arr in self.arrays:
            if not len(arr) == n_rows:
                raise ValueError(
                    "Passed arrays should have the same length as the rows Index: "
                    f"{len(arr)} vs {n_rows} rows"
                )
            if not isinstance(arr, (np.ndarray, ExtensionArray)):
                raise ValueError(
                    "Passed arrays should be np.ndarray or ExtensionArray instances, "
                    f"got {type(arr)} instead"
                )

    def reduce(
        self: T, func: Callable, ignore_failures: bool = False
    ) -> Tuple[T, np.ndarray]:
        """
        Apply reduction function column-wise, returning a single-row ArrayManager.

        Parameters
        ----------
        func : reduction function
        ignore_failures : bool, default False
            Whether to drop columns where func raises TypeError.

        Returns
        -------
        ArrayManager
        np.ndarray
            Indexer of column indices that are retained.
        """
        result_arrays: List[np.ndarray] = []
        result_indices: List[int] = []
        for i, arr in enumerate(self.arrays):
            try:
                res = func(arr, axis=0)
            except TypeError:
                if not ignore_failures:
                    raise
            else:
                # TODO NaT doesn't preserve dtype, so we need to ensure to create
                # a timedelta result array if original was timedelta
                # what if datetime results in timedelta? (eg std)
                if res is NaT and is_timedelta64_ns_dtype(arr.dtype):
                    result_arrays.append(np.array(["NaT"], dtype="timedelta64[ns]"))
                else:
                    # error: Argument 1 to "append" of "list" has incompatible type
                    # "ExtensionArray"; expected "ndarray"
                    result_arrays.append(
                        sanitize_array([res], None)  # type: ignore[arg-type]
                    )
                result_indices.append(i)

        index = Index._simple_new(np.array([None], dtype=object))  # placeholder
        if ignore_failures:
            indexer = np.array(result_indices)
            columns = self.items[result_indices]
        else:
            indexer = np.arange(self.shape[0])
            columns = self.items

        # error: Argument 1 to "ArrayManager" has incompatible type "List[ndarray]";
        # expected "List[Union[ndarray, ExtensionArray]]"
        new_mgr = type(self)(result_arrays, [index, columns])  # type: ignore[arg-type]
        return new_mgr, indexer

    def grouped_reduce(self: T, func: Callable, ignore_failures: bool = False) -> T:
        """
        Apply grouped reduction function columnwise, returning a new ArrayManager.

        Parameters
        ----------
        func : grouped reduction function
        ignore_failures : bool, default False
            Whether to drop columns where func raises TypeError.

        Returns
        -------
        ArrayManager
        """
        result_arrays: List[np.ndarray] = []
        result_indices: List[int] = []

        for i, arr in enumerate(self.arrays):
            try:
                res = func(arr)
            except (TypeError, NotImplementedError):
                if not ignore_failures:
                    raise
                continue
            result_arrays.append(res)
            result_indices.append(i)

        if len(result_arrays) == 0:
            index = Index([None])  # placeholder
        else:
            index = Index(range(result_arrays[0].shape[0]))

        if ignore_failures:
            columns = self.items[np.array(result_indices, dtype="int64")]
        else:
            columns = self.items

        # error: Argument 1 to "ArrayManager" has incompatible type "List[ndarray]";
        # expected "List[Union[ndarray, ExtensionArray]]"
        return type(self)(result_arrays, [index, columns])  # type: ignore[arg-type]

    def operate_blockwise(self, other: ArrayManager, array_op) -> ArrayManager:
        """
        Apply array_op blockwise with another (aligned) BlockManager.
        """
        # TODO what if `other` is BlockManager ?
        left_arrays = self.arrays
        right_arrays = other.arrays
        result_arrays = [
            array_op(left, right) for left, right in zip(left_arrays, right_arrays)
        ]
        return type(self)(result_arrays, self._axes)

    def apply(
        self: T,
        f,
        align_keys: Optional[List[str]] = None,
        ignore_failures: bool = False,
        **kwargs,
    ) -> T:
        """
        Iterate over the arrays, collect and create a new ArrayManager.

        Parameters
        ----------
        f : str or callable
            Name of the Array method to apply.
        align_keys: List[str] or None, default None
        ignore_failures: bool, default False
        **kwargs
            Keywords to pass to `f`

        Returns
        -------
        ArrayManager
        """
        assert "filter" not in kwargs

        align_keys = align_keys or []
        result_arrays: List[np.ndarray] = []
        result_indices: List[int] = []
        # fillna: Series/DataFrame is responsible for making sure value is aligned

        aligned_args = {k: kwargs[k] for k in align_keys}

        if f == "apply":
            f = kwargs.pop("func")

        for i, arr in enumerate(self.arrays):

            if aligned_args:

                for k, obj in aligned_args.items():
                    if isinstance(obj, (ABCSeries, ABCDataFrame)):
                        # The caller is responsible for ensuring that
                        #  obj.axes[-1].equals(self.items)
                        if obj.ndim == 1:
                            kwargs[k] = obj.iloc[i]
                        else:
                            kwargs[k] = obj.iloc[:, i]._values
                    else:
                        # otherwise we have an array-like
                        kwargs[k] = obj[i]

            try:
                if callable(f):
                    applied = f(arr, **kwargs)
                else:
                    applied = getattr(arr, f)(**kwargs)
            except (TypeError, NotImplementedError):
                if not ignore_failures:
                    raise
                continue
            # if not isinstance(applied, ExtensionArray):
            #     # TODO not all EA operations return new EAs (eg astype)
            #     applied = array(applied)
            result_arrays.append(applied)
            result_indices.append(i)

        new_axes: List[Index]
        if ignore_failures:
            # TODO copy?
            new_axes = [self._axes[0], self._axes[1][result_indices]]
        else:
            new_axes = self._axes

        if len(result_arrays) == 0:
            return self.make_empty(new_axes)

        # error: Argument 1 to "ArrayManager" has incompatible type "List[ndarray]";
        # expected "List[Union[ndarray, ExtensionArray]]"
        return type(self)(result_arrays, new_axes)  # type: ignore[arg-type]

    def apply_2d(
        self: T,
        f,
        ignore_failures: bool = False,
        **kwargs,
    ) -> T:
        """
        Variant of `apply`, but where the function should not be applied to
        each column independently, but to the full data as a 2D array.
        """
        values = self.as_array()
        try:
            result = f(values, **kwargs)
        except (TypeError, NotImplementedError):
            if not ignore_failures:
                raise
            result_arrays = []
            new_axes = [self._axes[0], self.axes[1].take([])]
        else:
            result_arrays = [result[:, i] for i in range(len(self._axes[1]))]
            new_axes = self._axes

        return type(self)(result_arrays, new_axes)

    def apply_with_block(self: T, f, align_keys=None, **kwargs) -> T:

        align_keys = align_keys or []
        aligned_args = {k: kwargs[k] for k in align_keys}

        result_arrays = []

        for i, arr in enumerate(self.arrays):

            if aligned_args:
                for k, obj in aligned_args.items():
                    if isinstance(obj, (ABCSeries, ABCDataFrame)):
                        # The caller is responsible for ensuring that
                        #  obj.axes[-1].equals(self.items)
                        if obj.ndim == 1:
                            if self.ndim == 2:
                                kwargs[k] = obj.iloc[slice(i, i + 1)]._values
                            else:
                                kwargs[k] = obj.iloc[:]._values
                        else:
                            kwargs[k] = obj.iloc[:, [i]]._values
                    else:
                        # otherwise we have an ndarray
                        if obj.ndim == 2:
                            kwargs[k] = obj[[i]]

            if hasattr(arr, "tz") and arr.tz is None:  # type: ignore[union-attr]
                # DatetimeArray needs to be converted to ndarray for DatetimeBlock
                arr = arr._data  # type: ignore[union-attr]
            elif arr.dtype.kind == "m" and not isinstance(arr, np.ndarray):
<<<<<<< HEAD
                # error: "ExtensionArray" has no attribute "_data"  [attr-defined]
                arr = arr._data  # type: ignore[attr-defined]
            if isinstance(arr, np.ndarray):
                arr = np.atleast_2d(arr)
            block = make_block(arr, placement=slice(0, 1, 1), ndim=2)
=======
                # TimedeltaArray needs to be converted to ndarray for TimedeltaBlock
                arr = arr._data  # type: ignore[union-attr]

            if self.ndim == 2:
                if isinstance(arr, np.ndarray):
                    arr = np.atleast_2d(arr)
                block = new_block(arr, placement=slice(0, 1, 1), ndim=2)
            else:
                block = new_block(arr, placement=slice(0, len(self), 1), ndim=1)

>>>>>>> 6c0f9522
            applied = getattr(block, f)(**kwargs)
            if isinstance(applied, list):
                applied = applied[0]
            arr = applied.values
            if self.ndim == 2:
                if isinstance(arr, np.ndarray):
                    arr = arr[0, :]
            result_arrays.append(arr)

        return type(self)(result_arrays, self._axes)

    def quantile(
        self,
        *,
        qs: Float64Index,
        axis: int = 0,
        transposed: bool = False,
        interpolation="linear",
    ) -> ArrayManager:

        arrs = [
            x if not isinstance(x, np.ndarray) else np.atleast_2d(x)
            for x in self.arrays
        ]
        assert axis == 1
        new_arrs = [quantile_compat(x, qs, interpolation, axis=axis) for x in arrs]
        for i, arr in enumerate(new_arrs):
            if arr.ndim == 2:
                assert arr.shape[0] == 1, arr.shape
                new_arrs[i] = arr[0]

        axes = [qs, self._axes[1]]
        return type(self)(new_arrs, axes)

    def isna(self, func) -> ArrayManager:
        return self.apply("apply", func=func)

    def where(self, other, cond, align: bool, errors: str, axis: int) -> ArrayManager:
        if align:
            align_keys = ["other", "cond"]
        else:
            align_keys = ["cond"]
            other = extract_array(other, extract_numpy=True)

        return self.apply_with_block(
            "where",
            align_keys=align_keys,
            other=other,
            cond=cond,
            errors=errors,
            axis=axis,
        )

    # TODO what is this used for?
    # def setitem(self, indexer, value) -> ArrayManager:
    #     return self.apply_with_block("setitem", indexer=indexer, value=value)

    def putmask(self, mask, new, align: bool = True):
        if align:
            align_keys = ["new", "mask"]
        else:
            align_keys = ["mask"]
            new = extract_array(new, extract_numpy=True)

        return self.apply_with_block(
            "putmask",
            align_keys=align_keys,
            mask=mask,
            new=new,
        )

    def diff(self, n: int, axis: int) -> ArrayManager:
        axis = self._normalize_axis(axis)
        if axis == 1:
            # DataFrame only calls this for n=0, in which case performing it
            # with axis=0 is equivalent
            assert n == 0
            axis = 0
        return self.apply(algos.diff, n=n, axis=axis)

    def interpolate(self, **kwargs) -> ArrayManager:
        return self.apply_with_block("interpolate", **kwargs)

    def shift(self, periods: int, axis: int, fill_value) -> ArrayManager:
        if fill_value is lib.no_default:
            fill_value = None

        if axis == 0 and self.ndim == 2:
            # TODO column-wise shift
            raise NotImplementedError

        return self.apply_with_block(
            "shift", periods=periods, axis=axis, fill_value=fill_value
        )

    def fillna(self, value, limit, inplace: bool, downcast) -> ArrayManager:
        return self.apply_with_block(
            "fillna", value=value, limit=limit, inplace=inplace, downcast=downcast
        )

    def downcast(self) -> ArrayManager:
        return self.apply_with_block("downcast")

    def astype(self, dtype, copy: bool = False, errors: str = "raise") -> ArrayManager:
        return self.apply(astype_array_safe, dtype=dtype, copy=copy, errors=errors)

    def convert(
        self,
        copy: bool = True,
        datetime: bool = True,
        numeric: bool = True,
        timedelta: bool = True,
    ) -> ArrayManager:
        def _convert(arr):
            if is_object_dtype(arr.dtype):
                return soft_convert_objects(
                    arr,
                    datetime=datetime,
                    numeric=numeric,
                    timedelta=timedelta,
                    copy=copy,
                )
            else:
                return arr.copy() if copy else arr

        return self.apply(_convert)

    def replace(self, value, **kwargs) -> ArrayManager:
        assert np.ndim(value) == 0, value
        # TODO "replace" is right now implemented on the blocks, we should move
        # it to general array algos so it can be reused here
        return self.apply_with_block("replace", value=value, **kwargs)

    def replace_list(
        self: T,
        src_list: List[Any],
        dest_list: List[Any],
        inplace: bool = False,
        regex: bool = False,
    ) -> T:
        """ do a list replace """
        inplace = validate_bool_kwarg(inplace, "inplace")

        return self.apply_with_block(
            "_replace_list",
            src_list=src_list,
            dest_list=dest_list,
            inplace=inplace,
            regex=regex,
        )

    def to_native_types(self, **kwargs):
        return self.apply_with_block("to_native_types", **kwargs)

    @property
    def is_mixed_type(self) -> bool:
        return True

    @property
    def is_numeric_mixed_type(self) -> bool:
        return all(is_numeric_dtype(t) for t in self.get_dtypes())

    @property
    def any_extension_types(self) -> bool:
        """Whether any of the blocks in this manager are extension blocks"""
        return False  # any(block.is_extension for block in self.blocks)

    @property
    def is_view(self) -> bool:
        """ return a boolean if we are a single block and are a view """
        # TODO what is this used for?
        return False

    @property
    def is_single_block(self) -> bool:
        return False

    def _get_data_subset(self, predicate: Callable) -> ArrayManager:
        indices = [i for i, arr in enumerate(self.arrays) if predicate(arr)]
        arrays = [self.arrays[i] for i in indices]
        # TODO copy?
        new_axes = [self._axes[0], self._axes[1][np.array(indices, dtype="int64")]]
        return type(self)(arrays, new_axes, verify_integrity=False)

    def get_bool_data(self, copy: bool = False) -> ArrayManager:
        """
        Select columns that are bool-dtype and object-dtype columns that are all-bool.

        Parameters
        ----------
        copy : bool, default False
            Whether to copy the blocks
        """
        return self._get_data_subset(
            lambda arr: is_bool_dtype(arr.dtype)
            or (is_object_dtype(arr.dtype) and lib.is_bool_array(arr))
        )

    def get_numeric_data(self, copy: bool = False) -> ArrayManager:
        """
        Select columns that have a numeric dtype.

        Parameters
        ----------
        copy : bool, default False
            Whether to copy the blocks
        """
        return self._get_data_subset(lambda arr: is_numeric_dtype(arr.dtype))

    def copy(self: T, deep=True) -> T:
        """
        Make deep or shallow copy of ArrayManager

        Parameters
        ----------
        deep : bool or string, default True
            If False, return shallow copy (do not copy data)
            If 'all', copy data and a deep copy of the index

        Returns
        -------
        BlockManager
        """
        # this preserves the notion of view copying of axes
        if deep:
            # hit in e.g. tests.io.json.test_pandas

            def copy_func(ax):
                return ax.copy(deep=True) if deep == "all" else ax.view()

            new_axes = [copy_func(ax) for ax in self._axes]
        else:
            new_axes = list(self._axes)

        if deep:
            new_arrays = [arr.copy() for arr in self.arrays]
        else:
            new_arrays = self.arrays
        return type(self)(new_arrays, new_axes)

    def as_array(
        self,
        transpose: bool = False,
        dtype=None,
        copy: bool = False,
        na_value=lib.no_default,
    ) -> np.ndarray:
        """
        Convert the blockmanager data into an numpy array.

        Parameters
        ----------
        transpose : bool, default False
            If True, transpose the return array.
        dtype : object, default None
            Data type of the return array.
        copy : bool, default False
            If True then guarantee that a copy is returned. A value of
            False does not guarantee that the underlying data is not
            copied.
        na_value : object, default lib.no_default
            Value to be used as the missing value sentinel.

        Returns
        -------
        arr : ndarray
        """
        if len(self.arrays) == 0:
            arr = np.empty(self.shape, dtype=float)
            return arr.transpose() if transpose else arr

        # We want to copy when na_value is provided to avoid
        # mutating the original object
        copy = copy or na_value is not lib.no_default

        if not dtype:
            dtype = _interleaved_dtype(self.arrays)

        if isinstance(dtype, SparseDtype):
            dtype = dtype.subtype
        elif isinstance(dtype, PandasDtype):
            dtype = dtype.numpy_dtype
        elif is_extension_array_dtype(dtype):
            dtype = "object"
        elif is_dtype_equal(dtype, str):
            dtype = "object"

        result = np.empty(self.shape_proper, dtype=dtype)

        # error: Incompatible types in assignment (expression has type "Union[ndarray,
        # ExtensionArray]", variable has type "ndarray")
        for i, arr in enumerate(self.arrays):  # type: ignore[assignment]
            arr = arr.astype(dtype, copy=copy)
            result[:, i] = arr

        if na_value is not lib.no_default:
            result[isna(result)] = na_value

        return result
        # return arr.transpose() if transpose else arr

    def get_slice(self, slobj: slice, axis: int = 0) -> ArrayManager:
        axis = self._normalize_axis(axis)

        if axis == 0:
            arrays = [arr[slobj] for arr in self.arrays]
        elif axis == 1:
            arrays = self.arrays[slobj]

        new_axes = list(self._axes)
        new_axes[axis] = new_axes[axis][slobj]

        return type(self)(arrays, new_axes, verify_integrity=False)

    def fast_xs(self, loc: int) -> ArrayLike:
        """
        Return the array corresponding to `frame.iloc[loc]`.

        Parameters
        ----------
        loc : int

        Returns
        -------
        np.ndarray or ExtensionArray
        """
        dtype = _interleaved_dtype(self.arrays)

        values = [arr[loc] for arr in self.arrays]
        if isinstance(dtype, ExtensionDtype):
            result = dtype.construct_array_type()._from_sequence(values, dtype=dtype)
        # for datetime64/timedelta64, the np.ndarray constructor cannot handle pd.NaT
        elif is_datetime64_ns_dtype(dtype):
            result = DatetimeArray._from_sequence(values, dtype=dtype)._data
        elif is_timedelta64_ns_dtype(dtype):
            result = TimedeltaArray._from_sequence(values, dtype=dtype)._data
        else:
            result = np.array(values, dtype=dtype)
        return result

    def iget(self, i: int) -> SingleArrayManager:
        """
        Return the data as a SingleArrayManager.
        """
        values = self.arrays[i]
        return SingleArrayManager([values], [self._axes[0]])

    def iget_values(self, i: int) -> ArrayLike:
        """
        Return the data for column i as the values (ndarray or ExtensionArray).
        """
        # error: Incompatible return value type (got "Union[ndarray, ExtensionArray]",
        # expected "ExtensionArray")
        # error: Incompatible return value type (got "Union[ndarray, ExtensionArray]",
        # expected "ndarray")
        return self.arrays[i]  # type: ignore[return-value]

    def idelete(self, indexer):
        """
        Delete selected locations in-place (new block and array, same BlockManager)
        """
        to_keep = np.ones(self.shape[0], dtype=np.bool_)
        to_keep[indexer] = False

        self.arrays = [self.arrays[i] for i in np.nonzero(to_keep)[0]]
        self._axes = [self._axes[0], self._axes[1][to_keep]]

    def iset(self, loc: Union[int, slice, np.ndarray], value):
        """
        Set new column(s).

        This changes the ArrayManager in-place, but replaces (an) existing
        column(s), not changing column values in-place).

        Parameters
        ----------
        loc : integer, slice or boolean mask
            Positional location (already bounds checked)
        value : array-like
        """
        # single column -> single integer index
        if lib.is_integer(loc):
            # TODO the extract array should in theory not be needed?
            value = extract_array(value, extract_numpy=True)

            # TODO can we avoid needing to unpack this here? That means converting
            # DataFrame into 1D array when loc is an integer
            if isinstance(value, np.ndarray) and value.ndim == 2:
                assert value.shape[1] == 1
                value = value[0, :]

            # TODO we receive a datetime/timedelta64 ndarray from DataFrame._iset_item
            # but we should avoid that and pass directly the proper array
            value = ensure_wrapped_if_datetimelike(value)

            assert isinstance(value, (np.ndarray, ExtensionArray))
            assert value.ndim == 1
            assert len(value) == len(self._axes[0])
            # error: Invalid index type "Union[int, slice, ndarray]" for
            # "List[Union[ndarray, ExtensionArray]]"; expected type "int"
            self.arrays[loc] = value  # type: ignore[index]
            return

        # multiple columns -> convert slice or array to integer indices
        elif isinstance(loc, slice):
            indices = range(
                loc.start if loc.start is not None else 0,
                loc.stop if loc.stop is not None else self.shape_proper[1],
                loc.step if loc.step is not None else 1,
            )
        else:
            assert isinstance(loc, np.ndarray)
            assert loc.dtype == "bool"
            # error: Incompatible types in assignment (expression has type "ndarray",
            # variable has type "range")
            indices = np.nonzero(loc)[0]  # type: ignore[assignment]

        assert value.ndim == 2
        assert value.shape[0] == len(self._axes[0])

        for value_idx, mgr_idx in enumerate(indices):
            value_arr = value[:, value_idx]
            self.arrays[mgr_idx] = value_arr
        return

    def insert(self, loc: int, item: Hashable, value, allow_duplicates: bool = False):
        """
        Insert item at selected position.

        Parameters
        ----------
        loc : int
        item : hashable
        value : array_like
        allow_duplicates: bool
            If False, trying to insert non-unique item will raise

        """
        if not allow_duplicates and item in self.items:
            # Should this be a different kind of error??
            raise ValueError(f"cannot insert {item}, already exists")

        if not isinstance(loc, int):
            raise TypeError("loc must be int")

        # insert to the axis; this could possibly raise a TypeError
        new_axis = self.items.insert(loc, item)

        value = extract_array(value, extract_numpy=True)
        if value.ndim == 2:
            if value.shape[0] == 1:
                value = value[0, :]
            else:
                raise ValueError(
                    f"Expected a 1D array, got an array with shape {value.shape}"
                )

        # TODO self.arrays can be empty
        # assert len(value) == len(self.arrays[0])

        # TODO is this copy needed?
        arrays = self.arrays.copy()
        arrays.insert(loc, value)

        self.arrays = arrays
        self._axes[1] = new_axis

    def reindex_indexer(
        self: T,
        new_axis,
        indexer,
        axis: int,
        fill_value=None,
        allow_dups: bool = False,
        copy: bool = True,
        # ignored keywords
        consolidate: bool = True,
        only_slice: bool = False,
    ) -> T:
        axis = self._normalize_axis(axis)
        return self._reindex_indexer(
            new_axis, indexer, axis, fill_value, allow_dups, copy
        )

    def _reindex_indexer(
        self: T,
        new_axis,
        indexer,
        axis: int,
        fill_value=None,
        allow_dups: bool = False,
        copy: bool = True,
    ) -> T:
        """
        Parameters
        ----------
        new_axis : Index
        indexer : ndarray of int64 or None
        axis : int
        fill_value : object, default None
        allow_dups : bool, default False
        copy : bool, default True


        pandas-indexer with -1's only.
        """
        if indexer is None:
            if new_axis is self._axes[axis] and not copy:
                return self

            result = self.copy(deep=copy)
            result._axes = list(self._axes)
            result._axes[axis] = new_axis
            return result

        # some axes don't allow reindexing with dups
        if not allow_dups:
            self._axes[axis]._validate_can_reindex(indexer)

        if axis >= self.ndim:
            raise IndexError("Requested axis not found in manager")

        if axis == 1:
            new_arrays = []
            for i in indexer:
                if i == -1:
                    arr = self._make_na_array(fill_value=fill_value)
                else:
                    arr = self.arrays[i]
                new_arrays.append(arr)

        else:
            validate_indices(indexer, len(self._axes[0]))
            new_arrays = [
                take_nd(
                    arr,
                    indexer,
                    allow_fill=True,
                    fill_value=fill_value,
                    # if fill_value is not None else blk.fill_value
                )
                for arr in self.arrays
            ]

        new_axes = list(self._axes)
        new_axes[axis] = new_axis

        return type(self)(new_arrays, new_axes, verify_integrity=False)

    def take(self, indexer, axis: int = 1, verify: bool = True, convert: bool = True):
        """
        Take items along any axis.
        """
        axis = self._normalize_axis(axis)

        indexer = (
            np.arange(indexer.start, indexer.stop, indexer.step, dtype="int64")
            if isinstance(indexer, slice)
            else np.asanyarray(indexer, dtype="int64")
        )

        n = self.shape_proper[axis]
        if convert:
            indexer = maybe_convert_indices(indexer, n)

        if verify:
            if ((indexer == -1) | (indexer >= n)).any():
                raise Exception("Indices must be nonzero and less than the axis length")

        new_labels = self._axes[axis].take(indexer)
        return self._reindex_indexer(
            new_axis=new_labels, indexer=indexer, axis=axis, allow_dups=True
        )

    def _make_na_array(self, fill_value=None):
        if fill_value is None:
            fill_value = np.nan

        dtype, fill_value = infer_dtype_from_scalar(fill_value)
        # error: Argument "dtype" to "empty" has incompatible type "Union[dtype[Any],
        # ExtensionDtype]"; expected "Union[dtype[Any], None, type, _SupportsDType, str,
        # Union[Tuple[Any, int], Tuple[Any, Union[int, Sequence[int]]], List[Any],
        # _DTypeDict, Tuple[Any, Any]]]"
        values = np.empty(self.shape_proper[0], dtype=dtype)  # type: ignore[arg-type]
        values.fill(fill_value)
        return values

    def _equal_values(self, other) -> bool:
        """
        Used in .equals defined in base class. Only check the column values
        assuming shape and indexes have already been checked.
        """
        for left, right in zip(self.arrays, other.arrays):
            # error: Value of type variable "ArrayLike" of "array_equals" cannot be
            # "Union[Any, ndarray, ExtensionArray]"
            if not array_equals(left, right):  # type: ignore[type-var]
                return False
        else:
            return True

    def unstack(self, unstacker, fill_value) -> ArrayManager:
        """
        Return a BlockManager with all blocks unstacked..

        Parameters
        ----------
        unstacker : reshape._Unstacker
        fill_value : Any
            fill_value for newly introduced missing values.

        Returns
        -------
        unstacked : BlockManager
        """
        indexer, _ = unstacker._indexer_and_to_sort
        new_indexer = np.full(unstacker.mask.shape, -1)
        new_indexer[unstacker.mask] = indexer
        new_indexer2D = new_indexer.reshape(*unstacker.full_shape)

        new_arrays = []
        for arr in self.arrays:
            for i in range(unstacker.full_shape[1]):
                new_arr = take_nd(
                    arr, new_indexer2D[:, i], allow_fill=True, fill_value=fill_value
                )
                new_arrays.append(new_arr)

        new_index = unstacker.new_index
        new_columns = unstacker.get_new_columns(self._axes[1])
        new_axes = [new_index, new_columns]

        return type(self)(new_arrays, new_axes, verify_integrity=False)

    # TODO
    # equals
    # to_dict
    # quantile


def _interleaved_dtype(blocks) -> Optional[DtypeObj]:
    """
    Find the common dtype for `blocks`.

    Parameters
    ----------
    blocks : List[Block]

    Returns
    -------
    dtype : np.dtype, ExtensionDtype, or None
        None is returned when `blocks` is empty.
    """
    if not len(blocks):
        return None

    return find_common_type([b.dtype for b in blocks])


class SingleArrayManager(ArrayManager, SingleDataManager):

    __slots__ = [
        "_axes",  # private attribute, because 'axes' has different order, see below
        "arrays",
    ]

    arrays: List[Union[np.ndarray, ExtensionArray]]
    _axes: List[Index]

    ndim = 1

    def __init__(
        self,
        arrays: List[Union[np.ndarray, ExtensionArray]],
        axes: List[Index],
        verify_integrity: bool = True,
    ):
        self._axes = axes
        self.arrays = arrays

        if verify_integrity:
            assert len(axes) == 1
            assert len(arrays) == 1
            self._axes = [ensure_index(ax) for ax in self._axes]
            arr = arrays[0]
            arr = ensure_wrapped_if_datetimelike(arr)
            if isinstance(arr, ABCPandasArray):
                arr = arr.to_numpy()
            self.arrays = [arr]
            self._verify_integrity()

    def _verify_integrity(self) -> None:
        (n_rows,) = self.shape
        assert len(self.arrays) == 1
        assert len(self.arrays[0]) == n_rows

    @staticmethod
    def _normalize_axis(axis):
        return axis

    def make_empty(self, axes=None) -> SingleArrayManager:
        """Return an empty ArrayManager with index/array of length 0"""
        if axes is None:
            axes = [Index([], dtype=object)]
        array = np.array([], dtype=self.dtype)
        return type(self)([array], axes)

    @classmethod
    def from_array(cls, array, index):
        return cls([array], [index])

    @property
    def axes(self):
        return self._axes

    @property
    def index(self) -> Index:
        return self._axes[0]

    @property
    def array(self):
        return self.arrays[0]

    @property
    def dtype(self):
        return self.array.dtype

    def external_values(self):
        """The array that Series.values returns"""
        if isinstance(self.array, (PeriodArray, IntervalArray)):
            return self.array.astype(object)
        elif isinstance(self.array, (DatetimeArray, TimedeltaArray)):
            return self.array._data
        else:
            return self.array

    def internal_values(self):
        """The array that Series._values returns"""
        return self.array

    def array_values(self):
        """The array that Series.array returns"""
        arr = self.array
        if isinstance(arr, np.ndarray):
            arr = PandasArray(arr)
        return arr

    @property
    def _can_hold_na(self) -> bool:
        if isinstance(self.array, np.ndarray):
            return self.array.dtype.kind not in ["b", "i", "u"]
        else:
            # ExtensionArray
            return self.array._can_hold_na

    @property
    def is_single_block(self) -> bool:
        return True

    def _consolidate_check(self):
        pass

    def get_slice(self, slobj: slice, axis: int = 0) -> SingleArrayManager:
        if axis >= self.ndim:
            raise IndexError("Requested axis not found in manager")

        new_array = self.array[slobj]
        new_index = self.index[slobj]
        return type(self)([new_array], [new_index])

    def apply(self, func, **kwargs):
        if callable(func):
            new_array = func(self.array, **kwargs)
        else:
            new_array = getattr(self.array, func)(**kwargs)
        return type(self)([new_array], self._axes)

    def setitem(self, indexer, value):
        return self.apply_with_block("setitem", indexer=indexer, value=value)

    def idelete(self, indexer):
        """
        Delete selected locations in-place (new array, same ArrayManager)
        """
        to_keep = np.ones(self.shape[0], dtype=np.bool_)
        to_keep[indexer] = False

        self.arrays = [self.arrays[0][to_keep]]
        self._axes = [self._axes[0][to_keep]]

    def _get_data_subset(self, predicate: Callable) -> ArrayManager:
        # used in get_numeric_data / get_bool_data
        if predicate(self.array):
            return type(self)(self.arrays, self._axes, verify_integrity=False)
        else:
            return self.make_empty()

    def set_values(self, values: ArrayLike):
        """
        Set (replace) the values of the SingleArrayManager in place.

        Use at your own risk! This does not check if the passed values are
        valid for the current SingleArrayManager (length, dtype, etc).
        """
        self.arrays[0] = values<|MERGE_RESOLUTION|>--- conflicted
+++ resolved
@@ -470,13 +470,6 @@
                 # DatetimeArray needs to be converted to ndarray for DatetimeBlock
                 arr = arr._data  # type: ignore[union-attr]
             elif arr.dtype.kind == "m" and not isinstance(arr, np.ndarray):
-<<<<<<< HEAD
-                # error: "ExtensionArray" has no attribute "_data"  [attr-defined]
-                arr = arr._data  # type: ignore[attr-defined]
-            if isinstance(arr, np.ndarray):
-                arr = np.atleast_2d(arr)
-            block = make_block(arr, placement=slice(0, 1, 1), ndim=2)
-=======
                 # TimedeltaArray needs to be converted to ndarray for TimedeltaBlock
                 arr = arr._data  # type: ignore[union-attr]
 
@@ -487,7 +480,6 @@
             else:
                 block = new_block(arr, placement=slice(0, len(self), 1), ndim=1)
 
->>>>>>> 6c0f9522
             applied = getattr(block, f)(**kwargs)
             if isinstance(applied, list):
                 applied = applied[0]
