--- conflicted
+++ resolved
@@ -850,11 +850,12 @@
         self._axes = [self._axes[0], self._axes[1][to_keep]]
         return self
 
-<<<<<<< HEAD
-    def iset(self, loc: Union[int, slice, np.ndarray], value, inplace: bool = False):
-=======
-    def iset(self, loc: Union[int, slice, np.ndarray], value: ArrayLike):
->>>>>>> 986c5ec0
+    def iset(
+        self,
+        loc: Union[int, slice, np.ndarray],
+        value: ArrayLike,
+        inplace: bool = False,
+    ):
         """
         Set new column(s).
 
