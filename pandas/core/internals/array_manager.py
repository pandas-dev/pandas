"""
Experimental manager based on storing a collection of 1D arrays
"""
from __future__ import annotations

from typing import (
    TYPE_CHECKING,
    Any,
    Callable,
    List,
    Optional,
    Tuple,
    TypeVar,
    Union,
)

import numpy as np

from pandas._libs import (
    NaT,
    lib,
)
from pandas._typing import (
    ArrayLike,
    Hashable,
)
from pandas.util._validators import validate_bool_kwarg

from pandas.core.dtypes.cast import (
    astype_array_safe,
    infer_dtype_from_scalar,
    soft_convert_objects,
)
from pandas.core.dtypes.common import (
    ensure_int64,
    is_bool_dtype,
    is_datetime64_ns_dtype,
    is_dtype_equal,
    is_extension_array_dtype,
    is_numeric_dtype,
    is_object_dtype,
    is_timedelta64_ns_dtype,
)
from pandas.core.dtypes.dtypes import (
    ExtensionDtype,
    PandasDtype,
)
from pandas.core.dtypes.generic import (
    ABCDataFrame,
    ABCPandasArray,
    ABCSeries,
)
from pandas.core.dtypes.missing import (
    array_equals,
    isna,
)

import pandas.core.algorithms as algos
from pandas.core.array_algos.quantile import quantile_compat
from pandas.core.array_algos.take import take_1d
from pandas.core.arrays import (
    DatetimeArray,
    ExtensionArray,
    IntervalArray,
    PandasArray,
    PeriodArray,
    TimedeltaArray,
)
from pandas.core.arrays.sparse import SparseDtype
from pandas.core.construction import (
    ensure_wrapped_if_datetimelike,
    extract_array,
    sanitize_array,
)
from pandas.core.indexers import (
    maybe_convert_indices,
    validate_indices,
)
from pandas.core.indexes.api import (
    Index,
    ensure_index,
)
from pandas.core.internals.base import (
    DataManager,
    SingleDataManager,
    interleaved_dtype,
)
from pandas.core.internals.blocks import (
    ensure_block_shape,
    new_block,
)

if TYPE_CHECKING:
    from pandas import Float64Index


T = TypeVar("T", bound="ArrayManager")


class ArrayManager(DataManager):
    """
    Core internal data structure to implement DataFrame and Series.

    Alternative to the BlockManager, storing a list of 1D arrays instead of
    Blocks.

    This is *not* a public API class

    Parameters
    ----------
    arrays : Sequence of arrays
    axes : Sequence of Index
    verify_integrity : bool, default True

    """

    __slots__ = [
        "_axes",  # private attribute, because 'axes' has different order, see below
        "arrays",
    ]

    arrays: List[Union[np.ndarray, ExtensionArray]]
    _axes: List[Index]

    def __init__(
        self,
        arrays: List[Union[np.ndarray, ExtensionArray]],
        axes: List[Index],
        verify_integrity: bool = True,
    ):
        # Note: we are storing the axes in "_axes" in the (row, columns) order
        # which contrasts the order how it is stored in BlockManager
        self._axes = axes
        self.arrays = arrays

        if verify_integrity:
            self._axes = [ensure_index(ax) for ax in axes]
            self.arrays = [ensure_wrapped_if_datetimelike(arr) for arr in arrays]
            self._verify_integrity()

    def make_empty(self: T, axes=None) -> T:
        """Return an empty ArrayManager with the items axis of len 0 (no columns)"""
        if axes is None:
            axes = [self.axes[1:], Index([])]

        arrays: List[Union[np.ndarray, ExtensionArray]] = []
        return type(self)(arrays, axes)

    @property
    def items(self) -> Index:
        return self._axes[-1]

    @property
    # error: Signature of "axes" incompatible with supertype "DataManager"
    def axes(self) -> List[Index]:  # type: ignore[override]
        # mypy doesn't work to override attribute with property
        # see https://github.com/python/mypy/issues/4125
        """Axes is BlockManager-compatible order (columns, rows)"""
        return [self._axes[1], self._axes[0]]

    @property
    def shape_proper(self) -> Tuple[int, ...]:
        # this returns (n_rows, n_columns)
        return tuple(len(ax) for ax in self._axes)

    @staticmethod
    def _normalize_axis(axis: int) -> int:
        # switch axis
        axis = 1 if axis == 0 else 0
        return axis

    def set_axis(
        self, axis: int, new_labels: Index, verify_integrity: bool = True
    ) -> None:
        # Caller is responsible for ensuring we have an Index object.
        axis = self._normalize_axis(axis)
        if verify_integrity:
            old_len = len(self._axes[axis])
            new_len = len(new_labels)

            if new_len != old_len:
                raise ValueError(
                    f"Length mismatch: Expected axis has {old_len} elements, new "
                    f"values have {new_len} elements"
                )

        self._axes[axis] = new_labels

    def consolidate(self) -> ArrayManager:
        return self

    def is_consolidated(self) -> bool:
        return True

    def _consolidate_inplace(self) -> None:
        pass

    def get_dtypes(self):
        return np.array([arr.dtype for arr in self.arrays], dtype="object")

    # TODO setstate getstate

    def __repr__(self) -> str:
        output = type(self).__name__
        output += f"\nIndex: {self._axes[0]}"
        if self.ndim == 2:
            output += f"\nColumns: {self._axes[1]}"
        output += f"\n{len(self.arrays)} arrays:"
        for arr in self.arrays:
            output += f"\n{arr.dtype}"
        return output

    def _verify_integrity(self) -> None:
        n_rows, n_columns = self.shape_proper
        if not len(self.arrays) == n_columns:
            raise ValueError(
                "Number of passed arrays must equal the size of the column Index: "
                f"{len(self.arrays)} arrays vs {n_columns} columns."
            )
        for arr in self.arrays:
            if not len(arr) == n_rows:
                raise ValueError(
                    "Passed arrays should have the same length as the rows Index: "
                    f"{len(arr)} vs {n_rows} rows"
                )
            if not isinstance(arr, (np.ndarray, ExtensionArray)):
                raise ValueError(
                    "Passed arrays should be np.ndarray or ExtensionArray instances, "
                    f"got {type(arr)} instead"
                )

    def reduce(
        self: T, func: Callable, ignore_failures: bool = False
    ) -> Tuple[T, np.ndarray]:
        """
        Apply reduction function column-wise, returning a single-row ArrayManager.

        Parameters
        ----------
        func : reduction function
        ignore_failures : bool, default False
            Whether to drop columns where func raises TypeError.

        Returns
        -------
        ArrayManager
        np.ndarray
            Indexer of column indices that are retained.
        """
        result_arrays: List[np.ndarray] = []
        result_indices: List[int] = []
        for i, arr in enumerate(self.arrays):
            try:
                res = func(arr, axis=0)
            except TypeError:
                if not ignore_failures:
                    raise
            else:
                # TODO NaT doesn't preserve dtype, so we need to ensure to create
                # a timedelta result array if original was timedelta
                # what if datetime results in timedelta? (eg std)
                if res is NaT and is_timedelta64_ns_dtype(arr.dtype):
                    result_arrays.append(np.array(["NaT"], dtype="timedelta64[ns]"))
                else:
                    # error: Argument 1 to "append" of "list" has incompatible type
                    # "ExtensionArray"; expected "ndarray"
                    result_arrays.append(
                        sanitize_array([res], None)  # type: ignore[arg-type]
                    )
                result_indices.append(i)

        index = Index._simple_new(np.array([None], dtype=object))  # placeholder
        if ignore_failures:
            indexer = np.array(result_indices)
            columns = self.items[result_indices]
        else:
            indexer = np.arange(self.shape[0])
            columns = self.items

        # error: Argument 1 to "ArrayManager" has incompatible type "List[ndarray]";
        # expected "List[Union[ndarray, ExtensionArray]]"
        new_mgr = type(self)(result_arrays, [index, columns])  # type: ignore[arg-type]
        return new_mgr, indexer

    def grouped_reduce(self: T, func: Callable, ignore_failures: bool = False) -> T:
        """
        Apply grouped reduction function columnwise, returning a new ArrayManager.

        Parameters
        ----------
        func : grouped reduction function
        ignore_failures : bool, default False
            Whether to drop columns where func raises TypeError.

        Returns
        -------
        ArrayManager
        """
        result_arrays: List[np.ndarray] = []
        result_indices: List[int] = []

        for i, arr in enumerate(self.arrays):
            try:
                res = func(arr)
            except (TypeError, NotImplementedError):
                if not ignore_failures:
                    raise
                continue
            result_arrays.append(res)
            result_indices.append(i)

        if len(result_arrays) == 0:
            index = Index([None])  # placeholder
        else:
            index = Index(range(result_arrays[0].shape[0]))

        if ignore_failures:
            columns = self.items[np.array(result_indices, dtype="int64")]
        else:
            columns = self.items

        # error: Argument 1 to "ArrayManager" has incompatible type "List[ndarray]";
        # expected "List[Union[ndarray, ExtensionArray]]"
        return type(self)(result_arrays, [index, columns])  # type: ignore[arg-type]

    def operate_blockwise(self, other: ArrayManager, array_op) -> ArrayManager:
        """
        Apply array_op blockwise with another (aligned) BlockManager.
        """
        # TODO what if `other` is BlockManager ?
        left_arrays = self.arrays
        right_arrays = other.arrays
        result_arrays = [
            array_op(left, right) for left, right in zip(left_arrays, right_arrays)
        ]
        return type(self)(result_arrays, self._axes)

    def apply(
        self: T,
        f,
        align_keys: Optional[List[str]] = None,
        ignore_failures: bool = False,
        **kwargs,
    ) -> T:
        """
        Iterate over the arrays, collect and create a new ArrayManager.

        Parameters
        ----------
        f : str or callable
            Name of the Array method to apply.
        align_keys: List[str] or None, default None
        ignore_failures: bool, default False
        **kwargs
            Keywords to pass to `f`

        Returns
        -------
        ArrayManager
        """
        assert "filter" not in kwargs

        align_keys = align_keys or []
        result_arrays: List[np.ndarray] = []
        result_indices: List[int] = []
        # fillna: Series/DataFrame is responsible for making sure value is aligned

        aligned_args = {k: kwargs[k] for k in align_keys}

        if f == "apply":
            f = kwargs.pop("func")

        for i, arr in enumerate(self.arrays):

            if aligned_args:

                for k, obj in aligned_args.items():
                    if isinstance(obj, (ABCSeries, ABCDataFrame)):
                        # The caller is responsible for ensuring that
                        #  obj.axes[-1].equals(self.items)
                        if obj.ndim == 1:
                            kwargs[k] = obj.iloc[i]
                        else:
                            kwargs[k] = obj.iloc[:, i]._values
                    else:
                        # otherwise we have an array-like
                        kwargs[k] = obj[i]

            try:
                if callable(f):
                    applied = f(arr, **kwargs)
                else:
                    applied = getattr(arr, f)(**kwargs)
            except (TypeError, NotImplementedError):
                if not ignore_failures:
                    raise
                continue
            # if not isinstance(applied, ExtensionArray):
            #     # TODO not all EA operations return new EAs (eg astype)
            #     applied = array(applied)
            result_arrays.append(applied)
            result_indices.append(i)

        new_axes: List[Index]
        if ignore_failures:
            # TODO copy?
            new_axes = [self._axes[0], self._axes[1][result_indices]]
        else:
            new_axes = self._axes

        if len(result_arrays) == 0:
            return self.make_empty(new_axes)

        # error: Argument 1 to "ArrayManager" has incompatible type "List[ndarray]";
        # expected "List[Union[ndarray, ExtensionArray]]"
        return type(self)(result_arrays, new_axes)  # type: ignore[arg-type]

    def apply_2d(self: T, f, ignore_failures: bool = False, **kwargs) -> T:
        """
        Variant of `apply`, but where the function should not be applied to
        each column independently, but to the full data as a 2D array.
        """
        values = self.as_array()
        try:
            result = f(values, **kwargs)
        except (TypeError, NotImplementedError):
            if not ignore_failures:
                raise
            result_arrays = []
            new_axes = [self._axes[0], self.axes[1].take([])]
        else:
            result_arrays = [result[:, i] for i in range(len(self._axes[1]))]
            new_axes = self._axes

        return type(self)(result_arrays, new_axes)

    def apply_with_block(self: T, f, align_keys=None, swap_axis=True, **kwargs) -> T:
        # switch axis to follow BlockManager logic
        if swap_axis and "axis" in kwargs and self.ndim == 2:
            kwargs["axis"] = 1 if kwargs["axis"] == 0 else 0

        align_keys = align_keys or []
        aligned_args = {k: kwargs[k] for k in align_keys}

        result_arrays = []

        for i, arr in enumerate(self.arrays):

            if aligned_args:
                for k, obj in aligned_args.items():
                    if isinstance(obj, (ABCSeries, ABCDataFrame)):
                        # The caller is responsible for ensuring that
                        #  obj.axes[-1].equals(self.items)
                        if obj.ndim == 1:
                            if self.ndim == 2:
                                kwargs[k] = obj.iloc[slice(i, i + 1)]._values
                            else:
                                kwargs[k] = obj.iloc[:]._values
                        else:
                            kwargs[k] = obj.iloc[:, [i]]._values
                    else:
                        # otherwise we have an ndarray
                        if obj.ndim == 2:
                            kwargs[k] = obj[[i]]

            # error: Item "ExtensionArray" of "Union[Any, ExtensionArray]" has no
            # attribute "tz"
            if hasattr(arr, "tz") and arr.tz is None:  # type: ignore[union-attr]
                # DatetimeArray needs to be converted to ndarray for DatetimeBlock

                # error: Item "ExtensionArray" of "Union[Any, ExtensionArray]" has no
                # attribute "_data"
                arr = arr._data  # type: ignore[union-attr]
            elif arr.dtype.kind == "m" and not isinstance(arr, np.ndarray):
                # TimedeltaArray needs to be converted to ndarray for TimedeltaBlock

                # error: "ExtensionArray" has no attribute "_data"
                arr = arr._data  # type: ignore[attr-defined]

            if self.ndim == 2:
                if isinstance(arr, np.ndarray):
                    arr = np.atleast_2d(arr)
                block = new_block(arr, placement=slice(0, 1, 1), ndim=2)
            else:
                block = new_block(arr, placement=slice(0, len(self), 1), ndim=1)

            applied = getattr(block, f)(**kwargs)
            if isinstance(applied, list):
                applied = applied[0]
            arr = applied.values
            if self.ndim == 2:
                if isinstance(arr, np.ndarray):
                    arr = arr[0, :]
            result_arrays.append(arr)

        return type(self)(result_arrays, self._axes)

    def quantile(
        self,
        *,
        qs: Float64Index,
        axis: int = 0,
        transposed: bool = False,
        interpolation="linear",
    ) -> ArrayManager:

        arrs = [ensure_block_shape(x, 2) for x in self.arrays]
        assert axis == 1
        new_arrs = [quantile_compat(x, qs, interpolation, axis=axis) for x in arrs]
        for i, arr in enumerate(new_arrs):
            if arr.ndim == 2:
                assert arr.shape[0] == 1, arr.shape
                new_arrs[i] = arr[0]

        axes = [qs, self._axes[1]]
        return type(self)(new_arrs, axes)

    def where(self, other, cond, align: bool, errors: str, axis: int) -> ArrayManager:
        if align:
            align_keys = ["other", "cond"]
        else:
            align_keys = ["cond"]
            other = extract_array(other, extract_numpy=True)

        return self.apply_with_block(
            "where",
            align_keys=align_keys,
            other=other,
            cond=cond,
            errors=errors,
            axis=axis,
        )

    # TODO what is this used for?
    # def setitem(self, indexer, value) -> ArrayManager:
    #     return self.apply_with_block("setitem", indexer=indexer, value=value)

    def putmask(self, mask, new, align: bool = True):
        if align:
            align_keys = ["new", "mask"]
        else:
            align_keys = ["mask"]
            new = extract_array(new, extract_numpy=True)

        return self.apply_with_block(
            "putmask",
            align_keys=align_keys,
            mask=mask,
            new=new,
        )

    def diff(self, n: int, axis: int) -> ArrayManager:
        if axis == 1:
            # DataFrame only calls this for n=0, in which case performing it
            # with axis=0 is equivalent
            assert n == 0
            axis = 0
        return self.apply(algos.diff, n=n, axis=axis, stacklevel=5)

    def interpolate(self, **kwargs) -> ArrayManager:
        return self.apply_with_block("interpolate", swap_axis=False, **kwargs)

    def shift(self, periods: int, axis: int, fill_value) -> ArrayManager:
        if fill_value is lib.no_default:
            fill_value = None

        if axis == 1 and self.ndim == 2:
            # TODO column-wise shift
            raise NotImplementedError

        return self.apply_with_block(
            "shift", periods=periods, axis=axis, fill_value=fill_value
        )

    def fillna(self, value, limit, inplace: bool, downcast) -> ArrayManager:
        return self.apply_with_block(
            "fillna", value=value, limit=limit, inplace=inplace, downcast=downcast
        )

    def downcast(self) -> ArrayManager:
        return self.apply_with_block("downcast")

    def astype(self, dtype, copy: bool = False, errors: str = "raise") -> ArrayManager:
        return self.apply(astype_array_safe, dtype=dtype, copy=copy, errors=errors)

    def convert(
        self,
        copy: bool = True,
        datetime: bool = True,
        numeric: bool = True,
        timedelta: bool = True,
    ) -> ArrayManager:
        def _convert(arr):
            if is_object_dtype(arr.dtype):
                return soft_convert_objects(
                    arr,
                    datetime=datetime,
                    numeric=numeric,
                    timedelta=timedelta,
                    copy=copy,
                )
            else:
                return arr.copy() if copy else arr

        return self.apply(_convert)

    def replace(self, value, **kwargs) -> ArrayManager:
        assert np.ndim(value) == 0, value
        # TODO "replace" is right now implemented on the blocks, we should move
        # it to general array algos so it can be reused here
        return self.apply_with_block("replace", value=value, **kwargs)

    def replace_list(
        self: T,
        src_list: List[Any],
        dest_list: List[Any],
        inplace: bool = False,
        regex: bool = False,
    ) -> T:
        """ do a list replace """
        inplace = validate_bool_kwarg(inplace, "inplace")

        return self.apply_with_block(
            "_replace_list",
            src_list=src_list,
            dest_list=dest_list,
            inplace=inplace,
            regex=regex,
        )

    def to_native_types(self, **kwargs):
        return self.apply_with_block("to_native_types", **kwargs)

    @property
    def is_mixed_type(self) -> bool:
        return True

    @property
    def is_numeric_mixed_type(self) -> bool:
        return all(is_numeric_dtype(t) for t in self.get_dtypes())

    @property
    def any_extension_types(self) -> bool:
        """Whether any of the blocks in this manager are extension blocks"""
        return False  # any(block.is_extension for block in self.blocks)

    @property
    def is_view(self) -> bool:
        """ return a boolean if we are a single block and are a view """
        # TODO what is this used for?
        return False

    @property
    def is_single_block(self) -> bool:
        return False

    def _get_data_subset(self, predicate: Callable) -> ArrayManager:
        indices = [i for i, arr in enumerate(self.arrays) if predicate(arr)]
        arrays = [self.arrays[i] for i in indices]
        # TODO copy?
        new_axes = [self._axes[0], self._axes[1][np.array(indices, dtype="int64")]]
        return type(self)(arrays, new_axes, verify_integrity=False)

    def get_bool_data(self, copy: bool = False) -> ArrayManager:
        """
        Select columns that are bool-dtype and object-dtype columns that are all-bool.

        Parameters
        ----------
        copy : bool, default False
            Whether to copy the blocks
        """
        return self._get_data_subset(
            lambda arr: is_bool_dtype(arr.dtype)
            or (is_object_dtype(arr.dtype) and lib.is_bool_array(arr))
        )

    def get_numeric_data(self, copy: bool = False) -> ArrayManager:
        """
        Select columns that have a numeric dtype.

        Parameters
        ----------
        copy : bool, default False
            Whether to copy the blocks
        """
        return self._get_data_subset(lambda arr: is_numeric_dtype(arr.dtype))

    def copy(self: T, deep=True) -> T:
        """
        Make deep or shallow copy of ArrayManager

        Parameters
        ----------
        deep : bool or string, default True
            If False, return shallow copy (do not copy data)
            If 'all', copy data and a deep copy of the index

        Returns
        -------
        BlockManager
        """
        # this preserves the notion of view copying of axes
        if deep:
            # hit in e.g. tests.io.json.test_pandas

            def copy_func(ax):
                return ax.copy(deep=True) if deep == "all" else ax.view()

            new_axes = [copy_func(ax) for ax in self._axes]
        else:
            new_axes = list(self._axes)

        if deep:
            new_arrays = [arr.copy() for arr in self.arrays]
        else:
            new_arrays = self.arrays
        return type(self)(new_arrays, new_axes)

    def as_array(
        self,
        transpose: bool = False,
        dtype=None,
        copy: bool = False,
        na_value=lib.no_default,
    ) -> np.ndarray:
        """
        Convert the blockmanager data into an numpy array.

        Parameters
        ----------
        transpose : bool, default False
            If True, transpose the return array.
        dtype : object, default None
            Data type of the return array.
        copy : bool, default False
            If True then guarantee that a copy is returned. A value of
            False does not guarantee that the underlying data is not
            copied.
        na_value : object, default lib.no_default
            Value to be used as the missing value sentinel.

        Returns
        -------
        arr : ndarray
        """
        if len(self.arrays) == 0:
            arr = np.empty(self.shape, dtype=float)
            return arr.transpose() if transpose else arr

        # We want to copy when na_value is provided to avoid
        # mutating the original object
        copy = copy or na_value is not lib.no_default

        if not dtype:
            dtype = interleaved_dtype([arr.dtype for arr in self.arrays])

        if isinstance(dtype, SparseDtype):
            dtype = dtype.subtype
        elif isinstance(dtype, PandasDtype):
            dtype = dtype.numpy_dtype
        elif is_extension_array_dtype(dtype):
            dtype = "object"
        elif is_dtype_equal(dtype, str):
            dtype = "object"

        result = np.empty(self.shape_proper, dtype=dtype)

        # error: Incompatible types in assignment (expression has type "Union[ndarray,
        # ExtensionArray]", variable has type "ndarray")
        for i, arr in enumerate(self.arrays):  # type: ignore[assignment]
            arr = arr.astype(dtype, copy=copy)
            result[:, i] = arr

        if na_value is not lib.no_default:
            result[isna(result)] = na_value

        return result
        # return arr.transpose() if transpose else arr

    def get_slice(self, slobj: slice, axis: int = 0) -> ArrayManager:
        axis = self._normalize_axis(axis)

        if axis == 0:
            arrays = [arr[slobj] for arr in self.arrays]
        elif axis == 1:
            arrays = self.arrays[slobj]

        new_axes = list(self._axes)
        new_axes[axis] = new_axes[axis]._getitem_slice(slobj)

        return type(self)(arrays, new_axes, verify_integrity=False)

    def fast_xs(self, loc: int) -> ArrayLike:
        """
        Return the array corresponding to `frame.iloc[loc]`.

        Parameters
        ----------
        loc : int

        Returns
        -------
        np.ndarray or ExtensionArray
        """
        dtype = interleaved_dtype([arr.dtype for arr in self.arrays])

        values = [arr[loc] for arr in self.arrays]
        if isinstance(dtype, ExtensionDtype):
            result = dtype.construct_array_type()._from_sequence(values, dtype=dtype)
        # for datetime64/timedelta64, the np.ndarray constructor cannot handle pd.NaT
        elif is_datetime64_ns_dtype(dtype):
            result = DatetimeArray._from_sequence(values, dtype=dtype)._data
        elif is_timedelta64_ns_dtype(dtype):
            result = TimedeltaArray._from_sequence(values, dtype=dtype)._data
        else:
            result = np.array(values, dtype=dtype)
        return result

    def iget(self, i: int) -> SingleArrayManager:
        """
        Return the data as a SingleArrayManager.
        """
        values = self.arrays[i]
        return SingleArrayManager([values], [self._axes[0]])

    def iget_values(self, i: int) -> ArrayLike:
        """
        Return the data for column i as the values (ndarray or ExtensionArray).
        """
        return self.arrays[i]

    def idelete(self, indexer):
        """
        Delete selected locations in-place (new block and array, same BlockManager)
        """
        to_keep = np.ones(self.shape[0], dtype=np.bool_)
        to_keep[indexer] = False

        self.arrays = [self.arrays[i] for i in np.nonzero(to_keep)[0]]
        self._axes = [self._axes[0], self._axes[1][to_keep]]

    def iset(self, loc: Union[int, slice, np.ndarray], value):
        """
        Set new column(s).

        This changes the ArrayManager in-place, but replaces (an) existing
        column(s), not changing column values in-place).

        Parameters
        ----------
        loc : integer, slice or boolean mask
            Positional location (already bounds checked)
        value : array-like
        """
        # single column -> single integer index
        if lib.is_integer(loc):
            # TODO the extract array should in theory not be needed?
            value = extract_array(value, extract_numpy=True)

            # TODO can we avoid needing to unpack this here? That means converting
            # DataFrame into 1D array when loc is an integer
            if isinstance(value, np.ndarray) and value.ndim == 2:
                assert value.shape[1] == 1
                value = value[0, :]

            # TODO we receive a datetime/timedelta64 ndarray from DataFrame._iset_item
            # but we should avoid that and pass directly the proper array
            value = ensure_wrapped_if_datetimelike(value)

            assert isinstance(value, (np.ndarray, ExtensionArray))
            assert value.ndim == 1
            assert len(value) == len(self._axes[0])
            # error: Invalid index type "Union[int, slice, ndarray]" for
            # "List[Union[ndarray, ExtensionArray]]"; expected type "int"
            self.arrays[loc] = value  # type: ignore[index]
            return

        # multiple columns -> convert slice or array to integer indices
        elif isinstance(loc, slice):
            indices = range(
                loc.start if loc.start is not None else 0,
                loc.stop if loc.stop is not None else self.shape_proper[1],
                loc.step if loc.step is not None else 1,
            )
        else:
            assert isinstance(loc, np.ndarray)
            assert loc.dtype == "bool"
            # error: Incompatible types in assignment (expression has type "ndarray",
            # variable has type "range")
            indices = np.nonzero(loc)[0]  # type: ignore[assignment]

        assert value.ndim == 2
        assert value.shape[0] == len(self._axes[0])

        for value_idx, mgr_idx in enumerate(indices):
            value_arr = value[:, value_idx]
            self.arrays[mgr_idx] = value_arr
        return

    def insert(self, loc: int, item: Hashable, value, allow_duplicates: bool = False):
        """
        Insert item at selected position.

        Parameters
        ----------
        loc : int
        item : hashable
        value : array_like
        allow_duplicates: bool
            If False, trying to insert non-unique item will raise

        """
        if not allow_duplicates and item in self.items:
            # Should this be a different kind of error??
            raise ValueError(f"cannot insert {item}, already exists")

        if not isinstance(loc, int):
            raise TypeError("loc must be int")

        # insert to the axis; this could possibly raise a TypeError
        new_axis = self.items.insert(loc, item)

        value = extract_array(value, extract_numpy=True)
        if value.ndim == 2:
            if value.shape[0] == 1:
                value = value[0, :]
            else:
                raise ValueError(
                    f"Expected a 1D array, got an array with shape {value.shape}"
                )

        # TODO self.arrays can be empty
        # assert len(value) == len(self.arrays[0])

        # TODO is this copy needed?
        arrays = self.arrays.copy()
        arrays.insert(loc, value)

        self.arrays = arrays
        self._axes[1] = new_axis

    def reindex_indexer(
        self: T,
        new_axis,
        indexer,
        axis: int,
        fill_value=None,
        allow_dups: bool = False,
        copy: bool = True,
        # ignored keywords
        consolidate: bool = True,
        only_slice: bool = False,
    ) -> T:
        axis = self._normalize_axis(axis)
        return self._reindex_indexer(
            new_axis, indexer, axis, fill_value, allow_dups, copy
        )

    def _reindex_indexer(
        self: T,
        new_axis,
        indexer,
        axis: int,
        fill_value=None,
        allow_dups: bool = False,
        copy: bool = True,
    ) -> T:
        """
        Parameters
        ----------
        new_axis : Index
        indexer : ndarray of int64 or None
        axis : int
        fill_value : object, default None
        allow_dups : bool, default False
        copy : bool, default True


        pandas-indexer with -1's only.
        """
        if indexer is None:
            if new_axis is self._axes[axis] and not copy:
                return self

            result = self.copy(deep=copy)
            result._axes = list(self._axes)
            result._axes[axis] = new_axis
            return result

        # some axes don't allow reindexing with dups
        if not allow_dups:
            self._axes[axis]._validate_can_reindex(indexer)

        if axis >= self.ndim:
            raise IndexError("Requested axis not found in manager")

        if axis == 1:
            new_arrays = []
            for i in indexer:
                if i == -1:
                    arr = self._make_na_array(fill_value=fill_value)
                else:
                    arr = self.arrays[i]
                new_arrays.append(arr)

        else:
            validate_indices(indexer, len(self._axes[0]))
            indexer = ensure_int64(indexer)
            if (indexer == -1).any():
                allow_fill = True
            else:
                allow_fill = False
            new_arrays = [
                take_1d(
                    arr,
                    indexer,
                    allow_fill=allow_fill,
                    fill_value=fill_value,
                    # if fill_value is not None else blk.fill_value
                )
                for arr in self.arrays
            ]

        new_axes = list(self._axes)
        new_axes[axis] = new_axis

        return type(self)(new_arrays, new_axes, verify_integrity=False)

    def take(self, indexer, axis: int = 1, verify: bool = True, convert: bool = True):
        """
        Take items along any axis.
        """
        axis = self._normalize_axis(axis)

        indexer = (
            np.arange(indexer.start, indexer.stop, indexer.step, dtype="int64")
            if isinstance(indexer, slice)
            else np.asanyarray(indexer, dtype="int64")
        )

        n = self.shape_proper[axis]
        if convert:
            indexer = maybe_convert_indices(indexer, n)

        if verify:
            if ((indexer == -1) | (indexer >= n)).any():
                raise Exception("Indices must be nonzero and less than the axis length")

        new_labels = self._axes[axis].take(indexer)
        return self._reindex_indexer(
            new_axis=new_labels, indexer=indexer, axis=axis, allow_dups=True
        )

    def _make_na_array(self, fill_value=None):
        if fill_value is None:
            fill_value = np.nan

        dtype, fill_value = infer_dtype_from_scalar(fill_value)
        # error: Argument "dtype" to "empty" has incompatible type "Union[dtype[Any],
        # ExtensionDtype]"; expected "Union[dtype[Any], None, type, _SupportsDType, str,
        # Union[Tuple[Any, int], Tuple[Any, Union[int, Sequence[int]]], List[Any],
        # _DTypeDict, Tuple[Any, Any]]]"
        values = np.empty(self.shape_proper[0], dtype=dtype)  # type: ignore[arg-type]
        values.fill(fill_value)
        return values

    def _equal_values(self, other) -> bool:
        """
        Used in .equals defined in base class. Only check the column values
        assuming shape and indexes have already been checked.
        """
        for left, right in zip(self.arrays, other.arrays):
            if not array_equals(left, right):
                return False
        else:
            return True

    def unstack(self, unstacker, fill_value) -> ArrayManager:
        """
        Return a BlockManager with all blocks unstacked..

        Parameters
        ----------
        unstacker : reshape._Unstacker
        fill_value : Any
            fill_value for newly introduced missing values.

        Returns
        -------
        unstacked : BlockManager
        """
        indexer, _ = unstacker._indexer_and_to_sort
        if unstacker.mask.all():
            new_indexer = indexer
            allow_fill = False
        else:
            new_indexer = np.full(unstacker.mask.shape, -1)
            new_indexer[unstacker.mask] = indexer
            allow_fill = True
        new_indexer2D = new_indexer.reshape(*unstacker.full_shape)
        new_indexer2D = ensure_int64(new_indexer2D)

        new_arrays = []
        for arr in self.arrays:
            for i in range(unstacker.full_shape[1]):
<<<<<<< HEAD
                # error: Value of type variable "ArrayLike" of "take_1d" cannot be
                # "Union[ndarray, ExtensionArray]"  [type-var]
                new_arr = take_1d(  # type: ignore[type-var]
                    arr,
                    new_indexer2D[:, i],
                    allow_fill=allow_fill,
                    fill_value=fill_value,
=======
                new_arr = take_1d(
                    arr, new_indexer2D[:, i], allow_fill=True, fill_value=fill_value
>>>>>>> bed5ae2c
                )
                new_arrays.append(new_arr)

        new_index = unstacker.new_index
        new_columns = unstacker.get_new_columns(self._axes[1])
        new_axes = [new_index, new_columns]

        return type(self)(new_arrays, new_axes, verify_integrity=False)

    # TODO
    # equals
    # to_dict


class SingleArrayManager(ArrayManager, SingleDataManager):

    __slots__ = [
        "_axes",  # private attribute, because 'axes' has different order, see below
        "arrays",
    ]

    arrays: List[Union[np.ndarray, ExtensionArray]]
    _axes: List[Index]

    ndim = 1

    def __init__(
        self,
        arrays: List[Union[np.ndarray, ExtensionArray]],
        axes: List[Index],
        verify_integrity: bool = True,
    ):
        self._axes = axes
        self.arrays = arrays

        if verify_integrity:
            assert len(axes) == 1
            assert len(arrays) == 1
            self._axes = [ensure_index(ax) for ax in self._axes]
            arr = arrays[0]
            arr = ensure_wrapped_if_datetimelike(arr)
            if isinstance(arr, ABCPandasArray):
                arr = arr.to_numpy()
            self.arrays = [arr]
            self._verify_integrity()

    def _verify_integrity(self) -> None:
        (n_rows,) = self.shape
        assert len(self.arrays) == 1
        assert len(self.arrays[0]) == n_rows

    @staticmethod
    def _normalize_axis(axis):
        return axis

    def make_empty(self, axes=None) -> SingleArrayManager:
        """Return an empty ArrayManager with index/array of length 0"""
        if axes is None:
            axes = [Index([], dtype=object)]
        array = np.array([], dtype=self.dtype)
        return type(self)([array], axes)

    @classmethod
    def from_array(cls, array, index):
        return cls([array], [index])

    @property
    def axes(self):
        return self._axes

    @property
    def index(self) -> Index:
        return self._axes[0]

    @property
    def array(self):
        return self.arrays[0]

    @property
    def dtype(self):
        return self.array.dtype

    def external_values(self):
        """The array that Series.values returns"""
        if isinstance(self.array, (PeriodArray, IntervalArray)):
            return self.array.astype(object)
        elif isinstance(self.array, (DatetimeArray, TimedeltaArray)):
            return self.array._data
        else:
            return self.array

    def internal_values(self):
        """The array that Series._values returns"""
        return self.array

    def array_values(self):
        """The array that Series.array returns"""
        arr = self.array
        if isinstance(arr, np.ndarray):
            arr = PandasArray(arr)
        return arr

    @property
    def _can_hold_na(self) -> bool:
        if isinstance(self.array, np.ndarray):
            return self.array.dtype.kind not in ["b", "i", "u"]
        else:
            # ExtensionArray
            return self.array._can_hold_na

    @property
    def is_single_block(self) -> bool:
        return True

    def _consolidate_check(self):
        pass

    def get_slice(self, slobj: slice, axis: int = 0) -> SingleArrayManager:
        if axis >= self.ndim:
            raise IndexError("Requested axis not found in manager")

        new_array = self.array[slobj]
        new_index = self.index._getitem_slice(slobj)
        return type(self)([new_array], [new_index], verify_integrity=False)

    def getitem_mgr(self, indexer) -> SingleArrayManager:
        new_array = self.array[indexer]
        new_index = self.index[indexer]
        return type(self)([new_array], [new_index])

    def apply(self, func, **kwargs):
        if callable(func):
            new_array = func(self.array, **kwargs)
        else:
            new_array = getattr(self.array, func)(**kwargs)
        return type(self)([new_array], self._axes)

    def setitem(self, indexer, value):
        return self.apply_with_block("setitem", indexer=indexer, value=value)

    def idelete(self, indexer):
        """
        Delete selected locations in-place (new array, same ArrayManager)
        """
        to_keep = np.ones(self.shape[0], dtype=np.bool_)
        to_keep[indexer] = False

        self.arrays = [self.arrays[0][to_keep]]
        self._axes = [self._axes[0][to_keep]]

    def _get_data_subset(self, predicate: Callable) -> ArrayManager:
        # used in get_numeric_data / get_bool_data
        if predicate(self.array):
            return type(self)(self.arrays, self._axes, verify_integrity=False)
        else:
            return self.make_empty()

    def set_values(self, values: ArrayLike):
        """
        Set (replace) the values of the SingleArrayManager in place.

        Use at your own risk! This does not check if the passed values are
        valid for the current SingleArrayManager (length, dtype, etc).
        """
        self.arrays[0] = values<|MERGE_RESOLUTION|>--- conflicted
+++ resolved
@@ -1104,18 +1104,11 @@
         new_arrays = []
         for arr in self.arrays:
             for i in range(unstacker.full_shape[1]):
-<<<<<<< HEAD
-                # error: Value of type variable "ArrayLike" of "take_1d" cannot be
-                # "Union[ndarray, ExtensionArray]"  [type-var]
-                new_arr = take_1d(  # type: ignore[type-var]
+                new_arr = take_1d(
                     arr,
                     new_indexer2D[:, i],
                     allow_fill=allow_fill,
                     fill_value=fill_value,
-=======
-                new_arr = take_1d(
-                    arr, new_indexer2D[:, i], allow_fill=True, fill_value=fill_value
->>>>>>> bed5ae2c
                 )
                 new_arrays.append(new_arr)
 
