--- conflicted
+++ resolved
@@ -3,7 +3,6 @@
 """
 from __future__ import annotations
 
-import inspect
 from typing import (
     Any,
     Callable,
@@ -28,26 +27,18 @@
 from pandas.util._validators import validate_bool_kwarg
 
 from pandas.core.dtypes.cast import (
-<<<<<<< HEAD
-    astype_dt64_to_dt64tz,
-    astype_nansafe,
-=======
     astype_array_safe,
->>>>>>> db495eb7
     find_common_type,
     infer_dtype_from_scalar,
 )
 from pandas.core.dtypes.common import (
     is_bool_dtype,
-    is_datetime64_dtype,
     is_datetime64_ns_dtype,
-    is_datetime64tz_dtype,
     is_dtype_equal,
     is_extension_array_dtype,
     is_numeric_dtype,
     is_object_dtype,
     is_timedelta64_ns_dtype,
-    pandas_dtype,
 )
 from pandas.core.dtypes.dtypes import (
     ExtensionDtype,
@@ -90,73 +81,6 @@
 T = TypeVar("T", bound="ArrayManager")
 
 
-def astype_array(values, dtype, copy):
-    if (
-        values.dtype.kind in ["m", "M"]
-        and dtype.kind in ["i", "u"]
-        and isinstance(dtype, np.dtype)
-        and dtype.itemsize != 8
-    ):
-        # TODO(2.0) remove special case once deprecation on DTA/TDA is enforced
-        msg = rf"cannot astype a datetimelike from [{values.dtype}] to [{dtype}]"
-        raise TypeError(msg)
-
-    if is_datetime64tz_dtype(dtype) and is_datetime64_dtype(values.dtype):
-        return astype_dt64_to_dt64tz(values, dtype, copy, via_utc=True)
-
-    if is_dtype_equal(values.dtype, dtype):
-        if copy:
-            return values.copy()
-        return values
-
-    if isinstance(values, ExtensionArray):
-        values = values.astype(dtype, copy=copy)
-
-    else:
-        values = astype_nansafe(values, dtype, copy=copy)
-
-    # now in ObjectBlock._maybe_coerce_values(cls, values):
-    if isinstance(dtype, np.dtype) and issubclass(values.dtype.type, str):
-        values = np.array(values, dtype=object)
-
-    return values
-
-
-def astype_array_safe(values, dtype, copy=False, errors="raise"):
-
-    errors_legal_values = ("raise", "ignore")
-
-    if errors not in errors_legal_values:
-        invalid_arg = (
-            "Expected value of kwarg 'errors' to be one of "
-            f"{list(errors_legal_values)}. Supplied value is '{errors}'"
-        )
-        raise ValueError(invalid_arg)
-
-    if inspect.isclass(dtype) and issubclass(dtype, ExtensionDtype):
-        msg = (
-            f"Expected an instance of {dtype.__name__}, "
-            "but got the class instead. Try instantiating 'dtype'."
-        )
-        raise TypeError(msg)
-
-    dtype = pandas_dtype(dtype)
-
-    if isinstance(dtype, PandasDtype):
-        dtype = dtype.numpy_dtype
-
-    try:
-        new_values = astype_array(values, dtype, copy=copy)
-    except (ValueError, TypeError):
-        # e.g. astype_nansafe can fail on object-dtype of strings
-        #  trying to convert to float
-        if errors == "ignore":
-            new_values = values
-        else:
-            raise
-    return new_values
-
-
 class ArrayManager(DataManager):
     """
     Core internal data structure to implement DataFrame and Series.
@@ -1243,7 +1167,7 @@
         else:
             return self.make_empty()
 
-    def set_values(self, values):
+    def set_values(self, values: ArrayLike):
         """
         Set (replace) the values of the SingleArrayManager in place.
 
