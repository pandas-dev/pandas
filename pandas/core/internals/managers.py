from collections import defaultdict
import itertools
import operator
import re
from typing import (
    Callable,
    DefaultDict,
    Dict,
    List,
    Optional,
    Pattern,
    Sequence,
    Tuple,
    TypeVar,
    Union,
)
import warnings

import numpy as np

from pandas._libs import internals as libinternals, lib
from pandas._typing import ArrayLike, DtypeObj, Label, Scalar
from pandas.util._validators import validate_bool_kwarg

from pandas.core.dtypes.cast import (
    find_common_type,
    infer_dtype_from_scalar,
    maybe_promote,
)
from pandas.core.dtypes.common import (
    DT64NS_DTYPE,
    is_datetimelike_v_numeric,
    is_dtype_equal,
    is_extension_array_dtype,
    is_list_like,
    is_numeric_v_string_like,
    is_scalar,
)
from pandas.core.dtypes.concat import concat_compat
from pandas.core.dtypes.dtypes import ExtensionDtype
from pandas.core.dtypes.generic import ABCDataFrame, ABCSeries
from pandas.core.dtypes.missing import array_equals, isna

import pandas.core.algorithms as algos
from pandas.core.arrays.sparse import SparseDtype
from pandas.core.base import PandasObject
import pandas.core.common as com
from pandas.core.construction import extract_array
from pandas.core.indexers import maybe_convert_indices
from pandas.core.indexes.api import Index, ensure_index
from pandas.core.internals.blocks import (
    Block,
    CategoricalBlock,
    DatetimeTZBlock,
    ExtensionBlock,
    ObjectValuesExtensionBlock,
    _extend_blocks,
    _safe_reshape,
    get_block_type,
    make_block,
)
from pandas.core.internals.ops import blockwise_all, operate_blockwise

# TODO: flexible with index=None and/or items=None

T = TypeVar("T", bound="BlockManager")


class BlockManager(PandasObject):
    """
    Core internal data structure to implement DataFrame, Series, etc.

    Manage a bunch of labeled 2D mixed-type ndarrays. Essentially it's a
    lightweight blocked set of labeled data to be manipulated by the DataFrame
    public API class

    Attributes
    ----------
    shape
    ndim
    axes
    values
    items

    Methods
    -------
    set_axis(axis, new_labels)
    copy(deep=True)

    get_dtypes

    apply(func, axes, block_filter_fn)

    get_bool_data
    get_numeric_data

    get_slice(slice_like, axis)
    get(label)
    iget(loc)

    take(indexer, axis)
    reindex_axis(new_labels, axis)
    reindex_indexer(new_labels, indexer, axis)

    delete(label)
    insert(loc, label, value)
    set(label, value)

    Parameters
    ----------
    blocks: Sequence of Block
    axes: Sequence of Index
    do_integrity_check: bool, default True

    Notes
    -----
    This is *not* a public API class
    """

    __slots__ = [
        "axes",
        "blocks",
        "_known_consolidated",
        "_is_consolidated",
        "_blknos",
        "_blklocs",
    ]

    _blknos: np.ndarray
    _blklocs: np.ndarray

    def __init__(
        self,
        blocks: Sequence[Block],
        axes: Sequence[Index],
        do_integrity_check: bool = True,
    ):
        self.axes = [ensure_index(ax) for ax in axes]
        self.blocks: Tuple[Block, ...] = tuple(blocks)

        for block in blocks:
            if self.ndim != block.ndim:
                raise AssertionError(
                    f"Number of Block dimensions ({block.ndim}) must equal "
                    f"number of axes ({self.ndim})"
                )

        if do_integrity_check:
            self._verify_integrity()

        # Populate known_consolidate, blknos, and blklocs lazily
        self._known_consolidated = False
        self._blknos = None
        self._blklocs = None

    @classmethod
    def from_blocks(cls, blocks: List[Block], axes: List[Index]):
        """
        Constructor for BlockManager and SingleBlockManager with same signature.
        """
        return cls(blocks, axes, do_integrity_check=False)

    @property
    def blknos(self):
        """
        Suppose we want to find the array corresponding to our i'th column.

        blknos[i] identifies the block from self.blocks that contains this column.

        blklocs[i] identifies the column of interest within
        self.blocks[self.blknos[i]]
        """
        if self._blknos is None:
            # Note: these can be altered by other BlockManager methods.
            self._rebuild_blknos_and_blklocs()

        return self._blknos

    @property
    def blklocs(self):
        """
        See blknos.__doc__
        """
        if self._blklocs is None:
            # Note: these can be altered by other BlockManager methods.
            self._rebuild_blknos_and_blklocs()

        return self._blklocs

    def make_empty(self: T, axes=None) -> T:
        """ return an empty BlockManager with the items axis of len 0 """
        if axes is None:
            axes = [Index([])] + self.axes[1:]

        # preserve dtype if possible
        if self.ndim == 1:
            assert isinstance(self, SingleBlockManager)  # for mypy
            blk = self.blocks[0]
            arr = blk.values[:0]
            nb = blk.make_block_same_class(arr, placement=slice(0, 0), ndim=1)
            blocks = [nb]
        else:
            blocks = []
        return type(self).from_blocks(blocks, axes)

    def __nonzero__(self) -> bool:
        return True

    # Python3 compat
    __bool__ = __nonzero__

    @property
    def shape(self) -> Tuple[int, ...]:
        return tuple(len(ax) for ax in self.axes)

    @property
    def ndim(self) -> int:
        return len(self.axes)

    def set_axis(self, axis: int, new_labels: Index) -> None:
        # Caller is responsible for ensuring we have an Index object.
        old_len = len(self.axes[axis])
        new_len = len(new_labels)

        if new_len != old_len:
            raise ValueError(
                f"Length mismatch: Expected axis has {old_len} elements, new "
                f"values have {new_len} elements"
            )

        self.axes[axis] = new_labels

    @property
    def _is_single_block(self) -> bool:
        # Assumes we are 2D; overriden by SingleBlockManager
        return len(self.blocks) == 1

    def _rebuild_blknos_and_blklocs(self) -> None:
        """
        Update mgr._blknos / mgr._blklocs.
        """
        new_blknos = np.empty(self.shape[0], dtype=np.int64)
        new_blklocs = np.empty(self.shape[0], dtype=np.int64)
        new_blknos.fill(-1)
        new_blklocs.fill(-1)

        for blkno, blk in enumerate(self.blocks):
            rl = blk.mgr_locs
            new_blknos[rl.indexer] = blkno
            new_blklocs[rl.indexer] = np.arange(len(rl))

        if (new_blknos == -1).any():
            # TODO: can we avoid this?  it isn't cheap
            raise AssertionError("Gaps in blk ref_locs")

        self._blknos = new_blknos
        self._blklocs = new_blklocs

    @property
    def items(self) -> Index:
        return self.axes[0]

    def get_dtypes(self):
        dtypes = np.array([blk.dtype for blk in self.blocks])
        return algos.take_1d(dtypes, self.blknos, allow_fill=False)

    def __getstate__(self):
        block_values = [b.values for b in self.blocks]
        block_items = [self.items[b.mgr_locs.indexer] for b in self.blocks]
        axes_array = list(self.axes)

        extra_state = {
            "0.14.1": {
                "axes": axes_array,
                "blocks": [
                    dict(values=b.values, mgr_locs=b.mgr_locs.indexer)
                    for b in self.blocks
                ],
            }
        }

        # First three elements of the state are to maintain forward
        # compatibility with 0.13.1.
        return axes_array, block_values, block_items, extra_state

    def __setstate__(self, state):
        def unpickle_block(values, mgr_locs):
            return make_block(values, placement=mgr_locs)

        if isinstance(state, tuple) and len(state) >= 4 and "0.14.1" in state[3]:
            state = state[3]["0.14.1"]
            self.axes = [ensure_index(ax) for ax in state["axes"]]
            self.blocks = tuple(
                unpickle_block(b["values"], b["mgr_locs"]) for b in state["blocks"]
            )
        else:
            raise NotImplementedError("pre-0.14.1 pickles are no longer supported")

        self._post_setstate()

    def _post_setstate(self) -> None:
        self._is_consolidated = False
        self._known_consolidated = False
        self._rebuild_blknos_and_blklocs()

    def __len__(self) -> int:
        return len(self.items)

    def __repr__(self) -> str:
        output = type(self).__name__
        for i, ax in enumerate(self.axes):
            if i == 0:
                output += f"\nItems: {ax}"
            else:
                output += f"\nAxis {i}: {ax}"

        for block in self.blocks:
            output += f"\n{block}"
        return output

    def _verify_integrity(self) -> None:
        mgr_shape = self.shape
        tot_items = sum(len(x.mgr_locs) for x in self.blocks)
        for block in self.blocks:
            if block.shape[1:] != mgr_shape[1:]:
                raise construction_error(tot_items, block.shape[1:], self.axes)
        if len(self.items) != tot_items:
            raise AssertionError(
                "Number of manager items must equal union of "
                f"block items\n# manager items: {len(self.items)}, # "
                f"tot_items: {tot_items}"
            )

    def reduce(
        self: T, func: Callable, ignore_failures: bool = False
    ) -> Tuple[T, np.ndarray]:
        """
        Apply reduction function blockwise, returning a single-row BlockManager.

        Parameters
        ----------
        func : reduction function
        ignore_failures : bool, default False
            Whether to drop blocks where func raises TypeError.

        Returns
        -------
        BlockManager
        np.ndarray
            Indexer of mgr_locs that are retained.
        """
        # If 2D, we assume that we're operating column-wise
        assert self.ndim == 2

        res_blocks: List[Block] = []
<<<<<<< HEAD
        for i, blk in enumerate(self.blocks):
            try:
                nbs = blk.reduce(func)
            except TypeError:
                if ignore_failures:
                    continue
                raise
=======
        for blk in self.blocks:
            nbs = blk.reduce(func)
>>>>>>> 972f491c
            res_blocks.extend(nbs)

        index = Index([None])  # placeholder
        if res_blocks:
            indexer = np.concatenate([blk.mgr_locs.as_array for blk in res_blocks])
            new_mgr = self._combine(res_blocks, copy=False, index=index)
        else:
            indexer = []
            new_mgr = type(self).from_blocks([], [Index([]), index])

        return new_mgr, indexer

    def operate_blockwise(self, other: "BlockManager", array_op) -> "BlockManager":
        """
        Apply array_op blockwise with another (aligned) BlockManager.
        """
        return operate_blockwise(self, other, array_op)

    def apply(self: T, f, align_keys=None, **kwargs) -> T:
        """
        Iterate over the blocks, collect and create a new BlockManager.

        Parameters
        ----------
        f : str or callable
            Name of the Block method to apply.

        Returns
        -------
        BlockManager
        """
        assert "filter" not in kwargs

        align_keys = align_keys or []
        result_blocks: List[Block] = []
        # fillna: Series/DataFrame is responsible for making sure value is aligned

        aligned_args = {k: kwargs[k] for k in align_keys}

        for b in self.blocks:

            if aligned_args:

                for k, obj in aligned_args.items():
                    if isinstance(obj, (ABCSeries, ABCDataFrame)):
                        # The caller is responsible for ensuring that
                        #  obj.axes[-1].equals(self.items)
                        if obj.ndim == 1:
                            kwargs[k] = obj.iloc[b.mgr_locs.indexer]._values
                        else:
                            kwargs[k] = obj.iloc[:, b.mgr_locs.indexer]._values
                    else:
                        # otherwise we have an ndarray
                        kwargs[k] = obj[b.mgr_locs.indexer]

            if callable(f):
                applied = b.apply(f, **kwargs)
            else:
                applied = getattr(b, f)(**kwargs)
            result_blocks = _extend_blocks(applied, result_blocks)

        if len(result_blocks) == 0:
            return self.make_empty(self.axes)

        return type(self).from_blocks(result_blocks, self.axes)

    def quantile(
        self,
        axis: int = 0,
        transposed: bool = False,
        interpolation="linear",
        qs=None,
        numeric_only=None,
    ) -> "BlockManager":
        """
        Iterate over blocks applying quantile reduction.
        This routine is intended for reduction type operations and
        will do inference on the generated blocks.

        Parameters
        ----------
        axis: reduction axis, default 0
        transposed: bool, default False
            we are holding transposed data
        interpolation : type of interpolation, default 'linear'
        qs : a scalar or list of the quantiles to be computed
        numeric_only : ignored

        Returns
        -------
        BlockManager
        """
        # Series dispatches to DataFrame for quantile, which allows us to
        #  simplify some of the code here and in the blocks
        assert self.ndim >= 2

        def get_axe(block, qs, axes):
            # Because Series dispatches to DataFrame, we will always have
            #  block.ndim == 2
            from pandas import Float64Index

            if is_list_like(qs):
                ax = Float64Index(qs)
            else:
                ax = axes[0]
            return ax

        axes, blocks = [], []
        for b in self.blocks:
            block = b.quantile(axis=axis, qs=qs, interpolation=interpolation)

            axe = get_axe(b, qs, axes=self.axes)

            axes.append(axe)
            blocks.append(block)

        # note that some DatetimeTZ, Categorical are always ndim==1
        ndim = {b.ndim for b in blocks}
        assert 0 not in ndim, ndim

        if 2 in ndim:

            new_axes = list(self.axes)

            # multiple blocks that are reduced
            if len(blocks) > 1:
                new_axes[1] = axes[0]

                # reset the placement to the original
                for b, sb in zip(blocks, self.blocks):
                    b.mgr_locs = sb.mgr_locs

            else:
                new_axes[axis] = Index(np.concatenate([ax._values for ax in axes]))

            if transposed:
                new_axes = new_axes[::-1]
                blocks = [
                    b.make_block(b.values.T, placement=np.arange(b.shape[1]))
                    for b in blocks
                ]

            return type(self)(blocks, new_axes)

        # single block, i.e. ndim == {1}
        values = concat_compat([b.values for b in blocks])

        # compute the orderings of our original data
        if len(self.blocks) > 1:

            indexer = np.empty(len(self.axes[0]), dtype=np.intp)
            i = 0
            for b in self.blocks:
                for j in b.mgr_locs:
                    indexer[j] = i
                    i = i + 1

            values = values.take(indexer)

        return SingleBlockManager(
            make_block(values, ndim=1, placement=np.arange(len(values))), axes[0]
        )

    def isna(self, func) -> "BlockManager":
        return self.apply("apply", func=func)

    def where(
        self, other, cond, align: bool, errors: str, try_cast: bool, axis: int
    ) -> "BlockManager":
        if align:
            align_keys = ["other", "cond"]
        else:
            align_keys = ["cond"]
            other = extract_array(other, extract_numpy=True)

        return self.apply(
            "where",
            align_keys=align_keys,
            other=other,
            cond=cond,
            errors=errors,
            try_cast=try_cast,
            axis=axis,
        )

    def setitem(self, indexer, value) -> "BlockManager":
        return self.apply("setitem", indexer=indexer, value=value)

    def putmask(self, mask, new, align: bool = True, axis: int = 0):
        transpose = self.ndim == 2

        if align:
            align_keys = ["new", "mask"]
        else:
            align_keys = ["mask"]
            new = extract_array(new, extract_numpy=True)

        return self.apply(
            "putmask",
            align_keys=align_keys,
            mask=mask,
            new=new,
            inplace=True,
            axis=axis,
            transpose=transpose,
        )

    def diff(self, n: int, axis: int) -> "BlockManager":
        return self.apply("diff", n=n, axis=axis)

    def interpolate(self, **kwargs) -> "BlockManager":
        return self.apply("interpolate", **kwargs)

    def shift(self, periods: int, axis: int, fill_value) -> "BlockManager":
        if axis == 0 and self.ndim == 2 and self.nblocks > 1:
            # GH#35488 we need to watch out for multi-block cases
            ncols = self.shape[0]
            if periods > 0:
                indexer = [-1] * periods + list(range(ncols - periods))
            else:
                nper = abs(periods)
                indexer = list(range(nper, ncols)) + [-1] * nper
            result = self.reindex_indexer(
                self.items,
                indexer,
                axis=0,
                fill_value=fill_value,
                allow_dups=True,
                consolidate=False,
            )
            return result

        return self.apply("shift", periods=periods, axis=axis, fill_value=fill_value)

    def fillna(self, value, limit, inplace: bool, downcast) -> "BlockManager":
        return self.apply(
            "fillna", value=value, limit=limit, inplace=inplace, downcast=downcast
        )

    def downcast(self) -> "BlockManager":
        return self.apply("downcast")

    def astype(
        self, dtype, copy: bool = False, errors: str = "raise"
    ) -> "BlockManager":
        return self.apply("astype", dtype=dtype, copy=copy, errors=errors)

    def convert(
        self,
        copy: bool = True,
        datetime: bool = True,
        numeric: bool = True,
        timedelta: bool = True,
        coerce: bool = False,
    ) -> "BlockManager":
        return self.apply(
            "convert",
            copy=copy,
            datetime=datetime,
            numeric=numeric,
            timedelta=timedelta,
            coerce=coerce,
        )

    def replace(self, value, **kwargs) -> "BlockManager":
        assert np.ndim(value) == 0, value
        return self.apply("replace", value=value, **kwargs)

    def replace_list(
        self, src_list, dest_list, inplace: bool = False, regex: bool = False
    ) -> "BlockManager":
        """ do a list replace """
        inplace = validate_bool_kwarg(inplace, "inplace")

        # figure out our mask apriori to avoid repeated replacements
        values = self.as_array()

        def comp(s: Scalar, mask: np.ndarray, regex: bool = False):
            """
            Generate a bool array by perform an equality check, or perform
            an element-wise regular expression matching
            """
            if isna(s):
                return ~mask

            s = com.maybe_box_datetimelike(s)
            return _compare_or_regex_search(values, s, regex, mask)

        # Calculate the mask once, prior to the call of comp
        # in order to avoid repeating the same computations
        mask = ~isna(values)

        masks = [comp(s, mask, regex) for s in src_list]

        result_blocks = []
        src_len = len(src_list) - 1
        for blk in self.blocks:

            # its possible to get multiple result blocks here
            # replace ALWAYS will return a list
            rb = [blk if inplace else blk.copy()]
            for i, (s, d) in enumerate(zip(src_list, dest_list)):
                new_rb: List[Block] = []
                for b in rb:
                    m = masks[i][b.mgr_locs.indexer]
                    convert = i == src_len  # only convert once at the end
                    result = b._replace_coerce(
                        mask=m,
                        to_replace=s,
                        value=d,
                        inplace=inplace,
                        convert=convert,
                        regex=regex,
                    )
                    if m.any() or convert:
                        new_rb = _extend_blocks(result, new_rb)
                    else:
                        new_rb.append(b)
                rb = new_rb
            result_blocks.extend(rb)

        bm = type(self).from_blocks(result_blocks, self.axes)
        bm._consolidate_inplace()
        return bm

    def is_consolidated(self) -> bool:
        """
        Return True if more than one block with the same dtype
        """
        if not self._known_consolidated:
            self._consolidate_check()
        return self._is_consolidated

    def _consolidate_check(self) -> None:
        dtypes = [blk.dtype for blk in self.blocks if blk._can_consolidate]
        self._is_consolidated = len(dtypes) == len(set(dtypes))
        self._known_consolidated = True

    @property
    def is_mixed_type(self) -> bool:
        # Warning, consolidation needs to get checked upstairs
        self._consolidate_inplace()
        return len(self.blocks) > 1

    @property
    def is_numeric_mixed_type(self) -> bool:
        return all(block.is_numeric for block in self.blocks)

    @property
    def any_extension_types(self) -> bool:
        """Whether any of the blocks in this manager are extension blocks"""
        return any(block.is_extension for block in self.blocks)

    @property
    def is_view(self) -> bool:
        """ return a boolean if we are a single block and are a view """
        if len(self.blocks) == 1:
            return self.blocks[0].is_view

        # It is technically possible to figure out which blocks are views
        # e.g. [ b.values.base is not None for b in self.blocks ]
        # but then we have the case of possibly some blocks being a view
        # and some blocks not. setting in theory is possible on the non-view
        # blocks w/o causing a SettingWithCopy raise/warn. But this is a bit
        # complicated

        return False

    def get_bool_data(self, copy: bool = False) -> "BlockManager":
        """
        Parameters
        ----------
        copy : bool, default False
            Whether to copy the blocks
        """
        self._consolidate_inplace()
        return self._combine([b for b in self.blocks if b.is_bool], copy)

    def get_numeric_data(self, copy: bool = False) -> "BlockManager":
        """
        Parameters
        ----------
        copy : bool, default False
            Whether to copy the blocks
        """
        self._consolidate_inplace()
        return self._combine([b for b in self.blocks if b.is_numeric], copy)

    def _combine(
        self: T, blocks: List[Block], copy: bool = True, index: Optional[Index] = None
    ) -> T:
        """ return a new manager with the blocks """
        if len(blocks) == 0:
            return self.make_empty()

        # FIXME: optimization potential
        indexer = np.sort(np.concatenate([b.mgr_locs.as_array for b in blocks]))
        inv_indexer = lib.get_reverse_indexer(indexer, self.shape[0])

        new_blocks: List[Block] = []
        for b in blocks:
            b = b.copy(deep=copy)
            b.mgr_locs = inv_indexer[b.mgr_locs.indexer]
            new_blocks.append(b)

        axes = list(self.axes)
        if index is not None:
            axes[-1] = index
        axes[0] = self.items.take(indexer)

        return type(self).from_blocks(new_blocks, axes)

    def get_slice(self, slobj: slice, axis: int = 0) -> "BlockManager":

        if axis == 0:
            new_blocks = self._slice_take_blocks_ax0(slobj)
        elif axis == 1:
            slicer = (slice(None), slobj)
            new_blocks = [blk.getitem_block(slicer) for blk in self.blocks]
        else:
            raise IndexError("Requested axis not found in manager")

        new_axes = list(self.axes)
        new_axes[axis] = new_axes[axis][slobj]

        bm = type(self)(new_blocks, new_axes, do_integrity_check=False)
        return bm

    @property
    def nblocks(self) -> int:
        return len(self.blocks)

    def copy(self: T, deep=True) -> T:
        """
        Make deep or shallow copy of BlockManager

        Parameters
        ----------
        deep : bool or string, default True
            If False, return shallow copy (do not copy data)
            If 'all', copy data and a deep copy of the index

        Returns
        -------
        BlockManager
        """
        # this preserves the notion of view copying of axes
        if deep:
            # hit in e.g. tests.io.json.test_pandas

            def copy_func(ax):
                return ax.copy(deep=True) if deep == "all" else ax.view()

            new_axes = [copy_func(ax) for ax in self.axes]
        else:
            new_axes = list(self.axes)

        res = self.apply("copy", deep=deep)
        res.axes = new_axes
        return res

    def as_array(
        self,
        transpose: bool = False,
        dtype=None,
        copy: bool = False,
        na_value=lib.no_default,
    ) -> np.ndarray:
        """
        Convert the blockmanager data into an numpy array.

        Parameters
        ----------
        transpose : bool, default False
            If True, transpose the return array.
        dtype : object, default None
            Data type of the return array.
        copy : bool, default False
            If True then guarantee that a copy is returned. A value of
            False does not guarantee that the underlying data is not
            copied.
        na_value : object, default lib.no_default
            Value to be used as the missing value sentinel.

        Returns
        -------
        arr : ndarray
        """
        if len(self.blocks) == 0:
            arr = np.empty(self.shape, dtype=float)
            return arr.transpose() if transpose else arr

        # We want to copy when na_value is provided to avoid
        # mutating the original object
        copy = copy or na_value is not lib.no_default

        if self._is_single_block:
            blk = self.blocks[0]
            if blk.is_extension:
                # Avoid implicit conversion of extension blocks to object
                arr = blk.values.to_numpy(dtype=dtype, na_value=na_value).reshape(
                    blk.shape
                )
            else:
                arr = np.asarray(blk.get_values())
                if dtype:
                    arr = arr.astype(dtype, copy=False)
        else:
            arr = self._interleave(dtype=dtype, na_value=na_value)
            # The underlying data was copied within _interleave
            copy = False

        if copy:
            arr = arr.copy()

        if na_value is not lib.no_default:
            arr[isna(arr)] = na_value

        return arr.transpose() if transpose else arr

    def _interleave(self, dtype=None, na_value=lib.no_default) -> np.ndarray:
        """
        Return ndarray from blocks with specified item order
        Items must be contained in the blocks
        """
        if not dtype:
            dtype = _interleaved_dtype(self.blocks)

        # TODO: https://github.com/pandas-dev/pandas/issues/22791
        # Give EAs some input on what happens here. Sparse needs this.
        if isinstance(dtype, SparseDtype):
            dtype = dtype.subtype
        elif is_extension_array_dtype(dtype):
            dtype = "object"
        elif is_dtype_equal(dtype, str):
            dtype = "object"

        result = np.empty(self.shape, dtype=dtype)

        itemmask = np.zeros(self.shape[0])

        for blk in self.blocks:
            rl = blk.mgr_locs
            if blk.is_extension:
                # Avoid implicit conversion of extension blocks to object
                arr = blk.values.to_numpy(dtype=dtype, na_value=na_value)
            else:
                arr = blk.get_values(dtype)
            result[rl.indexer] = arr
            itemmask[rl.indexer] = 1

        if not itemmask.all():
            raise AssertionError("Some items were not contained in blocks")

        return result

    def to_dict(self, copy: bool = True):
        """
        Return a dict of str(dtype) -> BlockManager

        Parameters
        ----------
        copy : bool, default True

        Returns
        -------
        values : a dict of dtype -> BlockManager
        """

        bd: Dict[str, List[Block]] = {}
        for b in self.blocks:
            bd.setdefault(str(b.dtype), []).append(b)

        # TODO(EA2D): the combine will be unnecessary with 2D EAs
        return {dtype: self._combine(blocks, copy=copy) for dtype, blocks in bd.items()}

    def fast_xs(self, loc: int) -> ArrayLike:
        """
        Return the array corresponding to `frame.iloc[loc]`.

        Parameters
        ----------
        loc : int

        Returns
        -------
        np.ndarray or ExtensionArray
        """
        if len(self.blocks) == 1:
            return self.blocks[0].iget((slice(None), loc))

        dtype = _interleaved_dtype(self.blocks)

        n = len(self)
        if is_extension_array_dtype(dtype):
            # we'll eventually construct an ExtensionArray.
            result = np.empty(n, dtype=object)
        else:
            result = np.empty(n, dtype=dtype)

        for blk in self.blocks:
            # Such assignment may incorrectly coerce NaT to None
            # result[blk.mgr_locs] = blk._slice((slice(None), loc))
            for i, rl in enumerate(blk.mgr_locs):
                result[rl] = blk.iget((i, loc))

        if isinstance(dtype, ExtensionDtype):
            result = dtype.construct_array_type()._from_sequence(result, dtype=dtype)

        return result

    def consolidate(self) -> "BlockManager":
        """
        Join together blocks having same dtype

        Returns
        -------
        y : BlockManager
        """
        if self.is_consolidated():
            return self

        bm = type(self)(self.blocks, self.axes)
        bm._is_consolidated = False
        bm._consolidate_inplace()
        return bm

    def _consolidate_inplace(self) -> None:
        if not self.is_consolidated():
            self.blocks = tuple(_consolidate(self.blocks))
            self._is_consolidated = True
            self._known_consolidated = True
            self._rebuild_blknos_and_blklocs()

    def iget(self, i: int) -> "SingleBlockManager":
        """
        Return the data as a SingleBlockManager.
        """
        block = self.blocks[self.blknos[i]]
        values = block.iget(self.blklocs[i])

        # shortcut for select a single-dim from a 2-dim BM
        return SingleBlockManager(
            block.make_block_same_class(
                values, placement=slice(0, len(values)), ndim=1
            ),
            self.axes[1],
        )

    def iget_values(self, i: int) -> ArrayLike:
        """
        Return the data for column i as the values (ndarray or ExtensionArray).
        """
        block = self.blocks[self.blknos[i]]
        values = block.iget(self.blklocs[i])
        return values

    def idelete(self, indexer):
        """
        Delete selected locations in-place (new block and array, same BlockManager)
        """
        is_deleted = np.zeros(self.shape[0], dtype=np.bool_)
        is_deleted[indexer] = True
        ref_loc_offset = -is_deleted.cumsum()

        is_blk_deleted = [False] * len(self.blocks)

        if isinstance(indexer, int):
            affected_start = indexer
        else:
            affected_start = is_deleted.nonzero()[0][0]

        for blkno, _ in _fast_count_smallints(self.blknos[affected_start:]):
            blk = self.blocks[blkno]
            bml = blk.mgr_locs
            blk_del = is_deleted[bml.indexer].nonzero()[0]

            if len(blk_del) == len(bml):
                is_blk_deleted[blkno] = True
                continue
            elif len(blk_del) != 0:
                blk.delete(blk_del)
                bml = blk.mgr_locs

            blk.mgr_locs = bml.add(ref_loc_offset[bml.indexer])

        # FIXME: use Index.delete as soon as it uses fastpath=True
        self.axes[0] = self.items[~is_deleted]
        self.blocks = tuple(
            b for blkno, b in enumerate(self.blocks) if not is_blk_deleted[blkno]
        )
        self._rebuild_blknos_and_blklocs()

    def iset(self, loc: Union[int, slice, np.ndarray], value):
        """
        Set new item in-place. Does not consolidate. Adds new Block if not
        contained in the current set of items
        """
        # FIXME: refactor, clearly separate broadcasting & zip-like assignment
        #        can prob also fix the various if tests for sparse/categorical
        if self._blklocs is None and self.ndim > 1:
            self._rebuild_blknos_and_blklocs()

        value_is_extension_type = is_extension_array_dtype(value)

        # categorical/sparse/datetimetz
        if value_is_extension_type:

            def value_getitem(placement):
                return value

        else:
            if value.ndim == self.ndim - 1:
                value = _safe_reshape(value, (1,) + value.shape)

                def value_getitem(placement):
                    return value

            else:

                def value_getitem(placement):
                    return value[placement.indexer]

            if value.shape[1:] != self.shape[1:]:
                raise AssertionError(
                    "Shape of new values must be compatible with manager shape"
                )

        if lib.is_integer(loc):
            # We have 6 tests where loc is _not_ an int.
            # In this case, get_blkno_placements will yield only one tuple,
            #  containing (self._blknos[loc], BlockPlacement(slice(0, 1, 1)))
            loc = [loc]

        # Accessing public blknos ensures the public versions are initialized
        blknos = self.blknos[loc]
        blklocs = self.blklocs[loc].copy()

        unfit_mgr_locs = []
        unfit_val_locs = []
        removed_blknos = []
        for blkno, val_locs in libinternals.get_blkno_placements(blknos, group=True):
            blk = self.blocks[blkno]
            blk_locs = blklocs[val_locs.indexer]
            if blk.should_store(value):
                blk.set(blk_locs, value_getitem(val_locs))
            else:
                unfit_mgr_locs.append(blk.mgr_locs.as_array[blk_locs])
                unfit_val_locs.append(val_locs)

                # If all block items are unfit, schedule the block for removal.
                if len(val_locs) == len(blk.mgr_locs):
                    removed_blknos.append(blkno)
                else:
                    blk.delete(blk_locs)
                    self._blklocs[blk.mgr_locs.indexer] = np.arange(len(blk))

        if len(removed_blknos):
            # Remove blocks & update blknos accordingly
            is_deleted = np.zeros(self.nblocks, dtype=np.bool_)
            is_deleted[removed_blknos] = True

            new_blknos = np.empty(self.nblocks, dtype=np.int64)
            new_blknos.fill(-1)
            new_blknos[~is_deleted] = np.arange(self.nblocks - len(removed_blknos))
            self._blknos = new_blknos[self._blknos]
            self.blocks = tuple(
                blk for i, blk in enumerate(self.blocks) if i not in set(removed_blknos)
            )

        if unfit_val_locs:
            unfit_mgr_locs = np.concatenate(unfit_mgr_locs)
            unfit_count = len(unfit_mgr_locs)

            new_blocks: List[Block] = []
            if value_is_extension_type:
                # This code (ab-)uses the fact that EA blocks contain only
                # one item.
                # TODO(EA2D): special casing unnecessary with 2D EAs
                new_blocks.extend(
                    make_block(
                        values=value,
                        ndim=self.ndim,
                        placement=slice(mgr_loc, mgr_loc + 1),
                    )
                    for mgr_loc in unfit_mgr_locs
                )

                self._blknos[unfit_mgr_locs] = np.arange(unfit_count) + len(self.blocks)
                self._blklocs[unfit_mgr_locs] = 0

            else:
                # unfit_val_locs contains BlockPlacement objects
                unfit_val_items = unfit_val_locs[0].append(unfit_val_locs[1:])

                new_blocks.append(
                    make_block(
                        values=value_getitem(unfit_val_items),
                        ndim=self.ndim,
                        placement=unfit_mgr_locs,
                    )
                )

                self._blknos[unfit_mgr_locs] = len(self.blocks)
                self._blklocs[unfit_mgr_locs] = np.arange(unfit_count)

            self.blocks += tuple(new_blocks)

            # Newly created block's dtype may already be present.
            self._known_consolidated = False

    def insert(self, loc: int, item: Label, value, allow_duplicates: bool = False):
        """
        Insert item at selected position.

        Parameters
        ----------
        loc : int
        item : hashable
        value : array_like
        allow_duplicates: bool
            If False, trying to insert non-unique item will raise

        """
        if not allow_duplicates and item in self.items:
            # Should this be a different kind of error??
            raise ValueError(f"cannot insert {item}, already exists")

        if not isinstance(loc, int):
            raise TypeError("loc must be int")

        # insert to the axis; this could possibly raise a TypeError
        new_axis = self.items.insert(loc, item)

        if value.ndim == self.ndim - 1 and not is_extension_array_dtype(value.dtype):
            # TODO(EA2D): special case not needed with 2D EAs
            value = _safe_reshape(value, (1,) + value.shape)

        block = make_block(values=value, ndim=self.ndim, placement=slice(loc, loc + 1))

        for blkno, count in _fast_count_smallints(self.blknos[loc:]):
            blk = self.blocks[blkno]
            if count == len(blk.mgr_locs):
                blk.mgr_locs = blk.mgr_locs.add(1)
            else:
                new_mgr_locs = blk.mgr_locs.as_array.copy()
                new_mgr_locs[new_mgr_locs >= loc] += 1
                blk.mgr_locs = new_mgr_locs

        # Accessing public blklocs ensures the public versions are initialized
        if loc == self.blklocs.shape[0]:
            # np.append is a lot faster, let's use it if we can.
            self._blklocs = np.append(self._blklocs, 0)
            self._blknos = np.append(self._blknos, len(self.blocks))
        else:
            self._blklocs = np.insert(self._blklocs, loc, 0)
            self._blknos = np.insert(self._blknos, loc, len(self.blocks))

        self.axes[0] = new_axis
        self.blocks += (block,)

        self._known_consolidated = False

        if len(self.blocks) > 100:
            self._consolidate_inplace()

    def reindex_axis(
        self,
        new_index,
        axis: int,
        method=None,
        limit=None,
        fill_value=None,
        copy: bool = True,
    ):
        """
        Conform block manager to new index.
        """
        new_index = ensure_index(new_index)
        new_index, indexer = self.axes[axis].reindex(
            new_index, method=method, limit=limit
        )

        return self.reindex_indexer(
            new_index, indexer, axis=axis, fill_value=fill_value, copy=copy
        )

    def reindex_indexer(
        self: T,
        new_axis,
        indexer,
        axis: int,
        fill_value=None,
        allow_dups: bool = False,
        copy: bool = True,
        consolidate: bool = True,
    ) -> T:
        """
        Parameters
        ----------
        new_axis : Index
        indexer : ndarray of int64 or None
        axis : int
        fill_value : object, default None
        allow_dups : bool, default False
        copy : bool, default True
        consolidate: bool, default True
            Whether to consolidate inplace before reindexing.

        pandas-indexer with -1's only.
        """
        if indexer is None:
            if new_axis is self.axes[axis] and not copy:
                return self

            result = self.copy(deep=copy)
            result.axes = list(self.axes)
            result.axes[axis] = new_axis
            return result

        if consolidate:
            self._consolidate_inplace()

        # some axes don't allow reindexing with dups
        if not allow_dups:
            self.axes[axis]._can_reindex(indexer)

        if axis >= self.ndim:
            raise IndexError("Requested axis not found in manager")

        if axis == 0:
            new_blocks = self._slice_take_blocks_ax0(indexer, fill_value=fill_value)
        else:
            new_blocks = [
                blk.take_nd(
                    indexer,
                    axis=axis,
                    fill_value=(
                        fill_value if fill_value is not None else blk.fill_value
                    ),
                )
                for blk in self.blocks
            ]

        new_axes = list(self.axes)
        new_axes[axis] = new_axis

        return type(self).from_blocks(new_blocks, new_axes)

    def _slice_take_blocks_ax0(
        self, slice_or_indexer, fill_value=lib.no_default, only_slice: bool = False
    ):
        """
        Slice/take blocks along axis=0.

        Overloaded for SingleBlock

        Parameters
        ----------
        slice_or_indexer : slice, ndarray[bool], or list-like of ints
        fill_value : scalar, default lib.no_default
        only_slice : bool, default False
            If True, we always return views on existing arrays, never copies.
            This is used when called from ops.blockwise.operate_blockwise.

        Returns
        -------
        new_blocks : list of Block
        """
        allow_fill = fill_value is not lib.no_default

        sl_type, slobj, sllen = _preprocess_slice_or_indexer(
            slice_or_indexer, self.shape[0], allow_fill=allow_fill
        )

        if self._is_single_block:
            blk = self.blocks[0]

            if sl_type in ("slice", "mask"):
                # GH#32959 EABlock would fail since we cant make 0-width
                # TODO(EA2D): special casing unnecessary with 2D EAs
                if sllen == 0:
                    return []
                return [blk.getitem_block(slobj, new_mgr_locs=slice(0, sllen))]
            elif not allow_fill or self.ndim == 1:
                if allow_fill and fill_value is None:
                    _, fill_value = maybe_promote(blk.dtype)

                if not allow_fill and only_slice:
                    # GH#33597 slice instead of take, so we get
                    #  views instead of copies
                    blocks = [
                        blk.getitem_block([ml], new_mgr_locs=i)
                        for i, ml in enumerate(slobj)
                    ]
                    return blocks
                else:
                    return [
                        blk.take_nd(
                            slobj,
                            axis=0,
                            new_mgr_locs=slice(0, sllen),
                            fill_value=fill_value,
                        )
                    ]

        if sl_type in ("slice", "mask"):
            blknos = self.blknos[slobj]
            blklocs = self.blklocs[slobj]
        else:
            blknos = algos.take_1d(
                self.blknos, slobj, fill_value=-1, allow_fill=allow_fill
            )
            blklocs = algos.take_1d(
                self.blklocs, slobj, fill_value=-1, allow_fill=allow_fill
            )

        # When filling blknos, make sure blknos is updated before appending to
        # blocks list, that way new blkno is exactly len(blocks).
        blocks = []
        group = not only_slice
        for blkno, mgr_locs in libinternals.get_blkno_placements(blknos, group=group):
            if blkno == -1:
                # If we've got here, fill_value was not lib.no_default

                blocks.append(
                    self._make_na_block(placement=mgr_locs, fill_value=fill_value)
                )
            else:
                blk = self.blocks[blkno]

                # Otherwise, slicing along items axis is necessary.
                if not blk._can_consolidate:
                    # A non-consolidatable block, it's easy, because there's
                    # only one item and each mgr loc is a copy of that single
                    # item.
                    for mgr_loc in mgr_locs:
                        newblk = blk.copy(deep=False)
                        newblk.mgr_locs = slice(mgr_loc, mgr_loc + 1)
                        blocks.append(newblk)

                else:
                    # GH#32779 to avoid the performance penalty of copying,
                    #  we may try to only slice
                    taker = blklocs[mgr_locs.indexer]
                    max_len = max(len(mgr_locs), taker.max() + 1)
                    if only_slice:
                        taker = lib.maybe_indices_to_slice(taker, max_len)

                    if isinstance(taker, slice):
                        nb = blk.getitem_block(taker, new_mgr_locs=mgr_locs)
                        blocks.append(nb)
                    elif only_slice:
                        # GH#33597 slice instead of take, so we get
                        #  views instead of copies
                        for i, ml in zip(taker, mgr_locs):
                            nb = blk.getitem_block([i], new_mgr_locs=ml)
                            blocks.append(nb)
                    else:
                        nb = blk.take_nd(taker, axis=0, new_mgr_locs=mgr_locs)
                        blocks.append(nb)

        return blocks

    def _make_na_block(self, placement, fill_value=None):

        if fill_value is None:
            fill_value = np.nan
        block_shape = list(self.shape)
        block_shape[0] = len(placement)

        dtype, fill_value = infer_dtype_from_scalar(fill_value)
        block_values = np.empty(block_shape, dtype=dtype)
        block_values.fill(fill_value)
        return make_block(block_values, placement=placement)

    def take(self, indexer, axis: int = 1, verify: bool = True, convert: bool = True):
        """
        Take items along any axis.
        """
        self._consolidate_inplace()
        indexer = (
            np.arange(indexer.start, indexer.stop, indexer.step, dtype="int64")
            if isinstance(indexer, slice)
            else np.asanyarray(indexer, dtype="int64")
        )

        n = self.shape[axis]
        if convert:
            indexer = maybe_convert_indices(indexer, n)

        if verify:
            if ((indexer == -1) | (indexer >= n)).any():
                raise Exception("Indices must be nonzero and less than the axis length")

        new_labels = self.axes[axis].take(indexer)
        return self.reindex_indexer(
            new_axis=new_labels, indexer=indexer, axis=axis, allow_dups=True
        )

    def equals(self, other: object) -> bool:
        if not isinstance(other, BlockManager):
            return False

        self_axes, other_axes = self.axes, other.axes
        if len(self_axes) != len(other_axes):
            return False
        if not all(ax1.equals(ax2) for ax1, ax2 in zip(self_axes, other_axes)):
            return False

        if self.ndim == 1:
            # For SingleBlockManager (i.e.Series)
            if other.ndim != 1:
                return False
            left = self.blocks[0].values
            right = other.blocks[0].values
            return array_equals(left, right)

        return blockwise_all(self, other, array_equals)

    def unstack(self, unstacker, fill_value) -> "BlockManager":
        """
        Return a BlockManager with all blocks unstacked..

        Parameters
        ----------
        unstacker : reshape._Unstacker
        fill_value : Any
            fill_value for newly introduced missing values.

        Returns
        -------
        unstacked : BlockManager
        """
        new_columns = unstacker.get_new_columns(self.items)
        new_index = unstacker.new_index

        new_blocks: List[Block] = []
        columns_mask: List[np.ndarray] = []

        for blk in self.blocks:
            blk_cols = self.items[blk.mgr_locs.indexer]
            new_items = unstacker.get_new_columns(blk_cols)
            new_placement = new_columns.get_indexer(new_items)

            blocks, mask = blk._unstack(
                unstacker, fill_value, new_placement=new_placement
            )

            new_blocks.extend(blocks)
            columns_mask.extend(mask)

        new_columns = new_columns[columns_mask]

        bm = BlockManager(new_blocks, [new_columns, new_index])
        return bm


class SingleBlockManager(BlockManager):
    """ manage a single block with """

    ndim = 1
    _is_consolidated = True
    _known_consolidated = True
    __slots__ = ()
    _is_single_block = True

    def __init__(
        self,
        block: Block,
        axis: Index,
        do_integrity_check: bool = False,
        fastpath=lib.no_default,
    ):
        assert isinstance(block, Block), type(block)
        assert isinstance(axis, Index), type(axis)

        if fastpath is not lib.no_default:
            warnings.warn(
                "The `fastpath` keyword is deprecated and will be removed "
                "in a future version.",
                FutureWarning,
                stacklevel=2,
            )

        self.axes = [axis]
        self.blocks = tuple([block])

    @classmethod
    def from_blocks(
        cls, blocks: List[Block], axes: List[Index]
    ) -> "SingleBlockManager":
        """
        Constructor for BlockManager and SingleBlockManager with same signature.
        """
        assert len(blocks) == 1
        assert len(axes) == 1
        return cls(blocks[0], axes[0], do_integrity_check=False)

    @classmethod
    def from_array(cls, array: ArrayLike, index: Index) -> "SingleBlockManager":
        """
        Constructor for if we have an array that is not yet a Block.
        """
        block = make_block(array, placement=slice(0, len(index)), ndim=1)
        return cls(block, index)

    def _post_setstate(self):
        pass

    @property
    def _block(self) -> Block:
        return self.blocks[0]

    @property
    def _blknos(self):
        """ compat with BlockManager """
        return None

    @property
    def _blklocs(self):
        """ compat with BlockManager """
        return None

    def get_slice(self, slobj: slice, axis: int = 0) -> "SingleBlockManager":
        if axis >= self.ndim:
            raise IndexError("Requested axis not found in manager")

        blk = self._block
        array = blk._slice(slobj)
        block = blk.make_block_same_class(array, placement=slice(0, len(array)))
        return type(self)(block, self.index[slobj])

    @property
    def index(self) -> Index:
        return self.axes[0]

    @property
    def dtype(self) -> DtypeObj:
        return self._block.dtype

    def get_dtypes(self) -> np.ndarray:
        return np.array([self._block.dtype])

    def external_values(self):
        """The array that Series.values returns"""
        return self._block.external_values()

    def internal_values(self):
        """The array that Series._values returns"""
        return self._block.internal_values()

    @property
    def _can_hold_na(self) -> bool:
        return self._block._can_hold_na

    def is_consolidated(self) -> bool:
        return True

    def _consolidate_check(self):
        pass

    def _consolidate_inplace(self):
        pass

    def idelete(self, indexer):
        """
        Delete single location from SingleBlockManager.

        Ensures that self.blocks doesn't become empty.
        """
        self._block.delete(indexer)
        self.axes[0] = self.axes[0].delete(indexer)

    def fast_xs(self, loc):
        """
        fast path for getting a cross-section
        return a view of the data
        """
        raise NotImplementedError("Use series._values[loc] instead")


# --------------------------------------------------------------------
# Constructor Helpers


def create_block_manager_from_blocks(blocks, axes: List[Index]) -> BlockManager:
    try:
        if len(blocks) == 1 and not isinstance(blocks[0], Block):
            # if blocks[0] is of length 0, return empty blocks
            if not len(blocks[0]):
                blocks = []
            else:
                # It's OK if a single block is passed as values, its placement
                # is basically "all items", but if there're many, don't bother
                # converting, it's an error anyway.
                blocks = [
                    make_block(values=blocks[0], placement=slice(0, len(axes[0])))
                ]

        mgr = BlockManager(blocks, axes)
        mgr._consolidate_inplace()
        return mgr

    except ValueError as e:
        blocks = [getattr(b, "values", b) for b in blocks]
        tot_items = sum(b.shape[0] for b in blocks)
        raise construction_error(tot_items, blocks[0].shape[1:], axes, e)


def create_block_manager_from_arrays(
    arrays, names: Index, axes: List[Index]
) -> BlockManager:
    assert isinstance(names, Index)
    assert isinstance(axes, list)
    assert all(isinstance(x, Index) for x in axes)

    try:
        blocks = form_blocks(arrays, names, axes)
        mgr = BlockManager(blocks, axes)
        mgr._consolidate_inplace()
        return mgr
    except ValueError as e:
        raise construction_error(len(arrays), arrays[0].shape, axes, e)


def construction_error(tot_items, block_shape, axes, e=None):
    """ raise a helpful message about our construction """
    passed = tuple(map(int, [tot_items] + list(block_shape)))
    # Correcting the user facing error message during dataframe construction
    if len(passed) <= 2:
        passed = passed[::-1]

    implied = tuple(len(ax) for ax in axes)
    # Correcting the user facing error message during dataframe construction
    if len(implied) <= 2:
        implied = implied[::-1]

    # We return the exception object instead of raising it so that we
    #  can raise it in the caller; mypy plays better with that
    if passed == implied and e is not None:
        return e
    if block_shape[0] == 0:
        return ValueError("Empty data passed with indices specified.")
    return ValueError(f"Shape of passed values is {passed}, indices imply {implied}")


# -----------------------------------------------------------------------


def form_blocks(arrays, names: Index, axes) -> List[Block]:
    # put "leftover" items in float bucket, where else?
    # generalize?
    items_dict: DefaultDict[str, List] = defaultdict(list)
    extra_locs = []

    names_idx = names
    if names_idx.equals(axes[0]):
        names_indexer = np.arange(len(names_idx))
    else:
        assert names_idx.intersection(axes[0]).is_unique
        names_indexer = names_idx.get_indexer_for(axes[0])

    for i, name_idx in enumerate(names_indexer):
        if name_idx == -1:
            extra_locs.append(i)
            continue

        k = names[name_idx]
        v = arrays[name_idx]

        block_type = get_block_type(v)
        items_dict[block_type.__name__].append((i, k, v))

    blocks: List[Block] = []
    if len(items_dict["FloatBlock"]):
        float_blocks = _multi_blockify(items_dict["FloatBlock"])
        blocks.extend(float_blocks)

    if len(items_dict["ComplexBlock"]):
        complex_blocks = _multi_blockify(items_dict["ComplexBlock"])
        blocks.extend(complex_blocks)

    if len(items_dict["TimeDeltaBlock"]):
        timedelta_blocks = _multi_blockify(items_dict["TimeDeltaBlock"])
        blocks.extend(timedelta_blocks)

    if len(items_dict["IntBlock"]):
        int_blocks = _multi_blockify(items_dict["IntBlock"])
        blocks.extend(int_blocks)

    if len(items_dict["DatetimeBlock"]):
        datetime_blocks = _simple_blockify(items_dict["DatetimeBlock"], DT64NS_DTYPE)
        blocks.extend(datetime_blocks)

    if len(items_dict["DatetimeTZBlock"]):
        dttz_blocks = [
            make_block(array, klass=DatetimeTZBlock, placement=i)
            for i, _, array in items_dict["DatetimeTZBlock"]
        ]
        blocks.extend(dttz_blocks)

    if len(items_dict["BoolBlock"]):
        bool_blocks = _simple_blockify(items_dict["BoolBlock"], np.bool_)
        blocks.extend(bool_blocks)

    if len(items_dict["ObjectBlock"]) > 0:
        object_blocks = _simple_blockify(items_dict["ObjectBlock"], np.object_)
        blocks.extend(object_blocks)

    if len(items_dict["CategoricalBlock"]) > 0:
        cat_blocks = [
            make_block(array, klass=CategoricalBlock, placement=i)
            for i, _, array in items_dict["CategoricalBlock"]
        ]
        blocks.extend(cat_blocks)

    if len(items_dict["ExtensionBlock"]):

        external_blocks = [
            make_block(array, klass=ExtensionBlock, placement=i)
            for i, _, array in items_dict["ExtensionBlock"]
        ]

        blocks.extend(external_blocks)

    if len(items_dict["ObjectValuesExtensionBlock"]):
        external_blocks = [
            make_block(array, klass=ObjectValuesExtensionBlock, placement=i)
            for i, _, array in items_dict["ObjectValuesExtensionBlock"]
        ]

        blocks.extend(external_blocks)

    if len(extra_locs):
        shape = (len(extra_locs),) + tuple(len(x) for x in axes[1:])

        # empty items -> dtype object
        block_values = np.empty(shape, dtype=object)
        block_values.fill(np.nan)

        na_block = make_block(block_values, placement=extra_locs)
        blocks.append(na_block)

    return blocks


def _simple_blockify(tuples, dtype) -> List[Block]:
    """
    return a single array of a block that has a single dtype; if dtype is
    not None, coerce to this dtype
    """
    values, placement = _stack_arrays(tuples, dtype)

    # TODO: CHECK DTYPE?
    if dtype is not None and values.dtype != dtype:  # pragma: no cover
        values = values.astype(dtype)

    block = make_block(values, placement=placement)
    return [block]


def _multi_blockify(tuples, dtype=None):
    """ return an array of blocks that potentially have different dtypes """
    # group by dtype
    grouper = itertools.groupby(tuples, lambda x: x[2].dtype)

    new_blocks = []
    for dtype, tup_block in grouper:

        values, placement = _stack_arrays(list(tup_block), dtype)

        block = make_block(values, placement=placement)
        new_blocks.append(block)

    return new_blocks


def _stack_arrays(tuples, dtype):

    # fml
    def _asarray_compat(x):
        if isinstance(x, ABCSeries):
            return x._values
        else:
            return np.asarray(x)

    def _shape_compat(x):
        if isinstance(x, ABCSeries):
            return (len(x),)
        else:
            return x.shape

    placement, names, arrays = zip(*tuples)

    first = arrays[0]
    shape = (len(arrays),) + _shape_compat(first)

    stacked = np.empty(shape, dtype=dtype)
    for i, arr in enumerate(arrays):
        stacked[i] = _asarray_compat(arr)

    return stacked, placement


def _interleaved_dtype(blocks: Sequence[Block]) -> Optional[DtypeObj]:
    """
    Find the common dtype for `blocks`.

    Parameters
    ----------
    blocks : List[Block]

    Returns
    -------
    dtype : np.dtype, ExtensionDtype, or None
        None is returned when `blocks` is empty.
    """
    if not len(blocks):
        return None

    return find_common_type([b.dtype for b in blocks])


def _consolidate(blocks):
    """
    Merge blocks having same dtype, exclude non-consolidating blocks
    """
    # sort by _can_consolidate, dtype
    gkey = lambda x: x._consolidate_key
    grouper = itertools.groupby(sorted(blocks, key=gkey), gkey)

    new_blocks = []
    for (_can_consolidate, dtype), group_blocks in grouper:
        merged_blocks = _merge_blocks(
            list(group_blocks), dtype=dtype, can_consolidate=_can_consolidate
        )
        new_blocks = _extend_blocks(merged_blocks, new_blocks)
    return new_blocks


def _merge_blocks(
    blocks: List[Block], dtype: DtypeObj, can_consolidate: bool
) -> List[Block]:

    if len(blocks) == 1:
        return blocks

    if can_consolidate:

        if dtype is None:
            if len({b.dtype for b in blocks}) != 1:
                raise AssertionError("_merge_blocks are invalid!")

        # TODO: optimization potential in case all mgrs contain slices and
        # combination of those slices is a slice, too.
        new_mgr_locs = np.concatenate([b.mgr_locs.as_array for b in blocks])
        new_values = np.vstack([b.values for b in blocks])

        argsort = np.argsort(new_mgr_locs)
        new_values = new_values[argsort]
        new_mgr_locs = new_mgr_locs[argsort]

        return [make_block(new_values, placement=new_mgr_locs)]

    # can't consolidate --> no merge
    return blocks


def _compare_or_regex_search(
    a: ArrayLike,
    b: Union[Scalar, Pattern],
    regex: bool = False,
    mask: Optional[ArrayLike] = None,
) -> Union[ArrayLike, bool]:
    """
    Compare two array_like inputs of the same shape or two scalar values

    Calls operator.eq or re.search, depending on regex argument. If regex is
    True, perform an element-wise regex matching.

    Parameters
    ----------
    a : array_like
    b : scalar or regex pattern
    regex : bool, default False
    mask : array_like or None (default)

    Returns
    -------
    mask : array_like of bool
    """

    def _check_comparison_types(
        result: Union[ArrayLike, bool], a: ArrayLike, b: Union[Scalar, Pattern]
    ):
        """
        Raises an error if the two arrays (a,b) cannot be compared.
        Otherwise, returns the comparison result as expected.
        """
        if is_scalar(result) and isinstance(a, np.ndarray):
            type_names = [type(a).__name__, type(b).__name__]

            if isinstance(a, np.ndarray):
                type_names[0] = f"ndarray(dtype={a.dtype})"

            raise TypeError(
                f"Cannot compare types {repr(type_names[0])} and {repr(type_names[1])}"
            )

    if not regex:
        op = lambda x: operator.eq(x, b)
    else:
        op = np.vectorize(
            lambda x: bool(re.search(b, x))
            if isinstance(x, str) and isinstance(b, (str, Pattern))
            else False
        )

    # GH#32621 use mask to avoid comparing to NAs
    if mask is None and isinstance(a, np.ndarray) and not isinstance(b, np.ndarray):
        mask = np.reshape(~(isna(a)), a.shape)
    if isinstance(a, np.ndarray):
        a = a[mask]

    if is_datetimelike_v_numeric(a, b) or is_numeric_v_string_like(a, b):
        # GH#29553 avoid deprecation warnings from numpy
        _check_comparison_types(False, a, b)
        return False

    result = op(a)

    if isinstance(result, np.ndarray) and mask is not None:
        # The shape of the mask can differ to that of the result
        # since we may compare only a subset of a's or b's elements
        tmp = np.zeros(mask.shape, dtype=np.bool_)
        tmp[mask] = result
        result = tmp

    _check_comparison_types(result, a, b)
    return result


def _fast_count_smallints(arr: np.ndarray) -> np.ndarray:
    """Faster version of set(arr) for sequences of small numbers."""
    counts = np.bincount(arr.astype(np.int_))
    nz = counts.nonzero()[0]
    return np.c_[nz, counts[nz]]


def _preprocess_slice_or_indexer(slice_or_indexer, length: int, allow_fill: bool):
    if isinstance(slice_or_indexer, slice):
        return (
            "slice",
            slice_or_indexer,
            libinternals.slice_len(slice_or_indexer, length),
        )
    elif (
        isinstance(slice_or_indexer, np.ndarray) and slice_or_indexer.dtype == np.bool_
    ):
        return "mask", slice_or_indexer, slice_or_indexer.sum()
    else:
        indexer = np.asanyarray(slice_or_indexer, dtype=np.int64)
        if not allow_fill:
            indexer = maybe_convert_indices(indexer, length)
        return "fancy", indexer, len(indexer)<|MERGE_RESOLUTION|>--- conflicted
+++ resolved
@@ -353,18 +353,13 @@
         assert self.ndim == 2
 
         res_blocks: List[Block] = []
-<<<<<<< HEAD
-        for i, blk in enumerate(self.blocks):
+        for blk in self.blocks:
             try:
                 nbs = blk.reduce(func)
             except TypeError:
                 if ignore_failures:
                     continue
                 raise
-=======
-        for blk in self.blocks:
-            nbs = blk.reduce(func)
->>>>>>> 972f491c
             res_blocks.extend(nbs)
 
         index = Index([None])  # placeholder
