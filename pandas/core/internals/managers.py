--- conflicted
+++ resolved
@@ -2,12 +2,8 @@
 import itertools
 import operator
 import re
-<<<<<<< HEAD
-from typing import Dict, List, Optional, Sequence, Tuple, TypeVar, Union
-=======
 from typing import DefaultDict, Dict, List, Optional, Sequence, Tuple, TypeVar, Union
 import warnings
->>>>>>> 06f4c902
 
 import numpy as np
 
@@ -543,24 +539,6 @@
     def isna(self, func) -> "BlockManager":
         return self.apply("apply", func=func)
 
-<<<<<<< HEAD
-    def where(self, **kwargs) -> "BlockManager":
-        if kwargs.pop("align", True):
-            align_keys = ["other", "cond"]
-        else:
-            align_keys = ["cond"]
-
-        return self.apply("where", align_keys=align_keys, **kwargs)
-
-    def setitem(self, indexer, value) -> "BlockManager":
-        return self.apply("setitem", indexer=indexer, value=value)
-
-    def putmask(
-        self, mask, new, align: bool = True, axis: int = 0,
-    ):
-        transpose = self.ndim == 2
-
-=======
     def where(
         self, other, cond, align: bool, errors: str, try_cast: bool, axis: int
     ) -> "BlockManager":
@@ -588,15 +566,11 @@
     ):
         transpose = self.ndim == 2
 
->>>>>>> 06f4c902
         if align:
             align_keys = ["new", "mask"]
         else:
             align_keys = ["mask"]
-<<<<<<< HEAD
-=======
             new = extract_array(new, extract_numpy=True)
->>>>>>> 06f4c902
 
         return self.apply(
             "putmask",
@@ -1332,11 +1306,6 @@
 
         new_axes = list(self.axes)
         new_axes[axis] = new_axis
-<<<<<<< HEAD
-
-        return type(self).from_blocks(new_blocks, new_axes)
-=======
->>>>>>> 06f4c902
 
         return type(self).from_blocks(new_blocks, new_axes)
 
@@ -1531,22 +1500,6 @@
         fastpath=lib.no_default,
     ):
         assert isinstance(block, Block), type(block)
-<<<<<<< HEAD
-
-        if isinstance(axis, list):
-            if len(axis) != 1:
-                raise ValueError(
-                    "cannot create SingleBlockManager with more than 1 axis"
-                )
-            axis = axis[0]
-
-        # passed from constructor, single block, single axis
-        if fastpath:
-            self.axes = [axis]
-        else:
-            self.axes = [ensure_index(axis)]
-
-=======
         assert isinstance(axis, Index), type(axis)
 
         if fastpath is not lib.no_default:
@@ -1558,7 +1511,6 @@
             )
 
         self.axes = [axis]
->>>>>>> 06f4c902
         self.blocks = tuple([block])
 
     @classmethod
@@ -1570,11 +1522,7 @@
         """
         assert len(blocks) == 1
         assert len(axes) == 1
-<<<<<<< HEAD
-        return cls(blocks[0], axes[0], do_integrity_check=False, fastpath=True)
-=======
         return cls(blocks[0], axes[0], do_integrity_check=False)
->>>>>>> 06f4c902
 
     @classmethod
     def from_array(cls, array: ArrayLike, index: Index) -> "SingleBlockManager":
@@ -1582,11 +1530,7 @@
         Constructor for if we have an array that is not yet a Block.
         """
         block = make_block(array, placement=slice(0, len(index)), ndim=1)
-<<<<<<< HEAD
-        return cls(block, index, fastpath=True)
-=======
         return cls(block, index)
->>>>>>> 06f4c902
 
     def _post_setstate(self):
         pass
@@ -1611,13 +1555,8 @@
 
         blk = self._block
         array = blk._slice(slobj)
-<<<<<<< HEAD
-        block = blk.make_block_same_class(array, placement=range(len(array)))
-        return type(self)(block, self.index[slobj], fastpath=True)
-=======
         block = blk.make_block_same_class(array, placement=slice(0, len(array)))
         return type(self)(block, self.index[slobj])
->>>>>>> 06f4c902
 
     @property
     def index(self) -> Index:
@@ -1670,13 +1609,9 @@
         """
         raise NotImplementedError("Use series._values[loc] instead")
 
-<<<<<<< HEAD
-    def concat(self, to_concat, new_axis: Index) -> "SingleBlockManager":
-=======
     def concat(
         self, to_concat: List["SingleBlockManager"], new_axis: Index
     ) -> "SingleBlockManager":
->>>>>>> 06f4c902
         """
         Concatenate a list of SingleBlockManagers into a single
         SingleBlockManager.
