from collections import defaultdict
from functools import partial
import itertools
import operator
import re
from typing import List, Optional, Sequence, Tuple, Union

import numpy as np

from pandas._libs import Timedelta, Timestamp, internals as libinternals, lib
from pandas.util._validators import validate_bool_kwarg

from pandas.core.dtypes.cast import (
    find_common_type,
    infer_dtype_from_scalar,
    maybe_convert_objects,
    maybe_promote,
)
from pandas.core.dtypes.common import (
    _NS_DTYPE,
    is_datetimelike_v_numeric,
    is_extension_array_dtype,
    is_list_like,
    is_numeric_v_string_like,
    is_scalar,
    is_sparse,
)
from pandas.core.dtypes.concat import concat_compat
from pandas.core.dtypes.dtypes import ExtensionDtype
from pandas.core.dtypes.generic import ABCExtensionArray, ABCSeries
from pandas.core.dtypes.missing import isna

import pandas.core.algorithms as algos
from pandas.core.base import PandasObject
from pandas.core.index import Index, MultiIndex, ensure_index
from pandas.core.indexers import maybe_convert_indices

from pandas.io.formats.printing import pprint_thing

from .blocks import (
    Block,
    CategoricalBlock,
    DatetimeTZBlock,
    ExtensionBlock,
    ObjectValuesExtensionBlock,
    _extend_blocks,
    _merge_blocks,
    _safe_reshape,
    get_block_type,
    make_block,
)
from .concat import (  # all for concatenate_block_managers
    combine_concat_plans,
    concatenate_join_units,
    get_mgr_concatenation_plan,
    is_uniform_join_units,
)

# TODO: flexible with index=None and/or items=None


class BlockManager(PandasObject):
    """
    Core internal data structure to implement DataFrame, Series, etc.

    Manage a bunch of labeled 2D mixed-type ndarrays. Essentially it's a
    lightweight blocked set of labeled data to be manipulated by the DataFrame
    public API class

    Attributes
    ----------
    shape
    ndim
    axes
    values
    items

    Methods
    -------
    set_axis(axis, new_labels)
    copy(deep=True)

    get_dtype_counts
    get_dtypes

    apply(func, axes, block_filter_fn)

    get_bool_data
    get_numeric_data

    get_slice(slice_like, axis)
    get(label)
    iget(loc)

    take(indexer, axis)
    reindex_axis(new_labels, axis)
    reindex_indexer(new_labels, indexer, axis)

    delete(label)
    insert(loc, label, value)
    set(label, value)

    Parameters
    ----------


    Notes
    -----
    This is *not* a public API class
    """

    __slots__ = [
        "axes",
        "blocks",
        "_ndim",
        "_shape",
        "_known_consolidated",
        "_is_consolidated",
        "_blknos",
        "_blklocs",
    ]

    def __init__(
        self,
        blocks: Sequence[Block],
        axes: Sequence[Index],
        do_integrity_check: bool = True,
    ):
        self.axes = [ensure_index(ax) for ax in axes]
        self.blocks: Tuple[Block, ...] = tuple(blocks)

        for block in blocks:
            if self.ndim != block.ndim:
                raise AssertionError(
                    "Number of Block dimensions ({block}) must equal "
                    "number of axes ({self})".format(block=block.ndim, self=self.ndim)
                )

        if do_integrity_check:
            self._verify_integrity()

        self._consolidate_check()

        self._rebuild_blknos_and_blklocs()

    def make_empty(self, axes=None):
        """ return an empty BlockManager with the items axis of len 0 """
        if axes is None:
            axes = [ensure_index([])] + [ensure_index(a) for a in self.axes[1:]]

        # preserve dtype if possible
        if self.ndim == 1:
            blocks = np.array([], dtype=self.array_dtype)
        else:
            blocks = []
        return type(self)(blocks, axes)

    def __nonzero__(self):
        return True

    # Python3 compat
    __bool__ = __nonzero__

    @property
    def shape(self):
        return tuple(len(ax) for ax in self.axes)

    @property
    def ndim(self) -> int:
        return len(self.axes)

    def set_axis(self, axis, new_labels):
        new_labels = ensure_index(new_labels)
        old_len = len(self.axes[axis])
        new_len = len(new_labels)

        if new_len != old_len:
            raise ValueError(
                "Length mismatch: Expected axis has {old} elements, new "
                "values have {new} elements".format(old=old_len, new=new_len)
            )

        self.axes[axis] = new_labels

    def rename_axis(self, mapper, axis, copy=True, level=None):
        """
        Rename one of axes.

        Parameters
        ----------
        mapper : unary callable
        axis : int
        copy : boolean, default True
        level : int, default None
        """
        obj = self.copy(deep=copy)
        obj.set_axis(axis, _transform_index(self.axes[axis], mapper, level))
        return obj

    @property
    def _is_single_block(self):
        if self.ndim == 1:
            return True

        if len(self.blocks) != 1:
            return False

        blk = self.blocks[0]
        return blk.mgr_locs.is_slice_like and blk.mgr_locs.as_slice == slice(
            0, len(self), 1
        )

    def _rebuild_blknos_and_blklocs(self):
        """
        Update mgr._blknos / mgr._blklocs.
        """
        new_blknos = np.empty(self.shape[0], dtype=np.int64)
        new_blklocs = np.empty(self.shape[0], dtype=np.int64)
        new_blknos.fill(-1)
        new_blklocs.fill(-1)

        for blkno, blk in enumerate(self.blocks):
            rl = blk.mgr_locs
            new_blknos[rl.indexer] = blkno
            new_blklocs[rl.indexer] = np.arange(len(rl))

        if (new_blknos == -1).any():
            raise AssertionError("Gaps in blk ref_locs")

        self._blknos = new_blknos
        self._blklocs = new_blklocs

    @property
    def items(self):
        return self.axes[0]

    def _get_counts(self, f):
        """ return a dict of the counts of the function in BlockManager """
        self._consolidate_inplace()
        counts = dict()
        for b in self.blocks:
            v = f(b)
            counts[v] = counts.get(v, 0) + b.shape[0]
        return counts

    def get_dtype_counts(self):
        return self._get_counts(lambda b: b.dtype.name)

    def get_dtypes(self):
        dtypes = np.array([blk.dtype for blk in self.blocks])
        return algos.take_1d(dtypes, self._blknos, allow_fill=False)

    def __getstate__(self):
        block_values = [b.values for b in self.blocks]
        block_items = [self.items[b.mgr_locs.indexer] for b in self.blocks]
        axes_array = list(self.axes)

        extra_state = {
            "0.14.1": {
                "axes": axes_array,
                "blocks": [
                    dict(values=b.values, mgr_locs=b.mgr_locs.indexer)
                    for b in self.blocks
                ],
            }
        }

        # First three elements of the state are to maintain forward
        # compatibility with 0.13.1.
        return axes_array, block_values, block_items, extra_state

    def __setstate__(self, state):
        def unpickle_block(values, mgr_locs):
            return make_block(values, placement=mgr_locs)

        if isinstance(state, tuple) and len(state) >= 4 and "0.14.1" in state[3]:
            state = state[3]["0.14.1"]
            self.axes = [ensure_index(ax) for ax in state["axes"]]
            self.blocks = tuple(
                unpickle_block(b["values"], b["mgr_locs"]) for b in state["blocks"]
            )
        else:
            # discard anything after 3rd, support beta pickling format for a
            # little while longer
            ax_arrays, bvalues, bitems = state[:3]

            self.axes = [ensure_index(ax) for ax in ax_arrays]

            if len(bitems) == 1 and self.axes[0].equals(bitems[0]):
                # This is a workaround for pre-0.14.1 pickles that didn't
                # support unpickling multi-block frames/panels with non-unique
                # columns/items, because given a manager with items ["a", "b",
                # "a"] there's no way of knowing which block's "a" is where.
                #
                # Single-block case can be supported under the assumption that
                # block items corresponded to manager items 1-to-1.
                all_mgr_locs = [slice(0, len(bitems[0]))]
            else:
                all_mgr_locs = [
                    self.axes[0].get_indexer(blk_items) for blk_items in bitems
                ]

            self.blocks = tuple(
                unpickle_block(values, mgr_locs)
                for values, mgr_locs in zip(bvalues, all_mgr_locs)
            )

        self._post_setstate()

    def _post_setstate(self):
        self._is_consolidated = False
        self._known_consolidated = False
        self._rebuild_blknos_and_blklocs()

    def __len__(self) -> int:
        return len(self.items)

    def __repr__(self) -> str:
        output = type(self).__name__
        for i, ax in enumerate(self.axes):
            if i == 0:
                output += "\nItems: {ax}".format(ax=ax)
            else:
                output += "\nAxis {i}: {ax}".format(i=i, ax=ax)

        for block in self.blocks:
            output += "\n{block}".format(block=pprint_thing(block))
        return output

    def _verify_integrity(self):
        mgr_shape = self.shape
        tot_items = sum(len(x.mgr_locs) for x in self.blocks)
        for block in self.blocks:
            if block._verify_integrity and block.shape[1:] != mgr_shape[1:]:
                construction_error(tot_items, block.shape[1:], self.axes)
        if len(self.items) != tot_items:
            raise AssertionError(
                "Number of manager items must equal union of "
                "block items\n# manager items: {0}, # "
                "tot_items: {1}".format(len(self.items), tot_items)
            )

<<<<<<< HEAD
    def reduce(self, func, *args, **kwargs):
        # If 2D, we assume that we're operating column-wise
        if self.ndim == 1:
            # we'll be returning a scalar
            blk = self.blocks[0]
            return func(blk.values, *args, **kwargs)

        res = {}
        for blk in self.blocks:
            bres = func(blk.values, *args, **kwargs)
            if np.ndim(bres) == 0 and blk.shape[0] != 1:
                # i.e. we reduced over all axes and not just one; re-do column-wise
                new_res = {
                    blk.mgr_locs.as_array[i]: func(blk.values[i], *args, **kwargs)
                    for i in range(len(blk.values))
                }
            elif np.ndim(bres) == 0:
                # EA
                assert blk.shape[0] == 1
                new_res = zip(blk.mgr_locs.as_array, [bres])
            else:
                assert bres.ndim == 1, bres.shape
                assert blk.shape[0] == len(bres)
                new_res = zip(blk.mgr_locs.as_array, bres)

            nr = dict(new_res)
            assert not any(key in res for key in nr)
            res.update(nr)

        return res

    def apply(
        self,
        f,
        axes=None,
        filter=None,
        do_integrity_check=False,
        consolidate=True,
        **kwargs,
    ):
=======
    def apply(self, f: str, filter=None, **kwargs):
>>>>>>> facd756f
        """
        Iterate over the blocks, collect and create a new BlockManager.

        Parameters
        ----------
        f : str
            Name of the Block method to apply.
        filter : list, if supplied, only call the block if the filter is in
                 the block

        Returns
        -------
        BlockManager
        """

        result_blocks = []

        # filter kwarg is used in replace-* family of methods
        if filter is not None:
            filter_locs = set(self.items.get_indexer_for(filter))
            if len(filter_locs) == len(self.items):
                # All items are included, as if there were no filtering
                filter = None
            else:
                kwargs["filter"] = filter_locs

        self._consolidate_inplace()

        if f == "where":
            align_copy = True
            if kwargs.get("align", True):
                align_keys = ["other", "cond"]
            else:
                align_keys = ["cond"]
        elif f == "putmask":
            align_copy = False
            if kwargs.get("align", True):
                align_keys = ["new", "mask"]
            else:
                align_keys = ["mask"]
        elif f == "fillna":
            # fillna internally does putmask, maybe it's better to do this
            # at mgr, not block level?
            align_copy = False
            align_keys = ["value"]
        else:
            align_keys = []

        # TODO(EA): may interfere with ExtensionBlock.setitem for blocks
        # with a .values attribute.
        aligned_args = {
            k: kwargs[k]
            for k in align_keys
            if not isinstance(kwargs[k], ABCExtensionArray)
            and hasattr(kwargs[k], "values")
        }

        for b in self.blocks:
            if filter is not None:
                if not b.mgr_locs.isin(filter_locs).any():
                    result_blocks.append(b)
                    continue

            if aligned_args:
                b_items = self.items[b.mgr_locs.indexer]

                for k, obj in aligned_args.items():
                    axis = obj._info_axis_number
                    kwargs[k] = obj.reindex(b_items, axis=axis, copy=align_copy)

            applied = getattr(b, f)(**kwargs)
            result_blocks = _extend_blocks(applied, result_blocks)

        if len(result_blocks) == 0:
            return self.make_empty(self.axes)
        bm = type(self)(result_blocks, self.axes, do_integrity_check=False)
        return bm

    def quantile(
        self,
        axis=0,
        consolidate=True,
        transposed=False,
        interpolation="linear",
        qs=None,
        numeric_only=None,
    ):
        """
        Iterate over blocks applying quantile reduction.
        This routine is intended for reduction type operations and
        will do inference on the generated blocks.

        Parameters
        ----------
        axis: reduction axis, default 0
        consolidate: boolean, default True. Join together blocks having same
            dtype
        transposed: boolean, default False
            we are holding transposed data
        interpolation : type of interpolation, default 'linear'
        qs : a scalar or list of the quantiles to be computed
        numeric_only : ignored

        Returns
        -------
        Block Manager (new object)
        """

        # Series dispatches to DataFrame for quantile, which allows us to
        #  simplify some of the code here and in the blocks
        assert self.ndim >= 2

        if consolidate:
            self._consolidate_inplace()

        def get_axe(block, qs, axes):
            # Because Series dispatches to DataFrame, we will always have
            #  block.ndim == 2
            from pandas import Float64Index

            if is_list_like(qs):
                ax = Float64Index(qs)
            else:
                ax = axes[0]
            return ax

        axes, blocks = [], []
        for b in self.blocks:
            block = b.quantile(axis=axis, qs=qs, interpolation=interpolation)

            axe = get_axe(b, qs, axes=self.axes)

            axes.append(axe)
            blocks.append(block)

        # note that some DatetimeTZ, Categorical are always ndim==1
        ndim = {b.ndim for b in blocks}
        assert 0 not in ndim, ndim

        if 2 in ndim:

            new_axes = list(self.axes)

            # multiple blocks that are reduced
            if len(blocks) > 1:
                new_axes[1] = axes[0]

                # reset the placement to the original
                for b, sb in zip(blocks, self.blocks):
                    b.mgr_locs = sb.mgr_locs

            else:
                new_axes[axis] = Index(np.concatenate([ax.values for ax in axes]))

            if transposed:
                new_axes = new_axes[::-1]
                blocks = [
                    b.make_block(b.values.T, placement=np.arange(b.shape[1]))
                    for b in blocks
                ]

            return type(self)(blocks, new_axes)

        # single block, i.e. ndim == {1}
        values = concat_compat([b.values for b in blocks])

        # compute the orderings of our original data
        if len(self.blocks) > 1:

            indexer = np.empty(len(self.axes[0]), dtype=np.intp)
            i = 0
            for b in self.blocks:
                for j in b.mgr_locs:
                    indexer[j] = i
                    i = i + 1

            values = values.take(indexer)

        return SingleBlockManager(
            [make_block(values, ndim=1, placement=np.arange(len(values)))], axes[0]
        )

    def isna(self, func):
        return self.apply("apply", func=func)

    def where(self, **kwargs):
        return self.apply("where", **kwargs)

    def setitem(self, **kwargs):
        return self.apply("setitem", **kwargs)

    def putmask(self, **kwargs):
        return self.apply("putmask", **kwargs)

    def diff(self, **kwargs):
        return self.apply("diff", **kwargs)

    def interpolate(self, **kwargs):
        return self.apply("interpolate", **kwargs)

    def shift(self, **kwargs):
        return self.apply("shift", **kwargs)

    def fillna(self, **kwargs):
        return self.apply("fillna", **kwargs)

    def downcast(self, **kwargs):
        return self.apply("downcast", **kwargs)

    def astype(self, dtype, copy: bool = False, errors: str = "raise"):
        return self.apply("astype", dtype=dtype, copy=copy, errors=errors)

    def convert(self, **kwargs):
        return self.apply("convert", **kwargs)

    def replace(self, value, **kwargs):
        assert np.ndim(value) == 0, value
        return self.apply("replace", value=value, **kwargs)

    def replace_list(self, src_list, dest_list, inplace=False, regex=False):
        """ do a list replace """

        inplace = validate_bool_kwarg(inplace, "inplace")

        # figure out our mask a-priori to avoid repeated replacements
        values = self.as_array()

        def comp(s, regex=False):
            """
            Generate a bool array by perform an equality check, or perform
            an element-wise regular expression matching
            """
            if isna(s):
                return isna(values)
            if isinstance(s, (Timedelta, Timestamp)) and getattr(s, "tz", None) is None:

                return _compare_or_regex_search(
                    maybe_convert_objects(values), s.asm8, regex
                )
            return _compare_or_regex_search(values, s, regex)

        masks = [comp(s, regex) for i, s in enumerate(src_list)]

        result_blocks = []
        src_len = len(src_list) - 1
        for blk in self.blocks:

            # its possible to get multiple result blocks here
            # replace ALWAYS will return a list
            rb = [blk if inplace else blk.copy()]
            for i, (s, d) in enumerate(zip(src_list, dest_list)):
                # TODO: assert/validate that `d` is always a scalar?
                new_rb = []
                for b in rb:
                    m = masks[i][b.mgr_locs.indexer]
                    convert = i == src_len
                    result = b._replace_coerce(
                        mask=m,
                        to_replace=s,
                        value=d,
                        inplace=inplace,
                        convert=convert,
                        regex=regex,
                    )
                    if m.any() or convert:
                        new_rb = _extend_blocks(result, new_rb)
                    else:
                        new_rb.append(b)
                rb = new_rb
            result_blocks.extend(rb)

        bm = type(self)(result_blocks, self.axes)
        bm._consolidate_inplace()
        return bm

    def is_consolidated(self):
        """
        Return True if more than one block with the same dtype
        """
        if not self._known_consolidated:
            self._consolidate_check()
        return self._is_consolidated

    def _consolidate_check(self):
        ftypes = [blk.ftype for blk in self.blocks]
        self._is_consolidated = len(ftypes) == len(set(ftypes))
        self._known_consolidated = True

    @property
    def is_mixed_type(self):
        # Warning, consolidation needs to get checked upstairs
        self._consolidate_inplace()
        return len(self.blocks) > 1

    @property
    def is_numeric_mixed_type(self):
        # Warning, consolidation needs to get checked upstairs
        self._consolidate_inplace()
        return all(block.is_numeric for block in self.blocks)

    @property
    def is_datelike_mixed_type(self):
        # Warning, consolidation needs to get checked upstairs
        self._consolidate_inplace()
        return any(block.is_datelike for block in self.blocks)

    @property
    def any_extension_types(self):
        """Whether any of the blocks in this manager are extension blocks"""
        return any(block.is_extension for block in self.blocks)

    @property
    def is_view(self):
        """ return a boolean if we are a single block and are a view """
        if len(self.blocks) == 1:
            return self.blocks[0].is_view

        # It is technically possible to figure out which blocks are views
        # e.g. [ b.values.base is not None for b in self.blocks ]
        # but then we have the case of possibly some blocks being a view
        # and some blocks not. setting in theory is possible on the non-view
        # blocks w/o causing a SettingWithCopy raise/warn. But this is a bit
        # complicated

        return False

    def get_bool_data(self, copy=False):
        """
        Parameters
        ----------
        copy : boolean, default False
            Whether to copy the blocks
        """
        self._consolidate_inplace()
        return self.combine([b for b in self.blocks if b.is_bool], copy)

    def get_numeric_data(self, copy=False):
        """
        Parameters
        ----------
        copy : boolean, default False
            Whether to copy the blocks
        """
        self._consolidate_inplace()
        return self.combine([b for b in self.blocks if b.is_numeric], copy)

    def combine(self, blocks, copy=True):
        """ return a new manager with the blocks """
        if len(blocks) == 0:
            return self.make_empty()

        # FIXME: optimization potential
        indexer = np.sort(np.concatenate([b.mgr_locs.as_array for b in blocks]))
        inv_indexer = lib.get_reverse_indexer(indexer, self.shape[0])

        new_blocks = []
        for b in blocks:
            b = b.copy(deep=copy)
            b.mgr_locs = algos.take_1d(
                inv_indexer, b.mgr_locs.as_array, axis=0, allow_fill=False
            )
            new_blocks.append(b)

        axes = list(self.axes)
        axes[0] = self.items.take(indexer)

        return type(self)(new_blocks, axes, do_integrity_check=False)

    def get_slice(self, slobj, axis=0):
        if axis >= self.ndim:
            raise IndexError("Requested axis not found in manager")

        if axis == 0:
            new_blocks = self._slice_take_blocks_ax0(slobj)
        else:
            slicer = [slice(None)] * (axis + 1)
            slicer[axis] = slobj
            slicer = tuple(slicer)
            new_blocks = [blk.getitem_block(slicer) for blk in self.blocks]

        new_axes = list(self.axes)
        new_axes[axis] = new_axes[axis][slobj]

        bm = type(self)(new_blocks, new_axes, do_integrity_check=False)
        bm._consolidate_inplace()
        return bm

    def __contains__(self, item):
        return item in self.items

    @property
    def nblocks(self):
        return len(self.blocks)

    def copy(self, deep=True):
        """
        Make deep or shallow copy of BlockManager

        Parameters
        ----------
        deep : boolean o rstring, default True
            If False, return shallow copy (do not copy data)
            If 'all', copy data and a deep copy of the index

        Returns
        -------
        copy : BlockManager
        """
        # this preserves the notion of view copying of axes
        if deep:

            def copy_func(ax):
                if deep == "all":
                    return ax.copy(deep=True)
                else:
                    return ax.view()

            new_axes = [copy_func(ax) for ax in self.axes]
        else:
            new_axes = list(self.axes)
        res = self.apply("copy", deep=deep)
        res.axes = new_axes
        return res

    def as_array(self, transpose=False, items=None):
        """Convert the blockmanager data into an numpy array.

        Parameters
        ----------
        transpose : boolean, default False
            If True, transpose the return array
        items : list of strings or None
            Names of block items that will be included in the returned
            array. ``None`` means that all block items will be used

        Returns
        -------
        arr : ndarray
        """
        if len(self.blocks) == 0:
            arr = np.empty(self.shape, dtype=float)
            return arr.transpose() if transpose else arr

        if items is not None:
            mgr = self.reindex_axis(items, axis=0)
        else:
            mgr = self

        if self._is_single_block and mgr.blocks[0].is_datetimetz:
            # TODO(Block.get_values): Make DatetimeTZBlock.get_values
            # always be object dtype. Some callers seem to want the
            # DatetimeArray (previously DTI)
            arr = mgr.blocks[0].get_values(dtype=object)
        elif self._is_single_block or not self.is_mixed_type:
            arr = np.asarray(mgr.blocks[0].get_values())
        else:
            arr = mgr._interleave()

        return arr.transpose() if transpose else arr

    def _interleave(self):
        """
        Return ndarray from blocks with specified item order
        Items must be contained in the blocks
        """
        dtype = _interleaved_dtype(self.blocks)

        # TODO: https://github.com/pandas-dev/pandas/issues/22791
        # Give EAs some input on what happens here. Sparse needs this.
        if is_sparse(dtype):
            dtype = dtype.subtype
        elif is_extension_array_dtype(dtype):
            dtype = "object"

        result = np.empty(self.shape, dtype=dtype)

        itemmask = np.zeros(self.shape[0])

        for blk in self.blocks:
            rl = blk.mgr_locs
            result[rl.indexer] = blk.get_values(dtype)
            itemmask[rl.indexer] = 1

        if not itemmask.all():
            raise AssertionError("Some items were not contained in blocks")

        return result

    def to_dict(self, copy=True):
        """
        Return a dict of str(dtype) -> BlockManager

        Parameters
        ----------
        copy : boolean, default True

        Returns
        -------
        values : a dict of dtype -> BlockManager

        Notes
        -----
        This consolidates based on str(dtype)
        """
        self._consolidate_inplace()

        bd = {}
        for b in self.blocks:
            bd.setdefault(str(b.dtype), []).append(b)

        return {dtype: self.combine(blocks, copy=copy) for dtype, blocks in bd.items()}

    def fast_xs(self, loc):
        """
        get a cross sectional for a given location in the
        items ; handle dups

        return the result, is *could* be a view in the case of a
        single block
        """
        if len(self.blocks) == 1:
            return self.blocks[0].iget((slice(None), loc))

        items = self.items

        # non-unique (GH4726)
        if not items.is_unique:
            result = self._interleave()
            if self.ndim == 2:
                result = result.T
            return result[loc]

        # unique
        dtype = _interleaved_dtype(self.blocks)

        n = len(items)
        if is_extension_array_dtype(dtype):
            # we'll eventually construct an ExtensionArray.
            result = np.empty(n, dtype=object)
        else:
            result = np.empty(n, dtype=dtype)

        for blk in self.blocks:
            # Such assignment may incorrectly coerce NaT to None
            # result[blk.mgr_locs] = blk._slice((slice(None), loc))
            for i, rl in enumerate(blk.mgr_locs):
                result[rl] = blk.iget((i, loc))

        if is_extension_array_dtype(dtype):
            result = dtype.construct_array_type()._from_sequence(result, dtype=dtype)

        return result

    def consolidate(self):
        """
        Join together blocks having same dtype

        Returns
        -------
        y : BlockManager
        """
        if self.is_consolidated():
            return self

        bm = type(self)(self.blocks, self.axes)
        bm._is_consolidated = False
        bm._consolidate_inplace()
        return bm

    def _consolidate_inplace(self):
        if not self.is_consolidated():
            self.blocks = tuple(_consolidate(self.blocks))
            self._is_consolidated = True
            self._known_consolidated = True
            self._rebuild_blknos_and_blklocs()

    def get(self, item):
        """
        Return values for selected item (ndarray or BlockManager).
        """
        if self.items.is_unique:

            if not isna(item):
                loc = self.items.get_loc(item)
            else:
                indexer = np.arange(len(self.items))[isna(self.items)]

                # allow a single nan location indexer
                if not is_scalar(indexer):
                    if len(indexer) == 1:
                        loc = indexer.item()
                    else:
                        raise ValueError("cannot label index with a null key")

            return self.iget(loc)
        else:

            if isna(item):
                raise TypeError("cannot label index with a null key")

            indexer = self.items.get_indexer_for([item])
            return self.reindex_indexer(
                new_axis=self.items[indexer], indexer=indexer, axis=0, allow_dups=True
            )

    def iget(self, i):
        """
        Return the data as a SingleBlockManager if possible

        Otherwise return as a ndarray
        """
        block = self.blocks[self._blknos[i]]
        values = block.iget(self._blklocs[i])

        # shortcut for select a single-dim from a 2-dim BM
        return SingleBlockManager(
            [
                block.make_block_same_class(
                    values, placement=slice(0, len(values)), ndim=1
                )
            ],
            self.axes[1],
        )

    def delete(self, item):
        """
        Delete selected item (items if non-unique) in-place.
        """
        indexer = self.items.get_loc(item)

        is_deleted = np.zeros(self.shape[0], dtype=np.bool_)
        is_deleted[indexer] = True
        ref_loc_offset = -is_deleted.cumsum()

        is_blk_deleted = [False] * len(self.blocks)

        if isinstance(indexer, int):
            affected_start = indexer
        else:
            affected_start = is_deleted.nonzero()[0][0]

        for blkno, _ in _fast_count_smallints(self._blknos[affected_start:]):
            blk = self.blocks[blkno]
            bml = blk.mgr_locs
            blk_del = is_deleted[bml.indexer].nonzero()[0]

            if len(blk_del) == len(bml):
                is_blk_deleted[blkno] = True
                continue
            elif len(blk_del) != 0:
                blk.delete(blk_del)
                bml = blk.mgr_locs

            blk.mgr_locs = bml.add(ref_loc_offset[bml.indexer])

        # FIXME: use Index.delete as soon as it uses fastpath=True
        self.axes[0] = self.items[~is_deleted]
        self.blocks = tuple(
            b for blkno, b in enumerate(self.blocks) if not is_blk_deleted[blkno]
        )
        self._shape = None
        self._rebuild_blknos_and_blklocs()

    def set(self, item, value):
        """
        Set new item in-place. Does not consolidate. Adds new Block if not
        contained in the current set of items
        """
        # FIXME: refactor, clearly separate broadcasting & zip-like assignment
        #        can prob also fix the various if tests for sparse/categorical

        value_is_extension_type = is_extension_array_dtype(value)

        # categorical/sparse/datetimetz
        if value_is_extension_type:

            def value_getitem(placement):
                return value

        else:
            if value.ndim == self.ndim - 1:
                value = _safe_reshape(value, (1,) + value.shape)

                def value_getitem(placement):
                    return value

            else:

                def value_getitem(placement):
                    return value[placement.indexer]

            if value.shape[1:] != self.shape[1:]:
                raise AssertionError(
                    "Shape of new values must be compatible with manager shape"
                )

        try:
            loc = self.items.get_loc(item)
        except KeyError:
            # This item wasn't present, just insert at end
            self.insert(len(self.items), item, value)
            return

        if isinstance(loc, int):
            loc = [loc]

        blknos = self._blknos[loc]
        blklocs = self._blklocs[loc].copy()

        unfit_mgr_locs = []
        unfit_val_locs = []
        removed_blknos = []
        for blkno, val_locs in libinternals.get_blkno_placements(blknos, group=True):
            blk = self.blocks[blkno]
            blk_locs = blklocs[val_locs.indexer]
            if blk.should_store(value):
                blk.set(blk_locs, value_getitem(val_locs))
            else:
                unfit_mgr_locs.append(blk.mgr_locs.as_array[blk_locs])
                unfit_val_locs.append(val_locs)

                # If all block items are unfit, schedule the block for removal.
                if len(val_locs) == len(blk.mgr_locs):
                    removed_blknos.append(blkno)
                else:
                    self._blklocs[blk.mgr_locs.indexer] = -1
                    blk.delete(blk_locs)
                    self._blklocs[blk.mgr_locs.indexer] = np.arange(len(blk))

        if len(removed_blknos):
            # Remove blocks & update blknos accordingly
            is_deleted = np.zeros(self.nblocks, dtype=np.bool_)
            is_deleted[removed_blknos] = True

            new_blknos = np.empty(self.nblocks, dtype=np.int64)
            new_blknos.fill(-1)
            new_blknos[~is_deleted] = np.arange(self.nblocks - len(removed_blknos))
            self._blknos = algos.take_1d(
                new_blknos, self._blknos, axis=0, allow_fill=False
            )
            self.blocks = tuple(
                blk for i, blk in enumerate(self.blocks) if i not in set(removed_blknos)
            )

        if unfit_val_locs:
            unfit_mgr_locs = np.concatenate(unfit_mgr_locs)
            unfit_count = len(unfit_mgr_locs)

            new_blocks = []
            if value_is_extension_type:
                # This code (ab-)uses the fact that sparse blocks contain only
                # one item.
                new_blocks.extend(
                    make_block(
                        values=value.copy(),
                        ndim=self.ndim,
                        placement=slice(mgr_loc, mgr_loc + 1),
                    )
                    for mgr_loc in unfit_mgr_locs
                )

                self._blknos[unfit_mgr_locs] = np.arange(unfit_count) + len(self.blocks)
                self._blklocs[unfit_mgr_locs] = 0

            else:
                # unfit_val_locs contains BlockPlacement objects
                unfit_val_items = unfit_val_locs[0].append(unfit_val_locs[1:])

                new_blocks.append(
                    make_block(
                        values=value_getitem(unfit_val_items),
                        ndim=self.ndim,
                        placement=unfit_mgr_locs,
                    )
                )

                self._blknos[unfit_mgr_locs] = len(self.blocks)
                self._blklocs[unfit_mgr_locs] = np.arange(unfit_count)

            self.blocks += tuple(new_blocks)

            # Newly created block's dtype may already be present.
            self._known_consolidated = False

    def insert(self, loc: int, item, value, allow_duplicates: bool = False):
        """
        Insert item at selected position.

        Parameters
        ----------
        loc : int
        item : hashable
        value : array_like
        allow_duplicates: bool
            If False, trying to insert non-unique item will raise

        """
        if not allow_duplicates and item in self.items:
            # Should this be a different kind of error??
            raise ValueError("cannot insert {}, already exists".format(item))

        if not isinstance(loc, int):
            raise TypeError("loc must be int")

        # insert to the axis; this could possibly raise a TypeError
        new_axis = self.items.insert(loc, item)

        block = make_block(values=value, ndim=self.ndim, placement=slice(loc, loc + 1))

        for blkno, count in _fast_count_smallints(self._blknos[loc:]):
            blk = self.blocks[blkno]
            if count == len(blk.mgr_locs):
                blk.mgr_locs = blk.mgr_locs.add(1)
            else:
                new_mgr_locs = blk.mgr_locs.as_array.copy()
                new_mgr_locs[new_mgr_locs >= loc] += 1
                blk.mgr_locs = new_mgr_locs

        if loc == self._blklocs.shape[0]:
            # np.append is a lot faster, let's use it if we can.
            self._blklocs = np.append(self._blklocs, 0)
            self._blknos = np.append(self._blknos, len(self.blocks))
        else:
            self._blklocs = np.insert(self._blklocs, loc, 0)
            self._blknos = np.insert(self._blknos, loc, len(self.blocks))

        self.axes[0] = new_axis
        self.blocks += (block,)
        self._shape = None

        self._known_consolidated = False

        if len(self.blocks) > 100:
            self._consolidate_inplace()

    def reindex_axis(
        self, new_index, axis, method=None, limit=None, fill_value=None, copy=True
    ):
        """
        Conform block manager to new index.
        """
        new_index = ensure_index(new_index)
        new_index, indexer = self.axes[axis].reindex(
            new_index, method=method, limit=limit
        )

        return self.reindex_indexer(
            new_index, indexer, axis=axis, fill_value=fill_value, copy=copy
        )

    def reindex_indexer(
        self, new_axis, indexer, axis, fill_value=None, allow_dups=False, copy=True
    ):
        """
        Parameters
        ----------
        new_axis : Index
        indexer : ndarray of int64 or None
        axis : int
        fill_value : object
        allow_dups : bool

        pandas-indexer with -1's only.
        """
        if indexer is None:
            if new_axis is self.axes[axis] and not copy:
                return self

            result = self.copy(deep=copy)
            result.axes = list(self.axes)
            result.axes[axis] = new_axis
            return result

        self._consolidate_inplace()

        # some axes don't allow reindexing with dups
        if not allow_dups:
            self.axes[axis]._can_reindex(indexer)

        if axis >= self.ndim:
            raise IndexError("Requested axis not found in manager")

        if axis == 0:
            new_blocks = self._slice_take_blocks_ax0(indexer, fill_tuple=(fill_value,))
        else:
            new_blocks = [
                blk.take_nd(
                    indexer,
                    axis=axis,
                    fill_tuple=(
                        fill_value if fill_value is not None else blk.fill_value,
                    ),
                )
                for blk in self.blocks
            ]

        new_axes = list(self.axes)
        new_axes[axis] = new_axis
        return type(self)(new_blocks, new_axes)

    def _slice_take_blocks_ax0(self, slice_or_indexer, fill_tuple=None):
        """
        Slice/take blocks along axis=0.

        Overloaded for SingleBlock

        Returns
        -------
        new_blocks : list of Block
        """

        allow_fill = fill_tuple is not None

        sl_type, slobj, sllen = _preprocess_slice_or_indexer(
            slice_or_indexer, self.shape[0], allow_fill=allow_fill
        )

        if self._is_single_block:
            blk = self.blocks[0]

            if sl_type in ("slice", "mask"):
                return [blk.getitem_block(slobj, new_mgr_locs=slice(0, sllen))]
            elif not allow_fill or self.ndim == 1:
                if allow_fill and fill_tuple[0] is None:
                    _, fill_value = maybe_promote(blk.dtype)
                    fill_tuple = (fill_value,)

                return [
                    blk.take_nd(
                        slobj,
                        axis=0,
                        new_mgr_locs=slice(0, sllen),
                        fill_tuple=fill_tuple,
                    )
                ]

        if sl_type in ("slice", "mask"):
            blknos = self._blknos[slobj]
            blklocs = self._blklocs[slobj]
        else:
            blknos = algos.take_1d(
                self._blknos, slobj, fill_value=-1, allow_fill=allow_fill
            )
            blklocs = algos.take_1d(
                self._blklocs, slobj, fill_value=-1, allow_fill=allow_fill
            )

        # When filling blknos, make sure blknos is updated before appending to
        # blocks list, that way new blkno is exactly len(blocks).
        #
        # FIXME: mgr_groupby_blknos must return mgr_locs in ascending order,
        # pytables serialization will break otherwise.
        blocks = []
        for blkno, mgr_locs in libinternals.get_blkno_placements(blknos, group=True):
            if blkno == -1:
                # If we've got here, fill_tuple was not None.
                fill_value = fill_tuple[0]

                blocks.append(
                    self._make_na_block(placement=mgr_locs, fill_value=fill_value)
                )
            else:
                blk = self.blocks[blkno]

                # Otherwise, slicing along items axis is necessary.
                if not blk._can_consolidate:
                    # A non-consolidatable block, it's easy, because there's
                    # only one item and each mgr loc is a copy of that single
                    # item.
                    for mgr_loc in mgr_locs:
                        newblk = blk.copy(deep=True)
                        newblk.mgr_locs = slice(mgr_loc, mgr_loc + 1)
                        blocks.append(newblk)

                else:
                    blocks.append(
                        blk.take_nd(
                            blklocs[mgr_locs.indexer],
                            axis=0,
                            new_mgr_locs=mgr_locs,
                            fill_tuple=None,
                        )
                    )

        return blocks

    def _make_na_block(self, placement, fill_value=None):
        # TODO: infer dtypes other than float64 from fill_value

        if fill_value is None:
            fill_value = np.nan
        block_shape = list(self.shape)
        block_shape[0] = len(placement)

        dtype, fill_value = infer_dtype_from_scalar(fill_value)
        block_values = np.empty(block_shape, dtype=dtype)
        block_values.fill(fill_value)
        return make_block(block_values, placement=placement)

    def take(self, indexer, axis=1, verify=True, convert=True):
        """
        Take items along any axis.
        """
        self._consolidate_inplace()
        indexer = (
            np.arange(indexer.start, indexer.stop, indexer.step, dtype="int64")
            if isinstance(indexer, slice)
            else np.asanyarray(indexer, dtype="int64")
        )

        n = self.shape[axis]
        if convert:
            indexer = maybe_convert_indices(indexer, n)

        if verify:
            if ((indexer == -1) | (indexer >= n)).any():
                raise Exception("Indices must be nonzero and less than the axis length")

        new_labels = self.axes[axis].take(indexer)
        return self.reindex_indexer(
            new_axis=new_labels, indexer=indexer, axis=axis, allow_dups=True
        )

    def equals(self, other):
        self_axes, other_axes = self.axes, other.axes
        if len(self_axes) != len(other_axes):
            return False
        if not all(ax1.equals(ax2) for ax1, ax2 in zip(self_axes, other_axes)):
            return False
        self._consolidate_inplace()
        other._consolidate_inplace()
        if len(self.blocks) != len(other.blocks):
            return False

        # canonicalize block order, using a tuple combining the mgr_locs
        # then type name because there might be unconsolidated
        # blocks (say, Categorical) which can only be distinguished by
        # the iteration order
        def canonicalize(block):
            return (block.mgr_locs.as_array.tolist(), block.dtype.name)

        self_blocks = sorted(self.blocks, key=canonicalize)
        other_blocks = sorted(other.blocks, key=canonicalize)
        return all(
            block.equals(oblock) for block, oblock in zip(self_blocks, other_blocks)
        )

    def unstack(self, unstacker_func, fill_value):
        """Return a blockmanager with all blocks unstacked.

        Parameters
        ----------
        unstacker_func : callable
            A (partially-applied) ``pd.core.reshape._Unstacker`` class.
        fill_value : Any
            fill_value for newly introduced missing values.

        Returns
        -------
        unstacked : BlockManager
        """
        n_rows = self.shape[-1]
        dummy = unstacker_func(np.empty((0, 0)), value_columns=self.items)
        new_columns = dummy.get_new_columns()
        new_index = dummy.get_new_index()
        new_blocks = []
        columns_mask = []

        for blk in self.blocks:
            blocks, mask = blk._unstack(
                partial(unstacker_func, value_columns=self.items[blk.mgr_locs.indexer]),
                new_columns,
                n_rows,
                fill_value,
            )

            new_blocks.extend(blocks)
            columns_mask.extend(mask)

        new_columns = new_columns[columns_mask]

        bm = BlockManager(new_blocks, [new_columns, new_index])
        return bm


class SingleBlockManager(BlockManager):
    """ manage a single block with """

    ndim = 1
    _is_consolidated = True
    _known_consolidated = True
    __slots__ = ()

    def __init__(
        self,
        block: Block,
        axis: Union[Index, List[Index]],
        do_integrity_check: bool = False,
        fastpath: bool = False,
    ):
        if isinstance(axis, list):
            if len(axis) != 1:
                raise ValueError(
                    "cannot create SingleBlockManager with more than 1 axis"
                )
            axis = axis[0]

        # passed from constructor, single block, single axis
        if fastpath:
            self.axes = [axis]
            if isinstance(block, list):

                # empty block
                if len(block) == 0:
                    block = [np.array([])]
                elif len(block) != 1:
                    raise ValueError(
                        "Cannot create SingleBlockManager with more than 1 block"
                    )
                block = block[0]
        else:
            self.axes = [ensure_index(axis)]

            # create the block here
            if isinstance(block, list):

                # provide consolidation to the interleaved_dtype
                if len(block) > 1:
                    dtype = _interleaved_dtype(block)
                    block = [b.astype(dtype) for b in block]
                    block = _consolidate(block)

                if len(block) != 1:
                    raise ValueError(
                        "Cannot create SingleBlockManager with more than 1 block"
                    )
                block = block[0]

        if not isinstance(block, Block):
            block = make_block(block, placement=slice(0, len(axis)), ndim=1)

        self.blocks = tuple([block])

    def _post_setstate(self):
        pass

    @property
    def _block(self):
        return self.blocks[0]

    @property
    def _values(self):
        return self._block.values

    @property
    def _blknos(self):
        """ compat with BlockManager """
        return None

    @property
    def _blklocs(self):
        """ compat with BlockManager """
        return None

    def get_slice(self, slobj, axis=0):
        if axis >= self.ndim:
            raise IndexError("Requested axis not found in manager")

        return type(self)(self._block._slice(slobj), self.index[slobj], fastpath=True)

    @property
    def index(self):
        return self.axes[0]

    @property
    def dtype(self):
        return self._block.dtype

    @property
    def array_dtype(self):
        return self._block.array_dtype

    def get_dtype_counts(self):
        return {self.dtype.name: 1}

    def get_dtypes(self):
        return np.array([self._block.dtype])

    def external_values(self):
        return self._block.external_values()

    def internal_values(self):
        return self._block.internal_values()

    def get_values(self):
        """ return a dense type view """
        return np.array(self._block.to_dense(), copy=False)

    @property
    def _can_hold_na(self):
        return self._block._can_hold_na

    def is_consolidated(self):
        return True

    def _consolidate_check(self):
        pass

    def _consolidate_inplace(self):
        pass

    def delete(self, item):
        """
        Delete single item from SingleBlockManager.

        Ensures that self.blocks doesn't become empty.
        """
        loc = self.items.get_loc(item)
        self._block.delete(loc)
        self.axes[0] = self.axes[0].delete(loc)

    def fast_xs(self, loc):
        """
        fast path for getting a cross-section
        return a view of the data
        """
        return self._block.values[loc]

    def concat(self, to_concat, new_axis):
        """
        Concatenate a list of SingleBlockManagers into a single
        SingleBlockManager.

        Used for pd.concat of Series objects with axis=0.

        Parameters
        ----------
        to_concat : list of SingleBlockManagers
        new_axis : Index of the result

        Returns
        -------
        SingleBlockManager

        """
        non_empties = [x for x in to_concat if len(x) > 0]

        # check if all series are of the same block type:
        if len(non_empties) > 0:
            blocks = [obj.blocks[0] for obj in non_empties]
            if len({b.dtype for b in blocks}) == 1:
                new_block = blocks[0].concat_same_type(blocks)
            else:
                values = [x.values for x in blocks]
                values = concat_compat(values)
                new_block = make_block(values, placement=slice(0, len(values), 1))
        else:
            values = [x._block.values for x in to_concat]
            values = concat_compat(values)
            new_block = make_block(values, placement=slice(0, len(values), 1))

        mgr = SingleBlockManager(new_block, new_axis)
        return mgr


# --------------------------------------------------------------------
# Constructor Helpers


def create_block_manager_from_blocks(blocks, axes):
    try:
        if len(blocks) == 1 and not isinstance(blocks[0], Block):
            # if blocks[0] is of length 0, return empty blocks
            if not len(blocks[0]):
                blocks = []
            else:
                # It's OK if a single block is passed as values, its placement
                # is basically "all items", but if there're many, don't bother
                # converting, it's an error anyway.
                blocks = [
                    make_block(values=blocks[0], placement=slice(0, len(axes[0])))
                ]

        mgr = BlockManager(blocks, axes)
        mgr._consolidate_inplace()
        return mgr

    except ValueError as e:
        blocks = [getattr(b, "values", b) for b in blocks]
        tot_items = sum(b.shape[0] for b in blocks)
        construction_error(tot_items, blocks[0].shape[1:], axes, e)


def create_block_manager_from_arrays(arrays, names, axes):

    try:
        blocks = form_blocks(arrays, names, axes)
        mgr = BlockManager(blocks, axes)
        mgr._consolidate_inplace()
        return mgr
    except ValueError as e:
        construction_error(len(arrays), arrays[0].shape, axes, e)


def construction_error(tot_items, block_shape, axes, e=None):
    """ raise a helpful message about our construction """
    passed = tuple(map(int, [tot_items] + list(block_shape)))
    # Correcting the user facing error message during dataframe construction
    if len(passed) <= 2:
        passed = passed[::-1]

    implied = tuple(len(ax) for ax in axes)
    # Correcting the user facing error message during dataframe construction
    if len(implied) <= 2:
        implied = implied[::-1]

    if passed == implied and e is not None:
        raise e
    if block_shape[0] == 0:
        raise ValueError("Empty data passed with indices specified.")
    raise ValueError(
        "Shape of passed values is {0}, indices imply {1}".format(passed, implied)
    )


# -----------------------------------------------------------------------


def form_blocks(arrays, names, axes):
    # put "leftover" items in float bucket, where else?
    # generalize?
    items_dict = defaultdict(list)
    extra_locs = []

    names_idx = ensure_index(names)
    if names_idx.equals(axes[0]):
        names_indexer = np.arange(len(names_idx))
    else:
        assert names_idx.intersection(axes[0]).is_unique
        names_indexer = names_idx.get_indexer_for(axes[0])

    for i, name_idx in enumerate(names_indexer):
        if name_idx == -1:
            extra_locs.append(i)
            continue

        k = names[name_idx]
        v = arrays[name_idx]

        block_type = get_block_type(v)
        items_dict[block_type.__name__].append((i, k, v))

    blocks = []
    if len(items_dict["FloatBlock"]):
        float_blocks = _multi_blockify(items_dict["FloatBlock"])
        blocks.extend(float_blocks)

    if len(items_dict["ComplexBlock"]):
        complex_blocks = _multi_blockify(items_dict["ComplexBlock"])
        blocks.extend(complex_blocks)

    if len(items_dict["TimeDeltaBlock"]):
        timedelta_blocks = _multi_blockify(items_dict["TimeDeltaBlock"])
        blocks.extend(timedelta_blocks)

    if len(items_dict["IntBlock"]):
        int_blocks = _multi_blockify(items_dict["IntBlock"])
        blocks.extend(int_blocks)

    if len(items_dict["DatetimeBlock"]):
        datetime_blocks = _simple_blockify(items_dict["DatetimeBlock"], _NS_DTYPE)
        blocks.extend(datetime_blocks)

    if len(items_dict["DatetimeTZBlock"]):
        dttz_blocks = [
            make_block(array, klass=DatetimeTZBlock, placement=[i])
            for i, _, array in items_dict["DatetimeTZBlock"]
        ]
        blocks.extend(dttz_blocks)

    if len(items_dict["BoolBlock"]):
        bool_blocks = _simple_blockify(items_dict["BoolBlock"], np.bool_)
        blocks.extend(bool_blocks)

    if len(items_dict["ObjectBlock"]) > 0:
        object_blocks = _simple_blockify(items_dict["ObjectBlock"], np.object_)
        blocks.extend(object_blocks)

    if len(items_dict["CategoricalBlock"]) > 0:
        cat_blocks = [
            make_block(array, klass=CategoricalBlock, placement=[i])
            for i, _, array in items_dict["CategoricalBlock"]
        ]
        blocks.extend(cat_blocks)

    if len(items_dict["ExtensionBlock"]):

        external_blocks = [
            make_block(array, klass=ExtensionBlock, placement=[i])
            for i, _, array in items_dict["ExtensionBlock"]
        ]

        blocks.extend(external_blocks)

    if len(items_dict["ObjectValuesExtensionBlock"]):
        external_blocks = [
            make_block(array, klass=ObjectValuesExtensionBlock, placement=[i])
            for i, _, array in items_dict["ObjectValuesExtensionBlock"]
        ]

        blocks.extend(external_blocks)

    if len(extra_locs):
        shape = (len(extra_locs),) + tuple(len(x) for x in axes[1:])

        # empty items -> dtype object
        block_values = np.empty(shape, dtype=object)
        block_values.fill(np.nan)

        na_block = make_block(block_values, placement=extra_locs)
        blocks.append(na_block)

    return blocks


def _simple_blockify(tuples, dtype):
    """ return a single array of a block that has a single dtype; if dtype is
    not None, coerce to this dtype
    """
    values, placement = _stack_arrays(tuples, dtype)

    # TODO: CHECK DTYPE?
    if dtype is not None and values.dtype != dtype:  # pragma: no cover
        values = values.astype(dtype)

    block = make_block(values, placement=placement)
    return [block]


def _multi_blockify(tuples, dtype=None):
    """ return an array of blocks that potentially have different dtypes """

    # group by dtype
    grouper = itertools.groupby(tuples, lambda x: x[2].dtype)

    new_blocks = []
    for dtype, tup_block in grouper:

        values, placement = _stack_arrays(list(tup_block), dtype)

        block = make_block(values, placement=placement)
        new_blocks.append(block)

    return new_blocks


def _stack_arrays(tuples, dtype):

    # fml
    def _asarray_compat(x):
        if isinstance(x, ABCSeries):
            return x._values
        else:
            return np.asarray(x)

    def _shape_compat(x):
        if isinstance(x, ABCSeries):
            return (len(x),)
        else:
            return x.shape

    placement, names, arrays = zip(*tuples)

    first = arrays[0]
    shape = (len(arrays),) + _shape_compat(first)

    stacked = np.empty(shape, dtype=dtype)
    for i, arr in enumerate(arrays):
        stacked[i] = _asarray_compat(arr)

    return stacked, placement


def _interleaved_dtype(
    blocks: List[Block],
) -> Optional[Union[np.dtype, ExtensionDtype]]:
    """Find the common dtype for `blocks`.

    Parameters
    ----------
    blocks : List[Block]

    Returns
    -------
    dtype : Optional[Union[np.dtype, ExtensionDtype]]
        None is returned when `blocks` is empty.
    """
    if not len(blocks):
        return None

    return find_common_type([b.dtype for b in blocks])


def _consolidate(blocks):
    """
    Merge blocks having same dtype, exclude non-consolidating blocks
    """

    # sort by _can_consolidate, dtype
    gkey = lambda x: x._consolidate_key
    grouper = itertools.groupby(sorted(blocks, key=gkey), gkey)

    new_blocks = []
    for (_can_consolidate, dtype), group_blocks in grouper:
        merged_blocks = _merge_blocks(
            list(group_blocks), dtype=dtype, _can_consolidate=_can_consolidate
        )
        new_blocks = _extend_blocks(merged_blocks, new_blocks)
    return new_blocks


def _compare_or_regex_search(a, b, regex=False):
    """
    Compare two array_like inputs of the same shape or two scalar values

    Calls operator.eq or re.search, depending on regex argument. If regex is
    True, perform an element-wise regex matching.

    Parameters
    ----------
    a : array_like or scalar
    b : array_like or scalar
    regex : bool, default False

    Returns
    -------
    mask : array_like of bool
    """
    if not regex:
        op = lambda x: operator.eq(x, b)
    else:
        op = np.vectorize(
            lambda x: bool(re.search(b, x)) if isinstance(x, str) else False
        )

    is_a_array = isinstance(a, np.ndarray)
    is_b_array = isinstance(b, np.ndarray)

    if is_datetimelike_v_numeric(a, b) or is_numeric_v_string_like(a, b):
        # GH#29553 avoid deprecation warnings from numpy
        result = False
    else:
        result = op(a)

    if is_scalar(result) and (is_a_array or is_b_array):
        type_names = [type(a).__name__, type(b).__name__]

        if is_a_array:
            type_names[0] = "ndarray(dtype={dtype})".format(dtype=a.dtype)

        if is_b_array:
            type_names[1] = "ndarray(dtype={dtype})".format(dtype=b.dtype)

        raise TypeError(
            f"Cannot compare types {repr(type_names[0])} and {repr(type_names[1])}"
        )
    return result


def _transform_index(index, func, level=None):
    """
    Apply function to all values found in index.

    This includes transforming multiindex entries separately.
    Only apply function to one level of the MultiIndex if level is specified.

    """
    if isinstance(index, MultiIndex):
        if level is not None:
            items = [
                tuple(func(y) if i == level else y for i, y in enumerate(x))
                for x in index
            ]
        else:
            items = [tuple(func(y) for y in x) for x in index]
        return MultiIndex.from_tuples(items, names=index.names)
    else:
        items = [func(x) for x in index]
        return Index(items, name=index.name, tupleize_cols=False)


def _fast_count_smallints(arr):
    """Faster version of set(arr) for sequences of small numbers."""
    counts = np.bincount(arr.astype(np.int_))
    nz = counts.nonzero()[0]
    return np.c_[nz, counts[nz]]


def _preprocess_slice_or_indexer(slice_or_indexer, length, allow_fill):
    if isinstance(slice_or_indexer, slice):
        return (
            "slice",
            slice_or_indexer,
            libinternals.slice_len(slice_or_indexer, length),
        )
    elif (
        isinstance(slice_or_indexer, np.ndarray) and slice_or_indexer.dtype == np.bool_
    ):
        return "mask", slice_or_indexer, slice_or_indexer.sum()
    else:
        indexer = np.asanyarray(slice_or_indexer, dtype=np.int64)
        if not allow_fill:
            indexer = maybe_convert_indices(indexer, length)
        return "fancy", indexer, len(indexer)


def concatenate_block_managers(mgrs_indexers, axes, concat_axis, copy):
    """
    Concatenate block managers into one.

    Parameters
    ----------
    mgrs_indexers : list of (BlockManager, {axis: indexer,...}) tuples
    axes : list of Index
    concat_axis : int
    copy : bool

    """
    concat_plans = [
        get_mgr_concatenation_plan(mgr, indexers) for mgr, indexers in mgrs_indexers
    ]
    concat_plan = combine_concat_plans(concat_plans, concat_axis)
    blocks = []

    for placement, join_units in concat_plan:

        if len(join_units) == 1 and not join_units[0].indexers:
            b = join_units[0].block
            values = b.values
            if copy:
                values = values.copy()
            else:
                values = values.view()
            b = b.make_block_same_class(values, placement=placement)
        elif is_uniform_join_units(join_units):
            b = join_units[0].block.concat_same_type(
                [ju.block for ju in join_units], placement=placement
            )
        else:
            b = make_block(
                concatenate_join_units(join_units, concat_axis, copy=copy),
                placement=placement,
            )
        blocks.append(b)

    return BlockManager(blocks, axes)<|MERGE_RESOLUTION|>--- conflicted
+++ resolved
@@ -340,7 +340,6 @@
                 "tot_items: {1}".format(len(self.items), tot_items)
             )
 
-<<<<<<< HEAD
     def reduce(self, func, *args, **kwargs):
         # If 2D, we assume that we're operating column-wise
         if self.ndim == 1:
@@ -372,18 +371,7 @@
 
         return res
 
-    def apply(
-        self,
-        f,
-        axes=None,
-        filter=None,
-        do_integrity_check=False,
-        consolidate=True,
-        **kwargs,
-    ):
-=======
     def apply(self, f: str, filter=None, **kwargs):
->>>>>>> facd756f
         """
         Iterate over the blocks, collect and create a new BlockManager.
 
