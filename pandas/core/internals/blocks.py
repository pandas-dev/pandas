--- conflicted
+++ resolved
@@ -27,18 +27,8 @@
     soft_convert_objects,
 )
 from pandas.core.dtypes.common import (
-<<<<<<< HEAD
-    _NS_DTYPE,
-    _TD_DTYPE,
-=======
-    DT64NS_DTYPE,
-    TD64NS_DTYPE,
->>>>>>> 06f4c902
-    is_bool_dtype,
-    is_categorical,
     is_categorical_dtype,
     is_datetime64_dtype,
-    is_datetime64tz_dtype,
     is_dtype_equal,
     is_extension_array_dtype,
     is_float_dtype,
@@ -312,14 +302,7 @@
     def dtype(self):
         return self.values.dtype
 
-<<<<<<< HEAD
-    def merge(self, other):
-        return _merge_blocks([self, other])
-
-    def concat_same_type(self, to_concat, placement=None):
-=======
     def concat_same_type(self, to_concat):
->>>>>>> 06f4c902
         """
         Concatenate list of single blocks of the same type.
         """
@@ -646,10 +629,6 @@
             return issubclass(tipo.type, dtype)
         return isinstance(element, dtype)
 
-<<<<<<< HEAD
-    def to_native_types(self, slicer=None, na_rep="nan", quoting=None, **kwargs):
-        """ convert to our native types format, slicing if desired """
-=======
     def should_store(self, value: ArrayLike) -> bool:
         """
         Should we set self.values[indexer] = value inplace or do we need to cast?
@@ -666,7 +645,6 @@
 
     def to_native_types(self, na_rep="nan", quoting=None, **kwargs):
         """ convert to our native types format """
->>>>>>> 06f4c902
         values = self.values
 
         mask = isna(values)
@@ -923,11 +901,7 @@
 
         Parameters
         ----------
-<<<<<<< HEAD
-        mask : the condition to respect
-=======
         mask : np.ndarray[bool], SparseArray[bool], or BooleanArray
->>>>>>> 06f4c902
         new : a ndarray/object
         inplace : bool, default False
             Perform inplace modification.
@@ -1321,11 +1295,7 @@
         Parameters
         ----------
         other : a ndarray/object
-<<<<<<< HEAD
-        cond  : the condition to respect
-=======
         cond : np.ndarray[bool], SparseArray[bool], or BooleanArray
->>>>>>> 06f4c902
         errors : str, {'raise', 'ignore'}, default 'raise'
             - ``raise`` : allow exceptions to be raised
             - ``ignore`` : suppress exceptions. On error return original object
@@ -1655,41 +1625,6 @@
         new_values[mask] = new
         return [self.make_block(values=new_values)]
 
-<<<<<<< HEAD
-    def _get_unstack_items(self, unstacker, new_columns):
-        """
-        Get the placement, values, and mask for a Block unstack.
-
-        This is shared between ObjectBlock and ExtensionBlock. They
-        differ in that ObjectBlock passes the values, while ExtensionBlock
-        passes the dummy ndarray of positions to be used by a take
-        later.
-
-        Parameters
-        ----------
-        unstacker : pandas.core.reshape.reshape._Unstacker
-        new_columns : Index
-            All columns of the unstacked BlockManager.
-
-        Returns
-        -------
-        new_placement : ndarray[int]
-            The placement of the new columns in `new_columns`.
-        new_values : Union[ndarray, ExtensionArray]
-            The first return value from _Unstacker.get_new_values.
-        mask : ndarray[bool]
-            The second return value from _Unstacker.get_new_values.
-        """
-        # shared with ExtensionBlock
-        new_items = unstacker.get_new_columns()
-        new_placement = new_columns.get_indexer(new_items)
-        new_values, mask = unstacker.get_new_values()
-
-        mask = mask.any(0)
-        return new_placement, new_values, mask
-
-=======
->>>>>>> 06f4c902
     def _maybe_coerce_values(self, values):
         """
         Unbox to an extension array.
@@ -1769,11 +1704,7 @@
     def array_values(self) -> ExtensionArray:
         return self.values
 
-<<<<<<< HEAD
-    def to_native_types(self, slicer=None, na_rep="nan", quoting=None, **kwargs):
-=======
     def to_native_types(self, na_rep="nan", quoting=None, **kwargs):
->>>>>>> 06f4c902
         """override to use ExtensionArray astype for the conversion"""
         values = self.values
         mask = isna(values)
@@ -1922,11 +1853,7 @@
 
         return [self.make_block_same_class(result, placement=self.mgr_locs)]
 
-<<<<<<< HEAD
-    def _unstack(self, unstacker_func, new_columns, n_rows, fill_value):
-=======
     def _unstack(self, unstacker, new_columns, fill_value, value_columns):
->>>>>>> 06f4c902
         # ExtensionArray-safe unstack.
         # We override ObjectBlock._unstack, which unstacks directly on the
         # values of the array. For EA-backed blocks, this would require
@@ -2028,14 +1955,6 @@
         )
         return formatter.get_result_as_array()
 
-<<<<<<< HEAD
-    def should_store(self, value: ArrayLike) -> bool:
-        # when inserting a column should not coerce integers to floats
-        # unnecessarily
-        return issubclass(value.dtype.type, np.floating) and value.dtype == self.dtype
-
-=======
->>>>>>> 06f4c902
 
 class ComplexBlock(FloatOrComplexBlock):
     __slots__ = ()
@@ -2068,12 +1987,6 @@
             )
         return is_integer(element)
 
-<<<<<<< HEAD
-    def should_store(self, value: ArrayLike) -> bool:
-        return is_integer_dtype(value) and value.dtype == self.dtype
-
-=======
->>>>>>> 06f4c902
 
 class DatetimeLikeBlockMixin:
     """Mixin class for DatetimeBlock, DatetimeTZBlock, and TimedeltaBlock."""
@@ -2204,14 +2117,11 @@
         """ convert to our native types format """
         dta = self.array_values()
 
-<<<<<<< HEAD
-=======
         result = dta._format_native_types(
             na_rep=na_rep, date_format=date_format, **kwargs
         )
         return np.atleast_2d(result)
 
->>>>>>> 06f4c902
     def set(self, locs, values):
         """
         See Block.set.__doc__
@@ -2232,12 +2142,8 @@
     _can_hold_element = DatetimeBlock._can_hold_element
     to_native_types = DatetimeBlock.to_native_types
     fill_value = np.datetime64("NaT", "ns")
-<<<<<<< HEAD
-    should_store = DatetimeBlock.should_store
-=======
     should_store = Block.should_store
     array_values = ExtensionBlock.array_values
->>>>>>> 06f4c902
 
     @property
     def _holder(self):
@@ -2302,19 +2208,10 @@
         # the analogous NumPy-backed column would be a 2-D ndarray.
         return np.asarray(values).reshape(self.shape)
 
-<<<<<<< HEAD
-        if self.ndim == 2:
-            # Ensure that our shape is correct for DataFrame.
-            # ExtensionArrays are always 1-D, even in a DataFrame when
-            # the analogous NumPy-backed column would be a 2-D ndarray.
-            values = values.reshape(1, -1)
-        return values
-=======
     def external_values(self):
         # NB: this is different from np.asarray(self.values), since that
         #  return an object-dtype ndarray of Timestamps.
         return np.asarray(self.values.astype("datetime64[ns]", copy=False))
->>>>>>> 06f4c902
 
     def _slice(self, slicer):
         """ return a slice of my values """
@@ -2458,41 +2355,10 @@
             )
         return super().fillna(value, **kwargs)
 
-<<<<<<< HEAD
-    def to_native_types(self, slicer=None, na_rep=None, quoting=None, **kwargs):
-        """ convert to our native types format, slicing if desired """
-        values = self.values
-        if slicer is not None:
-            values = values[:, slicer]
-        mask = isna(values)
-
-        rvalues = np.empty(values.shape, dtype=object)
-        if na_rep is None:
-            na_rep = "NaT"
-        rvalues[mask] = na_rep
-        imask = (~mask).ravel()
-
-        # FIXME:
-        # should use the formats.format.Timedelta64Formatter here
-        # to figure what format to pass to the Timedelta
-        # e.g. to not show the decimals say
-        rvalues.flat[imask] = np.array(
-            [Timedelta(val)._repr_base(format="all") for val in values.ravel()[imask]],
-            dtype=object,
-        )
-        return rvalues
-
-    def external_values(self):
-        return np.asarray(self.values.astype("timedelta64[ns]", copy=False))
-
-    def array_values(self) -> ExtensionArray:
-        return TimedeltaArray._simple_new(self.values)
-=======
     def to_native_types(self, na_rep="NaT", **kwargs):
         """ convert to our native types format """
         tda = self.array_values()
         return tda._format_native_types(na_rep, **kwargs)
->>>>>>> 06f4c902
 
 
 class BoolBlock(NumericBlock):
@@ -2506,14 +2372,6 @@
             return issubclass(tipo.type, np.bool_)
         return isinstance(element, (bool, np.bool_))
 
-<<<<<<< HEAD
-    def should_store(self, value: ArrayLike) -> bool:
-        return issubclass(value.dtype.type, np.bool_) and not is_extension_array_dtype(
-            value
-        )
-
-=======
->>>>>>> 06f4c902
     def replace(
         self, to_replace, value, inplace=False, filter=None, regex=False, convert=True
     ):
@@ -2601,18 +2459,6 @@
     def _can_hold_element(self, element: Any) -> bool:
         return True
 
-<<<<<<< HEAD
-    def should_store(self, value: ArrayLike) -> bool:
-        return not (
-            issubclass(
-                value.dtype.type,
-                (np.integer, np.floating, np.complexfloating, np.datetime64, np.bool_),
-            )
-            or is_extension_array_dtype(value)
-        )
-
-=======
->>>>>>> 06f4c902
     def replace(
         self, to_replace, value, inplace=False, filter=None, regex=False, convert=True
     ):
@@ -2855,27 +2701,7 @@
     def _holder(self):
         return Categorical
 
-<<<<<<< HEAD
-    def should_store(self, arr: ArrayLike):
-        return isinstance(arr, self._holder) and is_dtype_equal(self.dtype, arr.dtype)
-
-    def to_native_types(self, slicer=None, na_rep="", quoting=None, **kwargs):
-        """ convert to our native types format, slicing if desired """
-        values = self.values
-        if slicer is not None:
-            # Categorical is always one dimension
-            values = values[slicer]
-        mask = isna(values)
-        values = np.array(values, dtype="object")
-        values[mask] = na_rep
-
-        # we are expected to return a 2-d ndarray
-        return values.reshape(1, len(values))
-
-    def concat_same_type(self, to_concat, placement=None):
-=======
     def concat_same_type(self, to_concat):
->>>>>>> 06f4c902
         """
         Concatenate list of single blocks of the same type.
 
@@ -3116,8 +2942,6 @@
     dtype, _ = maybe_promote(n.dtype)
 
     v = v.astype(dtype)
-<<<<<<< HEAD
-=======
 
     return _putmask_preserve(v, n)
 
@@ -3129,7 +2953,6 @@
     if isinstance(mask, ExtensionArray):
         # We could have BooleanArray, Sparse[bool], ...
         mask = np.asarray(mask, dtype=np.bool_)
->>>>>>> 06f4c902
 
     assert isinstance(mask, np.ndarray), type(mask)
     assert mask.dtype == bool, mask.dtype
