--- conflicted
+++ resolved
@@ -1683,24 +1683,6 @@
         # check the ndarray values of the DatetimeIndex values
         return self.values._ndarray.base is not None
 
-<<<<<<< HEAD
-=======
-    def get_values(self, dtype: DtypeObj | None = None) -> np.ndarray:
-        """
-        return object dtype as boxed values, such as Timestamps/Timedelta
-        """
-        values = self.values
-        if dtype == _dtype_obj:
-            # DTA/TDA constructor and astype can handle 2D
-            values = values.astype(object)
-        # TODO(EA2D): reshape not needed with 2D EAs
-        return np.asarray(values).reshape(self.shape)
-
-    def iget(self, key):
-        # GH#31649 we need to wrap scalars in Timestamp/Timedelta
-        # TODO(EA2D): this can be removed if we ever have 2D EA
-        return self.values.reshape(self.shape)[key]
-
     def setitem(self, indexer, value):
         if not self._can_hold_element(value):
             # TODO: general case needs casting logic.
@@ -1714,7 +1696,6 @@
         values[indexer] = value
         return self
 
->>>>>>> 0727d2be
     def putmask(self, mask, new) -> list[Block]:
         mask = extract_bool_array(mask)
 
@@ -1738,19 +1719,6 @@
 
         nb = self.make_block_same_class(res_values)
         return [nb]
-
-    def setitem(self, indexer, value):
-        if not self._can_hold_element(value):
-            # TODO: general case needs casting logic.
-            return self.astype(object).setitem(indexer, value)
-
-        transpose = self.ndim == 2
-
-        values = self.values
-        if transpose:
-            values = values.T
-        values[indexer] = value
-        return self
 
     def diff(self, n: int, axis: int = 0) -> list[Block]:
         """
