from datetime import datetime, timedelta
import functools
import inspect
import re
from typing import Any, List
import warnings

import numpy as np

<<<<<<< HEAD
from pandas._libs import NaT, lib, tslib
from pandas._libs.index import convert_scalar
=======
from pandas._libs import NaT, Timestamp, lib, tslib, writers
>>>>>>> 8d3fec93
import pandas._libs.internals as libinternals
from pandas._libs.tslibs import Timedelta, conversion
from pandas._libs.tslibs.timezones import tz_compare
from pandas.util._validators import validate_bool_kwarg

from pandas.core.dtypes.cast import (
    astype_nansafe,
    find_common_type,
    infer_dtype_from,
    infer_dtype_from_scalar,
    maybe_downcast_numeric,
    maybe_downcast_to_dtype,
    maybe_infer_dtype_type,
    maybe_promote,
    maybe_upcast,
    soft_convert_objects,
)
from pandas.core.dtypes.common import (
    _NS_DTYPE,
    _TD_DTYPE,
    ensure_platform_int,
    is_bool_dtype,
    is_categorical,
    is_categorical_dtype,
    is_datetime64_dtype,
    is_datetime64tz_dtype,
    is_dtype_equal,
    is_extension_array_dtype,
    is_extension_type,
    is_float_dtype,
    is_integer,
    is_integer_dtype,
    is_interval_dtype,
    is_list_like,
    is_object_dtype,
    is_period_dtype,
    is_re,
    is_re_compilable,
    is_sparse,
    is_timedelta64_dtype,
    pandas_dtype,
)
from pandas.core.dtypes.concat import concat_categorical, concat_datetime
from pandas.core.dtypes.dtypes import CategoricalDtype, ExtensionDtype
from pandas.core.dtypes.generic import (
    ABCDataFrame,
    ABCExtensionArray,
    ABCPandasArray,
    ABCSeries,
)
from pandas.core.dtypes.missing import (
    _isna_compat,
    array_equivalent,
    is_valid_nat_for_dtype,
    isna,
)

import pandas.core.algorithms as algos
from pandas.core.arrays import Categorical, DatetimeArray, PandasDtype, TimedeltaArray
from pandas.core.base import PandasObject
import pandas.core.common as com
from pandas.core.construction import extract_array
from pandas.core.indexers import (
    check_setitem_lengths,
    is_empty_indexer,
    is_scalar_indexer,
)
import pandas.core.missing as missing
from pandas.core.nanops import nanpercentile

from pandas.io.formats.printing import pprint_thing


class Block(PandasObject):
    """
    Canonical n-dimensional unit of homogeneous dtype contained in a pandas
    data structure

    Index-ignorant; let the container take care of that
    """

    __slots__ = ["_mgr_locs", "values", "ndim"]
    is_numeric = False
    is_float = False
    is_integer = False
    is_complex = False
    is_datetime = False
    is_datetimetz = False
    is_timedelta = False
    is_bool = False
    is_object = False
    is_categorical = False
    is_extension = False
    _can_hold_na = False
    _can_consolidate = True
    _verify_integrity = True
    _validate_ndim = True
    _ftype = "dense"
    _concatenator = staticmethod(np.concatenate)

    def __init__(self, values, placement, ndim=None):
        self.ndim = self._check_ndim(values, ndim)
        self.mgr_locs = placement
        self.values = values

        if self._validate_ndim and self.ndim and len(self.mgr_locs) != len(self.values):
            raise ValueError(
                "Wrong number of items passed {val}, placement implies "
                "{mgr}".format(val=len(self.values), mgr=len(self.mgr_locs))
            )

    def _check_ndim(self, values, ndim):
        """
        ndim inference and validation.

        Infers ndim from 'values' if not provided to __init__.
        Validates that values.ndim and ndim are consistent if and only if
        the class variable '_validate_ndim' is True.

        Parameters
        ----------
        values : array-like
        ndim : int or None

        Returns
        -------
        ndim : int

        Raises
        ------
        ValueError : the number of dimensions do not match
        """
        if ndim is None:
            ndim = values.ndim

        if self._validate_ndim and values.ndim != ndim:
            msg = "Wrong number of dimensions. values.ndim != ndim [{} != {}]"
            raise ValueError(msg.format(values.ndim, ndim))

        return ndim

    @property
    def _holder(self):
        """The array-like that can hold the underlying values.

        None for 'Block', overridden by subclasses that don't
        use an ndarray.
        """
        return None

    @property
    def _consolidate_key(self):
        return (self._can_consolidate, self.dtype.name)

    @property
    def _is_single_block(self):
        return self.ndim == 1

    @property
    def is_view(self):
        """ return a boolean if I am possibly a view """
        return self.values.base is not None

    @property
    def is_datelike(self):
        """ return True if I am a non-datelike """
        return self.is_datetime or self.is_timedelta

    def is_categorical_astype(self, dtype):
        """
        validate that we have a astypeable to categorical,
        returns a boolean if we are a categorical
        """
        if dtype is Categorical or dtype is CategoricalDtype:
            # this is a pd.Categorical, but is not
            # a valid type for astypeing
            raise TypeError("invalid type {0} for astype".format(dtype))

        elif is_categorical_dtype(dtype):
            return True

        return False

    def external_values(self, dtype=None):
        """ return an outside world format, currently just the ndarray """
        return self.values

    def internal_values(self, dtype=None):
        """ return an internal format, currently just the ndarray
        this should be the pure internal API format
        """
        return self.values

    def get_values(self, dtype=None):
        """
        return an internal format, currently just the ndarray
        this is often overridden to handle to_dense like operations
        """
        if is_object_dtype(dtype):
            return self.values.astype(object)
        return self.values

    def get_block_values(self, dtype=None):
        """
        This is used in the JSON C code
        """
        return self.get_values(dtype=dtype)

    def to_dense(self):
        return self.values.view()

    @property
    def fill_value(self):
        return np.nan

    @property
    def mgr_locs(self):
        return self._mgr_locs

    @mgr_locs.setter
    def mgr_locs(self, new_mgr_locs):
        if not isinstance(new_mgr_locs, libinternals.BlockPlacement):
            new_mgr_locs = libinternals.BlockPlacement(new_mgr_locs)

        self._mgr_locs = new_mgr_locs

    @property
    def array_dtype(self):
        """ the dtype to return if I want to construct this block as an
        array
        """
        return self.dtype

    def make_block(self, values, placement=None):
        """
        Create a new block, with type inference propagate any values that are
        not specified
        """
        if placement is None:
            placement = self.mgr_locs

        return make_block(values, placement=placement, ndim=self.ndim)

    def make_block_same_class(self, values, placement=None, ndim=None, dtype=None):
        """ Wrap given values in a block of same type as self. """
        if dtype is not None:
            # issue 19431 fastparquet is passing this
            warnings.warn(
                "dtype argument is deprecated, will be removed in a future release.",
                FutureWarning,
            )
        if placement is None:
            placement = self.mgr_locs
        if ndim is None:
            ndim = self.ndim
        return make_block(
            values, placement=placement, ndim=ndim, klass=self.__class__, dtype=dtype
        )

    def __repr__(self):
        # don't want to print out all of the items here
        name = pprint_thing(self.__class__.__name__)
        if self._is_single_block:

            result = "{name}: {len} dtype: {dtype}".format(
                name=name, len=len(self), dtype=self.dtype
            )

        else:

            shape = " x ".join(pprint_thing(s) for s in self.shape)
            result = "{name}: {index}, {shape}, dtype: {dtype}".format(
                name=name,
                index=pprint_thing(self.mgr_locs.indexer),
                shape=shape,
                dtype=self.dtype,
            )

        return result

    def __len__(self):
        return len(self.values)

    def __getstate__(self):
        return self.mgr_locs.indexer, self.values

    def __setstate__(self, state):
        self.mgr_locs = libinternals.BlockPlacement(state[0])
        self.values = state[1]
        self.ndim = self.values.ndim

    def _slice(self, slicer):
        """ return a slice of my values """
        return self.values[slicer]

    def getitem_block(self, slicer, new_mgr_locs=None):
        """
        Perform __getitem__-like, return result as block.

        As of now, only supports slices that preserve dimensionality.
        """
        if new_mgr_locs is None:
            if isinstance(slicer, tuple):
                axis0_slicer = slicer[0]
            else:
                axis0_slicer = slicer
            new_mgr_locs = self.mgr_locs[axis0_slicer]

        new_values = self._slice(slicer)

        if self._validate_ndim and new_values.ndim != self.ndim:
            raise ValueError("Only same dim slicing is allowed")

        return self.make_block_same_class(new_values, new_mgr_locs)

    @property
    def shape(self):
        return self.values.shape

    @property
    def dtype(self):
        return self.values.dtype

    @property
    def ftype(self):
        if getattr(self.values, "_pandas_ftype", False):
            dtype = self.dtype.subtype
        else:
            dtype = self.dtype
        return "{dtype}:{ftype}".format(dtype=dtype, ftype=self._ftype)

    def merge(self, other):
        return _merge_blocks([self, other])

    def concat_same_type(self, to_concat, placement=None):
        """
        Concatenate list of single blocks of the same type.
        """
        values = self._concatenator(
            [blk.values for blk in to_concat], axis=self.ndim - 1
        )
        return self.make_block_same_class(
            values, placement=placement or slice(0, len(values), 1)
        )

    def iget(self, i):
        return self.values[i]

    def set(self, locs, values):
        """
        Modify Block in-place with new item value

        Returns
        -------
        None
        """
        self.values[locs] = values

    def delete(self, loc):
        """
        Delete given loc(-s) from block in-place.
        """
        self.values = np.delete(self.values, loc, 0)
        self.mgr_locs = self.mgr_locs.delete(loc)

    def apply(self, func, **kwargs):
        """ apply the function to my values; return a block if we are not
        one
        """
        with np.errstate(all="ignore"):
            result = func(self.values, **kwargs)
        if not isinstance(result, Block):
            result = self.make_block(values=_block_shape(result, ndim=self.ndim))

        return result

    def fillna(self, value, limit=None, inplace=False, downcast=None):
        """ fillna on the block with the value. If we fail, then convert to
        ObjectBlock and try again
        """
        inplace = validate_bool_kwarg(inplace, "inplace")

        mask = isna(self.values)
        if limit is not None:
            if not is_integer(limit):
                raise ValueError("Limit must be an integer")
            if limit < 1:
                raise ValueError("Limit must be greater than 0")
            mask[mask.cumsum(self.ndim - 1) > limit] = False

        if not self._can_hold_na:
            if inplace:
                return self
            else:
                return self.copy()

        if self._can_hold_element(value):
            # equivalent: _try_coerce_args(value) would not raise
            blocks = self.putmask(mask, value, inplace=inplace)
            return self._maybe_downcast(blocks, downcast)

        # we can't process the value, but nothing to do
        if not mask.any():
            return self if inplace else self.copy()

        # operate column-by-column
        def f(mask, val, idx):
            block = self.coerce_to_target_dtype(value)

            # slice out our block
            if idx is not None:
                # i.e. self.ndim == 2
                block = block.getitem_block(slice(idx, idx + 1))
            return block.fillna(value, limit=limit, inplace=inplace, downcast=None)

        return self.split_and_operate(None, f, inplace)

    def split_and_operate(self, mask, f, inplace: bool):
        """
        split the block per-column, and apply the callable f
        per-column, return a new block for each. Handle
        masking which will not change a block unless needed.

        Parameters
        ----------
        mask : 2-d boolean mask
        f : callable accepting (1d-mask, 1d values, indexer)
        inplace : boolean

        Returns
        -------
        list of blocks
        """

        if mask is None:
            mask = np.broadcast_to(True, shape=self.shape)

        new_values = self.values

        def make_a_block(nv, ref_loc):
            if isinstance(nv, list):
                assert len(nv) == 1, nv
                assert isinstance(nv[0], Block)
                block = nv[0]
            else:
                # Put back the dimension that was taken from it and make
                # a block out of the result.
                nv = _block_shape(nv, ndim=self.ndim)
                block = self.make_block(values=nv, placement=ref_loc)
            return block

        # ndim == 1
        if self.ndim == 1:
            if mask.any():
                nv = f(mask, new_values, None)
            else:
                nv = new_values if inplace else new_values.copy()
            block = make_a_block(nv, self.mgr_locs)
            return [block]

        # ndim > 1
        new_blocks = []
        for i, ref_loc in enumerate(self.mgr_locs):
            m = mask[i]
            v = new_values[i]

            # need a new block
            if m.any():
                nv = f(m, v, i)
            else:
                nv = v if inplace else v.copy()

            block = make_a_block(nv, [ref_loc])
            new_blocks.append(block)

        return new_blocks

    def _maybe_downcast(self, blocks: List["Block"], downcast=None) -> List["Block"]:

        # no need to downcast our float
        # unless indicated
        if downcast is None and (
            self.is_float or self.is_timedelta or self.is_datetime
        ):
            return blocks

        return _extend_blocks([b.downcast(downcast) for b in blocks])

    def downcast(self, dtypes=None):
        """ try to downcast each item to the dict of dtypes if present """

        # turn it off completely
        if dtypes is False:
            return self

        values = self.values

        # single block handling
        if self._is_single_block:

            # try to cast all non-floats here
            if dtypes is None:
                dtypes = "infer"

            nv = maybe_downcast_to_dtype(values, dtypes)
            return self.make_block(nv)

        # ndim > 1
        if dtypes is None:
            return self

        if not (dtypes == "infer" or isinstance(dtypes, dict)):
            raise ValueError(
                "downcast must have a dictionary or 'infer' as its argument"
            )
        elif dtypes != "infer":
            raise AssertionError("dtypes as dict is not supported yet")

        # operate column-by-column
        # this is expensive as it splits the blocks items-by-item
        def f(mask, val, idx):
            val = maybe_downcast_to_dtype(val, dtype="infer")
            return val

        return self.split_and_operate(None, f, False)

    def astype(self, dtype, copy=False, errors="raise", **kwargs):
        return self._astype(dtype, copy=copy, errors=errors, **kwargs)

    def _astype(self, dtype, copy=False, errors="raise", **kwargs):
        """Coerce to the new type

        Parameters
        ----------
        dtype : str, dtype convertible
        copy : boolean, default False
            copy if indicated
        errors : str, {'raise', 'ignore'}, default 'ignore'
            - ``raise`` : allow exceptions to be raised
            - ``ignore`` : suppress exceptions. On error return original object

        Returns
        -------
        Block
        """
        errors_legal_values = ("raise", "ignore")

        if errors not in errors_legal_values:
            invalid_arg = (
                "Expected value of kwarg 'errors' to be one of {}. "
                "Supplied value is '{}'".format(list(errors_legal_values), errors)
            )
            raise ValueError(invalid_arg)

        if inspect.isclass(dtype) and issubclass(dtype, ExtensionDtype):
            msg = (
                "Expected an instance of {}, but got the class instead. "
                "Try instantiating 'dtype'.".format(dtype.__name__)
            )
            raise TypeError(msg)

        # may need to convert to categorical
        if self.is_categorical_astype(dtype):

            if is_categorical_dtype(self.values):
                # GH 10696/18593: update an existing categorical efficiently
                return self.make_block(self.values.astype(dtype, copy=copy))

            return self.make_block(Categorical(self.values, dtype=dtype))

        dtype = pandas_dtype(dtype)

        # astype processing
        if is_dtype_equal(self.dtype, dtype):
            if copy:
                return self.copy()
            return self

        # force the copy here
        if self.is_extension:
            # TODO: Should we try/except this astype?
            values = self.values.astype(dtype)
        else:
            if issubclass(dtype.type, str):

                # use native type formatting for datetime/tz/timedelta
                if self.is_datelike:
                    values = self.to_native_types()

                # astype formatting
                else:
                    values = self.get_values()

            else:
                values = self.get_values(dtype=dtype)

            # _astype_nansafe works fine with 1-d only
            vals1d = values.ravel()
            try:
                values = astype_nansafe(vals1d, dtype, copy=True)
            except (ValueError, TypeError):
                # e.g. astype_nansafe can fail on object-dtype of strings
                #  trying to convert to float
                if errors == "raise":
                    raise
                newb = self.copy() if copy else self
                return newb

        # TODO(extension)
        # should we make this attribute?
        if isinstance(values, np.ndarray):
            values = values.reshape(self.shape)

        newb = make_block(values, placement=self.mgr_locs, ndim=self.ndim)

        if newb.is_numeric and self.is_numeric:
            if newb.shape != self.shape:
                raise TypeError(
                    "cannot set astype for copy = [{copy}] for dtype "
                    "({dtype} [{shape}]) to different shape "
                    "({newb_dtype} [{newb_shape}])".format(
                        copy=copy,
                        dtype=self.dtype.name,
                        shape=self.shape,
                        newb_dtype=newb.dtype.name,
                        newb_shape=newb.shape,
                    )
                )
        return newb

    def convert(
        self,
        copy: bool = True,
        datetime: bool = True,
        numeric: bool = True,
        timedelta: bool = True,
        coerce: bool = False,
    ):
        """ attempt to coerce any object types to better types return a copy
        of the block (if copy = True) by definition we are not an ObjectBlock
        here!
        """

        return self.copy() if copy else self

    def _can_hold_element(self, element: Any) -> bool:
        """ require the same dtype as ourselves """
        dtype = self.values.dtype.type
        tipo = maybe_infer_dtype_type(element)
        if tipo is not None:
            return issubclass(tipo.type, dtype)
        return isinstance(element, dtype)

    def to_native_types(self, slicer=None, na_rep="nan", quoting=None, **kwargs):
        """ convert to our native types format, slicing if desired """
        values = self.get_values()

        if slicer is not None:
            values = values[:, slicer]
        mask = isna(values)

        if not self.is_object and not quoting:
            itemsize = writers.word_len(na_rep)
            values = values.astype("<U{size}".format(size=itemsize))
        else:
            values = np.array(values, dtype="object")

        values[mask] = na_rep
        return values

    # block actions #
    def copy(self, deep=True):
        """ copy constructor """
        values = self.values
        if deep:
            values = values.copy()
        return self.make_block_same_class(values, ndim=self.ndim)

    def replace(
        self, to_replace, value, inplace=False, filter=None, regex=False, convert=True
    ):
        """replace the to_replace value with value, possible to create new
        blocks here this is just a call to putmask. regex is not used here.
        It is used in ObjectBlocks.  It is here for API compatibility.
        """

        inplace = validate_bool_kwarg(inplace, "inplace")
        original_to_replace = to_replace

        # If we cannot replace with own dtype, convert to ObjectBlock and
        # retry
        if not self._can_hold_element(to_replace):
            if not isinstance(to_replace, list):
                if inplace:
                    return [self]
                return [self.copy()]

            to_replace = [x for x in to_replace if self._can_hold_element(x)]
            if not len(to_replace):
                # GH#28084 avoid costly checks since we can infer
                #  that there is nothing to replace in this block
                if inplace:
                    return [self]
                return [self.copy()]

            if len(to_replace) == 1:
                # _can_hold_element checks have reduced this back to the
                #  scalar case and we can avoid a costly object cast
                return self.replace(
                    to_replace[0],
                    value,
                    inplace=inplace,
                    filter=filter,
                    regex=regex,
                    convert=convert,
                )

            # GH 22083, TypeError or ValueError occurred within error handling
            # causes infinite loop. Cast and retry only if not objectblock.
            if is_object_dtype(self):
                raise AssertionError

            # try again with a compatible block
            block = self.astype(object)
            return block.replace(
                to_replace=to_replace,
                value=value,
                inplace=inplace,
                filter=filter,
                regex=regex,
                convert=convert,
            )

        values = self.values
        if lib.is_scalar(to_replace) and isinstance(values, np.ndarray):
            # The only non-DatetimeLike class that also has a non-trivial
            #  try_coerce_args is ObjectBlock, but that overrides replace,
            #  so does not get here.
            to_replace = convert_scalar(values, to_replace)

        mask = missing.mask_missing(values, to_replace)
        if filter is not None:
            filtered_out = ~self.mgr_locs.isin(filter)
            mask[filtered_out.nonzero()[0]] = False

        if not mask.any():
            if inplace:
                return [self]
            return [self.copy()]

        try:
            blocks = self.putmask(mask, value, inplace=inplace)
            # Note: it is _not_ the case that self._can_hold_element(value)
            #  is always true at this point.  In particular, that can fail
            #  for:
            #   "2u" with bool-dtype, float-dtype
            #   0.5 with int64-dtype
            #   np.nan with int64-dtype
        except (TypeError, ValueError):
            # GH 22083, TypeError or ValueError occurred within error handling
            # causes infinite loop. Cast and retry only if not objectblock.
            if is_object_dtype(self):
                raise

            assert not self._can_hold_element(value), value

            # try again with a compatible block
            block = self.astype(object)
            return block.replace(
                to_replace=original_to_replace,
                value=value,
                inplace=inplace,
                filter=filter,
                regex=regex,
                convert=convert,
            )
        if convert:
            blocks = [b.convert(numeric=False, copy=not inplace) for b in blocks]
        return blocks

    def _replace_single(self, *args, **kwargs):
        """ no-op on a non-ObjectBlock """
        return self if kwargs["inplace"] else self.copy()

    def setitem(self, indexer, value):
        """Set the value inplace, returning a a maybe different typed block.

        Parameters
        ----------
        indexer : tuple, list-like, array-like, slice
            The subset of self.values to set
        value : object
            The value being set

        Returns
        -------
        Block

        Notes
        -----
        `indexer` is a direct slice/positional indexer. `value` must
        be a compatible shape.
        """
        transpose = self.ndim == 2

        # coerce None values, if appropriate
        if value is None:
            if self.is_numeric:
                value = np.nan

        # coerce if block dtype can store value
        values = self.values
        if self._can_hold_element(value):
            # We only get here for non-Extension Blocks, so _try_coerce_args
            #  is only relevant for DatetimeBlock and TimedeltaBlock
            if lib.is_scalar(value):
                value = convert_scalar(values, value)

        else:
            # current dtype cannot store value, coerce to common dtype
            find_dtype = False

            if hasattr(value, "dtype"):
                dtype = value.dtype
                find_dtype = True

            elif lib.is_scalar(value) and not isna(value):
                dtype, _ = infer_dtype_from_scalar(value, pandas_dtype=True)
                find_dtype = True

            if find_dtype:
                dtype = find_common_type([values.dtype, dtype])
                if not is_dtype_equal(self.dtype, dtype):
                    b = self.astype(dtype)
                    return b.setitem(indexer, value)

        # value must be storeable at this moment
        arr_value = np.array(value)

        # cast the values to a type that can hold nan (if necessary)
        if not self._can_hold_element(value):
            dtype, _ = maybe_promote(arr_value.dtype)
            values = values.astype(dtype)

        if transpose:
            values = values.T

        # length checking
        check_setitem_lengths(indexer, value, values)

        if is_empty_indexer(indexer, arr_value):
            # GH#8669 empty indexers
            pass

        elif is_scalar_indexer(indexer, arr_value):
            # setting a single element for each dim and with a rhs that could
            #  be e.g. a list; see GH#6043
            values[indexer] = value

        # if we are an exact match (ex-broadcasting),
        # then use the resultant dtype
        elif (
            len(arr_value.shape)
            and arr_value.shape[0] == values.shape[0]
            and arr_value.size == values.size
        ):
            values[indexer] = value
            try:
                values = values.astype(arr_value.dtype)
            except ValueError:
                pass

        # set
        else:
            values[indexer] = value

        if transpose:
            values = values.T
        block = self.make_block(values)
        return block

    def putmask(self, mask, new, align=True, inplace=False, axis=0, transpose=False):
        """ putmask the data to the block; it is possible that we may create a
        new dtype of block

        return the resulting block(s)

        Parameters
        ----------
        mask  : the condition to respect
        new : a ndarray/object
        align : boolean, perform alignment on other/cond, default is True
        inplace : perform inplace modification, default is False
        axis : int
        transpose : boolean
            Set to True if self is stored with axes reversed

        Returns
        -------
        a list of new blocks, the result of the putmask
        """

        new_values = self.values if inplace else self.values.copy()

        new = getattr(new, "values", new)
        mask = getattr(mask, "values", mask)

        # if we are passed a scalar None, convert it here
        if not is_list_like(new) and isna(new) and not self.is_object:
            # FIXME: make sure we have compatible NA
            new = self.fill_value

        if self._can_hold_element(new):
            # We only get here for non-Extension Blocks, so _try_coerce_args
            #  is only relevant for DatetimeBlock and TimedeltaBlock
            if lib.is_scalar(new):
                new = convert_scalar(new_values, new)

            if transpose:
                new_values = new_values.T

            # If the default repeat behavior in np.putmask would go in the
            # wrong direction, then explicitly repeat and reshape new instead
            if getattr(new, "ndim", 0) >= 1:
                if self.ndim - 1 == new.ndim and axis == 1:
                    new = np.repeat(new, new_values.shape[-1]).reshape(self.shape)
                new = new.astype(new_values.dtype)

            # we require exact matches between the len of the
            # values we are setting (or is compat). np.putmask
            # doesn't check this and will simply truncate / pad
            # the output, but we want sane error messages
            #
            # TODO: this prob needs some better checking
            # for 2D cases
            if (
                is_list_like(new)
                and np.any(mask[mask])
                and getattr(new, "ndim", 1) == 1
            ):

                if not (
                    mask.shape[-1] == len(new)
                    or mask[mask].shape[-1] == len(new)
                    or len(new) == 1
                ):
                    raise ValueError("cannot assign mismatch length to masked array")

            np.putmask(new_values, mask, new)

        # maybe upcast me
        elif mask.any():
            if transpose:
                mask = mask.T
                if isinstance(new, np.ndarray):
                    new = new.T
                axis = new_values.ndim - axis - 1

            # Pseudo-broadcast
            if getattr(new, "ndim", 0) >= 1:
                if self.ndim - 1 == new.ndim:
                    new_shape = list(new.shape)
                    new_shape.insert(axis, 1)
                    new = new.reshape(tuple(new_shape))

            # operate column-by-column
            def f(mask, val, idx):

                if idx is None:
                    # ndim==1 case.
                    n = new
                else:

                    if isinstance(new, np.ndarray):
                        n = np.squeeze(new[idx % new.shape[0]])
                    else:
                        n = np.array(new)

                    # type of the new block
                    dtype, _ = maybe_promote(n.dtype)

                    # we need to explicitly astype here to make a copy
                    n = n.astype(dtype)

                nv = _putmask_smart(val, mask, n)
                return nv

            new_blocks = self.split_and_operate(mask, f, inplace)
            return new_blocks

        if inplace:
            return [self]

        if transpose:
            new_values = new_values.T

        return [self.make_block(new_values)]

    def coerce_to_target_dtype(self, other):
        """
        coerce the current block to a dtype compat for other
        we will return a block, possibly object, and not raise

        we can also safely try to coerce to the same dtype
        and will receive the same block
        """

        # if we cannot then coerce to object
        dtype, _ = infer_dtype_from(other, pandas_dtype=True)

        if is_dtype_equal(self.dtype, dtype):
            return self

        if self.is_bool or is_object_dtype(dtype) or is_bool_dtype(dtype):
            # we don't upcast to bool
            return self.astype(object)

        elif (self.is_float or self.is_complex) and (
            is_integer_dtype(dtype) or is_float_dtype(dtype)
        ):
            # don't coerce float/complex to int
            return self

        elif (
            self.is_datetime
            or is_datetime64_dtype(dtype)
            or is_datetime64tz_dtype(dtype)
        ):

            # not a datetime
            if not (
                (is_datetime64_dtype(dtype) or is_datetime64tz_dtype(dtype))
                and self.is_datetime
            ):
                return self.astype(object)

            # don't upcast timezone with different timezone or no timezone
            mytz = getattr(self.dtype, "tz", None)
            othertz = getattr(dtype, "tz", None)

            if not tz_compare(mytz, othertz):
                return self.astype(object)

            raise AssertionError(
                "possible recursion in "
                "coerce_to_target_dtype: {} {}".format(self, other)
            )

        elif self.is_timedelta or is_timedelta64_dtype(dtype):

            # not a timedelta
            if not (is_timedelta64_dtype(dtype) and self.is_timedelta):
                return self.astype(object)

            raise AssertionError(
                "possible recursion in "
                "coerce_to_target_dtype: {} {}".format(self, other)
            )

        try:
            return self.astype(dtype)
        except (ValueError, TypeError, OverflowError):
            return self.astype(object)

    def interpolate(
        self,
        method="pad",
        axis=0,
        index=None,
        values=None,
        inplace=False,
        limit=None,
        limit_direction="forward",
        limit_area=None,
        fill_value=None,
        coerce=False,
        downcast=None,
        **kwargs
    ):

        inplace = validate_bool_kwarg(inplace, "inplace")

        def check_int_bool(self, inplace):
            # Only FloatBlocks will contain NaNs.
            # timedelta subclasses IntBlock
            if (self.is_bool or self.is_integer) and not self.is_timedelta:
                if inplace:
                    return self
                else:
                    return self.copy()

        # a fill na type method
        try:
            m = missing.clean_fill_method(method)
        except ValueError:
            m = None

        if m is not None:
            r = check_int_bool(self, inplace)
            if r is not None:
                return r
            return self._interpolate_with_fill(
                method=m,
                axis=axis,
                inplace=inplace,
                limit=limit,
                fill_value=fill_value,
                coerce=coerce,
                downcast=downcast,
            )
        # validate the interp method
        m = missing.clean_interp_method(method, **kwargs)

        r = check_int_bool(self, inplace)
        if r is not None:
            return r
        return self._interpolate(
            method=m,
            index=index,
            values=values,
            axis=axis,
            limit=limit,
            limit_direction=limit_direction,
            limit_area=limit_area,
            fill_value=fill_value,
            inplace=inplace,
            downcast=downcast,
            **kwargs
        )

    def _interpolate_with_fill(
        self,
        method="pad",
        axis=0,
        inplace=False,
        limit=None,
        fill_value=None,
        coerce=False,
        downcast=None,
    ):
        """ fillna but using the interpolate machinery """

        inplace = validate_bool_kwarg(inplace, "inplace")

        # if we are coercing, then don't force the conversion
        # if the block can't hold the type
        if coerce:
            if not self._can_hold_na:
                if inplace:
                    return [self]
                else:
                    return [self.copy()]

        values = self.values if inplace else self.values.copy()

        # We only get here for non-ExtensionBlock
        fill_value = convert_scalar(self.values, fill_value)

        values = missing.interpolate_2d(
            values,
            method=method,
            axis=axis,
            limit=limit,
            fill_value=fill_value,
            dtype=self.dtype,
        )

        blocks = [self.make_block_same_class(values, ndim=self.ndim)]
        return self._maybe_downcast(blocks, downcast)

    def _interpolate(
        self,
        method=None,
        index=None,
        values=None,
        fill_value=None,
        axis=0,
        limit=None,
        limit_direction="forward",
        limit_area=None,
        inplace=False,
        downcast=None,
        **kwargs
    ):
        """ interpolate using scipy wrappers """

        inplace = validate_bool_kwarg(inplace, "inplace")
        data = self.values if inplace else self.values.copy()

        # only deal with floats
        if not self.is_float:
            if not self.is_integer:
                return self
            data = data.astype(np.float64)

        if fill_value is None:
            fill_value = self.fill_value

        if method in ("krogh", "piecewise_polynomial", "pchip"):
            if not index.is_monotonic:
                raise ValueError(
                    "{0} interpolation requires that the "
                    "index be monotonic.".format(method)
                )
        # process 1-d slices in the axis direction

        def func(x):

            # process a 1-d slice, returning it
            # should the axis argument be handled below in apply_along_axis?
            # i.e. not an arg to missing.interpolate_1d
            return missing.interpolate_1d(
                index,
                x,
                method=method,
                limit=limit,
                limit_direction=limit_direction,
                limit_area=limit_area,
                fill_value=fill_value,
                bounds_error=False,
                **kwargs
            )

        # interp each column independently
        interp_values = np.apply_along_axis(func, axis, data)

        blocks = [self.make_block_same_class(interp_values)]
        return self._maybe_downcast(blocks, downcast)

    def take_nd(self, indexer, axis, new_mgr_locs=None, fill_tuple=None):
        """
        Take values according to indexer and return them as a block.bb

        """

        # algos.take_nd dispatches for DatetimeTZBlock, CategoricalBlock
        # so need to preserve types
        # sparse is treated like an ndarray, but needs .get_values() shaping

        values = self.values

        if fill_tuple is None:
            fill_value = self.fill_value
            allow_fill = False
        else:
            fill_value = fill_tuple[0]
            allow_fill = True

        new_values = algos.take_nd(
            values, indexer, axis=axis, allow_fill=allow_fill, fill_value=fill_value
        )

        # Called from three places in managers, all of which satisfy
        #  this assertion
        assert not (axis == 0 and new_mgr_locs is None)
        if new_mgr_locs is None:
            new_mgr_locs = self.mgr_locs

        if not is_dtype_equal(new_values.dtype, self.dtype):
            return self.make_block(new_values, new_mgr_locs)
        else:
            return self.make_block_same_class(new_values, new_mgr_locs)

    def diff(self, n: int, axis: int = 1) -> List["Block"]:
        """ return block for the diff of the values """
        new_values = algos.diff(self.values, n, axis=axis)
        return [self.make_block(values=new_values)]

    def shift(self, periods, axis=0, fill_value=None):
        """ shift the block by periods, possibly upcast """

        # convert integer to float if necessary. need to do a lot more than
        # that, handle boolean etc also
        new_values, fill_value = maybe_upcast(self.values, fill_value)

        # make sure array sent to np.roll is c_contiguous
        f_ordered = new_values.flags.f_contiguous
        if f_ordered:
            new_values = new_values.T
            axis = new_values.ndim - axis - 1

        if np.prod(new_values.shape):
            new_values = np.roll(new_values, ensure_platform_int(periods), axis=axis)

        axis_indexer = [slice(None)] * self.ndim
        if periods > 0:
            axis_indexer[axis] = slice(None, periods)
        else:
            axis_indexer[axis] = slice(periods, None)
        new_values[tuple(axis_indexer)] = fill_value

        # restore original order
        if f_ordered:
            new_values = new_values.T

        return [self.make_block(new_values)]

    def where(
        self,
        other,
        cond,
        align=True,
        errors="raise",
        try_cast: bool = False,
        axis: int = 0,
    ) -> List["Block"]:
        """
        evaluate the block; return result block(s) from the result

        Parameters
        ----------
        other : a ndarray/object
        cond  : the condition to respect
        align : boolean, perform alignment on other/cond
        errors : str, {'raise', 'ignore'}, default 'raise'
            - ``raise`` : allow exceptions to be raised
            - ``ignore`` : suppress exceptions. On error return original object
        axis : int

        Returns
        -------
        a new block(s), the result of the func
        """
        import pandas.core.computation.expressions as expressions

        assert errors in ["raise", "ignore"]
        transpose = self.ndim == 2

        values = self.values
        orig_other = other
        if transpose:
            values = values.T

        other = getattr(other, "_values", getattr(other, "values", other))
        cond = getattr(cond, "values", cond)

        # If the default broadcasting would go in the wrong direction, then
        # explicitly reshape other instead
        if getattr(other, "ndim", 0) >= 1:
            if values.ndim - 1 == other.ndim and axis == 1:
                other = other.reshape(tuple(other.shape + (1,)))
            elif transpose and values.ndim == self.ndim - 1:
                cond = cond.T

        if not hasattr(cond, "shape"):
            raise ValueError("where must have a condition that is ndarray like")

        # our where function
        def func(cond, values, other):

            if not (
                (self.is_integer or self.is_bool)
                and lib.is_float(other)
                and np.isnan(other)
            ):
                # np.where will cast integer array to floats in this case
                if not self._can_hold_element(other):
                    raise TypeError
                if lib.is_scalar(other) and isinstance(values, np.ndarray):
                    other = convert_scalar(values, other)

            fastres = expressions.where(cond, values, other)
            return fastres

        if cond.ravel().all():
            result = values
        else:
            # see if we can operate on the entire block, or need item-by-item
            # or if we are a single block (ndim == 1)
            try:
                result = func(cond, values, other)
            except TypeError:

                # we cannot coerce, return a compat dtype
                # we are explicitly ignoring errors
                block = self.coerce_to_target_dtype(other)
                blocks = block.where(
                    orig_other,
                    cond,
                    align=align,
                    errors=errors,
                    try_cast=try_cast,
                    axis=axis,
                )
                return self._maybe_downcast(blocks, "infer")

        if self._can_hold_na or self.ndim == 1:

            if transpose:
                result = result.T

            return [self.make_block(result)]

        # might need to separate out blocks
        axis = cond.ndim - 1
        cond = cond.swapaxes(axis, 0)
        mask = np.array([cond[i].all() for i in range(cond.shape[0])], dtype=bool)

        result_blocks = []
        for m in [mask, ~mask]:
            if m.any():
                taken = result.take(m.nonzero()[0], axis=axis)
                r = maybe_downcast_numeric(taken, self.dtype)
                nb = self.make_block(r.T, placement=self.mgr_locs[m])
                result_blocks.append(nb)

        return result_blocks

    def equals(self, other) -> bool:
        if self.dtype != other.dtype or self.shape != other.shape:
            return False
        return array_equivalent(self.values, other.values)

    def _unstack(self, unstacker_func, new_columns, n_rows, fill_value):
        """Return a list of unstacked blocks of self

        Parameters
        ----------
        unstacker_func : callable
            Partially applied unstacker.
        new_columns : Index
            All columns of the unstacked BlockManager.
        n_rows : int
            Only used in ExtensionBlock._unstack
        fill_value : int
            Only used in ExtensionBlock._unstack

        Returns
        -------
        blocks : list of Block
            New blocks of unstacked values.
        mask : array_like of bool
            The mask of columns of `blocks` we should keep.
        """
        unstacker = unstacker_func(self.values.T)
        new_items = unstacker.get_new_columns()
        new_placement = new_columns.get_indexer(new_items)
        new_values, mask = unstacker.get_new_values()

        mask = mask.any(0)
        new_values = new_values.T[mask]
        new_placement = new_placement[mask]

        blocks = [make_block(new_values, placement=new_placement)]
        return blocks, mask

    def quantile(self, qs, interpolation="linear", axis=0):
        """
        compute the quantiles of the

        Parameters
        ----------
        qs: a scalar or list of the quantiles to be computed
        interpolation: type of interpolation, default 'linear'
        axis: axis to compute, default 0

        Returns
        -------
        Block
        """
        # We should always have ndim == 2 becase Series dispatches to DataFrame
        assert self.ndim == 2

        values = self.get_values()

        is_empty = values.shape[axis] == 0
        orig_scalar = not is_list_like(qs)
        if orig_scalar:
            # make list-like, unpack later
            qs = [qs]

        if is_empty:
            # create the array of na_values
            # 2d len(values) * len(qs)
            result = np.repeat(
                np.array([self.fill_value] * len(qs)), len(values)
            ).reshape(len(values), len(qs))
        else:
            # asarray needed for Sparse, see GH#24600
            mask = np.asarray(isna(values))
            result = nanpercentile(
                values,
                np.array(qs) * 100,
                axis=axis,
                na_value=self.fill_value,
                mask=mask,
                ndim=values.ndim,
                interpolation=interpolation,
            )

            result = np.array(result, copy=False)
            result = result.T

        if orig_scalar and not lib.is_scalar(result):
            # result could be scalar in case with is_empty and self.ndim == 1
            assert result.shape[-1] == 1, result.shape
            result = result[..., 0]
            result = lib.item_from_zerodim(result)

        ndim = np.ndim(result)
        return make_block(result, placement=np.arange(len(result)), ndim=ndim)

    def _replace_coerce(
        self, to_replace, value, inplace=True, regex=False, convert=False, mask=None
    ):
        """
        Replace value corresponding to the given boolean array with another
        value.

        Parameters
        ----------
        to_replace : object or pattern
            Scalar to replace or regular expression to match.
        value : object
            Replacement object.
        inplace : bool, default False
            Perform inplace modification.
        regex : bool, default False
            If true, perform regular expression substitution.
        convert : bool, default True
            If true, try to coerce any object types to better types.
        mask : array-like of bool, optional
            True indicate corresponding element is ignored.

        Returns
        -------
        A new block if there is anything to replace or the original block.
        """

        if mask.any():
            if not regex:
                self = self.coerce_to_target_dtype(value)
                return self.putmask(mask, value, inplace=inplace)
            else:
                return self._replace_single(
                    to_replace,
                    value,
                    inplace=inplace,
                    regex=regex,
                    convert=convert,
                    mask=mask,
                )
        return self


class NonConsolidatableMixIn:
    """ hold methods for the nonconsolidatable blocks """

    _can_consolidate = False
    _verify_integrity = False
    _validate_ndim = False

    def __init__(self, values, placement, ndim=None):
        """Initialize a non-consolidatable block.

        'ndim' may be inferred from 'placement'.

        This will call continue to call __init__ for the other base
        classes mixed in with this Mixin.
        """
        # Placement must be converted to BlockPlacement so that we can check
        # its length
        if not isinstance(placement, libinternals.BlockPlacement):
            placement = libinternals.BlockPlacement(placement)

        # Maybe infer ndim from placement
        if ndim is None:
            if len(placement) != 1:
                ndim = 1
            else:
                ndim = 2
        super().__init__(values, placement, ndim=ndim)

    @property
    def shape(self):
        if self.ndim == 1:
            return ((len(self.values)),)
        return (len(self.mgr_locs), len(self.values))

    def iget(self, col):

        if self.ndim == 2 and isinstance(col, tuple):
            col, loc = col
            if not com.is_null_slice(col) and col != 0:
                raise IndexError("{0} only contains one item".format(self))
            elif isinstance(col, slice):
                if col != slice(None):
                    raise NotImplementedError(col)
                return self.values[[loc]]
            return self.values[loc]
        else:
            if col != 0:
                raise IndexError("{0} only contains one item".format(self))
            return self.values

    def should_store(self, value):
        return isinstance(value, self._holder)

    def set(self, locs, values, check=False):
        assert locs.tolist() == [0]
        self.values = values

    def putmask(self, mask, new, align=True, inplace=False, axis=0, transpose=False):
        """
        putmask the data to the block; we must be a single block and not
        generate other blocks

        return the resulting block

        Parameters
        ----------
        mask  : the condition to respect
        new : a ndarray/object
        align : boolean, perform alignment on other/cond, default is True
        inplace : perform inplace modification, default is False

        Returns
        -------
        a new block, the result of the putmask
        """
        inplace = validate_bool_kwarg(inplace, "inplace")

        # use block's copy logic.
        # .values may be an Index which does shallow copy by default
        new_values = self.values if inplace else self.copy().values

        if isinstance(new, np.ndarray) and len(new) == len(mask):
            new = new[mask]

        mask = _safe_reshape(mask, new_values.shape)

        new_values[mask] = new
        return [self.make_block(values=new_values)]

    def _get_unstack_items(self, unstacker, new_columns):
        """
        Get the placement, values, and mask for a Block unstack.

        This is shared between ObjectBlock and ExtensionBlock. They
        differ in that ObjectBlock passes the values, while ExtensionBlock
        passes the dummy ndarray of positions to be used by a take
        later.

        Parameters
        ----------
        unstacker : pandas.core.reshape.reshape._Unstacker
        new_columns : Index
            All columns of the unstacked BlockManager.

        Returns
        -------
        new_placement : ndarray[int]
            The placement of the new columns in `new_columns`.
        new_values : Union[ndarray, ExtensionArray]
            The first return value from _Unstacker.get_new_values.
        mask : ndarray[bool]
            The second return value from _Unstacker.get_new_values.
        """
        # shared with ExtensionBlock
        new_items = unstacker.get_new_columns()
        new_placement = new_columns.get_indexer(new_items)
        new_values, mask = unstacker.get_new_values()

        mask = mask.any(0)
        return new_placement, new_values, mask


class ExtensionBlock(NonConsolidatableMixIn, Block):
    """Block for holding extension types.

    Notes
    -----
    This holds all 3rd-party extension array types. It's also the immediate
    parent class for our internal extension types' blocks, CategoricalBlock.

    ExtensionArrays are limited to 1-D.
    """

    is_extension = True

    def __init__(self, values, placement, ndim=None):
        values = self._maybe_coerce_values(values)
        super().__init__(values, placement, ndim)

    def _maybe_coerce_values(self, values):
        """
        Unbox to an extension array.

        This will unbox an ExtensionArray stored in an Index or Series.
        ExtensionArrays pass through. No dtype coercion is done.

        Parameters
        ----------
        values : Index, Series, ExtensionArray

        Returns
        -------
        ExtensionArray
        """
        return extract_array(values)

    @property
    def _holder(self):
        # For extension blocks, the holder is values-dependent.
        return type(self.values)

    @property
    def fill_value(self):
        # Used in reindex_indexer
        return self.values.dtype.na_value

    @property
    def _can_hold_na(self):
        # The default ExtensionArray._can_hold_na is True
        return self._holder._can_hold_na

    @property
    def is_view(self):
        """Extension arrays are never treated as views."""
        return False

    @property
    def is_numeric(self):
        return self.values.dtype._is_numeric

    def setitem(self, indexer, value):
        """Set the value inplace, returning a same-typed block.

        This differs from Block.setitem by not allowing setitem to change
        the dtype of the Block.

        Parameters
        ----------
        indexer : tuple, list-like, array-like, slice
            The subset of self.values to set
        value : object
            The value being set

        Returns
        -------
        Block

        Notes
        -----
        `indexer` is a direct slice/positional indexer. `value` must
        be a compatible shape.
        """
        if isinstance(indexer, tuple):
            # we are always 1-D
            indexer = indexer[0]

        check_setitem_lengths(indexer, value, self.values)
        self.values[indexer] = value
        return self

    def get_values(self, dtype=None):
        # ExtensionArrays must be iterable, so this works.
        values = np.asarray(self.values)
        if values.ndim == self.ndim - 1:
            values = values.reshape((1,) + values.shape)
        return values

    def to_dense(self):
        return np.asarray(self.values)

    def to_native_types(self, slicer=None, na_rep="nan", quoting=None, **kwargs):
        """override to use ExtensionArray astype for the conversion"""
        values = self.values
        if slicer is not None:
            values = values[slicer]
        mask = isna(values)

        try:
            values = values.astype(str)
            values[mask] = na_rep
        except Exception:
            # eg SparseArray does not support setitem, needs to be converted to ndarray
            return super().to_native_types(slicer, na_rep, quoting, **kwargs)

        # we are expected to return a 2-d ndarray
        return values.reshape(1, len(values))

    def take_nd(self, indexer, axis=0, new_mgr_locs=None, fill_tuple=None):
        """
        Take values according to indexer and return them as a block.
        """
        if fill_tuple is None:
            fill_value = None
        else:
            fill_value = fill_tuple[0]

        # axis doesn't matter; we are really a single-dim object
        # but are passed the axis depending on the calling routing
        # if its REALLY axis 0, then this will be a reindex and not a take
        new_values = self.values.take(indexer, fill_value=fill_value, allow_fill=True)

        # Called from three places in managers, all of which satisfy
        #  this assertion
        assert not (self.ndim == 1 and new_mgr_locs is None)
        if new_mgr_locs is None:
            new_mgr_locs = self.mgr_locs

        return self.make_block_same_class(new_values, new_mgr_locs)

    def _can_hold_element(self, element: Any) -> bool:
        # XXX: We may need to think about pushing this onto the array.
        # We're doing the same as CategoricalBlock here.
        return True

    def _slice(self, slicer):
        """ return a slice of my values """

        # slice the category
        # return same dims as we currently have

        if isinstance(slicer, tuple) and len(slicer) == 2:
            if not com.is_null_slice(slicer[0]):
                raise AssertionError("invalid slicing for a 1-ndim categorical")
            slicer = slicer[1]

        return self.values[slicer]

    def concat_same_type(self, to_concat, placement=None):
        """
        Concatenate list of single blocks of the same type.
        """
        values = self._holder._concat_same_type([blk.values for blk in to_concat])
        placement = placement or slice(0, len(values), 1)
        return self.make_block_same_class(values, ndim=self.ndim, placement=placement)

    def fillna(self, value, limit=None, inplace=False, downcast=None):
        values = self.values if inplace else self.values.copy()
        values = values.fillna(value=value, limit=limit)
        return [
            self.make_block_same_class(
                values=values, placement=self.mgr_locs, ndim=self.ndim
            )
        ]

    def interpolate(
        self, method="pad", axis=0, inplace=False, limit=None, fill_value=None, **kwargs
    ):

        values = self.values if inplace else self.values.copy()
        return self.make_block_same_class(
            values=values.fillna(value=fill_value, method=method, limit=limit),
            placement=self.mgr_locs,
        )

    def shift(
        self,
        periods: int,
        axis: libinternals.BlockPlacement = 0,
        fill_value: Any = None,
    ) -> List["ExtensionBlock"]:
        """
        Shift the block by `periods`.

        Dispatches to underlying ExtensionArray and re-boxes in an
        ExtensionBlock.
        """
        return [
            self.make_block_same_class(
                self.values.shift(periods=periods, fill_value=fill_value),
                placement=self.mgr_locs,
                ndim=self.ndim,
            )
        ]

    def where(
        self,
        other,
        cond,
        align=True,
        errors="raise",
        try_cast: bool = False,
        axis: int = 0,
    ) -> List["Block"]:
        if isinstance(other, ABCDataFrame):
            # ExtensionArrays are 1-D, so if we get here then
            # `other` should be a DataFrame with a single column.
            assert other.shape[1] == 1
            other = other.iloc[:, 0]

        other = extract_array(other, extract_numpy=True)

        if isinstance(cond, ABCDataFrame):
            assert cond.shape[1] == 1
            cond = cond.iloc[:, 0]

        cond = extract_array(cond, extract_numpy=True)

        if lib.is_scalar(other) and isna(other):
            # The default `other` for Series / Frame is np.nan
            # we want to replace that with the correct NA value
            # for the type
            other = self.dtype.na_value

        if is_sparse(self.values):
            # TODO(SparseArray.__setitem__): remove this if condition
            # We need to re-infer the type of the data after doing the
            # where, for cases where the subtypes don't match
            dtype = None
        else:
            dtype = self.dtype

        result = self.values.copy()
        icond = ~cond
        if lib.is_scalar(other):
            set_other = other
        else:
            set_other = other[icond]
        try:
            result[icond] = set_other
        except (NotImplementedError, TypeError):
            # NotImplementedError for class not implementing `__setitem__`
            # TypeError for SparseArray, which implements just to raise
            # a TypeError
            result = self._holder._from_sequence(
                np.where(cond, self.values, other), dtype=dtype
            )

        return [self.make_block_same_class(result, placement=self.mgr_locs)]

    @property
    def _ftype(self):
        return getattr(self.values, "_pandas_ftype", Block._ftype)

    def _unstack(self, unstacker_func, new_columns, n_rows, fill_value):
        # ExtensionArray-safe unstack.
        # We override ObjectBlock._unstack, which unstacks directly on the
        # values of the array. For EA-backed blocks, this would require
        # converting to a 2-D ndarray of objects.
        # Instead, we unstack an ndarray of integer positions, followed by
        # a `take` on the actual values.
        dummy_arr = np.arange(n_rows)
        dummy_unstacker = functools.partial(unstacker_func, fill_value=-1)
        unstacker = dummy_unstacker(dummy_arr)

        new_placement, new_values, mask = self._get_unstack_items(
            unstacker, new_columns
        )

        blocks = [
            self.make_block_same_class(
                self.values.take(indices, allow_fill=True, fill_value=fill_value),
                [place],
            )
            for indices, place in zip(new_values.T, new_placement)
        ]
        return blocks, mask


class ObjectValuesExtensionBlock(ExtensionBlock):
    """
    Block providing backwards-compatibility for `.values`.

    Used by PeriodArray and IntervalArray to ensure that
    Series[T].values is an ndarray of objects.
    """

    def external_values(self, dtype=None):
        return self.values.astype(object)


class NumericBlock(Block):
    __slots__ = ()
    is_numeric = True
    _can_hold_na = True


class FloatOrComplexBlock(NumericBlock):
    __slots__ = ()

    def equals(self, other) -> bool:
        if self.dtype != other.dtype or self.shape != other.shape:
            return False
        left, right = self.values, other.values
        return ((left == right) | (np.isnan(left) & np.isnan(right))).all()


class FloatBlock(FloatOrComplexBlock):
    __slots__ = ()
    is_float = True

    def _can_hold_element(self, element: Any) -> bool:
        tipo = maybe_infer_dtype_type(element)
        if tipo is not None:
            return issubclass(tipo.type, (np.floating, np.integer)) and not issubclass(
                tipo.type, (np.datetime64, np.timedelta64)
            )
        return isinstance(
            element, (float, int, np.floating, np.int_)
        ) and not isinstance(
            element,
            (bool, np.bool_, datetime, timedelta, np.datetime64, np.timedelta64),
        )

    def to_native_types(
        self,
        slicer=None,
        na_rep="",
        float_format=None,
        decimal=".",
        quoting=None,
        **kwargs
    ):
        """ convert to our native types format, slicing if desired """

        values = self.values
        if slicer is not None:
            values = values[:, slicer]

        # see gh-13418: no special formatting is desired at the
        # output (important for appropriate 'quoting' behaviour),
        # so do not pass it through the FloatArrayFormatter
        if float_format is None and decimal == ".":
            mask = isna(values)

            if not quoting:
                values = values.astype(str)
            else:
                values = np.array(values, dtype="object")

            values[mask] = na_rep
            return values

        from pandas.io.formats.format import FloatArrayFormatter

        formatter = FloatArrayFormatter(
            values,
            na_rep=na_rep,
            float_format=float_format,
            decimal=decimal,
            quoting=quoting,
            fixed_width=False,
        )
        return formatter.get_result_as_array()

    def should_store(self, value):
        # when inserting a column should not coerce integers to floats
        # unnecessarily
        return issubclass(value.dtype.type, np.floating) and value.dtype == self.dtype


class ComplexBlock(FloatOrComplexBlock):
    __slots__ = ()
    is_complex = True

    def _can_hold_element(self, element: Any) -> bool:
        tipo = maybe_infer_dtype_type(element)
        if tipo is not None:
            return issubclass(tipo.type, (np.floating, np.integer, np.complexfloating))
        return isinstance(
            element, (float, int, complex, np.float_, np.int_)
        ) and not isinstance(element, (bool, np.bool_))

    def should_store(self, value):
        return issubclass(value.dtype.type, np.complexfloating)


class IntBlock(NumericBlock):
    __slots__ = ()
    is_integer = True
    _can_hold_na = False

    def _can_hold_element(self, element: Any) -> bool:
        tipo = maybe_infer_dtype_type(element)
        if tipo is not None:
            return (
                issubclass(tipo.type, np.integer)
                and not issubclass(tipo.type, (np.datetime64, np.timedelta64))
                and self.dtype.itemsize >= tipo.itemsize
            )
        return is_integer(element)

    def should_store(self, value):
        return is_integer_dtype(value) and value.dtype == self.dtype


class DatetimeLikeBlockMixin:
    """Mixin class for DatetimeBlock, DatetimeTZBlock, and TimedeltaBlock."""

    @property
    def _holder(self):
        return DatetimeArray

    @property
    def fill_value(self):
        return np.datetime64("NaT", "ns")

    def get_values(self, dtype=None):
        """
        return object dtype as boxed values, such as Timestamps/Timedelta
        """
        if is_object_dtype(dtype):
            values = self.values.ravel()
            result = self._holder(values).astype(object)
            return result.reshape(self.values.shape)
        return self.values


class DatetimeBlock(DatetimeLikeBlockMixin, Block):
    __slots__ = ()
    is_datetime = True

    def __init__(self, values, placement, ndim=None):
        values = self._maybe_coerce_values(values)
        super().__init__(values, placement=placement, ndim=ndim)

    @property
    def _can_hold_na(self):
        return True

    def _maybe_coerce_values(self, values):
        """
        Input validation for values passed to __init__. Ensure that
        we have datetime64ns, coercing if necessary.

        Parameters
        ----------
        values : array-like
            Must be convertible to datetime64

        Returns
        -------
        values : ndarray[datetime64ns]

        Overridden by DatetimeTZBlock.
        """
        if values.dtype != _NS_DTYPE:
            values = conversion.ensure_datetime64ns(values)

        if isinstance(values, DatetimeArray):
            values = values._data

        assert isinstance(values, np.ndarray), type(values)
        return values

    def _astype(self, dtype, **kwargs):
        """
        these automatically copy, so copy=True has no effect
        raise on an except if raise == True
        """
        dtype = pandas_dtype(dtype)

        # if we are passed a datetime64[ns, tz]
        if is_datetime64tz_dtype(dtype):
            values = self.values
            if getattr(values, "tz", None) is None:
                values = DatetimeArray(values).tz_localize("UTC")
            values = values.tz_convert(dtype.tz)
            return self.make_block(values)

        # delegate
        return super()._astype(dtype=dtype, **kwargs)

    def _can_hold_element(self, element: Any) -> bool:
        tipo = maybe_infer_dtype_type(element)
        if tipo is not None:
            if self.is_datetimetz:
                # require exact match, since non-nano does not exist
                return is_dtype_equal(tipo, self.dtype) or is_valid_nat_for_dtype(
                    element, self.dtype
                )

            # GH#27419 if we get a non-nano datetime64 object
            return is_datetime64_dtype(tipo)
        elif element is NaT:
            return True
        elif isinstance(element, datetime):
            if self.is_datetimetz:
                return tz_compare(element.tzinfo, self.dtype.tz)
            return element.tzinfo is None

        return is_valid_nat_for_dtype(element, self.dtype)

    def to_native_types(
        self, slicer=None, na_rep=None, date_format=None, quoting=None, **kwargs
    ):
        """ convert to our native types format, slicing if desired """

        values = self.values
        i8values = self.values.view("i8")

        if slicer is not None:
            values = values[..., slicer]
            i8values = i8values[..., slicer]

        from pandas.io.formats.format import _get_format_datetime64_from_values

        fmt = _get_format_datetime64_from_values(values, date_format)

        result = tslib.format_array_from_datetime(
            i8values.ravel(),
            tz=getattr(self.values, "tz", None),
            format=fmt,
            na_rep=na_rep,
        ).reshape(i8values.shape)
        return np.atleast_2d(result)

    def should_store(self, value):
        return (
            issubclass(value.dtype.type, np.datetime64)
            and not is_datetime64tz_dtype(value)
            and not is_extension_array_dtype(value)
        )

    def set(self, locs, values):
        """
        Modify Block in-place with new item value

        Returns
        -------
        None
        """
        values = conversion.ensure_datetime64ns(values, copy=False)

        self.values[locs] = values

    def external_values(self):
        return np.asarray(self.values.astype("datetime64[ns]", copy=False))


class DatetimeTZBlock(ExtensionBlock, DatetimeBlock):
    """ implement a datetime64 block with a tz attribute """

    __slots__ = ()
    is_datetimetz = True
    is_extension = True

    _can_hold_element = DatetimeBlock._can_hold_element
    to_native_types = DatetimeBlock.to_native_types
    fill_value = np.datetime64("NaT", "ns")

    @property
    def _holder(self):
        return DatetimeArray

    def _maybe_coerce_values(self, values):
        """Input validation for values passed to __init__. Ensure that
        we have datetime64TZ, coercing if necessary.

        Parameters
        ----------
        values : array-like
            Must be convertible to datetime64

        Returns
        -------
        values : DatetimeArray
        """
        if not isinstance(values, self._holder):
            values = self._holder(values)

        if values.tz is None:
            raise ValueError("cannot create a DatetimeTZBlock without a tz")

        return values

    @property
    def is_view(self):
        """ return a boolean if I am possibly a view """
        # check the ndarray values of the DatetimeIndex values
        return self.values._data.base is not None

    def get_values(self, dtype=None):
        """
        Returns an ndarray of values.

        Parameters
        ----------
        dtype : np.dtype
            Only `object`-like dtypes are respected here (not sure
            why).

        Returns
        -------
        values : ndarray
            When ``dtype=object``, then and object-dtype ndarray of
            boxed values is returned. Otherwise, an M8[ns] ndarray
            is returned.

            DatetimeArray is always 1-d. ``get_values`` will reshape
            the return value to be the same dimensionality as the
            block.
        """
        values = self.values
        if is_object_dtype(dtype):
            values = values.astype(object)

        values = np.asarray(values)

        if self.ndim == 2:
            # Ensure that our shape is correct for DataFrame.
            # ExtensionArrays are always 1-D, even in a DataFrame when
            # the analogous NumPy-backed column would be a 2-D ndarray.
            values = values.reshape(1, -1)
        return values

    def to_dense(self):
        # we request M8[ns] dtype here, even though it discards tzinfo,
        # as lots of code (e.g. anything using values_from_object)
        # expects that behavior.
        return np.asarray(self.values, dtype=_NS_DTYPE)

    def _slice(self, slicer):
        """ return a slice of my values """
        if isinstance(slicer, tuple):
            col, loc = slicer
            if not com.is_null_slice(col) and col != 0:
                raise IndexError("{0} only contains one item".format(self))
            return self.values[loc]
        return self.values[slicer]

    def diff(self, n: int, axis: int = 0) -> List["Block"]:
        """
        1st discrete difference.

        Parameters
        ----------
        n : int
            Number of periods to diff.
        axis : int, default 0
            Axis to diff upon.

        Returns
        -------
        A list with a new TimeDeltaBlock.

        Notes
        -----
        The arguments here are mimicking shift so they are called correctly
        by apply.
        """
        if axis == 0:
            # Cannot currently calculate diff across multiple blocks since this
            # function is invoked via apply
            raise NotImplementedError
        new_values = (self.values - self.shift(n, axis=axis)[0].values).asi8

        # Reshape the new_values like how algos.diff does for timedelta data
        new_values = new_values.reshape(1, len(new_values))
        new_values = new_values.astype("timedelta64[ns]")
        return [TimeDeltaBlock(new_values, placement=self.mgr_locs.indexer)]

    def concat_same_type(self, to_concat, placement=None):
        # need to handle concat([tz1, tz2]) here, since DatetimeArray
        # only handles cases where all the tzs are the same.
        # Instead of placing the condition here, it could also go into the
        # is_uniform_join_units check, but I'm not sure what is better.
        if len({x.dtype for x in to_concat}) > 1:
            values = concat_datetime([x.values for x in to_concat])
            placement = placement or slice(0, len(values), 1)

            if self.ndim > 1:
                values = np.atleast_2d(values)
            return ObjectBlock(values, ndim=self.ndim, placement=placement)
        return super().concat_same_type(to_concat, placement)

    def fillna(self, value, limit=None, inplace=False, downcast=None):
        # We support filling a DatetimeTZ with a `value` whose timezone
        # is different by coercing to object.
        if self._can_hold_element(value):
            return super().fillna(value, limit, inplace, downcast)

        # different timezones, or a non-tz
        return self.astype(object).fillna(
            value, limit=limit, inplace=inplace, downcast=downcast
        )

    def setitem(self, indexer, value):
        # https://github.com/pandas-dev/pandas/issues/24020
        # Need a dedicated setitem until #24020 (type promotion in setitem
        # for extension arrays) is designed and implemented.
        if self._can_hold_element(value) or (
            isinstance(indexer, np.ndarray) and indexer.size == 0
        ):
            return super().setitem(indexer, value)

        obj_vals = self.values.astype(object)
        newb = make_block(
            obj_vals, placement=self.mgr_locs, klass=ObjectBlock, ndim=self.ndim
        )
        return newb.setitem(indexer, value)

    def equals(self, other) -> bool:
        # override for significant performance improvement
        if self.dtype != other.dtype or self.shape != other.shape:
            return False
        return (self.values.view("i8") == other.values.view("i8")).all()

    def quantile(self, qs, interpolation="linear", axis=0):
        naive = self.values.view("M8[ns]")

        # kludge for 2D block with 1D values
        naive = naive.reshape(self.shape)

        blk = self.make_block(naive)
        res_blk = blk.quantile(qs, interpolation=interpolation, axis=axis)

        # ravel is kludge for 2D block with 1D values, assumes column-like
        aware = self._holder(res_blk.values.ravel(), dtype=self.dtype)
        return self.make_block_same_class(aware, ndim=res_blk.ndim)


class TimeDeltaBlock(DatetimeLikeBlockMixin, IntBlock):
    __slots__ = ()
    is_timedelta = True
    _can_hold_na = True
    is_numeric = False
    fill_value = np.timedelta64("NaT", "ns")

    def __init__(self, values, placement, ndim=None):
        if values.dtype != _TD_DTYPE:
            values = conversion.ensure_timedelta64ns(values)
        if isinstance(values, TimedeltaArray):
            values = values._data
        assert isinstance(values, np.ndarray), type(values)
        super().__init__(values, placement=placement, ndim=ndim)

    @property
    def _holder(self):
        return TimedeltaArray

    def _can_hold_element(self, element: Any) -> bool:
        tipo = maybe_infer_dtype_type(element)
        if tipo is not None:
            return issubclass(tipo.type, np.timedelta64)
        elif element is NaT:
            return True
        elif isinstance(element, (timedelta, np.timedelta64)):
            return True
        return is_valid_nat_for_dtype(element, self.dtype)

    def fillna(self, value, **kwargs):

        # allow filling with integers to be
        # interpreted as nanoseconds
        if is_integer(value):
            # Deprecation GH#24694, GH#19233
            warnings.warn(
                "Passing integers to fillna is deprecated, will "
                "raise a TypeError in a future version.  To retain "
                "the old behavior, pass pd.Timedelta(seconds=n) "
                "instead.",
                FutureWarning,
                stacklevel=6,
            )
            value = Timedelta(value, unit="s")
        return super().fillna(value, **kwargs)

    def should_store(self, value):
        return issubclass(
            value.dtype.type, np.timedelta64
        ) and not is_extension_array_dtype(value)

    def to_native_types(self, slicer=None, na_rep=None, quoting=None, **kwargs):
        """ convert to our native types format, slicing if desired """

        values = self.values
        if slicer is not None:
            values = values[:, slicer]
        mask = isna(values)

        rvalues = np.empty(values.shape, dtype=object)
        if na_rep is None:
            na_rep = "NaT"
        rvalues[mask] = na_rep
        imask = (~mask).ravel()

        # FIXME:
        # should use the formats.format.Timedelta64Formatter here
        # to figure what format to pass to the Timedelta
        # e.g. to not show the decimals say
        rvalues.flat[imask] = np.array(
            [Timedelta(val)._repr_base(format="all") for val in values.ravel()[imask]],
            dtype=object,
        )
        return rvalues

    def external_values(self, dtype=None):
        return np.asarray(self.values.astype("timedelta64[ns]", copy=False))


class BoolBlock(NumericBlock):
    __slots__ = ()
    is_bool = True
    _can_hold_na = False

    def _can_hold_element(self, element: Any) -> bool:
        tipo = maybe_infer_dtype_type(element)
        if tipo is not None:
            return issubclass(tipo.type, np.bool_)
        return isinstance(element, (bool, np.bool_))

    def should_store(self, value):
        return issubclass(value.dtype.type, np.bool_) and not is_extension_array_dtype(
            value
        )

    def replace(
        self, to_replace, value, inplace=False, filter=None, regex=False, convert=True
    ):
        inplace = validate_bool_kwarg(inplace, "inplace")
        to_replace_values = np.atleast_1d(to_replace)
        if not np.can_cast(to_replace_values, bool):
            return self
        return super().replace(
            to_replace,
            value,
            inplace=inplace,
            filter=filter,
            regex=regex,
            convert=convert,
        )


class ObjectBlock(Block):
    __slots__ = ()
    is_object = True
    _can_hold_na = True

    def __init__(self, values, placement=None, ndim=2):
        if issubclass(values.dtype.type, str):
            values = np.array(values, dtype=object)

        super().__init__(values, ndim=ndim, placement=placement)

    @property
    def is_bool(self):
        """ we can be a bool if we have only bool values but are of type
        object
        """
        return lib.is_bool_array(self.values.ravel())

    def convert(
        self,
        copy: bool = True,
        datetime: bool = True,
        numeric: bool = True,
        timedelta: bool = True,
        coerce: bool = False,
    ):
        """ attempt to coerce any object types to better types return a copy of
        the block (if copy = True) by definition we ARE an ObjectBlock!!!!!

        can return multiple blocks!
        """

        # operate column-by-column
        def f(mask, val, idx):
            shape = val.shape
            values = soft_convert_objects(
                val.ravel(),
                datetime=datetime,
                numeric=numeric,
                timedelta=timedelta,
                coerce=coerce,
                copy=copy,
            )
            if isinstance(values, np.ndarray):
                # TODO: allow EA once reshape is supported
                values = values.reshape(shape)

            values = _block_shape(values, ndim=self.ndim)
            return values

        if self.ndim == 2:
            blocks = self.split_and_operate(None, f, False)
        else:
            values = f(None, self.values.ravel(), None)
            blocks = [make_block(values, ndim=self.ndim, placement=self.mgr_locs)]

        return blocks

    def _maybe_downcast(self, blocks: List["Block"], downcast=None) -> List["Block"]:

        if downcast is not None:
            return blocks

        # split and convert the blocks
        return _extend_blocks([b.convert(datetime=True, numeric=False) for b in blocks])

    def _can_hold_element(self, element: Any) -> bool:
        return True

    def should_store(self, value):
        return not (
            issubclass(
                value.dtype.type,
                (np.integer, np.floating, np.complexfloating, np.datetime64, np.bool_),
            )
            or
            # TODO(ExtensionArray): remove is_extension_type
            # when all extension arrays have been ported.
            is_extension_type(value)
            or is_extension_array_dtype(value)
        )

    def replace(
        self, to_replace, value, inplace=False, filter=None, regex=False, convert=True
    ):
        to_rep_is_list = is_list_like(to_replace)
        value_is_list = is_list_like(value)
        both_lists = to_rep_is_list and value_is_list
        either_list = to_rep_is_list or value_is_list

        result_blocks = []
        blocks = [self]

        if not either_list and is_re(to_replace):
            return self._replace_single(
                to_replace,
                value,
                inplace=inplace,
                filter=filter,
                regex=True,
                convert=convert,
            )
        elif not (either_list or regex):
            return super().replace(
                to_replace,
                value,
                inplace=inplace,
                filter=filter,
                regex=regex,
                convert=convert,
            )
        elif both_lists:
            for to_rep, v in zip(to_replace, value):
                result_blocks = []
                for b in blocks:
                    result = b._replace_single(
                        to_rep,
                        v,
                        inplace=inplace,
                        filter=filter,
                        regex=regex,
                        convert=convert,
                    )
                    result_blocks = _extend_blocks(result, result_blocks)
                blocks = result_blocks
            return result_blocks

        elif to_rep_is_list and regex:
            for to_rep in to_replace:
                result_blocks = []
                for b in blocks:
                    result = b._replace_single(
                        to_rep,
                        value,
                        inplace=inplace,
                        filter=filter,
                        regex=regex,
                        convert=convert,
                    )
                    result_blocks = _extend_blocks(result, result_blocks)
                blocks = result_blocks
            return result_blocks

        return self._replace_single(
            to_replace,
            value,
            inplace=inplace,
            filter=filter,
            convert=convert,
            regex=regex,
        )

    def _replace_single(
        self,
        to_replace,
        value,
        inplace=False,
        filter=None,
        regex=False,
        convert=True,
        mask=None,
    ):
        """
        Replace elements by the given value.

        Parameters
        ----------
        to_replace : object or pattern
            Scalar to replace or regular expression to match.
        value : object
            Replacement object.
        inplace : bool, default False
            Perform inplace modification.
        filter : list, optional
        regex : bool, default False
            If true, perform regular expression substitution.
        convert : bool, default True
            If true, try to coerce any object types to better types.
        mask : array-like of bool, optional
            True indicate corresponding element is ignored.

        Returns
        -------
        a new block, the result after replacing
        """
        inplace = validate_bool_kwarg(inplace, "inplace")

        # to_replace is regex compilable
        to_rep_re = regex and is_re_compilable(to_replace)

        # regex is regex compilable
        regex_re = is_re_compilable(regex)

        # only one will survive
        if to_rep_re and regex_re:
            raise AssertionError(
                "only one of to_replace and regex can be regex compilable"
            )

        # if regex was passed as something that can be a regex (rather than a
        # boolean)
        if regex_re:
            to_replace = regex

        regex = regex_re or to_rep_re

        # try to get the pattern attribute (compiled re) or it's a string
        if is_re(to_replace):
            pattern = to_replace.pattern
        else:
            pattern = to_replace

        # if the pattern is not empty and to_replace is either a string or a
        # regex
        if regex and pattern:
            rx = re.compile(to_replace)
        else:
            # if the thing to replace is not a string or compiled regex call
            # the superclass method -> to_replace is some kind of object
            return super().replace(
                to_replace, value, inplace=inplace, filter=filter, regex=regex
            )

        new_values = self.values if inplace else self.values.copy()

        # deal with replacing values with objects (strings) that match but
        # whose replacement is not a string (numeric, nan, object)
        if isna(value) or not isinstance(value, str):

            def re_replacer(s):
                if is_re(rx) and isinstance(s, str):
                    return value if rx.search(s) is not None else s
                else:
                    return s

        else:
            # value is guaranteed to be a string here, s can be either a string
            # or null if it's null it gets returned
            def re_replacer(s):
                if is_re(rx) and isinstance(s, str):
                    return rx.sub(value, s)
                else:
                    return s

        f = np.vectorize(re_replacer, otypes=[self.dtype])

        if filter is None:
            filt = slice(None)
        else:
            filt = self.mgr_locs.isin(filter).nonzero()[0]

        if mask is None:
            new_values[filt] = f(new_values[filt])
        else:
            new_values[filt][mask] = f(new_values[filt][mask])

        # convert
        block = self.make_block(new_values)
        if convert:
            block = block.convert(numeric=False)
        return block

    def _replace_coerce(
        self, to_replace, value, inplace=True, regex=False, convert=False, mask=None
    ):
        """
        Replace value corresponding to the given boolean array with another
        value.

        Parameters
        ----------
        to_replace : object or pattern
            Scalar to replace or regular expression to match.
        value : object
            Replacement object.
        inplace : bool, default False
            Perform inplace modification.
        regex : bool, default False
            If true, perform regular expression substitution.
        convert : bool, default True
            If true, try to coerce any object types to better types.
        mask : array-like of bool, optional
            True indicate corresponding element is ignored.

        Returns
        -------
        A new block if there is anything to replace or the original block.
        """
        if mask.any():
            block = super()._replace_coerce(
                to_replace=to_replace,
                value=value,
                inplace=inplace,
                regex=regex,
                convert=convert,
                mask=mask,
            )
            if convert:
                block = [b.convert(numeric=False, copy=True) for b in block]
            return block
        return self


class CategoricalBlock(ExtensionBlock):
    __slots__ = ()
    is_categorical = True
    _verify_integrity = True
    _can_hold_na = True
    _concatenator = staticmethod(concat_categorical)

    def __init__(self, values, placement, ndim=None):
        # coerce to categorical if we can
        values = extract_array(values)
        assert isinstance(values, Categorical), type(values)
        super().__init__(values, placement=placement, ndim=ndim)

    @property
    def _holder(self):
        return Categorical

    @property
    def array_dtype(self):
        """ the dtype to return if I want to construct this block as an
        array
        """
        return np.object_

    def to_dense(self):
        # Categorical.get_values returns a DatetimeIndex for datetime
        # categories, so we can't simply use `np.asarray(self.values)` like
        # other types.
        return self.values._internal_get_values()

    def to_native_types(self, slicer=None, na_rep="", quoting=None, **kwargs):
        """ convert to our native types format, slicing if desired """

        values = self.values
        if slicer is not None:
            # Categorical is always one dimension
            values = values[slicer]
        mask = isna(values)
        values = np.array(values, dtype="object")
        values[mask] = na_rep

        # we are expected to return a 2-d ndarray
        return values.reshape(1, len(values))

    def concat_same_type(self, to_concat, placement=None):
        """
        Concatenate list of single blocks of the same type.

        Note that this CategoricalBlock._concat_same_type *may* not
        return a CategoricalBlock. When the categories in `to_concat`
        differ, this will return an object ndarray.

        If / when we decide we don't like that behavior:

        1. Change Categorical._concat_same_type to use union_categoricals
        2. Delete this method.
        """
        values = self._concatenator(
            [blk.values for blk in to_concat], axis=self.ndim - 1
        )
        # not using self.make_block_same_class as values can be object dtype
        return make_block(
            values, placement=placement or slice(0, len(values), 1), ndim=self.ndim
        )

    def where(
        self,
        other,
        cond,
        align=True,
        errors="raise",
        try_cast: bool = False,
        axis: int = 0,
    ) -> List["Block"]:
        # TODO(CategoricalBlock.where):
        # This can all be deleted in favor of ExtensionBlock.where once
        # we enforce the deprecation.
        object_msg = (
            "Implicitly converting categorical to object-dtype ndarray. "
            "One or more of the values in 'other' are not present in this "
            "categorical's categories. A future version of pandas will raise "
            "a ValueError when 'other' contains different categories.\n\n"
            "To preserve the current behavior, add the new categories to "
            "the categorical before calling 'where', or convert the "
            "categorical to a different dtype."
        )
        try:
            # Attempt to do preserve categorical dtype.
            result = super().where(other, cond, align, errors, try_cast, axis)
        except (TypeError, ValueError):
            warnings.warn(object_msg, FutureWarning, stacklevel=6)
            result = self.astype(object).where(
                other, cond, align=align, errors=errors, try_cast=try_cast, axis=axis
            )
        return result


# -----------------------------------------------------------------
# Constructor Helpers


def get_block_type(values, dtype=None):
    """
    Find the appropriate Block subclass to use for the given values and dtype.

    Parameters
    ----------
    values : ndarray-like
    dtype : numpy or pandas dtype

    Returns
    -------
    cls : class, subclass of Block
    """
    dtype = dtype or values.dtype
    vtype = dtype.type

    if is_sparse(dtype):
        # Need this first(ish) so that Sparse[datetime] is sparse
        cls = ExtensionBlock
    elif is_categorical(values):
        cls = CategoricalBlock
    elif issubclass(vtype, np.datetime64):
        assert not is_datetime64tz_dtype(values)
        cls = DatetimeBlock
    elif is_datetime64tz_dtype(values):
        cls = DatetimeTZBlock
    elif is_interval_dtype(dtype) or is_period_dtype(dtype):
        cls = ObjectValuesExtensionBlock
    elif is_extension_array_dtype(values):
        cls = ExtensionBlock
    elif issubclass(vtype, np.floating):
        cls = FloatBlock
    elif issubclass(vtype, np.timedelta64):
        assert issubclass(vtype, np.integer)
        cls = TimeDeltaBlock
    elif issubclass(vtype, np.complexfloating):
        cls = ComplexBlock
    elif issubclass(vtype, np.integer):
        cls = IntBlock
    elif dtype == np.bool_:
        cls = BoolBlock
    else:
        cls = ObjectBlock
    return cls


def make_block(values, placement, klass=None, ndim=None, dtype=None, fastpath=None):
    # Ensure that we don't allow PandasArray / PandasDtype in internals.
    # For now, blocks should be backed by ndarrays when possible.
    if isinstance(values, ABCPandasArray):
        values = values.to_numpy()
        if ndim and ndim > 1:
            values = np.atleast_2d(values)

    if isinstance(dtype, PandasDtype):
        dtype = dtype.numpy_dtype

    if fastpath is not None:
        # GH#19265 pyarrow is passing this
        warnings.warn(
            "fastpath argument is deprecated, will be removed in a future release.",
            FutureWarning,
        )
    if klass is None:
        dtype = dtype or values.dtype
        klass = get_block_type(values, dtype)

    elif klass is DatetimeTZBlock and not is_datetime64tz_dtype(values):
        # TODO: This is no longer hit internally; does it need to be retained
        #  for e.g. pyarrow?
        values = DatetimeArray._simple_new(values, dtype=dtype)

    return klass(values, ndim=ndim, placement=placement)


# -----------------------------------------------------------------


def _extend_blocks(result, blocks=None):
    """ return a new extended blocks, givin the result """
    from pandas.core.internals import BlockManager

    if blocks is None:
        blocks = []
    if isinstance(result, list):
        for r in result:
            if isinstance(r, list):
                blocks.extend(r)
            else:
                blocks.append(r)
    elif isinstance(result, BlockManager):
        blocks.extend(result.blocks)
    else:
        blocks.append(result)
    return blocks


def _block_shape(values, ndim=1, shape=None):
    """ guarantee the shape of the values to be at least 1 d """
    if values.ndim < ndim:
        if shape is None:
            shape = values.shape
        if not is_extension_array_dtype(values):
            # TODO: https://github.com/pandas-dev/pandas/issues/23023
            # block.shape is incorrect for "2D" ExtensionArrays
            # We can't, and don't need to, reshape.
            values = values.reshape(tuple((1,) + shape))
    return values


def _merge_blocks(blocks, dtype=None, _can_consolidate=True):

    if len(blocks) == 1:
        return blocks[0]

    if _can_consolidate:

        if dtype is None:
            if len({b.dtype for b in blocks}) != 1:
                raise AssertionError("_merge_blocks are invalid!")
            dtype = blocks[0].dtype

        # FIXME: optimization potential in case all mgrs contain slices and
        # combination of those slices is a slice, too.
        new_mgr_locs = np.concatenate([b.mgr_locs.as_array for b in blocks])
        new_values = np.vstack([b.values for b in blocks])

        argsort = np.argsort(new_mgr_locs)
        new_values = new_values[argsort]
        new_mgr_locs = new_mgr_locs[argsort]

        return make_block(new_values, placement=new_mgr_locs)

    # no merge
    return blocks


def _safe_reshape(arr, new_shape):
    """
    If possible, reshape `arr` to have shape `new_shape`,
    with a couple of exceptions (see gh-13012):

    1) If `arr` is a ExtensionArray or Index, `arr` will be
       returned as is.
    2) If `arr` is a Series, the `_values` attribute will
       be reshaped and returned.

    Parameters
    ----------
    arr : array-like, object to be reshaped
    new_shape : int or tuple of ints, the new shape
    """
    if isinstance(arr, ABCSeries):
        arr = arr._values
    if not isinstance(arr, ABCExtensionArray):
        arr = arr.reshape(new_shape)
    return arr


def _putmask_smart(v, mask, n):
    """
    Return a new ndarray, try to preserve dtype if possible.

    Parameters
    ----------
    v : `values`, updated in-place (array like)
    mask : np.ndarray
        Applies to both sides (array like).
    n : `new values` either scalar or an array like aligned with `values`

    Returns
    -------
    values : ndarray with updated values
        this *may* be a copy of the original

    See Also
    --------
    ndarray.putmask
    """

    # we cannot use np.asarray() here as we cannot have conversions
    # that numpy does when numeric are mixed with strings

    # n should be the length of the mask or a scalar here
    if not is_list_like(n):
        n = np.repeat(n, len(mask))

    # see if we are only masking values that if putted
    # will work in the current dtype
    try:
        nn = n[mask]
    except TypeError:
        # TypeError: only integer scalar arrays can be converted to a scalar index
        pass
    else:
        # make sure that we have a nullable type
        # if we have nulls
        if not _isna_compat(v, nn[0]):
            pass
        elif not (is_float_dtype(nn.dtype) or is_integer_dtype(nn.dtype)):
            # only compare integers/floats
            pass
        elif not (is_float_dtype(v.dtype) or is_integer_dtype(v.dtype)):
            # only compare integers/floats
            pass
        else:

            # we ignore ComplexWarning here
            with warnings.catch_warnings(record=True):
                warnings.simplefilter("ignore", np.ComplexWarning)
                nn_at = nn.astype(v.dtype)

            comp = nn == nn_at
            if is_list_like(comp) and comp.all():
                nv = v.copy()
                nv[mask] = nn_at
                return nv

    n = np.asarray(n)

    def _putmask_preserve(nv, n):
        try:
            nv[mask] = n[mask]
        except (IndexError, ValueError):
            nv[mask] = n
        return nv

    # preserves dtype if possible
    if v.dtype.kind == n.dtype.kind:
        return _putmask_preserve(v, n)

    # change the dtype if needed
    dtype, _ = maybe_promote(n.dtype)

    if is_extension_type(v.dtype) and is_object_dtype(dtype):
        v = v._internal_get_values(dtype)
    else:
        v = v.astype(dtype)

    return _putmask_preserve(v, n)<|MERGE_RESOLUTION|>--- conflicted
+++ resolved
@@ -7,12 +7,8 @@
 
 import numpy as np
 
-<<<<<<< HEAD
-from pandas._libs import NaT, lib, tslib
+from pandas._libs import NaT, lib, tslib, writers
 from pandas._libs.index import convert_scalar
-=======
-from pandas._libs import NaT, Timestamp, lib, tslib, writers
->>>>>>> 8d3fec93
 import pandas._libs.internals as libinternals
 from pandas._libs.tslibs import Timedelta, conversion
 from pandas._libs.tslibs.timezones import tz_compare
