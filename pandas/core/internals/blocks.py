--- conflicted
+++ resolved
@@ -1908,24 +1908,10 @@
     def _holder(self):
         return type(self.values)
 
-<<<<<<< HEAD
-    @property
-    def fill_value(self):
-        return na_value_for_dtype(self.dtype)
-
-    def to_native_types(self, na_rep="NaT", **kwargs):
-        """ convert to our native types format """
-        arr = self.values
-        result = arr._format_native_types(na_rep=na_rep, **kwargs)
-        result = result.astype(object, copy=False)
-        return self.make_block(result)
-
     def external_values(self):
         # NB: for dt64tz this is different from np.asarray(self.values),
         #  since that return an object-dtype ndarray of Timestamps.
         return self.values._ndarray
-=======
->>>>>>> bfe734fe
 
     def get_block_values_for_json(self):
         # Not necessary to override, but helps perf
@@ -1943,23 +1929,9 @@
 
     __slots__ = ()
     is_extension = True
-<<<<<<< HEAD
-=======
-    _can_hold_na = True
-    is_numeric = False
-
-    internal_values = Block.internal_values
-    _can_hold_element = DatetimeBlock._can_hold_element
-    diff = DatetimeBlock.diff
-    where = DatetimeBlock.where
-    putmask = DatetimeLikeBlockMixin.putmask
-    fillna = DatetimeLikeBlockMixin.fillna
->>>>>>> bfe734fe
 
     _validate_ndim = True
     _can_consolidate = False
-
-    to_native_types = DatetimeBlock.to_native_types  # needed for mypy
 
     get_values = Block.get_values
     set_inplace = Block.set_inplace
@@ -2277,14 +2249,10 @@
             # TODO(EA2D): https://github.com/pandas-dev/pandas/issues/23023
             # block.shape is incorrect for "2D" ExtensionArrays
             # We can't, and don't need to, reshape.
-<<<<<<< HEAD
             values = extract_array(values, extract_numpy=True)
             values = cast(Union[np.ndarray, "NDArrayBackedExtensionArray"], values)
             values = values.reshape(1, -1)
 
-    return values
-=======
-            values = np.asarray(values).reshape(1, -1)
     return values
 
 
@@ -2357,5 +2325,4 @@
 
         values[mask] = na_rep
         values = values.astype(object, copy=False)
-        return values
->>>>>>> bfe734fe
+        return values