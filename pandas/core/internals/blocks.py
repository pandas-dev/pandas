from __future__ import annotations

from functools import wraps
import re
from typing import (
    TYPE_CHECKING,
    Any,
    List,
    Optional,
    Tuple,
    Type,
    Union,
    cast,
)
import warnings

import numpy as np

from pandas._libs import (
    Timestamp,
    algos as libalgos,
    internals as libinternals,
    lib,
    writers,
)
from pandas._libs.internals import BlockPlacement
from pandas._typing import (
    ArrayLike,
    Dtype,
    DtypeObj,
    F,
    Shape,
    final,
)
from pandas.util._decorators import cache_readonly
from pandas.util._validators import validate_bool_kwarg

from pandas.core.dtypes.cast import (
    astype_array_safe,
    can_hold_element,
    find_common_type,
    infer_dtype_from,
    maybe_downcast_numeric,
    maybe_downcast_to_dtype,
    maybe_upcast,
    soft_convert_objects,
)
from pandas.core.dtypes.common import (
    is_1d_only_ea_dtype,
    is_1d_only_ea_obj,
    is_categorical_dtype,
    is_dtype_equal,
    is_extension_array_dtype,
    is_list_like,
    is_sparse,
    pandas_dtype,
)
from pandas.core.dtypes.dtypes import (
    CategoricalDtype,
    ExtensionDtype,
    PandasDtype,
)
from pandas.core.dtypes.generic import (
    ABCDataFrame,
    ABCIndex,
    ABCPandasArray,
    ABCSeries,
)
from pandas.core.dtypes.inference import is_inferred_bool_dtype
from pandas.core.dtypes.missing import (
    is_valid_na_for_dtype,
    isna,
    na_value_for_dtype,
)

import pandas.core.algorithms as algos
from pandas.core.array_algos.putmask import (
    extract_bool_array,
    putmask_inplace,
    putmask_smart,
    putmask_without_repeat,
    setitem_datetimelike_compat,
    validate_putmask,
)
from pandas.core.array_algos.quantile import quantile_compat
from pandas.core.array_algos.replace import (
    compare_or_regex_search,
    replace_regex,
    should_use_regex,
)
from pandas.core.array_algos.transforms import shift
from pandas.core.arrays import (
    Categorical,
    DatetimeArray,
    ExtensionArray,
    FloatingArray,
    IntegerArray,
    IntervalArray,
    PandasArray,
    PeriodArray,
    TimedeltaArray,
)
from pandas.core.arrays._mixins import NDArrayBackedExtensionArray
from pandas.core.base import PandasObject
import pandas.core.common as com
import pandas.core.computation.expressions as expressions
from pandas.core.construction import (
    ensure_wrapped_if_datetimelike,
    extract_array,
)
from pandas.core.indexers import (
    check_setitem_lengths,
    is_empty_indexer,
    is_exact_shape_match,
    is_scalar_indexer,
)
import pandas.core.missing as missing

if TYPE_CHECKING:
    from pandas import (
        Float64Index,
        Index,
    )

# comparison is faster than is_object_dtype
_dtype_obj = np.dtype("object")


def maybe_split(meth: F) -> F:
    """
    If we have a multi-column block, split and operate block-wise.  Otherwise
    use the original method.
    """

    @wraps(meth)
    def newfunc(self, *args, **kwargs) -> List[Block]:

        if self.ndim == 1 or self.shape[0] == 1:
            return meth(self, *args, **kwargs)
        else:
            # Split and operate column-by-column
            return self.split_and_operate(meth, *args, **kwargs)

    return cast(F, newfunc)


class Block(libinternals.Block, PandasObject):
    """
    Canonical n-dimensional unit of homogeneous dtype contained in a pandas
    data structure

    Index-ignorant; let the container take care of that
    """

    values: Union[np.ndarray, ExtensionArray]

    __slots__ = ()
    is_numeric = False
    is_object = False
    is_extension = False
    _can_consolidate = True
    _validate_ndim = True

    @final
    @cache_readonly
    def _consolidate_key(self):
        return self._can_consolidate, self.dtype.name

    @property
    def is_view(self) -> bool:
        """ return a boolean if I am possibly a view """
        values = self.values
        values = cast(np.ndarray, values)
        return values.base is not None

    @final
    @property
    def _can_hold_na(self) -> bool:
        """
        Can we store NA values in this Block?
        """
        values = self.values
        if isinstance(values, np.ndarray):
            return values.dtype.kind not in ["b", "i", "u"]
        return values._can_hold_na

    @final
    @cache_readonly
    def is_categorical(self) -> bool:
        warnings.warn(
            "Block.is_categorical is deprecated and will be removed in a "
            "future version.  Use isinstance(block.values, Categorical) "
            "instead.  See https://github.com/pandas-dev/pandas/issues/40226",
            DeprecationWarning,
            stacklevel=2,
        )
        return isinstance(self.values, Categorical)

    @final
    @property
    def is_bool(self) -> bool:
        """
        We can be bool if a) we are bool dtype or b) object dtype with bool objects.
        """
        return is_inferred_bool_dtype(self.values)

    @final
    def external_values(self):
        return external_values(self.values)

    @final
    def internal_values(self):
        """
        The array that Series._values returns (internal values).
        """
        return self.values

    @property
    def array_values(self) -> ExtensionArray:
        """
        The array that Series.array returns. Always an ExtensionArray.
        """
        # error: Argument 1 to "PandasArray" has incompatible type "Union[ndarray,
        # ExtensionArray]"; expected "Union[ndarray, PandasArray]"
        return PandasArray(self.values)  # type: ignore[arg-type]

    def get_values(self, dtype: Optional[DtypeObj] = None) -> np.ndarray:
        """
        return an internal format, currently just the ndarray
        this is often overridden to handle to_dense like operations
        """
        if dtype == _dtype_obj:
            return self.values.astype(_dtype_obj)
        # error: Incompatible return value type (got "Union[ndarray, ExtensionArray]",
        # expected "ndarray")
        return self.values  # type: ignore[return-value]

    def get_block_values_for_json(self) -> np.ndarray:
        """
        This is used in the JSON C code.
        """
        # TODO(EA2D): reshape will be unnecessary with 2D EAs
        return np.asarray(self.values).reshape(self.shape)

    @final
    @cache_readonly
    def fill_value(self):
        # Used in reindex_indexer
        return na_value_for_dtype(self.dtype, compat=False)

    @property
    def mgr_locs(self) -> BlockPlacement:
        return self._mgr_locs

    @mgr_locs.setter
    def mgr_locs(self, new_mgr_locs: BlockPlacement):
        self._mgr_locs = new_mgr_locs

    @final
    def make_block(self, values, placement=None) -> Block:
        """
        Create a new block, with type inference propagate any values that are
        not specified
        """
        if placement is None:
            placement = self._mgr_locs
        if self.is_extension:
            values = ensure_block_shape(values, ndim=self.ndim)

        # TODO: perf by not going through new_block
        # We assume maybe_coerce_values has already been called
        return new_block(values, placement=placement, ndim=self.ndim)

    @final
    def make_block_same_class(
        self, values, placement: Optional[BlockPlacement] = None
    ) -> Block:
        """ Wrap given values in a block of same type as self. """
        if placement is None:
            placement = self._mgr_locs
        # We assume maybe_coerce_values has already been called
        return type(self)(values, placement=placement, ndim=self.ndim)

    @final
    def __repr__(self) -> str:
        # don't want to print out all of the items here
        name = type(self).__name__
        if self.ndim == 1:
            result = f"{name}: {len(self)} dtype: {self.dtype}"
        else:

            shape = " x ".join(str(s) for s in self.shape)
            result = f"{name}: {self.mgr_locs.indexer}, {shape}, dtype: {self.dtype}"

        return result

    @final
    def __len__(self) -> int:
        return len(self.values)

    def _slice(self, slicer):
        """ return a slice of my values """

        return self.values[slicer]

    @final
    def getitem_block(self, slicer) -> Block:
        """
        Perform __getitem__-like, return result as block.

        Only supports slices that preserve dimensionality.
        """
        axis0_slicer = slicer[0] if isinstance(slicer, tuple) else slicer
        new_mgr_locs = self._mgr_locs[axis0_slicer]

        new_values = self._slice(slicer)

        if new_values.ndim != self.values.ndim:
            raise ValueError("Only same dim slicing is allowed")

        return type(self)(new_values, new_mgr_locs, self.ndim)

    @final
    def getitem_block_index(self, slicer: slice) -> Block:
        """
        Perform __getitem__-like specialized to slicing along index.

        Assumes self.ndim == 2
        """
        # error: Invalid index type "Tuple[ellipsis, slice]" for
        # "Union[ndarray, ExtensionArray]"; expected type "Union[int, slice, ndarray]"
        new_values = self.values[..., slicer]  # type: ignore[index]
        return type(self)(new_values, self._mgr_locs, ndim=self.ndim)

    @final
    def getitem_block_columns(self, slicer, new_mgr_locs: BlockPlacement) -> Block:
        """
        Perform __getitem__-like, return result as block.

        Only supports slices that preserve dimensionality.
        """
        new_values = self._slice(slicer)

        if new_values.ndim != self.values.ndim:
            raise ValueError("Only same dim slicing is allowed")

        return type(self)(new_values, new_mgr_locs, self.ndim)

    @property
    def shape(self) -> Shape:
        return self.values.shape

    @final
    @cache_readonly
    def dtype(self) -> DtypeObj:
        return self.values.dtype

    def iget(self, i):
        return self.values[i]

    def set_inplace(self, locs, values):
        """
        Modify block values in-place with new item value.

        Notes
        -----
        `set` never creates a new array or new Block, whereas `setitem` _may_
        create a new array and always creates a new Block.
        """
        self.values[locs] = values

    def delete(self, loc) -> None:
        """
        Delete given loc(-s) from block in-place.
        """
        self.values = np.delete(self.values, loc, 0)
        self.mgr_locs = self._mgr_locs.delete(loc)
        try:
            self._cache.clear()
        except AttributeError:
            # _cache not yet initialized
            pass

    @final
    def apply(self, func, **kwargs) -> List[Block]:
        """
        apply the function to my values; return a block if we are not
        one
        """
        with np.errstate(all="ignore"):
            result = func(self.values, **kwargs)

        return self._split_op_result(result)

    def reduce(self, func, ignore_failures: bool = False) -> List[Block]:
        # We will apply the function and reshape the result into a single-row
        #  Block with the same mgr_locs; squeezing will be done at a higher level
        assert self.ndim == 2

        try:
            result = func(self.values)
        except (TypeError, NotImplementedError):
            if ignore_failures:
                return []
            raise

        if np.ndim(result) == 0:
            # TODO(EA2D): special case not needed with 2D EAs
            res_values = np.array([[result]])
        else:
            res_values = result.reshape(-1, 1)

        nb = self.make_block(res_values)
        return [nb]

    @final
    def _split_op_result(self, result) -> List[Block]:
        # See also: split_and_operate
        if is_extension_array_dtype(result) and result.ndim > 1:
            # TODO(EA2D): unnecessary with 2D EAs
            # if we get a 2D ExtensionArray, we need to split it into 1D pieces
            nbs = []
            for i, loc in enumerate(self._mgr_locs):
                if not is_1d_only_ea_obj(result):
                    vals = result[i : i + 1]
                else:
                    vals = result[i]

                block = self.make_block(values=vals, placement=loc)
                nbs.append(block)
            return nbs

        if not isinstance(result, Block):
            result = maybe_coerce_values(result)
            result = self.make_block(result)

        return [result]

    def fillna(
        self, value, limit=None, inplace: bool = False, downcast=None
    ) -> List[Block]:
        """
        fillna on the block with the value. If we fail, then convert to
        ObjectBlock and try again
        """
        inplace = validate_bool_kwarg(inplace, "inplace")

        mask = isna(self.values)
        mask, noop = validate_putmask(self.values, mask)

        if limit is not None:
            limit = libalgos.validate_limit(None, limit=limit)
            mask[mask.cumsum(self.ndim - 1) > limit] = False

        if not self._can_hold_na:
            if inplace:
                return [self]
            else:
                return [self.copy()]

        if self._can_hold_element(value):
            nb = self if inplace else self.copy()
            putmask_inplace(nb.values, mask, value)
            return nb._maybe_downcast([nb], downcast)

        if noop:
            # we can't process the value, but nothing to do
            return [self] if inplace else [self.copy()]

        elif self.ndim == 1 or self.shape[0] == 1:
            blk = self.coerce_to_target_dtype(value)
            # bc we have already cast, inplace=True may avoid an extra copy
            return blk.fillna(value, limit=limit, inplace=True, downcast=None)

        else:
            # operate column-by-column
            return self.split_and_operate(
                type(self).fillna, value, limit=limit, inplace=inplace, downcast=None
            )

    @final
    def _split(self) -> List[Block]:
        """
        Split a block into a list of single-column blocks.
        """
        assert self.ndim == 2

        new_blocks = []
        for i, ref_loc in enumerate(self._mgr_locs):
            vals = self.values[slice(i, i + 1)]

            nb = self.make_block(vals, BlockPlacement(ref_loc))
            new_blocks.append(nb)
        return new_blocks

    @final
    def split_and_operate(self, func, *args, **kwargs) -> List[Block]:
        """
        Split the block and apply func column-by-column.

        Parameters
        ----------
        func : Block method
        *args
        **kwargs

        Returns
        -------
        List[Block]
        """
        assert self.ndim == 2 and self.shape[0] != 1

        res_blocks = []
        for nb in self._split():
            rbs = func(nb, *args, **kwargs)
            res_blocks.extend(rbs)
        return res_blocks

    @final
    def _maybe_downcast(self, blocks: List[Block], downcast=None) -> List[Block]:

        if self.dtype == _dtype_obj:
            # TODO: why is behavior different for object dtype?
            if downcast is not None:
                return blocks

            # split and convert the blocks
            return extend_blocks(
                [blk.convert(datetime=True, numeric=False) for blk in blocks]
            )

        # no need to downcast our float
        # unless indicated
        if downcast is None and self.dtype.kind in ["f", "m", "M"]:
            # TODO: complex?  more generally, self._can_hold_na?
            return blocks

        return extend_blocks([b.downcast(downcast) for b in blocks])

    @final
    def downcast(self, dtypes=None) -> List[Block]:
        """ try to downcast each item to the dict of dtypes if present """
        # turn it off completely
        if dtypes is False:
            return [self]

        values = self.values

        if self.ndim == 1:

            # try to cast all non-floats here
            if dtypes is None:
                dtypes = "infer"

            nv = maybe_downcast_to_dtype(values, dtypes)
            return [self.make_block(nv)]

        # ndim > 1
        if dtypes is None:
            return [self]

        if not (dtypes == "infer" or isinstance(dtypes, dict)):
            raise ValueError(
                "downcast must have a dictionary or 'infer' as its argument"
            )
        elif dtypes != "infer":
            raise AssertionError("dtypes as dict is not supported yet")

        return self._downcast_2d()

    @maybe_split
    def _downcast_2d(self) -> List[Block]:
        """
        downcast specialized to 2D case post-validation.

        Refactored to allow use of maybe_split.
        """
        new_values = maybe_downcast_to_dtype(self.values, dtype="infer")
        return [self.make_block(new_values)]

    @final
    def astype(self, dtype, copy: bool = False, errors: str = "raise"):
        """
        Coerce to the new dtype.

        Parameters
        ----------
        dtype : str, dtype convertible
        copy : bool, default False
            copy if indicated
        errors : str, {'raise', 'ignore'}, default 'raise'
            - ``raise`` : allow exceptions to be raised
            - ``ignore`` : suppress exceptions. On error return original object

        Returns
        -------
        Block
        """
        values = self.values

        new_values = astype_array_safe(values, dtype, copy=copy, errors=errors)

        new_values = maybe_coerce_values(new_values)
        newb = self.make_block(new_values)
        if newb.shape != self.shape:
            raise TypeError(
                f"cannot set astype for copy = [{copy}] for dtype "
                f"({self.dtype.name} [{self.shape}]) to different shape "
                f"({newb.dtype.name} [{newb.shape}])"
            )
        return newb

    def convert(
        self,
        copy: bool = True,
        datetime: bool = True,
        numeric: bool = True,
        timedelta: bool = True,
    ) -> List[Block]:
        """
        attempt to coerce any object types to better types return a copy
        of the block (if copy = True) by definition we are not an ObjectBlock
        here!
        """
        return [self.copy()] if copy else [self]

    @final
    def _can_hold_element(self, element: Any) -> bool:
        """ require the same dtype as ourselves """
        element = extract_array(element, extract_numpy=True)
        return can_hold_element(self.values, element)

    @final
    def should_store(self, value: ArrayLike) -> bool:
        """
        Should we set self.values[indexer] = value inplace or do we need to cast?

        Parameters
        ----------
        value : np.ndarray or ExtensionArray

        Returns
        -------
        bool
        """
        return is_dtype_equal(value.dtype, self.dtype)

    @final
    def to_native_types(self, na_rep="nan", quoting=None, **kwargs):
        """ convert to our native types format """
        result = to_native_types(self.values, na_rep=na_rep, quoting=quoting, **kwargs)
        return self.make_block(result)

    # block actions #
    @final
    def copy(self, deep: bool = True):
        """ copy constructor """
        values = self.values
        if deep:
            values = values.copy()
        return self.make_block_same_class(values)

    # ---------------------------------------------------------------------
    # Replace

    @final
    def replace(
        self,
        to_replace,
        value,
        inplace: bool = False,
        regex: bool = False,
    ) -> List[Block]:
        """
        replace the to_replace value with value, possible to create new
        blocks here this is just a call to putmask. regex is not used here.
        It is used in ObjectBlocks.  It is here for API compatibility.
        """
        inplace = validate_bool_kwarg(inplace, "inplace")

        # Note: the checks we do in NDFrame.replace ensure we never get
        #  here with listlike to_replace or value, as those cases
        #  go through _replace_list

        values = self.values

        if isinstance(values, Categorical):
            # TODO: avoid special-casing
            blk = self if inplace else self.copy()
            blk.values.replace(to_replace, value, inplace=True)
            return [blk]

        regex = should_use_regex(regex, to_replace)

        if regex:
            return self._replace_regex(to_replace, value, inplace=inplace)

        if not self._can_hold_element(to_replace):
            # We cannot hold `to_replace`, so we know immediately that
            #  replacing it is a no-op.
            # Note: If to_replace were a list, NDFrame.replace would call
            #  replace_list instead of replace.
            return [self] if inplace else [self.copy()]

        mask = missing.mask_missing(values, to_replace)
        if not mask.any():
            # Note: we get here with test_replace_extension_other incorrectly
            #  bc _can_hold_element is incorrect.
            return [self] if inplace else [self.copy()]

        elif self._can_hold_element(value):
            blk = self if inplace else self.copy()
            putmask_inplace(blk.values, mask, value)
            blocks = blk.convert(numeric=False, copy=False)
            return blocks

        elif self.ndim == 1 or self.shape[0] == 1:
            blk = self.coerce_to_target_dtype(value)
            return blk.replace(
                to_replace=to_replace,
                value=value,
                inplace=True,
                regex=regex,
            )

        else:
            # split so that we only upcast where necessary
            return self.split_and_operate(
                type(self).replace, to_replace, value, inplace=True, regex=regex
            )

    @final
    def _replace_regex(
        self,
        to_replace,
        value,
        inplace: bool = False,
        convert: bool = True,
        mask=None,
    ) -> List[Block]:
        """
        Replace elements by the given value.

        Parameters
        ----------
        to_replace : object or pattern
            Scalar to replace or regular expression to match.
        value : object
            Replacement object.
        inplace : bool, default False
            Perform inplace modification.
        convert : bool, default True
            If true, try to coerce any object types to better types.
        mask : array-like of bool, optional
            True indicate corresponding element is ignored.

        Returns
        -------
        List[Block]
        """
        if not self._can_hold_element(to_replace):
            # i.e. only ObjectBlock, but could in principle include a
            #  String ExtensionBlock
            return [self] if inplace else [self.copy()]

        rx = re.compile(to_replace)

        new_values = self.values if inplace else self.values.copy()
        replace_regex(new_values, rx, value, mask)

        block = self.make_block(new_values)
        return [block]

    @final
    def _replace_list(
        self,
        src_list: List[Any],
        dest_list: List[Any],
        inplace: bool = False,
        regex: bool = False,
    ) -> List[Block]:
        """
        See BlockManager._replace_list docstring.
        """
        values = self.values

        # TODO: dont special-case Categorical
        if isinstance(values, Categorical) and len(algos.unique(dest_list)) == 1:
            # We likely got here by tiling value inside NDFrame.replace,
            #  so un-tile here
            return self.replace(src_list, dest_list[0], inplace, regex)

        # Exclude anything that we know we won't contain
        pairs = [
            (x, y) for x, y in zip(src_list, dest_list) if self._can_hold_element(x)
        ]
        if not len(pairs):
            # shortcut, nothing to replace
            return [self] if inplace else [self.copy()]

        src_len = len(pairs) - 1

        if values.dtype == _dtype_obj:
            # Calculate the mask once, prior to the call of comp
            # in order to avoid repeating the same computations
            mask = ~isna(values)
            masks = [
                compare_or_regex_search(values, s[0], regex=regex, mask=mask)
                for s in pairs
            ]
        else:
            # GH#38086 faster if we know we dont need to check for regex
            masks = [missing.mask_missing(values, s[0]) for s in pairs]

        # error: Argument 1 to "extract_bool_array" has incompatible type
        # "Union[ExtensionArray, ndarray, bool]"; expected "Union[ExtensionArray,
        # ndarray]"
        masks = [extract_bool_array(x) for x in masks]  # type: ignore[arg-type]

        rb = [self if inplace else self.copy()]
        for i, (src, dest) in enumerate(pairs):
            convert = i == src_len  # only convert once at the end
            new_rb: List[Block] = []

            # GH-39338: _replace_coerce can split a block into
            # single-column blocks, so track the index so we know
            # where to index into the mask
            for blk_num, blk in enumerate(rb):
                if len(rb) == 1:
                    m = masks[i]
                else:
                    mib = masks[i]
                    assert not isinstance(mib, bool)
                    m = mib[blk_num : blk_num + 1]

                result = blk._replace_coerce(
                    to_replace=src,
                    value=dest,
                    mask=m,
                    inplace=inplace,
                    regex=regex,
                )
                if convert and blk.is_object:
                    result = extend_blocks(
                        [b.convert(numeric=False, copy=True) for b in result]
                    )
                new_rb.extend(result)
            rb = new_rb
        return rb

    @final
    def _replace_coerce(
        self,
        to_replace,
        value,
        mask: np.ndarray,
        inplace: bool = True,
        regex: bool = False,
    ) -> List[Block]:
        """
        Replace value corresponding to the given boolean array with another
        value.

        Parameters
        ----------
        to_replace : object or pattern
            Scalar to replace or regular expression to match.
        value : object
            Replacement object.
        mask : np.ndarray[bool]
            True indicate corresponding element is ignored.
        inplace : bool, default True
            Perform inplace modification.
        regex : bool, default False
            If true, perform regular expression substitution.

        Returns
        -------
        List[Block]
        """
        if mask.any():
            if not regex:
                nb = self.coerce_to_target_dtype(value)
                if nb is self and not inplace:
                    nb = nb.copy()
                putmask_inplace(nb.values, mask, value)
                return [nb]
            else:
                regex = should_use_regex(regex, to_replace)
                if regex:
                    return self._replace_regex(
                        to_replace,
                        value,
                        inplace=inplace,
                        convert=False,
                        mask=mask,
                    )
                return self.replace(to_replace, value, inplace=inplace, regex=False)
        return [self]

    # ---------------------------------------------------------------------

    def setitem(self, indexer, value):
        """
        Attempt self.values[indexer] = value, possibly creating a new array.

        Parameters
        ----------
        indexer : tuple, list-like, array-like, slice
            The subset of self.values to set
        value : object
            The value being set

        Returns
        -------
        Block

        Notes
        -----
        `indexer` is a direct slice/positional indexer. `value` must
        be a compatible shape.
        """
        transpose = self.ndim == 2

        if isinstance(indexer, np.ndarray) and indexer.ndim > self.ndim:
            raise ValueError(f"Cannot set values with ndim > {self.ndim}")

        # coerce None values, if appropriate
        if value is None:
            if self.is_numeric:
                value = np.nan

        # coerce if block dtype can store value
        values = self.values
        if not self._can_hold_element(value):
            # current dtype cannot store value, coerce to common dtype
            return self.coerce_to_target_dtype(value).setitem(indexer, value)

        # value must be storable at this moment
        if is_extension_array_dtype(getattr(value, "dtype", None)):
            # We need to be careful not to allow through strings that
            #  can be parsed to EADtypes
            is_ea_value = True
            arr_value = value
        else:
            is_ea_value = False
            arr_value = np.asarray(value)

        if transpose:
            values = values.T

        # length checking
        check_setitem_lengths(indexer, value, values)
        exact_match = is_exact_shape_match(values, arr_value)

        if is_empty_indexer(indexer, arr_value):
            # GH#8669 empty indexers
            pass

        elif is_scalar_indexer(indexer, self.ndim):
            # setting a single element for each dim and with a rhs that could
            #  be e.g. a list; see GH#6043
            values[indexer] = value

        elif exact_match and is_categorical_dtype(arr_value.dtype):
            # GH25495 - If the current dtype is not categorical,
            # we need to create a new categorical block
            values[indexer] = value

        elif exact_match and is_ea_value:
            # GH#32395 if we're going to replace the values entirely, just
            #  substitute in the new array
            if not self.is_object and isinstance(value, (IntegerArray, FloatingArray)):
                values[indexer] = value.to_numpy(value.dtype.numpy_dtype)
            else:
                values[indexer] = np.asarray(value)

        # if we are an exact match (ex-broadcasting),
        # then use the resultant dtype
        elif exact_match:
            # We are setting _all_ of the array's values, so can cast to new dtype
            values[indexer] = value

        elif is_ea_value:
            # GH#38952
            if values.ndim == 1:
                values[indexer] = value
            else:
                # TODO(EA2D): special case not needed with 2D EA
                values[indexer] = value.to_numpy(values.dtype).reshape(-1, 1)

        else:
            # error: Argument 1 to "setitem_datetimelike_compat" has incompatible type
            # "Union[ndarray, ExtensionArray]"; expected "ndarray"
            value = setitem_datetimelike_compat(
                values, len(values[indexer]), value  # type: ignore[arg-type]
            )
            values[indexer] = value

        if transpose:
            values = values.T
        block = self.make_block(values)
        return block

    def putmask(self, mask, new) -> List[Block]:
        """
        putmask the data to the block; it is possible that we may create a
        new dtype of block

        Return the resulting block(s).

        Parameters
        ----------
        mask : np.ndarray[bool], SparseArray[bool], or BooleanArray
        new : a ndarray/object

        Returns
        -------
        List[Block]
        """
        orig_mask = mask
        mask, noop = validate_putmask(self.values.T, mask)
        assert not isinstance(new, (ABCIndex, ABCSeries, ABCDataFrame))

        # if we are passed a scalar None, convert it here
        if not self.is_object and is_valid_na_for_dtype(new, self.dtype):
            new = self.fill_value

        if self._can_hold_element(new):

            # error: Argument 1 to "putmask_without_repeat" has incompatible type
            # "Union[ndarray, ExtensionArray]"; expected "ndarray"
            putmask_without_repeat(self.values.T, mask, new)  # type: ignore[arg-type]
            return [self]

        elif noop:
            return [self]

        dtype, _ = infer_dtype_from(new)
        if dtype.kind in ["m", "M"]:
            # using putmask with object dtype will incorrectly cast to object
            # Having excluded self._can_hold_element, we know we cannot operate
            #  in-place, so we are safe using `where`
            return self.where(new, ~mask)

        elif self.ndim == 1 or self.shape[0] == 1:
            # no need to split columns

            # error: Argument 1 to "putmask_smart" has incompatible type "Union[ndarray,
            # ExtensionArray]"; expected "ndarray"
            nv = putmask_smart(self.values.T, mask, new).T  # type: ignore[arg-type]
            return [self.make_block(nv)]

        else:
            is_array = isinstance(new, np.ndarray)

            res_blocks = []
            nbs = self._split()
            for i, nb in enumerate(nbs):
                n = new
                if is_array:
                    # we have a different value per-column
                    n = new[:, i : i + 1]

                submask = orig_mask[:, i : i + 1]
                rbs = nb.putmask(submask, n)
                res_blocks.extend(rbs)
            return res_blocks

    @final
    def coerce_to_target_dtype(self, other) -> Block:
        """
        coerce the current block to a dtype compat for other
        we will return a block, possibly object, and not raise

        we can also safely try to coerce to the same dtype
        and will receive the same block
        """
        # if we cannot then coerce to object
        dtype, _ = infer_dtype_from(other, pandas_dtype=True)

        new_dtype = find_common_type([self.dtype, dtype])

        return self.astype(new_dtype, copy=False)

    def interpolate(
        self,
        method: str = "pad",
        axis: int = 0,
        index: Optional[Index] = None,
        inplace: bool = False,
        limit: Optional[int] = None,
        limit_direction: str = "forward",
        limit_area: Optional[str] = None,
        fill_value: Optional[Any] = None,
        coerce: bool = False,
        downcast: Optional[str] = None,
        **kwargs,
    ) -> List[Block]:

        inplace = validate_bool_kwarg(inplace, "inplace")

        if not self._can_hold_na:
            # If there are no NAs, then interpolate is a no-op
            return [self] if inplace else [self.copy()]

        # a fill na type method
        try:
            m = missing.clean_fill_method(method)
        except ValueError:
            m = None

        if m is not None:
            if fill_value is not None:
                # similar to validate_fillna_kwargs
                raise ValueError("Cannot pass both fill_value and method")

            return self._interpolate_with_fill(
                method=m,
                axis=axis,
                inplace=inplace,
                limit=limit,
                limit_area=limit_area,
                downcast=downcast,
            )
        # validate the interp method
        m = missing.clean_interp_method(method, **kwargs)

        assert index is not None  # for mypy

        return self._interpolate(
            method=m,
            index=index,
            axis=axis,
            limit=limit,
            limit_direction=limit_direction,
            limit_area=limit_area,
            fill_value=fill_value,
            inplace=inplace,
            downcast=downcast,
            **kwargs,
        )

    @final
    def _interpolate_with_fill(
        self,
        method: str = "pad",
        axis: int = 0,
        inplace: bool = False,
        limit: Optional[int] = None,
        limit_area: Optional[str] = None,
        downcast: Optional[str] = None,
    ) -> List[Block]:
        """ fillna but using the interpolate machinery """
        inplace = validate_bool_kwarg(inplace, "inplace")

        assert self._can_hold_na  # checked by caller

        values = self.values if inplace else self.values.copy()

        values = missing.interpolate_2d(
            values,
            method=method,
            axis=axis,
            limit=limit,
            limit_area=limit_area,
        )

        values = maybe_coerce_values(values)
        blocks = [self.make_block_same_class(values)]
        return self._maybe_downcast(blocks, downcast)

    @final
    def _interpolate(
        self,
        method: str,
        index: Index,
        fill_value: Optional[Any] = None,
        axis: int = 0,
        limit: Optional[int] = None,
        limit_direction: str = "forward",
        limit_area: Optional[str] = None,
        inplace: bool = False,
        downcast: Optional[str] = None,
        **kwargs,
    ) -> List[Block]:
        """ interpolate using scipy wrappers """
        inplace = validate_bool_kwarg(inplace, "inplace")
        data = self.values if inplace else self.values.copy()

        # only deal with floats
        if self.dtype.kind != "f":
            # bc we already checked that can_hold_na, we dont have int dtype here
            return [self]

        if is_valid_na_for_dtype(fill_value, self.dtype):
            fill_value = self.fill_value

        if method in ("krogh", "piecewise_polynomial", "pchip"):
            if not index.is_monotonic:
                raise ValueError(
                    f"{method} interpolation requires that the index be monotonic."
                )
        # process 1-d slices in the axis direction

        def func(yvalues: np.ndarray) -> np.ndarray:

            # process a 1-d slice, returning it
            # should the axis argument be handled below in apply_along_axis?
            # i.e. not an arg to missing.interpolate_1d
            return missing.interpolate_1d(
                xvalues=index,
                yvalues=yvalues,
                method=method,
                limit=limit,
                limit_direction=limit_direction,
                limit_area=limit_area,
                fill_value=fill_value,
                bounds_error=False,
                **kwargs,
            )

        # interp each column independently
        interp_values = np.apply_along_axis(func, axis, data)
        interp_values = maybe_coerce_values(interp_values)
        blocks = [self.make_block_same_class(interp_values)]
        return self._maybe_downcast(blocks, downcast)

    def take_nd(
        self,
        indexer,
        axis: int,
        new_mgr_locs: Optional[BlockPlacement] = None,
        fill_value=lib.no_default,
    ) -> Block:
        """
        Take values according to indexer and return them as a block.bb

        """
        # algos.take_nd dispatches for DatetimeTZBlock, CategoricalBlock
        # so need to preserve types
        # sparse is treated like an ndarray, but needs .get_values() shaping

        values = self.values

        if fill_value is lib.no_default:
            fill_value = self.fill_value
            allow_fill = False
        else:
            allow_fill = True

        new_values = algos.take_nd(
            values, indexer, axis=axis, allow_fill=allow_fill, fill_value=fill_value
        )

        # Called from three places in managers, all of which satisfy
        #  this assertion
        assert not (axis == 0 and new_mgr_locs is None)
        if new_mgr_locs is None:
            new_mgr_locs = self._mgr_locs

        if not is_dtype_equal(new_values.dtype, self.dtype):
            return self.make_block(new_values, new_mgr_locs)
        else:
            return self.make_block_same_class(new_values, new_mgr_locs)

    def diff(self, n: int, axis: int = 1) -> List[Block]:
        """ return block for the diff of the values """
        new_values = algos.diff(self.values, n, axis=axis, stacklevel=7)
        return [self.make_block(values=new_values)]

    def shift(self, periods: int, axis: int = 0, fill_value: Any = None) -> List[Block]:
        """ shift the block by periods, possibly upcast """
        # convert integer to float if necessary. need to do a lot more than
        # that, handle boolean etc also

        # error: Argument 1 to "maybe_upcast" has incompatible type "Union[ndarray,
        # ExtensionArray]"; expected "ndarray"
        new_values, fill_value = maybe_upcast(
            self.values, fill_value  # type: ignore[arg-type]
        )

        new_values = shift(new_values, periods, axis, fill_value)

        return [self.make_block(new_values)]

    def where(self, other, cond, errors="raise") -> List[Block]:
        """
        evaluate the block; return result block(s) from the result

        Parameters
        ----------
        other : a ndarray/object
        cond : np.ndarray[bool], SparseArray[bool], or BooleanArray
        errors : str, {'raise', 'ignore'}, default 'raise'
            - ``raise`` : allow exceptions to be raised
            - ``ignore`` : suppress exceptions. On error return original object

        Returns
        -------
        List[Block]
        """
        assert cond.ndim == self.ndim
        assert not isinstance(other, (ABCIndex, ABCSeries, ABCDataFrame))

        assert errors in ["raise", "ignore"]
        transpose = self.ndim == 2

        values = self.values
        orig_other = other
        if transpose:
            values = values.T

        icond, noop = validate_putmask(values, ~cond)

        if is_valid_na_for_dtype(other, self.dtype) and self.dtype != _dtype_obj:
            other = self.fill_value

        if noop:
            # TODO: avoid the downcasting at the end in this case?
            # GH-39595: Always return a copy
            result = values.copy()
        else:
            # see if we can operate on the entire block, or need item-by-item
            # or if we are a single block (ndim == 1)
            if not self._can_hold_element(other):
                # we cannot coerce, return a compat dtype
                # we are explicitly ignoring errors
                block = self.coerce_to_target_dtype(other)
                blocks = block.where(orig_other, cond, errors=errors)
                return self._maybe_downcast(blocks, "infer")

            # error: Argument 1 to "setitem_datetimelike_compat" has incompatible type
            # "Union[ndarray, ExtensionArray]"; expected "ndarray"
            # error: Argument 2 to "setitem_datetimelike_compat" has incompatible type
            # "number[Any]"; expected "int"
            alt = setitem_datetimelike_compat(
                values, icond.sum(), other  # type: ignore[arg-type]
            )
            if alt is not other:
                result = values.copy()
                np.putmask(result, icond, alt)
            else:
                # By the time we get here, we should have all Series/Index
                #  args extracted to ndarray
                result = expressions.where(~icond, values, other)

        if self._can_hold_na or self.ndim == 1:

            if transpose:
                result = result.T

            return [self.make_block(result)]

        # might need to separate out blocks
        cond = ~icond
        axis = cond.ndim - 1
        cond = cond.swapaxes(axis, 0)
        mask = cond.all(axis=1)

        result_blocks: List[Block] = []
        for m in [mask, ~mask]:
            if m.any():
                result = cast(np.ndarray, result)  # EABlock overrides where
                taken = result.take(m.nonzero()[0], axis=axis)
                r = maybe_downcast_numeric(taken, self.dtype)
                nb = self.make_block(r.T, placement=self._mgr_locs[m])
                result_blocks.append(nb)

        return result_blocks

    def _unstack(self, unstacker, fill_value, new_placement):
        """
        Return a list of unstacked blocks of self

        Parameters
        ----------
        unstacker : reshape._Unstacker
        fill_value : int
            Only used in ExtensionBlock._unstack

        Returns
        -------
        blocks : list of Block
            New blocks of unstacked values.
        mask : array_like of bool
            The mask of columns of `blocks` we should keep.
        """
        new_values, mask = unstacker.get_new_values(
            self.values.T, fill_value=fill_value
        )

        mask = mask.any(0)
        # TODO: in all tests we have mask.all(); can we rely on that?

        new_values = new_values.T[mask]
        new_placement = new_placement[mask]

        blocks = [new_block(new_values, placement=new_placement, ndim=2)]
        return blocks, mask

    @final
    def quantile(
        self, qs: Float64Index, interpolation="linear", axis: int = 0
    ) -> Block:
        """
        compute the quantiles of the

        Parameters
        ----------
        qs : Float64Index
            List of the quantiles to be computed.
        interpolation : str, default 'linear'
            Type of interpolation.
        axis : int, default 0
            Axis to compute.

        Returns
        -------
        Block
        """
        # We should always have ndim == 2 because Series dispatches to DataFrame
        assert self.ndim == 2
        assert axis == 1  # only ever called this way
        assert is_list_like(qs)  # caller is responsible for this

        result = quantile_compat(self.values, np.asarray(qs._values), interpolation)

        return new_block(result, placement=self._mgr_locs, ndim=2)


class ExtensionBlock(Block):
    """
    Block for holding extension types.

    Notes
    -----
    This holds all 3rd-party extension array types. It's also the immediate
    parent class for our internal extension types' blocks, CategoricalBlock.

    ExtensionArrays are limited to 1-D.
    """

    _can_consolidate = False
    _validate_ndim = False
    is_extension = True

    values: ExtensionArray

    @cache_readonly
    def shape(self) -> Shape:
        # TODO(EA2D): override unnecessary with 2D EAs
        if self.ndim == 1:
            return (len(self.values),)
        return len(self._mgr_locs), len(self.values)

    def iget(self, col):

        if self.ndim == 2 and isinstance(col, tuple):
            # TODO(EA2D): unnecessary with 2D EAs
            col, loc = col
            if not com.is_null_slice(col) and col != 0:
                raise IndexError(f"{self} only contains one item")
            elif isinstance(col, slice):
                if col != slice(None):
                    raise NotImplementedError(col)
                # error: Invalid index type "List[Any]" for "ExtensionArray"; expected
                # type "Union[int, slice, ndarray]"
                return self.values[[loc]]  # type: ignore[index]
            return self.values[loc]
        else:
            if col != 0:
                raise IndexError(f"{self} only contains one item")
            return self.values

    def set_inplace(self, locs, values):
        # NB: This is a misnomer, is supposed to be inplace but is not,
        #  see GH#33457
        assert locs.tolist() == [0]
        self.values = values
        try:
            # TODO(GH33457) this can be removed
            self._cache.clear()
        except AttributeError:
            # _cache not yet initialized
            pass

    def putmask(self, mask, new) -> List[Block]:
        """
        See Block.putmask.__doc__
        """
        mask = extract_bool_array(mask)

        new_values = self.values

        if isinstance(new, (np.ndarray, ExtensionArray)) and len(new) == len(mask):
            new = new[mask]

        if mask.ndim == new_values.ndim + 1:
            # TODO(EA2D): unnecessary with 2D EAs
            mask = mask.reshape(new_values.shape)

        new_values[mask] = new
        return [self.make_block(values=new_values)]

    @property
    def is_view(self) -> bool:
        """Extension arrays are never treated as views."""
        return False

    @cache_readonly
    def is_numeric(self):
        return self.values.dtype._is_numeric

    def setitem(self, indexer, value):
        """
        Attempt self.values[indexer] = value, possibly creating a new array.

        This differs from Block.setitem by not allowing setitem to change
        the dtype of the Block.

        Parameters
        ----------
        indexer : tuple, list-like, array-like, slice
            The subset of self.values to set
        value : object
            The value being set

        Returns
        -------
        Block

        Notes
        -----
        `indexer` is a direct slice/positional indexer. `value` must
        be a compatible shape.
        """
        if not self._can_hold_element(value):
            # This is only relevant for DatetimeTZBlock, PeriodDtype, IntervalDtype,
            #  which has a non-trivial `_can_hold_element`.
            # https://github.com/pandas-dev/pandas/issues/24020
            # Need a dedicated setitem until GH#24020 (type promotion in setitem
            #  for extension arrays) is designed and implemented.
            return self.astype(object).setitem(indexer, value)

        if isinstance(indexer, tuple):
            # TODO(EA2D): not needed with 2D EAs
            # we are always 1-D
            indexer = indexer[0]

        check_setitem_lengths(indexer, value, self.values)
        self.values[indexer] = value
        return self

    def get_values(self, dtype: Optional[DtypeObj] = None) -> np.ndarray:
        # ExtensionArrays must be iterable, so this works.
        # TODO(EA2D): reshape not needed with 2D EAs
        return np.asarray(self.values).reshape(self.shape)

    @cache_readonly
    def array_values(self) -> ExtensionArray:
        return self.values

    def take_nd(
        self,
        indexer,
        axis: int = 0,
        new_mgr_locs: Optional[BlockPlacement] = None,
        fill_value=lib.no_default,
    ) -> Block:
        """
        Take values according to indexer and return them as a block.
        """
        if fill_value is lib.no_default:
            fill_value = None

        # TODO(EA2D): special case not needed with 2D EAs
        # axis doesn't matter; we are really a single-dim object
        # but are passed the axis depending on the calling routing
        # if its REALLY axis 0, then this will be a reindex and not a take
        new_values = self.values.take(indexer, fill_value=fill_value, allow_fill=True)

        # Called from three places in managers, all of which satisfy
        #  this assertion
        assert not (self.ndim == 1 and new_mgr_locs is None)
        if new_mgr_locs is None:
            new_mgr_locs = self._mgr_locs

        return self.make_block_same_class(new_values, new_mgr_locs)

    def _slice(self, slicer):
        """
        Return a slice of my values.

        Parameters
        ----------
        slicer : slice, ndarray[int], or a tuple of these
            Valid (non-reducing) indexer for self.values.

        Returns
        -------
        np.ndarray or ExtensionArray
        """
        # return same dims as we currently have
        if not isinstance(slicer, tuple) and self.ndim == 2:
            # reached via getitem_block via _slice_take_blocks_ax0
            # TODO(EA2D): won't be necessary with 2D EAs
            slicer = (slicer, slice(None))

        if isinstance(slicer, tuple) and len(slicer) == 2:
            first = slicer[0]
            if not isinstance(first, slice):
                raise AssertionError(
                    "invalid slicing for a 1-ndim ExtensionArray", first
                )
            # GH#32959 only full-slicers along fake-dim0 are valid
            # TODO(EA2D): won't be necessary with 2D EAs
            new_locs = self._mgr_locs[first]
            if len(new_locs):
                # effectively slice(None)
                slicer = slicer[1]
            else:
                raise AssertionError(
                    "invalid slicing for a 1-ndim ExtensionArray", slicer
                )

        return self.values[slicer]

    def fillna(
        self, value, limit=None, inplace: bool = False, downcast=None
    ) -> List[Block]:
        values = self.values.fillna(value=value, limit=limit)
        return [self.make_block_same_class(values=values)]

    def interpolate(
        self, method="pad", axis=0, inplace=False, limit=None, fill_value=None, **kwargs
    ):
        values = self.values
        if values.ndim == 2 and axis == 0:
            # NDArrayBackedExtensionArray.fillna assumes axis=1
            new_values = values.T.fillna(value=fill_value, method=method, limit=limit).T
        else:
            new_values = values.fillna(value=fill_value, method=method, limit=limit)
        return self.make_block_same_class(new_values)

    def diff(self, n: int, axis: int = 1) -> List[Block]:
        if axis == 0 and n != 0:
            # n==0 case will be a no-op so let is fall through
            # Since we only have one column, the result will be all-NA.
            #  Create this result by shifting along axis=0 past the length of
            #  our values.
            return super().diff(len(self.values), axis=0)
        if axis == 1:
            # TODO(EA2D): unnecessary with 2D EAs
            # we are by definition 1D.
            axis = 0
        return super().diff(n, axis)

    def shift(self, periods: int, axis: int = 0, fill_value: Any = None) -> List[Block]:
        """
        Shift the block by `periods`.

        Dispatches to underlying ExtensionArray and re-boxes in an
        ExtensionBlock.
        """
        new_values = self.values.shift(periods=periods, fill_value=fill_value)
        return [self.make_block_same_class(new_values)]

    def where(self, other, cond, errors="raise") -> List[Block]:

        cond = extract_bool_array(cond)
        assert not isinstance(other, (ABCIndex, ABCSeries, ABCDataFrame))

        if isinstance(other, np.ndarray) and other.ndim == 2:
            # TODO(EA2D): unnecessary with 2D EAs
            assert other.shape[1] == 1
            other = other[:, 0]

        if isinstance(cond, np.ndarray) and cond.ndim == 2:
            # TODO(EA2D): unnecessary with 2D EAs
            assert cond.shape[1] == 1
            cond = cond[:, 0]

        if lib.is_scalar(other) and isna(other):
            # The default `other` for Series / Frame is np.nan
            # we want to replace that with the correct NA value
            # for the type
            other = self.dtype.na_value

        if is_sparse(self.values):
            # TODO(SparseArray.__setitem__): remove this if condition
            # We need to re-infer the type of the data after doing the
            # where, for cases where the subtypes don't match
            dtype = None
        else:
            dtype = self.dtype

        result = self.values.copy()
        icond = ~cond
        if lib.is_scalar(other):
            set_other = other
        else:
            set_other = other[icond]
        try:
            result[icond] = set_other
        except (NotImplementedError, TypeError):
            # NotImplementedError for class not implementing `__setitem__`
            # TypeError for SparseArray, which implements just to raise
            # a TypeError
            result = type(self.values)._from_sequence(
                np.where(cond, self.values, other), dtype=dtype
            )

        return [self.make_block_same_class(result)]

    def _unstack(self, unstacker, fill_value, new_placement):
        # ExtensionArray-safe unstack.
        # We override ObjectBlock._unstack, which unstacks directly on the
        # values of the array. For EA-backed blocks, this would require
        # converting to a 2-D ndarray of objects.
        # Instead, we unstack an ndarray of integer positions, followed by
        # a `take` on the actual values.
        n_rows = self.shape[-1]
        dummy_arr = np.arange(n_rows)

        new_values, mask = unstacker.get_new_values(dummy_arr, fill_value=-1)
        mask = mask.any(0)
        # TODO: in all tests we have mask.all(); can we rely on that?

        blocks = [
            # TODO: could cast to object depending on fill_value?
            self.make_block_same_class(
                self.values.take(indices, allow_fill=True, fill_value=fill_value),
                BlockPlacement(place),
            )
            for indices, place in zip(new_values.T, new_placement)
        ]
        return blocks, mask


class NumericBlock(Block):
    __slots__ = ()
    is_numeric = True


class NDArrayBackedExtensionBlock(Block):
    """
    Block backed by an NDArrayBackedExtensionArray, supporting 2D values.
    """

    values: NDArrayBackedExtensionArray

<<<<<<< HEAD
    @cache_readonly
    def array_values(self):
        return self.values

=======
    @property
    def array_values(self) -> NDArrayBackedExtensionArray:
        return self.values

    @property
    def is_view(self) -> bool:
        """ return a boolean if I am possibly a view """
        # check the ndarray values of the DatetimeIndex values
        return self.values._ndarray.base is not None

>>>>>>> ea3741b8
    def get_values(self, dtype: Optional[DtypeObj] = None) -> np.ndarray:
        # We override instead of putting the np.asarray in Block.values for
        #  performance.
        return np.asarray(Block.get_values(self, dtype))

    def putmask(self, mask, new) -> List[Block]:
        mask = extract_bool_array(mask)

        if not self._can_hold_element(new):
            return self.astype(object).putmask(mask, new)

        arr = self.values
        arr.T.putmask(mask, new)
        return [self]

    def where(self, other, cond, errors="raise") -> List[Block]:
        # TODO(EA2D): reshape unnecessary with 2D EAs
        arr = self.values

        cond = extract_bool_array(cond)

        try:
            res_values = arr.T.where(cond, other).T
        except (ValueError, TypeError):
            return Block.where(self, other, cond, errors=errors)

        nb = self.make_block_same_class(res_values)
        return [nb]

    @property
    def is_view(self) -> bool:
        """ return a boolean if I am possibly a view """
        # check the ndarray values of the DatetimeIndex values
        return self.values._ndarray.base is not None

    def setitem(self, indexer, value):
        if not self._can_hold_element(value):
            # TODO: general case needs casting logic.
            return self.astype(object).setitem(indexer, value)

        transpose = self.ndim == 2

        values = self.values
        if transpose:
            values = values.T
        values[indexer] = value
        return self

    def delete(self, loc) -> None:
        """
        Delete given loc(-s) from block in-place.
        """
        self.values = self.values.delete(loc, 0)
        self.mgr_locs = self.mgr_locs.delete(loc)

    def diff(self, n: int, axis: int = 0) -> List[Block]:
        """
        1st discrete difference.

        Parameters
        ----------
        n : int
            Number of periods to diff.
        axis : int, default 0
            Axis to diff upon.

        Returns
        -------
        A list with a new TimeDeltaBlock.

        Notes
        -----
        The arguments here are mimicking shift so they are called correctly
        by apply.
        """
        values = self.values

        new_values = values - values.shift(n, axis=axis)
        return [self.make_block(new_values)]

    def shift(self, periods: int, axis: int = 0, fill_value: Any = None) -> List[Block]:
        values = self.values
        new_values = values.shift(periods, fill_value=fill_value, axis=axis)
        return [self.make_block_same_class(new_values)]

    def fillna(
        self, value, limit=None, inplace: bool = False, downcast=None
    ) -> List[Block]:

        if not self._can_hold_element(value) and self.dtype.kind != "m":
            # We support filling a DatetimeTZ with a `value` whose timezone
            #  is different by coercing to object.
            # TODO: don't special-case td64
            return self.astype(object).fillna(value, limit, inplace, downcast)

        values = self.values
        values = values if inplace else values.copy()
        new_values = values.fillna(value=value, limit=limit)
        return [self.make_block_same_class(values=new_values)]


class DatetimeLikeBlockMixin(NDArrayBackedExtensionBlock):
    """Mixin class for DatetimeBlock, DatetimeTZBlock, and TimedeltaBlock."""

    values: Union[DatetimeArray, TimedeltaArray]

    is_numeric = False

    def get_block_values_for_json(self):
        # Not necessary to override, but helps perf
        return self.values._ndarray


class DatetimeBlock(DatetimeLikeBlockMixin):
    __slots__ = ()


class DatetimeTZBlock(DatetimeLikeBlockMixin, ExtensionBlock):
    """ implement a datetime64 block with a tz attribute """

    values: DatetimeArray

    __slots__ = ()
    is_extension = True
<<<<<<< HEAD
    _validate_ndim = True
    _can_consolidate = False
=======
    is_numeric = False

    diff = DatetimeBlock.diff
    where = DatetimeBlock.where
    putmask = DatetimeLikeBlockMixin.putmask
    fillna = DatetimeLikeBlockMixin.fillna
>>>>>>> ea3741b8

    iget = Block.iget
    set_inplace = Block.set_inplace
    _slice = Block._slice
    shape = Block.shape
    # Incompatible types in assignment (expression has type
    #  "Callable[[Arg(Any, 'indexer'), Arg(int, 'axis'),
    #  DefaultArg(Any, 'new_mgr_locs'), DefaultArg(Any, 'fill_value')], Block]",
    #  base class "ExtensionBlock" defined the type as
    #  "Callable[[Arg(Any, 'indexer'), DefaultArg(int, 'axis'),
    #  DefaultArg(Any, 'new_mgr_locs'), DefaultArg(Any, 'fill_value')], Block]")
    take_nd = Block.take_nd  # type: ignore[assignment]
    _unstack = Block._unstack

    # TODO: we still share these with ExtensionBlock (and not DatetimeBlock)
    # ['interpolate']
    # [x for x in dir(DatetimeTZBlock) if hasattr(ExtensionBlock, x)
    #  and getattr(DatetimeTZBlock, x) is getattr(ExtensionBlock, x)
    #  and getattr(ExtensionBlock, x) is not getattr(Block, x)]


class TimeDeltaBlock(DatetimeLikeBlockMixin):
    __slots__ = ()


class ObjectBlock(Block):
    __slots__ = ()
    is_object = True

    values: np.ndarray

    @maybe_split
    def reduce(self, func, ignore_failures: bool = False) -> List[Block]:
        """
        For object-dtype, we operate column-wise.
        """
        assert self.ndim == 2

        try:
            res = func(self.values)
        except TypeError:
            if not ignore_failures:
                raise
            return []

        assert isinstance(res, np.ndarray)
        assert res.ndim == 1
        res = res.reshape(1, -1)
        return [self.make_block_same_class(res)]

    @maybe_split
    def convert(
        self,
        copy: bool = True,
        datetime: bool = True,
        numeric: bool = True,
        timedelta: bool = True,
    ) -> List[Block]:
        """
        attempt to cast any object types to better types return a copy of
        the block (if copy = True) by definition we ARE an ObjectBlock!!!!!
        """
        res_values = soft_convert_objects(
            self.values.ravel(),
            datetime=datetime,
            numeric=numeric,
            timedelta=timedelta,
            copy=copy,
        )
        res_values = ensure_block_shape(res_values, self.ndim)
        return [self.make_block(res_values)]


class CategoricalBlock(ExtensionBlock):
    # this Block type is kept for backwards-compatibility
    __slots__ = ()


# -----------------------------------------------------------------
# Constructor Helpers


def maybe_coerce_values(values) -> ArrayLike:
    """
    Input validation for values passed to __init__. Ensure that
    any datetime64/timedelta64 dtypes are in nanoseconds.  Ensure
    that we do not have string dtypes.

    Parameters
    ----------
    values : np.ndarray or ExtensionArray

    Returns
    -------
    values : np.ndarray or ExtensionArray
    """

    # Note: the only test that needs extract_array here is one where we
    #  pass PandasDtype to Series.astype, then need to extract PandasArray here.
    values = extract_array(values, extract_numpy=True)

    if isinstance(values, np.ndarray):
        values = ensure_wrapped_if_datetimelike(values)

        if issubclass(values.dtype.type, str):
            values = np.array(values, dtype=object)

    return values


def get_block_type(values, dtype: Optional[Dtype] = None):
    """
    Find the appropriate Block subclass to use for the given values and dtype.

    Parameters
    ----------
    values : ndarray-like
    dtype : numpy or pandas dtype

    Returns
    -------
    cls : class, subclass of Block
    """
    # We use vtype and kind checks because they are much more performant
    #  than is_foo_dtype
    dtype = cast(np.dtype, pandas_dtype(dtype) if dtype else values.dtype)
    vtype = dtype.type
    kind = dtype.kind

    cls: Type[Block]

    if is_sparse(dtype):
        # Need this first(ish) so that Sparse[datetime] is sparse
        cls = ExtensionBlock
    elif isinstance(dtype, CategoricalDtype):
        cls = CategoricalBlock
    elif vtype is Timestamp:
        cls = DatetimeTZBlock
    elif isinstance(dtype, ExtensionDtype):
        # Note: need to be sure PandasArray is unwrapped before we get here
        cls = ExtensionBlock

    elif kind == "M":
        cls = DatetimeBlock
    elif kind == "m":
        cls = TimeDeltaBlock
    elif kind in ["f", "c", "i", "u", "b"]:
        cls = NumericBlock
    else:
        cls = ObjectBlock
    return cls


def new_block(values, placement, *, ndim: int, klass=None) -> Block:

    if not isinstance(placement, BlockPlacement):
        placement = BlockPlacement(placement)

    values, _ = extract_pandas_array(values, None, ndim)
    check_ndim(values, placement, ndim)

    if klass is None:
        klass = get_block_type(values, values.dtype)

    values = maybe_coerce_values(values)
    return klass(values, ndim=ndim, placement=placement)


def check_ndim(values, placement: BlockPlacement, ndim: int):
    """
    ndim inference and validation.

    Validates that values.ndim and ndim are consistent.
    Validates that len(values) and len(placement) are consistent.

    Parameters
    ----------
    values : array-like
    placement : BlockPlacement
    ndim : int

    Raises
    ------
    ValueError : the number of dimensions do not match
    """

    if values.ndim > ndim:
        # Check for both np.ndarray and ExtensionArray
        raise ValueError(
            "Wrong number of dimensions. "
            f"values.ndim > ndim [{values.ndim} > {ndim}]"
        )

    elif not is_1d_only_ea_dtype(values.dtype):
        # TODO(EA2D): special case not needed with 2D EAs
        if values.ndim != ndim:
            raise ValueError(
                "Wrong number of dimensions. "
                f"values.ndim != ndim [{values.ndim} != {ndim}]"
            )
        if len(placement) != len(values):
            raise ValueError(
                f"Wrong number of items passed {len(values)}, "
                f"placement implies {len(placement)}"
            )
    elif ndim == 2 and len(placement) != 1:
        # TODO(EA2D): special case unnecessary with 2D EAs
        raise ValueError("need to split")


def extract_pandas_array(
    values: Union[np.ndarray, ExtensionArray], dtype: Optional[DtypeObj], ndim: int
) -> Tuple[Union[np.ndarray, ExtensionArray], Optional[DtypeObj]]:
    """
    Ensure that we don't allow PandasArray / PandasDtype in internals.
    """
    # For now, blocks should be backed by ndarrays when possible.
    if isinstance(values, ABCPandasArray):
        values = values.to_numpy()
        if ndim and ndim > 1:
            # TODO(EA2D): special case not needed with 2D EAs
            values = np.atleast_2d(values)

    if isinstance(dtype, PandasDtype):
        dtype = dtype.numpy_dtype

    return values, dtype


# -----------------------------------------------------------------


def extend_blocks(result, blocks=None) -> List[Block]:
    """ return a new extended blocks, given the result """
    if blocks is None:
        blocks = []
    if isinstance(result, list):
        for r in result:
            if isinstance(r, list):
                blocks.extend(r)
            else:
                blocks.append(r)
    else:
        assert isinstance(result, Block), type(result)
        blocks.append(result)
    return blocks


def ensure_block_shape(values: ArrayLike, ndim: int = 1) -> ArrayLike:
    """
    Reshape if possible to have values.ndim == ndim.
    """

    if values.ndim < ndim:
        if not is_1d_only_ea_dtype(values.dtype):
            # TODO(EA2D): https://github.com/pandas-dev/pandas/issues/23023
            # block.shape is incorrect for "2D" ExtensionArrays
            # We can't, and don't need to, reshape.
            values = extract_array(values, extract_numpy=True)
            values = cast(Union[np.ndarray, "NDArrayBackedExtensionArray"], values)
            values = values.reshape(1, -1)

    return values


def to_native_types(
    values: ArrayLike,
    *,
    na_rep="nan",
    quoting=None,
    float_format=None,
    decimal=".",
    **kwargs,
) -> np.ndarray:
    """ convert to our native types format """
    values = ensure_wrapped_if_datetimelike(values)

    if isinstance(values, (DatetimeArray, TimedeltaArray)):
        result = values._format_native_types(na_rep=na_rep, **kwargs)
        result = result.astype(object, copy=False)
        return result

    elif isinstance(values, ExtensionArray):
        mask = isna(values)

        new_values = np.asarray(values.astype(object))
        new_values[mask] = na_rep
        return new_values

    elif values.dtype.kind == "f":
        # see GH#13418: no special formatting is desired at the
        # output (important for appropriate 'quoting' behaviour),
        # so do not pass it through the FloatArrayFormatter
        if float_format is None and decimal == ".":
            mask = isna(values)

            if not quoting:
                values = values.astype(str)
            else:
                values = np.array(values, dtype="object")

            values[mask] = na_rep
            values = values.astype(object, copy=False)
            return values

        from pandas.io.formats.format import FloatArrayFormatter

        formatter = FloatArrayFormatter(
            values,
            na_rep=na_rep,
            float_format=float_format,
            decimal=decimal,
            quoting=quoting,
            fixed_width=False,
        )
        res = formatter.get_result_as_array()
        res = res.astype(object, copy=False)
        return res

    else:

        mask = isna(values)
        itemsize = writers.word_len(na_rep)

        if values.dtype != _dtype_obj and not quoting and itemsize:
            values = values.astype(str)
            if values.dtype.itemsize / np.dtype("U1").itemsize < itemsize:
                # enlarge for the na_rep
                values = values.astype(f"<U{itemsize}")
        else:
            values = np.array(values, dtype="object")

        values[mask] = na_rep
        values = values.astype(object, copy=False)
        return values


def external_values(values: ArrayLike) -> ArrayLike:
    """
    The array that Series.values returns (public attribute).

    This has some historical constraints, and is overridden in block
    subclasses to return the correct array (e.g. period returns
    object ndarray and datetimetz a datetime64[ns] ndarray instead of
    proper extension array).
    """
    if isinstance(values, (PeriodArray, IntervalArray)):
        return values.astype(object)
    elif isinstance(values, (DatetimeArray, TimedeltaArray)):
        # NB: for datetime64tz this is different from np.asarray(values), since
        #  that returns an object-dtype ndarray of Timestamps.
        # Avoid FutureWarning in .astype in casting from dt64tz to dt64
        return values._data
    else:
        return values<|MERGE_RESOLUTION|>--- conflicted
+++ resolved
@@ -1750,23 +1750,10 @@
 
     values: NDArrayBackedExtensionArray
 
-<<<<<<< HEAD
-    @cache_readonly
-    def array_values(self):
-        return self.values
-
-=======
     @property
     def array_values(self) -> NDArrayBackedExtensionArray:
         return self.values
 
-    @property
-    def is_view(self) -> bool:
-        """ return a boolean if I am possibly a view """
-        # check the ndarray values of the DatetimeIndex values
-        return self.values._ndarray.base is not None
-
->>>>>>> ea3741b8
     def get_values(self, dtype: Optional[DtypeObj] = None) -> np.ndarray:
         # We override instead of putting the np.asarray in Block.values for
         #  performance.
@@ -1891,17 +1878,8 @@
 
     __slots__ = ()
     is_extension = True
-<<<<<<< HEAD
     _validate_ndim = True
     _can_consolidate = False
-=======
-    is_numeric = False
-
-    diff = DatetimeBlock.diff
-    where = DatetimeBlock.where
-    putmask = DatetimeLikeBlockMixin.putmask
-    fillna = DatetimeLikeBlockMixin.fillna
->>>>>>> ea3741b8
 
     iget = Block.iget
     set_inplace = Block.set_inplace
