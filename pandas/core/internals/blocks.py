--- conflicted
+++ resolved
@@ -1792,24 +1792,6 @@
         new_values = values.shift(periods, fill_value=fill_value, axis=axis)
         return [self.make_block_same_class(new_values)]
 
-<<<<<<< HEAD
-=======
-    def fillna(
-        self, value, limit=None, inplace: bool = False, downcast=None
-    ) -> list[Block]:
-
-        if not self._can_hold_element(value) and self.dtype.kind != "m":
-            # We support filling a DatetimeTZ with a `value` whose timezone
-            #  is different by coercing to object.
-            # TODO: don't special-case td64
-            return self.coerce_to_target_dtype(value).fillna(
-                value, limit, inplace, downcast
-            )
-
-        new_values = self.values.fillna(value=value, limit=limit)
-        return [self.make_block_same_class(values=new_values)]
-
->>>>>>> 097322fd
 
 class DatetimeLikeBlock(NDArrayBackedExtensionBlock):
     """Block for datetime64[ns], timedelta64[ns]."""
