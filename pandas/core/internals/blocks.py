# -*- coding: utf-8 -*-
import functools
import warnings
import inspect
import re
from datetime import datetime, timedelta, date

import numpy as np

from pandas._libs import lib, tslib, tslibs, internals as libinternals
from pandas._libs.tslibs import conversion, Timedelta

from pandas import compat
from pandas.compat import range, zip

from pandas.util._validators import validate_bool_kwarg

from pandas.core.dtypes.dtypes import (
    ExtensionDtype, DatetimeTZDtype,
    PandasExtensionDtype,
    CategoricalDtype)
from pandas.core.dtypes.common import (
    _TD_DTYPE, _NS_DTYPE,
    ensure_platform_int,
    is_integer,
    is_dtype_equal,
    is_timedelta64_dtype,
    is_datetime64_dtype, is_datetimetz,
    is_categorical, is_categorical_dtype,
    is_integer_dtype,
    is_datetime64tz_dtype,
    is_bool_dtype,
    is_object_dtype,
    is_float_dtype,
    is_numeric_v_string_like, is_extension_type,
    is_extension_array_dtype,
    is_list_like,
    is_sparse,
    is_re,
    is_re_compilable,
    is_sparse,
    pandas_dtype)
from pandas.core.dtypes.cast import (
    maybe_downcast_to_dtype,
    maybe_upcast,
    maybe_promote,
    infer_dtype_from,
    infer_dtype_from_scalar,
    soft_convert_objects,
    maybe_convert_objects,
    astype_nansafe,
    find_common_type,
    maybe_infer_dtype_type)
from pandas.core.dtypes.missing import (
    isna, notna, array_equivalent,
    _isna_compat,
    is_null_datelike_scalar)
import pandas.core.dtypes.concat as _concat
from pandas.core.dtypes.generic import (
    ABCSeries,
    ABCDatetimeIndex,
    ABCExtensionArray,
    ABCIndexClass)

import pandas.core.common as com
import pandas.core.algorithms as algos
import pandas.core.missing as missing
from pandas.core.base import PandasObject

from pandas.core.arrays import Categorical

from pandas.core.indexes.datetimes import DatetimeIndex
from pandas.core.indexes.timedeltas import TimedeltaIndex
from pandas.core.indexing import check_setitem_lengths

from pandas.io.formats.printing import pprint_thing


class Block(PandasObject):
    """
    Canonical n-dimensional unit of homogeneous dtype contained in a pandas
    data structure

    Index-ignorant; let the container take care of that
    """
    __slots__ = ['_mgr_locs', 'values', 'ndim']
    is_numeric = False
    is_float = False
    is_integer = False
    is_complex = False
    is_datetime = False
    is_datetimetz = False
    is_timedelta = False
    is_bool = False
    is_object = False
    is_categorical = False
    is_sparse = False
    is_extension = False
    _box_to_block_values = True
    _can_hold_na = False
    _can_consolidate = True
    _verify_integrity = True
    _validate_ndim = True
    _ftype = 'dense'
    _concatenator = staticmethod(np.concatenate)

    def __init__(self, values, placement, ndim=None):
        self.ndim = self._check_ndim(values, ndim)
        self.mgr_locs = placement
        self.values = values

        if (self._validate_ndim and self.ndim and
                len(self.mgr_locs) != len(self.values)):
            raise ValueError(
                'Wrong number of items passed {val}, placement implies '
                '{mgr}'.format(val=len(self.values), mgr=len(self.mgr_locs)))

    def _check_ndim(self, values, ndim):
        """ndim inference and validation.

        Infers ndim from 'values' if not provided to __init__.
        Validates that values.ndim and ndim are consistent if and only if
        the class variable '_validate_ndim' is True.

        Parameters
        ----------
        values : array-like
        ndim : int or None

        Returns
        -------
        ndim : int

        Raises
        ------
        ValueError : the number of dimensions do not match
        """
        if ndim is None:
            ndim = values.ndim

        if self._validate_ndim and values.ndim != ndim:
            msg = ("Wrong number of dimensions. values.ndim != ndim "
                   "[{} != {}]")
            raise ValueError(msg.format(values.ndim, ndim))

        return ndim

    @property
    def _holder(self):
        """The array-like that can hold the underlying values.

        None for 'Block', overridden by subclasses that don't
        use an ndarray.
        """
        return None

    @property
    def _consolidate_key(self):
        return (self._can_consolidate, self.dtype.name)

    @property
    def _is_single_block(self):
        return self.ndim == 1

    @property
    def is_view(self):
        """ return a boolean if I am possibly a view """
        return self.values.base is not None

    @property
    def is_datelike(self):
        """ return True if I am a non-datelike """
        return self.is_datetime or self.is_timedelta

    def is_categorical_astype(self, dtype):
        """
        validate that we have a astypeable to categorical,
        returns a boolean if we are a categorical
        """
        if dtype is Categorical or dtype is CategoricalDtype:
            # this is a pd.Categorical, but is not
            # a valid type for astypeing
            raise TypeError("invalid type {0} for astype".format(dtype))

        elif is_categorical_dtype(dtype):
            return True

        return False

    def external_values(self, dtype=None):
        """ return an outside world format, currently just the ndarray """
        return self.values

    def internal_values(self, dtype=None):
        """ return an internal format, currently just the ndarray
        this should be the pure internal API format
        """
        return self.values

    def formatting_values(self):
        """Return the internal values used by the DataFrame/SeriesFormatter"""
        return self.internal_values()

    def get_values(self, dtype=None):
        """
        return an internal format, currently just the ndarray
        this is often overridden to handle to_dense like operations
        """
        if is_object_dtype(dtype):
            return self.values.astype(object)
        return self.values

    def to_dense(self):
        return self.values.view()

    @property
    def _na_value(self):
        return np.nan

    @property
    def fill_value(self):
        return np.nan

    @property
    def mgr_locs(self):
        return self._mgr_locs

    @mgr_locs.setter
    def mgr_locs(self, new_mgr_locs):
        if not isinstance(new_mgr_locs, libinternals.BlockPlacement):
            new_mgr_locs = libinternals.BlockPlacement(new_mgr_locs)

        self._mgr_locs = new_mgr_locs

    @property
    def array_dtype(self):
        """ the dtype to return if I want to construct this block as an
        array
        """
        return self.dtype

    def make_block(self, values, placement=None, ndim=None):
        """
        Create a new block, with type inference propagate any values that are
        not specified
        """
        if placement is None:
            placement = self.mgr_locs
        if ndim is None:
            ndim = self.ndim

        return make_block(values, placement=placement, ndim=ndim)

    def make_block_scalar(self, values):
        """
        Create a ScalarBlock
        """
        return ScalarBlock(values)

    def make_block_same_class(self, values, placement=None, ndim=None,
                              dtype=None):
        """ Wrap given values in a block of same type as self. """
        if dtype is not None:
            # issue 19431 fastparquet is passing this
            warnings.warn("dtype argument is deprecated, will be removed "
                          "in a future release.", DeprecationWarning)
        if placement is None:
            placement = self.mgr_locs
        return make_block(values, placement=placement, ndim=ndim,
                          klass=self.__class__, dtype=dtype)

    def __unicode__(self):

        # don't want to print out all of the items here
        name = pprint_thing(self.__class__.__name__)
        if self._is_single_block:

            result = '{name}: {len} dtype: {dtype}'.format(
                name=name, len=len(self), dtype=self.dtype)

        else:

            shape = ' x '.join(pprint_thing(s) for s in self.shape)
            result = '{name}: {index}, {shape}, dtype: {dtype}'.format(
                name=name, index=pprint_thing(self.mgr_locs.indexer),
                shape=shape, dtype=self.dtype)

        return result

    def __len__(self):
        return len(self.values)

    def __getstate__(self):
        return self.mgr_locs.indexer, self.values

    def __setstate__(self, state):
        self.mgr_locs = libinternals.BlockPlacement(state[0])
        self.values = state[1]
        self.ndim = self.values.ndim

    def _slice(self, slicer):
        """ return a slice of my values """
        return self.values[slicer]

    def reshape_nd(self, labels, shape, ref_items):
        """
        Parameters
        ----------
        labels : list of new axis labels
        shape : new shape
        ref_items : new ref_items

        return a new block that is transformed to a nd block
        """
        return _block2d_to_blocknd(values=self.get_values().T,
                                   placement=self.mgr_locs, shape=shape,
                                   labels=labels, ref_items=ref_items)

    def getitem_block(self, slicer, new_mgr_locs=None):
        """
        Perform __getitem__-like, return result as block.

        As of now, only supports slices that preserve dimensionality.
        """
        if new_mgr_locs is None:
            if isinstance(slicer, tuple):
                axis0_slicer = slicer[0]
            else:
                axis0_slicer = slicer
            new_mgr_locs = self.mgr_locs[axis0_slicer]

        new_values = self._slice(slicer)

        if self._validate_ndim and new_values.ndim != self.ndim:
            raise ValueError("Only same dim slicing is allowed")

        return self.make_block_same_class(new_values, new_mgr_locs)

    @property
    def shape(self):
        return self.values.shape

    @property
    def dtype(self):
        return self.values.dtype

    @property
    def ftype(self):
        if getattr(self.values, '_pandas_ftype', False):
            dtype = self.dtype.subtype
        else:
            dtype = self.dtype
        return "{dtype}:{ftype}".format(dtype=dtype, ftype=self._ftype)

    def merge(self, other):
        return _merge_blocks([self, other])

    def concat_same_type(self, to_concat, placement=None):
        """
        Concatenate list of single blocks of the same type.
        """
        values = self._concatenator([blk.values for blk in to_concat],
                                    axis=self.ndim - 1)
        return self.make_block_same_class(
            values, placement=placement or slice(0, len(values), 1))

    def iget(self, i):
        return self.values[i]

    def set(self, locs, values, check=False):
        """
        Modify Block in-place with new item value

        Returns
        -------
        None
        """
        self.values[locs] = values

    def delete(self, loc):
        """
        Delete given loc(-s) from block in-place.
        """
        self.values = np.delete(self.values, loc, 0)
        self.mgr_locs = self.mgr_locs.delete(loc)

    def apply(self, func, **kwargs):
        """ apply the function to my values; return a block if we are not
        one
        """
        with np.errstate(all='ignore'):
            result = func(self.values, **kwargs)
        if not isinstance(result, Block):
            result = self.make_block(values=_block_shape(result,
                                                         ndim=self.ndim))

        return result

    def fillna(self, value, limit=None, inplace=False, downcast=None):
        """ fillna on the block with the value. If we fail, then convert to
        ObjectBlock and try again
        """
        inplace = validate_bool_kwarg(inplace, 'inplace')

        if not self._can_hold_na:
            if inplace:
                return self
            else:
                return self.copy()

        mask = isna(self.values)
        if limit is not None:
            if not is_integer(limit):
                raise ValueError('Limit must be an integer')
            if limit < 1:
                raise ValueError('Limit must be greater than 0')
            if self.ndim > 2:
                raise NotImplementedError("number of dimensions for 'fillna' "
                                          "is currently limited to 2")
            mask[mask.cumsum(self.ndim - 1) > limit] = False

        # fillna, but if we cannot coerce, then try again as an ObjectBlock
        try:
            values, _ = self._try_coerce_args(self.values, value)
            blocks = self.putmask(mask, value, inplace=inplace)
            blocks = [b.make_block(values=self._try_coerce_result(b.values))
                      for b in blocks]
            return self._maybe_downcast(blocks, downcast)
        except (TypeError, ValueError):

            # we can't process the value, but nothing to do
            if not mask.any():
                return self if inplace else self.copy()

            # operate column-by-column
            def f(m, v, i):
                block = self.coerce_to_target_dtype(value)

                # slice out our block
                if i is not None:
                    block = block.getitem_block(slice(i, i + 1))
                return block.fillna(value,
                                    limit=limit,
                                    inplace=inplace,
                                    downcast=None)

            return self.split_and_operate(mask, f, inplace)

    def split_and_operate(self, mask, f, inplace):
        """
        split the block per-column, and apply the callable f
        per-column, return a new block for each. Handle
        masking which will not change a block unless needed.

        Parameters
        ----------
        mask : 2-d boolean mask
        f : callable accepting (1d-mask, 1d values, indexer)
        inplace : boolean

        Returns
        -------
        list of blocks
        """

        if mask is None:
            mask = np.ones(self.shape, dtype=bool)
        new_values = self.values

        def make_a_block(nv, ref_loc):
            if isinstance(nv, Block):
                block = nv
            elif isinstance(nv, list):
                block = nv[0]
            else:
                # Put back the dimension that was taken from it and make
                # a block out of the result.
                try:
                    nv = _block_shape(nv, ndim=self.ndim)
                except (AttributeError, NotImplementedError):
                    pass
                block = self.make_block(values=nv,
                                        placement=ref_loc)
            return block

        # ndim == 1
        if self.ndim == 1:
            if mask.any():
                nv = f(mask, new_values, None)
            else:
                nv = new_values if inplace else new_values.copy()
            block = make_a_block(nv, self.mgr_locs)
            return [block]

        # ndim > 1
        new_blocks = []
        for i, ref_loc in enumerate(self.mgr_locs):
            m = mask[i]
            v = new_values[i]

            # need a new block
            if m.any():
                nv = f(m, v, i)
            else:
                nv = v if inplace else v.copy()

            block = make_a_block(nv, [ref_loc])
            new_blocks.append(block)

        return new_blocks

    def _maybe_downcast(self, blocks, downcast=None):

        # no need to downcast our float
        # unless indicated
        if downcast is None and self.is_float:
            return blocks
        elif downcast is None and (self.is_timedelta or self.is_datetime):
            return blocks

        if not isinstance(blocks, list):
            blocks = [blocks]
        return _extend_blocks([b.downcast(downcast) for b in blocks])

    def downcast(self, dtypes=None):
        """ try to downcast each item to the dict of dtypes if present """

        # turn it off completely
        if dtypes is False:
            return self

        values = self.values

        # single block handling
        if self._is_single_block:

            # try to cast all non-floats here
            if dtypes is None:
                dtypes = 'infer'

            nv = maybe_downcast_to_dtype(values, dtypes)
            return self.make_block(nv)

        # ndim > 1
        if dtypes is None:
            return self

        if not (dtypes == 'infer' or isinstance(dtypes, dict)):
            raise ValueError("downcast must have a dictionary or 'infer' as "
                             "its argument")

        # operate column-by-column
        # this is expensive as it splits the blocks items-by-item
        def f(m, v, i):

            if dtypes == 'infer':
                dtype = 'infer'
            else:
                raise AssertionError("dtypes as dict is not supported yet")

            if dtype is not None:
                v = maybe_downcast_to_dtype(v, dtype)
            return v

        return self.split_and_operate(None, f, False)

    def astype(self, dtype, copy=False, errors='raise', values=None, **kwargs):
        return self._astype(dtype, copy=copy, errors=errors, values=values,
                            **kwargs)

    def _astype(self, dtype, copy=False, errors='raise', values=None,
                klass=None, **kwargs):
        """Coerce to the new type

        Parameters
        ----------
        dtype : str, dtype convertible
        copy : boolean, default False
            copy if indicated
        errors : str, {'raise', 'ignore'}, default 'ignore'
            - ``raise`` : allow exceptions to be raised
            - ``ignore`` : suppress exceptions. On error return original object

        Returns
        -------
        Block
        """
        errors_legal_values = ('raise', 'ignore')

        if errors not in errors_legal_values:
            invalid_arg = ("Expected value of kwarg 'errors' to be one of {}. "
                           "Supplied value is '{}'".format(
                               list(errors_legal_values), errors))
            raise ValueError(invalid_arg)

        if (inspect.isclass(dtype) and
                issubclass(dtype, (PandasExtensionDtype, ExtensionDtype))):
            msg = ("Expected an instance of {}, but got the class instead. "
                   "Try instantiating 'dtype'.".format(dtype.__name__))
            raise TypeError(msg)

        # may need to convert to categorical
        if self.is_categorical_astype(dtype):

            # deprecated 17636
            if ('categories' in kwargs or 'ordered' in kwargs):
                if isinstance(dtype, CategoricalDtype):
                    raise TypeError(
                        "Cannot specify a CategoricalDtype and also "
                        "`categories` or `ordered`. Use "
                        "`dtype=CategoricalDtype(categories, ordered)`"
                        " instead.")
                warnings.warn("specifying 'categories' or 'ordered' in "
                              ".astype() is deprecated; pass a "
                              "CategoricalDtype instead",
                              FutureWarning, stacklevel=7)

            categories = kwargs.get('categories', None)
            ordered = kwargs.get('ordered', None)
            if com._any_not_none(categories, ordered):
                dtype = CategoricalDtype(categories, ordered)

            if is_categorical_dtype(self.values):
                # GH 10696/18593: update an existing categorical efficiently
                return self.make_block(self.values.astype(dtype, copy=copy))

            return self.make_block(Categorical(self.values, dtype=dtype))

        # convert dtypes if needed
        dtype = pandas_dtype(dtype)
        # astype processing
        if is_dtype_equal(self.dtype, dtype):
            if copy:
                return self.copy()
            return self

        if klass is None:
            if is_sparse(self.values):
<<<<<<< HEAD
                # Series[Sparse].astype(object) is sparse.
=======
                # special case sparse, Series[Sparse].astype(object) is sparse
>>>>>>> 28a42da4
                klass = ExtensionBlock
            elif is_object_dtype(dtype):
                klass = ObjectBlock
            elif is_extension_array_dtype(dtype):
                klass = ExtensionBlock

        try:
            # force the copy here
            if values is None:

                if self.is_extension:
                    values = self.values.astype(dtype)
                else:
                    if issubclass(dtype.type,
                                  (compat.text_type, compat.string_types)):

                        # use native type formatting for datetime/tz/timedelta
                        if self.is_datelike:
                            values = self.to_native_types()

                        # astype formatting
                        else:
                            values = self.get_values()

                    else:
                        values = self.get_values(dtype=dtype)

                    # _astype_nansafe works fine with 1-d only
                    values = astype_nansafe(values.ravel(), dtype, copy=True)

                # TODO(extension)
                # should we make this attribute?
                try:
                    values = values.reshape(self.shape)
                except AttributeError:
                    pass

            newb = make_block(values, placement=self.mgr_locs,
                              klass=klass, ndim=self.ndim)
        except Exception:  # noqa: E722
            if errors == 'raise':
                raise
            newb = self.copy() if copy else self

        if newb.is_numeric and self.is_numeric:
            if newb.shape != self.shape:
                raise TypeError(
                    "cannot set astype for copy = [{copy}] for dtype "
                    "({dtype} [{shape}]) to different shape "
                    "({newb_dtype} [{newb_shape}])".format(
                        copy=copy, dtype=self.dtype.name,
                        shape=self.shape, newb_dtype=newb.dtype.name,
                        newb_shape=newb.shape))
        return newb

    def convert(self, copy=True, **kwargs):
        """ attempt to coerce any object types to better types return a copy
        of the block (if copy = True) by definition we are not an ObjectBlock
        here!
        """

        return self.copy() if copy else self

    def _can_hold_element(self, element):
        """ require the same dtype as ourselves """
        dtype = self.values.dtype.type
        tipo = maybe_infer_dtype_type(element)
        if tipo is not None:
            return issubclass(tipo.type, dtype)
        return isinstance(element, dtype)

    def _try_cast_result(self, result, dtype=None):
        """ try to cast the result to our original type, we may have
        roundtripped thru object in the mean-time
        """
        if dtype is None:
            dtype = self.dtype

        if self.is_integer or self.is_bool or self.is_datetime:
            pass
        elif self.is_float and result.dtype == self.dtype:

            # protect against a bool/object showing up here
            if isinstance(dtype, compat.string_types) and dtype == 'infer':
                return result
            if not isinstance(dtype, type):
                dtype = dtype.type
            if issubclass(dtype, (np.bool_, np.object_)):
                if issubclass(dtype, np.bool_):
                    if isna(result).all():
                        return result.astype(np.bool_)
                    else:
                        result = result.astype(np.object_)
                        result[result == 1] = True
                        result[result == 0] = False
                        return result
                else:
                    return result.astype(np.object_)

            return result

        # may need to change the dtype here
        return maybe_downcast_to_dtype(result, dtype)

    def _try_coerce_args(self, values, other):
        """ provide coercion to our input arguments """

        if np.any(notna(other)) and not self._can_hold_element(other):
            # coercion issues
            # let higher levels handle
            raise TypeError("cannot convert {} to an {}".format(
                type(other).__name__,
                type(self).__name__.lower().replace('Block', '')))

        return values, other

    def _try_coerce_result(self, result):
        """ reverse of try_coerce_args """
        return result

    def _try_coerce_and_cast_result(self, result, dtype=None):
        result = self._try_coerce_result(result)
        result = self._try_cast_result(result, dtype=dtype)
        return result

    def to_native_types(self, slicer=None, na_rep='nan', quoting=None,
                        **kwargs):
        """ convert to our native types format, slicing if desired """

        values = self.get_values()

        if slicer is not None:
            values = values[:, slicer]
        mask = isna(values)

        if not self.is_object and not quoting:
            values = values.astype(str)
        else:
            values = np.array(values, dtype='object')

        values[mask] = na_rep
        return values

    # block actions ####
    def copy(self, deep=True):
        """ copy constructor """
        values = self.values
        if deep:
            values = values.copy()
        return self.make_block_same_class(values)

    def replace(self, to_replace, value, inplace=False, filter=None,
                regex=False, convert=True):
        """replace the to_replace value with value, possible to create new
        blocks here this is just a call to putmask. regex is not used here.
        It is used in ObjectBlocks.  It is here for API compatibility.
        """

        inplace = validate_bool_kwarg(inplace, 'inplace')
        original_to_replace = to_replace

        # try to replace, if we raise an error, convert to ObjectBlock and
        # retry
        try:
            values, to_replace = self._try_coerce_args(self.values,
                                                       to_replace)
            mask = missing.mask_missing(values, to_replace)
            if filter is not None:
                filtered_out = ~self.mgr_locs.isin(filter)
                mask[filtered_out.nonzero()[0]] = False

            blocks = self.putmask(mask, value, inplace=inplace)
            if convert:
                blocks = [b.convert(by_item=True, numeric=False,
                                    copy=not inplace) for b in blocks]
            return blocks
        except (TypeError, ValueError):
            # GH 22083, TypeError or ValueError occurred within error handling
            # causes infinite loop. Cast and retry only if not objectblock.
            if is_object_dtype(self):
                raise

            # try again with a compatible block
            block = self.astype(object)
            return block.replace(to_replace=original_to_replace,
                                 value=value,
                                 inplace=inplace,
                                 filter=filter,
                                 regex=regex,
                                 convert=convert)

    def _replace_single(self, *args, **kwargs):
        """ no-op on a non-ObjectBlock """
        return self if kwargs['inplace'] else self.copy()

    def setitem(self, indexer, value):
        """Set the value inplace, returning a a maybe different typed block.

        Parameters
        ----------
        indexer : tuple, list-like, array-like, slice
            The subset of self.values to set
        value : object
            The value being set

        Returns
        -------
        Block

        Notes
        -----
        `indexer` is a direct slice/positional indexer. `value` must
        be a compatible shape.
        """
        # coerce None values, if appropriate
        if value is None:
            if self.is_numeric:
                value = np.nan

        # coerce if block dtype can store value
        values = self.values
        try:
            values, value = self._try_coerce_args(values, value)
            # can keep its own dtype
            if hasattr(value, 'dtype') and is_dtype_equal(values.dtype,
                                                          value.dtype):
                dtype = self.dtype
            else:
                dtype = 'infer'

        except (TypeError, ValueError):
            # current dtype cannot store value, coerce to common dtype
            find_dtype = False

            if hasattr(value, 'dtype'):
                dtype = value.dtype
                find_dtype = True

            elif lib.is_scalar(value):
                if isna(value):
                    # NaN promotion is handled in latter path
                    dtype = False
                else:
                    dtype, _ = infer_dtype_from_scalar(value,
                                                       pandas_dtype=True)
                    find_dtype = True
            else:
                dtype = 'infer'

            if find_dtype:
                dtype = find_common_type([values.dtype, dtype])
                if not is_dtype_equal(self.dtype, dtype):
                    b = self.astype(dtype)
                    return b.setitem(indexer, value)

        # value must be storeable at this moment
        arr_value = np.array(value)

        # cast the values to a type that can hold nan (if necessary)
        if not self._can_hold_element(value):
            dtype, _ = maybe_promote(arr_value.dtype)
            values = values.astype(dtype)

        transf = (lambda x: x.T) if self.ndim == 2 else (lambda x: x)
        values = transf(values)

        # length checking
        check_setitem_lengths(indexer, value, values)

        def _is_scalar_indexer(indexer):
            # return True if we are all scalar indexers

            if arr_value.ndim == 1:
                if not isinstance(indexer, tuple):
                    indexer = tuple([indexer])
                    return any(isinstance(idx, np.ndarray) and len(idx) == 0
                               for idx in indexer)
            return False

        def _is_empty_indexer(indexer):
            # return a boolean if we have an empty indexer

            if is_list_like(indexer) and not len(indexer):
                return True
            if arr_value.ndim == 1:
                if not isinstance(indexer, tuple):
                    indexer = tuple([indexer])
                return any(isinstance(idx, np.ndarray) and len(idx) == 0
                           for idx in indexer)
            return False

        # empty indexers
        # 8669 (empty)
        if _is_empty_indexer(indexer):
            pass

        # setting a single element for each dim and with a rhs that could
        # be say a list
        # GH 6043
        elif _is_scalar_indexer(indexer):
            values[indexer] = value

        # if we are an exact match (ex-broadcasting),
        # then use the resultant dtype
        elif (len(arr_value.shape) and
              arr_value.shape[0] == values.shape[0] and
              np.prod(arr_value.shape) == np.prod(values.shape)):
            values[indexer] = value
            try:
                values = values.astype(arr_value.dtype)
            except ValueError:
                pass

        # set
        else:
            values[indexer] = value

        # coerce and try to infer the dtypes of the result
        values = self._try_coerce_and_cast_result(values, dtype)
        block = self.make_block(transf(values))
        return block

    def putmask(self, mask, new, align=True, inplace=False, axis=0,
                transpose=False):
        """ putmask the data to the block; it is possible that we may create a
        new dtype of block

        return the resulting block(s)

        Parameters
        ----------
        mask  : the condition to respect
        new : a ndarray/object
        align : boolean, perform alignment on other/cond, default is True
        inplace : perform inplace modification, default is False
        axis : int
        transpose : boolean
            Set to True if self is stored with axes reversed

        Returns
        -------
        a list of new blocks, the result of the putmask
        """

        new_values = self.values if inplace else self.values.copy()

        new = getattr(new, 'values', new)
        mask = getattr(mask, 'values', mask)

        # if we are passed a scalar None, convert it here
        if not is_list_like(new) and isna(new) and not self.is_object:
            new = self.fill_value

        if self._can_hold_element(new):
            _, new = self._try_coerce_args(new_values, new)

            if transpose:
                new_values = new_values.T

            # If the default repeat behavior in np.putmask would go in the
            # wrong direction, then explicitly repeat and reshape new instead
            if getattr(new, 'ndim', 0) >= 1:
                if self.ndim - 1 == new.ndim and axis == 1:
                    new = np.repeat(
                        new, new_values.shape[-1]).reshape(self.shape)
                new = new.astype(new_values.dtype)

            # we require exact matches between the len of the
            # values we are setting (or is compat). np.putmask
            # doesn't check this and will simply truncate / pad
            # the output, but we want sane error messages
            #
            # TODO: this prob needs some better checking
            # for 2D cases
            if ((is_list_like(new) and
                 np.any(mask[mask]) and
                 getattr(new, 'ndim', 1) == 1)):

                if not (mask.shape[-1] == len(new) or
                        mask[mask].shape[-1] == len(new) or
                        len(new) == 1):
                    raise ValueError("cannot assign mismatch "
                                     "length to masked array")

            np.putmask(new_values, mask, new)

        # maybe upcast me
        elif mask.any():
            if transpose:
                mask = mask.T
                if isinstance(new, np.ndarray):
                    new = new.T
                axis = new_values.ndim - axis - 1

            # Pseudo-broadcast
            if getattr(new, 'ndim', 0) >= 1:
                if self.ndim - 1 == new.ndim:
                    new_shape = list(new.shape)
                    new_shape.insert(axis, 1)
                    new = new.reshape(tuple(new_shape))

            # operate column-by-column
            def f(m, v, i):

                if i is None:
                    # ndim==1 case.
                    n = new
                else:

                    if isinstance(new, np.ndarray):
                        n = np.squeeze(new[i % new.shape[0]])
                    else:
                        n = np.array(new)

                    # type of the new block
                    dtype, _ = maybe_promote(n.dtype)

                    # we need to explicitly astype here to make a copy
                    n = n.astype(dtype)

                nv = _putmask_smart(v, m, n)
                return nv

            new_blocks = self.split_and_operate(mask, f, inplace)
            return new_blocks

        if inplace:
            return [self]

        if transpose:
            new_values = new_values.T

        return [self.make_block(new_values)]

    def coerce_to_target_dtype(self, other):
        """
        coerce the current block to a dtype compat for other
        we will return a block, possibly object, and not raise

        we can also safely try to coerce to the same dtype
        and will receive the same block
        """

        # if we cannot then coerce to object
        dtype, _ = infer_dtype_from(other, pandas_dtype=True)

        if is_dtype_equal(self.dtype, dtype):
            return self

        if self.is_bool or is_object_dtype(dtype) or is_bool_dtype(dtype):
            # we don't upcast to bool
            return self.astype(object)

        elif ((self.is_float or self.is_complex) and
              (is_integer_dtype(dtype) or is_float_dtype(dtype))):
            # don't coerce float/complex to int
            return self

        elif (self.is_datetime or
              is_datetime64_dtype(dtype) or
              is_datetime64tz_dtype(dtype)):

            # not a datetime
            if not ((is_datetime64_dtype(dtype) or
                     is_datetime64tz_dtype(dtype)) and self.is_datetime):
                return self.astype(object)

            # don't upcast timezone with different timezone or no timezone
            mytz = getattr(self.dtype, 'tz', None)
            othertz = getattr(dtype, 'tz', None)

            if str(mytz) != str(othertz):
                return self.astype(object)

            raise AssertionError("possible recursion in "
                                 "coerce_to_target_dtype: {} {}".format(
                                     self, other))

        elif (self.is_timedelta or is_timedelta64_dtype(dtype)):

            # not a timedelta
            if not (is_timedelta64_dtype(dtype) and self.is_timedelta):
                return self.astype(object)

            raise AssertionError("possible recursion in "
                                 "coerce_to_target_dtype: {} {}".format(
                                     self, other))

        try:
            return self.astype(dtype)
        except (ValueError, TypeError):
            pass

        return self.astype(object)

    def interpolate(self, method='pad', axis=0, index=None, values=None,
                    inplace=False, limit=None, limit_direction='forward',
                    limit_area=None, fill_value=None, coerce=False,
                    downcast=None, **kwargs):

        inplace = validate_bool_kwarg(inplace, 'inplace')

        def check_int_bool(self, inplace):
            # Only FloatBlocks will contain NaNs.
            # timedelta subclasses IntBlock
            if (self.is_bool or self.is_integer) and not self.is_timedelta:
                if inplace:
                    return self
                else:
                    return self.copy()

        # a fill na type method
        try:
            m = missing.clean_fill_method(method)
        except ValueError:
            m = None

        if m is not None:
            r = check_int_bool(self, inplace)
            if r is not None:
                return r
            return self._interpolate_with_fill(method=m, axis=axis,
                                               inplace=inplace, limit=limit,
                                               fill_value=fill_value,
                                               coerce=coerce,
                                               downcast=downcast)
        # try an interp method
        try:
            m = missing.clean_interp_method(method, **kwargs)
        except ValueError:
            m = None

        if m is not None:
            r = check_int_bool(self, inplace)
            if r is not None:
                return r
            return self._interpolate(method=m, index=index, values=values,
                                     axis=axis, limit=limit,
                                     limit_direction=limit_direction,
                                     limit_area=limit_area,
                                     fill_value=fill_value, inplace=inplace,
                                     downcast=downcast, **kwargs)

        raise ValueError("invalid method '{0}' to interpolate.".format(method))

    def _interpolate_with_fill(self, method='pad', axis=0, inplace=False,
                               limit=None, fill_value=None, coerce=False,
                               downcast=None):
        """ fillna but using the interpolate machinery """

        inplace = validate_bool_kwarg(inplace, 'inplace')

        # if we are coercing, then don't force the conversion
        # if the block can't hold the type
        if coerce:
            if not self._can_hold_na:
                if inplace:
                    return [self]
                else:
                    return [self.copy()]

        values = self.values if inplace else self.values.copy()
        values, fill_value = self._try_coerce_args(values, fill_value)
        values = missing.interpolate_2d(values, method=method, axis=axis,
                                        limit=limit, fill_value=fill_value,
                                        dtype=self.dtype)
        values = self._try_coerce_result(values)

        blocks = [self.make_block_same_class(values, ndim=self.ndim)]
        return self._maybe_downcast(blocks, downcast)

    def _interpolate(self, method=None, index=None, values=None,
                     fill_value=None, axis=0, limit=None,
                     limit_direction='forward', limit_area=None,
                     inplace=False, downcast=None, **kwargs):
        """ interpolate using scipy wrappers """

        inplace = validate_bool_kwarg(inplace, 'inplace')
        data = self.values if inplace else self.values.copy()

        # only deal with floats
        if not self.is_float:
            if not self.is_integer:
                return self
            data = data.astype(np.float64)

        if fill_value is None:
            fill_value = self.fill_value

        if method in ('krogh', 'piecewise_polynomial', 'pchip'):
            if not index.is_monotonic:
                raise ValueError("{0} interpolation requires that the "
                                 "index be monotonic.".format(method))
        # process 1-d slices in the axis direction

        def func(x):

            # process a 1-d slice, returning it
            # should the axis argument be handled below in apply_along_axis?
            # i.e. not an arg to missing.interpolate_1d
            return missing.interpolate_1d(index, x, method=method, limit=limit,
                                          limit_direction=limit_direction,
                                          limit_area=limit_area,
                                          fill_value=fill_value,
                                          bounds_error=False, **kwargs)

        # interp each column independently
        interp_values = np.apply_along_axis(func, axis, data)

        blocks = [self.make_block_same_class(interp_values)]
        return self._maybe_downcast(blocks, downcast)

    def take_nd(self, indexer, axis, new_mgr_locs=None, fill_tuple=None):
        """
        Take values according to indexer and return them as a block.bb

        """

        # algos.take_nd dispatches for DatetimeTZBlock, CategoricalBlock
        # so need to preserve types
        # sparse is treated like an ndarray, but needs .get_values() shaping

        values = self.values
        if self.is_sparse:
            values = self.get_values()

        if fill_tuple is None:
            fill_value = self.fill_value
            new_values = algos.take_nd(values, indexer, axis=axis,
                                       allow_fill=False, fill_value=fill_value)
        else:
            fill_value = fill_tuple[0]
            new_values = algos.take_nd(values, indexer, axis=axis,
                                       allow_fill=True, fill_value=fill_value)

        if new_mgr_locs is None:
            if axis == 0:
                slc = libinternals.indexer_as_slice(indexer)
                if slc is not None:
                    new_mgr_locs = self.mgr_locs[slc]
                else:
                    new_mgr_locs = self.mgr_locs[indexer]
            else:
                new_mgr_locs = self.mgr_locs

        if not is_dtype_equal(new_values.dtype, self.dtype):
            return self.make_block(new_values, new_mgr_locs)
        else:
            return self.make_block_same_class(new_values, new_mgr_locs)

    def diff(self, n, axis=1):
        """ return block for the diff of the values """
        new_values = algos.diff(self.values, n, axis=axis)
        return [self.make_block(values=new_values)]

    def shift(self, periods, axis=0):
        """ shift the block by periods, possibly upcast """

        # convert integer to float if necessary. need to do a lot more than
        # that, handle boolean etc also
        new_values, fill_value = maybe_upcast(self.values)

        # make sure array sent to np.roll is c_contiguous
        f_ordered = new_values.flags.f_contiguous
        if f_ordered:
            new_values = new_values.T
            axis = new_values.ndim - axis - 1

        if np.prod(new_values.shape):
            new_values = np.roll(new_values, ensure_platform_int(periods),
                                 axis=axis)

        axis_indexer = [slice(None)] * self.ndim
        if periods > 0:
            axis_indexer[axis] = slice(None, periods)
        else:
            axis_indexer[axis] = slice(periods, None)
        new_values[tuple(axis_indexer)] = fill_value

        # restore original order
        if f_ordered:
            new_values = new_values.T

        return [self.make_block(new_values)]

    def where(self, other, cond, align=True, errors='raise',
              try_cast=False, axis=0, transpose=False):
        """
        evaluate the block; return result block(s) from the result

        Parameters
        ----------
        other : a ndarray/object
        cond  : the condition to respect
        align : boolean, perform alignment on other/cond
        errors : str, {'raise', 'ignore'}, default 'raise'
            - ``raise`` : allow exceptions to be raised
            - ``ignore`` : suppress exceptions. On error return original object

        axis : int
        transpose : boolean
            Set to True if self is stored with axes reversed

        Returns
        -------
        a new block(s), the result of the func
        """
        import pandas.core.computation.expressions as expressions
        assert errors in ['raise', 'ignore']

        values = self.values
        orig_other = other
        if transpose:
            values = values.T

        other = getattr(other, '_values', getattr(other, 'values', other))
        cond = getattr(cond, 'values', cond)

        # If the default broadcasting would go in the wrong direction, then
        # explicitly reshape other instead
        if getattr(other, 'ndim', 0) >= 1:
            if values.ndim - 1 == other.ndim and axis == 1:
                other = other.reshape(tuple(other.shape + (1, )))
            elif transpose and values.ndim == self.ndim - 1:
                cond = cond.T

        if not hasattr(cond, 'shape'):
            raise ValueError("where must have a condition that is ndarray "
                             "like")

        # our where function
        def func(cond, values, other):
            if cond.ravel().all():
                return values

            values, other = self._try_coerce_args(values, other)

            try:
                return self._try_coerce_result(expressions.where(
                    cond, values, other))
            except Exception as detail:
                if errors == 'raise':
                    raise TypeError(
                        'Could not operate [{other!r}] with block values '
                        '[{detail!s}]'.format(other=other, detail=detail))
                else:
                    # return the values
                    result = np.empty(values.shape, dtype='float64')
                    result.fill(np.nan)
                    return result

        # see if we can operate on the entire block, or need item-by-item
        # or if we are a single block (ndim == 1)
        try:
            result = func(cond, values, other)
        except TypeError:

            # we cannot coerce, return a compat dtype
            # we are explicitly ignoring errors
            block = self.coerce_to_target_dtype(other)
            blocks = block.where(orig_other, cond, align=align,
                                 errors=errors,
                                 try_cast=try_cast, axis=axis,
                                 transpose=transpose)
            return self._maybe_downcast(blocks, 'infer')

        if self._can_hold_na or self.ndim == 1:

            if transpose:
                result = result.T

            # try to cast if requested
            if try_cast:
                result = self._try_cast_result(result)

            return self.make_block(result)

        # might need to separate out blocks
        axis = cond.ndim - 1
        cond = cond.swapaxes(axis, 0)
        mask = np.array([cond[i].all() for i in range(cond.shape[0])],
                        dtype=bool)

        result_blocks = []
        for m in [mask, ~mask]:
            if m.any():
                r = self._try_cast_result(result.take(m.nonzero()[0],
                                                      axis=axis))
                result_blocks.append(
                    self.make_block(r.T, placement=self.mgr_locs[m]))

        return result_blocks

    def equals(self, other):
        if self.dtype != other.dtype or self.shape != other.shape:
            return False
        return array_equivalent(self.values, other.values)

    def _unstack(self, unstacker_func, new_columns, n_rows, fill_value):
        """Return a list of unstacked blocks of self

        Parameters
        ----------
        unstacker_func : callable
            Partially applied unstacker.
        new_columns : Index
            All columns of the unstacked BlockManager.
        n_rows : int
            Only used in ExtensionBlock.unstack
        fill_value : int
            Only used in ExtensionBlock.unstack

        Returns
        -------
        blocks : list of Block
            New blocks of unstacked values.
        mask : array_like of bool
            The mask of columns of `blocks` we should keep.
        """
        unstacker = unstacker_func(self.values.T)
        new_items = unstacker.get_new_columns()
        new_placement = new_columns.get_indexer(new_items)
        new_values, mask = unstacker.get_new_values()

        mask = mask.any(0)
        new_values = new_values.T[mask]
        new_placement = new_placement[mask]

        blocks = [make_block(new_values, placement=new_placement)]
        return blocks, mask

    def quantile(self, qs, interpolation='linear', axis=0, axes=None):
        """
        compute the quantiles of the

        Parameters
        ----------
        qs: a scalar or list of the quantiles to be computed
        interpolation: type of interpolation, default 'linear'
        axis: axis to compute, default 0
        axes : BlockManager.axes

        Returns
        -------
        tuple of (axis, block)

        """
        kw = {'interpolation': interpolation}
        values = self.get_values()
        values, _ = self._try_coerce_args(values, values)

        def _nanpercentile1D(values, mask, q, **kw):
            # mask is Union[ExtensionArray, ndarray]
            # we convert to an ndarray for NumPy 1.9 compat, which didn't
            # treat boolean-like arrays as boolean. This conversion would have
            # been done inside ndarray.__getitem__ anyway, since values is
            # an ndarray at this point.
            mask = np.asarray(mask)
            values = values[~mask]

            if len(values) == 0:
                if lib.is_scalar(q):
                    return self._na_value
                else:
                    return np.array([self._na_value] * len(q),
                                    dtype=values.dtype)

            return np.percentile(values, q, **kw)

        def _nanpercentile(values, q, axis, **kw):

            mask = isna(self.values)
            if not lib.is_scalar(mask) and mask.any():
                if self.ndim == 1:
                    return _nanpercentile1D(values, mask, q, **kw)
                else:
                    # for nonconsolidatable blocks mask is 1D, but values 2D
                    if mask.ndim < values.ndim:
                        mask = mask.reshape(values.shape)
                    if axis == 0:
                        values = values.T
                        mask = mask.T
                    result = [_nanpercentile1D(val, m, q, **kw) for (val, m)
                              in zip(list(values), list(mask))]
                    result = np.array(result, dtype=values.dtype, copy=False).T
                    return result
            else:
                return np.percentile(values, q, axis=axis, **kw)

        from pandas import Float64Index
        is_empty = values.shape[axis] == 0
        if is_list_like(qs):
            ax = Float64Index(qs)

            if is_empty:
                if self.ndim == 1:
                    result = self._na_value
                else:
                    # create the array of na_values
                    # 2d len(values) * len(qs)
                    result = np.repeat(np.array([self._na_value] * len(qs)),
                                       len(values)).reshape(len(values),
                                                            len(qs))
            else:

                try:
                    result = _nanpercentile(values, np.array(qs) * 100,
                                            axis=axis, **kw)
                except ValueError:

                    # older numpies don't handle an array for q
                    result = [_nanpercentile(values, q * 100,
                                             axis=axis, **kw) for q in qs]

                result = np.array(result, copy=False)
                if self.ndim > 1:
                    result = result.T

        else:

            if self.ndim == 1:
                ax = Float64Index([qs])
            else:
                ax = axes[0]

            if is_empty:
                if self.ndim == 1:
                    result = self._na_value
                else:
                    result = np.array([self._na_value] * len(self))
            else:
                result = _nanpercentile(values, qs * 100, axis=axis, **kw)

        ndim = getattr(result, 'ndim', None) or 0
        result = self._try_coerce_result(result)
        if lib.is_scalar(result):
            return ax, self.make_block_scalar(result)
        return ax, make_block(result,
                              placement=np.arange(len(result)),
                              ndim=ndim)

    def _replace_coerce(self, to_replace, value, inplace=True, regex=False,
                        convert=False, mask=None):
        """
        Replace value corresponding to the given boolean array with another
        value.

        Parameters
        ----------
        to_replace : object or pattern
            Scalar to replace or regular expression to match.
        value : object
            Replacement object.
        inplace : bool, default False
            Perform inplace modification.
        regex : bool, default False
            If true, perform regular expression substitution.
        convert : bool, default True
            If true, try to coerce any object types to better types.
        mask : array-like of bool, optional
            True indicate corresponding element is ignored.

        Returns
        -------
        A new block if there is anything to replace or the original block.
        """

        if mask.any():
            if not regex:
                self = self.coerce_to_target_dtype(value)
                return self.putmask(mask, value, inplace=inplace)
            else:
                return self._replace_single(to_replace, value, inplace=inplace,
                                            regex=regex,
                                            convert=convert,
                                            mask=mask)
        return self


class ScalarBlock(Block):
    """
    a scalar compat Block
    """
    __slots__ = ['_mgr_locs', 'values', 'ndim']

    def __init__(self, values):
        self.ndim = 0
        self.mgr_locs = [0]
        self.values = values

    @property
    def dtype(self):
        return type(self.values)

    @property
    def shape(self):
        return tuple([0])

    def __len__(self):
        return 0


class NonConsolidatableMixIn(object):
    """ hold methods for the nonconsolidatable blocks """
    _can_consolidate = False
    _verify_integrity = False
    _validate_ndim = False

    def __init__(self, values, placement, ndim=None):
        """Initialize a non-consolidatable block.

        'ndim' may be inferred from 'placement'.

        This will call continue to call __init__ for the other base
        classes mixed in with this Mixin.
        """
        # Placement must be converted to BlockPlacement so that we can check
        # its length
        if not isinstance(placement, libinternals.BlockPlacement):
            placement = libinternals.BlockPlacement(placement)

        # Maybe infer ndim from placement
        if ndim is None:
            if len(placement) != 1:
                ndim = 1
            else:
                ndim = 2
        super(NonConsolidatableMixIn, self).__init__(values, placement,
                                                     ndim=ndim)

    @property
    def shape(self):
        if self.ndim == 1:
            return (len(self.values)),
        return (len(self.mgr_locs), len(self.values))

    def get_values(self, dtype=None):
        """ need to to_dense myself (and always return a ndim sized object) """
        values = self.values.to_dense()
        if values.ndim == self.ndim - 1:
            values = values.reshape((1,) + values.shape)
        return values

    def iget(self, col):

        if self.ndim == 2 and isinstance(col, tuple):
            col, loc = col
            if not com.is_null_slice(col) and col != 0:
                raise IndexError("{0} only contains one item".format(self))
            return self.values[loc]
        else:
            if col != 0:
                raise IndexError("{0} only contains one item".format(self))
            return self.values

    def should_store(self, value):
        return isinstance(value, self._holder)

    def set(self, locs, values, check=False):
        assert locs.tolist() == [0]
        self.values = values

    def putmask(self, mask, new, align=True, inplace=False, axis=0,
                transpose=False):
        """
        putmask the data to the block; we must be a single block and not
        generate other blocks

        return the resulting block

        Parameters
        ----------
        mask  : the condition to respect
        new : a ndarray/object
        align : boolean, perform alignment on other/cond, default is True
        inplace : perform inplace modification, default is False

        Returns
        -------
        a new block, the result of the putmask
        """
        inplace = validate_bool_kwarg(inplace, 'inplace')

        # use block's copy logic.
        # .values may be an Index which does shallow copy by default
        new_values = self.values if inplace else self.copy().values
        new_values, new = self._try_coerce_args(new_values, new)

        if isinstance(new, np.ndarray) and len(new) == len(mask):
            new = new[mask]

        mask = _safe_reshape(mask, new_values.shape)

        new_values[mask] = new
        new_values = self._try_coerce_result(new_values)
        return [self.make_block(values=new_values)]

    def _slice(self, slicer):
        """ return a slice of my values (but densify first) """
        return self.get_values()[slicer]

    def _try_cast_result(self, result, dtype=None):
        return result

    def _unstack(self, unstacker_func, new_columns, n_rows, fill_value):
        """Return a list of unstacked blocks of self

        Parameters
        ----------
        unstacker_func : callable
            Partially applied unstacker.
        new_columns : Index
            All columns of the unstacked BlockManager.
        n_rows : int
            Only used in ExtensionBlock.unstack
        fill_value : int
            Only used in ExtensionBlock.unstack

        Returns
        -------
        blocks : list of Block
            New blocks of unstacked values.
        mask : array_like of bool
            The mask of columns of `blocks` we should keep.
        """
        # NonConsolidatable blocks can have a single item only, so we return
        # one block per item
        unstacker = unstacker_func(self.values.T)

        new_placement, new_values, mask = self._get_unstack_items(
            unstacker, new_columns
        )

        new_values = new_values.T[mask]
        new_placement = new_placement[mask]

        blocks = [self.make_block_same_class(vals, [place])
                  for vals, place in zip(new_values, new_placement)]
        return blocks, mask

    def _get_unstack_items(self, unstacker, new_columns):
        """
        Get the placement, values, and mask for a Block unstack.

        This is shared between ObjectBlock and ExtensionBlock. They
        differ in that ObjectBlock passes the values, while ExtensionBlock
        passes the dummy ndarray of positions to be used by a take
        later.

        Parameters
        ----------
        unstacker : pandas.core.reshape.reshape._Unstacker
        new_columns : Index
            All columns of the unstacked BlockManager.

        Returns
        -------
        new_placement : ndarray[int]
            The placement of the new columns in `new_columns`.
        new_values : Union[ndarray, ExtensionArray]
            The first return value from _Unstacker.get_new_values.
        mask : ndarray[bool]
            The second return value from _Unstacker.get_new_values.
        """
        # shared with ExtensionBlock
        new_items = unstacker.get_new_columns()
        new_placement = new_columns.get_indexer(new_items)
        new_values, mask = unstacker.get_new_values()

        mask = mask.any(0)
        return new_placement, new_values, mask


class ExtensionBlock(NonConsolidatableMixIn, Block):
    """Block for holding extension types.

    Notes
    -----
    This holds all 3rd-party extension array types. It's also the immediate
    parent class for our internal extension types' blocks, CategoricalBlock.

    ExtensionArrays are limited to 1-D.
    """
    is_extension = True

    def __init__(self, values, placement, ndim=None):
        values = self._maybe_coerce_values(values)
        super(ExtensionBlock, self).__init__(values, placement, ndim)

    def _maybe_coerce_values(self, values):
        """Unbox to an extension array.

        This will unbox an ExtensionArray stored in an Index or Series.
        ExtensionArrays pass through. No dtype coercion is done.

        Parameters
        ----------
        values : Index, Series, ExtensionArray

        Returns
        -------
        ExtensionArray
        """
        if isinstance(values, (ABCIndexClass, ABCSeries)):
            values = values._values
        return values

    @property
    def _holder(self):
        # For extension blocks, the holder is values-dependent.
        return type(self.values)

    @property
    def fill_value(self):
        # Used in reindex_indexer
        return self.values.dtype.na_value

    @property
    def _can_hold_na(self):
        # The default ExtensionArray._can_hold_na is True
        return self._holder._can_hold_na

    @property
    def is_view(self):
        """Extension arrays are never treated as views."""
        return False

    @property
    def is_numeric(self):
        return self.values.dtype._is_numeric

    def setitem(self, indexer, value):
        """Set the value inplace, returning a same-typed block.

        This differs from Block.setitem by not allowing setitem to change
        the dtype of the Block.

        Parameters
        ----------
        indexer : tuple, list-like, array-like, slice
            The subset of self.values to set
        value : object
            The value being set

        Returns
        -------
        Block

        Notes
        -----
        `indexer` is a direct slice/positional indexer. `value` must
        be a compatible shape.
        """
        if isinstance(indexer, tuple):
            # we are always 1-D
            indexer = indexer[0]

        check_setitem_lengths(indexer, value, self.values)
        self.values[indexer] = value
        return self

    def get_values(self, dtype=None):
        # ExtensionArrays must be iterable, so this works.
        values = np.asarray(self.values)
        if values.ndim == self.ndim - 1:
            values = values.reshape((1,) + values.shape)
        return values

    def to_dense(self):
        return np.asarray(self.values)

    def take_nd(self, indexer, axis=0, new_mgr_locs=None, fill_tuple=None):
        """
        Take values according to indexer and return them as a block.
        """
        if fill_tuple is None:
            fill_value = None
        else:
            fill_value = fill_tuple[0]

        # axis doesn't matter; we are really a single-dim object
        # but are passed the axis depending on the calling routing
        # if its REALLY axis 0, then this will be a reindex and not a take
        new_values = self.values.take(indexer, fill_value=fill_value,
                                      allow_fill=True)

        # if we are a 1-dim object, then always place at 0
        if self.ndim == 1:
            new_mgr_locs = [0]
        else:
            if new_mgr_locs is None:
                new_mgr_locs = self.mgr_locs

        return self.make_block_same_class(new_values, new_mgr_locs)

    def _can_hold_element(self, element):
        # XXX: We may need to think about pushing this onto the array.
        # We're doing the same as CategoricalBlock here.
        return True

    def _slice(self, slicer):
        """ return a slice of my values """

        # slice the category
        # return same dims as we currently have

        if isinstance(slicer, tuple) and len(slicer) == 2:
            if not com.is_null_slice(slicer[0]):
                raise AssertionError("invalid slicing for a 1-ndim "
                                     "categorical")
            slicer = slicer[1]

        return self.values[slicer]

    def formatting_values(self):
        return self.values._formatting_values()

    def concat_same_type(self, to_concat, placement=None):
        """
        Concatenate list of single blocks of the same type.
        """
        values = self._holder._concat_same_type(
            [blk.values for blk in to_concat])
        placement = placement or slice(0, len(values), 1)
        return self.make_block_same_class(values, ndim=self.ndim,
                                          placement=placement)

    def fillna(self, value, limit=None, inplace=False, downcast=None):
        values = self.values if inplace else self.values.copy()
        values = values.fillna(value=value, limit=limit)
        return [self.make_block_same_class(values=values,
                                           placement=self.mgr_locs,
                                           ndim=self.ndim)]

    def interpolate(self, method='pad', axis=0, inplace=False, limit=None,
                    fill_value=None, **kwargs):

        values = self.values if inplace else self.values.copy()
        return self.make_block_same_class(
            values=values.fillna(value=fill_value, method=method,
                                 limit=limit),
            placement=self.mgr_locs)

    def shift(self, periods, axis=0):
        """
        Shift the block by `periods`.

        Dispatches to underlying ExtensionArray and re-boxes in an
        ExtensionBlock.
        """
        # type: (int, Optional[BlockPlacement]) -> List[ExtensionBlock]
        return [self.make_block_same_class(self.values.shift(periods=periods),
                                           placement=self.mgr_locs,
                                           ndim=self.ndim)]

    @property
    def _ftype(self):
        return getattr(self.values, '_pandas_ftype', Block._ftype)

    def _unstack(self, unstacker_func, new_columns, n_rows, fill_value):
        # ExtensionArray-safe unstack.
        # We override ObjectBlock._unstack, which unstacks directly on the
        # values of the array. For EA-backed blocks, this would require
        # converting to a 2-D ndarray of objects.
        # Instead, we unstack an ndarray of integer positions, followed by
        # a `take` on the actual values.
        dummy_arr = np.arange(n_rows)
        dummy_unstacker = functools.partial(unstacker_func, fill_value=-1)
        unstacker = dummy_unstacker(dummy_arr)

        new_placement, new_values, mask = self._get_unstack_items(
            unstacker, new_columns
        )

        blocks = [
            self.make_block_same_class(
                self.values.take(indices, allow_fill=True,
                                 fill_value=fill_value),
                [place])
            for indices, place in zip(new_values.T, new_placement)
        ]
        return blocks, mask


class NumericBlock(Block):
    __slots__ = ()
    is_numeric = True
    _can_hold_na = True


class FloatOrComplexBlock(NumericBlock):
    __slots__ = ()

    def equals(self, other):
        if self.dtype != other.dtype or self.shape != other.shape:
            return False
        left, right = self.values, other.values
        return ((left == right) | (np.isnan(left) & np.isnan(right))).all()


class FloatBlock(FloatOrComplexBlock):
    __slots__ = ()
    is_float = True

    def _can_hold_element(self, element):
        tipo = maybe_infer_dtype_type(element)
        if tipo is not None:
            return (issubclass(tipo.type, (np.floating, np.integer)) and
                    not issubclass(tipo.type, (np.datetime64, np.timedelta64)))
        return (
            isinstance(
                element, (float, int, np.floating, np.int_, compat.long))
            and not isinstance(element, (bool, np.bool_, datetime, timedelta,
                                         np.datetime64, np.timedelta64)))

    def to_native_types(self, slicer=None, na_rep='', float_format=None,
                        decimal='.', quoting=None, **kwargs):
        """ convert to our native types format, slicing if desired """

        values = self.values
        if slicer is not None:
            values = values[:, slicer]

        # see gh-13418: no special formatting is desired at the
        # output (important for appropriate 'quoting' behaviour),
        # so do not pass it through the FloatArrayFormatter
        if float_format is None and decimal == '.':
            mask = isna(values)

            if not quoting:
                values = values.astype(str)
            else:
                values = np.array(values, dtype='object')

            values[mask] = na_rep
            return values

        from pandas.io.formats.format import FloatArrayFormatter
        formatter = FloatArrayFormatter(values, na_rep=na_rep,
                                        float_format=float_format,
                                        decimal=decimal, quoting=quoting,
                                        fixed_width=False)
        return formatter.get_result_as_array()

    def should_store(self, value):
        # when inserting a column should not coerce integers to floats
        # unnecessarily
        return (issubclass(value.dtype.type, np.floating) and
                value.dtype == self.dtype)


class ComplexBlock(FloatOrComplexBlock):
    __slots__ = ()
    is_complex = True

    def _can_hold_element(self, element):
        tipo = maybe_infer_dtype_type(element)
        if tipo is not None:
            return issubclass(tipo.type,
                              (np.floating, np.integer, np.complexfloating))
        return (
            isinstance(
                element,
                (float, int, complex, np.float_, np.int_, compat.long))
            and not isinstance(element, (bool, np.bool_)))

    def should_store(self, value):
        return issubclass(value.dtype.type, np.complexfloating)


class IntBlock(NumericBlock):
    __slots__ = ()
    is_integer = True
    _can_hold_na = False

    def _can_hold_element(self, element):
        tipo = maybe_infer_dtype_type(element)
        if tipo is not None:
            return (issubclass(tipo.type, np.integer) and
                    not issubclass(tipo.type, (np.datetime64,
                                               np.timedelta64)) and
                    self.dtype.itemsize >= tipo.itemsize)
        return is_integer(element)

    def should_store(self, value):
        return is_integer_dtype(value) and value.dtype == self.dtype


class DatetimeLikeBlockMixin(object):
    """Mixin class for DatetimeBlock and DatetimeTZBlock."""

    @property
    def _holder(self):
        return DatetimeIndex

    @property
    def _na_value(self):
        return tslibs.NaT

    @property
    def fill_value(self):
        return tslibs.iNaT

    def get_values(self, dtype=None):
        """
        return object dtype as boxed values, such as Timestamps/Timedelta
        """
        if is_object_dtype(dtype):
            return lib.map_infer(self.values.ravel(),
                                 self._box_func).reshape(self.values.shape)
        return self.values


class TimeDeltaBlock(DatetimeLikeBlockMixin, IntBlock):
    __slots__ = ()
    is_timedelta = True
    _can_hold_na = True
    is_numeric = False

    def __init__(self, values, placement, ndim=None):
        if values.dtype != _TD_DTYPE:
            values = conversion.ensure_timedelta64ns(values)

        super(TimeDeltaBlock, self).__init__(values,
                                             placement=placement, ndim=ndim)

    @property
    def _holder(self):
        return TimedeltaIndex

    @property
    def _box_func(self):
        return lambda x: Timedelta(x, unit='ns')

    def _can_hold_element(self, element):
        tipo = maybe_infer_dtype_type(element)
        if tipo is not None:
            return issubclass(tipo.type, (np.timedelta64, np.int64))
        return is_integer(element) or isinstance(
            element, (timedelta, np.timedelta64, np.int64))

    def fillna(self, value, **kwargs):

        # allow filling with integers to be
        # interpreted as seconds
        if is_integer(value) and not isinstance(value, np.timedelta64):
            value = Timedelta(value, unit='s')
        return super(TimeDeltaBlock, self).fillna(value, **kwargs)

    def _try_coerce_args(self, values, other):
        """
        Coerce values and other to int64, with null values converted to
        iNaT. values is always ndarray-like, other may not be

        Parameters
        ----------
        values : ndarray-like
        other : ndarray-like or scalar

        Returns
        -------
        base-type values, base-type other
        """
        values = values.view('i8')

        if isinstance(other, bool):
            raise TypeError
        elif is_null_datelike_scalar(other):
            other = tslibs.iNaT
        elif isinstance(other, Timedelta):
            other = other.value
        elif isinstance(other, timedelta):
            other = Timedelta(other).value
        elif isinstance(other, np.timedelta64):
            other = Timedelta(other).value
        elif hasattr(other, 'dtype') and is_timedelta64_dtype(other):
            other = other.astype('i8', copy=False).view('i8')
        else:
            # coercion issues
            # let higher levels handle
            raise TypeError

        return values, other

    def _try_coerce_result(self, result):
        """ reverse of try_coerce_args / try_operate """
        if isinstance(result, np.ndarray):
            mask = isna(result)
            if result.dtype.kind in ['i', 'f', 'O']:
                result = result.astype('m8[ns]')
            result[mask] = tslibs.iNaT
        elif isinstance(result, (np.integer, np.float)):
            result = self._box_func(result)
        return result

    def should_store(self, value):
        return (issubclass(value.dtype.type, np.timedelta64) and
                not is_extension_array_dtype(value))

    def to_native_types(self, slicer=None, na_rep=None, quoting=None,
                        **kwargs):
        """ convert to our native types format, slicing if desired """

        values = self.values
        if slicer is not None:
            values = values[:, slicer]
        mask = isna(values)

        rvalues = np.empty(values.shape, dtype=object)
        if na_rep is None:
            na_rep = 'NaT'
        rvalues[mask] = na_rep
        imask = (~mask).ravel()

        # FIXME:
        # should use the formats.format.Timedelta64Formatter here
        # to figure what format to pass to the Timedelta
        # e.g. to not show the decimals say
        rvalues.flat[imask] = np.array([Timedelta(val)._repr_base(format='all')
                                        for val in values.ravel()[imask]],
                                       dtype=object)
        return rvalues


class BoolBlock(NumericBlock):
    __slots__ = ()
    is_bool = True
    _can_hold_na = False

    def _can_hold_element(self, element):
        tipo = maybe_infer_dtype_type(element)
        if tipo is not None:
            return issubclass(tipo.type, np.bool_)
        return isinstance(element, (bool, np.bool_))

    def should_store(self, value):
        return (issubclass(value.dtype.type, np.bool_) and not
                is_extension_array_dtype(value))

    def replace(self, to_replace, value, inplace=False, filter=None,
                regex=False, convert=True):
        inplace = validate_bool_kwarg(inplace, 'inplace')
        to_replace_values = np.atleast_1d(to_replace)
        if not np.can_cast(to_replace_values, bool):
            return self
        return super(BoolBlock, self).replace(to_replace, value,
                                              inplace=inplace, filter=filter,
                                              regex=regex, convert=convert)


class ObjectBlock(Block):
    __slots__ = ()
    is_object = True
    _can_hold_na = True

    def __init__(self, values, placement=None, ndim=2):
        if issubclass(values.dtype.type, compat.string_types):
            values = np.array(values, dtype=object)

        super(ObjectBlock, self).__init__(values, ndim=ndim,
                                          placement=placement)

    @property
    def is_bool(self):
        """ we can be a bool if we have only bool values but are of type
        object
        """
        return lib.is_bool_array(self.values.ravel())

    # TODO: Refactor when convert_objects is removed since there will be 1 path
    def convert(self, *args, **kwargs):
        """ attempt to coerce any object types to better types return a copy of
        the block (if copy = True) by definition we ARE an ObjectBlock!!!!!

        can return multiple blocks!
        """

        if args:
            raise NotImplementedError
        by_item = True if 'by_item' not in kwargs else kwargs['by_item']

        new_inputs = ['coerce', 'datetime', 'numeric', 'timedelta']
        new_style = False
        for kw in new_inputs:
            new_style |= kw in kwargs

        if new_style:
            fn = soft_convert_objects
            fn_inputs = new_inputs
        else:
            fn = maybe_convert_objects
            fn_inputs = ['convert_dates', 'convert_numeric',
                         'convert_timedeltas']
        fn_inputs += ['copy']

        fn_kwargs = {}
        for key in fn_inputs:
            if key in kwargs:
                fn_kwargs[key] = kwargs[key]

        # operate column-by-column
        def f(m, v, i):
            shape = v.shape
            values = fn(v.ravel(), **fn_kwargs)
            try:
                values = values.reshape(shape)
                values = _block_shape(values, ndim=self.ndim)
            except (AttributeError, NotImplementedError):
                pass

            return values

        if by_item and not self._is_single_block:
            blocks = self.split_and_operate(None, f, False)
        else:
            values = f(None, self.values.ravel(), None)
            blocks = [make_block(values, ndim=self.ndim,
                                 placement=self.mgr_locs)]

        return blocks

    def set(self, locs, values, check=False):
        """
        Modify Block in-place with new item value

        Returns
        -------
        None
        """

        # GH6026
        if check:
            try:
                if (self.values[locs] == values).all():
                    return
            except (IndexError, ValueError):
                pass
        try:
            self.values[locs] = values
        except (ValueError):

            # broadcasting error
            # see GH6171
            new_shape = list(values.shape)
            new_shape[0] = len(self.items)
            self.values = np.empty(tuple(new_shape), dtype=self.dtype)
            self.values.fill(np.nan)
            self.values[locs] = values

    def _maybe_downcast(self, blocks, downcast=None):

        if downcast is not None:
            return blocks

        # split and convert the blocks
        return _extend_blocks([b.convert(datetime=True, numeric=False)
                               for b in blocks])

    def _can_hold_element(self, element):
        return True

    def _try_coerce_args(self, values, other):
        """ provide coercion to our input arguments """

        if isinstance(other, ABCDatetimeIndex):
            # to store DatetimeTZBlock as object
            other = other.astype(object).values

        return values, other

    def should_store(self, value):
        return not (issubclass(value.dtype.type,
                               (np.integer, np.floating, np.complexfloating,
                                np.datetime64, np.bool_)) or
                    # TODO(ExtensionArray): remove is_extension_type
                    # when all extension arrays have been ported.
                    is_extension_type(value) or
                    is_extension_array_dtype(value))

    def replace(self, to_replace, value, inplace=False, filter=None,
                regex=False, convert=True):
        to_rep_is_list = is_list_like(to_replace)
        value_is_list = is_list_like(value)
        both_lists = to_rep_is_list and value_is_list
        either_list = to_rep_is_list or value_is_list

        result_blocks = []
        blocks = [self]

        if not either_list and is_re(to_replace):
            return self._replace_single(to_replace, value, inplace=inplace,
                                        filter=filter, regex=True,
                                        convert=convert)
        elif not (either_list or regex):
            return super(ObjectBlock, self).replace(to_replace, value,
                                                    inplace=inplace,
                                                    filter=filter, regex=regex,
                                                    convert=convert)
        elif both_lists:
            for to_rep, v in zip(to_replace, value):
                result_blocks = []
                for b in blocks:
                    result = b._replace_single(to_rep, v, inplace=inplace,
                                               filter=filter, regex=regex,
                                               convert=convert)
                    result_blocks = _extend_blocks(result, result_blocks)
                blocks = result_blocks
            return result_blocks

        elif to_rep_is_list and regex:
            for to_rep in to_replace:
                result_blocks = []
                for b in blocks:
                    result = b._replace_single(to_rep, value, inplace=inplace,
                                               filter=filter, regex=regex,
                                               convert=convert)
                    result_blocks = _extend_blocks(result, result_blocks)
                blocks = result_blocks
            return result_blocks

        return self._replace_single(to_replace, value, inplace=inplace,
                                    filter=filter, convert=convert,
                                    regex=regex)

    def _replace_single(self, to_replace, value, inplace=False, filter=None,
                        regex=False, convert=True, mask=None):
        """
        Replace elements by the given value.

        Parameters
        ----------
        to_replace : object or pattern
            Scalar to replace or regular expression to match.
        value : object
            Replacement object.
        inplace : bool, default False
            Perform inplace modification.
        filter : list, optional
        regex : bool, default False
            If true, perform regular expression substitution.
        convert : bool, default True
            If true, try to coerce any object types to better types.
        mask : array-like of bool, optional
            True indicate corresponding element is ignored.

        Returns
        -------
        a new block, the result after replacing
        """
        inplace = validate_bool_kwarg(inplace, 'inplace')

        # to_replace is regex compilable
        to_rep_re = regex and is_re_compilable(to_replace)

        # regex is regex compilable
        regex_re = is_re_compilable(regex)

        # only one will survive
        if to_rep_re and regex_re:
            raise AssertionError('only one of to_replace and regex can be '
                                 'regex compilable')

        # if regex was passed as something that can be a regex (rather than a
        # boolean)
        if regex_re:
            to_replace = regex

        regex = regex_re or to_rep_re

        # try to get the pattern attribute (compiled re) or it's a string
        try:
            pattern = to_replace.pattern
        except AttributeError:
            pattern = to_replace

        # if the pattern is not empty and to_replace is either a string or a
        # regex
        if regex and pattern:
            rx = re.compile(to_replace)
        else:
            # if the thing to replace is not a string or compiled regex call
            # the superclass method -> to_replace is some kind of object
            return super(ObjectBlock, self).replace(to_replace, value,
                                                    inplace=inplace,
                                                    filter=filter, regex=regex)

        new_values = self.values if inplace else self.values.copy()

        # deal with replacing values with objects (strings) that match but
        # whose replacement is not a string (numeric, nan, object)
        if isna(value) or not isinstance(value, compat.string_types):

            def re_replacer(s):
                try:
                    return value if rx.search(s) is not None else s
                except TypeError:
                    return s
        else:
            # value is guaranteed to be a string here, s can be either a string
            # or null if it's null it gets returned
            def re_replacer(s):
                try:
                    return rx.sub(value, s)
                except TypeError:
                    return s

        f = np.vectorize(re_replacer, otypes=[self.dtype])

        if filter is None:
            filt = slice(None)
        else:
            filt = self.mgr_locs.isin(filter).nonzero()[0]

        if mask is None:
            new_values[filt] = f(new_values[filt])
        else:
            new_values[filt][mask] = f(new_values[filt][mask])

        # convert
        block = self.make_block(new_values)
        if convert:
            block = block.convert(by_item=True, numeric=False)
        return block

    def _replace_coerce(self, to_replace, value, inplace=True, regex=False,
                        convert=False, mask=None):
        """
        Replace value corresponding to the given boolean array with another
        value.

        Parameters
        ----------
        to_replace : object or pattern
            Scalar to replace or regular expression to match.
        value : object
            Replacement object.
        inplace : bool, default False
            Perform inplace modification.
        regex : bool, default False
            If true, perform regular expression substitution.
        convert : bool, default True
            If true, try to coerce any object types to better types.
        mask : array-like of bool, optional
            True indicate corresponding element is ignored.

        Returns
        -------
        A new block if there is anything to replace or the original block.
        """
        if mask.any():
            block = super(ObjectBlock, self)._replace_coerce(
                to_replace=to_replace, value=value, inplace=inplace,
                regex=regex, convert=convert, mask=mask)
            if convert:
                block = [b.convert(by_item=True, numeric=False, copy=True)
                         for b in block]
            return block
        return self


class CategoricalBlock(ExtensionBlock):
    __slots__ = ()
    is_categorical = True
    _verify_integrity = True
    _can_hold_na = True
    _concatenator = staticmethod(_concat._concat_categorical)

    def __init__(self, values, placement, ndim=None):
        from pandas.core.arrays.categorical import _maybe_to_categorical

        # coerce to categorical if we can
        super(CategoricalBlock, self).__init__(_maybe_to_categorical(values),
                                               placement=placement,
                                               ndim=ndim)

    @property
    def _holder(self):
        return Categorical

    @property
    def array_dtype(self):
        """ the dtype to return if I want to construct this block as an
        array
        """
        return np.object_

    def _try_coerce_result(self, result):
        """ reverse of try_coerce_args """

        # GH12564: CategoricalBlock is 1-dim only
        # while returned results could be any dim
        if ((not is_categorical_dtype(result)) and
                isinstance(result, np.ndarray)):
            result = _block_shape(result, ndim=self.ndim)

        return result

    def to_dense(self):
        # Categorical.get_values returns a DatetimeIndex for datetime
        # categories, so we can't simply use `np.asarray(self.values)` like
        # other types.
        return self.values.get_values()

    def to_native_types(self, slicer=None, na_rep='', quoting=None, **kwargs):
        """ convert to our native types format, slicing if desired """

        values = self.values
        if slicer is not None:
            # Categorical is always one dimension
            values = values[slicer]
        mask = isna(values)
        values = np.array(values, dtype='object')
        values[mask] = na_rep

        # we are expected to return a 2-d ndarray
        return values.reshape(1, len(values))

    def concat_same_type(self, to_concat, placement=None):
        """
        Concatenate list of single blocks of the same type.

        Note that this CategoricalBlock._concat_same_type *may* not
        return a CategoricalBlock. When the categories in `to_concat`
        differ, this will return an object ndarray.

        If / when we decide we don't like that behavior:

        1. Change Categorical._concat_same_type to use union_categoricals
        2. Delete this method.
        """
        values = self._concatenator([blk.values for blk in to_concat],
                                    axis=self.ndim - 1)
        # not using self.make_block_same_class as values can be object dtype
        return make_block(
            values, placement=placement or slice(0, len(values), 1),
            ndim=self.ndim)


class DatetimeBlock(DatetimeLikeBlockMixin, Block):
    __slots__ = ()
    is_datetime = True
    _can_hold_na = True

    def __init__(self, values, placement, ndim=None):
        values = self._maybe_coerce_values(values)
        super(DatetimeBlock, self).__init__(values,
                                            placement=placement, ndim=ndim)

    def _maybe_coerce_values(self, values):
        """Input validation for values passed to __init__. Ensure that
        we have datetime64ns, coercing if necessary.

        Parameters
        ----------
        values : array-like
            Must be convertible to datetime64

        Returns
        -------
        values : ndarray[datetime64ns]

        Overridden by DatetimeTZBlock.
        """
        if values.dtype != _NS_DTYPE:
            values = conversion.ensure_datetime64ns(values)
        return values

    def _astype(self, dtype, **kwargs):
        """
        these automatically copy, so copy=True has no effect
        raise on an except if raise == True
        """

        # if we are passed a datetime64[ns, tz]
        if is_datetime64tz_dtype(dtype):
            dtype = DatetimeTZDtype(dtype)

            values = self.values
            if getattr(values, 'tz', None) is None:
                values = DatetimeIndex(values).tz_localize('UTC')
            values = values.tz_convert(dtype.tz)
            return self.make_block(values)

        # delegate
        return super(DatetimeBlock, self)._astype(dtype=dtype, **kwargs)

    def _can_hold_element(self, element):
        tipo = maybe_infer_dtype_type(element)
        if tipo is not None:
            return tipo == _NS_DTYPE or tipo == np.int64
        return (is_integer(element) or isinstance(element, datetime) or
                isna(element))

    def _try_coerce_args(self, values, other):
        """
        Coerce values and other to dtype 'i8'. NaN and NaT convert to
        the smallest i8, and will correctly round-trip to NaT if converted
        back in _try_coerce_result. values is always ndarray-like, other
        may not be

        Parameters
        ----------
        values : ndarray-like
        other : ndarray-like or scalar

        Returns
        -------
        base-type values, base-type other
        """

        values = values.view('i8')

        if isinstance(other, bool):
            raise TypeError
        elif is_null_datelike_scalar(other):
            other = tslibs.iNaT
        elif isinstance(other, (datetime, np.datetime64, date)):
            other = self._box_func(other)
            if getattr(other, 'tz') is not None:
                raise TypeError("cannot coerce a Timestamp with a tz on a "
                                "naive Block")
            other = other.asm8.view('i8')
        elif hasattr(other, 'dtype') and is_datetime64_dtype(other):
            other = other.astype('i8', copy=False).view('i8')
        else:
            # coercion issues
            # let higher levels handle
            raise TypeError

        return values, other

    def _try_coerce_result(self, result):
        """ reverse of try_coerce_args """
        if isinstance(result, np.ndarray):
            if result.dtype.kind in ['i', 'f', 'O']:
                try:
                    result = result.astype('M8[ns]')
                except ValueError:
                    pass
        elif isinstance(result, (np.integer, np.float, np.datetime64)):
            result = self._box_func(result)
        return result

    @property
    def _box_func(self):
        return tslibs.Timestamp

    def to_native_types(self, slicer=None, na_rep=None, date_format=None,
                        quoting=None, **kwargs):
        """ convert to our native types format, slicing if desired """

        values = self.values
        if slicer is not None:
            values = values[..., slicer]

        from pandas.io.formats.format import _get_format_datetime64_from_values
        format = _get_format_datetime64_from_values(values, date_format)

        result = tslib.format_array_from_datetime(
            values.view('i8').ravel(), tz=getattr(self.values, 'tz', None),
            format=format, na_rep=na_rep).reshape(values.shape)
        return np.atleast_2d(result)

    def should_store(self, value):
        return (issubclass(value.dtype.type, np.datetime64) and
                not is_datetimetz(value) and
                not is_extension_array_dtype(value))

    def set(self, locs, values, check=False):
        """
        Modify Block in-place with new item value

        Returns
        -------
        None
        """
        if values.dtype != _NS_DTYPE:
            # Workaround for numpy 1.6 bug
            values = conversion.ensure_datetime64ns(values)

        self.values[locs] = values


class DatetimeTZBlock(NonConsolidatableMixIn, DatetimeBlock):
    """ implement a datetime64 block with a tz attribute """
    __slots__ = ()
    _concatenator = staticmethod(_concat._concat_datetime)
    is_datetimetz = True

    def __init__(self, values, placement, ndim=2, dtype=None):
        # XXX: This will end up calling _maybe_coerce_values twice
        # when dtype is not None. It's relatively cheap (just an isinstance)
        # but it'd nice to avoid.
        #
        # If we can remove dtype from __init__, and push that conversion
        # push onto the callers, then we can remove this entire __init__
        # and just use DatetimeBlock's.
        if dtype is not None:
            values = self._maybe_coerce_values(values, dtype=dtype)
        super(DatetimeTZBlock, self).__init__(values, placement=placement,
                                              ndim=ndim)

    def _maybe_coerce_values(self, values, dtype=None):
        """Input validation for values passed to __init__. Ensure that
        we have datetime64TZ, coercing if necessary.

        Parametetrs
        -----------
        values : array-like
            Must be convertible to datetime64
        dtype : string or DatetimeTZDtype, optional
            Does a shallow copy to this tz

        Returns
        -------
        values : ndarray[datetime64ns]
        """
        if not isinstance(values, self._holder):
            values = self._holder(values)

        if dtype is not None:
            if isinstance(dtype, compat.string_types):
                dtype = DatetimeTZDtype.construct_from_string(dtype)
            values = values._shallow_copy(tz=dtype.tz)

        if values.tz is None:
            raise ValueError("cannot create a DatetimeTZBlock without a tz")

        return values

    @property
    def is_view(self):
        """ return a boolean if I am possibly a view """
        # check the ndarray values of the DatetimeIndex values
        return self.values.values.base is not None

    def copy(self, deep=True):
        """ copy constructor """
        values = self.values
        if deep:
            values = values.copy(deep=True)
        return self.make_block_same_class(values)

    def external_values(self):
        """ we internally represent the data as a DatetimeIndex, but for
        external compat with ndarray, export as a ndarray of Timestamps
        """
        return self.values.astype('datetime64[ns]').values

    def get_values(self, dtype=None):
        # return object dtype as Timestamps with the zones
        if is_object_dtype(dtype):
            return lib.map_infer(
                self.values.ravel(), self._box_func).reshape(self.values.shape)
        return self.values

    def _slice(self, slicer):
        """ return a slice of my values """
        if isinstance(slicer, tuple):
            col, loc = slicer
            if not com.is_null_slice(col) and col != 0:
                raise IndexError("{0} only contains one item".format(self))
            return self.values[loc]
        return self.values[slicer]

    def _try_coerce_args(self, values, other):
        """
        localize and return i8 for the values

        Parameters
        ----------
        values : ndarray-like
        other : ndarray-like or scalar

        Returns
        -------
        base-type values, base-type other
        """
        # asi8 is a view, needs copy
        values = _block_shape(values.asi8, ndim=self.ndim)

        if isinstance(other, ABCSeries):
            other = self._holder(other)

        if isinstance(other, bool):
            raise TypeError
        elif (is_null_datelike_scalar(other) or
              (lib.is_scalar(other) and isna(other))):
            other = tslibs.iNaT
        elif isinstance(other, self._holder):
            if other.tz != self.values.tz:
                raise ValueError("incompatible or non tz-aware value")
            other = _block_shape(other.asi8, ndim=self.ndim)
        elif isinstance(other, (np.datetime64, datetime, date)):
            other = tslibs.Timestamp(other)
            tz = getattr(other, 'tz', None)

            # test we can have an equal time zone
            if tz is None or str(tz) != str(self.values.tz):
                raise ValueError("incompatible or non tz-aware value")
            other = other.value
        else:
            raise TypeError

        return values, other

    def _try_coerce_result(self, result):
        """ reverse of try_coerce_args """
        if isinstance(result, np.ndarray):
            if result.dtype.kind in ['i', 'f', 'O']:
                result = result.astype('M8[ns]')
        elif isinstance(result, (np.integer, np.float, np.datetime64)):
            result = tslibs.Timestamp(result, tz=self.values.tz)
        if isinstance(result, np.ndarray):
            # allow passing of > 1dim if its trivial
            if result.ndim > 1:
                result = result.reshape(np.prod(result.shape))
            result = self.values._shallow_copy(result)

        return result

    @property
    def _box_func(self):
        return lambda x: tslibs.Timestamp(x, tz=self.dtype.tz)

    def shift(self, periods, axis=0):
        """ shift the block by periods """

        # think about moving this to the DatetimeIndex. This is a non-freq
        # (number of periods) shift ###

        N = len(self)
        indexer = np.zeros(N, dtype=int)
        if periods > 0:
            indexer[periods:] = np.arange(N - periods)
        else:
            indexer[:periods] = np.arange(-periods, N)

        new_values = self.values.asi8.take(indexer)

        if periods > 0:
            new_values[:periods] = tslibs.iNaT
        else:
            new_values[periods:] = tslibs.iNaT

        new_values = self.values._shallow_copy(new_values)
        return [self.make_block_same_class(new_values,
                                           placement=self.mgr_locs)]

    def diff(self, n, axis=0):
        """1st discrete difference

        Parameters
        ----------
        n : int, number of periods to diff
        axis : int, axis to diff upon. default 0

        Return
        ------
        A list with a new TimeDeltaBlock.

        Note
        ----
        The arguments here are mimicking shift so they are called correctly
        by apply.
        """
        if axis == 0:
            # Cannot currently calculate diff across multiple blocks since this
            # function is invoked via apply
            raise NotImplementedError
        new_values = (self.values - self.shift(n, axis=axis)[0].values).asi8

        # Reshape the new_values like how algos.diff does for timedelta data
        new_values = new_values.reshape(1, len(new_values))
        new_values = new_values.astype('timedelta64[ns]')
        return [TimeDeltaBlock(new_values, placement=self.mgr_locs.indexer)]

    def concat_same_type(self, to_concat, placement=None):
        """
        Concatenate list of single blocks of the same type.
        """
        values = self._concatenator([blk.values for blk in to_concat],
                                    axis=self.ndim - 1)
        # not using self.make_block_same_class as values can be non-tz dtype
        return make_block(
            values, placement=placement or slice(0, len(values), 1))


# -----------------------------------------------------------------
# Constructor Helpers

def get_block_type(values, dtype=None):
    """
    Find the appropriate Block subclass to use for the given values and dtype.

    Parameters
    ----------
    values : ndarray-like
    dtype : numpy or pandas dtype

    Returns
    -------
    cls : class, subclass of Block
    """
    dtype = dtype or values.dtype
    vtype = dtype.type

    if is_categorical(values):
        cls = CategoricalBlock
    elif is_extension_array_dtype(values):
        cls = ExtensionBlock
    elif issubclass(vtype, np.floating):
        cls = FloatBlock
    elif issubclass(vtype, np.timedelta64):
        assert issubclass(vtype, np.integer)
        cls = TimeDeltaBlock
    elif issubclass(vtype, np.complexfloating):
        cls = ComplexBlock
    elif issubclass(vtype, np.datetime64):
        assert not is_datetimetz(values)
        cls = DatetimeBlock
    elif is_datetimetz(values):
        cls = DatetimeTZBlock
    elif issubclass(vtype, np.integer):
        cls = IntBlock
    elif dtype == np.bool_:
        cls = BoolBlock
    else:
        cls = ObjectBlock
    return cls


def make_block(values, placement, klass=None, ndim=None, dtype=None,
               fastpath=None):
    if fastpath is not None:
        # GH#19265 pyarrow is passing this
        warnings.warn("fastpath argument is deprecated, will be removed "
                      "in a future release.", DeprecationWarning)
    if klass is None:
        dtype = dtype or values.dtype
        klass = get_block_type(values, dtype)

    elif klass is DatetimeTZBlock and not is_datetimetz(values):
        return klass(values, ndim=ndim,
                     placement=placement, dtype=dtype)

    return klass(values, ndim=ndim, placement=placement)


# -----------------------------------------------------------------

def _extend_blocks(result, blocks=None):
    """ return a new extended blocks, givin the result """
    from pandas.core.internals import BlockManager
    if blocks is None:
        blocks = []
    if isinstance(result, list):
        for r in result:
            if isinstance(r, list):
                blocks.extend(r)
            else:
                blocks.append(r)
    elif isinstance(result, BlockManager):
        blocks.extend(result.blocks)
    else:
        blocks.append(result)
    return blocks


def _block_shape(values, ndim=1, shape=None):
    """ guarantee the shape of the values to be at least 1 d """
    if values.ndim < ndim:
        if shape is None:
            shape = values.shape
        if not is_extension_array_dtype(values):
            # TODO: https://github.com/pandas-dev/pandas/issues/23023
            # block.shape is incorrect for "2D" ExtensionArrays
            # We can't, and don't need to, reshape.
            values = values.reshape(tuple((1, ) + shape))
    return values


def _merge_blocks(blocks, dtype=None, _can_consolidate=True):

    if len(blocks) == 1:
        return blocks[0]

    if _can_consolidate:

        if dtype is None:
            if len({b.dtype for b in blocks}) != 1:
                raise AssertionError("_merge_blocks are invalid!")
            dtype = blocks[0].dtype

        # FIXME: optimization potential in case all mgrs contain slices and
        # combination of those slices is a slice, too.
        new_mgr_locs = np.concatenate([b.mgr_locs.as_array for b in blocks])
        new_values = _vstack([b.values for b in blocks], dtype)

        argsort = np.argsort(new_mgr_locs)
        new_values = new_values[argsort]
        new_mgr_locs = new_mgr_locs[argsort]

        return make_block(new_values, placement=new_mgr_locs)

    # no merge
    return blocks


def _vstack(to_stack, dtype):

    # work around NumPy 1.6 bug
    if dtype == _NS_DTYPE or dtype == _TD_DTYPE:
        new_values = np.vstack([x.view('i8') for x in to_stack])
        return new_values.view(dtype)

    else:
        return np.vstack(to_stack)


def _block2d_to_blocknd(values, placement, shape, labels, ref_items):
    """ pivot to the labels shape """
    panel_shape = (len(placement),) + shape

    # TODO: lexsort depth needs to be 2!!

    # Create observation selection vector using major and minor
    # labels, for converting to panel format.
    selector = _factor_indexer(shape[1:], labels)
    mask = np.zeros(np.prod(shape), dtype=bool)
    mask.put(selector, True)

    if mask.all():
        pvalues = np.empty(panel_shape, dtype=values.dtype)
    else:
        dtype, fill_value = maybe_promote(values.dtype)
        pvalues = np.empty(panel_shape, dtype=dtype)
        pvalues.fill(fill_value)

    for i in range(len(placement)):
        pvalues[i].flat[mask] = values[:, i]

    return make_block(pvalues, placement=placement)


def _safe_reshape(arr, new_shape):
    """
    If possible, reshape `arr` to have shape `new_shape`,
    with a couple of exceptions (see gh-13012):

    1) If `arr` is a ExtensionArray or Index, `arr` will be
       returned as is.
    2) If `arr` is a Series, the `_values` attribute will
       be reshaped and returned.

    Parameters
    ----------
    arr : array-like, object to be reshaped
    new_shape : int or tuple of ints, the new shape
    """
    if isinstance(arr, ABCSeries):
        arr = arr._values
    if not isinstance(arr, ABCExtensionArray):
        arr = arr.reshape(new_shape)
    return arr


def _factor_indexer(shape, labels):
    """
    given a tuple of shape and a list of Categorical labels, return the
    expanded label indexer
    """
    mult = np.array(shape)[::-1].cumprod()[::-1]
    return ensure_platform_int(
        np.sum(np.array(labels).T * np.append(mult, [1]), axis=1).T)


def _putmask_smart(v, m, n):
    """
    Return a new ndarray, try to preserve dtype if possible.

    Parameters
    ----------
    v : `values`, updated in-place (array like)
    m : `mask`, applies to both sides (array like)
    n : `new values` either scalar or an array like aligned with `values`

    Returns
    -------
    values : ndarray with updated values
        this *may* be a copy of the original

    See Also
    --------
    ndarray.putmask
    """

    # we cannot use np.asarray() here as we cannot have conversions
    # that numpy does when numeric are mixed with strings

    # n should be the length of the mask or a scalar here
    if not is_list_like(n):
        n = np.repeat(n, len(m))
    elif isinstance(n, np.ndarray) and n.ndim == 0:  # numpy scalar
        n = np.repeat(np.array(n, ndmin=1), len(m))

    # see if we are only masking values that if putted
    # will work in the current dtype
    try:
        nn = n[m]

        # make sure that we have a nullable type
        # if we have nulls
        if not _isna_compat(v, nn[0]):
            raise ValueError

        # we ignore ComplexWarning here
        with warnings.catch_warnings(record=True):
            warnings.simplefilter("ignore", np.ComplexWarning)
            nn_at = nn.astype(v.dtype)

        # avoid invalid dtype comparisons
        # between numbers & strings

        # only compare integers/floats
        # don't compare integers to datetimelikes
        if (not is_numeric_v_string_like(nn, nn_at) and
            (is_float_dtype(nn.dtype) or
             is_integer_dtype(nn.dtype) and
             is_float_dtype(nn_at.dtype) or
             is_integer_dtype(nn_at.dtype))):

            comp = (nn == nn_at)
            if is_list_like(comp) and comp.all():
                nv = v.copy()
                nv[m] = nn_at
                return nv
    except (ValueError, IndexError, TypeError):
        pass

    n = np.asarray(n)

    def _putmask_preserve(nv, n):
        try:
            nv[m] = n[m]
        except (IndexError, ValueError):
            nv[m] = n
        return nv

    # preserves dtype if possible
    if v.dtype.kind == n.dtype.kind:
        return _putmask_preserve(v, n)

    # change the dtype if needed
    dtype, _ = maybe_promote(n.dtype)

    if is_extension_type(v.dtype) and is_object_dtype(dtype):
        v = v.get_values(dtype)
    else:
        v = v.astype(dtype)

    return _putmask_preserve(v, n)<|MERGE_RESOLUTION|>--- conflicted
+++ resolved
@@ -636,11 +636,7 @@
 
         if klass is None:
             if is_sparse(self.values):
-<<<<<<< HEAD
-                # Series[Sparse].astype(object) is sparse.
-=======
                 # special case sparse, Series[Sparse].astype(object) is sparse
->>>>>>> 28a42da4
                 klass = ExtensionBlock
             elif is_object_dtype(dtype):
                 klass = ObjectBlock
