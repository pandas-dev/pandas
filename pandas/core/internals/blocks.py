--- conflicted
+++ resolved
@@ -801,7 +801,6 @@
                                     copy=not inplace) for b in blocks]
             return blocks
         except (TypeError, ValueError):
-<<<<<<< HEAD
             # GH 22083, TypeError or ValueError occurred within error handling
             # causes infinite loop. Cast and retry only if not objectblock.
             if self.dtype == 'object':
@@ -815,16 +814,6 @@
                                      filter=filter,
                                      regex=regex,
                                      convert=convert)
-=======
-            # try again with a compatible block
-            block = self.astype(object)
-            return block.replace(to_replace=original_to_replace,
-                                 value=value,
-                                 inplace=inplace,
-                                 filter=filter,
-                                 regex=regex,
-                                 convert=convert)
->>>>>>> 028492d0
 
     def _replace_single(self, *args, **kwargs):
         """ no-op on a non-ObjectBlock """
