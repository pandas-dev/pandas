--- conflicted
+++ resolved
@@ -1395,13 +1395,7 @@
                 raise IndexError(f"{self} only contains one item")
             return self.values
 
-<<<<<<< HEAD
-    def set_inplace(self, locs, values):
-=======
     def set_inplace(self, locs, values) -> None:
-        # NB: This is a misnomer, is supposed to be inplace but is not,
-        #  see GH#33457
->>>>>>> d64f1177
         assert locs.tolist() == [0]
         self.values[:] = values
 
