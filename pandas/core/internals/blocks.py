--- conflicted
+++ resolved
@@ -413,15 +413,6 @@
         try:
             # Note: we only call try_coerce_args to let it raise
             self._try_coerce_args(value)
-
-<<<<<<< HEAD
-=======
-            blocks = self.putmask(mask, value, inplace=inplace)
-            blocks = [
-                b.make_block(values=self._try_coerce_result(b.values)) for b in blocks
-            ]
-            return self._maybe_downcast(blocks, downcast)
->>>>>>> 2efb6071
         except (TypeError, ValueError):
 
             # we can't process the value, but nothing to do
@@ -651,7 +642,6 @@
                 if isinstance(values, np.ndarray):
                     values = values.reshape(self.shape)
 
-<<<<<<< HEAD
             except Exception:  # noqa: E722
                 if errors == 'raise':
                     raise
@@ -659,12 +649,6 @@
             else:
                 newb = make_block(values, placement=self.mgr_locs,
                                   ndim=self.ndim)
-=======
-        except Exception:  # noqa: E722
-            if errors == "raise":
-                raise
-            newb = self.copy() if copy else self
->>>>>>> 2efb6071
         else:
             newb = make_block(values, placement=self.mgr_locs, ndim=self.ndim)
 
@@ -878,16 +862,6 @@
         values = self.values
         try:
             value = self._try_coerce_args(value)
-<<<<<<< HEAD
-=======
-            values = self._coerce_values(values)
-            # can keep its own dtype
-            if hasattr(value, "dtype") and is_dtype_equal(values.dtype, value.dtype):
-                dtype = self.dtype
-            else:
-                dtype = "infer"
-
->>>>>>> 2efb6071
         except (TypeError, ValueError):
             # current dtype cannot store value, coerce to common dtype
             find_dtype = False
