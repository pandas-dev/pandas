--- conflicted
+++ resolved
@@ -601,13 +601,13 @@
     @final
     def _get_refs_and_copy(self, using_cow: bool, inplace: bool):
         refs = None
-        arr_inplace = inplace
+        copy = not inplace
         if inplace:
             if using_cow and self.refs.has_reference():
-                arr_inplace = False
+                copy = True
             else:
                 refs = self.refs
-        return arr_inplace, refs
+        return copy, refs
 
     # ---------------------------------------------------------------------
     # Replace
@@ -1427,17 +1427,7 @@
                 **kwargs,
             )
 
-<<<<<<< HEAD
-        refs = None
-        copy = not inplace
-        if inplace:
-            if using_cow and self.refs.has_reference():
-                copy = True
-            else:
-                refs = self.refs
-=======
-        arr_inplace, refs = self._get_refs_and_copy(using_cow, inplace)
->>>>>>> 12b114b2
+        copy, refs = self._get_refs_and_copy(using_cow, inplace)
 
         # Dispatch to the PandasArray method.
         # We know self.array_values is a PandasArray bc EABlock overrides
@@ -2269,48 +2259,6 @@
     def values_for_json(self) -> np.ndarray:
         return self.values._ndarray
 
-<<<<<<< HEAD
-=======
-    def interpolate(
-        self,
-        *,
-        method: FillnaOptions = "pad",
-        index: Index | None = None,
-        axis: int = 0,
-        inplace: bool = False,
-        limit: int | None = None,
-        fill_value=None,
-        using_cow: bool = False,
-        **kwargs,
-    ):
-        values = self.values
-
-        # error: Non-overlapping equality check (left operand type:
-        # "Literal['backfill', 'bfill', 'ffill', 'pad']", right operand type:
-        # "Literal['linear']")  [comparison-overlap]
-        if method == "linear":  # type: ignore[comparison-overlap]
-            # TODO: GH#50950 implement for arbitrary EAs
-            arr_inplace, refs = self._get_refs_and_copy(using_cow, inplace)
-
-            new_values = self.values.interpolate(
-                method=method,
-                index=index,
-                axis=axis,
-                inplace=arr_inplace,
-                limit=limit,
-                fill_value=fill_value,
-                **kwargs,
-            )
-            return self.make_block_same_class(new_values, refs=refs)
-
-        elif values.ndim == 2 and axis == 0:
-            # NDArrayBackedExtensionArray.fillna assumes axis=1
-            new_values = values.T.fillna(value=fill_value, method=method, limit=limit).T
-        else:
-            new_values = values.fillna(value=fill_value, method=method, limit=limit)
-        return self.make_block_same_class(new_values)
-
->>>>>>> 12b114b2
 
 class DatetimeTZBlock(DatetimeLikeBlock):
     """implement a datetime64 block with a tz attribute"""
