--- conflicted
+++ resolved
@@ -2056,13 +2056,10 @@
 
 class DatetimeBlock(DatetimeLikeBlockMixin):
     __slots__ = ()
-<<<<<<< HEAD
-=======
     is_datetime = True
     fill_value = np.datetime64("NaT", "ns")
     _dtype = fill_value.dtype
     _holder = DatetimeArray
->>>>>>> 6d90b824
 
     @property
     def _can_hold_na(self):
