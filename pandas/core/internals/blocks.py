--- conflicted
+++ resolved
@@ -1274,29 +1274,7 @@
 
         return [self.make_block(new_values)]
 
-<<<<<<< HEAD
-    def where(
-        self, other, cond, errors="raise", try_cast: bool = False, axis: int = 0
-    ) -> List["Block"]:
-=======
-    def _maybe_reshape_where_args(self, values, other, cond, axis):
-        transpose = self.ndim == 2
-
-        cond = _extract_bool_array(cond)
-
-        # If the default broadcasting would go in the wrong direction, then
-        # explicitly reshape other instead
-        if getattr(other, "ndim", 0) >= 1:
-            if values.ndim - 1 == other.ndim and axis == 1:
-                other = other.reshape(tuple(other.shape + (1,)))
-            elif transpose and values.ndim == self.ndim - 1:
-                # TODO(EA2D): not neceesssary with 2D EAs
-                cond = cond.T
-
-        return other, cond
-
     def where(self, other, cond, errors="raise", axis: int = 0) -> List["Block"]:
->>>>>>> e989e318
         """
         evaluate the block; return result block(s) from the result
 
