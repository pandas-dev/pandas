--- conflicted
+++ resolved
@@ -653,16 +653,9 @@
     # Copy-on-Write Helpers
 
     def _maybe_copy(self, inplace: bool) -> Self:
-<<<<<<< HEAD
         if inplace and not self.refs.has_reference():
             return self
-        return self.copy()
-=======
-        if inplace:
-            deep = self.refs.has_reference()
-            return self.copy(deep=deep)
         return self.copy(deep=True)
->>>>>>> 7b51d3ad
 
     @final
     def _get_refs_and_copy(self, inplace: bool):
