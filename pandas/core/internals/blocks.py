from __future__ import annotations

from functools import wraps
import re
from typing import (
    TYPE_CHECKING,
    Any,
    Callable,
    List,
    Optional,
    Tuple,
    Type,
    Union,
    cast,
)
import warnings

import numpy as np

from pandas._libs import (
    Interval,
    Period,
    Timestamp,
    algos as libalgos,
    internals as libinternals,
    lib,
    writers,
)
from pandas._libs.internals import BlockPlacement
from pandas._libs.tslibs import conversion
from pandas._typing import (
    ArrayLike,
    Dtype,
    DtypeObj,
    F,
    Shape,
    final,
)
from pandas.util._validators import validate_bool_kwarg

from pandas.core.dtypes.cast import (
    astype_array_safe,
    can_hold_element,
    find_common_type,
    infer_dtype_from,
    maybe_downcast_numeric,
    maybe_downcast_to_dtype,
    maybe_upcast,
    sanitize_to_nanoseconds,
    soft_convert_objects,
)
from pandas.core.dtypes.common import (
    is_categorical_dtype,
    is_dtype_equal,
    is_extension_array_dtype,
    is_list_like,
    is_object_dtype,
    is_sparse,
    pandas_dtype,
)
from pandas.core.dtypes.dtypes import (
    CategoricalDtype,
    ExtensionDtype,
    PandasDtype,
)
from pandas.core.dtypes.generic import (
    ABCDataFrame,
    ABCIndex,
    ABCPandasArray,
    ABCSeries,
)
from pandas.core.dtypes.missing import (
    is_valid_na_for_dtype,
    isna,
    na_value_for_dtype,
)

import pandas.core.algorithms as algos
from pandas.core.array_algos.putmask import (
    extract_bool_array,
    putmask_inplace,
    putmask_smart,
    putmask_without_repeat,
    setitem_datetimelike_compat,
    validate_putmask,
)
from pandas.core.array_algos.quantile import quantile_compat
from pandas.core.array_algos.replace import (
    compare_or_regex_search,
    replace_regex,
    should_use_regex,
)
from pandas.core.array_algos.transforms import shift
from pandas.core.arrays import (
    Categorical,
    DatetimeArray,
    ExtensionArray,
    FloatingArray,
    IntegerArray,
    IntervalArray,
    PandasArray,
    PeriodArray,
    TimedeltaArray,
)
from pandas.core.base import PandasObject
import pandas.core.common as com
import pandas.core.computation.expressions as expressions
from pandas.core.construction import (
    ensure_wrapped_if_datetimelike,
    extract_array,
)
from pandas.core.indexers import (
    check_setitem_lengths,
    is_empty_indexer,
    is_exact_shape_match,
    is_scalar_indexer,
)
import pandas.core.missing as missing

if TYPE_CHECKING:
    from pandas import (
        Float64Index,
        Index,
    )
    from pandas.core.arrays._mixins import NDArrayBackedExtensionArray

# comparison is faster than is_object_dtype
_dtype_obj = np.dtype("object")


def maybe_split(meth: F) -> F:
    """
    If we have a multi-column block, split and operate block-wise.  Otherwise
    use the original method.
    """

    @wraps(meth)
    def newfunc(self, *args, **kwargs) -> List[Block]:

        if self.ndim == 1 or self.shape[0] == 1:
            return meth(self, *args, **kwargs)
        else:
            # Split and operate column-by-column
            return self.split_and_operate(meth, *args, **kwargs)

    return cast(F, newfunc)


class Block(libinternals.Block, PandasObject):
    """
    Canonical n-dimensional unit of homogeneous dtype contained in a pandas
    data structure

    Index-ignorant; let the container take care of that
    """

    values: Union[np.ndarray, ExtensionArray]

    __slots__ = ()
    is_numeric = False
    is_bool = False
    is_object = False
    is_extension = False
    _can_consolidate = True
    _validate_ndim = True

<<<<<<< HEAD
    @property
    def _holder(self):
        """
        The array-like that can hold the underlying values.

        None for 'Block', overridden by subclasses that don't
        use an ndarray.
        """
        return None
=======
    @classmethod
    def _simple_new(
        cls, values: ArrayLike, placement: BlockPlacement, ndim: int
    ) -> Block:
        """
        Fastpath constructor, does *no* validation
        """
        obj = object.__new__(cls)
        obj.ndim = ndim
        obj.values = values
        obj._mgr_locs = placement
        return obj

    def __init__(self, values, placement: BlockPlacement, ndim: int):
        """
        Parameters
        ----------
        values : np.ndarray or ExtensionArray
            We assume maybe_coerce_values has already been called.
        placement : BlockPlacement (or castable)
        ndim : int
            1 for SingleBlockManager/Series, 2 for BlockManager/DataFrame
        """
        assert isinstance(ndim, int)
        assert isinstance(placement, BlockPlacement)
        self.ndim = ndim
        self._mgr_locs = placement
        self.values = values
>>>>>>> 2019e7b7

    @final
    @property
    def _consolidate_key(self):
        return self._can_consolidate, self.dtype.name

    @property
    def is_view(self) -> bool:
        """ return a boolean if I am possibly a view """
        values = self.values
        values = cast(np.ndarray, values)
        return values.base is not None

    @final
    @property
    def _can_hold_na(self) -> bool:
        """
        Can we store NA values in this Block?
        """
        values = self.values
        if isinstance(values, np.ndarray):
            return values.dtype.kind not in ["b", "i", "u"]
        return values._can_hold_na

    @final
    @property
    def is_categorical(self) -> bool:
        warnings.warn(
            "Block.is_categorical is deprecated and will be removed in a "
            "future version.  Use isinstance(block.values, Categorical) "
            "instead.  See https://github.com/pandas-dev/pandas/issues/40226",
            DeprecationWarning,
            stacklevel=2,
        )
        return isinstance(self.values, Categorical)

    @final
    def external_values(self):
        return external_values(self.values)

    def internal_values(self):
        """
        The array that Series._values returns (internal values).
        """
        return self.values

    def array_values(self) -> ExtensionArray:
        """
        The array that Series.array returns. Always an ExtensionArray.
        """
        # error: Argument 1 to "PandasArray" has incompatible type "Union[ndarray,
        # ExtensionArray]"; expected "Union[ndarray, PandasArray]"
        return PandasArray(self.values)  # type: ignore[arg-type]

    def get_values(self, dtype: Optional[DtypeObj] = None) -> np.ndarray:
        """
        return an internal format, currently just the ndarray
        this is often overridden to handle to_dense like operations
        """
        if dtype == _dtype_obj:
            return self.values.astype(_dtype_obj)
        # error: Incompatible return value type (got "Union[ndarray, ExtensionArray]",
        # expected "ndarray")
        return self.values  # type: ignore[return-value]

    @final
    def get_block_values_for_json(self) -> np.ndarray:
        """
        This is used in the JSON C code.
        """
        # TODO(EA2D): reshape will be unnecessary with 2D EAs
        return np.asarray(self.values).reshape(self.shape)

    @final
    @property
    def fill_value(self):
        # Used in reindex_indexer
        return na_value_for_dtype(self.dtype, compat=False)

    @property
    def mgr_locs(self) -> BlockPlacement:
        return self._mgr_locs

    @mgr_locs.setter
    def mgr_locs(self, new_mgr_locs: BlockPlacement):
        self._mgr_locs = new_mgr_locs

    @final
    def make_block(self, values, placement=None) -> Block:
        """
        Create a new block, with type inference propagate any values that are
        not specified
        """
        if placement is None:
            placement = self._mgr_locs
        if self.is_extension:
            values = ensure_block_shape(values, ndim=self.ndim)

        # TODO: perf by not going through new_block
        # We assume maybe_coerce_values has already been called
        return new_block(values, placement=placement, ndim=self.ndim)

    @final
    def make_block_same_class(
        self, values, placement: Optional[BlockPlacement] = None
    ) -> Block:
        """ Wrap given values in a block of same type as self. """
        if placement is None:
            placement = self._mgr_locs
        # We assume maybe_coerce_values has already been called
        return type(self)(values, placement=placement, ndim=self.ndim)

    @final
    def __repr__(self) -> str:
        # don't want to print out all of the items here
        name = type(self).__name__
        if self.ndim == 1:
            result = f"{name}: {len(self)} dtype: {self.dtype}"
        else:

            shape = " x ".join(str(s) for s in self.shape)
            result = f"{name}: {self.mgr_locs.indexer}, {shape}, dtype: {self.dtype}"

        return result

    @final
    def __len__(self) -> int:
        return len(self.values)

    def _slice(self, slicer):
        """ return a slice of my values """

        return self.values[slicer]

    @final
    def getitem_block(self, slicer) -> Block:
        """
        Perform __getitem__-like, return result as block.

        Only supports slices that preserve dimensionality.
        """
        axis0_slicer = slicer[0] if isinstance(slicer, tuple) else slicer
        new_mgr_locs = self._mgr_locs[axis0_slicer]

        new_values = self._slice(slicer)

        if new_values.ndim != self.values.ndim:
            raise ValueError("Only same dim slicing is allowed")

        return type(self)(new_values, new_mgr_locs, self.ndim)

    @final
    def getitem_block_index(self, slicer: slice) -> Block:
        """
        Perform __getitem__-like specialized to slicing along index.

        Assumes self.ndim == 2
        """
        # error: Invalid index type "Tuple[ellipsis, slice]" for
        # "Union[ndarray, ExtensionArray]"; expected type "Union[int, slice, ndarray]"
        new_values = self.values[..., slicer]  # type: ignore[index]
        return type(self)(new_values, self._mgr_locs, ndim=self.ndim)

    @final
    def getitem_block_columns(self, slicer, new_mgr_locs: BlockPlacement) -> Block:
        """
        Perform __getitem__-like, return result as block.

        Only supports slices that preserve dimensionality.
        """
        new_values = self._slice(slicer)

        if new_values.ndim != self.values.ndim:
            raise ValueError("Only same dim slicing is allowed")

        return type(self)(new_values, new_mgr_locs, self.ndim)

    @property
    def shape(self) -> Shape:
        return self.values.shape

    @final
    @property
    def dtype(self) -> DtypeObj:
        return self.values.dtype

    def iget(self, i):
        return self.values[i]

    def set_inplace(self, locs, values):
        """
        Modify block values in-place with new item value.

        Notes
        -----
        `set` never creates a new array or new Block, whereas `setitem` _may_
        create a new array and always creates a new Block.
        """
        self.values[locs] = values

    @final
    def delete(self, loc) -> None:
        """
        Delete given loc(-s) from block in-place.
        """
        self.values = np.delete(self.values, loc, 0)
        self.mgr_locs = self._mgr_locs.delete(loc)

    @final
    def apply(self, func, **kwargs) -> List[Block]:
        """
        apply the function to my values; return a block if we are not
        one
        """
        with np.errstate(all="ignore"):
            result = func(self.values, **kwargs)

        return self._split_op_result(result)

    def reduce(self, func, ignore_failures: bool = False) -> List[Block]:
        # We will apply the function and reshape the result into a single-row
        #  Block with the same mgr_locs; squeezing will be done at a higher level
        assert self.ndim == 2

        try:
            result = func(self.values)
        except (TypeError, NotImplementedError):
            if ignore_failures:
                return []
            raise

        if np.ndim(result) == 0:
            # TODO(EA2D): special case not needed with 2D EAs
            res_values = np.array([[result]])
        else:
            res_values = result.reshape(-1, 1)

        nb = self.make_block(res_values)
        return [nb]

    @final
    def _split_op_result(self, result) -> List[Block]:
        # See also: split_and_operate
        if is_extension_array_dtype(result) and result.ndim > 1:
            # TODO(EA2D): unnecessary with 2D EAs
            # if we get a 2D ExtensionArray, we need to split it into 1D pieces
            nbs = []
            for i, loc in enumerate(self._mgr_locs):
                vals = result[i]
                block = self.make_block(values=vals, placement=loc)
                nbs.append(block)
            return nbs

        if not isinstance(result, Block):
            result = maybe_coerce_values(result)
            result = self.make_block(result)

        return [result]

    def fillna(
        self, value, limit=None, inplace: bool = False, downcast=None
    ) -> List[Block]:
        """
        fillna on the block with the value. If we fail, then convert to
        ObjectBlock and try again
        """
        inplace = validate_bool_kwarg(inplace, "inplace")

        mask = isna(self.values)
        mask, noop = validate_putmask(self.values, mask)

        if limit is not None:
            limit = libalgos.validate_limit(None, limit=limit)
            mask[mask.cumsum(self.ndim - 1) > limit] = False

        if not self._can_hold_na:
            if inplace:
                return [self]
            else:
                return [self.copy()]

        if self._can_hold_element(value):
            nb = self if inplace else self.copy()
            putmask_inplace(nb.values, mask, value)
            return nb._maybe_downcast([nb], downcast)

        if noop:
            # we can't process the value, but nothing to do
            return [self] if inplace else [self.copy()]

        elif self.ndim == 1 or self.shape[0] == 1:
            blk = self.coerce_to_target_dtype(value)
            # bc we have already cast, inplace=True may avoid an extra copy
            return blk.fillna(value, limit=limit, inplace=True, downcast=None)

        else:
            # operate column-by-column
            return self.split_and_operate(
                type(self).fillna, value, limit=limit, inplace=inplace, downcast=None
            )

    @final
    def _split(self) -> List[Block]:
        """
        Split a block into a list of single-column blocks.
        """
        assert self.ndim == 2

        new_blocks = []
        for i, ref_loc in enumerate(self._mgr_locs):
            vals = self.values[slice(i, i + 1)]

            nb = self.make_block(vals, BlockPlacement(ref_loc))
            new_blocks.append(nb)
        return new_blocks

    @final
    def split_and_operate(self, func, *args, **kwargs) -> List[Block]:
        """
        Split the block and apply func column-by-column.

        Parameters
        ----------
        func : Block method
        *args
        **kwargs

        Returns
        -------
        List[Block]
        """
        assert self.ndim == 2 and self.shape[0] != 1

        res_blocks = []
        for nb in self._split():
            rbs = func(nb, *args, **kwargs)
            res_blocks.extend(rbs)
        return res_blocks

    def _maybe_downcast(self, blocks: List[Block], downcast=None) -> List[Block]:

        # no need to downcast our float
        # unless indicated
        if downcast is None and self.dtype.kind in ["f", "m", "M"]:
            # TODO: complex?  more generally, self._can_hold_na?
            return blocks

        return extend_blocks([b.downcast(downcast) for b in blocks])

    def downcast(self, dtypes=None) -> List[Block]:
        """ try to downcast each item to the dict of dtypes if present """
        # turn it off completely
        if dtypes is False:
            return [self]

        values = self.values

        if self.ndim == 1:

            # try to cast all non-floats here
            if dtypes is None:
                dtypes = "infer"

            nv = maybe_downcast_to_dtype(values, dtypes)
            return [self.make_block(nv)]

        # ndim > 1
        if dtypes is None:
            return [self]

        if not (dtypes == "infer" or isinstance(dtypes, dict)):
            raise ValueError(
                "downcast must have a dictionary or 'infer' as its argument"
            )
        elif dtypes != "infer":
            raise AssertionError("dtypes as dict is not supported yet")

        return self._downcast_2d()

    @maybe_split
    def _downcast_2d(self) -> List[Block]:
        """
        downcast specialized to 2D case post-validation.

        Refactored to allow use of maybe_split.
        """
        new_values = maybe_downcast_to_dtype(self.values, dtype="infer")
        return [self.make_block(new_values)]

    @final
    def astype(self, dtype, copy: bool = False, errors: str = "raise"):
        """
        Coerce to the new dtype.

        Parameters
        ----------
        dtype : str, dtype convertible
        copy : bool, default False
            copy if indicated
        errors : str, {'raise', 'ignore'}, default 'raise'
            - ``raise`` : allow exceptions to be raised
            - ``ignore`` : suppress exceptions. On error return original object

        Returns
        -------
        Block
        """
        values = self.values
        if values.dtype.kind in ["m", "M"]:
            values = self.array_values()

        new_values = astype_array_safe(values, dtype, copy=copy, errors=errors)

        new_values = maybe_coerce_values(new_values)
        newb = self.make_block(new_values)
        if newb.shape != self.shape:
            raise TypeError(
                f"cannot set astype for copy = [{copy}] for dtype "
                f"({self.dtype.name} [{self.shape}]) to different shape "
                f"({newb.dtype.name} [{newb.shape}])"
            )
        return newb

    def convert(
        self,
        copy: bool = True,
        datetime: bool = True,
        numeric: bool = True,
        timedelta: bool = True,
    ) -> List[Block]:
        """
        attempt to coerce any object types to better types return a copy
        of the block (if copy = True) by definition we are not an ObjectBlock
        here!
        """
        return [self.copy()] if copy else [self]

    def _can_hold_element(self, element: Any) -> bool:
        """ require the same dtype as ourselves """
        raise NotImplementedError("Implemented on subclasses")

    @final
    def should_store(self, value: ArrayLike) -> bool:
        """
        Should we set self.values[indexer] = value inplace or do we need to cast?

        Parameters
        ----------
        value : np.ndarray or ExtensionArray

        Returns
        -------
        bool
        """
        return is_dtype_equal(value.dtype, self.dtype)

    @final
    def to_native_types(self, na_rep="nan", quoting=None, **kwargs):
        """ convert to our native types format """
        result = to_native_types(self.values, na_rep=na_rep, quoting=quoting, **kwargs)
        return self.make_block(result)

    # block actions #
    @final
    def copy(self, deep: bool = True):
        """ copy constructor """
        values = self.values
        if deep:
            values = values.copy()
        return self.make_block_same_class(values)

    # ---------------------------------------------------------------------
    # Replace

    @final
    def replace(
        self,
        to_replace,
        value,
        inplace: bool = False,
        regex: bool = False,
    ) -> List[Block]:
        """
        replace the to_replace value with value, possible to create new
        blocks here this is just a call to putmask. regex is not used here.
        It is used in ObjectBlocks.  It is here for API compatibility.
        """
        inplace = validate_bool_kwarg(inplace, "inplace")

        # Note: the checks we do in NDFrame.replace ensure we never get
        #  here with listlike to_replace or value, as those cases
        #  go through _replace_list

        values = self.values

        if isinstance(values, Categorical):
            # TODO: avoid special-casing
            blk = self if inplace else self.copy()
            blk.values.replace(to_replace, value, inplace=True)
            return [blk]

        regex = should_use_regex(regex, to_replace)

        if regex:
            return self._replace_regex(to_replace, value, inplace=inplace)

        if not self._can_hold_element(to_replace):
            # We cannot hold `to_replace`, so we know immediately that
            #  replacing it is a no-op.
            # Note: If to_replace were a list, NDFrame.replace would call
            #  replace_list instead of replace.
            return [self] if inplace else [self.copy()]

        mask = missing.mask_missing(values, to_replace)
        if not mask.any():
            # Note: we get here with test_replace_extension_other incorrectly
            #  bc _can_hold_element is incorrect.
            return [self] if inplace else [self.copy()]

        elif self._can_hold_element(value):
            blk = self if inplace else self.copy()
            putmask_inplace(blk.values, mask, value)
            blocks = blk.convert(numeric=False, copy=False)
            return blocks

        elif self.ndim == 1 or self.shape[0] == 1:
            blk = self.coerce_to_target_dtype(value)
            return blk.replace(
                to_replace=to_replace,
                value=value,
                inplace=True,
                regex=regex,
            )

        else:
            # split so that we only upcast where necessary
            return self.split_and_operate(
                type(self).replace, to_replace, value, inplace=True, regex=regex
            )

    @final
    def _replace_regex(
        self,
        to_replace,
        value,
        inplace: bool = False,
        convert: bool = True,
        mask=None,
    ) -> List[Block]:
        """
        Replace elements by the given value.

        Parameters
        ----------
        to_replace : object or pattern
            Scalar to replace or regular expression to match.
        value : object
            Replacement object.
        inplace : bool, default False
            Perform inplace modification.
        convert : bool, default True
            If true, try to coerce any object types to better types.
        mask : array-like of bool, optional
            True indicate corresponding element is ignored.

        Returns
        -------
        List[Block]
        """
        if not self._can_hold_element(to_replace):
            # i.e. only ObjectBlock, but could in principle include a
            #  String ExtensionBlock
            return [self] if inplace else [self.copy()]

        rx = re.compile(to_replace)

        new_values = self.values if inplace else self.values.copy()
        replace_regex(new_values, rx, value, mask)

        block = self.make_block(new_values)
        return [block]

    @final
    def _replace_list(
        self,
        src_list: List[Any],
        dest_list: List[Any],
        inplace: bool = False,
        regex: bool = False,
    ) -> List[Block]:
        """
        See BlockManager._replace_list docstring.
        """
        values = self.values

        # TODO: dont special-case Categorical
        if isinstance(values, Categorical) and len(algos.unique(dest_list)) == 1:
            # We likely got here by tiling value inside NDFrame.replace,
            #  so un-tile here
            return self.replace(src_list, dest_list[0], inplace, regex)

        # Exclude anything that we know we won't contain
        pairs = [
            (x, y) for x, y in zip(src_list, dest_list) if self._can_hold_element(x)
        ]
        if not len(pairs):
            # shortcut, nothing to replace
            return [self] if inplace else [self.copy()]

        src_len = len(pairs) - 1

        if values.dtype == _dtype_obj:
            # Calculate the mask once, prior to the call of comp
            # in order to avoid repeating the same computations
            mask = ~isna(values)
            masks = [
                compare_or_regex_search(values, s[0], regex=regex, mask=mask)
                for s in pairs
            ]
        else:
            # GH#38086 faster if we know we dont need to check for regex
            masks = [missing.mask_missing(values, s[0]) for s in pairs]

        # error: Argument 1 to "extract_bool_array" has incompatible type
        # "Union[ExtensionArray, ndarray, bool]"; expected "Union[ExtensionArray,
        # ndarray]"
        masks = [extract_bool_array(x) for x in masks]  # type: ignore[arg-type]

        rb = [self if inplace else self.copy()]
        for i, (src, dest) in enumerate(pairs):
            new_rb: List[Block] = []
            for blk in rb:
                m = masks[i]
                convert = i == src_len  # only convert once at the end
                result = blk._replace_coerce(
                    to_replace=src,
                    value=dest,
                    mask=m,
                    inplace=inplace,
                    regex=regex,
                )
                if convert and blk.is_object:
                    result = extend_blocks(
                        [b.convert(numeric=False, copy=True) for b in result]
                    )
                new_rb.extend(result)
            rb = new_rb
        return rb

    @final
    def _replace_coerce(
        self,
        to_replace,
        value,
        mask: np.ndarray,
        inplace: bool = True,
        regex: bool = False,
    ) -> List[Block]:
        """
        Replace value corresponding to the given boolean array with another
        value.

        Parameters
        ----------
        to_replace : object or pattern
            Scalar to replace or regular expression to match.
        value : object
            Replacement object.
        mask : np.ndarray[bool]
            True indicate corresponding element is ignored.
        inplace : bool, default True
            Perform inplace modification.
        regex : bool, default False
            If true, perform regular expression substitution.

        Returns
        -------
        List[Block]
        """
        if mask.any():
            if not regex:
                nb = self.coerce_to_target_dtype(value)
                if nb is self and not inplace:
                    nb = nb.copy()
                putmask_inplace(nb.values, mask, value)
                return [nb]
            else:
                regex = should_use_regex(regex, to_replace)
                if regex:
                    return self._replace_regex(
                        to_replace,
                        value,
                        inplace=inplace,
                        convert=False,
                        mask=mask,
                    )
                return self.replace(to_replace, value, inplace=inplace, regex=False)
        return [self]

    # ---------------------------------------------------------------------

    def setitem(self, indexer, value):
        """
        Attempt self.values[indexer] = value, possibly creating a new array.

        Parameters
        ----------
        indexer : tuple, list-like, array-like, slice
            The subset of self.values to set
        value : object
            The value being set

        Returns
        -------
        Block

        Notes
        -----
        `indexer` is a direct slice/positional indexer. `value` must
        be a compatible shape.
        """
        transpose = self.ndim == 2

        if isinstance(indexer, np.ndarray) and indexer.ndim > self.ndim:
            raise ValueError(f"Cannot set values with ndim > {self.ndim}")

        # coerce None values, if appropriate
        if value is None:
            if self.is_numeric:
                value = np.nan

        # coerce if block dtype can store value
        values = self.values
        if not self._can_hold_element(value):
            # current dtype cannot store value, coerce to common dtype
            return self.coerce_to_target_dtype(value).setitem(indexer, value)

        if self.dtype.kind in ["m", "M"]:
            arr = self.array_values().T
            arr[indexer] = value
            return self

        # value must be storable at this moment
        if is_extension_array_dtype(getattr(value, "dtype", None)):
            # We need to be careful not to allow through strings that
            #  can be parsed to EADtypes
            is_ea_value = True
            arr_value = value
        else:
            is_ea_value = False
            arr_value = np.asarray(value)

        if transpose:
            values = values.T

        # length checking
        check_setitem_lengths(indexer, value, values)
        exact_match = is_exact_shape_match(values, arr_value)

        if is_empty_indexer(indexer, arr_value):
            # GH#8669 empty indexers
            pass

        elif is_scalar_indexer(indexer, self.ndim):
            # setting a single element for each dim and with a rhs that could
            #  be e.g. a list; see GH#6043
            values[indexer] = value

        elif exact_match and is_categorical_dtype(arr_value.dtype):
            # GH25495 - If the current dtype is not categorical,
            # we need to create a new categorical block
            values[indexer] = value

        elif exact_match and is_ea_value:
            # GH#32395 if we're going to replace the values entirely, just
            #  substitute in the new array
            if not self.is_object and isinstance(value, (IntegerArray, FloatingArray)):
                values[indexer] = value.to_numpy(value.dtype.numpy_dtype)
            else:
                values[indexer] = np.asarray(value)

        # if we are an exact match (ex-broadcasting),
        # then use the resultant dtype
        elif exact_match:
            # We are setting _all_ of the array's values, so can cast to new dtype
            values[indexer] = value

        elif is_ea_value:
            # GH#38952
            if values.ndim == 1:
                values[indexer] = value
            else:
                # TODO(EA2D): special case not needed with 2D EA
                values[indexer] = value.to_numpy(values.dtype).reshape(-1, 1)

        else:
            # error: Argument 1 to "setitem_datetimelike_compat" has incompatible type
            # "Union[ndarray, ExtensionArray]"; expected "ndarray"
            value = setitem_datetimelike_compat(
                values, len(values[indexer]), value  # type: ignore[arg-type]
            )
            values[indexer] = value

        if transpose:
            values = values.T
        block = self.make_block(values)
        return block

    def putmask(self, mask, new) -> List[Block]:
        """
        putmask the data to the block; it is possible that we may create a
        new dtype of block

        Return the resulting block(s).

        Parameters
        ----------
        mask : np.ndarray[bool], SparseArray[bool], or BooleanArray
        new : a ndarray/object

        Returns
        -------
        List[Block]
        """
        orig_mask = mask
        mask, noop = validate_putmask(self.values.T, mask)
        assert not isinstance(new, (ABCIndex, ABCSeries, ABCDataFrame))

        # if we are passed a scalar None, convert it here
        if not self.is_object and is_valid_na_for_dtype(new, self.dtype):
            new = self.fill_value

        if self._can_hold_element(new):

            # error: Argument 1 to "putmask_without_repeat" has incompatible type
            # "Union[ndarray, ExtensionArray]"; expected "ndarray"
            putmask_without_repeat(self.values.T, mask, new)  # type: ignore[arg-type]
            return [self]

        elif noop:
            return [self]

        dtype, _ = infer_dtype_from(new)
        if dtype.kind in ["m", "M"]:
            # using putmask with object dtype will incorrectly cast to object
            # Having excluded self._can_hold_element, we know we cannot operate
            #  in-place, so we are safe using `where`
            return self.where(new, ~mask)

        elif self.ndim == 1 or self.shape[0] == 1:
            # no need to split columns

            # error: Argument 1 to "putmask_smart" has incompatible type "Union[ndarray,
            # ExtensionArray]"; expected "ndarray"
            nv = putmask_smart(self.values.T, mask, new).T  # type: ignore[arg-type]
            return [self.make_block(nv)]

        else:
            is_array = isinstance(new, np.ndarray)

            res_blocks = []
            nbs = self._split()
            for i, nb in enumerate(nbs):
                n = new
                if is_array:
                    # we have a different value per-column
                    n = new[:, i : i + 1]

                submask = orig_mask[:, i : i + 1]
                rbs = nb.putmask(submask, n)
                res_blocks.extend(rbs)
            return res_blocks

    @final
    def coerce_to_target_dtype(self, other) -> Block:
        """
        coerce the current block to a dtype compat for other
        we will return a block, possibly object, and not raise

        we can also safely try to coerce to the same dtype
        and will receive the same block
        """
        # if we cannot then coerce to object
        dtype, _ = infer_dtype_from(other, pandas_dtype=True)

        new_dtype = find_common_type([self.dtype, dtype])

        return self.astype(new_dtype, copy=False)

    def interpolate(
        self,
        method: str = "pad",
        axis: int = 0,
        index: Optional[Index] = None,
        inplace: bool = False,
        limit: Optional[int] = None,
        limit_direction: str = "forward",
        limit_area: Optional[str] = None,
        fill_value: Optional[Any] = None,
        coerce: bool = False,
        downcast: Optional[str] = None,
        **kwargs,
    ) -> List[Block]:

        inplace = validate_bool_kwarg(inplace, "inplace")

        if not self._can_hold_na:
            # If there are no NAs, then interpolate is a no-op
            return [self] if inplace else [self.copy()]

        # a fill na type method
        try:
            m = missing.clean_fill_method(method)
        except ValueError:
            m = None

        if m is not None:
            if fill_value is not None:
                # similar to validate_fillna_kwargs
                raise ValueError("Cannot pass both fill_value and method")

            return self._interpolate_with_fill(
                method=m,
                axis=axis,
                inplace=inplace,
                limit=limit,
                limit_area=limit_area,
                downcast=downcast,
            )
        # validate the interp method
        m = missing.clean_interp_method(method, **kwargs)

        assert index is not None  # for mypy

        return self._interpolate(
            method=m,
            index=index,
            axis=axis,
            limit=limit,
            limit_direction=limit_direction,
            limit_area=limit_area,
            fill_value=fill_value,
            inplace=inplace,
            downcast=downcast,
            **kwargs,
        )

    @final
    def _interpolate_with_fill(
        self,
        method: str = "pad",
        axis: int = 0,
        inplace: bool = False,
        limit: Optional[int] = None,
        limit_area: Optional[str] = None,
        downcast: Optional[str] = None,
    ) -> List[Block]:
        """ fillna but using the interpolate machinery """
        inplace = validate_bool_kwarg(inplace, "inplace")

        assert self._can_hold_na  # checked by caller

        values = self.values if inplace else self.values.copy()

        values = missing.interpolate_2d(
            values,
            method=method,
            axis=axis,
            limit=limit,
            limit_area=limit_area,
        )

        blocks = [self.make_block_same_class(values)]
        return self._maybe_downcast(blocks, downcast)

    @final
    def _interpolate(
        self,
        method: str,
        index: Index,
        fill_value: Optional[Any] = None,
        axis: int = 0,
        limit: Optional[int] = None,
        limit_direction: str = "forward",
        limit_area: Optional[str] = None,
        inplace: bool = False,
        downcast: Optional[str] = None,
        **kwargs,
    ) -> List[Block]:
        """ interpolate using scipy wrappers """
        inplace = validate_bool_kwarg(inplace, "inplace")
        data = self.values if inplace else self.values.copy()

        # only deal with floats
        if self.dtype.kind != "f":
            # bc we already checked that can_hold_na, we dont have int dtype here
            return [self]

        if is_valid_na_for_dtype(fill_value, self.dtype):
            fill_value = self.fill_value

        if method in ("krogh", "piecewise_polynomial", "pchip"):
            if not index.is_monotonic:
                raise ValueError(
                    f"{method} interpolation requires that the index be monotonic."
                )
        # process 1-d slices in the axis direction

        def func(yvalues: np.ndarray) -> np.ndarray:

            # process a 1-d slice, returning it
            # should the axis argument be handled below in apply_along_axis?
            # i.e. not an arg to missing.interpolate_1d
            return missing.interpolate_1d(
                xvalues=index,
                yvalues=yvalues,
                method=method,
                limit=limit,
                limit_direction=limit_direction,
                limit_area=limit_area,
                fill_value=fill_value,
                bounds_error=False,
                **kwargs,
            )

        # interp each column independently
        interp_values = np.apply_along_axis(func, axis, data)

        blocks = [self.make_block_same_class(interp_values)]
        return self._maybe_downcast(blocks, downcast)

    def take_nd(
        self,
        indexer,
        axis: int,
        new_mgr_locs: Optional[BlockPlacement] = None,
        fill_value=lib.no_default,
    ) -> Block:
        """
        Take values according to indexer and return them as a block.bb

        """
        # algos.take_nd dispatches for DatetimeTZBlock, CategoricalBlock
        # so need to preserve types
        # sparse is treated like an ndarray, but needs .get_values() shaping

        values = self.values

        if fill_value is lib.no_default:
            fill_value = self.fill_value
            allow_fill = False
        else:
            allow_fill = True

        new_values = algos.take_nd(
            values, indexer, axis=axis, allow_fill=allow_fill, fill_value=fill_value
        )

        # Called from three places in managers, all of which satisfy
        #  this assertion
        assert not (axis == 0 and new_mgr_locs is None)
        if new_mgr_locs is None:
            new_mgr_locs = self._mgr_locs

        if not is_dtype_equal(new_values.dtype, self.dtype):
            return self.make_block(new_values, new_mgr_locs)
        else:
            return self.make_block_same_class(new_values, new_mgr_locs)

    def diff(self, n: int, axis: int = 1) -> List[Block]:
        """ return block for the diff of the values """
        new_values = algos.diff(self.values, n, axis=axis, stacklevel=7)
        return [self.make_block(values=new_values)]

    def shift(self, periods: int, axis: int = 0, fill_value: Any = None) -> List[Block]:
        """ shift the block by periods, possibly upcast """
        # convert integer to float if necessary. need to do a lot more than
        # that, handle boolean etc also

        # error: Argument 1 to "maybe_upcast" has incompatible type "Union[ndarray,
        # ExtensionArray]"; expected "ndarray"
        new_values, fill_value = maybe_upcast(
            self.values, fill_value  # type: ignore[arg-type]
        )

        new_values = shift(new_values, periods, axis, fill_value)

        return [self.make_block(new_values)]

    def where(self, other, cond, errors="raise") -> List[Block]:
        """
        evaluate the block; return result block(s) from the result

        Parameters
        ----------
        other : a ndarray/object
        cond : np.ndarray[bool], SparseArray[bool], or BooleanArray
        errors : str, {'raise', 'ignore'}, default 'raise'
            - ``raise`` : allow exceptions to be raised
            - ``ignore`` : suppress exceptions. On error return original object

        Returns
        -------
        List[Block]
        """
        assert cond.ndim == self.ndim
        assert not isinstance(other, (ABCIndex, ABCSeries, ABCDataFrame))

        assert errors in ["raise", "ignore"]
        transpose = self.ndim == 2

        values = self.values
        orig_other = other
        if transpose:
            values = values.T

        icond, noop = validate_putmask(values, ~cond)

        if is_valid_na_for_dtype(other, self.dtype) and self.dtype != _dtype_obj:
            other = self.fill_value

        if noop:
            # TODO: avoid the downcasting at the end in this case?
            result = values
        else:
            # see if we can operate on the entire block, or need item-by-item
            # or if we are a single block (ndim == 1)
            if not self._can_hold_element(other):
                # we cannot coerce, return a compat dtype
                # we are explicitly ignoring errors
                block = self.coerce_to_target_dtype(other)
                blocks = block.where(orig_other, cond, errors=errors)
                return self._maybe_downcast(blocks, "infer")

            # error: Argument 1 to "setitem_datetimelike_compat" has incompatible type
            # "Union[ndarray, ExtensionArray]"; expected "ndarray"
            # error: Argument 2 to "setitem_datetimelike_compat" has incompatible type
            # "number[Any]"; expected "int"
            alt = setitem_datetimelike_compat(
                values, icond.sum(), other  # type: ignore[arg-type]
            )
            if alt is not other:
                result = values.copy()
                np.putmask(result, icond, alt)
            else:
                # By the time we get here, we should have all Series/Index
                #  args extracted to ndarray
                result = expressions.where(~icond, values, other)

        if self._can_hold_na or self.ndim == 1:

            if transpose:
                result = result.T

            return [self.make_block(result)]

        # might need to separate out blocks
        cond = ~icond
        axis = cond.ndim - 1
        cond = cond.swapaxes(axis, 0)
        mask = cond.all(axis=1)

        result_blocks: List[Block] = []
        for m in [mask, ~mask]:
            if m.any():
                result = cast(np.ndarray, result)  # EABlock overrides where
                taken = result.take(m.nonzero()[0], axis=axis)
                r = maybe_downcast_numeric(taken, self.dtype)
                nb = self.make_block(r.T, placement=self._mgr_locs[m])
                result_blocks.append(nb)

        return result_blocks

    def _unstack(self, unstacker, fill_value, new_placement):
        """
        Return a list of unstacked blocks of self

        Parameters
        ----------
        unstacker : reshape._Unstacker
        fill_value : int
            Only used in ExtensionBlock._unstack

        Returns
        -------
        blocks : list of Block
            New blocks of unstacked values.
        mask : array_like of bool
            The mask of columns of `blocks` we should keep.
        """
        new_values, mask = unstacker.get_new_values(
            self.values.T, fill_value=fill_value
        )

        mask = mask.any(0)
        # TODO: in all tests we have mask.all(); can we rely on that?

        new_values = new_values.T[mask]
        new_placement = new_placement[mask]

        blocks = [new_block(new_values, placement=new_placement, ndim=2)]
        return blocks, mask

    def quantile(
        self, qs: Float64Index, interpolation="linear", axis: int = 0
    ) -> Block:
        """
        compute the quantiles of the

        Parameters
        ----------
        qs : Float64Index
            List of the quantiles to be computed.
        interpolation : str, default 'linear'
            Type of interpolation.
        axis : int, default 0
            Axis to compute.

        Returns
        -------
        Block
        """
        # We should always have ndim == 2 because Series dispatches to DataFrame
        assert self.ndim == 2
        assert axis == 1  # only ever called this way
        assert is_list_like(qs)  # caller is responsible for this

        result = quantile_compat(self.values, np.asarray(qs._values), interpolation)

        return new_block(result, placement=self._mgr_locs, ndim=2)


class ExtensionBlock(Block):
    """
    Block for holding extension types.

    Notes
    -----
    This holds all 3rd-party extension array types. It's also the immediate
    parent class for our internal extension types' blocks, CategoricalBlock.

    ExtensionArrays are limited to 1-D.
    """

    _can_consolidate = False
    _validate_ndim = False
    is_extension = True

    values: ExtensionArray

    @property
    def shape(self) -> Shape:
        # TODO(EA2D): override unnecessary with 2D EAs
        if self.ndim == 1:
            return (len(self.values),)
        return len(self._mgr_locs), len(self.values)

    def iget(self, col):

        if self.ndim == 2 and isinstance(col, tuple):
            # TODO(EA2D): unnecessary with 2D EAs
            col, loc = col
            if not com.is_null_slice(col) and col != 0:
                raise IndexError(f"{self} only contains one item")
            elif isinstance(col, slice):
                if col != slice(None):
                    raise NotImplementedError(col)
                # error: Invalid index type "List[Any]" for "ExtensionArray"; expected
                # type "Union[int, slice, ndarray]"
                return self.values[[loc]]  # type: ignore[index]
            return self.values[loc]
        else:
            if col != 0:
                raise IndexError(f"{self} only contains one item")
            return self.values

    def set_inplace(self, locs, values):
        # NB: This is a misnomer, is supposed to be inplace but is not,
        #  see GH#33457
        assert locs.tolist() == [0]
        self.values = values

    def putmask(self, mask, new) -> List[Block]:
        """
        See Block.putmask.__doc__
        """
        mask = extract_bool_array(mask)

        new_values = self.values

        if isinstance(new, (np.ndarray, ExtensionArray)) and len(new) == len(mask):
            new = new[mask]

        if mask.ndim == new_values.ndim + 1:
            # TODO(EA2D): unnecessary with 2D EAs
            mask = mask.reshape(new_values.shape)

        new_values[mask] = new
        return [self.make_block(values=new_values)]

    @property
    def is_view(self) -> bool:
        """Extension arrays are never treated as views."""
        return False

    @property
    def is_numeric(self):
        return self.values.dtype._is_numeric

    def setitem(self, indexer, value):
        """
        Attempt self.values[indexer] = value, possibly creating a new array.

        This differs from Block.setitem by not allowing setitem to change
        the dtype of the Block.

        Parameters
        ----------
        indexer : tuple, list-like, array-like, slice
            The subset of self.values to set
        value : object
            The value being set

        Returns
        -------
        Block

        Notes
        -----
        `indexer` is a direct slice/positional indexer. `value` must
        be a compatible shape.
        """
        if not self._can_hold_element(value):
            # This is only relevant for DatetimeTZBlock, ObjectValuesExtensionBlock,
            #  which has a non-trivial `_can_hold_element`.
            # https://github.com/pandas-dev/pandas/issues/24020
            # Need a dedicated setitem until GH#24020 (type promotion in setitem
            #  for extension arrays) is designed and implemented.
            return self.astype(object).setitem(indexer, value)

        if isinstance(indexer, tuple):
            # TODO(EA2D): not needed with 2D EAs
            # we are always 1-D
            indexer = indexer[0]

        check_setitem_lengths(indexer, value, self.values)
        self.values[indexer] = value
        return self

    def get_values(self, dtype: Optional[DtypeObj] = None) -> np.ndarray:
        # ExtensionArrays must be iterable, so this works.
        # TODO(EA2D): reshape not needed with 2D EAs
        return np.asarray(self.values).reshape(self.shape)

    def array_values(self) -> ExtensionArray:
        return self.values

    def take_nd(
        self,
        indexer,
        axis: int = 0,
        new_mgr_locs: Optional[BlockPlacement] = None,
        fill_value=lib.no_default,
    ) -> Block:
        """
        Take values according to indexer and return them as a block.
        """
        if fill_value is lib.no_default:
            fill_value = None

        # TODO(EA2D): special case not needed with 2D EAs
        # axis doesn't matter; we are really a single-dim object
        # but are passed the axis depending on the calling routing
        # if its REALLY axis 0, then this will be a reindex and not a take
        new_values = self.values.take(indexer, fill_value=fill_value, allow_fill=True)

        # Called from three places in managers, all of which satisfy
        #  this assertion
        assert not (self.ndim == 1 and new_mgr_locs is None)
        if new_mgr_locs is None:
            new_mgr_locs = self._mgr_locs

        return self.make_block_same_class(new_values, new_mgr_locs)

    def _can_hold_element(self, element: Any) -> bool:
        # TODO: We may need to think about pushing this onto the array.
        return True

    def _slice(self, slicer):
        """
        Return a slice of my values.

        Parameters
        ----------
        slicer : slice, ndarray[int], or a tuple of these
            Valid (non-reducing) indexer for self.values.

        Returns
        -------
        np.ndarray or ExtensionArray
        """
        # return same dims as we currently have
        if not isinstance(slicer, tuple) and self.ndim == 2:
            # reached via getitem_block via _slice_take_blocks_ax0
            # TODO(EA2D): won't be necessary with 2D EAs
            slicer = (slicer, slice(None))

        if isinstance(slicer, tuple) and len(slicer) == 2:
            first = slicer[0]
            if not isinstance(first, slice):
                raise AssertionError(
                    "invalid slicing for a 1-ndim ExtensionArray", first
                )
            # GH#32959 only full-slicers along fake-dim0 are valid
            # TODO(EA2D): won't be necessary with 2D EAs
            new_locs = self._mgr_locs[first]
            if len(new_locs):
                # effectively slice(None)
                slicer = slicer[1]
            else:
                raise AssertionError(
                    "invalid slicing for a 1-ndim ExtensionArray", slicer
                )

        return self.values[slicer]

    def fillna(
        self, value, limit=None, inplace: bool = False, downcast=None
    ) -> List[Block]:
        values = self.values.fillna(value=value, limit=limit)
        return [self.make_block_same_class(values=values)]

    def interpolate(
        self, method="pad", axis=0, inplace=False, limit=None, fill_value=None, **kwargs
    ):
        new_values = self.values.fillna(value=fill_value, method=method, limit=limit)
        return self.make_block_same_class(new_values)

    def diff(self, n: int, axis: int = 1) -> List[Block]:
        if axis == 0 and n != 0:
            # n==0 case will be a no-op so let is fall through
            # Since we only have one column, the result will be all-NA.
            #  Create this result by shifting along axis=0 past the length of
            #  our values.
            return super().diff(len(self.values), axis=0)
        if axis == 1:
            # TODO(EA2D): unnecessary with 2D EAs
            # we are by definition 1D.
            axis = 0
        return super().diff(n, axis)

    def shift(self, periods: int, axis: int = 0, fill_value: Any = None) -> List[Block]:
        """
        Shift the block by `periods`.

        Dispatches to underlying ExtensionArray and re-boxes in an
        ExtensionBlock.
        """
        new_values = self.values.shift(periods=periods, fill_value=fill_value)
        return [self.make_block_same_class(new_values)]

    def where(self, other, cond, errors="raise") -> List[Block]:

        cond = extract_bool_array(cond)
        assert not isinstance(other, (ABCIndex, ABCSeries, ABCDataFrame))

        if isinstance(other, np.ndarray) and other.ndim == 2:
            # TODO(EA2D): unnecessary with 2D EAs
            assert other.shape[1] == 1
            other = other[:, 0]

        if isinstance(cond, np.ndarray) and cond.ndim == 2:
            # TODO(EA2D): unnecessary with 2D EAs
            assert cond.shape[1] == 1
            cond = cond[:, 0]

        if lib.is_scalar(other) and isna(other):
            # The default `other` for Series / Frame is np.nan
            # we want to replace that with the correct NA value
            # for the type

            # error: Item "dtype[Any]" of "Union[dtype[Any], ExtensionDtype]" has no
            # attribute "na_value"
            other = self.dtype.na_value  # type: ignore[union-attr]

        if is_sparse(self.values):
            # TODO(SparseArray.__setitem__): remove this if condition
            # We need to re-infer the type of the data after doing the
            # where, for cases where the subtypes don't match
            dtype = None
        else:
            dtype = self.dtype

        result = self.values.copy()
        icond = ~cond
        if lib.is_scalar(other):
            set_other = other
        else:
            set_other = other[icond]
        try:
            result[icond] = set_other
        except (NotImplementedError, TypeError):
            # NotImplementedError for class not implementing `__setitem__`
            # TypeError for SparseArray, which implements just to raise
            # a TypeError
            result = type(self.values)._from_sequence(
                np.where(cond, self.values, other), dtype=dtype
            )

        return [self.make_block_same_class(result)]

    def _unstack(self, unstacker, fill_value, new_placement):
        # ExtensionArray-safe unstack.
        # We override ObjectBlock._unstack, which unstacks directly on the
        # values of the array. For EA-backed blocks, this would require
        # converting to a 2-D ndarray of objects.
        # Instead, we unstack an ndarray of integer positions, followed by
        # a `take` on the actual values.
        n_rows = self.shape[-1]
        dummy_arr = np.arange(n_rows)

        new_values, mask = unstacker.get_new_values(dummy_arr, fill_value=-1)
        mask = mask.any(0)
        # TODO: in all tests we have mask.all(); can we rely on that?

        blocks = [
            # TODO: could cast to object depending on fill_value?
            self.make_block_same_class(
                self.values.take(indices, allow_fill=True, fill_value=fill_value),
                BlockPlacement(place),
            )
            for indices, place in zip(new_values.T, new_placement)
        ]
        return blocks, mask


class HybridMixin:
    """
    Mixin for Blocks backed (maybe indirectly) by ExtensionArrays.
    """

    array_values: Callable

    def _can_hold_element(self, element: Any) -> bool:
        values = self.array_values()

        try:
            values._validate_setitem_value(element)
            return True
        except (ValueError, TypeError):
            return False


class ObjectValuesExtensionBlock(HybridMixin, ExtensionBlock):
    """
    Block providing backwards-compatibility for `.values`.

    Used by PeriodArray and IntervalArray to ensure that
    Series[T].values is an ndarray of objects.
    """

    pass


class NumericBlock(Block):
    __slots__ = ()
    is_numeric = True

    def _can_hold_element(self, element: Any) -> bool:
        element = extract_array(element, extract_numpy=True)
        if isinstance(element, (IntegerArray, FloatingArray)):
            if element._mask.any():
                return False
        # error: Argument 1 to "can_hold_element" has incompatible type
        # "Union[dtype[Any], ExtensionDtype]"; expected "dtype[Any]"
        return can_hold_element(self.dtype, element)  # type: ignore[arg-type]

    @property
    def is_bool(self):
        return self.dtype.kind == "b"


class NDArrayBackedExtensionBlock(HybridMixin, Block):
    """
    Block backed by an NDArrayBackedExtensionArray
    """

    def internal_values(self):
        # Override to return DatetimeArray and TimedeltaArray
        return self.array_values()

    def get_values(self, dtype: Optional[DtypeObj] = None) -> np.ndarray:
        """
        return object dtype as boxed values, such as Timestamps/Timedelta
        """
        values = self.array_values()
        if is_object_dtype(dtype):
            # DTA/TDA constructor and astype can handle 2D
            values = values.astype(object)
        # TODO(EA2D): reshape not needed with 2D EAs
        return np.asarray(values).reshape(self.shape)

    def iget(self, key):
        # GH#31649 we need to wrap scalars in Timestamp/Timedelta
        # TODO(EA2D): this can be removed if we ever have 2D EA
        return self.array_values().reshape(self.shape)[key]

    def putmask(self, mask, new) -> List[Block]:
        mask = extract_bool_array(mask)

        if not self._can_hold_element(new):
            return self.astype(object).putmask(mask, new)

        # TODO(EA2D): reshape unnecessary with 2D EAs
        arr = self.array_values().reshape(self.shape)
        arr = cast("NDArrayBackedExtensionArray", arr)
        arr.T.putmask(mask, new)
        return [self]

    def where(self, other, cond, errors="raise") -> List[Block]:
        # TODO(EA2D): reshape unnecessary with 2D EAs
        arr = self.array_values().reshape(self.shape)

        cond = extract_bool_array(cond)

        try:
            res_values = arr.T.where(cond, other).T
        except (ValueError, TypeError):
            return super().where(other, cond, errors=errors)

        # TODO(EA2D): reshape not needed with 2D EAs
        res_values = res_values.reshape(self.values.shape)
        res_values = maybe_coerce_values(res_values)
        nb = self.make_block_same_class(res_values)
        return [nb]

    def diff(self, n: int, axis: int = 0) -> List[Block]:
        """
        1st discrete difference.

        Parameters
        ----------
        n : int
            Number of periods to diff.
        axis : int, default 0
            Axis to diff upon.

        Returns
        -------
        A list with a new TimeDeltaBlock.

        Notes
        -----
        The arguments here are mimicking shift so they are called correctly
        by apply.
        """
        # TODO(EA2D): reshape not necessary with 2D EAs
        values = self.array_values().reshape(self.shape)

        new_values = values - values.shift(n, axis=axis)
        new_values = maybe_coerce_values(new_values)
        return [self.make_block(new_values)]

    def shift(self, periods: int, axis: int = 0, fill_value: Any = None) -> List[Block]:
        # TODO(EA2D) this is unnecessary if these blocks are backed by 2D EAs
        values = self.array_values().reshape(self.shape)
        new_values = values.shift(periods, fill_value=fill_value, axis=axis)
        new_values = maybe_coerce_values(new_values)
        return [self.make_block_same_class(new_values)]

    def fillna(
        self, value, limit=None, inplace: bool = False, downcast=None
    ) -> List[Block]:

        if not self._can_hold_element(value) and self.dtype.kind != "m":
            # We support filling a DatetimeTZ with a `value` whose timezone
            #  is different by coercing to object.
            # TODO: don't special-case td64
            return self.astype(object).fillna(value, limit, inplace, downcast)

        values = self.array_values()
        values = values if inplace else values.copy()
        new_values = values.fillna(value=value, limit=limit)
        new_values = maybe_coerce_values(new_values)
        return [self.make_block_same_class(values=new_values)]


class DatetimeLikeBlockMixin(NDArrayBackedExtensionBlock):
    """Mixin class for DatetimeBlock, DatetimeTZBlock, and TimedeltaBlock."""

    is_numeric = False

    def array_values(self):
        return ensure_wrapped_if_datetimelike(self.values)


class DatetimeBlock(DatetimeLikeBlockMixin):
    __slots__ = ()

    def set_inplace(self, locs, values):
        """
        See Block.set.__doc__
        """
        values = conversion.ensure_datetime64ns(values, copy=False)

        self.values[locs] = values


class DatetimeTZBlock(ExtensionBlock, DatetimeLikeBlockMixin):
    """ implement a datetime64 block with a tz attribute """

    values: DatetimeArray

    __slots__ = ()
    is_extension = True
    is_numeric = False

    internal_values = Block.internal_values
    _can_hold_element = DatetimeBlock._can_hold_element
    diff = DatetimeBlock.diff
    where = DatetimeBlock.where
    putmask = DatetimeLikeBlockMixin.putmask
    fillna = DatetimeLikeBlockMixin.fillna

    array_values = ExtensionBlock.array_values

    @property
    def is_view(self) -> bool:
        """ return a boolean if I am possibly a view """
        # check the ndarray values of the DatetimeIndex values
        return self.values._data.base is not None


class TimeDeltaBlock(DatetimeLikeBlockMixin):
    __slots__ = ()


class ObjectBlock(Block):
    __slots__ = ()
    is_object = True

    values: np.ndarray

    @property
    def is_bool(self):
        """
        we can be a bool if we have only bool values but are of type
        object
        """
        return lib.is_bool_array(self.values.ravel("K"))

    @maybe_split
    def reduce(self, func, ignore_failures: bool = False) -> List[Block]:
        """
        For object-dtype, we operate column-wise.
        """
        assert self.ndim == 2

        try:
            res = func(self.values)
        except TypeError:
            if not ignore_failures:
                raise
            return []

        assert isinstance(res, np.ndarray)
        assert res.ndim == 1
        res = res.reshape(1, -1)
        return [self.make_block_same_class(res)]

    @maybe_split
    def convert(
        self,
        copy: bool = True,
        datetime: bool = True,
        numeric: bool = True,
        timedelta: bool = True,
    ) -> List[Block]:
        """
        attempt to cast any object types to better types return a copy of
        the block (if copy = True) by definition we ARE an ObjectBlock!!!!!
        """
        res_values = soft_convert_objects(
            self.values.ravel(),
            datetime=datetime,
            numeric=numeric,
            timedelta=timedelta,
            copy=copy,
        )
        res_values = ensure_block_shape(res_values, self.ndim)
        return [self.make_block(res_values)]

    def _maybe_downcast(self, blocks: List[Block], downcast=None) -> List[Block]:

        if downcast is not None:
            return blocks

        # split and convert the blocks
        return extend_blocks([b.convert(datetime=True, numeric=False) for b in blocks])

    def _can_hold_element(self, element: Any) -> bool:
        return True


class CategoricalBlock(ExtensionBlock):
    # this Block type is kept for backwards-compatibility
    __slots__ = ()


# -----------------------------------------------------------------
# Constructor Helpers


def maybe_coerce_values(values) -> ArrayLike:
    """
    Input validation for values passed to __init__. Ensure that
    any datetime64/timedelta64 dtypes are in nanoseconds.  Ensure
    that we do not have string dtypes.

    Parameters
    ----------
    values : np.ndarray or ExtensionArray

    Returns
    -------
    values : np.ndarray or ExtensionArray
    """

    # Note: the only test that needs extract_array here is one where we
    #  pass PandasDtype to Series.astype, then need to extract PandasArray here.
    values = extract_array(values, extract_numpy=True)

    if isinstance(values, np.ndarray):
        values = sanitize_to_nanoseconds(values)

        if issubclass(values.dtype.type, str):
            values = np.array(values, dtype=object)

    elif isinstance(values.dtype, np.dtype):
        # i.e. not datetime64tz, extract DTA/TDA -> ndarray
        values = values._data

    return values


def get_block_type(values, dtype: Optional[Dtype] = None):
    """
    Find the appropriate Block subclass to use for the given values and dtype.

    Parameters
    ----------
    values : ndarray-like
    dtype : numpy or pandas dtype

    Returns
    -------
    cls : class, subclass of Block
    """
    # We use vtype and kind checks because they are much more performant
    #  than is_foo_dtype
    dtype = cast(np.dtype, pandas_dtype(dtype) if dtype else values.dtype)
    vtype = dtype.type
    kind = dtype.kind

    cls: Type[Block]

    if is_sparse(dtype):
        # Need this first(ish) so that Sparse[datetime] is sparse
        cls = ExtensionBlock
    elif isinstance(dtype, CategoricalDtype):
        cls = CategoricalBlock
    elif vtype is Timestamp:
        cls = DatetimeTZBlock
    elif vtype is Interval or vtype is Period:
        cls = ObjectValuesExtensionBlock
    elif isinstance(dtype, ExtensionDtype):
        # Note: need to be sure PandasArray is unwrapped before we get here
        cls = ExtensionBlock

    elif kind == "M":
        cls = DatetimeBlock
    elif kind == "m":
        cls = TimeDeltaBlock
    elif kind in ["f", "c", "i", "u", "b"]:
        cls = NumericBlock
    else:
        cls = ObjectBlock
    return cls


def new_block(values, placement, *, ndim: int, klass=None) -> Block:

    if not isinstance(placement, BlockPlacement):
        placement = BlockPlacement(placement)

    values, _ = extract_pandas_array(values, None, ndim)
    check_ndim(values, placement, ndim)

    if klass is None:
        klass = get_block_type(values, values.dtype)

    values = maybe_coerce_values(values)
    return klass(values, ndim=ndim, placement=placement)


def check_ndim(values, placement: BlockPlacement, ndim: int):
    """
    ndim inference and validation.

    Validates that values.ndim and ndim are consistent.
    Validates that len(values) and len(placement) are consistent.

    Parameters
    ----------
    values : array-like
    placement : BlockPlacement
    ndim : int

    Raises
    ------
    ValueError : the number of dimensions do not match
    """

    if values.ndim > ndim:
        # Check for both np.ndarray and ExtensionArray
        raise ValueError(
            "Wrong number of dimensions. "
            f"values.ndim > ndim [{values.ndim} > {ndim}]"
        )

    elif isinstance(values.dtype, np.dtype):
        # TODO(EA2D): special case not needed with 2D EAs
        if values.ndim != ndim:
            raise ValueError(
                "Wrong number of dimensions. "
                f"values.ndim != ndim [{values.ndim} != {ndim}]"
            )
        if len(placement) != len(values):
            raise ValueError(
                f"Wrong number of items passed {len(values)}, "
                f"placement implies {len(placement)}"
            )
    elif ndim == 2 and len(placement) != 1:
        # TODO(EA2D): special case unnecessary with 2D EAs
        raise AssertionError("block.size != values.size")


def extract_pandas_array(
    values: Union[np.ndarray, ExtensionArray], dtype: Optional[DtypeObj], ndim: int
) -> Tuple[Union[np.ndarray, ExtensionArray], Optional[DtypeObj]]:
    """
    Ensure that we don't allow PandasArray / PandasDtype in internals.
    """
    # For now, blocks should be backed by ndarrays when possible.
    if isinstance(values, ABCPandasArray):
        values = values.to_numpy()
        if ndim and ndim > 1:
            # TODO(EA2D): special case not needed with 2D EAs
            values = np.atleast_2d(values)

    if isinstance(dtype, PandasDtype):
        dtype = dtype.numpy_dtype

    return values, dtype


# -----------------------------------------------------------------


def extend_blocks(result, blocks=None) -> List[Block]:
    """ return a new extended blocks, given the result """
    if blocks is None:
        blocks = []
    if isinstance(result, list):
        for r in result:
            if isinstance(r, list):
                blocks.extend(r)
            else:
                blocks.append(r)
    else:
        assert isinstance(result, Block), type(result)
        blocks.append(result)
    return blocks


def ensure_block_shape(values: ArrayLike, ndim: int = 1) -> ArrayLike:
    """
    Reshape if possible to have values.ndim == ndim.
    """
    if values.ndim < ndim:
        if not is_extension_array_dtype(values.dtype):
            # TODO(EA2D): https://github.com/pandas-dev/pandas/issues/23023
            # block.shape is incorrect for "2D" ExtensionArrays
            # We can't, and don't need to, reshape.
            values = np.asarray(values).reshape(1, -1)
    return values


def to_native_types(
    values: ArrayLike,
    *,
    na_rep="nan",
    quoting=None,
    float_format=None,
    decimal=".",
    **kwargs,
) -> np.ndarray:
    """ convert to our native types format """
    values = ensure_wrapped_if_datetimelike(values)

    if isinstance(values, (DatetimeArray, TimedeltaArray)):
        result = values._format_native_types(na_rep=na_rep, **kwargs)
        result = result.astype(object, copy=False)
        return result

    elif isinstance(values, ExtensionArray):
        mask = isna(values)

        new_values = np.asarray(values.astype(object))
        new_values[mask] = na_rep
        return new_values

    elif values.dtype.kind == "f":
        # see GH#13418: no special formatting is desired at the
        # output (important for appropriate 'quoting' behaviour),
        # so do not pass it through the FloatArrayFormatter
        if float_format is None and decimal == ".":
            mask = isna(values)

            if not quoting:
                values = values.astype(str)
            else:
                values = np.array(values, dtype="object")

            values[mask] = na_rep
            values = values.astype(object, copy=False)
            return values

        from pandas.io.formats.format import FloatArrayFormatter

        formatter = FloatArrayFormatter(
            values,
            na_rep=na_rep,
            float_format=float_format,
            decimal=decimal,
            quoting=quoting,
            fixed_width=False,
        )
        res = formatter.get_result_as_array()
        res = res.astype(object, copy=False)
        return res

    else:

        mask = isna(values)
        itemsize = writers.word_len(na_rep)

        if values.dtype != _dtype_obj and not quoting and itemsize:
            values = values.astype(str)
            if values.dtype.itemsize / np.dtype("U1").itemsize < itemsize:
                # enlarge for the na_rep
                values = values.astype(f"<U{itemsize}")
        else:
            values = np.array(values, dtype="object")

        values[mask] = na_rep
        values = values.astype(object, copy=False)
        return values


def external_values(values: ArrayLike) -> ArrayLike:
    """
    The array that Series.values returns (public attribute).

    This has some historical constraints, and is overridden in block
    subclasses to return the correct array (e.g. period returns
    object ndarray and datetimetz a datetime64[ns] ndarray instead of
    proper extension array).
    """
    if isinstance(values, (PeriodArray, IntervalArray)):
        return values.astype(object)
    elif isinstance(values, (DatetimeArray, TimedeltaArray)):
        # NB: for datetime64tz this is different from np.asarray(values), since
        #  that returns an object-dtype ndarray of Timestamps.
        # Avoid FutureWarning in .astype in casting from dt64tz to dt64
        return values._data
    else:
        return values<|MERGE_RESOLUTION|>--- conflicted
+++ resolved
@@ -164,47 +164,6 @@
     _can_consolidate = True
     _validate_ndim = True
 
-<<<<<<< HEAD
-    @property
-    def _holder(self):
-        """
-        The array-like that can hold the underlying values.
-
-        None for 'Block', overridden by subclasses that don't
-        use an ndarray.
-        """
-        return None
-=======
-    @classmethod
-    def _simple_new(
-        cls, values: ArrayLike, placement: BlockPlacement, ndim: int
-    ) -> Block:
-        """
-        Fastpath constructor, does *no* validation
-        """
-        obj = object.__new__(cls)
-        obj.ndim = ndim
-        obj.values = values
-        obj._mgr_locs = placement
-        return obj
-
-    def __init__(self, values, placement: BlockPlacement, ndim: int):
-        """
-        Parameters
-        ----------
-        values : np.ndarray or ExtensionArray
-            We assume maybe_coerce_values has already been called.
-        placement : BlockPlacement (or castable)
-        ndim : int
-            1 for SingleBlockManager/Series, 2 for BlockManager/DataFrame
-        """
-        assert isinstance(ndim, int)
-        assert isinstance(placement, BlockPlacement)
-        self.ndim = ndim
-        self._mgr_locs = placement
-        self.values = values
->>>>>>> 2019e7b7
-
     @final
     @property
     def _consolidate_key(self):
