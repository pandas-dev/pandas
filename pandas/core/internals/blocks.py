from __future__ import annotations

from functools import wraps
import re
from typing import (
    TYPE_CHECKING,
    Any,
    Callable,
    cast,
)
import warnings

import numpy as np

from pandas._libs import (
    Timestamp,
    algos as libalgos,
    internals as libinternals,
    lib,
    writers,
)
from pandas._libs.internals import BlockPlacement
from pandas._typing import (
    ArrayLike,
    Dtype,
    DtypeObj,
    F,
    Shape,
    final,
)
from pandas.util._decorators import cache_readonly
from pandas.util._validators import validate_bool_kwarg

from pandas.core.dtypes.cast import (
    astype_array_safe,
    can_hold_element,
    find_common_type,
    infer_dtype_from,
    maybe_downcast_numeric,
    maybe_downcast_to_dtype,
    maybe_upcast,
    soft_convert_objects,
)
from pandas.core.dtypes.common import (
    is_categorical_dtype,
    is_dtype_equal,
    is_extension_array_dtype,
    is_list_like,
    is_sparse,
    pandas_dtype,
)
from pandas.core.dtypes.dtypes import (
    CategoricalDtype,
    ExtensionDtype,
    PandasDtype,
)
from pandas.core.dtypes.generic import (
    ABCDataFrame,
    ABCIndex,
    ABCPandasArray,
    ABCSeries,
)
from pandas.core.dtypes.inference import is_inferred_bool_dtype
from pandas.core.dtypes.missing import (
    is_valid_na_for_dtype,
    isna,
    na_value_for_dtype,
)

import pandas.core.algorithms as algos
from pandas.core.array_algos.putmask import (
    extract_bool_array,
    putmask_inplace,
    putmask_smart,
    putmask_without_repeat,
    setitem_datetimelike_compat,
    validate_putmask,
)
from pandas.core.array_algos.quantile import quantile_compat
from pandas.core.array_algos.replace import (
    compare_or_regex_search,
    replace_regex,
    should_use_regex,
)
from pandas.core.array_algos.transforms import shift
from pandas.core.arrays import (
    Categorical,
    DatetimeArray,
    ExtensionArray,
    FloatingArray,
    IntegerArray,
    IntervalArray,
    PandasArray,
    PeriodArray,
    TimedeltaArray,
)
from pandas.core.arrays._mixins import NDArrayBackedExtensionArray
from pandas.core.base import PandasObject
import pandas.core.common as com
import pandas.core.computation.expressions as expressions
from pandas.core.construction import (
    ensure_wrapped_if_datetimelike,
    extract_array,
)
from pandas.core.indexers import (
    check_setitem_lengths,
    is_empty_indexer,
    is_exact_shape_match,
    is_scalar_indexer,
)
import pandas.core.missing as missing

if TYPE_CHECKING:
    from pandas import (
        Float64Index,
        Index,
    )

# comparison is faster than is_object_dtype
_dtype_obj = np.dtype("object")


def maybe_split(meth: F) -> F:
    """
    If we have a multi-column block, split and operate block-wise.  Otherwise
    use the original method.
    """

    @wraps(meth)
    def newfunc(self, *args, **kwargs) -> list[Block]:

        if self.ndim == 1 or self.shape[0] == 1:
            return meth(self, *args, **kwargs)
        else:
            # Split and operate column-by-column
            return self.split_and_operate(meth, *args, **kwargs)

    return cast(F, newfunc)


class Block(PandasObject):
    """
    Canonical n-dimensional unit of homogeneous dtype contained in a pandas
    data structure

    Index-ignorant; let the container take care of that
    """

    values: np.ndarray | ExtensionArray
    ndim: int
    __init__: Callable

    __slots__ = ()
    is_numeric = False
    is_object = False
    is_extension = False
    _can_consolidate = True
    _validate_ndim = True

    @final
    @cache_readonly
    def _consolidate_key(self):
        return self._can_consolidate, self.dtype.name

    @property
    def is_view(self) -> bool:
        """ return a boolean if I am possibly a view """
        values = self.values
        values = cast(np.ndarray, values)
        return values.base is not None

    @final
    @property
    def _can_hold_na(self) -> bool:
        """
        Can we store NA values in this Block?
        """
        values = self.values
        if isinstance(values, np.ndarray):
            return values.dtype.kind not in ["b", "i", "u"]
        return values._can_hold_na

    @final
    @cache_readonly
    def is_categorical(self) -> bool:
        warnings.warn(
            "Block.is_categorical is deprecated and will be removed in a "
            "future version.  Use isinstance(block.values, Categorical) "
            "instead.  See https://github.com/pandas-dev/pandas/issues/40226",
            DeprecationWarning,
            stacklevel=2,
        )
        return isinstance(self.values, Categorical)

    @final
    @property
    def is_bool(self) -> bool:
        """
        We can be bool if a) we are bool dtype or b) object dtype with bool objects.
        """
        return is_inferred_bool_dtype(self.values)

    @final
    def external_values(self):
        return external_values(self.values)

    @property
    def array_values(self) -> ExtensionArray:
        """
        The array that Series.array returns. Always an ExtensionArray.
        """
        # error: Argument 1 to "PandasArray" has incompatible type "Union[ndarray,
        # ExtensionArray]"; expected "Union[ndarray, PandasArray]"
        return PandasArray(self.values)  # type: ignore[arg-type]

    def get_values(self, dtype: DtypeObj | None = None) -> np.ndarray:
        """
        return an internal format, currently just the ndarray
        this is often overridden to handle to_dense like operations
        """
        if dtype == _dtype_obj:
            return self.values.astype(_dtype_obj)
        # error: Incompatible return value type (got "Union[ndarray, ExtensionArray]",
        # expected "ndarray")
        return self.values  # type: ignore[return-value]

    @final
    def get_block_values_for_json(self) -> np.ndarray:
        """
        This is used in the JSON C code.
        """
        # TODO(EA2D): reshape will be unnecessary with 2D EAs
        return np.asarray(self.values).reshape(self.shape)

    @final
    @cache_readonly
    def fill_value(self):
        # Used in reindex_indexer
        return na_value_for_dtype(self.dtype, compat=False)

    @property
    def mgr_locs(self) -> BlockPlacement:
        return self._mgr_locs

    @mgr_locs.setter
    def mgr_locs(self, new_mgr_locs: BlockPlacement):
        self._mgr_locs = new_mgr_locs

    @final
    def make_block(self, values, placement=None) -> Block:
        """
        Create a new block, with type inference propagate any values that are
        not specified
        """
        if placement is None:
            placement = self._mgr_locs
        if self.is_extension:
            values = ensure_block_shape(values, ndim=self.ndim)

        # TODO: perf by not going through new_block
        # We assume maybe_coerce_values has already been called
        return new_block(values, placement=placement, ndim=self.ndim)

    @final
    def make_block_same_class(
        self, values, placement: BlockPlacement | None = None
    ) -> Block:
        """ Wrap given values in a block of same type as self. """
        if placement is None:
            placement = self._mgr_locs

        if values.dtype.kind == "m":
            # TODO: remove this once fastparquet has stopped relying on it
            values = ensure_wrapped_if_datetimelike(values)

        # We assume maybe_coerce_values has already been called
        return type(self)(values, placement=placement, ndim=self.ndim)

    @final
    def __repr__(self) -> str:
        # don't want to print out all of the items here
        name = type(self).__name__
        if self.ndim == 1:
            result = f"{name}: {len(self)} dtype: {self.dtype}"
        else:

            shape = " x ".join(str(s) for s in self.shape)
            result = f"{name}: {self.mgr_locs.indexer}, {shape}, dtype: {self.dtype}"

        return result

    @final
    def __len__(self) -> int:
        return len(self.values)

    def _slice(self, slicer):
        """ return a slice of my values """

        return self.values[slicer]

    @final
    def getitem_block(self, slicer) -> Block:
        """
        Perform __getitem__-like, return result as block.

        Only supports slices that preserve dimensionality.
        """
        axis0_slicer = slicer[0] if isinstance(slicer, tuple) else slicer
        new_mgr_locs = self._mgr_locs[axis0_slicer]

        new_values = self._slice(slicer)

        if new_values.ndim != self.values.ndim:
            raise ValueError("Only same dim slicing is allowed")

        return type(self)(new_values, new_mgr_locs, self.ndim)

    def getitem_block_index(self, slicer: slice) -> Block:
        """
        Perform __getitem__-like specialized to slicing along index.

        Assumes self.ndim == 2
        """
        # error: Invalid index type "Tuple[ellipsis, slice]" for
        # "Union[ndarray, ExtensionArray]"; expected type "Union[int, slice, ndarray]"
        new_values = self.values[..., slicer]  # type: ignore[index]
        return type(self)(new_values, self._mgr_locs, ndim=self.ndim)

    @final
    def getitem_block_columns(self, slicer, new_mgr_locs: BlockPlacement) -> Block:
        """
        Perform __getitem__-like, return result as block.

        Only supports slices that preserve dimensionality.
        """
        new_values = self._slice(slicer)

        if new_values.ndim != self.values.ndim:
            raise ValueError("Only same dim slicing is allowed")

        return type(self)(new_values, new_mgr_locs, self.ndim)

    @property
    def shape(self) -> Shape:
        return self.values.shape

    @final
    @cache_readonly
    def dtype(self) -> DtypeObj:
        return self.values.dtype

    def iget(self, i):
        return self.values[i]

    def set_inplace(self, locs, values):
        """
        Modify block values in-place with new item value.

        Notes
        -----
        `set` never creates a new array or new Block, whereas `setitem` _may_
        create a new array and always creates a new Block.
        """
        self.values[locs] = values

    def delete(self, loc) -> None:
        """
        Delete given loc(-s) from block in-place.
        """
        self.values = np.delete(self.values, loc, 0)
        self.mgr_locs = self._mgr_locs.delete(loc)
        try:
            self._cache.clear()
        except AttributeError:
            # _cache not yet initialized
            pass

    @final
    def apply(self, func, **kwargs) -> list[Block]:
        """
        apply the function to my values; return a block if we are not
        one
        """
        with np.errstate(all="ignore"):
            result = func(self.values, **kwargs)

        return self._split_op_result(result)

    def reduce(self, func, ignore_failures: bool = False) -> list[Block]:
        # We will apply the function and reshape the result into a single-row
        #  Block with the same mgr_locs; squeezing will be done at a higher level
        assert self.ndim == 2

        try:
            result = func(self.values)
        except (TypeError, NotImplementedError):
            if ignore_failures:
                return []
            raise

        if np.ndim(result) == 0:
            # TODO(EA2D): special case not needed with 2D EAs
            res_values = np.array([[result]])
        else:
            res_values = result.reshape(-1, 1)

        nb = self.make_block(res_values)
        return [nb]

    @final
    def _split_op_result(self, result) -> list[Block]:
        # See also: split_and_operate
        if is_extension_array_dtype(result) and result.ndim > 1:
            # TODO(EA2D): unnecessary with 2D EAs
            # if we get a 2D ExtensionArray, we need to split it into 1D pieces
            nbs = []
            for i, loc in enumerate(self._mgr_locs):
                vals = result[i]
                block = self.make_block(values=vals, placement=loc)
                nbs.append(block)
            return nbs

        if not isinstance(result, Block):
            result = maybe_coerce_values(result)
            result = self.make_block(result)

        return [result]

    def fillna(
        self, value, limit=None, inplace: bool = False, downcast=None
    ) -> list[Block]:
        """
        fillna on the block with the value. If we fail, then convert to
        ObjectBlock and try again
        """
        inplace = validate_bool_kwarg(inplace, "inplace")

        mask = isna(self.values)
        mask, noop = validate_putmask(self.values, mask)

        if limit is not None:
            limit = libalgos.validate_limit(None, limit=limit)
            mask[mask.cumsum(self.ndim - 1) > limit] = False

        if not self._can_hold_na:
            if inplace:
                return [self]
            else:
                return [self.copy()]

        if self._can_hold_element(value):
            nb = self if inplace else self.copy()
            putmask_inplace(nb.values, mask, value)
            return nb._maybe_downcast([nb], downcast)

        if noop:
            # we can't process the value, but nothing to do
            return [self] if inplace else [self.copy()]

        elif self.ndim == 1 or self.shape[0] == 1:
            blk = self.coerce_to_target_dtype(value)
            # bc we have already cast, inplace=True may avoid an extra copy
            return blk.fillna(value, limit=limit, inplace=True, downcast=None)

        else:
            # operate column-by-column
            return self.split_and_operate(
                type(self).fillna, value, limit=limit, inplace=inplace, downcast=None
            )

    @final
    def _split(self) -> list[Block]:
        """
        Split a block into a list of single-column blocks.
        """
        assert self.ndim == 2

        new_blocks = []
        for i, ref_loc in enumerate(self._mgr_locs):
            vals = self.values[slice(i, i + 1)]

            nb = self.make_block(vals, BlockPlacement(ref_loc))
            new_blocks.append(nb)
        return new_blocks

    @final
    def split_and_operate(self, func, *args, **kwargs) -> list[Block]:
        """
        Split the block and apply func column-by-column.

        Parameters
        ----------
        func : Block method
        *args
        **kwargs

        Returns
        -------
        List[Block]
        """
        assert self.ndim == 2 and self.shape[0] != 1

        res_blocks = []
        for nb in self._split():
            rbs = func(nb, *args, **kwargs)
            res_blocks.extend(rbs)
        return res_blocks

    @final
    def _maybe_downcast(self, blocks: list[Block], downcast=None) -> list[Block]:

        if self.dtype == _dtype_obj:
            # TODO: why is behavior different for object dtype?
            if downcast is not None:
                return blocks

            # split and convert the blocks
            return extend_blocks(
                [blk.convert(datetime=True, numeric=False) for blk in blocks]
            )

        # no need to downcast our float
        # unless indicated
        if downcast is None and self.dtype.kind in ["f", "m", "M"]:
            # TODO: complex?  more generally, self._can_hold_na?
            return blocks

        return extend_blocks([b.downcast(downcast) for b in blocks])

    @final
    def downcast(self, dtypes=None) -> list[Block]:
        """ try to downcast each item to the dict of dtypes if present """
        # turn it off completely
        if dtypes is False:
            return [self]

        values = self.values

        if self.ndim == 1:

            # try to cast all non-floats here
            if dtypes is None:
                dtypes = "infer"

            nv = maybe_downcast_to_dtype(values, dtypes)
            return [self.make_block(nv)]

        # ndim > 1
        if dtypes is None:
            return [self]

        if not (dtypes == "infer" or isinstance(dtypes, dict)):
            raise ValueError(
                "downcast must have a dictionary or 'infer' as its argument"
            )
        elif dtypes != "infer":
            raise AssertionError("dtypes as dict is not supported yet")

        return self._downcast_2d()

    @maybe_split
    def _downcast_2d(self) -> list[Block]:
        """
        downcast specialized to 2D case post-validation.

        Refactored to allow use of maybe_split.
        """
        new_values = maybe_downcast_to_dtype(self.values, dtype="infer")
        return [self.make_block(new_values)]

    @final
    def astype(self, dtype, copy: bool = False, errors: str = "raise"):
        """
        Coerce to the new dtype.

        Parameters
        ----------
        dtype : str, dtype convertible
        copy : bool, default False
            copy if indicated
        errors : str, {'raise', 'ignore'}, default 'raise'
            - ``raise`` : allow exceptions to be raised
            - ``ignore`` : suppress exceptions. On error return original object

        Returns
        -------
        Block
        """
        values = self.values

        new_values = astype_array_safe(values, dtype, copy=copy, errors=errors)

        new_values = maybe_coerce_values(new_values)
        newb = self.make_block(new_values)
        if newb.shape != self.shape:
            raise TypeError(
                f"cannot set astype for copy = [{copy}] for dtype "
                f"({self.dtype.name} [{self.shape}]) to different shape "
                f"({newb.dtype.name} [{newb.shape}])"
            )
        return newb

    def convert(
        self,
        copy: bool = True,
        datetime: bool = True,
        numeric: bool = True,
        timedelta: bool = True,
    ) -> list[Block]:
        """
        attempt to coerce any object types to better types return a copy
        of the block (if copy = True) by definition we are not an ObjectBlock
        here!
        """
        return [self.copy()] if copy else [self]

    @final
    def _can_hold_element(self, element: Any) -> bool:
        """ require the same dtype as ourselves """
        element = extract_array(element, extract_numpy=True)
        return can_hold_element(self.values, element)

    @final
    def should_store(self, value: ArrayLike) -> bool:
        """
        Should we set self.values[indexer] = value inplace or do we need to cast?

        Parameters
        ----------
        value : np.ndarray or ExtensionArray

        Returns
        -------
        bool
        """
        return is_dtype_equal(value.dtype, self.dtype)

    @final
    def to_native_types(self, na_rep="nan", quoting=None, **kwargs):
        """ convert to our native types format """
        result = to_native_types(self.values, na_rep=na_rep, quoting=quoting, **kwargs)
        return self.make_block(result)

    # block actions #
    @final
    def copy(self, deep: bool = True):
        """ copy constructor """
        values = self.values
        if deep:
            values = values.copy()
        return self.make_block_same_class(values)

    # ---------------------------------------------------------------------
    # Replace

    @final
    def replace(
        self,
        to_replace,
        value,
        inplace: bool = False,
        regex: bool = False,
    ) -> list[Block]:
        """
        replace the to_replace value with value, possible to create new
        blocks here this is just a call to putmask. regex is not used here.
        It is used in ObjectBlocks.  It is here for API compatibility.
        """
        inplace = validate_bool_kwarg(inplace, "inplace")

        # Note: the checks we do in NDFrame.replace ensure we never get
        #  here with listlike to_replace or value, as those cases
        #  go through _replace_list

        values = self.values

        if isinstance(values, Categorical):
            # TODO: avoid special-casing
            blk = self if inplace else self.copy()
            blk.values.replace(to_replace, value, inplace=True)
            return [blk]

        regex = should_use_regex(regex, to_replace)

        if regex:
            return self._replace_regex(to_replace, value, inplace=inplace)

        if not self._can_hold_element(to_replace):
            # We cannot hold `to_replace`, so we know immediately that
            #  replacing it is a no-op.
            # Note: If to_replace were a list, NDFrame.replace would call
            #  replace_list instead of replace.
            return [self] if inplace else [self.copy()]

        mask = missing.mask_missing(values, to_replace)
        if not mask.any():
            # Note: we get here with test_replace_extension_other incorrectly
            #  bc _can_hold_element is incorrect.
            return [self] if inplace else [self.copy()]

        elif self._can_hold_element(value):
            blk = self if inplace else self.copy()
            putmask_inplace(blk.values, mask, value)
            blocks = blk.convert(numeric=False, copy=False)
            return blocks

        elif self.ndim == 1 or self.shape[0] == 1:
            blk = self.coerce_to_target_dtype(value)
            return blk.replace(
                to_replace=to_replace,
                value=value,
                inplace=True,
                regex=regex,
            )

        else:
            # split so that we only upcast where necessary
            return self.split_and_operate(
                type(self).replace, to_replace, value, inplace=True, regex=regex
            )

    @final
    def _replace_regex(
        self,
        to_replace,
        value,
        inplace: bool = False,
        convert: bool = True,
        mask=None,
    ) -> list[Block]:
        """
        Replace elements by the given value.

        Parameters
        ----------
        to_replace : object or pattern
            Scalar to replace or regular expression to match.
        value : object
            Replacement object.
        inplace : bool, default False
            Perform inplace modification.
        convert : bool, default True
            If true, try to coerce any object types to better types.
        mask : array-like of bool, optional
            True indicate corresponding element is ignored.

        Returns
        -------
        List[Block]
        """
        if not self._can_hold_element(to_replace):
            # i.e. only ObjectBlock, but could in principle include a
            #  String ExtensionBlock
            return [self] if inplace else [self.copy()]

        rx = re.compile(to_replace)

        new_values = self.values if inplace else self.values.copy()
        replace_regex(new_values, rx, value, mask)

        block = self.make_block(new_values)
        return [block]

    @final
    def _replace_list(
        self,
        src_list: list[Any],
        dest_list: list[Any],
        inplace: bool = False,
        regex: bool = False,
    ) -> list[Block]:
        """
        See BlockManager._replace_list docstring.
        """
        values = self.values

        # TODO: dont special-case Categorical
        if isinstance(values, Categorical) and len(algos.unique(dest_list)) == 1:
            # We likely got here by tiling value inside NDFrame.replace,
            #  so un-tile here
            return self.replace(src_list, dest_list[0], inplace, regex)

        # Exclude anything that we know we won't contain
        pairs = [
            (x, y) for x, y in zip(src_list, dest_list) if self._can_hold_element(x)
        ]
        if not len(pairs):
            # shortcut, nothing to replace
            return [self] if inplace else [self.copy()]

        src_len = len(pairs) - 1

        if values.dtype == _dtype_obj:
            # Calculate the mask once, prior to the call of comp
            # in order to avoid repeating the same computations
            mask = ~isna(values)
            masks = [
                compare_or_regex_search(values, s[0], regex=regex, mask=mask)
                for s in pairs
            ]
        else:
            # GH#38086 faster if we know we dont need to check for regex
            masks = [missing.mask_missing(values, s[0]) for s in pairs]

        # error: Argument 1 to "extract_bool_array" has incompatible type
        # "Union[ExtensionArray, ndarray, bool]"; expected "Union[ExtensionArray,
        # ndarray]"
        masks = [extract_bool_array(x) for x in masks]  # type: ignore[arg-type]

        rb = [self if inplace else self.copy()]
        for i, (src, dest) in enumerate(pairs):
            convert = i == src_len  # only convert once at the end
            new_rb: list[Block] = []

            # GH-39338: _replace_coerce can split a block into
            # single-column blocks, so track the index so we know
            # where to index into the mask
            for blk_num, blk in enumerate(rb):
                if len(rb) == 1:
                    m = masks[i]
                else:
                    mib = masks[i]
                    assert not isinstance(mib, bool)
                    m = mib[blk_num : blk_num + 1]

                result = blk._replace_coerce(
                    to_replace=src,
                    value=dest,
                    mask=m,
                    inplace=inplace,
                    regex=regex,
                )
                if convert and blk.is_object:
                    result = extend_blocks(
                        [b.convert(numeric=False, copy=True) for b in result]
                    )
                new_rb.extend(result)
            rb = new_rb
        return rb

    @final
    def _replace_coerce(
        self,
        to_replace,
        value,
        mask: np.ndarray,
        inplace: bool = True,
        regex: bool = False,
    ) -> list[Block]:
        """
        Replace value corresponding to the given boolean array with another
        value.

        Parameters
        ----------
        to_replace : object or pattern
            Scalar to replace or regular expression to match.
        value : object
            Replacement object.
        mask : np.ndarray[bool]
            True indicate corresponding element is ignored.
        inplace : bool, default True
            Perform inplace modification.
        regex : bool, default False
            If true, perform regular expression substitution.

        Returns
        -------
        List[Block]
        """
        if mask.any():
            if not regex:
                nb = self.coerce_to_target_dtype(value)
                if nb is self and not inplace:
                    nb = nb.copy()
                putmask_inplace(nb.values, mask, value)
                return [nb]
            else:
                regex = should_use_regex(regex, to_replace)
                if regex:
                    return self._replace_regex(
                        to_replace,
                        value,
                        inplace=inplace,
                        convert=False,
                        mask=mask,
                    )
                return self.replace(to_replace, value, inplace=inplace, regex=False)
        return [self]

    # ---------------------------------------------------------------------

    def setitem(self, indexer, value):
        """
        Attempt self.values[indexer] = value, possibly creating a new array.

        Parameters
        ----------
        indexer : tuple, list-like, array-like, slice
            The subset of self.values to set
        value : object
            The value being set

        Returns
        -------
        Block

        Notes
        -----
        `indexer` is a direct slice/positional indexer. `value` must
        be a compatible shape.
        """
        transpose = self.ndim == 2

        if isinstance(indexer, np.ndarray) and indexer.ndim > self.ndim:
            raise ValueError(f"Cannot set values with ndim > {self.ndim}")

        # coerce None values, if appropriate
        if value is None:
            if self.is_numeric:
                value = np.nan

        # coerce if block dtype can store value
        values = self.values
        if not self._can_hold_element(value):
            # current dtype cannot store value, coerce to common dtype
            return self.coerce_to_target_dtype(value).setitem(indexer, value)

        # value must be storable at this moment
        if is_extension_array_dtype(getattr(value, "dtype", None)):
            # We need to be careful not to allow through strings that
            #  can be parsed to EADtypes
            is_ea_value = True
            arr_value = value
        else:
            is_ea_value = False
            arr_value = np.asarray(value)

        if transpose:
            values = values.T

        # length checking
        check_setitem_lengths(indexer, value, values)
        exact_match = is_exact_shape_match(values, arr_value)

        if is_empty_indexer(indexer, arr_value):
            # GH#8669 empty indexers
            pass

        elif is_scalar_indexer(indexer, self.ndim):
            # setting a single element for each dim and with a rhs that could
            #  be e.g. a list; see GH#6043
            values[indexer] = value

        elif exact_match and is_categorical_dtype(arr_value.dtype):
            # GH25495 - If the current dtype is not categorical,
            # we need to create a new categorical block
            values[indexer] = value

        elif exact_match and is_ea_value:
            # GH#32395 if we're going to replace the values entirely, just
            #  substitute in the new array
            if not self.is_object and isinstance(value, (IntegerArray, FloatingArray)):
                values[indexer] = value.to_numpy(value.dtype.numpy_dtype)
            else:
                values[indexer] = np.asarray(value)

        # if we are an exact match (ex-broadcasting),
        # then use the resultant dtype
        elif exact_match:
            # We are setting _all_ of the array's values, so can cast to new dtype
            values[indexer] = value

        elif is_ea_value:
            # GH#38952
            if values.ndim == 1:
                values[indexer] = value
            else:
                # TODO(EA2D): special case not needed with 2D EA
                values[indexer] = value.to_numpy(values.dtype).reshape(-1, 1)

        else:
            # error: Argument 1 to "setitem_datetimelike_compat" has incompatible type
            # "Union[ndarray, ExtensionArray]"; expected "ndarray"
            value = setitem_datetimelike_compat(
                values, len(values[indexer]), value  # type: ignore[arg-type]
            )
            values[indexer] = value

        if transpose:
            values = values.T
        block = self.make_block(values)
        return block

    def putmask(self, mask, new) -> list[Block]:
        """
        putmask the data to the block; it is possible that we may create a
        new dtype of block

        Return the resulting block(s).

        Parameters
        ----------
        mask : np.ndarray[bool], SparseArray[bool], or BooleanArray
        new : a ndarray/object

        Returns
        -------
        List[Block]
        """
        orig_mask = mask
        mask, noop = validate_putmask(self.values.T, mask)
        assert not isinstance(new, (ABCIndex, ABCSeries, ABCDataFrame))

        # if we are passed a scalar None, convert it here
        if not self.is_object and is_valid_na_for_dtype(new, self.dtype):
            new = self.fill_value

        if self._can_hold_element(new):

            # error: Argument 1 to "putmask_without_repeat" has incompatible type
            # "Union[ndarray, ExtensionArray]"; expected "ndarray"
            putmask_without_repeat(self.values.T, mask, new)  # type: ignore[arg-type]
            return [self]

        elif noop:
            return [self]

        dtype, _ = infer_dtype_from(new)
        if dtype.kind in ["m", "M"]:
            # using putmask with object dtype will incorrectly cast to object
            # Having excluded self._can_hold_element, we know we cannot operate
            #  in-place, so we are safe using `where`
            return self.where(new, ~mask)

        elif self.ndim == 1 or self.shape[0] == 1:
            # no need to split columns

            # error: Argument 1 to "putmask_smart" has incompatible type "Union[ndarray,
            # ExtensionArray]"; expected "ndarray"
            nv = putmask_smart(self.values.T, mask, new).T  # type: ignore[arg-type]
            return [self.make_block(nv)]

        else:
            is_array = isinstance(new, np.ndarray)

            res_blocks = []
            nbs = self._split()
            for i, nb in enumerate(nbs):
                n = new
                if is_array:
                    # we have a different value per-column
                    n = new[:, i : i + 1]

                submask = orig_mask[:, i : i + 1]
                rbs = nb.putmask(submask, n)
                res_blocks.extend(rbs)
            return res_blocks

    @final
    def coerce_to_target_dtype(self, other) -> Block:
        """
        coerce the current block to a dtype compat for other
        we will return a block, possibly object, and not raise

        we can also safely try to coerce to the same dtype
        and will receive the same block
        """
        # if we cannot then coerce to object
        dtype, _ = infer_dtype_from(other, pandas_dtype=True)

        new_dtype = find_common_type([self.dtype, dtype])

        return self.astype(new_dtype, copy=False)

    def interpolate(
        self,
        method: str = "pad",
        axis: int = 0,
        index: Index | None = None,
        inplace: bool = False,
        limit: int | None = None,
        limit_direction: str = "forward",
        limit_area: str | None = None,
        fill_value: Any | None = None,
        coerce: bool = False,
        downcast: str | None = None,
        **kwargs,
    ) -> list[Block]:

        inplace = validate_bool_kwarg(inplace, "inplace")

        if not self._can_hold_na:
            # If there are no NAs, then interpolate is a no-op
            return [self] if inplace else [self.copy()]

        try:
            m = missing.clean_fill_method(method)
        except ValueError:
            m = None
        if m is None and self.dtype.kind != "f":
            # only deal with floats
            # bc we already checked that can_hold_na, we dont have int dtype here
            # TODO: make a copy if not inplace?
            return [self]

        data = self.values if inplace else self.values.copy()
        data = cast(np.ndarray, data)  # bc overridden by ExtensionBlock

        interp_values = missing.interpolate_array_2d(
            data,
            method=method,
            axis=axis,
            index=index,
            limit=limit,
            limit_direction=limit_direction,
            limit_area=limit_area,
            fill_value=fill_value,
            **kwargs,
        )

        interp_values = maybe_coerce_values(interp_values)
        nbs = [self.make_block_same_class(interp_values)]
        return self._maybe_downcast(nbs, downcast)

    def take_nd(
        self,
        indexer,
        axis: int,
        new_mgr_locs: BlockPlacement | None = None,
        fill_value=lib.no_default,
    ) -> Block:
        """
        Take values according to indexer and return them as a block.bb

        """
        # algos.take_nd dispatches for DatetimeTZBlock, CategoricalBlock
        # so need to preserve types
        # sparse is treated like an ndarray, but needs .get_values() shaping

        values = self.values

        if fill_value is lib.no_default:
            fill_value = self.fill_value
            allow_fill = False
        else:
            allow_fill = True

        new_values = algos.take_nd(
            values, indexer, axis=axis, allow_fill=allow_fill, fill_value=fill_value
        )

        # Called from three places in managers, all of which satisfy
        #  this assertion
        assert not (axis == 0 and new_mgr_locs is None)
        if new_mgr_locs is None:
            new_mgr_locs = self._mgr_locs

        if not is_dtype_equal(new_values.dtype, self.dtype):
            return self.make_block(new_values, new_mgr_locs)
        else:
            return self.make_block_same_class(new_values, new_mgr_locs)

    def diff(self, n: int, axis: int = 1) -> list[Block]:
        """ return block for the diff of the values """
        new_values = algos.diff(self.values, n, axis=axis, stacklevel=7)
        return [self.make_block(values=new_values)]

    def shift(self, periods: int, axis: int = 0, fill_value: Any = None) -> list[Block]:
        """ shift the block by periods, possibly upcast """
        # convert integer to float if necessary. need to do a lot more than
        # that, handle boolean etc also

        # error: Argument 1 to "maybe_upcast" has incompatible type "Union[ndarray,
        # ExtensionArray]"; expected "ndarray"
        new_values, fill_value = maybe_upcast(
            self.values, fill_value  # type: ignore[arg-type]
        )

        new_values = shift(new_values, periods, axis, fill_value)

        return [self.make_block(new_values)]

    def where(self, other, cond, errors="raise") -> list[Block]:
        """
        evaluate the block; return result block(s) from the result

        Parameters
        ----------
        other : a ndarray/object
        cond : np.ndarray[bool], SparseArray[bool], or BooleanArray
        errors : str, {'raise', 'ignore'}, default 'raise'
            - ``raise`` : allow exceptions to be raised
            - ``ignore`` : suppress exceptions. On error return original object

        Returns
        -------
        List[Block]
        """
        assert cond.ndim == self.ndim
        assert not isinstance(other, (ABCIndex, ABCSeries, ABCDataFrame))

        assert errors in ["raise", "ignore"]
        transpose = self.ndim == 2

        values = self.values
        orig_other = other
        if transpose:
            values = values.T

        icond, noop = validate_putmask(values, ~cond)

        if is_valid_na_for_dtype(other, self.dtype) and self.dtype != _dtype_obj:
            other = self.fill_value

        if noop:
            # TODO: avoid the downcasting at the end in this case?
            # GH-39595: Always return a copy
            result = values.copy()
        else:
            # see if we can operate on the entire block, or need item-by-item
            # or if we are a single block (ndim == 1)
            if not self._can_hold_element(other):
                # we cannot coerce, return a compat dtype
                # we are explicitly ignoring errors
                block = self.coerce_to_target_dtype(other)
                blocks = block.where(orig_other, cond, errors=errors)
                return self._maybe_downcast(blocks, "infer")

            # error: Argument 1 to "setitem_datetimelike_compat" has incompatible type
            # "Union[ndarray, ExtensionArray]"; expected "ndarray"
            # error: Argument 2 to "setitem_datetimelike_compat" has incompatible type
            # "number[Any]"; expected "int"
            alt = setitem_datetimelike_compat(
                values, icond.sum(), other  # type: ignore[arg-type]
            )
            if alt is not other:
                result = values.copy()
                np.putmask(result, icond, alt)
            else:
                # By the time we get here, we should have all Series/Index
                #  args extracted to ndarray
                result = expressions.where(~icond, values, other)

        if self._can_hold_na or self.ndim == 1:

            if transpose:
                result = result.T

            return [self.make_block(result)]

        # might need to separate out blocks
        cond = ~icond
        axis = cond.ndim - 1
        cond = cond.swapaxes(axis, 0)
        mask = cond.all(axis=1)

        result_blocks: list[Block] = []
        for m in [mask, ~mask]:
            if m.any():
                result = cast(np.ndarray, result)  # EABlock overrides where
                taken = result.take(m.nonzero()[0], axis=axis)
                r = maybe_downcast_numeric(taken, self.dtype)
                nb = self.make_block(r.T, placement=self._mgr_locs[m])
                result_blocks.append(nb)

        return result_blocks

    def _unstack(self, unstacker, fill_value, new_placement):
        """
        Return a list of unstacked blocks of self

        Parameters
        ----------
        unstacker : reshape._Unstacker
        fill_value : int
            Only used in ExtensionBlock._unstack

        Returns
        -------
        blocks : list of Block
            New blocks of unstacked values.
        mask : array_like of bool
            The mask of columns of `blocks` we should keep.
        """
        new_values, mask = unstacker.get_new_values(
            self.values.T, fill_value=fill_value
        )

        mask = mask.any(0)
        # TODO: in all tests we have mask.all(); can we rely on that?

        new_values = new_values.T[mask]
        new_placement = new_placement[mask]

        blocks = [new_block(new_values, placement=new_placement, ndim=2)]
        return blocks, mask

    @final
    def quantile(
        self, qs: Float64Index, interpolation="linear", axis: int = 0
    ) -> Block:
        """
        compute the quantiles of the

        Parameters
        ----------
        qs : Float64Index
            List of the quantiles to be computed.
        interpolation : str, default 'linear'
            Type of interpolation.
        axis : int, default 0
            Axis to compute.

        Returns
        -------
        Block
        """
        # We should always have ndim == 2 because Series dispatches to DataFrame
        assert self.ndim == 2
        assert axis == 1  # only ever called this way
        assert is_list_like(qs)  # caller is responsible for this

        result = quantile_compat(self.values, np.asarray(qs._values), interpolation)

        return new_block(result, placement=self._mgr_locs, ndim=2)


class EABackedBlock(Block):
    """
    Mixin for Block subclasses backed by ExtensionArray.
    """

    values: ExtensionArray

    def delete(self, loc) -> None:
        """
        Delete given loc(-s) from block in-place.
        """
        # This will be unnecessary if/when __array_function__ is implemented
        self.values = self.values.delete(loc)
        self.mgr_locs = self._mgr_locs.delete(loc)
        try:
            self._cache.clear()
        except AttributeError:
            # _cache not yet initialized
            pass

    @cache_readonly
    def array_values(self) -> ExtensionArray:
        return self.values

    def get_values(self, dtype: DtypeObj | None = None) -> np.ndarray:
        """
        return object dtype as boxed values, such as Timestamps/Timedelta
        """
        values = self.values
        if dtype == _dtype_obj:
            values = values.astype(object)
        # TODO(EA2D): reshape not needed with 2D EAs
        return np.asarray(values).reshape(self.shape)

    def interpolate(
        self, method="pad", axis=0, inplace=False, limit=None, fill_value=None, **kwargs
    ):
        values = self.values
        if values.ndim == 2 and axis == 0:
            # NDArrayBackedExtensionArray.fillna assumes axis=1
            new_values = values.T.fillna(value=fill_value, method=method, limit=limit).T
        else:
            new_values = values.fillna(value=fill_value, method=method, limit=limit)
        return self.make_block_same_class(new_values)


class ExtensionBlock(libinternals.Block, EABackedBlock):
    """
    Block for holding extension types.

    Notes
    -----
    This holds all 3rd-party extension array types. It's also the immediate
    parent class for our internal extension types' blocks, CategoricalBlock.

    ExtensionArrays are limited to 1-D.
    """

    _can_consolidate = False
    _validate_ndim = False
    is_extension = True

    values: ExtensionArray

    @cache_readonly
    def shape(self) -> Shape:
        # TODO(EA2D): override unnecessary with 2D EAs
        if self.ndim == 1:
            return (len(self.values),)
        return len(self._mgr_locs), len(self.values)

    def iget(self, col):

        if self.ndim == 2 and isinstance(col, tuple):
            # TODO(EA2D): unnecessary with 2D EAs
            col, loc = col
            if not com.is_null_slice(col) and col != 0:
                raise IndexError(f"{self} only contains one item")
            elif isinstance(col, slice):
                if col != slice(None):
                    raise NotImplementedError(col)
                # error: Invalid index type "List[Any]" for "ExtensionArray"; expected
                # type "Union[int, slice, ndarray]"
                return self.values[[loc]]  # type: ignore[index]
            return self.values[loc]
        else:
            if col != 0:
                raise IndexError(f"{self} only contains one item")
            return self.values

    def set_inplace(self, locs, values):
        # NB: This is a misnomer, is supposed to be inplace but is not,
        #  see GH#33457
        assert locs.tolist() == [0]
        self.values = values
        try:
            # TODO(GH33457) this can be removed
            self._cache.clear()
        except AttributeError:
            # _cache not yet initialized
            pass

    def putmask(self, mask, new) -> list[Block]:
        """
        See Block.putmask.__doc__
        """
        mask = extract_bool_array(mask)

        new_values = self.values

        if isinstance(new, (np.ndarray, ExtensionArray)) and len(new) == len(mask):
            new = new[mask]

        if mask.ndim == new_values.ndim + 1:
            # TODO(EA2D): unnecessary with 2D EAs
            mask = mask.reshape(new_values.shape)

        new_values[mask] = new
        return [self.make_block(values=new_values)]

    @property
    def is_view(self) -> bool:
        """Extension arrays are never treated as views."""
        return False

    @cache_readonly
    def is_numeric(self):
        return self.values.dtype._is_numeric

    def setitem(self, indexer, value):
        """
        Attempt self.values[indexer] = value, possibly creating a new array.

        This differs from Block.setitem by not allowing setitem to change
        the dtype of the Block.

        Parameters
        ----------
        indexer : tuple, list-like, array-like, slice
            The subset of self.values to set
        value : object
            The value being set

        Returns
        -------
        Block

        Notes
        -----
        `indexer` is a direct slice/positional indexer. `value` must
        be a compatible shape.
        """
        if not self._can_hold_element(value):
            # This is only relevant for DatetimeTZBlock, PeriodDtype, IntervalDtype,
            #  which has a non-trivial `_can_hold_element`.
            # https://github.com/pandas-dev/pandas/issues/24020
            # Need a dedicated setitem until GH#24020 (type promotion in setitem
            #  for extension arrays) is designed and implemented.
            return self.astype(object).setitem(indexer, value)

        if isinstance(indexer, tuple):
            # TODO(EA2D): not needed with 2D EAs
            # we are always 1-D
            indexer = indexer[0]

        check_setitem_lengths(indexer, value, self.values)
        self.values[indexer] = value
        return self

    def take_nd(
        self,
        indexer,
        axis: int = 0,
        new_mgr_locs: BlockPlacement | None = None,
        fill_value=lib.no_default,
    ) -> Block:
        """
        Take values according to indexer and return them as a block.
        """
        if fill_value is lib.no_default:
            fill_value = None

        # TODO(EA2D): special case not needed with 2D EAs
        # axis doesn't matter; we are really a single-dim object
        # but are passed the axis depending on the calling routing
        # if its REALLY axis 0, then this will be a reindex and not a take
        new_values = self.values.take(indexer, fill_value=fill_value, allow_fill=True)

        # Called from three places in managers, all of which satisfy
        #  this assertion
        assert not (self.ndim == 1 and new_mgr_locs is None)
        if new_mgr_locs is None:
            new_mgr_locs = self._mgr_locs

        return self.make_block_same_class(new_values, new_mgr_locs)

    def _slice(self, slicer):
        """
        Return a slice of my values.

        Parameters
        ----------
        slicer : slice, ndarray[int], or a tuple of these
            Valid (non-reducing) indexer for self.values.

        Returns
        -------
        np.ndarray or ExtensionArray
        """
        # return same dims as we currently have
        if not isinstance(slicer, tuple) and self.ndim == 2:
            # reached via getitem_block via _slice_take_blocks_ax0
            # TODO(EA2D): won't be necessary with 2D EAs
            slicer = (slicer, slice(None))

        if isinstance(slicer, tuple) and len(slicer) == 2:
            first = slicer[0]
            if not isinstance(first, slice):
                raise AssertionError(
                    "invalid slicing for a 1-ndim ExtensionArray", first
                )
            # GH#32959 only full-slicers along fake-dim0 are valid
            # TODO(EA2D): won't be necessary with 2D EAs
            new_locs = self._mgr_locs[first]
            if len(new_locs):
                # effectively slice(None)
                slicer = slicer[1]
            else:
                raise AssertionError(
                    "invalid slicing for a 1-ndim ExtensionArray", slicer
                )

        return self.values[slicer]

    def fillna(
        self, value, limit=None, inplace: bool = False, downcast=None
    ) -> list[Block]:
        values = self.values.fillna(value=value, limit=limit)
        return [self.make_block_same_class(values=values)]

    def diff(self, n: int, axis: int = 1) -> list[Block]:
        if axis == 0 and n != 0:
            # n==0 case will be a no-op so let is fall through
            # Since we only have one column, the result will be all-NA.
            #  Create this result by shifting along axis=0 past the length of
            #  our values.
            return super().diff(len(self.values), axis=0)
        if axis == 1:
            # TODO(EA2D): unnecessary with 2D EAs
            # we are by definition 1D.
            axis = 0
        return super().diff(n, axis)

    def shift(self, periods: int, axis: int = 0, fill_value: Any = None) -> list[Block]:
        """
        Shift the block by `periods`.

        Dispatches to underlying ExtensionArray and re-boxes in an
        ExtensionBlock.
        """
        new_values = self.values.shift(periods=periods, fill_value=fill_value)
        return [self.make_block_same_class(new_values)]

    def where(self, other, cond, errors="raise") -> list[Block]:

        cond = extract_bool_array(cond)
        assert not isinstance(other, (ABCIndex, ABCSeries, ABCDataFrame))

        if isinstance(other, np.ndarray) and other.ndim == 2:
            # TODO(EA2D): unnecessary with 2D EAs
            assert other.shape[1] == 1
            other = other[:, 0]

        if isinstance(cond, np.ndarray) and cond.ndim == 2:
            # TODO(EA2D): unnecessary with 2D EAs
            assert cond.shape[1] == 1
            cond = cond[:, 0]

        if lib.is_scalar(other) and isna(other):
            # The default `other` for Series / Frame is np.nan
            # we want to replace that with the correct NA value
            # for the type
            other = self.dtype.na_value

        if is_sparse(self.values):
            # TODO(SparseArray.__setitem__): remove this if condition
            # We need to re-infer the type of the data after doing the
            # where, for cases where the subtypes don't match
            dtype = None
        else:
            dtype = self.dtype

        result = self.values.copy()
        icond = ~cond
        if lib.is_scalar(other):
            set_other = other
        else:
            set_other = other[icond]
        try:
            result[icond] = set_other
        except (NotImplementedError, TypeError):
            # NotImplementedError for class not implementing `__setitem__`
            # TypeError for SparseArray, which implements just to raise
            # a TypeError
            result = type(self.values)._from_sequence(
                np.where(cond, self.values, other), dtype=dtype
            )

        return [self.make_block_same_class(result)]

    def _unstack(self, unstacker, fill_value, new_placement):
        # ExtensionArray-safe unstack.
        # We override ObjectBlock._unstack, which unstacks directly on the
        # values of the array. For EA-backed blocks, this would require
        # converting to a 2-D ndarray of objects.
        # Instead, we unstack an ndarray of integer positions, followed by
        # a `take` on the actual values.
        n_rows = self.shape[-1]
        dummy_arr = np.arange(n_rows)

        new_values, mask = unstacker.get_new_values(dummy_arr, fill_value=-1)
        mask = mask.any(0)
        # TODO: in all tests we have mask.all(); can we rely on that?

        blocks = [
            # TODO: could cast to object depending on fill_value?
            self.make_block_same_class(
                self.values.take(indices, allow_fill=True, fill_value=fill_value),
                BlockPlacement(place),
            )
            for indices, place in zip(new_values.T, new_placement)
        ]
        return blocks, mask


class NumpyBlock(libinternals.NumpyBlock, Block):
    values: np.ndarray

    getitem_block_index = libinternals.NumpyBlock.getitem_block_index


class NumericBlock(NumpyBlock):
    __slots__ = ()
    is_numeric = True


class NDArrayBackedExtensionBlock(EABackedBlock):
    """
    Block backed by an NDArrayBackedExtensionArray
    """

    values: NDArrayBackedExtensionArray

    @property
    def is_view(self) -> bool:
        """ return a boolean if I am possibly a view """
        # check the ndarray values of the DatetimeIndex values
        return self.values._ndarray.base is not None

    def iget(self, key):
        # GH#31649 we need to wrap scalars in Timestamp/Timedelta
        # TODO(EA2D): this can be removed if we ever have 2D EA
        return self.values.reshape(self.shape)[key]

    def setitem(self, indexer, value):
        if not self._can_hold_element(value):
            # TODO: general case needs casting logic.
            return self.astype(object).setitem(indexer, value)

        values = self.values
        if self.ndim > 1:
            # Dont transpose with ndim=1 bc we would fail to invalidate
            #  arr.freq
            values = values.T
        values[indexer] = value
        return self

    def putmask(self, mask, new) -> list[Block]:
        mask = extract_bool_array(mask)

        if not self._can_hold_element(new):
            return self.astype(object).putmask(mask, new)

        # TODO(EA2D): reshape unnecessary with 2D EAs
        arr = self.values.reshape(self.shape)
        arr.T.putmask(mask, new)
        return [self]

    def where(self, other, cond, errors="raise") -> list[Block]:
        # TODO(EA2D): reshape unnecessary with 2D EAs
        arr = self.values.reshape(self.shape)

        cond = extract_bool_array(cond)

        try:
            res_values = arr.T.where(cond, other).T
        except (ValueError, TypeError):
            return super().where(other, cond, errors=errors)

        # TODO(EA2D): reshape not needed with 2D EAs
        res_values = res_values.reshape(self.values.shape)
        nb = self.make_block_same_class(res_values)
        return [nb]

    def diff(self, n: int, axis: int = 0) -> list[Block]:
        """
        1st discrete difference.

        Parameters
        ----------
        n : int
            Number of periods to diff.
        axis : int, default 0
            Axis to diff upon.

        Returns
        -------
        A list with a new Block.

        Notes
        -----
        The arguments here are mimicking shift so they are called correctly
        by apply.
        """
        # TODO(EA2D): reshape not necessary with 2D EAs
        values = self.values.reshape(self.shape)

        new_values = values - values.shift(n, axis=axis)
        return [self.make_block(new_values)]

    def shift(self, periods: int, axis: int = 0, fill_value: Any = None) -> list[Block]:
        # TODO(EA2D) this is unnecessary if these blocks are backed by 2D EAs
        values = self.values.reshape(self.shape)
        new_values = values.shift(periods, fill_value=fill_value, axis=axis)
        return [self.make_block_same_class(new_values)]

    def fillna(
        self, value, limit=None, inplace: bool = False, downcast=None
    ) -> list[Block]:

        if not self._can_hold_element(value) and self.dtype.kind != "m":
            # We support filling a DatetimeTZ with a `value` whose timezone
            #  is different by coercing to object.
            # TODO: don't special-case td64
            return self.astype(object).fillna(value, limit, inplace, downcast)

        values = self.values
        values = values if inplace else values.copy()
        new_values = values.fillna(value=value, limit=limit)
        return [self.make_block_same_class(values=new_values)]


class DatetimeLikeBlock(libinternals.Block, NDArrayBackedExtensionBlock):
    """Block for datetime64[ns], timedelta64[ns]."""

    __slots__ = ()
    is_numeric = False
    values: DatetimeArray | TimedeltaArray


class DatetimeTZBlock(ExtensionBlock, NDArrayBackedExtensionBlock):
    """ implement a datetime64 block with a tz attribute """

    values: DatetimeArray

    __slots__ = ()
    is_extension = True
    is_numeric = False

    diff = NDArrayBackedExtensionBlock.diff
    where = NDArrayBackedExtensionBlock.where
    putmask = NDArrayBackedExtensionBlock.putmask
    fillna = NDArrayBackedExtensionBlock.fillna

<<<<<<< HEAD
    get_values = NDArrayBackedExtensionBlock.get_values

    is_view = NDArrayBackedExtensionBlock.is_view
=======
    # error: Incompatible types in assignment (expression has type
    # "Callable[[NDArrayBackedExtensionBlock], bool]", base class "ExtensionBlock"
    # defined the type as "bool")  [assignment]
    is_view = NDArrayBackedExtensionBlock.is_view  # type: ignore[assignment]
>>>>>>> 5d1f13e4


class ObjectBlock(NumpyBlock):
    __slots__ = ()
    is_object = True

    @maybe_split
    def reduce(self, func, ignore_failures: bool = False) -> list[Block]:
        """
        For object-dtype, we operate column-wise.
        """
        assert self.ndim == 2

        try:
            res = func(self.values)
        except TypeError:
            if not ignore_failures:
                raise
            return []

        assert isinstance(res, np.ndarray)
        assert res.ndim == 1
        res = res.reshape(1, -1)
        return [self.make_block_same_class(res)]

    @maybe_split
    def convert(
        self,
        copy: bool = True,
        datetime: bool = True,
        numeric: bool = True,
        timedelta: bool = True,
    ) -> list[Block]:
        """
        attempt to cast any object types to better types return a copy of
        the block (if copy = True) by definition we ARE an ObjectBlock!!!!!
        """
        res_values = soft_convert_objects(
            self.values.ravel(),
            datetime=datetime,
            numeric=numeric,
            timedelta=timedelta,
            copy=copy,
        )
        res_values = ensure_block_shape(res_values, self.ndim)
        return [self.make_block(res_values)]


class CategoricalBlock(ExtensionBlock):
    # this Block type is kept for backwards-compatibility
    __slots__ = ()


# -----------------------------------------------------------------
# Constructor Helpers


def maybe_coerce_values(values) -> ArrayLike:
    """
    Input validation for values passed to __init__. Ensure that
    any datetime64/timedelta64 dtypes are in nanoseconds.  Ensure
    that we do not have string dtypes.

    Parameters
    ----------
    values : np.ndarray or ExtensionArray

    Returns
    -------
    values : np.ndarray or ExtensionArray
    """

    # Note: the only test that needs extract_array here is one where we
    #  pass PandasDtype to Series.astype, then need to extract PandasArray here.
    values = extract_array(values, extract_numpy=True)

    if isinstance(values, np.ndarray):
        values = ensure_wrapped_if_datetimelike(values)

        if issubclass(values.dtype.type, str):
            values = np.array(values, dtype=object)

    return values


def get_block_type(values, dtype: Dtype | None = None):
    """
    Find the appropriate Block subclass to use for the given values and dtype.

    Parameters
    ----------
    values : ndarray-like
    dtype : numpy or pandas dtype

    Returns
    -------
    cls : class, subclass of Block
    """
    # We use vtype and kind checks because they are much more performant
    #  than is_foo_dtype
    dtype = cast(np.dtype, pandas_dtype(dtype) if dtype else values.dtype)
    vtype = dtype.type
    kind = dtype.kind

    cls: type[Block]

    if is_sparse(dtype):
        # Need this first(ish) so that Sparse[datetime] is sparse
        cls = ExtensionBlock
    elif isinstance(dtype, CategoricalDtype):
        cls = CategoricalBlock
    elif vtype is Timestamp:
        cls = DatetimeTZBlock
    elif isinstance(dtype, ExtensionDtype):
        # Note: need to be sure PandasArray is unwrapped before we get here
        cls = ExtensionBlock

    elif kind in ["M", "m"]:
        cls = DatetimeLikeBlock
    elif kind in ["f", "c", "i", "u", "b"]:
        cls = NumericBlock
    else:
        cls = ObjectBlock
    return cls


def new_block(values, placement, *, ndim: int, klass=None) -> Block:

    if not isinstance(placement, BlockPlacement):
        placement = BlockPlacement(placement)

    values, _ = extract_pandas_array(values, None, ndim)
    check_ndim(values, placement, ndim)

    if klass is None:
        klass = get_block_type(values, values.dtype)

    values = maybe_coerce_values(values)
    return klass(values, ndim=ndim, placement=placement)


def check_ndim(values, placement: BlockPlacement, ndim: int):
    """
    ndim inference and validation.

    Validates that values.ndim and ndim are consistent.
    Validates that len(values) and len(placement) are consistent.

    Parameters
    ----------
    values : array-like
    placement : BlockPlacement
    ndim : int

    Raises
    ------
    ValueError : the number of dimensions do not match
    """

    if values.ndim > ndim:
        # Check for both np.ndarray and ExtensionArray
        raise ValueError(
            "Wrong number of dimensions. "
            f"values.ndim > ndim [{values.ndim} > {ndim}]"
        )

    elif isinstance(values.dtype, np.dtype):
        # TODO(EA2D): special case not needed with 2D EAs
        if values.ndim != ndim:
            raise ValueError(
                "Wrong number of dimensions. "
                f"values.ndim != ndim [{values.ndim} != {ndim}]"
            )
        if len(placement) != len(values):
            raise ValueError(
                f"Wrong number of items passed {len(values)}, "
                f"placement implies {len(placement)}"
            )
    elif ndim == 2 and len(placement) != 1:
        # TODO(EA2D): special case unnecessary with 2D EAs
        raise AssertionError("block.size != values.size")


def extract_pandas_array(
    values: np.ndarray | ExtensionArray, dtype: DtypeObj | None, ndim: int
) -> tuple[np.ndarray | ExtensionArray, DtypeObj | None]:
    """
    Ensure that we don't allow PandasArray / PandasDtype in internals.
    """
    # For now, blocks should be backed by ndarrays when possible.
    if isinstance(values, ABCPandasArray):
        values = values.to_numpy()
        if ndim and ndim > 1:
            # TODO(EA2D): special case not needed with 2D EAs
            values = np.atleast_2d(values)

    if isinstance(dtype, PandasDtype):
        dtype = dtype.numpy_dtype

    return values, dtype


# -----------------------------------------------------------------


def extend_blocks(result, blocks=None) -> list[Block]:
    """ return a new extended blocks, given the result """
    if blocks is None:
        blocks = []
    if isinstance(result, list):
        for r in result:
            if isinstance(r, list):
                blocks.extend(r)
            else:
                blocks.append(r)
    else:
        assert isinstance(result, Block), type(result)
        blocks.append(result)
    return blocks


def ensure_block_shape(values: ArrayLike, ndim: int = 1) -> ArrayLike:
    """
    Reshape if possible to have values.ndim == ndim.
    """
    if values.ndim < ndim:
        if not is_extension_array_dtype(values.dtype):
            # TODO(EA2D): https://github.com/pandas-dev/pandas/issues/23023
            # block.shape is incorrect for "2D" ExtensionArrays
            # We can't, and don't need to, reshape.
            values = cast("np.ndarray | DatetimeArray | TimedeltaArray", values)
            values = values.reshape(1, -1)

    return values


def to_native_types(
    values: ArrayLike,
    *,
    na_rep="nan",
    quoting=None,
    float_format=None,
    decimal=".",
    **kwargs,
) -> np.ndarray:
    """ convert to our native types format """
    values = ensure_wrapped_if_datetimelike(values)

    if isinstance(values, (DatetimeArray, TimedeltaArray)):
        result = values._format_native_types(na_rep=na_rep, **kwargs)
        result = result.astype(object, copy=False)
        return result

    elif isinstance(values, ExtensionArray):
        mask = isna(values)

        new_values = np.asarray(values.astype(object))
        new_values[mask] = na_rep
        return new_values

    elif values.dtype.kind == "f":
        # see GH#13418: no special formatting is desired at the
        # output (important for appropriate 'quoting' behaviour),
        # so do not pass it through the FloatArrayFormatter
        if float_format is None and decimal == ".":
            mask = isna(values)

            if not quoting:
                values = values.astype(str)
            else:
                values = np.array(values, dtype="object")

            values[mask] = na_rep
            values = values.astype(object, copy=False)
            return values

        from pandas.io.formats.format import FloatArrayFormatter

        formatter = FloatArrayFormatter(
            values,
            na_rep=na_rep,
            float_format=float_format,
            decimal=decimal,
            quoting=quoting,
            fixed_width=False,
        )
        res = formatter.get_result_as_array()
        res = res.astype(object, copy=False)
        return res

    else:

        mask = isna(values)
        itemsize = writers.word_len(na_rep)

        if values.dtype != _dtype_obj and not quoting and itemsize:
            values = values.astype(str)
            if values.dtype.itemsize / np.dtype("U1").itemsize < itemsize:
                # enlarge for the na_rep
                values = values.astype(f"<U{itemsize}")
        else:
            values = np.array(values, dtype="object")

        values[mask] = na_rep
        values = values.astype(object, copy=False)
        return values


def external_values(values: ArrayLike) -> ArrayLike:
    """
    The array that Series.values returns (public attribute).

    This has some historical constraints, and is overridden in block
    subclasses to return the correct array (e.g. period returns
    object ndarray and datetimetz a datetime64[ns] ndarray instead of
    proper extension array).
    """
    if isinstance(values, (PeriodArray, IntervalArray)):
        return values.astype(object)
    elif isinstance(values, (DatetimeArray, TimedeltaArray)):
        # NB: for datetime64tz this is different from np.asarray(values), since
        #  that returns an object-dtype ndarray of Timestamps.
        # Avoid FutureWarning in .astype in casting from dt64tz to dt64
        return values._data
    else:
        return values<|MERGE_RESOLUTION|>--- conflicted
+++ resolved
@@ -1800,16 +1800,9 @@
     putmask = NDArrayBackedExtensionBlock.putmask
     fillna = NDArrayBackedExtensionBlock.fillna
 
-<<<<<<< HEAD
     get_values = NDArrayBackedExtensionBlock.get_values
 
     is_view = NDArrayBackedExtensionBlock.is_view
-=======
-    # error: Incompatible types in assignment (expression has type
-    # "Callable[[NDArrayBackedExtensionBlock], bool]", base class "ExtensionBlock"
-    # defined the type as "bool")  [assignment]
-    is_view = NDArrayBackedExtensionBlock.is_view  # type: ignore[assignment]
->>>>>>> 5d1f13e4
 
 
 class ObjectBlock(NumpyBlock):
