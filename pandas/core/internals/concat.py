from collections import defaultdict
import copy
from typing import TYPE_CHECKING, Any, Dict, List, Sequence, Tuple, cast

import numpy as np

from pandas._libs import NaT, internals as libinternals
from pandas._typing import DtypeObj
from pandas.util._decorators import cache_readonly

from pandas.core.dtypes.cast import maybe_promote
from pandas.core.dtypes.common import (
    get_dtype,
    is_categorical_dtype,
    is_datetime64_dtype,
    is_datetime64tz_dtype,
    is_extension_array_dtype,
    is_float_dtype,
    is_numeric_dtype,
    is_sparse,
    is_timedelta64_dtype,
)
from pandas.core.dtypes.concat import concat_compat
from pandas.core.dtypes.missing import isna_all

import pandas.core.algorithms as algos
from pandas.core.arrays import DatetimeArray, ExtensionArray
from pandas.core.internals.blocks import make_block
from pandas.core.internals.managers import BlockManager

if TYPE_CHECKING:
    from pandas.core.arrays.sparse.dtype import SparseDtype


def concatenate_block_managers(
    mgrs_indexers, axes, concat_axis: int, copy: bool
) -> BlockManager:
    """
    Concatenate block managers into one.

    Parameters
    ----------
    mgrs_indexers : list of (BlockManager, {axis: indexer,...}) tuples
    axes : list of Index
    concat_axis : int
    copy : bool

    Returns
    -------
    BlockManager
    """
    concat_plans = [
        _get_mgr_concatenation_plan(mgr, indexers) for mgr, indexers in mgrs_indexers
    ]
    concat_plan = _combine_concat_plans(concat_plans, concat_axis)
    blocks = []

    for placement, join_units in concat_plan:

        if len(join_units) == 1 and not join_units[0].indexers:
            b = join_units[0].block
            values = b.values
            if copy:
                values = values.copy()
            else:
                values = values.view()
            b = b.make_block_same_class(values, placement=placement)
        elif _is_uniform_join_units(join_units):
            blk = join_units[0].block
            vals = [ju.block.values for ju in join_units]

            if not blk.is_extension:
                values = concat_compat(vals, axis=blk.ndim - 1)
            else:
                # TODO(EA2D): special-casing not needed with 2D EAs
                values = concat_compat(vals)
                if not isinstance(values, ExtensionArray):
                    values = values.reshape(1, len(values))

            b = make_block(values, placement=placement, ndim=blk.ndim)
        else:
            b = make_block(
                _concatenate_join_units(join_units, concat_axis, copy=copy),
                placement=placement,
            )
        blocks.append(b)

    return BlockManager(blocks, axes)


def _get_mgr_concatenation_plan(mgr, indexers):
    """
    Construct concatenation plan for given block manager and indexers.

    Parameters
    ----------
    mgr : BlockManager
    indexers : dict of {axis: indexer}

    Returns
    -------
    plan : list of (BlockPlacement, JoinUnit) tuples

    """
    # Calculate post-reindex shape , save for item axis which will be separate
    # for each block anyway.
    mgr_shape_list = list(mgr.shape)
    for ax, indexer in indexers.items():
        mgr_shape_list[ax] = len(indexer)
    mgr_shape = tuple(mgr_shape_list)

    if 0 in indexers:
        ax0_indexer = indexers.pop(0)
        blknos = algos.take_1d(mgr.blknos, ax0_indexer, fill_value=-1)
        blklocs = algos.take_1d(mgr.blklocs, ax0_indexer, fill_value=-1)
    else:

        if mgr._is_single_block:
            blk = mgr.blocks[0]
            return [(blk.mgr_locs, JoinUnit(blk, mgr_shape, indexers))]

        ax0_indexer = None
        blknos = mgr.blknos
        blklocs = mgr.blklocs

    plan = []
    for blkno, placements in libinternals.get_blkno_placements(blknos, group=False):

        assert placements.is_slice_like

        join_unit_indexers = indexers.copy()

        shape_list = list(mgr_shape)
        shape_list[0] = len(placements)
        shape = tuple(shape_list)

        if blkno == -1:
            unit = JoinUnit(None, shape)
        else:
            blk = mgr.blocks[blkno]
            ax0_blk_indexer = blklocs[placements.indexer]

            unit_no_ax0_reindexing = (
                len(placements) == len(blk.mgr_locs)
                and
                # Fastpath detection of join unit not
                # needing to reindex its block: no ax0
                # reindexing took place and block
                # placement was sequential before.
                (
                    (
                        ax0_indexer is None
                        and blk.mgr_locs.is_slice_like
                        and blk.mgr_locs.as_slice.step == 1
                    )
                    or
                    # Slow-ish detection: all indexer locs
                    # are sequential (and length match is
                    # checked above).
                    (np.diff(ax0_blk_indexer) == 1).all()
                )
            )

            # Omit indexer if no item reindexing is required.
            if unit_no_ax0_reindexing:
                join_unit_indexers.pop(0, None)
            else:
                join_unit_indexers[0] = ax0_blk_indexer

            unit = JoinUnit(blk, shape, join_unit_indexers)

        plan.append((placements, unit))

    return plan


class JoinUnit:
    def __init__(self, block, shape, indexers=None):
        # Passing shape explicitly is required for cases when block is None.
        if indexers is None:
            indexers = {}
        self.block = block
        self.indexers = indexers
        self.shape = shape

    def __repr__(self) -> str:
        return f"{type(self).__name__}({repr(self.block)}, {self.indexers})"

    @cache_readonly
    def needs_filling(self):
        for indexer in self.indexers.values():
            # FIXME: cache results of indexer == -1 checks.
            if (indexer == -1).any():
                return True

        return False

    @cache_readonly
    def dtype(self):
        if self.block is None:
            raise AssertionError("Block is None, no dtype")

        if not self.needs_filling:
            return self.block.dtype
        else:
            return get_dtype(maybe_promote(self.block.dtype, self.block.fill_value)[0])

    @cache_readonly
    def is_na(self):
        if self.block is None:
            return True

        if not self.block._can_hold_na:
            return False

        # Usually it's enough to check but a small fraction of values to see if
        # a block is NOT null, chunks should help in such cases.  1000 value
        # was chosen rather arbitrarily.
        values = self.block.values
        if self.block.is_categorical:
            values_flat = values.categories
        elif is_sparse(self.block.values.dtype):
            return False
        elif self.block.is_extension:
            # TODO(EA2D): no need for special case with 2D EAs
            values_flat = values
        else:
            values_flat = values.ravel(order="K")

        return isna_all(values_flat)

    def get_reindexed_values(self, empty_dtype, upcasted_na):
        if upcasted_na is None:
            # No upcasting is necessary
            fill_value = self.block.fill_value
            values = self.block.get_values()
        else:
            fill_value = upcasted_na

            if self.is_na:
                if getattr(self.block, "is_object", False):
                    # we want to avoid filling with np.nan if we are
                    # using None; we already know that we are all
                    # nulls
                    values = self.block.values.ravel(order="K")
                    if len(values) and values[0] is None:
                        fill_value = None

                if getattr(self.block, "is_datetimetz", False) or is_datetime64tz_dtype(
                    empty_dtype
                ):
                    if self.block is None:
                        array = empty_dtype.construct_array_type()
                        # TODO(EA2D): special case unneeded with 2D EAs
                        return array(
                            np.full(self.shape[1], fill_value.value), dtype=empty_dtype
                        )
                elif getattr(self.block, "is_categorical", False):
                    pass
                elif getattr(self.block, "is_extension", False):
                    pass
                elif is_extension_array_dtype(empty_dtype):
                    missing_arr = empty_dtype.construct_array_type()._from_sequence(
                        [], dtype=empty_dtype
                    )
                    ncols, nrows = self.shape
                    assert ncols == 1, ncols
                    empty_arr = -1 * np.ones((nrows,), dtype=np.intp)
                    return missing_arr.take(
                        empty_arr, allow_fill=True, fill_value=fill_value
                    )
                else:
                    missing_arr = np.empty(self.shape, dtype=empty_dtype)
                    missing_arr.fill(fill_value)
                    return missing_arr

            if (not self.indexers) and (not self.block._can_consolidate):
                # preserve these for validation in concat_compat
                return self.block.values

            if self.block.is_bool and not self.block.is_categorical:
                # External code requested filling/upcasting, bool values must
                # be upcasted to object to avoid being upcasted to numeric.
                values = self.block.astype(np.object_).values
            elif self.block.is_extension:
                values = self.block.values
            else:
                # No dtype upcasting is done here, it will be performed during
                # concatenation itself.
                values = self.block.values

        if not self.indexers:
            # If there's no indexing to be done, we want to signal outside
            # code that this array must be copied explicitly.  This is done
            # by returning a view and checking `retval.base`.
            values = values.view()

        else:
            for ax, indexer in self.indexers.items():
                values = algos.take_nd(values, indexer, axis=ax, fill_value=fill_value)

        return values


def _concatenate_join_units(join_units, concat_axis, copy):
    """
    Concatenate values from several join units along selected axis.
    """
    if concat_axis == 0 and len(join_units) > 1:
        # Concatenating join units along ax0 is handled in _merge_blocks.
        raise AssertionError("Concatenating join units along axis0")

    empty_dtype, upcasted_na = _get_empty_dtype_and_na(join_units)

    to_concat = [
        ju.get_reindexed_values(empty_dtype=empty_dtype, upcasted_na=upcasted_na)
        for ju in join_units
    ]

    if len(to_concat) == 1:
        # Only one block, nothing to concatenate.
        concat_values = to_concat[0]
        if copy:
            if isinstance(concat_values, np.ndarray):
                # non-reindexed (=not yet copied) arrays are made into a view
                # in JoinUnit.get_reindexed_values
                if concat_values.base is not None:
                    concat_values = concat_values.copy()
            else:
                concat_values = concat_values.copy()
    elif any(isinstance(t, ExtensionArray) for t in to_concat):
        # concatting with at least one EA means we are concatting a single column
        # the non-EA values are 2D arrays with shape (1, n)
        to_concat = [t if isinstance(t, ExtensionArray) else t[0, :] for t in to_concat]
        concat_values = concat_compat(to_concat, axis=0)
        if not isinstance(concat_values, ExtensionArray) or (
            isinstance(concat_values, DatetimeArray) and concat_values.tz is None
        ):
            # if the result of concat is not an EA but an ndarray, reshape to
            # 2D to put it a non-EA Block
            # special case DatetimeArray, which *is* an EA, but is put in a
            # consolidated 2D block
            concat_values = np.atleast_2d(concat_values)
    else:
        concat_values = concat_compat(to_concat, axis=concat_axis)

    return concat_values


def _get_empty_dtype_and_na(join_units: Sequence[JoinUnit]) -> Tuple[DtypeObj, Any]:
    """
    Return dtype and N/A values to use when concatenating specified units.

    Returned N/A value may be None which means there was no casting involved.

    Returns
    -------
    dtype
    na
    """
    if len(join_units) == 1:
        blk = join_units[0].block
        if blk is None:
            return np.dtype(np.float64), np.nan

    if _is_uniform_reindex(join_units):
        # FIXME: integrate property
        empty_dtype = join_units[0].block.dtype
        upcasted_na = join_units[0].block.fill_value
        return empty_dtype, upcasted_na

    has_none_blocks = False
    dtypes = [None] * len(join_units)
    for i, unit in enumerate(join_units):
        if unit.block is None:
            has_none_blocks = True
        else:
            dtypes[i] = unit.dtype

    upcast_classes = _get_upcast_classes(join_units, dtypes)

    # TODO: de-duplicate with maybe_promote?
    # create the result
    if "extension" in upcast_classes:
        if len(upcast_classes) == 1:
            cls = upcast_classes["extension"][0]
            # error: Item "dtype" of "Union[dtype, ExtensionDtype]" has no
            # attribute "na_value"
            return cls, cls.na_value  # type: ignore[union-attr]
        else:
            return np.dtype("object"), np.nan
    elif "object" in upcast_classes:
        return np.dtype(np.object_), np.nan
    elif "bool" in upcast_classes:
        if has_none_blocks:
            return np.dtype(np.object_), np.nan
        else:
            return np.dtype(np.bool_), None
    elif "category" in upcast_classes:
        return np.dtype(np.object_), np.nan
    elif "datetimetz" in upcast_classes:
        # GH-25014. We use NaT instead of iNaT, since this eventually
        # ends up in DatetimeArray.take, which does not allow iNaT.
        dtype = upcast_classes["datetimetz"]
        return dtype[0], NaT
    elif "datetime" in upcast_classes:
        return np.dtype("M8[ns]"), np.datetime64("NaT", "ns")
    elif "timedelta" in upcast_classes:
        return np.dtype("m8[ns]"), np.timedelta64("NaT", "ns")
    else:  # pragma
        try:
<<<<<<< HEAD
            # error: Argument 1 to "find_common_type" has incompatible type
            # "Dict[str, List[Union[dtype, ExtensionDtype]]]"; expected
            # "Sequence[Union[dtype, None, type, _SupportsDtype, str,
            # Tuple[Any, int], Tuple[Any, Union[int, Sequence[int]]],
            # List[Any], _DtypeDict, Tuple[Any, Any]]]"
            g = np.find_common_type(upcast_classes, [])  # type: ignore[arg-type]
=======
            common_dtype = np.find_common_type(upcast_classes, [])
>>>>>>> 57560396
        except TypeError:
            # At least one is an ExtensionArray
            return np.dtype(np.object_), np.nan
        else:
            if is_float_dtype(common_dtype):
                return common_dtype, common_dtype.type(np.nan)
            elif is_numeric_dtype(common_dtype):
                if has_none_blocks:
                    return np.dtype(np.float64), np.nan
                else:
                    return common_dtype, None

    msg = "invalid dtype determination in get_concat_dtype"
    raise AssertionError(msg)


def _get_upcast_classes(
    join_units: Sequence[JoinUnit],
    dtypes: Sequence[DtypeObj],
) -> Dict[str, List[DtypeObj]]:
    """Create mapping between upcast class names and lists of dtypes."""
    upcast_classes: Dict[str, List[DtypeObj]] = defaultdict(list)
    null_upcast_classes: Dict[str, List[DtypeObj]] = defaultdict(list)
    for dtype, unit in zip(dtypes, join_units):
        if dtype is None:
            continue

        upcast_cls = _select_upcast_cls_from_dtype(dtype)
        # Null blocks should not influence upcast class selection, unless there
        # are only null blocks, when same upcasting rules must be applied to
        # null upcast classes.
        if unit.is_na:
            null_upcast_classes[upcast_cls].append(dtype)
        else:
            upcast_classes[upcast_cls].append(dtype)

    if not upcast_classes:
        upcast_classes = null_upcast_classes

    return upcast_classes


def _select_upcast_cls_from_dtype(dtype: DtypeObj) -> str:
    """Select upcast class name based on dtype."""
    if is_categorical_dtype(dtype):
        return "category"
    elif is_datetime64tz_dtype(dtype):
        return "datetimetz"
    elif is_extension_array_dtype(dtype):
        return "extension"
    elif issubclass(dtype.type, np.bool_):
        return "bool"
    elif issubclass(dtype.type, np.object_):
        return "object"
    elif is_datetime64_dtype(dtype):
        return "datetime"
    elif is_timedelta64_dtype(dtype):
        return "timedelta"
    elif is_sparse(dtype):
        dtype = cast("SparseDtype", dtype)
        return dtype.subtype.name
    elif is_float_dtype(dtype) or is_numeric_dtype(dtype):
        return dtype.name
    else:
        return "float"


def _is_uniform_join_units(join_units: List[JoinUnit]) -> bool:
    """
    Check if the join units consist of blocks of uniform type that can
    be concatenated using Block.concat_same_type instead of the generic
    _concatenate_join_units (which uses `concat_compat`).

    """
    # TODO: require dtype match in addition to same type?  e.g. DatetimeTZBlock
    #  cannot necessarily join
    return (
        # all blocks need to have the same type
        all(type(ju.block) is type(join_units[0].block) for ju in join_units)  # noqa
        and
        # no blocks that would get missing values (can lead to type upcasts)
        # unless we're an extension dtype.
        all(not ju.is_na or ju.block.is_extension for ju in join_units)
        and
        # no blocks with indexers (as then the dimensions do not fit)
        all(not ju.indexers for ju in join_units)
        and
        # only use this path when there is something to concatenate
        len(join_units) > 1
    )


def _is_uniform_reindex(join_units) -> bool:
    return (
        # TODO: should this be ju.block._can_hold_na?
        all(ju.block and ju.block.is_extension for ju in join_units)
        and len({ju.block.dtype.name for ju in join_units}) == 1
    )


def _trim_join_unit(join_unit, length):
    """
    Reduce join_unit's shape along item axis to length.

    Extra items that didn't fit are returned as a separate block.
    """
    if 0 not in join_unit.indexers:
        extra_indexers = join_unit.indexers

        if join_unit.block is None:
            extra_block = None
        else:
            extra_block = join_unit.block.getitem_block(slice(length, None))
            join_unit.block = join_unit.block.getitem_block(slice(length))
    else:
        extra_block = join_unit.block

        extra_indexers = copy.copy(join_unit.indexers)
        extra_indexers[0] = extra_indexers[0][length:]
        join_unit.indexers[0] = join_unit.indexers[0][:length]

    extra_shape = (join_unit.shape[0] - length,) + join_unit.shape[1:]
    join_unit.shape = (length,) + join_unit.shape[1:]

    return JoinUnit(block=extra_block, indexers=extra_indexers, shape=extra_shape)


def _combine_concat_plans(plans, concat_axis):
    """
    Combine multiple concatenation plans into one.

    existing_plan is updated in-place.
    """
    if len(plans) == 1:
        for p in plans[0]:
            yield p[0], [p[1]]

    elif concat_axis == 0:
        offset = 0
        for plan in plans:
            last_plc = None

            for plc, unit in plan:
                yield plc.add(offset), [unit]
                last_plc = plc

            if last_plc is not None:
                offset += last_plc.as_slice.stop

    else:
        num_ended = [0]

        def _next_or_none(seq):
            retval = next(seq, None)
            if retval is None:
                num_ended[0] += 1
            return retval

        plans = list(map(iter, plans))
        next_items = list(map(_next_or_none, plans))

        while num_ended[0] != len(next_items):
            if num_ended[0] > 0:
                raise ValueError("Plan shapes are not aligned")

            placements, units = zip(*next_items)

            lengths = list(map(len, placements))
            min_len, max_len = min(lengths), max(lengths)

            if min_len == max_len:
                yield placements[0], units
                next_items[:] = map(_next_or_none, plans)
            else:
                yielded_placement = None
                yielded_units = [None] * len(next_items)
                for i, (plc, unit) in enumerate(next_items):
                    yielded_units[i] = unit
                    if len(plc) > min_len:
                        # _trim_join_unit updates unit in place, so only
                        # placement needs to be sliced to skip min_len.
                        next_items[i] = (plc[min_len:], _trim_join_unit(unit, min_len))
                    else:
                        yielded_placement = plc
                        next_items[i] = _next_or_none(plans[i])

                yield yielded_placement, yielded_units<|MERGE_RESOLUTION|>--- conflicted
+++ resolved
@@ -409,16 +409,14 @@
         return np.dtype("m8[ns]"), np.timedelta64("NaT", "ns")
     else:  # pragma
         try:
-<<<<<<< HEAD
             # error: Argument 1 to "find_common_type" has incompatible type
             # "Dict[str, List[Union[dtype, ExtensionDtype]]]"; expected
             # "Sequence[Union[dtype, None, type, _SupportsDtype, str,
             # Tuple[Any, int], Tuple[Any, Union[int, Sequence[int]]],
             # List[Any], _DtypeDict, Tuple[Any, Any]]]"
-            g = np.find_common_type(upcast_classes, [])  # type: ignore[arg-type]
-=======
-            common_dtype = np.find_common_type(upcast_classes, [])
->>>>>>> 57560396
+            common_dtype = np.find_common_type(
+                upcast_classes, []  # type: ignore[arg-type]
+            )
         except TypeError:
             # At least one is an ExtensionArray
             return np.dtype(np.object_), np.nan
