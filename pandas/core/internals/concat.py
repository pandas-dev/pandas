--- conflicted
+++ resolved
@@ -417,27 +417,10 @@
     if _is_uniform_reindex(join_units):
         # FIXME: integrate property
         empty_dtype = join_units[0].block.dtype
-<<<<<<< HEAD
         return empty_dtype
 
     has_none_blocks = any(unit.block is None for unit in join_units)
     dtypes = [None if unit.block is None else unit.dtype for unit in join_units]
-=======
-        if is_extension_array_dtype(empty_dtype):
-            # for dt64tz we need this to get NaT instead of np.datetime64("NaT")
-            upcasted_na = empty_dtype.na_value
-        else:
-            upcasted_na = join_units[0].block.fill_value
-        return empty_dtype, upcasted_na
-
-    has_none_blocks = False
-    dtypes = [None] * len(join_units)
-    for i, unit in enumerate(join_units):
-        if unit.block is None:
-            has_none_blocks = True
-        else:
-            dtypes[i] = unit.dtype
->>>>>>> 082023ed
 
     filtered_dtypes = [
         unit.dtype for unit in join_units if unit.block is not None and not unit.is_na
@@ -449,35 +432,19 @@
     upcast_classes = _get_upcast_classes(join_units, dtypes)
 
     if is_extension_array_dtype(dtype_alt):
-        return dtype_alt, dtype_alt.na_value
+        return dtype_alt
     elif dtype_alt == object:
-        return dtype_alt, np.nan
+        return dtype_alt
 
     # TODO: de-duplicate with maybe_promote?
     # create the result
     if "extension" in upcast_classes:
-<<<<<<< HEAD
-        if len(upcast_classes) == 1:
-            cls = upcast_classes["extension"][0]
-            return cls
-        else:
-            return np.dtype("object")
-    elif "object" in upcast_classes:
-        return np.dtype(np.object_)
-=======
-        return np.dtype("object"), np.nan
->>>>>>> 082023ed
+        return np.dtype("object")
     elif "bool" in upcast_classes:
         if has_none_blocks:
             return np.dtype(np.object_)
         else:
-<<<<<<< HEAD
             return np.dtype(np.bool_)
-    elif "category" in upcast_classes:
-        return np.dtype(np.object_)
-=======
-            return np.dtype(np.bool_), None
->>>>>>> 082023ed
     elif "datetimetz" in upcast_classes:
         # GH-25014. We use NaT instead of iNaT, since this eventually
         # ends up in DatetimeArray.take, which does not allow iNaT.
