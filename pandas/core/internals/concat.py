from __future__ import annotations

from collections import defaultdict
import copy
import itertools
from typing import TYPE_CHECKING, Any, Dict, List, Sequence, Tuple, cast

import numpy as np

from pandas._libs import NaT, internals as libinternals
from pandas._typing import ArrayLike, DtypeObj, Manager, Shape
from pandas.util._decorators import cache_readonly

from pandas.core.dtypes.cast import maybe_promote
from pandas.core.dtypes.common import (
    get_dtype,
    is_categorical_dtype,
    is_datetime64_dtype,
    is_datetime64tz_dtype,
    is_extension_array_dtype,
    is_float_dtype,
    is_numeric_dtype,
    is_sparse,
    is_timedelta64_dtype,
)
from pandas.core.dtypes.concat import concat_compat
from pandas.core.dtypes.missing import isna_all

import pandas.core.algorithms as algos
from pandas.core.arrays import DatetimeArray, ExtensionArray
from pandas.core.internals.array_manager import ArrayManager
from pandas.core.internals.blocks import make_block
from pandas.core.internals.managers import BlockManager

if TYPE_CHECKING:
    from pandas import Index
    from pandas.core.arrays.sparse.dtype import SparseDtype


def concatenate_block_managers(
    mgrs_indexers, axes: List[Index], concat_axis: int, copy: bool
) -> Manager:
    """
    Concatenate block managers into one.

    Parameters
    ----------
    mgrs_indexers : list of (BlockManager, {axis: indexer,...}) tuples
    axes : list of Index
    concat_axis : int
    copy : bool

    Returns
    -------
    BlockManager
    """
    if isinstance(mgrs_indexers[0][0], ArrayManager):

        if concat_axis == 1:
            # TODO for now only fastpath without indexers
            mgrs = [t[0] for t in mgrs_indexers]
            arrays = [
                concat_compat([mgrs[i].arrays[j] for i in range(len(mgrs))], axis=0)
                for j in range(len(mgrs[0].arrays))
            ]
            return ArrayManager(arrays, [axes[1], axes[0]])
        elif concat_axis == 0:
            mgrs = [t[0] for t in mgrs_indexers]
            arrays = list(itertools.chain.from_iterable([mgr.arrays for mgr in mgrs]))
            return ArrayManager(arrays, [axes[1], axes[0]])

    concat_plans = [
        _get_mgr_concatenation_plan(mgr, indexers) for mgr, indexers in mgrs_indexers
    ]
    concat_plan = _combine_concat_plans(concat_plans, concat_axis)
    blocks = []

    for placement, join_units in concat_plan:

        if len(join_units) == 1 and not join_units[0].indexers:
            b = join_units[0].block
            values = b.values
            if copy:
                values = values.copy()
            else:
                values = values.view()
            b = b.make_block_same_class(values, placement=placement)
        elif _is_uniform_join_units(join_units):
            blk = join_units[0].block
            vals = [ju.block.values for ju in join_units]

            if not blk.is_extension:
                # _is_uniform_join_units ensures a single dtype, so
                #  we can use np.concatenate, which is more performant
                #  than concat_compat
                values = np.concatenate(vals, axis=blk.ndim - 1)
            else:
                # TODO(EA2D): special-casing not needed with 2D EAs
                values = concat_compat(vals)
                if not isinstance(values, ExtensionArray):
                    values = values.reshape(1, len(values))

            if blk.values.dtype == values.dtype:
                # Fast-path
                b = blk.make_block_same_class(values, placement=placement)
            else:
                b = make_block(values, placement=placement, ndim=blk.ndim)
        else:
            b = make_block(
                _concatenate_join_units(join_units, concat_axis, copy=copy),
                placement=placement,
                ndim=len(axes),
            )
        blocks.append(b)

    return BlockManager(blocks, axes)


def _get_mgr_concatenation_plan(mgr: BlockManager, indexers: Dict[int, np.ndarray]):
    """
    Construct concatenation plan for given block manager and indexers.

    Parameters
    ----------
    mgr : BlockManager
    indexers : dict of {axis: indexer}

    Returns
    -------
    plan : list of (BlockPlacement, JoinUnit) tuples

    """
    # Calculate post-reindex shape , save for item axis which will be separate
    # for each block anyway.
    mgr_shape_list = list(mgr.shape)
    for ax, indexer in indexers.items():
        mgr_shape_list[ax] = len(indexer)
    mgr_shape = tuple(mgr_shape_list)

    if 0 in indexers:
        ax0_indexer = indexers.pop(0)
        blknos = algos.take_1d(mgr.blknos, ax0_indexer, fill_value=-1)
        blklocs = algos.take_1d(mgr.blklocs, ax0_indexer, fill_value=-1)
    else:

        if mgr.is_single_block:
            blk = mgr.blocks[0]
            return [(blk.mgr_locs, JoinUnit(blk, mgr_shape, indexers))]

        # pandas/core/internals/concat.py:131: error: Incompatible types in assignment
        # (expression has type "None", variable has type "ndarray")  [assignment]
        ax0_indexer = None  # type: ignore[assignment]
        blknos = mgr.blknos
        blklocs = mgr.blklocs

    plan = []
    for blkno, placements in libinternals.get_blkno_placements(blknos, group=False):

        assert placements.is_slice_like

        join_unit_indexers = indexers.copy()

        shape_list = list(mgr_shape)
        shape_list[0] = len(placements)
        shape = tuple(shape_list)

        if blkno == -1:
            unit = JoinUnit(None, shape)
        else:
            blk = mgr.blocks[blkno]
            ax0_blk_indexer = blklocs[placements.indexer]

            unit_no_ax0_reindexing = (
                len(placements) == len(blk.mgr_locs)
                and
                # Fastpath detection of join unit not
                # needing to reindex its block: no ax0
                # reindexing took place and block
                # placement was sequential before.
                (
                    (
                        ax0_indexer is None
                        and blk.mgr_locs.is_slice_like
                        and blk.mgr_locs.as_slice.step == 1
                    )
                    or
                    # Slow-ish detection: all indexer locs
                    # are sequential (and length match is
                    # checked above).
                    (np.diff(ax0_blk_indexer) == 1).all()
                )
            )

            # Omit indexer if no item reindexing is required.
            if unit_no_ax0_reindexing:
                join_unit_indexers.pop(0, None)
            else:
                join_unit_indexers[0] = ax0_blk_indexer

            unit = JoinUnit(blk, shape, join_unit_indexers)

        plan.append((placements, unit))

    return plan


class JoinUnit:
    def __init__(self, block, shape: Shape, indexers=None):
        # Passing shape explicitly is required for cases when block is None.
        if indexers is None:
            indexers = {}
        self.block = block
        self.indexers = indexers
        self.shape = shape

    def __repr__(self) -> str:
        return f"{type(self).__name__}({repr(self.block)}, {self.indexers})"

    @cache_readonly
    def needs_filling(self) -> bool:
        for indexer in self.indexers.values():
            # FIXME: cache results of indexer == -1 checks.
            if (indexer == -1).any():
                return True

        return False

    @cache_readonly
    def dtype(self):
        if self.block is None:
            raise AssertionError("Block is None, no dtype")

        if not self.needs_filling:
            return self.block.dtype
        else:
            return get_dtype(maybe_promote(self.block.dtype, self.block.fill_value)[0])

    @cache_readonly
    def is_na(self) -> bool:
        if self.block is None:
            return True

        if not self.block._can_hold_na:
            return False

        # Usually it's enough to check but a small fraction of values to see if
        # a block is NOT null, chunks should help in such cases.  1000 value
        # was chosen rather arbitrarily.
        values = self.block.values
        if is_sparse(self.block.values.dtype):
            return False
        elif self.block.is_extension:
            # TODO(EA2D): no need for special case with 2D EAs
            values_flat = values
        else:
            values_flat = values.ravel(order="K")

        return isna_all(values_flat)

    def get_reindexed_values(self, empty_dtype: DtypeObj, upcasted_na) -> ArrayLike:
        if upcasted_na is None:
            # No upcasting is necessary
            fill_value = self.block.fill_value
            values = self.block.get_values()
        else:
            fill_value = upcasted_na

            if self.is_na:
                blk_dtype = getattr(self.block, "dtype", None)

                if blk_dtype == np.dtype(object):
                    # we want to avoid filling with np.nan if we are
                    # using None; we already know that we are all
                    # nulls
                    values = self.block.values.ravel(order="K")
                    if len(values) and values[0] is None:
                        fill_value = None

                if is_datetime64tz_dtype(blk_dtype) or is_datetime64tz_dtype(
                    empty_dtype
                ):
                    if self.block is None:
                        # TODO(EA2D): special case unneeded with 2D EAs
<<<<<<< HEAD

                        # pandas/core/internals/concat.py:261: error: Incompatible
                        # return value type (got "DatetimeArray", expected "ndarray")
                        # [return-value]
                        return DatetimeArray(  # type: ignore[return-value]
                            np.full(self.shape[1], fill_value.value), dtype=empty_dtype
                        )
                elif getattr(self.block, "is_categorical", False):
=======
                        i8values = np.full(self.shape[1], fill_value.value)
                        return DatetimeArray(i8values, dtype=empty_dtype)
                elif is_categorical_dtype(blk_dtype):
>>>>>>> 435d1374
                    pass
                elif is_extension_array_dtype(blk_dtype):
                    pass
                elif is_extension_array_dtype(empty_dtype):
                    # pandas\core\internals\concat.py:260: error: Item
                    # "dtype[Any]" of "Union[dtype[Any], ExtensionDtype]" has
                    # no attribute "construct_array_type"  [union-attr]
                    tmp = empty_dtype.construct_array_type()  # type: ignore[union-attr]
                    missing_arr = tmp._from_sequence([], dtype=empty_dtype)
                    ncols, nrows = self.shape
                    assert ncols == 1, ncols
                    empty_arr = -1 * np.ones((nrows,), dtype=np.intp)
                    return missing_arr.take(
                        empty_arr, allow_fill=True, fill_value=fill_value
                    )
                else:
                    # pandas\core\internals\concat.py:270: error: Argument
                    # "dtype" to "empty" has incompatible type
                    # "Union[dtype[Any], ExtensionDtype]"; expected
                    # "Union[dtype[Any], None, type, _SupportsDType, str,
                    # Union[Tuple[Any, int], Tuple[Any, Union[int,
                    # Sequence[int]]], List[Any], _DTypeDict, Tuple[Any,
                    # Any]]]"  [arg-type]
                    missing_arr = np.empty(
                        self.shape, dtype=empty_dtype  # type: ignore[arg-type]
                    )
                    missing_arr.fill(fill_value)
                    return missing_arr

            if (not self.indexers) and (not self.block._can_consolidate):
                # preserve these for validation in concat_compat
                return self.block.values

            if self.block.is_bool and not self.block.is_categorical:
                # External code requested filling/upcasting, bool values must
                # be upcasted to object to avoid being upcasted to numeric.
                values = self.block.astype(np.object_).values
            elif self.block.is_extension:
                values = self.block.values
            else:
                # No dtype upcasting is done here, it will be performed during
                # concatenation itself.
                values = self.block.values

        if not self.indexers:
            # If there's no indexing to be done, we want to signal outside
            # code that this array must be copied explicitly.  This is done
            # by returning a view and checking `retval.base`.
            values = values.view()

        else:
            for ax, indexer in self.indexers.items():
                values = algos.take_nd(values, indexer, axis=ax, fill_value=fill_value)

        return values


def _concatenate_join_units(
    join_units: List[JoinUnit], concat_axis: int, copy: bool
) -> ArrayLike:
    """
    Concatenate values from several join units along selected axis.
    """
    if concat_axis == 0 and len(join_units) > 1:
        # Concatenating join units along ax0 is handled in _merge_blocks.
        raise AssertionError("Concatenating join units along axis0")

    empty_dtype, upcasted_na = _get_empty_dtype_and_na(join_units)

    to_concat = [
        ju.get_reindexed_values(empty_dtype=empty_dtype, upcasted_na=upcasted_na)
        for ju in join_units
    ]

    if len(to_concat) == 1:
        # Only one block, nothing to concatenate.
        concat_values = to_concat[0]
        if copy:
            if isinstance(concat_values, np.ndarray):
                # non-reindexed (=not yet copied) arrays are made into a view
                # in JoinUnit.get_reindexed_values
                if concat_values.base is not None:
                    concat_values = concat_values.copy()
            else:
                concat_values = concat_values.copy()
    elif any(isinstance(t, ExtensionArray) for t in to_concat):
        # concatting with at least one EA means we are concatting a single column
        # the non-EA values are 2D arrays with shape (1, n)

        # pandas/core/internals/concat.py:359: error: Invalid index type "Tuple[int,
        # slice]" for "ExtensionArray"; expected type "Union[int, slice, ndarray]"
        # [index]
        to_concat = [
            t if isinstance(t, ExtensionArray) else t[0, :]  # type: ignore[index]
            for t in to_concat
        ]
        concat_values = concat_compat(to_concat, axis=0)
        if not isinstance(concat_values, ExtensionArray) or (
            isinstance(concat_values, DatetimeArray) and concat_values.tz is None
        ):
            # if the result of concat is not an EA but an ndarray, reshape to
            # 2D to put it a non-EA Block
            # special case DatetimeArray, which *is* an EA, but is put in a
            # consolidated 2D block

            # pandas/core/internals/concat.py:368: error: Incompatible types in
            # assignment (expression has type "ndarray", variable has type
            # "ExtensionArray")  [assignment]
            concat_values = np.atleast_2d(concat_values)  # type: ignore[assignment]
    else:
        concat_values = concat_compat(to_concat, axis=concat_axis)

    # pandas/core/internals/concat.py:372: error: Incompatible return value type (got
    # "ExtensionArray", expected "ndarray")  [return-value]
    return concat_values  # type: ignore[return-value]


def _get_empty_dtype_and_na(join_units: Sequence[JoinUnit]) -> Tuple[DtypeObj, Any]:
    """
    Return dtype and N/A values to use when concatenating specified units.

    Returned N/A value may be None which means there was no casting involved.

    Returns
    -------
    dtype
    na
    """
    if len(join_units) == 1:
        blk = join_units[0].block
        if blk is None:
            return np.dtype(np.float64), np.nan

    if _is_uniform_reindex(join_units):
        # FIXME: integrate property
        empty_dtype = join_units[0].block.dtype
        upcasted_na = join_units[0].block.fill_value
        return empty_dtype, upcasted_na

    has_none_blocks = False
    dtypes = [None] * len(join_units)
    for i, unit in enumerate(join_units):
        if unit.block is None:
            has_none_blocks = True
        else:
            dtypes[i] = unit.dtype

    # pandas\core\internals\concat.py:380: error: Argument 2 to
    # "_get_upcast_classes" has incompatible type "List[None]"; expected
    # "Sequence[Union[dtype, ExtensionDtype]]"  [arg-type]
    upcast_classes = _get_upcast_classes(join_units, dtypes)  # type: ignore[arg-type]

    # TODO: de-duplicate with maybe_promote?
    # create the result
    if "extension" in upcast_classes:
        if len(upcast_classes) == 1:
            cls = upcast_classes["extension"][0]
            # error: Item "dtype" of "Union[dtype, ExtensionDtype]" has no
            # attribute "na_value"
            return cls, cls.na_value  # type: ignore[union-attr]
        else:
            return np.dtype("object"), np.nan
    elif "object" in upcast_classes:
        return np.dtype(np.object_), np.nan
    elif "bool" in upcast_classes:
        if has_none_blocks:
            return np.dtype(np.object_), np.nan
        else:
            return np.dtype(np.bool_), None
    elif "category" in upcast_classes:
        return np.dtype(np.object_), np.nan
    elif "datetimetz" in upcast_classes:
        # GH-25014. We use NaT instead of iNaT, since this eventually
        # ends up in DatetimeArray.take, which does not allow iNaT.
        dtype = upcast_classes["datetimetz"]
        return dtype[0], NaT
    elif "datetime" in upcast_classes:
        return np.dtype("M8[ns]"), np.datetime64("NaT", "ns")
    elif "timedelta" in upcast_classes:
        return np.dtype("m8[ns]"), np.timedelta64("NaT", "ns")
    else:
        try:
            # error: Argument 1 to "find_common_type" has incompatible type
            # "Dict[str, List[Union[dtype, ExtensionDtype]]]"; expected
            # "Sequence[Union[dtype, None, type, _SupportsDtype, str,
            # Tuple[Any, int], Tuple[Any, Union[int, Sequence[int]]],
            # List[Any], _DtypeDict, Tuple[Any, Any]]]"
            common_dtype = np.find_common_type(
                upcast_classes, []  # type: ignore[arg-type]
            )
        except TypeError:
            # At least one is an ExtensionArray
            return np.dtype(np.object_), np.nan
        else:
            if is_float_dtype(common_dtype):
                return common_dtype, common_dtype.type(np.nan)
            elif is_numeric_dtype(common_dtype):
                if has_none_blocks:
                    return np.dtype(np.float64), np.nan
                else:
                    return common_dtype, None

    msg = "invalid dtype determination in get_concat_dtype"
    raise AssertionError(msg)


def _get_upcast_classes(
    join_units: Sequence[JoinUnit],
    dtypes: Sequence[DtypeObj],
) -> Dict[str, List[DtypeObj]]:
    """Create mapping between upcast class names and lists of dtypes."""
    upcast_classes: Dict[str, List[DtypeObj]] = defaultdict(list)
    null_upcast_classes: Dict[str, List[DtypeObj]] = defaultdict(list)
    for dtype, unit in zip(dtypes, join_units):
        if dtype is None:
            continue

        upcast_cls = _select_upcast_cls_from_dtype(dtype)
        # Null blocks should not influence upcast class selection, unless there
        # are only null blocks, when same upcasting rules must be applied to
        # null upcast classes.
        if unit.is_na:
            null_upcast_classes[upcast_cls].append(dtype)
        else:
            upcast_classes[upcast_cls].append(dtype)

    if not upcast_classes:
        upcast_classes = null_upcast_classes

    return upcast_classes


def _select_upcast_cls_from_dtype(dtype: DtypeObj) -> str:
    """Select upcast class name based on dtype."""
    if is_categorical_dtype(dtype):
        return "category"
    elif is_datetime64tz_dtype(dtype):
        return "datetimetz"
    elif is_extension_array_dtype(dtype):
        return "extension"
    elif issubclass(dtype.type, np.bool_):
        return "bool"
    elif issubclass(dtype.type, np.object_):
        return "object"
    elif is_datetime64_dtype(dtype):
        return "datetime"
    elif is_timedelta64_dtype(dtype):
        return "timedelta"
    elif is_sparse(dtype):
        dtype = cast("SparseDtype", dtype)
        return dtype.subtype.name
    elif is_float_dtype(dtype) or is_numeric_dtype(dtype):
        return dtype.name
    else:
        return "float"


def _is_uniform_join_units(join_units: List[JoinUnit]) -> bool:
    """
    Check if the join units consist of blocks of uniform type that can
    be concatenated using Block.concat_same_type instead of the generic
    _concatenate_join_units (which uses `concat_compat`).

    """
    # TODO: require dtype match in addition to same type?  e.g. DatetimeTZBlock
    #  cannot necessarily join
    return (
        # all blocks need to have the same type
        all(type(ju.block) is type(join_units[0].block) for ju in join_units)  # noqa
        and
        # no blocks that would get missing values (can lead to type upcasts)
        # unless we're an extension dtype.
        all(not ju.is_na or ju.block.is_extension for ju in join_units)
        and
        # no blocks with indexers (as then the dimensions do not fit)
        all(not ju.indexers for ju in join_units)
        and
        # only use this path when there is something to concatenate
        len(join_units) > 1
    )


def _is_uniform_reindex(join_units) -> bool:
    return (
        # TODO: should this be ju.block._can_hold_na?
        all(ju.block and ju.block.is_extension for ju in join_units)
        and len({ju.block.dtype.name for ju in join_units}) == 1
    )


def _trim_join_unit(join_unit: JoinUnit, length: int) -> JoinUnit:
    """
    Reduce join_unit's shape along item axis to length.

    Extra items that didn't fit are returned as a separate block.
    """
    if 0 not in join_unit.indexers:
        extra_indexers = join_unit.indexers

        if join_unit.block is None:
            extra_block = None
        else:
            extra_block = join_unit.block.getitem_block(slice(length, None))
            join_unit.block = join_unit.block.getitem_block(slice(length))
    else:
        extra_block = join_unit.block

        extra_indexers = copy.copy(join_unit.indexers)
        extra_indexers[0] = extra_indexers[0][length:]
        join_unit.indexers[0] = join_unit.indexers[0][:length]

    extra_shape = (join_unit.shape[0] - length,) + join_unit.shape[1:]
    join_unit.shape = (length,) + join_unit.shape[1:]

    return JoinUnit(block=extra_block, indexers=extra_indexers, shape=extra_shape)


def _combine_concat_plans(plans, concat_axis: int):
    """
    Combine multiple concatenation plans into one.

    existing_plan is updated in-place.
    """
    if len(plans) == 1:
        for p in plans[0]:
            yield p[0], [p[1]]

    elif concat_axis == 0:
        offset = 0
        for plan in plans:
            last_plc = None

            for plc, unit in plan:
                yield plc.add(offset), [unit]
                last_plc = plc

            if last_plc is not None:
                offset += last_plc.as_slice.stop

    else:
        num_ended = [0]

        def _next_or_none(seq):
            retval = next(seq, None)
            if retval is None:
                num_ended[0] += 1
            return retval

        plans = list(map(iter, plans))
        next_items = list(map(_next_or_none, plans))

        while num_ended[0] != len(next_items):
            if num_ended[0] > 0:
                raise ValueError("Plan shapes are not aligned")

            placements, units = zip(*next_items)

            lengths = list(map(len, placements))
            min_len, max_len = min(lengths), max(lengths)

            if min_len == max_len:
                yield placements[0], units
                next_items[:] = map(_next_or_none, plans)
            else:
                yielded_placement = None
                yielded_units = [None] * len(next_items)
                for i, (plc, unit) in enumerate(next_items):
                    yielded_units[i] = unit
                    if len(plc) > min_len:
                        # _trim_join_unit updates unit in place, so only
                        # placement needs to be sliced to skip min_len.
                        next_items[i] = (plc[min_len:], _trim_join_unit(unit, min_len))
                    else:
                        yielded_placement = plc
                        next_items[i] = _next_or_none(plans[i])

                yield yielded_placement, yielded_units<|MERGE_RESOLUTION|>--- conflicted
+++ resolved
@@ -281,20 +281,9 @@
                 ):
                     if self.block is None:
                         # TODO(EA2D): special case unneeded with 2D EAs
-<<<<<<< HEAD
-
-                        # pandas/core/internals/concat.py:261: error: Incompatible
-                        # return value type (got "DatetimeArray", expected "ndarray")
-                        # [return-value]
-                        return DatetimeArray(  # type: ignore[return-value]
-                            np.full(self.shape[1], fill_value.value), dtype=empty_dtype
-                        )
-                elif getattr(self.block, "is_categorical", False):
-=======
                         i8values = np.full(self.shape[1], fill_value.value)
                         return DatetimeArray(i8values, dtype=empty_dtype)
                 elif is_categorical_dtype(blk_dtype):
->>>>>>> 435d1374
                     pass
                 elif is_extension_array_dtype(blk_dtype):
                     pass
