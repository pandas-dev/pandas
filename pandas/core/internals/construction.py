"""
Functions for preparing various inputs passed to the DataFrame or Series
constructors before passing them to a BlockManager.
"""
from __future__ import annotations

from collections import abc
from typing import (
    Any,
    Hashable,
    Sequence,
)

import numpy as np
from numpy import ma

from pandas._libs import lib
from pandas._typing import (
    ArrayLike,
    DtypeObj,
    Manager,
    npt,
)

from pandas.core.dtypes.cast import (
    construct_1d_arraylike_from_scalar,
    dict_compat,
    maybe_cast_to_datetime,
    maybe_convert_platform,
    maybe_infer_to_datetimelike,
)
from pandas.core.dtypes.common import (
    is_1d_only_ea_dtype,
    is_datetime_or_timedelta_dtype,
    is_dtype_equal,
    is_extension_array_dtype,
    is_integer_dtype,
    is_list_like,
    is_named_tuple,
    is_object_dtype,
)
from pandas.core.dtypes.dtypes import ExtensionDtype
from pandas.core.dtypes.generic import (
    ABCDataFrame,
    ABCSeries,
)

from pandas.core import (
    algorithms,
    common as com,
)
from pandas.core.arrays import ExtensionArray
from pandas.core.construction import (
    ensure_wrapped_if_datetimelike,
    extract_array,
    range_to_ndarray,
    sanitize_array,
)
from pandas.core.indexes.api import (
    DatetimeIndex,
    Index,
    RangeIndex,
    TimedeltaIndex,
    default_index,
    ensure_index,
    get_objs_combined_axis,
    union_indexes,
)
from pandas.core.internals.array_manager import (
    ArrayManager,
    SingleArrayManager,
)
from pandas.core.internals.blocks import (
    BlockPlacement,
    ensure_block_shape,
    new_block_2d,
)
from pandas.core.internals.managers import (
    BlockManager,
    SingleBlockManager,
    create_block_manager_from_blocks,
    create_block_manager_from_column_arrays,
)

# ---------------------------------------------------------------------
# BlockManager Interface


def arrays_to_mgr(
    arrays,
    columns: Index,
    index,
    *,
    dtype: DtypeObj | None = None,
    verify_integrity: bool = True,
    typ: str | None = None,
    consolidate: bool = True,
) -> Manager:
    """
    Segregate Series based on type and coerce into matrices.

    Needs to handle a lot of exceptional cases.
    """
    if verify_integrity:
        # figure out the index, if necessary
        if index is None:
            index = _extract_index(arrays)
        else:
            index = ensure_index(index)

        # don't force copy because getting jammed in an ndarray anyway
        arrays = _homogenize(arrays, index, dtype)
        # _homogenize ensures
        #  - all(len(x) == len(index) for x in arrays)
        #  - all(x.ndim == 1 for x in arrays)
        #  - all(isinstance(x, (np.ndarray, ExtensionArray)) for x in arrays)
        #  - all(type(x) is not PandasArray for x in arrays)

    else:
        index = ensure_index(index)
        arrays = [extract_array(x, extract_numpy=True) for x in arrays]

        # Reached via DataFrame._from_arrays; we do validation here
        for arr in arrays:
            if (
                not isinstance(arr, (np.ndarray, ExtensionArray))
                or arr.ndim != 1
                or len(arr) != len(index)
            ):
                raise ValueError(
                    "Arrays must be 1-dimensional np.ndarray or ExtensionArray "
                    "with length matching len(index)"
                )

    columns = ensure_index(columns)
    if len(columns) != len(arrays):
        raise ValueError("len(arrays) must match len(columns)")

    # from BlockManager perspective
    axes = [columns, index]

    if typ == "block":
        return create_block_manager_from_column_arrays(
            arrays, axes, consolidate=consolidate
        )
    elif typ == "array":
        return ArrayManager(arrays, [index, columns])
    else:
        raise ValueError(f"'typ' needs to be one of {{'block', 'array'}}, got '{typ}'")


def rec_array_to_mgr(
    data: np.recarray | np.ndarray,
    index,
    columns,
    dtype: DtypeObj | None,
    copy: bool,
    typ: str,
) -> Manager:
    """
    Extract from a masked rec array and create the manager.
    """
    # essentially process a record array then fill it
    fdata = ma.getdata(data)
    if index is None:
        index = default_index(len(fdata))
    else:
        index = ensure_index(index)

    if columns is not None:
        columns = ensure_index(columns)
    arrays, arr_columns = to_arrays(fdata, columns)

    # create the manager

    arrays, arr_columns = reorder_arrays(arrays, arr_columns, columns, len(index))
    if columns is None:
        columns = arr_columns

    mgr = arrays_to_mgr(arrays, columns, index, dtype=dtype, typ=typ)

    if copy:
        mgr = mgr.copy()
    return mgr


def mgr_to_mgr(mgr, typ: str, copy: bool = True):
    """
    Convert to specific type of Manager. Does not copy if the type is already
    correct. Does not guarantee a copy otherwise. `copy` keyword only controls
    whether conversion from Block->ArrayManager copies the 1D arrays.
    """
    new_mgr: Manager

    if typ == "block":
        if isinstance(mgr, BlockManager):
            new_mgr = mgr
        else:
            if mgr.ndim == 2:
                new_mgr = arrays_to_mgr(
                    mgr.arrays, mgr.axes[0], mgr.axes[1], typ="block"
                )
            else:
                new_mgr = SingleBlockManager.from_array(mgr.arrays[0], mgr.index)
    elif typ == "array":
        if isinstance(mgr, ArrayManager):
            new_mgr = mgr
        else:
            if mgr.ndim == 2:
                arrays = [mgr.iget_values(i) for i in range(len(mgr.axes[0]))]
                if copy:
                    arrays = [arr.copy() for arr in arrays]
                new_mgr = ArrayManager(arrays, [mgr.axes[1], mgr.axes[0]])
            else:
                array = mgr.internal_values()
                if copy:
                    array = array.copy()
                new_mgr = SingleArrayManager([array], [mgr.index])
    else:
        raise ValueError(f"'typ' needs to be one of {{'block', 'array'}}, got '{typ}'")
    return new_mgr


# ---------------------------------------------------------------------
# DataFrame Constructor Interface


def ndarray_to_mgr(
    values, index, columns, dtype: DtypeObj | None, copy: bool, typ: str
) -> Manager:
    # used in DataFrame.__init__
    # input must be a ndarray, list, Series, Index, ExtensionArray

    if isinstance(values, ABCSeries):
        if columns is None:
            if values.name is not None:
                columns = Index([values.name])
        if index is None:
            index = values.index
        else:
            values = values.reindex(index)

        # zero len case (GH #2234)
        if not len(values) and columns is not None and len(columns):
            values = np.empty((0, 1), dtype=object)

    # if the array preparation does a copy -> avoid this for ArrayManager,
    # since the copy is done on conversion to 1D arrays
    copy_on_sanitize = False if typ == "array" else copy

    vdtype = getattr(values, "dtype", None)
    if is_1d_only_ea_dtype(vdtype) or is_1d_only_ea_dtype(dtype):
        # GH#19157

        if isinstance(values, (np.ndarray, ExtensionArray)) and values.ndim > 1:
            # GH#12513 a EA dtype passed with a 2D array, split into
            #  multiple EAs that view the values
            # error: No overload variant of "__getitem__" of "ExtensionArray"
            # matches argument type "Tuple[slice, int]"
            values = [
                values[:, n]  # type: ignore[call-overload]
                for n in range(values.shape[1])
            ]
        else:
            values = [values]

        if columns is None:
            columns = Index(range(len(values)))
        else:
            columns = ensure_index(columns)

        return arrays_to_mgr(values, columns, index, dtype=dtype, typ=typ)

    elif is_extension_array_dtype(vdtype):
        # i.e. Datetime64TZ, PeriodDtype; cases with is_1d_only_ea_dtype(vdtype)
        #  are already caught above
        values = extract_array(values, extract_numpy=True)
        if copy:
            values = values.copy()
        if values.ndim == 1:
            values = values.reshape(-1, 1)

    elif isinstance(values, (np.ndarray, ExtensionArray, ABCSeries, Index)):
        # drop subclass info
        values = np.array(values, copy=copy_on_sanitize)
        values = _ensure_2d(values)

    else:
        # by definition an array here
        # the dtypes will be coerced to a single dtype
        values = _prep_ndarraylike(values, copy=copy_on_sanitize)

    if dtype is not None and not is_dtype_equal(values.dtype, dtype):
        # GH#40110 see similar check inside sanitize_array
        values = sanitize_array(
            values,
            None,
            dtype=dtype,
            copy=copy_on_sanitize,
            allow_2d=True,
        )

    # _prep_ndarraylike ensures that values.ndim == 2 at this point
    index, columns = _get_axes(
        values.shape[0], values.shape[1], index=index, columns=columns
    )

    _check_values_indices_shape_match(values, index, columns)

    if typ == "array":

        if issubclass(values.dtype.type, str):
            values = np.array(values, dtype=object)

        if dtype is None and is_object_dtype(values.dtype):
            arrays = [
                ensure_wrapped_if_datetimelike(
                    maybe_infer_to_datetimelike(values[:, i])
                )
                for i in range(values.shape[1])
            ]
        else:
            if is_datetime_or_timedelta_dtype(values.dtype):
                values = ensure_wrapped_if_datetimelike(values)
            arrays = [values[:, i] for i in range(values.shape[1])]

        if copy:
            arrays = [arr.copy() for arr in arrays]

        return ArrayManager(arrays, [index, columns], verify_integrity=False)

    values = values.T

    # if we don't have a dtype specified, then try to convert objects
    # on the entire block; this is to convert if we have datetimelike's
    # embedded in an object type
    if dtype is None and is_object_dtype(values.dtype):
        obj_columns = list(values)
        maybe_datetime = [maybe_infer_to_datetimelike(x) for x in obj_columns]
        # don't convert (and copy) the objects if no type inference occurs
        if any(x is not y for x, y in zip(obj_columns, maybe_datetime)):
            dvals_list = [ensure_block_shape(dval, 2) for dval in maybe_datetime]
            block_values = [
                new_block_2d(dvals_list[n], placement=BlockPlacement(n))
                for n in range(len(dvals_list))
            ]
        else:
            bp = BlockPlacement(slice(len(columns)))
            nb = new_block_2d(values, placement=bp)
            block_values = [nb]
    else:
        bp = BlockPlacement(slice(len(columns)))
        nb = new_block_2d(values, placement=bp)
        block_values = [nb]

    if len(columns) == 0:
        block_values = []

    return create_block_manager_from_blocks(
        block_values, [columns, index], verify_integrity=False
    )


def _check_values_indices_shape_match(
    values: np.ndarray, index: Index, columns: Index
) -> None:
    """
    Check that the shape implied by our axes matches the actual shape of the
    data.
    """
    if values.shape[1] != len(columns) or values.shape[0] != len(index):
        # Could let this raise in Block constructor, but we get a more
        #  helpful exception message this way.
        if values.shape[0] == 0:
            raise ValueError("Empty data passed with indices specified.")

        passed = values.shape
        implied = (len(index), len(columns))
        raise ValueError(f"Shape of passed values is {passed}, indices imply {implied}")


def dict_to_mgr(
    data: dict,
    index,
    columns,
    *,
    dtype: DtypeObj | None = None,
    typ: str = "block",
    copy: bool = True,
) -> Manager:
    """
    Segregate Series based on type and coerce into matrices.
    Needs to handle a lot of exceptional cases.

    Used in DataFrame.__init__
    """
    arrays: Sequence[Any] | Series

    if columns is not None:
        from pandas.core.series import Series

        arrays = Series(data, index=columns, dtype=object)
        missing = arrays.isna()
        if index is None:
            # GH10856
            # raise ValueError if only scalars in dict
            index = _extract_index(arrays[~missing])
        else:
            index = ensure_index(index)

        # no obvious "empty" int column
        if missing.any() and not is_integer_dtype(dtype):
            nan_dtype: DtypeObj

            if dtype is not None:
                # calling sanitize_array ensures we don't mix-and-match
                #  NA dtypes
                midxs = missing.values.nonzero()[0]
                for i in midxs:
                    arr = sanitize_array(arrays.iat[i], index, dtype=dtype)
                    arrays.iat[i] = arr
            else:
                # GH#1783
                nan_dtype = np.dtype("object")
                val = construct_1d_arraylike_from_scalar(np.nan, len(index), nan_dtype)
                nmissing = missing.sum()
                if copy:
                    rhs = [val] * nmissing
                else:
                    # GH#45369
                    rhs = [val.copy() for _ in range(nmissing)]
                arrays.loc[missing] = rhs

        arrays = list(arrays)
        columns = ensure_index(columns)

    else:
        keys = list(data.keys())
        columns = Index(keys)
        arrays = [com.maybe_iterable_to_list(data[k]) for k in keys]
        arrays = [arr if not isinstance(arr, Index) else arr._data for arr in arrays]

    if copy:
        if typ == "block":
            # We only need to copy arrays that will not get consolidated, i.e.
            #  only EA arrays
            arrays = [x.copy() if isinstance(x, ExtensionArray) else x for x in arrays]
        else:
            # dtype check to exclude e.g. range objects, scalars
            arrays = [x.copy() if hasattr(x, "dtype") else x for x in arrays]

    return arrays_to_mgr(arrays, columns, index, dtype=dtype, typ=typ, consolidate=copy)


def nested_data_to_arrays(
    data: Sequence,
    columns: Index | None,
    index: Index | None,
    dtype: DtypeObj | None,
) -> tuple[list[ArrayLike], Index, Index]:
    """
    Convert a single sequence of arrays to multiple arrays.
    """
    # By the time we get here we have already checked treat_as_nested(data)

    if is_named_tuple(data[0]) and columns is None:
        columns = ensure_index(data[0]._fields)

    arrays, columns = to_arrays(data, columns, dtype=dtype)
    columns = ensure_index(columns)

    if index is None:
        if isinstance(data[0], ABCSeries):
            index = _get_names_from_index(data)
        else:
            index = default_index(len(data))

    return arrays, columns, index


def treat_as_nested(data) -> bool:
    """
    Check if we should use nested_data_to_arrays.
    """
    return (
        len(data) > 0
        and is_list_like(data[0])
        and getattr(data[0], "ndim", 1) == 1
        and not (isinstance(data, ExtensionArray) and data.ndim == 2)
    )


# ---------------------------------------------------------------------


def _prep_ndarraylike(values, copy: bool = True) -> np.ndarray:
    # values is specifically _not_ ndarray, EA, Index, or Series
    # We only get here with `not treat_as_nested(values)`

    if len(values) == 0:
        return np.empty((0, 0), dtype=object)
    elif isinstance(values, range):
        arr = range_to_ndarray(values)
        return arr[..., np.newaxis]

    def convert(v):
        if not is_list_like(v) or isinstance(v, ABCDataFrame):
            return v

        v = extract_array(v, extract_numpy=True)
        res = maybe_convert_platform(v)
        # We don't do maybe_infer_to_datetimelike here bc we will end up doing
        #  it column-by-column in ndarray_to_mgr
        return res

    # we could have a 1-dim or 2-dim list here
    # this is equiv of np.asarray, but does object conversion
    # and platform dtype preservation
    # does not convert e.g. [1, "a", True] to ["1", "a", "True"] like
    #  np.asarray would
    if is_list_like(values[0]):
        values = np.array([convert(v) for v in values])
    elif isinstance(values[0], np.ndarray) and values[0].ndim == 0:
        # GH#21861 see test_constructor_list_of_lists
        values = np.array([convert(v) for v in values])
    else:
        values = convert(values)

    return _ensure_2d(values)


def _ensure_2d(values: np.ndarray) -> np.ndarray:
    """
    Reshape 1D values, raise on anything else other than 2D.
    """
    if values.ndim == 1:
        values = values.reshape((values.shape[0], 1))
    elif values.ndim != 2:
        raise ValueError(f"Must pass 2-d input. shape={values.shape}")
    return values


def _homogenize(data, index: Index, dtype: DtypeObj | None) -> list[ArrayLike]:
    oindex = None
    homogenized = []

    for val in data:
        if isinstance(val, ABCSeries):
            if dtype is not None:
                val = val.astype(dtype, copy=False)
            if val.index is not index:
                # Forces alignment. No need to copy data since we
                # are putting it into an ndarray later
                val = val.reindex(index, copy=False)

            val = val._values
        else:
            if isinstance(val, dict):
                # GH#41785 this _should_ be equivalent to (but faster than)
                #  val = Series(val, index=index)._values
                if oindex is None:
                    oindex = index.astype("O")

                if isinstance(index, (DatetimeIndex, TimedeltaIndex)):
                    # see test_constructor_dict_datetime64_index
                    val = dict_compat(val)
                else:
                    # see test_constructor_subclass_dict
                    val = dict(val)
                val = lib.fast_multiget(val, oindex._values, default=np.nan)

            val = sanitize_array(val, index, dtype=dtype, copy=False)
            com.require_length_match(val, index)

        homogenized.append(val)

    return homogenized


def _extract_index(data) -> Index:
    """
    Try to infer an Index from the passed data, raise ValueError on failure.
    """
    index = None
    if len(data) == 0:
        index = Index([])
    else:
        raw_lengths = []
        indexes: list[list[Hashable] | Index] = []

        have_raw_arrays = False
        have_series = False
        have_dicts = False

        for val in data:
            if isinstance(val, ABCSeries):
                have_series = True
                indexes.append(val.index)
            elif isinstance(val, dict):
                have_dicts = True
                indexes.append(list(val.keys()))
            elif is_list_like(val) and getattr(val, "ndim", 1) == 1:
                have_raw_arrays = True
                raw_lengths.append(len(val))
            elif isinstance(val, np.ndarray) and val.ndim > 1:
                raise ValueError("Per-column arrays must each be 1-dimensional")

        if not indexes and not raw_lengths:
            raise ValueError("If using all scalar values, you must pass an index")

        if have_series:
            index = union_indexes(indexes)
        elif have_dicts:
            index = union_indexes(indexes, sort=False)

        if have_raw_arrays:
            lengths = list(set(raw_lengths))
            if len(lengths) > 1:
                raise ValueError("All arrays must be of the same length")

            if have_dicts:
                raise ValueError(
                    "Mixing dicts with non-Series may lead to ambiguous ordering."
                )

            if have_series:
                assert index is not None  # for mypy
                if lengths[0] != len(index):
                    msg = (
                        f"array length {lengths[0]} does not match index "
                        f"length {len(index)}"
                    )
                    raise ValueError(msg)
            else:
                index = default_index(lengths[0])

    # error: Argument 1 to "ensure_index" has incompatible type "Optional[Index]";
    # expected "Union[Union[Union[ExtensionArray, ndarray], Index, Series],
    # Sequence[Any]]"
    return ensure_index(index)  # type: ignore[arg-type]


def reorder_arrays(
    arrays: list[ArrayLike], arr_columns: Index, columns: Index | None, length: int
) -> tuple[list[ArrayLike], Index]:
    """
    Pre-emptively (cheaply) reindex arrays with new columns.
    """
    # reorder according to the columns
    if columns is not None:
        if not columns.equals(arr_columns):
            # if they are equal, there is nothing to do
            new_arrays: list[ArrayLike | None]
            new_arrays = [None] * len(columns)
            indexer = arr_columns.get_indexer(columns)
            for i, k in enumerate(indexer):
                if k == -1:
                    # by convention default is all-NaN object dtype
                    arr = np.empty(length, dtype=object)
                    arr.fill(np.nan)
                else:
                    arr = arrays[k]
                new_arrays[i] = arr

            # Incompatible types in assignment (expression has type
            # "List[Union[ExtensionArray, ndarray[Any, Any], None]]", variable
            # has type "List[Union[ExtensionArray, ndarray[Any, Any]]]")
            arrays = new_arrays  # type: ignore[assignment]
            arr_columns = columns

    return arrays, arr_columns


def _get_names_from_index(data) -> Index:
    has_some_name = any(getattr(s, "name", None) is not None for s in data)
    if not has_some_name:
        return default_index(len(data))

    index: list[Hashable] = list(range(len(data)))
    count = 0
    for i, s in enumerate(data):
        n = getattr(s, "name", None)
        if n is not None:
            index[i] = n
        else:
            index[i] = f"Unnamed {count}"
            count += 1

    return Index(index)


def _get_axes(
    N: int, K: int, index: Index | None, columns: Index | None
) -> tuple[Index, Index]:
    # helper to create the axes as indexes
    # return axes or defaults

    if index is None:
        index = RangeIndex(range(N))
    else:
        index = ensure_index(index)

    if columns is None:
        columns = RangeIndex(range(K))
    else:
        columns = ensure_index(columns)
    return index, columns


def dataclasses_to_dicts(data):
    """
    Converts a list of dataclass instances to a list of dictionaries.

    Parameters
    ----------
    data : List[Type[dataclass]]

    Returns
    --------
    list_dict : List[dict]

    Examples
    --------
    >>> from dataclasses import dataclass
    >>> @dataclass
    ... class Point:
    ...     x: int
    ...     y: int

    >>> dataclasses_to_dicts([Point(1, 2), Point(2, 3)])
    [{'x': 1, 'y': 2}, {'x': 2, 'y': 3}]

    """
    from dataclasses import asdict

    return list(map(asdict, data))


# ---------------------------------------------------------------------
# Conversion of Inputs to Arrays


def to_arrays(
    data, columns: Index | None, dtype: DtypeObj | None = None
) -> tuple[list[ArrayLike], Index]:
    """
    Return list of arrays, columns.

    Returns
    -------
    list[ArrayLike]
        These will become columns in a DataFrame.
    Index
        This will become frame.columns.

    Notes
    -----
    Ensures that len(result_arrays) == len(result_index).
    """
    if isinstance(data, ABCDataFrame):
        # see test_from_records_with_index_data, test_from_records_bad_index_column
        if columns is not None:
            arrays = [
                data._ixs(i, axis=1).values
                for i, col in enumerate(data.columns)
                if col in columns
            ]
        else:
            columns = data.columns
            arrays = [data._ixs(i, axis=1).values for i in range(len(columns))]

        return arrays, columns

    if not len(data):
        if isinstance(data, np.ndarray):
            if data.dtype.names is not None:
                # i.e. numpy structured array
                columns = ensure_index(data.dtype.names)
                arrays = [data[name] for name in columns]

                if len(data) == 0:
                    # GH#42456 the indexing above results in list of 2D ndarrays
                    # TODO: is that an issue with numpy?
                    for i, arr in enumerate(arrays):
                        if arr.ndim == 2:
                            arrays[i] = arr[:, 0]

                return arrays, columns
        return [], ensure_index([])

<<<<<<< HEAD
    elif isinstance(data[0], Categorical):
        # GH#38845 deprecate special case
        warnings.warn(
            "The behavior of DataFrame([categorical, ...]) is deprecated and "
            "in a future version will be changed to match the behavior of "
            "DataFrame([any_listlike, ...]). "
            "To retain the old behavior, pass as a dictionary "
            "DataFrame({col: categorical, ..})",
            FutureWarning,
            stacklevel=find_stack_level(),
        )
        if columns is None:
            columns = RangeIndex(range(len(data)))
        elif len(columns) > len(data):
            raise ValueError("len(columns) > len(data)")
        elif len(columns) < len(data):
            # doing this here is akin to a pre-emptive reindex
            data = data[: len(columns)]
        return data, columns

=======
>>>>>>> e7b044c5
    elif isinstance(data, np.ndarray) and data.dtype.names is not None:
        # e.g. recarray
        columns = Index(list(data.dtype.names))
        arrays = [data[k] for k in columns]
        return arrays, columns

    if isinstance(data[0], (list, tuple)):
        arr = _list_to_arrays(data)
    elif isinstance(data[0], abc.Mapping):
        arr, columns = _list_of_dict_to_arrays(data, columns)
    elif isinstance(data[0], ABCSeries):
        arr, columns = _list_of_series_to_arrays(data, columns)
    else:
        # last ditch effort
        data = [tuple(x) for x in data]
        arr = _list_to_arrays(data)

    content, columns = _finalize_columns_and_data(arr, columns, dtype)
    return content, columns


def _list_to_arrays(data: list[tuple | list]) -> np.ndarray:
    # Returned np.ndarray has ndim = 2
    # Note: we already check len(data) > 0 before getting hre
    if isinstance(data[0], tuple):
        content = lib.to_object_array_tuples(data)
    else:
        # list of lists
        content = lib.to_object_array(data)
    return content


def _list_of_series_to_arrays(
    data: list,
    columns: Index | None,
) -> tuple[np.ndarray, Index]:
    # returned np.ndarray has ndim == 2

    if columns is None:
        # We know pass_data is non-empty because data[0] is a Series
        pass_data = [x for x in data if isinstance(x, (ABCSeries, ABCDataFrame))]
        columns = get_objs_combined_axis(pass_data, sort=False)

    indexer_cache: dict[int, np.ndarray] = {}

    aligned_values = []
    for s in data:
        index = getattr(s, "index", None)
        if index is None:
            index = default_index(len(s))

        if id(index) in indexer_cache:
            indexer = indexer_cache[id(index)]
        else:
            indexer = indexer_cache[id(index)] = index.get_indexer(columns)

        values = extract_array(s, extract_numpy=True)
        aligned_values.append(algorithms.take_nd(values, indexer))

    content = np.vstack(aligned_values)
    return content, columns


def _list_of_dict_to_arrays(
    data: list[dict],
    columns: Index | None,
) -> tuple[np.ndarray, Index]:
    """
    Convert list of dicts to numpy arrays

    if `columns` is not passed, column names are inferred from the records
    - for OrderedDict and dicts, the column names match
      the key insertion-order from the first record to the last.
    - For other kinds of dict-likes, the keys are lexically sorted.

    Parameters
    ----------
    data : iterable
        collection of records (OrderedDict, dict)
    columns: iterables or None

    Returns
    -------
    content : np.ndarray[object, ndim=2]
    columns : Index
    """
    if columns is None:
        gen = (list(x.keys()) for x in data)
        sort = not any(isinstance(d, dict) for d in data)
        pre_cols = lib.fast_unique_multiple_list_gen(gen, sort=sort)
        columns = ensure_index(pre_cols)

    # assure that they are of the base dict class and not of derived
    # classes
    data = [d if type(d) is dict else dict(d) for d in data]

    content = lib.dicts_to_array(data, list(columns))
    return content, columns


def _finalize_columns_and_data(
    content: np.ndarray,  # ndim == 2
    columns: Index | None,
    dtype: DtypeObj | None,
) -> tuple[list[ArrayLike], Index]:
    """
    Ensure we have valid columns, cast object dtypes if possible.
    """
    contents = list(content.T)

    try:
        columns = _validate_or_indexify_columns(contents, columns)
    except AssertionError as err:
        # GH#26429 do not raise user-facing AssertionError
        raise ValueError(err) from err

    if len(contents) and contents[0].dtype == np.object_:
        contents = _convert_object_array(contents, dtype=dtype)

    return contents, columns


def _validate_or_indexify_columns(
    content: list[np.ndarray], columns: Index | None
) -> Index:
    """
    If columns is None, make numbers as column names; Otherwise, validate that
    columns have valid length.

    Parameters
    ----------
    content : list of np.ndarrays
    columns : Index or None

    Returns
    -------
    Index
        If columns is None, assign positional column index value as columns.

    Raises
    ------
    1. AssertionError when content is not composed of list of lists, and if
        length of columns is not equal to length of content.
    2. ValueError when content is list of lists, but length of each sub-list
        is not equal
    3. ValueError when content is list of lists, but length of sub-list is
        not equal to length of content
    """
    if columns is None:
        columns = RangeIndex(range(len(content)))
    else:

        # Add mask for data which is composed of list of lists
        is_mi_list = isinstance(columns, list) and all(
            isinstance(col, list) for col in columns
        )

        if not is_mi_list and len(columns) != len(content):  # pragma: no cover
            # caller's responsibility to check for this...
            raise AssertionError(
                f"{len(columns)} columns passed, passed data had "
                f"{len(content)} columns"
            )
        if is_mi_list:

            # check if nested list column, length of each sub-list should be equal
            if len({len(col) for col in columns}) > 1:
                raise ValueError(
                    "Length of columns passed for MultiIndex columns is different"
                )

            # if columns is not empty and length of sublist is not equal to content
            if columns and len(columns[0]) != len(content):
                raise ValueError(
                    f"{len(columns[0])} columns passed, passed data had "
                    f"{len(content)} columns"
                )
    return columns


def _convert_object_array(
    content: list[npt.NDArray[np.object_]], dtype: DtypeObj | None
) -> list[ArrayLike]:
    """
    Internal function to convert object array.

    Parameters
    ----------
    content: List[np.ndarray]
    dtype: np.dtype or ExtensionDtype

    Returns
    -------
    List[ArrayLike]
    """
    # provide soft conversion of object dtypes
    def convert(arr):
        if dtype != np.dtype("O"):
            arr = lib.maybe_convert_objects(arr)

            if dtype is None:
                if arr.dtype == np.dtype("O"):
                    # i.e. maybe_convert_objects didn't convert
                    arr = maybe_infer_to_datetimelike(arr)
            elif isinstance(dtype, ExtensionDtype):
                # TODO: test(s) that get here
                # TODO: try to de-duplicate this convert function with
                #  core.construction functions
                cls = dtype.construct_array_type()
                arr = cls._from_sequence(arr, dtype=dtype, copy=False)
            elif dtype.kind in ["m", "M"]:
                # This restriction is harmless bc these are the only cases
                #  where maybe_cast_to_datetime is not a no-op.
                # Here we know:
                #  1) dtype.kind in ["m", "M"] and
                #  2) arr is either object or numeric dtype
                arr = maybe_cast_to_datetime(arr, dtype)

        return arr

    arrays = [convert(arr) for arr in content]

    return arrays<|MERGE_RESOLUTION|>--- conflicted
+++ resolved
@@ -788,29 +788,6 @@
                 return arrays, columns
         return [], ensure_index([])
 
-<<<<<<< HEAD
-    elif isinstance(data[0], Categorical):
-        # GH#38845 deprecate special case
-        warnings.warn(
-            "The behavior of DataFrame([categorical, ...]) is deprecated and "
-            "in a future version will be changed to match the behavior of "
-            "DataFrame([any_listlike, ...]). "
-            "To retain the old behavior, pass as a dictionary "
-            "DataFrame({col: categorical, ..})",
-            FutureWarning,
-            stacklevel=find_stack_level(),
-        )
-        if columns is None:
-            columns = RangeIndex(range(len(data)))
-        elif len(columns) > len(data):
-            raise ValueError("len(columns) > len(data)")
-        elif len(columns) < len(data):
-            # doing this here is akin to a pre-emptive reindex
-            data = data[: len(columns)]
-        return data, columns
-
-=======
->>>>>>> e7b044c5
     elif isinstance(data, np.ndarray) and data.dtype.names is not None:
         # e.g. recarray
         columns = Index(list(data.dtype.names))
