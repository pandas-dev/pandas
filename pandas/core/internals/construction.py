"""
Functions for preparing various inputs passed to the DataFrame or Series
constructors before passing them to a BlockManager.
"""
from collections import abc
from typing import TYPE_CHECKING, Any, Dict, List, Optional, Sequence, Tuple, Union

import numpy as np
import numpy.ma as ma

from pandas._libs import lib
from pandas._typing import Axis, DtypeObj, Label, Scalar

from pandas.core.dtypes.cast import (
    construct_1d_arraylike_from_scalar,
    construct_1d_ndarray_preserving_na,
    dict_compat,
    maybe_cast_to_datetime,
    maybe_convert_platform,
    maybe_infer_to_datetimelike,
    maybe_upcast,
)
from pandas.core.dtypes.common import (
    is_categorical_dtype,
    is_datetime64tz_dtype,
    is_dtype_equal,
    is_extension_array_dtype,
    is_integer_dtype,
    is_list_like,
    is_object_dtype,
)
from pandas.core.dtypes.generic import (
    ABCDataFrame,
    ABCDatetimeIndex,
    ABCIndexClass,
    ABCSeries,
    ABCTimedeltaIndex,
)

from pandas.core import algorithms, common as com
from pandas.core.arrays import Categorical
from pandas.core.construction import extract_array, sanitize_array
from pandas.core.indexes import base as ibase
from pandas.core.indexes.api import (
    Index,
    ensure_index,
    get_objs_combined_axis,
    union_indexes,
)
from pandas.core.internals.managers import (
    create_block_manager_from_arrays,
    create_block_manager_from_blocks,
)

if TYPE_CHECKING:
    from numpy.ma.mrecords import MaskedRecords

    from pandas import Series

# ---------------------------------------------------------------------
# BlockManager Interface


def arrays_to_mgr(
    arrays,
    arr_names,
    index,
    columns,
    dtype: Optional[DtypeObj] = None,
    verify_integrity: bool = True,
):
    """
    Segregate Series based on type and coerce into matrices.

    Needs to handle a lot of exceptional cases.
    """
    arr_names = ensure_index(arr_names)

    if verify_integrity:
        # figure out the index, if necessary
        if index is None:
            index = extract_index(arrays)
        else:
            index = ensure_index(index)

        # don't force copy because getting jammed in an ndarray anyway
        arrays = _homogenize(arrays, index, dtype)

        columns = ensure_index(columns)
    else:
        columns = ensure_index(columns)
        index = ensure_index(index)

    # from BlockManager perspective
    axes = [columns, index]

    return create_block_manager_from_arrays(arrays, arr_names, axes)


def masked_rec_array_to_mgr(
    data: "MaskedRecords", index, columns, dtype: Optional[DtypeObj], copy: bool
):
    """
    Extract from a masked rec array and create the manager.
    """
    # essentially process a record array then fill it
    fdata = ma.getdata(data)
    if index is None:
        index = get_names_from_index(fdata)
        if index is None:
            index = ibase.default_index(len(data))
    index = ensure_index(index)

    if columns is not None:
        columns = ensure_index(columns)
    arrays, arr_columns = to_arrays(fdata, columns)

    # fill if needed
    new_arrays = []
    for col in arr_columns:
        arr = data[col]
        fv = arr.fill_value

        mask = ma.getmaskarray(arr)
        if mask.any():
            arr, fv = maybe_upcast(arr, fill_value=fv, copy=True)
            arr[mask] = fv
        new_arrays.append(arr)

    # create the manager
    arrays, arr_columns = reorder_arrays(new_arrays, arr_columns, columns)
    if columns is None:
        columns = arr_columns

    mgr = arrays_to_mgr(arrays, arr_columns, index, columns, dtype)

    if copy:
        mgr = mgr.copy()
    return mgr


# ---------------------------------------------------------------------
# DataFrame Constructor Interface


def init_ndarray(values, index, columns, dtype: Optional[DtypeObj], copy: bool):
    # input must be a ndarray, list, Series, index

    if isinstance(values, ABCSeries):
        if columns is None:
            if values.name is not None:
                columns = [values.name]
        if index is None:
            index = values.index
        else:
            values = values.reindex(index)

        # zero len case (GH #2234)
        if not len(values) and columns is not None and len(columns):
            values = np.empty((0, 1), dtype=object)

    # we could have a categorical type passed or coerced to 'category'
    # recast this to an arrays_to_mgr
    if is_categorical_dtype(getattr(values, "dtype", None)) or is_categorical_dtype(
        dtype
    ):

        if not hasattr(values, "dtype"):
            values = _prep_ndarray(values, copy=copy)
            values = values.ravel()
        elif copy:
            values = values.copy()

        index, columns = _get_axes(len(values), 1, index, columns)
        return arrays_to_mgr([values], columns, index, columns, dtype=dtype)
    elif is_extension_array_dtype(values) or is_extension_array_dtype(dtype):
        # GH#19157

        if isinstance(values, np.ndarray) and values.ndim > 1:
            # GH#12513 a EA dtype passed with a 2D array, split into
            #  multiple EAs that view the values
            values = [values[:, n] for n in range(values.shape[1])]
        else:
            values = [values]

        if columns is None:
            columns = Index(range(len(values)))

        return arrays_to_mgr(values, columns, index, columns, dtype=dtype)

    # by definition an array here
    # the dtypes will be coerced to a single dtype
    values = _prep_ndarray(values, copy=copy)

    if dtype is not None and not is_dtype_equal(values.dtype, dtype):
        try:
            values = construct_1d_ndarray_preserving_na(
                values.ravel(), dtype=dtype, copy=False
            ).reshape(values.shape)
        except Exception as orig:
            # e.g. ValueError when trying to cast object dtype to float64
            raise ValueError(
                f"failed to cast to '{dtype}' (Exception was: {orig})"
            ) from orig

    # _prep_ndarray ensures that values.ndim == 2 at this point
    index, columns = _get_axes(
        values.shape[0], values.shape[1], index=index, columns=columns
    )
    values = values.T

    # if we don't have a dtype specified, then try to convert objects
    # on the entire block; this is to convert if we have datetimelike's
    # embedded in an object type
    if dtype is None and is_object_dtype(values):

        if values.ndim == 2 and values.shape[0] != 1:
            # transpose and separate blocks

            dvals_list = [maybe_infer_to_datetimelike(row) for row in values]
            for n in range(len(dvals_list)):
                if isinstance(dvals_list[n], np.ndarray):
                    dvals_list[n] = dvals_list[n].reshape(1, -1)

            from pandas.core.internals.blocks import make_block

            # TODO: What about re-joining object columns?
            block_values = [
                make_block(dvals_list[n], placement=[n], ndim=2)
                for n in range(len(dvals_list))
            ]

        else:
            datelike_vals = maybe_infer_to_datetimelike(values)
            block_values = [datelike_vals]
    else:
        block_values = [values]

    return create_block_manager_from_blocks(block_values, [columns, index])


def init_dict(data: Dict, index, columns, dtype: Optional[DtypeObj] = None):
    """
    Segregate Series based on type and coerce into matrices.
    Needs to handle a lot of exceptional cases.
    """
    arrays: Union[Sequence[Any], "Series"]

    if columns is not None:
        from pandas.core.series import Series

        arrays = Series(data, index=columns, dtype=object)
        data_names = arrays.index

        missing = arrays.isna()
        if index is None:
            # GH10856
            # raise ValueError if only scalars in dict
            index = extract_index(arrays[~missing])
        else:
            index = ensure_index(index)

        # no obvious "empty" int column
        if missing.any() and not is_integer_dtype(dtype):
            if dtype is None or (
                not is_extension_array_dtype(dtype)
                and np.issubdtype(dtype, np.flexible)
            ):
                # GH#1783
                nan_dtype = np.dtype(object)
            else:
                nan_dtype = dtype
            val = construct_1d_arraylike_from_scalar(np.nan, len(index), nan_dtype)
            arrays.loc[missing] = [val] * missing.sum()

    else:
        keys = list(data.keys())
        columns = data_names = Index(keys)
        arrays = [com.maybe_iterable_to_list(data[k]) for k in keys]
        # GH#24096 need copy to be deep for datetime64tz case
        # TODO: See if we can avoid these copies
        arrays = [
            arr if not isinstance(arr, ABCIndexClass) else arr._data for arr in arrays
        ]
        arrays = [
            arr if not is_datetime64tz_dtype(arr) else arr.copy() for arr in arrays
        ]
    return arrays_to_mgr(arrays, data_names, index, columns, dtype=dtype)


# ---------------------------------------------------------------------


def _prep_ndarray(values, copy: bool = True) -> np.ndarray:
    if not isinstance(values, (np.ndarray, ABCSeries, Index)):
        if len(values) == 0:
            return np.empty((0, 0), dtype=object)
        elif isinstance(values, range):
            arr = np.arange(values.start, values.stop, values.step, dtype="int64")
            return arr[..., np.newaxis]

        def convert(v):
            return maybe_convert_platform(v)

        # we could have a 1-dim or 2-dim list here
        # this is equiv of np.asarray, but does object conversion
        # and platform dtype preservation
        try:
            if is_list_like(values[0]) or hasattr(values[0], "len"):
                values = np.array([convert(v) for v in values])
            elif isinstance(values[0], np.ndarray) and values[0].ndim == 0:
                # GH#21861
                values = np.array([convert(v) for v in values])
            else:
                values = convert(values)
        except (ValueError, TypeError):
            values = convert(values)

    else:

        # drop subclass info, do not copy data
        values = np.asarray(values)
        if copy:
            values = values.copy()

    if values.ndim == 1:
        values = values.reshape((values.shape[0], 1))
    elif values.ndim != 2:
        raise ValueError(f"Must pass 2-d input. shape={values.shape}")

    return values


def _homogenize(data, index, dtype: Optional[DtypeObj]):
    oindex = None
    homogenized = []

    for val in data:
        if isinstance(val, ABCSeries):
            if dtype is not None:
                val = val.astype(dtype)
            if val.index is not index:
                # Forces alignment. No need to copy data since we
                # are putting it into an ndarray later
                val = val.reindex(index, copy=False)
        else:
            if isinstance(val, dict):
                if oindex is None:
                    oindex = index.astype("O")

                if isinstance(index, (ABCDatetimeIndex, ABCTimedeltaIndex)):
                    val = dict_compat(val)
                else:
                    val = dict(val)
                val = lib.fast_multiget(val, oindex._values, default=np.nan)
            val = sanitize_array(
                val, index, dtype=dtype, copy=False, raise_cast_failure=False
            )

        homogenized.append(val)

    return homogenized


def extract_index(data) -> Index:
    """
    Try to infer an Index from the passed data, raise ValueError on failure.
    """
    index = None
    if len(data) == 0:
        index = Index([])
    elif len(data) > 0:
        raw_lengths = []
        indexes: List[Union[List[Label], Index]] = []

        have_raw_arrays = False
        have_series = False
        have_dicts = False

        for val in data:
            if isinstance(val, ABCSeries):
                have_series = True
                indexes.append(val.index)
            elif isinstance(val, dict):
                have_dicts = True
                indexes.append(list(val.keys()))
            elif is_list_like(val) and getattr(val, "ndim", 1) == 1:
                have_raw_arrays = True
                raw_lengths.append(len(val))

        if not indexes and not raw_lengths:
            raise ValueError("If using all scalar values, you must pass an index")

        if have_series:
            index = union_indexes(indexes)
        elif have_dicts:
            index = union_indexes(indexes, sort=False)

        if have_raw_arrays:
            lengths = list(set(raw_lengths))
            if len(lengths) > 1:
                raise ValueError("All arrays must be of the same length")

            if have_dicts:
                raise ValueError(
                    "Mixing dicts with non-Series may lead to ambiguous ordering."
                )

            if have_series:
                assert index is not None  # for mypy
                if lengths[0] != len(index):
                    msg = (
                        f"array length {lengths[0]} does not match index "
                        f"length {len(index)}"
                    )
                    raise ValueError(msg)
            else:
                index = ibase.default_index(lengths[0])

    return ensure_index(index)


def reorder_arrays(arrays, arr_columns, columns):
    # reorder according to the columns
    if (
        columns is not None
        and len(columns)
        and arr_columns is not None
        and len(arr_columns)
    ):
        indexer = ensure_index(arr_columns).get_indexer(columns)
        arr_columns = ensure_index([arr_columns[i] for i in indexer])
        arrays = [arrays[i] for i in indexer]
    return arrays, arr_columns


def get_names_from_index(data):
    has_some_name = any(getattr(s, "name", None) is not None for s in data)
    if not has_some_name:
        return ibase.default_index(len(data))

    index: List[Label] = list(range(len(data)))
    count = 0
    for i, s in enumerate(data):
        n = getattr(s, "name", None)
        if n is not None:
            index[i] = n
        else:
            index[i] = f"Unnamed {count}"
            count += 1

    return index


def _get_axes(N, K, index, columns) -> Tuple[Index, Index]:
    # helper to create the axes as indexes
    # return axes or defaults

    if index is None:
        index = ibase.default_index(N)
    else:
        index = ensure_index(index)

    if columns is None:
        columns = ibase.default_index(K)
    else:
        columns = ensure_index(columns)
    return index, columns


def dataclasses_to_dicts(data):
    """
    Converts a list of dataclass instances to a list of dictionaries.

    Parameters
    ----------
    data : List[Type[dataclass]]

    Returns
    --------
    list_dict : List[dict]

    Examples
    --------
    >>> @dataclass
    >>> class Point:
    ...     x: int
    ...     y: int

    >>> dataclasses_to_dicts([Point(1,2), Point(2,3)])
    [{"x":1,"y":2},{"x":2,"y":3}]

    """
    from dataclasses import asdict

    return list(map(asdict, data))


# ---------------------------------------------------------------------
# Conversion of Inputs to Arrays


def to_arrays(data, columns, dtype: Optional[DtypeObj] = None):
    """
    Return list of arrays, columns.
    """
    if isinstance(data, ABCDataFrame):
        if columns is not None:
            arrays = [
                data._ixs(i, axis=1).values
                for i, col in enumerate(data.columns)
                if col in columns
            ]
        else:
            columns = data.columns
            arrays = [data._ixs(i, axis=1).values for i in range(len(columns))]

        return arrays, columns

    if not len(data):
        if isinstance(data, np.ndarray):
            columns = data.dtype.names
            if columns is not None:
                return [[]] * len(columns), columns
        return [], []  # columns if columns is not None else []

    elif isinstance(data[0], Categorical):
        if columns is None:
            columns = ibase.default_index(len(data))
        return data, columns

    elif isinstance(data, np.ndarray) and data.dtype.names is not None:
        # e.g. recarray
        columns = list(data.dtype.names)
        arrays = [data[k] for k in columns]
        return arrays, columns

    if isinstance(data[0], (list, tuple)):
        content, columns = _list_to_arrays(data, columns)
    elif isinstance(data[0], abc.Mapping):
        content, columns = _list_of_dict_to_arrays(data, columns)
    elif isinstance(data[0], ABCSeries):
        content, columns = _list_of_series_to_arrays(data, columns)
    else:
        # last ditch effort
        data = [tuple(x) for x in data]
        content, columns = _list_to_arrays(data, columns)

<<<<<<< HEAD
    content, columns = _finalize_columns_and_data(content, columns, dtype)
=======
    content, columns = _finalize_columns_and_data(content, columns, dtype, coerce_float)
>>>>>>> 1fa0c4ca
    return content, columns


def _list_to_arrays(
    data: List[Scalar],
    columns: Union[Index, List],
) -> Tuple[List[Scalar], Union[Index, List[Axis]]]:
    # Note: we already check len(data) > 0 before getting hre
    if isinstance(data[0], tuple):
        content = lib.to_object_array_tuples(data)
    else:
        # list of lists
        content = lib.to_object_array(data)
    return content, columns


def _list_of_series_to_arrays(
    data: List,
    columns: Union[Index, List],
) -> Tuple[List[Scalar], Union[Index, List[Axis]]]:
    if columns is None:
        # We know pass_data is non-empty because data[0] is a Series
        pass_data = [x for x in data if isinstance(x, (ABCSeries, ABCDataFrame))]
        columns = get_objs_combined_axis(pass_data, sort=False)

    indexer_cache: Dict[int, Scalar] = {}

    aligned_values = []
    for s in data:
        index = getattr(s, "index", None)
        if index is None:
            index = ibase.default_index(len(s))

        if id(index) in indexer_cache:
            indexer = indexer_cache[id(index)]
        else:
            indexer = indexer_cache[id(index)] = index.get_indexer(columns)

        values = extract_array(s, extract_numpy=True)
        aligned_values.append(algorithms.take_1d(values, indexer))

    content = np.vstack(aligned_values)

    return content, columns


def _list_of_dict_to_arrays(
    data: List[Dict],
    columns: Union[Index, List],
) -> Tuple[List[Scalar], Union[Index, List[Axis]]]:
    """
    Convert list of dicts to numpy arrays

    if `columns` is not passed, column names are inferred from the records
    - for OrderedDict and dicts, the column names match
      the key insertion-order from the first record to the last.
    - For other kinds of dict-likes, the keys are lexically sorted.

    Parameters
    ----------
    data : iterable
        collection of records (OrderedDict, dict)
    columns: iterables or None

    Returns
    -------
    tuple
        arrays, columns
    """
    if columns is None:
        gen = (list(x.keys()) for x in data)
        sort = not any(isinstance(d, dict) for d in data)
        columns = lib.fast_unique_multiple_list_gen(gen, sort=sort)

    # assure that they are of the base dict class and not of derived
    # classes
    data = [(type(d) is dict) and d or dict(d) for d in data]

    content = lib.dicts_to_array(data, list(columns))
    return content, columns


def _finalize_columns_and_data(
    content: np.ndarray,
    columns: Optional[Union[Index, List]],
    dtype: Optional[DtypeObj],
<<<<<<< HEAD
=======
    coerce_float: bool,
>>>>>>> 1fa0c4ca
) -> Tuple[List[np.ndarray], Union[Index, List[Axis]]]:
    """
    Ensure we have valid columns, cast object dtypes if possible.
    """
    content = list(content.T)

    try:
        columns = _validate_or_indexify_columns(content, columns)
    except AssertionError as err:
        # GH#26429 do not raise user-facing AssertionError
        raise ValueError(err) from err

    if len(content) and content[0].dtype == np.object_:
<<<<<<< HEAD
        content = _convert_object_array(content, dtype=dtype)
=======
        content = _convert_object_array(content, dtype=dtype, coerce_float=coerce_float)
>>>>>>> 1fa0c4ca
    return content, columns


def _validate_or_indexify_columns(
    content: List, columns: Optional[Union[Index, List]]
) -> Union[Index, List[Axis]]:
    """
    If columns is None, make numbers as column names; Otherwise, validate that
    columns have valid length.

    Parameters
    ----------
    content: list of data
    columns: Iterable or None

    Returns
    -------
    columns: If columns is Iterable, return as is; If columns is None, assign
    positional column index value as columns.

    Raises
    ------
    1. AssertionError when content is not composed of list of lists, and if
        length of columns is not equal to length of content.
    2. ValueError when content is list of lists, but length of each sub-list
        is not equal
    3. ValueError when content is list of lists, but length of sub-list is
        not equal to length of content
    """
    if columns is None:
        columns = ibase.default_index(len(content))
    else:

        # Add mask for data which is composed of list of lists
        is_mi_list = isinstance(columns, list) and all(
            isinstance(col, list) for col in columns
        )

        if not is_mi_list and len(columns) != len(content):  # pragma: no cover
            # caller's responsibility to check for this...
            raise AssertionError(
                f"{len(columns)} columns passed, passed data had "
                f"{len(content)} columns"
            )
        elif is_mi_list:

            # check if nested list column, length of each sub-list should be equal
            if len({len(col) for col in columns}) > 1:
                raise ValueError(
                    "Length of columns passed for MultiIndex columns is different"
                )

            # if columns is not empty and length of sublist is not equal to content
            elif columns and len(columns[0]) != len(content):
                raise ValueError(
                    f"{len(columns[0])} columns passed, passed data had "
                    f"{len(content)} columns"
                )
    return columns


def _convert_object_array(
    content: List[Scalar], dtype: Optional[DtypeObj] = None
) -> List[Scalar]:
    """
    Internal function ot convert object array.

    Parameters
    ----------
    content: list of processed data records
    dtype: np.dtype, default is None

    Returns
    -------
    arrays: casted content if not object dtype, otherwise return as is in list.
    """
    # provide soft conversion of object dtypes
    def convert(arr):
        if dtype != np.dtype("O"):
            arr = lib.maybe_convert_objects(arr)
            arr = maybe_cast_to_datetime(arr, dtype)
        return arr

    arrays = [convert(arr) for arr in content]

    return arrays


# ---------------------------------------------------------------------
# Series-Based


def sanitize_index(data, index: Index):
    """
    Sanitize an index type to return an ndarray of the underlying, pass
    through a non-Index.
    """
    if len(data) != len(index):
        raise ValueError(
            "Length of values "
            f"({len(data)}) "
            "does not match length of index "
            f"({len(index)})"
        )

    if isinstance(data, np.ndarray):

        # coerce datetimelike types
        if data.dtype.kind in ["M", "m"]:
            data = sanitize_array(data, index, copy=False)

    return data<|MERGE_RESOLUTION|>--- conflicted
+++ resolved
@@ -546,11 +546,7 @@
         data = [tuple(x) for x in data]
         content, columns = _list_to_arrays(data, columns)
 
-<<<<<<< HEAD
     content, columns = _finalize_columns_and_data(content, columns, dtype)
-=======
-    content, columns = _finalize_columns_and_data(content, columns, dtype, coerce_float)
->>>>>>> 1fa0c4ca
     return content, columns
 
 
@@ -637,10 +633,6 @@
     content: np.ndarray,
     columns: Optional[Union[Index, List]],
     dtype: Optional[DtypeObj],
-<<<<<<< HEAD
-=======
-    coerce_float: bool,
->>>>>>> 1fa0c4ca
 ) -> Tuple[List[np.ndarray], Union[Index, List[Axis]]]:
     """
     Ensure we have valid columns, cast object dtypes if possible.
@@ -654,11 +646,7 @@
         raise ValueError(err) from err
 
     if len(content) and content[0].dtype == np.object_:
-<<<<<<< HEAD
         content = _convert_object_array(content, dtype=dtype)
-=======
-        content = _convert_object_array(content, dtype=dtype, coerce_float=coerce_float)
->>>>>>> 1fa0c4ca
     return content, columns
 
 
