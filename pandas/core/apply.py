--- conflicted
+++ resolved
@@ -1,10 +1,6 @@
 import abc
 import inspect
-<<<<<<< HEAD
-from typing import Type
-=======
 from typing import TYPE_CHECKING, Iterator, Type
->>>>>>> 2ec7f2f2
 
 import numpy as np
 
