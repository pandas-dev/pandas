"""
missing types & inference
"""
import numpy as np

from pandas._config import get_option

from pandas._libs import lib
import pandas._libs.missing as libmissing
from pandas._libs.tslibs import NaT, iNaT
from pandas._typing import DtypeObj

from pandas.core.dtypes.common import (
    DT64NS_DTYPE,
    TD64NS_DTYPE,
    ensure_object,
    is_bool_dtype,
    is_complex_dtype,
    is_datetimelike_v_numeric,
    is_dtype_equal,
    is_extension_array_dtype,
    is_float_dtype,
    is_integer_dtype,
    is_object_dtype,
    is_scalar,
    is_string_dtype,
    is_string_like_dtype,
    needs_i8_conversion,
    pandas_dtype,
)
from pandas.core.dtypes.generic import (
    ABCDataFrame,
    ABCExtensionArray,
    ABCIndexClass,
    ABCMultiIndex,
    ABCSeries,
)
from pandas.core.dtypes.inference import is_list_like

isposinf_scalar = libmissing.isposinf_scalar
isneginf_scalar = libmissing.isneginf_scalar


def isna(obj):
    """
    Detect missing values for an array-like object.

    This function takes a scalar or array-like object and indicates
    whether values are missing (``NaN`` in numeric arrays, ``None`` or ``NaN``
    in object arrays, ``NaT`` in datetimelike).

    Parameters
    ----------
    obj : scalar or array-like
        Object to check for null or missing values.

    Returns
    -------
    bool or array-like of bool
        For scalar input, returns a scalar boolean.
        For array input, returns an array of boolean indicating whether each
        corresponding element is missing.

    See Also
    --------
    notna : Boolean inverse of pandas.isna.
    Series.isna : Detect missing values in a Series.
    DataFrame.isna : Detect missing values in a DataFrame.
    Index.isna : Detect missing values in an Index.

    Examples
    --------
    Scalar arguments (including strings) result in a scalar boolean.

    >>> pd.isna('dog')
    False

    >>> pd.isna(pd.NA)
    True

    >>> pd.isna(np.nan)
    True

    ndarrays result in an ndarray of booleans.

    >>> array = np.array([[1, np.nan, 3], [4, 5, np.nan]])
    >>> array
    array([[ 1., nan,  3.],
           [ 4.,  5., nan]])
    >>> pd.isna(array)
    array([[False,  True, False],
           [False, False,  True]])

    For indexes, an ndarray of booleans is returned.

    >>> index = pd.DatetimeIndex(["2017-07-05", "2017-07-06", None,
    ...                           "2017-07-08"])
    >>> index
    DatetimeIndex(['2017-07-05', '2017-07-06', 'NaT', '2017-07-08'],
                  dtype='datetime64[ns]', freq=None)
    >>> pd.isna(index)
    array([False, False,  True, False])

    For Series and DataFrame, the same type is returned, containing booleans.

    >>> df = pd.DataFrame([['ant', 'bee', 'cat'], ['dog', None, 'fly']])
    >>> df
         0     1    2
    0  ant   bee  cat
    1  dog  None  fly
    >>> pd.isna(df)
           0      1      2
    0  False  False  False
    1  False   True  False

    >>> pd.isna(df[1])
    0    False
    1     True
    Name: 1, dtype: bool
    """
    return _isna(obj)


isnull = isna


def _isna_new(obj):

    if is_scalar(obj):
        return libmissing.checknull(obj)
    # hack (for now) because MI registers as ndarray
    elif isinstance(obj, ABCMultiIndex):
        raise NotImplementedError("isna is not defined for MultiIndex")
    elif isinstance(obj, type):
        return False
    elif isinstance(obj, (ABCSeries, np.ndarray, ABCIndexClass, ABCExtensionArray)):
        return _isna_ndarraylike(obj, old=False)
    elif isinstance(obj, ABCDataFrame):
        return obj.isna()
    elif isinstance(obj, list):
        return _isna_ndarraylike(np.asarray(obj, dtype=object), old=False)
    elif hasattr(obj, "__array__"):
        return _isna_ndarraylike(np.asarray(obj), old=False)
    else:
        return False


def _isna_old(obj):
    """
    Detect missing values, treating None, NaN, INF, -INF as null.

    Parameters
    ----------
    arr: ndarray or object value

    Returns
    -------
    boolean ndarray or boolean
    """
    if is_scalar(obj):
        return libmissing.checknull_old(obj)
    # hack (for now) because MI registers as ndarray
    elif isinstance(obj, ABCMultiIndex):
        raise NotImplementedError("isna is not defined for MultiIndex")
    elif isinstance(obj, type):
        return False
    elif isinstance(obj, (ABCSeries, np.ndarray, ABCIndexClass, ABCExtensionArray)):
        return _isna_ndarraylike(obj, old=True)
    elif isinstance(obj, ABCDataFrame):
        return obj.isna()
    elif isinstance(obj, list):
        return _isna_ndarraylike(np.asarray(obj, dtype=object), old=True)
    elif hasattr(obj, "__array__"):
        return _isna_ndarraylike(np.asarray(obj), old=True)
    else:
        return False


_isna = _isna_new


def _use_inf_as_na(key):
    """
    Option change callback for na/inf behaviour.

    Choose which replacement for numpy.isnan / -numpy.isfinite is used.

    Parameters
    ----------
    flag: bool
        True means treat None, NaN, INF, -INF as null (old way),
        False means None and NaN are null, but INF, -INF are not null
        (new way).

    Notes
    -----
    This approach to setting global module values is discussed and
    approved here:

    * https://stackoverflow.com/questions/4859217/
      programmatically-creating-variables-in-python/4859312#4859312
    """
    flag = get_option(key)
    if flag:
        globals()["_isna"] = _isna_old
    else:
        globals()["_isna"] = _isna_new


def _isna_ndarraylike(obj, old: bool = False):
    """
    Return an array indicating which values of the input array are NaN / NA.

    Parameters
    ----------
    obj: array-like
        The input array whose elements are to be checked.
    old: bool
        Whether or not to treat infinite values as NA.

    Returns
    -------
    array-like
        Array of boolean values denoting the NA status of each element.
    """
    values = getattr(obj, "_values", obj)
    dtype = values.dtype

    if is_extension_array_dtype(dtype):
<<<<<<< HEAD
        result = values.isna() | (values == -np.inf) | (values == np.inf)
    elif is_string_dtype(dtype):
        result = _isna_string_dtype(values, dtype, old=True)
=======
        if old:
            result = values.isna() | (values == -np.inf) | (values == np.inf)
        else:
            result = values.isna()
    elif is_string_dtype(dtype):
        result = _isna_string_dtype(values, dtype, old=old)
>>>>>>> 91150d97
    elif needs_i8_conversion(dtype):
        # this is the NaT pattern
        result = values.view("i8") == iNaT
    else:
        if old:
            result = ~np.isfinite(values)
        else:
            result = np.isnan(values)

    # box
    if isinstance(obj, ABCSeries):
        result = obj._constructor(result, index=obj.index, name=obj.name, copy=False)

    return result


def _isna_string_dtype(values: np.ndarray, dtype: np.dtype, old: bool) -> np.ndarray:
    # Working around NumPy ticket 1542
    shape = values.shape

    if is_string_like_dtype(dtype):
        result = np.zeros(values.shape, dtype=bool)
    else:
        result = np.empty(shape, dtype=bool)
        if old:
            vec = libmissing.isnaobj_old(values.ravel())
        else:
            vec = libmissing.isnaobj(values.ravel())

        result[...] = vec.reshape(shape)

    return result


def notna(obj):
    """
    Detect non-missing values for an array-like object.

    This function takes a scalar or array-like object and indicates
    whether values are valid (not missing, which is ``NaN`` in numeric
    arrays, ``None`` or ``NaN`` in object arrays, ``NaT`` in datetimelike).

    Parameters
    ----------
    obj : array-like or object value
        Object to check for *not* null or *non*-missing values.

    Returns
    -------
    bool or array-like of bool
        For scalar input, returns a scalar boolean.
        For array input, returns an array of boolean indicating whether each
        corresponding element is valid.

    See Also
    --------
    isna : Boolean inverse of pandas.notna.
    Series.notna : Detect valid values in a Series.
    DataFrame.notna : Detect valid values in a DataFrame.
    Index.notna : Detect valid values in an Index.

    Examples
    --------
    Scalar arguments (including strings) result in a scalar boolean.

    >>> pd.notna('dog')
    True

    >>> pd.notna(pd.NA)
    False

    >>> pd.notna(np.nan)
    False

    ndarrays result in an ndarray of booleans.

    >>> array = np.array([[1, np.nan, 3], [4, 5, np.nan]])
    >>> array
    array([[ 1., nan,  3.],
           [ 4.,  5., nan]])
    >>> pd.notna(array)
    array([[ True, False,  True],
           [ True,  True, False]])

    For indexes, an ndarray of booleans is returned.

    >>> index = pd.DatetimeIndex(["2017-07-05", "2017-07-06", None,
    ...                          "2017-07-08"])
    >>> index
    DatetimeIndex(['2017-07-05', '2017-07-06', 'NaT', '2017-07-08'],
                  dtype='datetime64[ns]', freq=None)
    >>> pd.notna(index)
    array([ True,  True, False,  True])

    For Series and DataFrame, the same type is returned, containing booleans.

    >>> df = pd.DataFrame([['ant', 'bee', 'cat'], ['dog', None, 'fly']])
    >>> df
         0     1    2
    0  ant   bee  cat
    1  dog  None  fly
    >>> pd.notna(df)
          0      1     2
    0  True   True  True
    1  True  False  True

    >>> pd.notna(df[1])
    0     True
    1    False
    Name: 1, dtype: bool
    """
    res = isna(obj)
    if is_scalar(res):
        return not res
    return ~res


notnull = notna


def _isna_compat(arr, fill_value=np.nan) -> bool:
    """
    Parameters
    ----------
    arr: a numpy array
    fill_value: fill value, default to np.nan

    Returns
    -------
    True if we can fill using this fill_value
    """
    dtype = arr.dtype
    if isna(fill_value):
        return not (is_bool_dtype(dtype) or is_integer_dtype(dtype))
    return True


def array_equivalent(left, right, strict_nan: bool = False) -> bool:
    """
    True if two arrays, left and right, have equal non-NaN elements, and NaNs
    in corresponding locations.  False otherwise. It is assumed that left and
    right are NumPy arrays of the same dtype. The behavior of this function
    (particularly with respect to NaNs) is not defined if the dtypes are
    different.

    Parameters
    ----------
    left, right : ndarrays
    strict_nan : bool, default False
        If True, consider NaN and None to be different.

    Returns
    -------
    b : bool
        Returns True if the arrays are equivalent.

    Examples
    --------
    >>> array_equivalent(
    ...     np.array([1, 2, np.nan]),
    ...     np.array([1, 2, np.nan]))
    True
    >>> array_equivalent(
    ...     np.array([1, np.nan, 2]),
    ...     np.array([1, 2, np.nan]))
    False
    """
    left, right = np.asarray(left), np.asarray(right)

    # shape compat
    if left.shape != right.shape:
        return False

    # Object arrays can contain None, NaN and NaT.
    # string dtypes must be come to this path for NumPy 1.7.1 compat
    if is_string_dtype(left) or is_string_dtype(right):

        if not strict_nan:
            # isna considers NaN and None to be equivalent.
            return lib.array_equivalent_object(
                ensure_object(left.ravel()), ensure_object(right.ravel())
            )

        for left_value, right_value in zip(left, right):
            if left_value is NaT and right_value is not NaT:
                return False

            elif left_value is libmissing.NA and right_value is not libmissing.NA:
                return False

            elif isinstance(left_value, float) and np.isnan(left_value):
                if not isinstance(right_value, float) or not np.isnan(right_value):
                    return False
            else:
                try:
                    if np.any(np.asarray(left_value != right_value)):
                        return False
                except TypeError as err:
                    if "Cannot compare tz-naive" in str(err):
                        # tzawareness compat failure, see GH#28507
                        return False
                    elif "boolean value of NA is ambiguous" in str(err):
                        return False
                    raise
        return True

    # NaNs can occur in float and complex arrays.
    if is_float_dtype(left) or is_complex_dtype(left):

        # empty
        if not (np.prod(left.shape) and np.prod(right.shape)):
            return True
        return ((left == right) | (isna(left) & isna(right))).all()

    elif is_datetimelike_v_numeric(left, right):
        # GH#29553 avoid numpy deprecation warning
        return False

    elif needs_i8_conversion(left) or needs_i8_conversion(right):
        # datetime64, timedelta64, Period
        if not is_dtype_equal(left.dtype, right.dtype):
            return False

        left = left.view("i8")
        right = right.view("i8")

    # if we have structured dtypes, compare first
    if left.dtype.type is np.void or right.dtype.type is np.void:
        if left.dtype != right.dtype:
            return False

    return np.array_equal(left, right)


def _infer_fill_value(val):
    """
    infer the fill value for the nan/NaT from the provided
    scalar/ndarray/list-like if we are a NaT, return the correct dtyped
    element to provide proper block construction
    """
    if not is_list_like(val):
        val = [val]
    val = np.array(val, copy=False)
    if needs_i8_conversion(val):
        return np.array("NaT", dtype=val.dtype)
    elif is_object_dtype(val.dtype):
        dtype = lib.infer_dtype(ensure_object(val), skipna=False)
        if dtype in ["datetime", "datetime64"]:
            return np.array("NaT", dtype=DT64NS_DTYPE)
        elif dtype in ["timedelta", "timedelta64"]:
            return np.array("NaT", dtype=TD64NS_DTYPE)
    return np.nan


def _maybe_fill(arr, fill_value=np.nan):
    """
    if we have a compatible fill_value and arr dtype, then fill
    """
    if _isna_compat(arr, fill_value):
        arr.fill(fill_value)
    return arr


def na_value_for_dtype(dtype, compat: bool = True):
    """
    Return a dtype compat na value

    Parameters
    ----------
    dtype : string / dtype
    compat : bool, default True

    Returns
    -------
    np.dtype or a pandas dtype

    Examples
    --------
    >>> na_value_for_dtype(np.dtype('int64'))
    0
    >>> na_value_for_dtype(np.dtype('int64'), compat=False)
    nan
    >>> na_value_for_dtype(np.dtype('float64'))
    nan
    >>> na_value_for_dtype(np.dtype('bool'))
    False
    >>> na_value_for_dtype(np.dtype('datetime64[ns]'))
    NaT
    """
    dtype = pandas_dtype(dtype)

    if is_extension_array_dtype(dtype):
        return dtype.na_value
    if needs_i8_conversion(dtype):
        return NaT
    elif is_float_dtype(dtype):
        return np.nan
    elif is_integer_dtype(dtype):
        if compat:
            return 0
        return np.nan
    elif is_bool_dtype(dtype):
        return False
    return np.nan


def remove_na_arraylike(arr):
    """
    Return array-like containing only true/non-NaN values, possibly empty.
    """
    if is_extension_array_dtype(arr):
        return arr[notna(arr)]
    else:
        return arr[notna(np.asarray(arr))]


def is_valid_nat_for_dtype(obj, dtype: DtypeObj) -> bool:
    """
    isna check that excludes incompatible dtypes

    Parameters
    ----------
    obj : object
    dtype : np.datetime64, np.timedelta64, DatetimeTZDtype, or PeriodDtype

    Returns
    -------
    bool
    """
    if not lib.is_scalar(obj) or not isna(obj):
        return False
    if dtype.kind == "M":
        return not isinstance(obj, np.timedelta64)
    if dtype.kind == "m":
        return not isinstance(obj, np.datetime64)

    # must be PeriodDType
    return not isinstance(obj, (np.datetime64, np.timedelta64))<|MERGE_RESOLUTION|>--- conflicted
+++ resolved
@@ -227,18 +227,12 @@
     dtype = values.dtype
 
     if is_extension_array_dtype(dtype):
-<<<<<<< HEAD
-        result = values.isna() | (values == -np.inf) | (values == np.inf)
-    elif is_string_dtype(dtype):
-        result = _isna_string_dtype(values, dtype, old=True)
-=======
         if old:
             result = values.isna() | (values == -np.inf) | (values == np.inf)
         else:
             result = values.isna()
     elif is_string_dtype(dtype):
         result = _isna_string_dtype(values, dtype, old=old)
->>>>>>> 91150d97
     elif needs_i8_conversion(dtype):
         # this is the NaT pattern
         result = values.view("i8") == iNaT
