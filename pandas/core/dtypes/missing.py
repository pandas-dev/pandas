"""
missing types & inference
"""
from functools import partial

import numpy as np

from pandas._config import get_option

from pandas._libs import lib
import pandas._libs.missing as libmissing
<<<<<<< HEAD
from pandas._libs.tslibs import NaT, Period, iNaT
import pandas._libs_numba.missing as libmissing_numba
from pandas._typing import ArrayLike, DtypeObj
=======
from pandas._libs.tslibs import (
    NaT,
    Period,
    iNaT,
)
from pandas._typing import (
    ArrayLike,
    DtypeObj,
)
>>>>>>> 0c3c56b5

from pandas.core.dtypes.common import (
    DT64NS_DTYPE,
    TD64NS_DTYPE,
    ensure_object,
    is_bool_dtype,
    is_categorical_dtype,
    is_complex_dtype,
    is_datetimelike_v_numeric,
    is_dtype_equal,
    is_extension_array_dtype,
    is_float_dtype,
    is_integer_dtype,
    is_object_dtype,
    is_scalar,
    is_string_dtype,
    is_string_like_dtype,
    needs_i8_conversion,
)
from pandas.core.dtypes.generic import (
    ABCDataFrame,
    ABCExtensionArray,
    ABCIndex,
    ABCMultiIndex,
    ABCSeries,
)
from pandas.core.dtypes.inference import is_list_like

isposinf_scalar = libmissing.isposinf_scalar
isneginf_scalar = libmissing.isneginf_scalar

nan_checker = np.isnan
INF_AS_NA = False


def isna(obj):
    """
    Detect missing values for an array-like object.

    This function takes a scalar or array-like object and indicates
    whether values are missing (``NaN`` in numeric arrays, ``None`` or ``NaN``
    in object arrays, ``NaT`` in datetimelike).

    Parameters
    ----------
    obj : scalar or array-like
        Object to check for null or missing values.

    Returns
    -------
    bool or array-like of bool
        For scalar input, returns a scalar boolean.
        For array input, returns an array of boolean indicating whether each
        corresponding element is missing.

    See Also
    --------
    notna : Boolean inverse of pandas.isna.
    Series.isna : Detect missing values in a Series.
    DataFrame.isna : Detect missing values in a DataFrame.
    Index.isna : Detect missing values in an Index.

    Examples
    --------
    Scalar arguments (including strings) result in a scalar boolean.

    >>> pd.isna('dog')
    False

    >>> pd.isna(pd.NA)
    True

    >>> pd.isna(np.nan)
    True

    ndarrays result in an ndarray of booleans.

    >>> array = np.array([[1, np.nan, 3], [4, 5, np.nan]])
    >>> array
    array([[ 1., nan,  3.],
           [ 4.,  5., nan]])
    >>> pd.isna(array)
    array([[False,  True, False],
           [False, False,  True]])

    For indexes, an ndarray of booleans is returned.

    >>> index = pd.DatetimeIndex(["2017-07-05", "2017-07-06", None,
    ...                           "2017-07-08"])
    >>> index
    DatetimeIndex(['2017-07-05', '2017-07-06', 'NaT', '2017-07-08'],
                  dtype='datetime64[ns]', freq=None)
    >>> pd.isna(index)
    array([False, False,  True, False])

    For Series and DataFrame, the same type is returned, containing booleans.

    >>> df = pd.DataFrame([['ant', 'bee', 'cat'], ['dog', None, 'fly']])
    >>> df
         0     1    2
    0  ant   bee  cat
    1  dog  None  fly
    >>> pd.isna(df)
           0      1      2
    0  False  False  False
    1  False   True  False

    >>> pd.isna(df[1])
    0    False
    1     True
    Name: 1, dtype: bool
    """
    return _isna(obj)


isnull = isna


def _isna(obj, inf_as_na: bool = False):
    """
    Detect missing values, treating None, NaN or NA as null. Infinite
    values will also be treated as null if inf_as_na is True.

    Parameters
    ----------
    obj: ndarray or object value
        Input array or scalar value.
    inf_as_na: bool
        Whether to treat infinity as null.

    Returns
    -------
    boolean ndarray or boolean
    """
    if is_scalar(obj):
        if inf_as_na:
            return libmissing.checknull_old(obj)
        else:
            return libmissing_numba.checknull(obj)
    # hack (for now) because MI registers as ndarray
    elif isinstance(obj, ABCMultiIndex):
        raise NotImplementedError("isna is not defined for MultiIndex")
    elif isinstance(obj, type):
        return False
    elif isinstance(obj, (ABCSeries, np.ndarray, ABCIndex, ABCExtensionArray)):
        return _isna_ndarraylike(obj, inf_as_na=inf_as_na)
    elif isinstance(obj, ABCDataFrame):
        return obj.isna()
    elif isinstance(obj, list):
        return _isna_ndarraylike(np.asarray(obj, dtype=object), inf_as_na=inf_as_na)
    elif hasattr(obj, "__array__"):
        return _isna_ndarraylike(np.asarray(obj), inf_as_na=inf_as_na)
    else:
        return False


def _use_inf_as_na(key):
    """
    Option change callback for na/inf behaviour.

    Choose which replacement for numpy.isnan / -numpy.isfinite is used.

    Parameters
    ----------
    flag: bool
        True means treat None, NaN, INF, -INF as null (old way),
        False means None and NaN are null, but INF, -INF are not null
        (new way).

    Notes
    -----
    This approach to setting global module values is discussed and
    approved here:

    * https://stackoverflow.com/questions/4859217/
      programmatically-creating-variables-in-python/4859312#4859312
    """
    inf_as_na = get_option(key)
    globals()["_isna"] = partial(_isna, inf_as_na=inf_as_na)
    if inf_as_na:
        globals()["nan_checker"] = lambda x: ~np.isfinite(x)
        globals()["INF_AS_NA"] = True
    else:
        globals()["nan_checker"] = np.isnan
        globals()["INF_AS_NA"] = False


def _isna_ndarraylike(obj, inf_as_na: bool = False):
    """
    Return an array indicating which values of the input array are NaN / NA.

    Parameters
    ----------
    obj: array-like
        The input array whose elements are to be checked.
    inf_as_na: bool
        Whether or not to treat infinite values as NA.

    Returns
    -------
    array-like
        Array of boolean values denoting the NA status of each element.
    """
    values = getattr(obj, "_values", obj)
    dtype = values.dtype

    if is_extension_array_dtype(dtype):
        if inf_as_na and is_categorical_dtype(dtype):
            result = libmissing.isnaobj_old(values.to_numpy())
        else:
            result = values.isna()
    elif is_string_dtype(dtype):
        result = _isna_string_dtype(values, dtype, inf_as_na=inf_as_na)
    elif needs_i8_conversion(dtype):
        # this is the NaT pattern
        result = values.view("i8") == iNaT
    else:
        if inf_as_na:
            result = ~np.isfinite(values)
        else:
            result = np.isnan(values)

    # box
    if isinstance(obj, ABCSeries):
        result = obj._constructor(result, index=obj.index, name=obj.name, copy=False)

    return result


def _isna_string_dtype(
    values: np.ndarray, dtype: np.dtype, inf_as_na: bool
) -> np.ndarray:
    # Working around NumPy ticket 1542
    shape = values.shape

    if is_string_like_dtype(dtype):
        result = np.zeros(values.shape, dtype=bool)
    else:
        result = np.empty(shape, dtype=bool)
        if inf_as_na:
            vec = libmissing.isnaobj_old(values.ravel())
        else:
            vec = libmissing.isnaobj(values.ravel())

        result[...] = vec.reshape(shape)

    return result


def notna(obj):
    """
    Detect non-missing values for an array-like object.

    This function takes a scalar or array-like object and indicates
    whether values are valid (not missing, which is ``NaN`` in numeric
    arrays, ``None`` or ``NaN`` in object arrays, ``NaT`` in datetimelike).

    Parameters
    ----------
    obj : array-like or object value
        Object to check for *not* null or *non*-missing values.

    Returns
    -------
    bool or array-like of bool
        For scalar input, returns a scalar boolean.
        For array input, returns an array of boolean indicating whether each
        corresponding element is valid.

    See Also
    --------
    isna : Boolean inverse of pandas.notna.
    Series.notna : Detect valid values in a Series.
    DataFrame.notna : Detect valid values in a DataFrame.
    Index.notna : Detect valid values in an Index.

    Examples
    --------
    Scalar arguments (including strings) result in a scalar boolean.

    >>> pd.notna('dog')
    True

    >>> pd.notna(pd.NA)
    False

    >>> pd.notna(np.nan)
    False

    ndarrays result in an ndarray of booleans.

    >>> array = np.array([[1, np.nan, 3], [4, 5, np.nan]])
    >>> array
    array([[ 1., nan,  3.],
           [ 4.,  5., nan]])
    >>> pd.notna(array)
    array([[ True, False,  True],
           [ True,  True, False]])

    For indexes, an ndarray of booleans is returned.

    >>> index = pd.DatetimeIndex(["2017-07-05", "2017-07-06", None,
    ...                          "2017-07-08"])
    >>> index
    DatetimeIndex(['2017-07-05', '2017-07-06', 'NaT', '2017-07-08'],
                  dtype='datetime64[ns]', freq=None)
    >>> pd.notna(index)
    array([ True,  True, False,  True])

    For Series and DataFrame, the same type is returned, containing booleans.

    >>> df = pd.DataFrame([['ant', 'bee', 'cat'], ['dog', None, 'fly']])
    >>> df
         0     1    2
    0  ant   bee  cat
    1  dog  None  fly
    >>> pd.notna(df)
          0      1     2
    0  True   True  True
    1  True  False  True

    >>> pd.notna(df[1])
    0     True
    1    False
    Name: 1, dtype: bool
    """
    res = isna(obj)
    if is_scalar(res):
        return not res
    return ~res


notnull = notna


def isna_compat(arr, fill_value=np.nan) -> bool:
    """
    Parameters
    ----------
    arr: a numpy array
    fill_value: fill value, default to np.nan

    Returns
    -------
    True if we can fill using this fill_value
    """
    if isna(fill_value):
        dtype = arr.dtype
        return not (is_bool_dtype(dtype) or is_integer_dtype(dtype))
    return True


def array_equivalent(
    left, right, strict_nan: bool = False, dtype_equal: bool = False
) -> bool:
    """
    True if two arrays, left and right, have equal non-NaN elements, and NaNs
    in corresponding locations.  False otherwise. It is assumed that left and
    right are NumPy arrays of the same dtype. The behavior of this function
    (particularly with respect to NaNs) is not defined if the dtypes are
    different.

    Parameters
    ----------
    left, right : ndarrays
    strict_nan : bool, default False
        If True, consider NaN and None to be different.
    dtype_equal : bool, default False
        Whether `left` and `right` are known to have the same dtype
        according to `is_dtype_equal`. Some methods like `BlockManager.equals`.
        require that the dtypes match. Setting this to ``True`` can improve
        performance, but will give different results for arrays that are
        equal but different dtypes.

    Returns
    -------
    b : bool
        Returns True if the arrays are equivalent.

    Examples
    --------
    >>> array_equivalent(
    ...     np.array([1, 2, np.nan]),
    ...     np.array([1, 2, np.nan]))
    True
    >>> array_equivalent(
    ...     np.array([1, np.nan, 2]),
    ...     np.array([1, 2, np.nan]))
    False
    """
    left, right = np.asarray(left), np.asarray(right)

    # shape compat
    if left.shape != right.shape:
        return False

    if dtype_equal:
        # fastpath when we require that the dtypes match (Block.equals)
        if is_float_dtype(left.dtype) or is_complex_dtype(left.dtype):
            return _array_equivalent_float(left, right)
        elif is_datetimelike_v_numeric(left.dtype, right.dtype):
            return False
        elif needs_i8_conversion(left.dtype):
            return _array_equivalent_datetimelike(left, right)
        elif is_string_dtype(left.dtype):
            # TODO: fastpath for pandas' StringDtype
            return _array_equivalent_object(left, right, strict_nan)
        else:
            return np.array_equal(left, right)

    # Slow path when we allow comparing different dtypes.
    # Object arrays can contain None, NaN and NaT.
    # string dtypes must be come to this path for NumPy 1.7.1 compat
    if is_string_dtype(left.dtype) or is_string_dtype(right.dtype):
        return _array_equivalent_object(left, right, strict_nan)

    # NaNs can occur in float and complex arrays.
    if is_float_dtype(left.dtype) or is_complex_dtype(left.dtype):
        if not (np.prod(left.shape) and np.prod(right.shape)):
            return True
        return ((left == right) | (isna(left) & isna(right))).all()

    elif is_datetimelike_v_numeric(left, right):
        # GH#29553 avoid numpy deprecation warning
        return False

    elif needs_i8_conversion(left.dtype) or needs_i8_conversion(right.dtype):
        # datetime64, timedelta64, Period
        if not is_dtype_equal(left.dtype, right.dtype):
            return False

        left = left.view("i8")
        right = right.view("i8")

    # if we have structured dtypes, compare first
    if (
        left.dtype.type is np.void or right.dtype.type is np.void
    ) and left.dtype != right.dtype:
        return False

    return np.array_equal(left, right)


def _array_equivalent_float(left, right):
    return ((left == right) | (np.isnan(left) & np.isnan(right))).all()


def _array_equivalent_datetimelike(left, right):
    return np.array_equal(left.view("i8"), right.view("i8"))


def _array_equivalent_object(left, right, strict_nan):
    if not strict_nan:
        # isna considers NaN and None to be equivalent.
        return lib.array_equivalent_object(
            ensure_object(left.ravel()), ensure_object(right.ravel())
        )

    for left_value, right_value in zip(left, right):
        if left_value is NaT and right_value is not NaT:
            return False

        elif left_value is libmissing.NA and right_value is not libmissing.NA:
            return False

        elif isinstance(left_value, float) and np.isnan(left_value):
            if not isinstance(right_value, float) or not np.isnan(right_value):
                return False
        else:
            try:
                if np.any(np.asarray(left_value != right_value)):
                    return False
            except TypeError as err:
                if "Cannot compare tz-naive" in str(err):
                    # tzawareness compat failure, see GH#28507
                    return False
                elif "boolean value of NA is ambiguous" in str(err):
                    return False
                raise
    return True


def array_equals(left: ArrayLike, right: ArrayLike) -> bool:
    """
    ExtensionArray-compatible implementation of array_equivalent.
    """
    if not is_dtype_equal(left.dtype, right.dtype):
        return False
    elif isinstance(left, ABCExtensionArray):
        return left.equals(right)
    else:
        return array_equivalent(left, right, dtype_equal=True)


def infer_fill_value(val):
    """
    infer the fill value for the nan/NaT from the provided
    scalar/ndarray/list-like if we are a NaT, return the correct dtyped
    element to provide proper block construction
    """
    if not is_list_like(val):
        val = [val]
    val = np.array(val, copy=False)
    if needs_i8_conversion(val.dtype):
        return np.array("NaT", dtype=val.dtype)
    elif is_object_dtype(val.dtype):
        dtype = lib.infer_dtype(ensure_object(val), skipna=False)
        if dtype in ["datetime", "datetime64"]:
            return np.array("NaT", dtype=DT64NS_DTYPE)
        elif dtype in ["timedelta", "timedelta64"]:
            return np.array("NaT", dtype=TD64NS_DTYPE)
    return np.nan


def maybe_fill(arr, fill_value=np.nan):
    """
    if we have a compatible fill_value and arr dtype, then fill
    """
    if isna_compat(arr, fill_value):
        arr.fill(fill_value)
    return arr


def na_value_for_dtype(dtype: DtypeObj, compat: bool = True):
    """
    Return a dtype compat na value

    Parameters
    ----------
    dtype : string / dtype
    compat : bool, default True

    Returns
    -------
    np.dtype or a pandas dtype

    Examples
    --------
    >>> na_value_for_dtype(np.dtype('int64'))
    0
    >>> na_value_for_dtype(np.dtype('int64'), compat=False)
    nan
    >>> na_value_for_dtype(np.dtype('float64'))
    nan
    >>> na_value_for_dtype(np.dtype('bool'))
    False
    >>> na_value_for_dtype(np.dtype('datetime64[ns]'))
    numpy.datetime64('NaT')
    """

    if is_extension_array_dtype(dtype):
        return dtype.na_value
    elif needs_i8_conversion(dtype):
        return dtype.type("NaT", "ns")
    elif is_float_dtype(dtype):
        return np.nan
    elif is_integer_dtype(dtype):
        if compat:
            return 0
        return np.nan
    elif is_bool_dtype(dtype):
        if compat:
            return False
        return np.nan
    return np.nan


def remove_na_arraylike(arr):
    """
    Return array-like containing only true/non-NaN values, possibly empty.
    """
    if is_extension_array_dtype(arr):
        return arr[notna(arr)]
    else:
        return arr[notna(np.asarray(arr))]


def is_valid_na_for_dtype(obj, dtype: DtypeObj) -> bool:
    """
    isna check that excludes incompatible dtypes

    Parameters
    ----------
    obj : object
    dtype : np.datetime64, np.timedelta64, DatetimeTZDtype, or PeriodDtype

    Returns
    -------
    bool
    """
    if not lib.is_scalar(obj) or not isna(obj):
        return False
    if dtype.kind == "M":
        if isinstance(dtype, np.dtype):
            # i.e. not tzaware
            return not isinstance(obj, np.timedelta64)
        # we have to rule out tznaive dt64("NaT")
        return not isinstance(obj, (np.timedelta64, np.datetime64))
    if dtype.kind == "m":
        return not isinstance(obj, np.datetime64)
    if dtype.kind in ["i", "u", "f", "c"]:
        # Numeric
        return obj is not NaT and not isinstance(obj, (np.datetime64, np.timedelta64))

    # must be PeriodDType
    return not isinstance(obj, (np.datetime64, np.timedelta64))


def isna_all(arr: ArrayLike) -> bool:
    """
    Optimized equivalent to isna(arr).all()
    """
    total_len = len(arr)

    # Usually it's enough to check but a small fraction of values to see if
    #  a block is NOT null, chunks should help in such cases.
    #  parameters 1000 and 40 were chosen arbitrarily
    chunk_len = max(total_len // 40, 1000)

    dtype = arr.dtype
    if dtype.kind == "f":
        checker = nan_checker

    elif dtype.kind in ["m", "M"] or dtype.type is Period:
        checker = lambda x: np.asarray(x.view("i8")) == iNaT

    else:
        checker = lambda x: _isna_ndarraylike(x, inf_as_na=INF_AS_NA)

    return all(
        checker(arr[i : i + chunk_len]).all() for i in range(0, total_len, chunk_len)
    )<|MERGE_RESOLUTION|>--- conflicted
+++ resolved
@@ -9,21 +9,16 @@
 
 from pandas._libs import lib
 import pandas._libs.missing as libmissing
-<<<<<<< HEAD
-from pandas._libs.tslibs import NaT, Period, iNaT
-import pandas._libs_numba.missing as libmissing_numba
-from pandas._typing import ArrayLike, DtypeObj
-=======
 from pandas._libs.tslibs import (
     NaT,
     Period,
     iNaT,
 )
+import pandas._libs_numba.missing as libmissing_numba
 from pandas._typing import (
     ArrayLike,
     DtypeObj,
 )
->>>>>>> 0c3c56b5
 
 from pandas.core.dtypes.common import (
     DT64NS_DTYPE,
