--- conflicted
+++ resolved
@@ -15,11 +15,7 @@
     is_timedelta64_dtype, needs_i8_conversion, pandas_dtype)
 from .generic import (
     ABCDatetimeArray, ABCExtensionArray, ABCGeneric, ABCIndexClass,
-<<<<<<< HEAD
-    ABCMultiIndex, ABCSeries)
-=======
     ABCMultiIndex, ABCSeries, ABCTimedeltaArray)
->>>>>>> ff280485
 from .inference import is_list_like
 
 isposinf_scalar = libmissing.isposinf_scalar
@@ -113,12 +109,8 @@
     elif isinstance(obj, ABCMultiIndex):
         raise NotImplementedError("isna is not defined for MultiIndex")
     elif isinstance(obj, (ABCSeries, np.ndarray, ABCIndexClass,
-<<<<<<< HEAD
-                          ABCExtensionArray, ABCDatetimeArray)):
-=======
                           ABCExtensionArray,
                           ABCDatetimeArray, ABCTimedeltaArray)):
->>>>>>> ff280485
         return _isna_ndarraylike(obj)
     elif isinstance(obj, ABCGeneric):
         return obj._constructor(obj._data.isna(func=isna))
