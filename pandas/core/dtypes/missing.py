"""
missing types & inference
"""
import numpy as np

from pandas._config import get_option

from pandas._libs import lib
import pandas._libs.missing as libmissing
from pandas._libs.tslibs import NaT, iNaT
from pandas._typing import DtypeObj

from pandas.core.dtypes.common import (
    _NS_DTYPE,
    _TD_DTYPE,
    ensure_object,
    is_bool_dtype,
    is_complex_dtype,
    is_datetime64_dtype,
    is_datetime64tz_dtype,
    is_datetimelike_v_numeric,
    is_dtype_equal,
    is_extension_array_dtype,
    is_float_dtype,
    is_integer_dtype,
    is_object_dtype,
    is_period_dtype,
    is_scalar,
    is_string_dtype,
    is_string_like_dtype,
    is_timedelta64_dtype,
    needs_i8_conversion,
    pandas_dtype,
)
from pandas.core.dtypes.generic import (
    ABCDataFrame,
    ABCDatetimeArray,
    ABCExtensionArray,
    ABCIndexClass,
    ABCMultiIndex,
    ABCSeries,
    ABCTimedeltaArray,
)
from pandas.core.dtypes.inference import is_list_like

isposinf_scalar = libmissing.isposinf_scalar
isneginf_scalar = libmissing.isneginf_scalar


def isna(obj):
    """
    Detect missing values for an array-like object.

    This function takes a scalar or array-like object and indicates
    whether values are missing (``NaN`` in numeric arrays, ``None`` or ``NaN``
    in object arrays, ``NaT`` in datetimelike).

    Parameters
    ----------
    obj : scalar or array-like
        Object to check for null or missing values.

    Returns
    -------
    bool or array-like of bool
        For scalar input, returns a scalar boolean.
        For array input, returns an array of boolean indicating whether each
        corresponding element is missing.

    See Also
    --------
    notna : Boolean inverse of pandas.isna.
    Series.isna : Detect missing values in a Series.
    DataFrame.isna : Detect missing values in a DataFrame.
    Index.isna : Detect missing values in an Index.

    Examples
    --------
    Scalar arguments (including strings) result in a scalar boolean.

    >>> pd.isna('dog')
    False

    >>> pd.isna(pd.NA)
    True

    >>> pd.isna(np.nan)
    True

    ndarrays result in an ndarray of booleans.

    >>> array = np.array([[1, np.nan, 3], [4, 5, np.nan]])
    >>> array
    array([[ 1., nan,  3.],
           [ 4.,  5., nan]])
    >>> pd.isna(array)
    array([[False,  True, False],
           [False, False,  True]])

    For indexes, an ndarray of booleans is returned.

    >>> index = pd.DatetimeIndex(["2017-07-05", "2017-07-06", None,
    ...                           "2017-07-08"])
    >>> index
    DatetimeIndex(['2017-07-05', '2017-07-06', 'NaT', '2017-07-08'],
                  dtype='datetime64[ns]', freq=None)
    >>> pd.isna(index)
    array([False, False,  True, False])

    For Series and DataFrame, the same type is returned, containing booleans.

    >>> df = pd.DataFrame([['ant', 'bee', 'cat'], ['dog', None, 'fly']])
    >>> df
         0     1    2
    0  ant   bee  cat
    1  dog  None  fly
    >>> pd.isna(df)
           0      1      2
    0  False  False  False
    1  False   True  False

    >>> pd.isna(df[1])
    0    False
    1     True
    Name: 1, dtype: bool
    """
    return _isna(obj)


isnull = isna


def _isna_new(obj):

    if is_scalar(obj):
        return libmissing.checknull(obj)
    # hack (for now) because MI registers as ndarray
    elif isinstance(obj, ABCMultiIndex):
        raise NotImplementedError("isna is not defined for MultiIndex")
    elif isinstance(obj, type):
        return False
    elif isinstance(
        obj,
        (
            ABCSeries,
            np.ndarray,
            ABCIndexClass,
            ABCExtensionArray,
            ABCDatetimeArray,
            ABCTimedeltaArray,
        ),
    ):
        return _isna_ndarraylike(obj)
    elif isinstance(obj, ABCDataFrame):
<<<<<<< HEAD
        return obj._constructor(obj._mgr.isna(func=isna))
=======
        return obj.isna()
>>>>>>> e835b760
    elif isinstance(obj, list):
        return _isna_ndarraylike(np.asarray(obj, dtype=object))
    elif hasattr(obj, "__array__"):
        return _isna_ndarraylike(np.asarray(obj))
    else:
        return obj is None


def _isna_old(obj):
    """
    Detect missing values, treating None, NaN, INF, -INF as null.

    Parameters
    ----------
    arr: ndarray or object value

    Returns
    -------
    boolean ndarray or boolean
    """
    if is_scalar(obj):
        return libmissing.checknull_old(obj)
    # hack (for now) because MI registers as ndarray
    elif isinstance(obj, ABCMultiIndex):
        raise NotImplementedError("isna is not defined for MultiIndex")
    elif isinstance(obj, type):
        return False
    elif isinstance(obj, (ABCSeries, np.ndarray, ABCIndexClass, ABCExtensionArray)):
        return _isna_ndarraylike_old(obj)
    elif isinstance(obj, ABCDataFrame):
<<<<<<< HEAD
        return obj._constructor(obj._mgr.isna(func=_isna_old))
=======
        return obj.isna()
>>>>>>> e835b760
    elif isinstance(obj, list):
        return _isna_ndarraylike_old(np.asarray(obj, dtype=object))
    elif hasattr(obj, "__array__"):
        return _isna_ndarraylike_old(np.asarray(obj))
    else:
        return obj is None


_isna = _isna_new


def _use_inf_as_na(key):
    """
    Option change callback for na/inf behaviour.

    Choose which replacement for numpy.isnan / -numpy.isfinite is used.

    Parameters
    ----------
    flag: bool
        True means treat None, NaN, INF, -INF as null (old way),
        False means None and NaN are null, but INF, -INF are not null
        (new way).

    Notes
    -----
    This approach to setting global module values is discussed and
    approved here:

    * https://stackoverflow.com/questions/4859217/
      programmatically-creating-variables-in-python/4859312#4859312
    """
    flag = get_option(key)
    if flag:
        globals()["_isna"] = _isna_old
    else:
        globals()["_isna"] = _isna_new


def _isna_ndarraylike(obj):
    is_extension = is_extension_array_dtype(obj)

    if not is_extension:
        # Avoid accessing `.values` on things like
        # PeriodIndex, which may be expensive.
        values = getattr(obj, "_values", obj)
    else:
        values = obj

    dtype = values.dtype

    if is_extension:
        if isinstance(obj, (ABCIndexClass, ABCSeries)):
            values = obj._values
        else:
            values = obj
        result = values.isna()
    elif isinstance(obj, ABCDatetimeArray):
        return obj.isna()
    elif is_string_dtype(dtype):
        # Working around NumPy ticket 1542
        shape = values.shape

        if is_string_like_dtype(dtype):
            # object array of strings
            result = np.zeros(values.shape, dtype=bool)
        else:
            # object array of non-strings
            result = np.empty(shape, dtype=bool)
            vec = libmissing.isnaobj(values.ravel())
            result[...] = vec.reshape(shape)

    elif needs_i8_conversion(dtype):
        # this is the NaT pattern
        result = values.view("i8") == iNaT
    else:
        result = np.isnan(values)

    # box
    if isinstance(obj, ABCSeries):
        result = obj._constructor(result, index=obj.index, name=obj.name, copy=False)

    return result


def _isna_ndarraylike_old(obj):
    values = getattr(obj, "_values", obj)
    dtype = values.dtype

    if is_string_dtype(dtype):
        # Working around NumPy ticket 1542
        shape = values.shape

        if is_string_like_dtype(dtype):
            result = np.zeros(values.shape, dtype=bool)
        else:
            result = np.empty(shape, dtype=bool)
            vec = libmissing.isnaobj_old(values.ravel())
            result[:] = vec.reshape(shape)

    elif is_datetime64_dtype(dtype):
        # this is the NaT pattern
        result = values.view("i8") == iNaT
    else:
        result = ~np.isfinite(values)

    # box
    if isinstance(obj, ABCSeries):
        result = obj._constructor(result, index=obj.index, name=obj.name, copy=False)

    return result


def notna(obj):
    """
    Detect non-missing values for an array-like object.

    This function takes a scalar or array-like object and indicates
    whether values are valid (not missing, which is ``NaN`` in numeric
    arrays, ``None`` or ``NaN`` in object arrays, ``NaT`` in datetimelike).

    Parameters
    ----------
    obj : array-like or object value
        Object to check for *not* null or *non*-missing values.

    Returns
    -------
    bool or array-like of bool
        For scalar input, returns a scalar boolean.
        For array input, returns an array of boolean indicating whether each
        corresponding element is valid.

    See Also
    --------
    isna : Boolean inverse of pandas.notna.
    Series.notna : Detect valid values in a Series.
    DataFrame.notna : Detect valid values in a DataFrame.
    Index.notna : Detect valid values in an Index.

    Examples
    --------
    Scalar arguments (including strings) result in a scalar boolean.

    >>> pd.notna('dog')
    True

    >>> pd.notna(pd.NA)
    False

    >>> pd.notna(np.nan)
    False

    ndarrays result in an ndarray of booleans.

    >>> array = np.array([[1, np.nan, 3], [4, 5, np.nan]])
    >>> array
    array([[ 1., nan,  3.],
           [ 4.,  5., nan]])
    >>> pd.notna(array)
    array([[ True, False,  True],
           [ True,  True, False]])

    For indexes, an ndarray of booleans is returned.

    >>> index = pd.DatetimeIndex(["2017-07-05", "2017-07-06", None,
    ...                          "2017-07-08"])
    >>> index
    DatetimeIndex(['2017-07-05', '2017-07-06', 'NaT', '2017-07-08'],
                  dtype='datetime64[ns]', freq=None)
    >>> pd.notna(index)
    array([ True,  True, False,  True])

    For Series and DataFrame, the same type is returned, containing booleans.

    >>> df = pd.DataFrame([['ant', 'bee', 'cat'], ['dog', None, 'fly']])
    >>> df
         0     1    2
    0  ant   bee  cat
    1  dog  None  fly
    >>> pd.notna(df)
          0      1     2
    0  True   True  True
    1  True  False  True

    >>> pd.notna(df[1])
    0     True
    1    False
    Name: 1, dtype: bool
    """
    res = isna(obj)
    if is_scalar(res):
        return not res
    return ~res


notnull = notna


def _isna_compat(arr, fill_value=np.nan) -> bool:
    """
    Parameters
    ----------
    arr: a numpy array
    fill_value: fill value, default to np.nan

    Returns
    -------
    True if we can fill using this fill_value
    """
    dtype = arr.dtype
    if isna(fill_value):
        return not (is_bool_dtype(dtype) or is_integer_dtype(dtype))
    return True


def array_equivalent(left, right, strict_nan: bool = False) -> bool:
    """
    True if two arrays, left and right, have equal non-NaN elements, and NaNs
    in corresponding locations.  False otherwise. It is assumed that left and
    right are NumPy arrays of the same dtype. The behavior of this function
    (particularly with respect to NaNs) is not defined if the dtypes are
    different.

    Parameters
    ----------
    left, right : ndarrays
    strict_nan : bool, default False
        If True, consider NaN and None to be different.

    Returns
    -------
    b : bool
        Returns True if the arrays are equivalent.

    Examples
    --------
    >>> array_equivalent(
    ...     np.array([1, 2, np.nan]),
    ...     np.array([1, 2, np.nan]))
    True
    >>> array_equivalent(
    ...     np.array([1, np.nan, 2]),
    ...     np.array([1, 2, np.nan]))
    False
    """
    left, right = np.asarray(left), np.asarray(right)

    # shape compat
    if left.shape != right.shape:
        return False

    # Object arrays can contain None, NaN and NaT.
    # string dtypes must be come to this path for NumPy 1.7.1 compat
    if is_string_dtype(left) or is_string_dtype(right):

        if not strict_nan:
            # isna considers NaN and None to be equivalent.
            return lib.array_equivalent_object(
                ensure_object(left.ravel()), ensure_object(right.ravel())
            )

        for left_value, right_value in zip(left, right):
            if left_value is NaT and right_value is not NaT:
                return False

            elif left_value is libmissing.NA and right_value is not libmissing.NA:
                return False

            elif isinstance(left_value, float) and np.isnan(left_value):
                if not isinstance(right_value, float) or not np.isnan(right_value):
                    return False
            else:
                try:
                    if np.any(np.asarray(left_value != right_value)):
                        return False
                except TypeError as err:
                    if "Cannot compare tz-naive" in str(err):
                        # tzawareness compat failure, see GH#28507
                        return False
                    elif "boolean value of NA is ambiguous" in str(err):
                        return False
                    raise
        return True

    # NaNs can occur in float and complex arrays.
    if is_float_dtype(left) or is_complex_dtype(left):

        # empty
        if not (np.prod(left.shape) and np.prod(right.shape)):
            return True
        return ((left == right) | (isna(left) & isna(right))).all()

    elif is_datetimelike_v_numeric(left, right):
        # GH#29553 avoid numpy deprecation warning
        return False

    elif needs_i8_conversion(left) or needs_i8_conversion(right):
        # datetime64, timedelta64, Period
        if not is_dtype_equal(left.dtype, right.dtype):
            return False

        left = left.view("i8")
        right = right.view("i8")

    # if we have structured dtypes, compare first
    if left.dtype.type is np.void or right.dtype.type is np.void:
        if left.dtype != right.dtype:
            return False

    return np.array_equal(left, right)


def _infer_fill_value(val):
    """
    infer the fill value for the nan/NaT from the provided
    scalar/ndarray/list-like if we are a NaT, return the correct dtyped
    element to provide proper block construction
    """
    if not is_list_like(val):
        val = [val]
    val = np.array(val, copy=False)
    if needs_i8_conversion(val):
        return np.array("NaT", dtype=val.dtype)
    elif is_object_dtype(val.dtype):
        dtype = lib.infer_dtype(ensure_object(val), skipna=False)
        if dtype in ["datetime", "datetime64"]:
            return np.array("NaT", dtype=_NS_DTYPE)
        elif dtype in ["timedelta", "timedelta64"]:
            return np.array("NaT", dtype=_TD_DTYPE)
    return np.nan


def _maybe_fill(arr, fill_value=np.nan):
    """
    if we have a compatible fill_value and arr dtype, then fill
    """
    if _isna_compat(arr, fill_value):
        arr.fill(fill_value)
    return arr


def na_value_for_dtype(dtype, compat: bool = True):
    """
    Return a dtype compat na value

    Parameters
    ----------
    dtype : string / dtype
    compat : bool, default True

    Returns
    -------
    np.dtype or a pandas dtype

    Examples
    --------
    >>> na_value_for_dtype(np.dtype('int64'))
    0
    >>> na_value_for_dtype(np.dtype('int64'), compat=False)
    nan
    >>> na_value_for_dtype(np.dtype('float64'))
    nan
    >>> na_value_for_dtype(np.dtype('bool'))
    False
    >>> na_value_for_dtype(np.dtype('datetime64[ns]'))
    NaT
    """
    dtype = pandas_dtype(dtype)

    if is_extension_array_dtype(dtype):
        return dtype.na_value
    if (
        is_datetime64_dtype(dtype)
        or is_datetime64tz_dtype(dtype)
        or is_timedelta64_dtype(dtype)
        or is_period_dtype(dtype)
    ):
        return NaT
    elif is_float_dtype(dtype):
        return np.nan
    elif is_integer_dtype(dtype):
        if compat:
            return 0
        return np.nan
    elif is_bool_dtype(dtype):
        return False
    return np.nan


def remove_na_arraylike(arr):
    """
    Return array-like containing only true/non-NaN values, possibly empty.
    """
    if is_extension_array_dtype(arr):
        return arr[notna(arr)]
    else:
        return arr[notna(np.asarray(arr))]


def is_valid_nat_for_dtype(obj, dtype: DtypeObj) -> bool:
    """
    isna check that excludes incompatible dtypes

    Parameters
    ----------
    obj : object
    dtype : np.datetime64, np.timedelta64, DatetimeTZDtype, or PeriodDtype

    Returns
    -------
    bool
    """
    if not lib.is_scalar(obj) or not isna(obj):
        return False
    if dtype.kind == "M":
        return not isinstance(obj, np.timedelta64)
    if dtype.kind == "m":
        return not isinstance(obj, np.datetime64)

    # must be PeriodDType
    return not isinstance(obj, (np.datetime64, np.timedelta64))<|MERGE_RESOLUTION|>--- conflicted
+++ resolved
@@ -152,11 +152,7 @@
     ):
         return _isna_ndarraylike(obj)
     elif isinstance(obj, ABCDataFrame):
-<<<<<<< HEAD
-        return obj._constructor(obj._mgr.isna(func=isna))
-=======
         return obj.isna()
->>>>>>> e835b760
     elif isinstance(obj, list):
         return _isna_ndarraylike(np.asarray(obj, dtype=object))
     elif hasattr(obj, "__array__"):
@@ -187,11 +183,7 @@
     elif isinstance(obj, (ABCSeries, np.ndarray, ABCIndexClass, ABCExtensionArray)):
         return _isna_ndarraylike_old(obj)
     elif isinstance(obj, ABCDataFrame):
-<<<<<<< HEAD
-        return obj._constructor(obj._mgr.isna(func=_isna_old))
-=======
         return obj.isna()
->>>>>>> e835b760
     elif isinstance(obj, list):
         return _isna_ndarraylike_old(np.asarray(obj, dtype=object))
     elif hasattr(obj, "__array__"):
