"""
Extend pandas with custom array types.
"""
from __future__ import annotations

from typing import (
    TYPE_CHECKING,
    Any,
    TypeVar,
    cast,
    overload,
)

import numpy as np

from pandas._libs import missing as libmissing
from pandas._libs.hashtable import object_hash
from pandas._libs.properties import cache_readonly
from pandas.errors import AbstractMethodError

from pandas.core.dtypes.generic import (
    ABCDataFrame,
    ABCIndex,
    ABCSeries,
)

if TYPE_CHECKING:
    from pandas._typing import (
        DtypeObj,
        Self,
        Shape,
        npt,
        type_t,
    )

    from pandas import Index
    from pandas.core.arrays import ExtensionArray

    # To parameterize on same ExtensionDtype
    ExtensionDtypeT = TypeVar("ExtensionDtypeT", bound="ExtensionDtype")


class ExtensionDtype:
    """
    A custom data type, to be paired with an ExtensionArray.

    See Also
    --------
    extensions.register_extension_dtype: Register an ExtensionType
        with pandas as class decorator.
    extensions.ExtensionArray: Abstract base class for custom 1-D array types.

    Notes
    -----
    The interface includes the following abstract methods that must
    be implemented by subclasses:

    * type
    * name
    * construct_array_type

    The following attributes and methods influence the behavior of the dtype in
    pandas operations

    * _is_numeric
    * _is_boolean
    * _get_common_dtype
    * _find_compatible_dtype

    The `na_value` class attribute can be used to set the default NA value
    for this type. :attr:`numpy.nan` is used by default.

    ExtensionDtypes are required to be hashable. The base class provides
    a default implementation, which relies on the ``_metadata`` class
    attribute. ``_metadata`` should be a tuple containing the strings
    that define your data type. For example, with ``PeriodDtype`` that's
    the ``freq`` attribute.

    **If you have a parametrized dtype you should set the ``_metadata``
    class property**.

    Ideally, the attributes in ``_metadata`` will match the
    parameters to your ``ExtensionDtype.__init__`` (if any). If any of
    the attributes in ``_metadata`` don't implement the standard
    ``__eq__`` or ``__hash__``, the default implementations here will not
    work.

    Examples
    --------

    For interaction with Apache Arrow (pyarrow), a ``__from_arrow__`` method
    can be implemented: this method receives a pyarrow Array or ChunkedArray
    as only argument and is expected to return the appropriate pandas
    ExtensionArray for this dtype and the passed values:

    >>> import pyarrow
    >>> from pandas.api.extensions import ExtensionArray
    >>> class ExtensionDtype:
    ...     def __from_arrow__(
    ...         self,
    ...         array: pyarrow.Array | pyarrow.ChunkedArray
    ...     ) -> ExtensionArray:
    ...         ...

    This class does not inherit from 'abc.ABCMeta' for performance reasons.
    Methods and properties required by the interface raise
    ``pandas.errors.AbstractMethodError`` and no ``register`` method is
    provided for registering virtual subclasses.
    """

    _metadata: tuple[str, ...] = ()

    def __str__(self) -> str:
        return self.name

    def __eq__(self, other: object) -> bool:
        """
        Check whether 'other' is equal to self.

        By default, 'other' is considered equal if either

        * it's a string matching 'self.name'.
        * it's an instance of this type and all of the attributes
          in ``self._metadata`` are equal between `self` and `other`.

        Parameters
        ----------
        other : Any

        Returns
        -------
        bool
        """
        if isinstance(other, str):
            try:
                other = self.construct_from_string(other)
            except TypeError:
                return False
        if isinstance(other, type(self)):
            return all(
                getattr(self, attr) == getattr(other, attr) for attr in self._metadata
            )
        return False

    def __hash__(self) -> int:
        # for python>=3.10, different nan objects have different hashes
        # we need to avoid that and thus use hash function with old behavior
        return object_hash(tuple(getattr(self, attr) for attr in self._metadata))

    def __ne__(self, other: object) -> bool:
        return not self.__eq__(other)

    @property
    def na_value(self) -> object:
        """
        Default NA value to use for this type.

        This is used in e.g. ExtensionArray.take. This should be the
        user-facing "boxed" version of the NA value, not the physical NA value
        for storage.  e.g. for JSONArray, this is an empty dictionary.
        """
        return np.nan

    @property
    def type(self) -> type_t[Any]:
        """
        The scalar type for the array, e.g. ``int``

        It's expected ``ExtensionArray[item]`` returns an instance
        of ``ExtensionDtype.type`` for scalar ``item``, assuming
        that value is valid (not NA). NA values do not need to be
        instances of `type`.
        """
        raise AbstractMethodError(self)

    @property
    def kind(self) -> str:
        """
        A character code (one of 'biufcmMOSUV'), default 'O'

        This should match the NumPy dtype used when the array is
        converted to an ndarray, which is probably 'O' for object if
        the extension type cannot be represented as a built-in NumPy
        type.

        See Also
        --------
        numpy.dtype.kind
        """
        return "O"

    @property
    def name(self) -> str:
        """
        A string identifying the data type.

        Will be used for display in, e.g. ``Series.dtype``
        """
        raise AbstractMethodError(self)

    @property
    def names(self) -> list[str] | None:
        """
        Ordered list of field names, or None if there are no fields.

        This is for compatibility with NumPy arrays, and may be removed in the
        future.
        """
        return None

    @classmethod
    def construct_array_type(cls) -> type_t[ExtensionArray]:
        """
        Return the array type associated with this dtype.

        Returns
        -------
        type
        """
        raise AbstractMethodError(cls)

    def empty(self, shape: Shape) -> ExtensionArray:
        """
        Construct an ExtensionArray of this dtype with the given shape.

        Analogous to numpy.empty.

        Parameters
        ----------
        shape : int or tuple[int]

        Returns
        -------
        ExtensionArray
        """
        cls = self.construct_array_type()
        return cls._empty(shape, dtype=self)

    @classmethod
    def construct_from_string(cls, string: str) -> Self:
        r"""
        Construct this type from a string.

        This is useful mainly for data types that accept parameters.
        For example, a period dtype accepts a frequency parameter that
        can be set as ``period[H]`` (where H means hourly frequency).

        By default, in the abstract class, just the name of the type is
        expected. But subclasses can overwrite this method to accept
        parameters.

        Parameters
        ----------
        string : str
            The name of the type, for example ``category``.

        Returns
        -------
        ExtensionDtype
            Instance of the dtype.

        Raises
        ------
        TypeError
            If a class cannot be constructed from this 'string'.

        Examples
        --------
        For extension dtypes with arguments the following may be an
        adequate implementation.

        >>> import re
        >>> @classmethod
        ... def construct_from_string(cls, string):
        ...     pattern = re.compile(r"^my_type\[(?P<arg_name>.+)\]$")
        ...     match = pattern.match(string)
        ...     if match:
        ...         return cls(**match.groupdict())
        ...     else:
        ...         raise TypeError(
        ...             f"Cannot construct a '{cls.__name__}' from '{string}'"
        ...         )
        """
        if not isinstance(string, str):
            raise TypeError(
                f"'construct_from_string' expects a string, got {type(string)}"
            )
        # error: Non-overlapping equality check (left operand type: "str", right
        #  operand type: "Callable[[ExtensionDtype], str]")  [comparison-overlap]
        assert isinstance(cls.name, str), (cls, type(cls.name))
        if string != cls.name:
            raise TypeError(f"Cannot construct a '{cls.__name__}' from '{string}'")
        return cls()

    @classmethod
    def is_dtype(cls, dtype: object) -> bool:
        """
        Check if we match 'dtype'.

        Parameters
        ----------
        dtype : object
            The object to check.

        Returns
        -------
        bool

        Notes
        -----
        The default implementation is True if

        1. ``cls.construct_from_string(dtype)`` is an instance
           of ``cls``.
        2. ``dtype`` is an object and is an instance of ``cls``
        3. ``dtype`` has a ``dtype`` attribute, and any of the above
           conditions is true for ``dtype.dtype``.
        """
        dtype = getattr(dtype, "dtype", dtype)

        if isinstance(dtype, (ABCSeries, ABCIndex, ABCDataFrame, np.dtype)):
            # https://github.com/pandas-dev/pandas/issues/22960
            # avoid passing data to `construct_from_string`. This could
            # cause a FutureWarning from numpy about failing elementwise
            # comparison from, e.g., comparing DataFrame == 'category'.
            return False
        elif dtype is None:
            return False
        elif isinstance(dtype, cls):
            return True
        if isinstance(dtype, str):
            try:
                return cls.construct_from_string(dtype) is not None
            except TypeError:
                return False
        return False

    @property
    def _is_numeric(self) -> bool:
        """
        Whether columns with this dtype should be considered numeric.

        By default ExtensionDtypes are assumed to be non-numeric.
        They'll be excluded from operations that exclude non-numeric
        columns, like (groupby) reductions, plotting, etc.
        """
        return False

    @property
    def _is_boolean(self) -> bool:
        """
        Whether this dtype should be considered boolean.

        By default, ExtensionDtypes are assumed to be non-numeric.
        Setting this to True will affect the behavior of several places,
        e.g.

        * is_bool
        * boolean indexing

        Returns
        -------
        bool
        """
        return False

    def _get_common_dtype(self, dtypes: list[DtypeObj]) -> DtypeObj | None:
        """
        Return the common dtype, if one exists.

        Used in `find_common_type` implementation. This is for example used
        to determine the resulting dtype in a concat operation.

        If no common dtype exists, return None (which gives the other dtypes
        the chance to determine a common dtype). If all dtypes in the list
        return None, then the common dtype will be "object" dtype (this means
        it is never needed to return "object" dtype from this method itself).

        Parameters
        ----------
        dtypes : list of dtypes
            The dtypes for which to determine a common dtype. This is a list
            of np.dtype or ExtensionDtype instances.

        Returns
        -------
        Common dtype (np.dtype or ExtensionDtype) or None
        """
        if len(set(dtypes)) == 1:
            # only itself
            return self
        else:
            return None

    @property
    def _can_hold_na(self) -> bool:
        """
        Can arrays of this dtype hold NA values?
        """
        return True

    @property
    def _is_immutable(self) -> bool:
        """
        Can arrays with this dtype be modified with __setitem__? If not, return
        True.

        Immutable arrays are expected to raise TypeError on __setitem__ calls.
        """
        return False

    @cache_readonly
    def index_class(self) -> type_t[Index]:
        """
        The Index subclass to return from Index.__new__ when this dtype is
        encountered.
        """
        from pandas import Index

        return Index

<<<<<<< HEAD
    def _find_compatible_dtype(self, item: Any) -> tuple[DtypeObj, Any]:
        """
        Find the minimal dtype that we need to upcast to in order to hold
        the given item.

        This is used in when doing Series setitem-with-expansion on a Series
        with our dtype.

        Parameters
        ----------
        item : object

        Returns
        -------
        np.dtype or ExtensionDtype
        object
        """
        return np.dtype(object), item
=======
    @property
    def _supports_2d(self) -> bool:
        """
        Do ExtensionArrays with this dtype support 2D arrays?

        Historically ExtensionArrays were limited to 1D. By returning True here,
        authors can indicate that their arrays support 2D instances. This can
        improve performance in some cases, particularly operations with `axis=1`.

        Arrays that support 2D values should:

            - implement Array.reshape
            - subclass the Dim2CompatTests in tests.extension.base
            - _concat_same_type should support `axis` keyword
            - _reduce and reductions should support `axis` keyword
        """
        return False

    @property
    def _can_fast_transpose(self) -> bool:
        """
        Is transposing an array with this dtype zero-copy?

        Only relevant for cases where _supports_2d is True.
        """
        return False
>>>>>>> c866a4ad


class StorageExtensionDtype(ExtensionDtype):
    """ExtensionDtype that may be backed by more than one implementation."""

    name: str
    _metadata = ("storage",)

    def __init__(self, storage: str | None = None) -> None:
        self.storage = storage

    def __repr__(self) -> str:
        return f"{self.name}[{self.storage}]"

    def __str__(self) -> str:
        return self.name

    def __eq__(self, other: object) -> bool:
        if isinstance(other, str) and other == self.name:
            return True
        return super().__eq__(other)

    def __hash__(self) -> int:
        # custom __eq__ so have to override __hash__
        return super().__hash__()

    @property
    def na_value(self) -> libmissing.NAType:
        return libmissing.NA


def register_extension_dtype(cls: type_t[ExtensionDtypeT]) -> type_t[ExtensionDtypeT]:
    """
    Register an ExtensionType with pandas as class decorator.

    This enables operations like ``.astype(name)`` for the name
    of the ExtensionDtype.

    Returns
    -------
    callable
        A class decorator.

    Examples
    --------
    >>> from pandas.api.extensions import register_extension_dtype, ExtensionDtype
    >>> @register_extension_dtype
    ... class MyExtensionDtype(ExtensionDtype):
    ...     name = "myextension"
    """
    _registry.register(cls)
    return cls


class Registry:
    """
    Registry for dtype inference.

    The registry allows one to map a string repr of a extension
    dtype to an extension dtype. The string alias can be used in several
    places, including

    * Series and Index constructors
    * :meth:`pandas.array`
    * :meth:`pandas.Series.astype`

    Multiple extension types can be registered.
    These are tried in order.
    """

    def __init__(self) -> None:
        self.dtypes: list[type_t[ExtensionDtype]] = []

    def register(self, dtype: type_t[ExtensionDtype]) -> None:
        """
        Parameters
        ----------
        dtype : ExtensionDtype class
        """
        if not issubclass(dtype, ExtensionDtype):
            raise ValueError("can only register pandas extension dtypes")

        self.dtypes.append(dtype)

    @overload
    def find(self, dtype: type_t[ExtensionDtypeT]) -> type_t[ExtensionDtypeT]:
        ...

    @overload
    def find(self, dtype: ExtensionDtypeT) -> ExtensionDtypeT:
        ...

    @overload
    def find(self, dtype: str) -> ExtensionDtype | None:
        ...

    @overload
    def find(
        self, dtype: npt.DTypeLike
    ) -> type_t[ExtensionDtype] | ExtensionDtype | None:
        ...

    def find(
        self, dtype: type_t[ExtensionDtype] | ExtensionDtype | npt.DTypeLike
    ) -> type_t[ExtensionDtype] | ExtensionDtype | None:
        """
        Parameters
        ----------
        dtype : ExtensionDtype class or instance or str or numpy dtype or python type

        Returns
        -------
        return the first matching dtype, otherwise return None
        """
        if not isinstance(dtype, str):
            dtype_type: type_t
            if not isinstance(dtype, type):
                dtype_type = type(dtype)
            else:
                dtype_type = dtype
            if issubclass(dtype_type, ExtensionDtype):
                # cast needed here as mypy doesn't know we have figured
                # out it is an ExtensionDtype or type_t[ExtensionDtype]
                return cast("ExtensionDtype | type_t[ExtensionDtype]", dtype)

            return None

        for dtype_type in self.dtypes:
            try:
                return dtype_type.construct_from_string(dtype)
            except TypeError:
                pass

        return None


_registry = Registry()<|MERGE_RESOLUTION|>--- conflicted
+++ resolved
@@ -419,26 +419,6 @@
 
         return Index
 
-<<<<<<< HEAD
-    def _find_compatible_dtype(self, item: Any) -> tuple[DtypeObj, Any]:
-        """
-        Find the minimal dtype that we need to upcast to in order to hold
-        the given item.
-
-        This is used in when doing Series setitem-with-expansion on a Series
-        with our dtype.
-
-        Parameters
-        ----------
-        item : object
-
-        Returns
-        -------
-        np.dtype or ExtensionDtype
-        object
-        """
-        return np.dtype(object), item
-=======
     @property
     def _supports_2d(self) -> bool:
         """
@@ -465,7 +445,25 @@
         Only relevant for cases where _supports_2d is True.
         """
         return False
->>>>>>> c866a4ad
+
+    def _find_compatible_dtype(self, item: Any) -> tuple[DtypeObj, Any]:
+        """
+        Find the minimal dtype that we need to upcast to in order to hold
+        the given item.
+
+        This is used in when doing Series setitem-with-expansion on a Series
+        with our dtype.
+
+        Parameters
+        ----------
+        item : object
+
+        Returns
+        -------
+        np.dtype or ExtensionDtype
+        object
+        """
+        return np.dtype(object), item
 
 
 class StorageExtensionDtype(ExtensionDtype):
