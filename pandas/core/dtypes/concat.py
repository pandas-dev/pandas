"""
Utility functions related to concat.
"""
from typing import (
    TYPE_CHECKING,
    cast,
)

import numpy as np

from pandas._typing import (
    ArrayLike,
    DtypeObj,
)

from pandas.core.dtypes.cast import (
    astype_array,
    find_common_type,
)
from pandas.core.dtypes.common import (
    is_categorical_dtype,
    is_dtype_equal,
    is_sparse,
)
from pandas.core.dtypes.dtypes import ExtensionDtype
from pandas.core.dtypes.generic import (
    ABCCategoricalIndex,
    ABCExtensionArray,
    ABCSeries,
)

if TYPE_CHECKING:
    from pandas.core.arrays.sparse import SparseArray


def cast_to_common_type(arr: ArrayLike, dtype: DtypeObj) -> ArrayLike:
    """
    Helper function for `arr.astype(common_dtype)` but handling all special
    cases.
    """
    if is_dtype_equal(arr.dtype, dtype):
        return arr
    if (
        is_categorical_dtype(arr.dtype)
        and isinstance(dtype, np.dtype)
        and np.issubdtype(dtype, np.integer)
    ):
        # problem case: categorical of int -> gives int as result dtype,
        # but categorical can contain NAs -> fall back to object dtype
        try:
            return arr.astype(dtype, copy=False)
        except ValueError:
            return arr.astype(object, copy=False)

    if is_sparse(arr) and not is_sparse(dtype):
        # problem case: SparseArray.astype(dtype) doesn't follow the specified
        # dtype exactly, but converts this to Sparse[dtype] -> first manually
        # convert to dense array

        # error: Argument 1 to "astype" of "_ArrayOrScalarCommon" has incompatible type
        # "Union[dtype[Any], ExtensionDtype]"; expected "Union[dtype[Any], None, type, _
        # SupportsDType[dtype[Any]], str, Union[Tuple[Any, int], Tuple[Any,
        # Union[SupportsIndex, Sequence[SupportsIndex]]], List[Any], _DTypeDict,
        # Tuple[Any, Any]]]"  [arg-type]
        arr = cast("SparseArray", arr)
        return arr.to_dense().astype(dtype, copy=False)  # type: ignore[arg-type]

<<<<<<< HEAD
    if (
        isinstance(arr, np.ndarray)
        and arr.dtype.kind in ["m", "M"]
        and dtype is np.dtype("object")
    ):
        # wrap datetime-likes in EA to ensure astype(object) gives Timestamp/Timedelta
        # this can happen when concat_compat is called directly on arrays (when arrays
        # are not coming from Index/Series._values), eg in BlockManager.quantile
        arr = ensure_wrapped_if_datetimelike(arr)

    if isinstance(dtype, ExtensionDtype):
        if isinstance(arr, np.ndarray):
            # numpy's astype cannot handle ExtensionDtypes
            return pd_array(arr, dtype=dtype, copy=False)
        return arr.astype(dtype, copy=False)
    else:
        if isinstance(arr, ExtensionArray):
            return arr.to_numpy(dtype, copy=False)
        return arr.astype(dtype, copy=False)
=======
    # astype_array includes ensure_wrapped_if_datetimelike
    return astype_array(arr, dtype=dtype, copy=False)
>>>>>>> 700be617


def concat_compat(to_concat, axis: int = 0, ea_compat_axis: bool = False):
    """
    provide concatenation of an array of arrays each of which is a single
    'normalized' dtypes (in that for example, if it's object, then it is a
    non-datetimelike and provide a combined dtype for the resulting array that
    preserves the overall dtype if possible)

    Parameters
    ----------
    to_concat : array of arrays
    axis : axis to provide concatenation
    ea_compat_axis : bool, default False
        For ExtensionArray compat, behave as if axis == 1 when determining
        whether to drop empty arrays.

    Returns
    -------
    a single array, preserving the combined dtypes
    """
    # filter empty arrays
    # 1-d dtypes always are included here
    def is_nonempty(x) -> bool:
        if x.ndim <= axis:
            return True
        return x.shape[axis] > 0

    # If all arrays are empty, there's nothing to convert, just short-cut to
    # the concatenation, #3121.
    #
    # Creating an empty array directly is tempting, but the winnings would be
    # marginal given that it would still require shape & dtype calculation and
    # np.concatenate which has them both implemented is compiled.
    non_empties = [x for x in to_concat if is_nonempty(x)]
    if non_empties and axis == 0 and not ea_compat_axis:
        # ea_compat_axis see GH#39574
        to_concat = non_empties

    kinds = {obj.dtype.kind for obj in to_concat}
    contains_datetime = any(kind in ["m", "M"] for kind in kinds)

    all_empty = not len(non_empties)
    single_dtype = len({x.dtype for x in to_concat}) == 1
    any_ea = any(isinstance(x.dtype, ExtensionDtype) for x in to_concat)

    if contains_datetime:
        return _concat_datetime(to_concat, axis=axis)

    if any_ea:
        # we ignore axis here, as internally concatting with EAs is always
        # for axis=0
        if not single_dtype:
            target_dtype = find_common_type([x.dtype for x in to_concat])
            to_concat = [cast_to_common_type(arr, target_dtype) for arr in to_concat]

        if isinstance(to_concat[0], ABCExtensionArray):
            # TODO: what about EA-backed Index?
            cls = type(to_concat[0])
            return cls._concat_same_type(to_concat)
        else:
            return np.concatenate(to_concat)

    elif all_empty:
        # we have all empties, but may need to coerce the result dtype to
        # object if we have non-numeric type operands (numpy would otherwise
        # cast this to float)
        if len(kinds) != 1:

            if not len(kinds - {"i", "u", "f"}) or not len(kinds - {"b", "i", "u"}):
                # let numpy coerce
                pass
            else:
                # coerce to object
                to_concat = [x.astype("object") for x in to_concat]

    return np.concatenate(to_concat, axis=axis)


def union_categoricals(
    to_union, sort_categories: bool = False, ignore_order: bool = False
):
    """
    Combine list-like of Categorical-like, unioning categories.

    All categories must have the same dtype.

    Parameters
    ----------
    to_union : list-like
        Categorical, CategoricalIndex, or Series with dtype='category'.
    sort_categories : bool, default False
        If true, resulting categories will be lexsorted, otherwise
        they will be ordered as they appear in the data.
    ignore_order : bool, default False
        If true, the ordered attribute of the Categoricals will be ignored.
        Results in an unordered categorical.

    Returns
    -------
    Categorical

    Raises
    ------
    TypeError
        - all inputs do not have the same dtype
        - all inputs do not have the same ordered property
        - all inputs are ordered and their categories are not identical
        - sort_categories=True and Categoricals are ordered
    ValueError
        Empty list of categoricals passed

    Notes
    -----
    To learn more about categories, see `link
    <https://pandas.pydata.org/pandas-docs/stable/user_guide/categorical.html#unioning>`__

    Examples
    --------
    >>> from pandas.api.types import union_categoricals

    If you want to combine categoricals that do not necessarily have
    the same categories, `union_categoricals` will combine a list-like
    of categoricals. The new categories will be the union of the
    categories being combined.

    >>> a = pd.Categorical(["b", "c"])
    >>> b = pd.Categorical(["a", "b"])
    >>> union_categoricals([a, b])
    ['b', 'c', 'a', 'b']
    Categories (3, object): ['b', 'c', 'a']

    By default, the resulting categories will be ordered as they appear
    in the `categories` of the data. If you want the categories to be
    lexsorted, use `sort_categories=True` argument.

    >>> union_categoricals([a, b], sort_categories=True)
    ['b', 'c', 'a', 'b']
    Categories (3, object): ['a', 'b', 'c']

    `union_categoricals` also works with the case of combining two
    categoricals of the same categories and order information (e.g. what
    you could also `append` for).

    >>> a = pd.Categorical(["a", "b"], ordered=True)
    >>> b = pd.Categorical(["a", "b", "a"], ordered=True)
    >>> union_categoricals([a, b])
    ['a', 'b', 'a', 'b', 'a']
    Categories (2, object): ['a' < 'b']

    Raises `TypeError` because the categories are ordered and not identical.

    >>> a = pd.Categorical(["a", "b"], ordered=True)
    >>> b = pd.Categorical(["a", "b", "c"], ordered=True)
    >>> union_categoricals([a, b])
    Traceback (most recent call last):
        ...
    TypeError: to union ordered Categoricals, all categories must be the same

    New in version 0.20.0

    Ordered categoricals with different categories or orderings can be
    combined by using the `ignore_ordered=True` argument.

    >>> a = pd.Categorical(["a", "b", "c"], ordered=True)
    >>> b = pd.Categorical(["c", "b", "a"], ordered=True)
    >>> union_categoricals([a, b], ignore_order=True)
    ['a', 'b', 'c', 'c', 'b', 'a']
    Categories (3, object): ['a', 'b', 'c']

    `union_categoricals` also works with a `CategoricalIndex`, or `Series`
    containing categorical data, but note that the resulting array will
    always be a plain `Categorical`

    >>> a = pd.Series(["b", "c"], dtype='category')
    >>> b = pd.Series(["a", "b"], dtype='category')
    >>> union_categoricals([a, b])
    ['b', 'c', 'a', 'b']
    Categories (3, object): ['b', 'c', 'a']
    """
    from pandas import Categorical
    from pandas.core.arrays.categorical import recode_for_categories

    if len(to_union) == 0:
        raise ValueError("No Categoricals to union")

    def _maybe_unwrap(x):
        if isinstance(x, (ABCCategoricalIndex, ABCSeries)):
            return x._values
        elif isinstance(x, Categorical):
            return x
        else:
            raise TypeError("all components to combine must be Categorical")

    to_union = [_maybe_unwrap(x) for x in to_union]
    first = to_union[0]

    if not all(
        is_dtype_equal(other.categories.dtype, first.categories.dtype)
        for other in to_union[1:]
    ):
        raise TypeError("dtype of categories must be the same")

    ordered = False
    if all(first._categories_match_up_to_permutation(other) for other in to_union[1:]):
        # identical categories - fastpath
        categories = first.categories
        ordered = first.ordered

        all_codes = [first._encode_with_my_categories(x)._codes for x in to_union]
        new_codes = np.concatenate(all_codes)

        if sort_categories and not ignore_order and ordered:
            raise TypeError("Cannot use sort_categories=True with ordered Categoricals")

        if sort_categories and not categories.is_monotonic_increasing:
            categories = categories.sort_values()
            indexer = categories.get_indexer(first.categories)

            from pandas.core.algorithms import take_nd

            new_codes = take_nd(indexer, new_codes, fill_value=-1)
    elif ignore_order or all(not c.ordered for c in to_union):
        # different categories - union and recode
        cats = first.categories.append([c.categories for c in to_union[1:]])
        categories = cats.unique()
        if sort_categories:
            categories = categories.sort_values()

        new_codes = [
            recode_for_categories(c.codes, c.categories, categories) for c in to_union
        ]
        new_codes = np.concatenate(new_codes)
    else:
        # ordered - to show a proper error message
        if all(c.ordered for c in to_union):
            msg = "to union ordered Categoricals, all categories must be the same"
            raise TypeError(msg)
        else:
            raise TypeError("Categorical.ordered must be the same")

    if ignore_order:
        ordered = False

    return Categorical(new_codes, categories=categories, ordered=ordered, fastpath=True)


def _concatenate_2d(to_concat, axis: int):
    # coerce to 2d if needed & concatenate
    if axis == 1:
        to_concat = [np.atleast_2d(x) for x in to_concat]
    return np.concatenate(to_concat, axis=axis)


def _concat_datetime(to_concat, axis=0):
    """
    provide concatenation of an datetimelike array of arrays each of which is a
    single M8[ns], datetime64[ns, tz] or m8[ns] dtype

    Parameters
    ----------
    to_concat : array of arrays
    axis : axis to provide concatenation

    Returns
    -------
    a single array, preserving the combined dtypes
    """
    from pandas.core.construction import ensure_wrapped_if_datetimelike

    to_concat = [ensure_wrapped_if_datetimelike(x) for x in to_concat]

    single_dtype = len({x.dtype for x in to_concat}) == 1

    # multiple types, need to coerce to object
    if not single_dtype:
        # ensure_wrapped_if_datetimelike ensures that astype(object) wraps
        #  in Timestamp/Timedelta
        return _concatenate_2d([x.astype(object) for x in to_concat], axis=axis)

    result = type(to_concat[0])._concat_same_type(to_concat, axis=axis)
    return result<|MERGE_RESOLUTION|>--- conflicted
+++ resolved
@@ -65,30 +65,8 @@
         arr = cast("SparseArray", arr)
         return arr.to_dense().astype(dtype, copy=False)  # type: ignore[arg-type]
 
-<<<<<<< HEAD
-    if (
-        isinstance(arr, np.ndarray)
-        and arr.dtype.kind in ["m", "M"]
-        and dtype is np.dtype("object")
-    ):
-        # wrap datetime-likes in EA to ensure astype(object) gives Timestamp/Timedelta
-        # this can happen when concat_compat is called directly on arrays (when arrays
-        # are not coming from Index/Series._values), eg in BlockManager.quantile
-        arr = ensure_wrapped_if_datetimelike(arr)
-
-    if isinstance(dtype, ExtensionDtype):
-        if isinstance(arr, np.ndarray):
-            # numpy's astype cannot handle ExtensionDtypes
-            return pd_array(arr, dtype=dtype, copy=False)
-        return arr.astype(dtype, copy=False)
-    else:
-        if isinstance(arr, ExtensionArray):
-            return arr.to_numpy(dtype, copy=False)
-        return arr.astype(dtype, copy=False)
-=======
     # astype_array includes ensure_wrapped_if_datetimelike
     return astype_array(arr, dtype=dtype, copy=False)
->>>>>>> 700be617
 
 
 def concat_compat(to_concat, axis: int = 0, ea_compat_axis: bool = False):
