""" common type operations """
from typing import Any, Callable, Union
import warnings

import numpy as np

from pandas._libs import algos, lib
from pandas._libs.tslibs import conversion
from pandas.compat import PY36

from pandas.core.dtypes.dtypes import (
    CategoricalDtype,
    DatetimeTZDtype,
    ExtensionDtype,
    IntervalDtype,
    PeriodDtype,
    registry,
)
from pandas.core.dtypes.generic import (
    ABCCategorical,
    ABCDateOffset,
    ABCDatetimeIndex,
    ABCIndexClass,
    ABCPeriodArray,
    ABCPeriodIndex,
    ABCSeries,
)
from pandas.core.dtypes.inference import (  # noqa:F401
    is_array_like,
    is_bool,
    is_complex,
    is_decimal,
    is_dict_like,
    is_file_like,
    is_float,
    is_hashable,
    is_integer,
    is_interval,
    is_iterator,
    is_list_like,
    is_named_tuple,
    is_nested_list_like,
    is_number,
    is_re,
    is_re_compilable,
    is_scalar,
    is_sequence,
)

from pandas._typing import ArrayLike

_POSSIBLY_CAST_DTYPES = {
    np.dtype(t).name
    for t in [
        "O",
        "int8",
        "uint8",
        "int16",
        "uint16",
        "int32",
        "uint32",
        "int64",
        "uint64",
    ]
}

_NS_DTYPE = conversion.NS_DTYPE
_TD_DTYPE = conversion.TD_DTYPE
_INT64_DTYPE = np.dtype(np.int64)

# oh the troubles to reduce import time
_is_scipy_sparse = None

ensure_float64 = algos.ensure_float64
ensure_float32 = algos.ensure_float32

_ensure_datetime64ns = conversion.ensure_datetime64ns
_ensure_timedelta64ns = conversion.ensure_timedelta64ns


def ensure_float(arr):
    """
    Ensure that an array object has a float dtype if possible.

    Parameters
    ----------
    arr : array-like
        The array whose data type we want to enforce as float.

    Returns
    -------
    float_arr : The original array cast to the float dtype if
                possible. Otherwise, the original array is returned.
    """

    if issubclass(arr.dtype.type, (np.integer, np.bool_)):
        arr = arr.astype(float)
    return arr


ensure_uint64 = algos.ensure_uint64
ensure_int64 = algos.ensure_int64
ensure_int32 = algos.ensure_int32
ensure_int16 = algos.ensure_int16
ensure_int8 = algos.ensure_int8
ensure_platform_int = algos.ensure_platform_int
ensure_object = algos.ensure_object


def ensure_str(value: Union[bytes, Any]) -> str:
    """
    Ensure that bytes and non-strings get converted into ``str`` objects.
    """
    if isinstance(value, bytes):
        value = value.decode("utf-8")
    elif not isinstance(value, str):
        value = str(value)
    return value


def ensure_categorical(arr):
    """
    Ensure that an array-like object is a Categorical (if not already).

    Parameters
    ----------
    arr : array-like
        The array that we want to convert into a Categorical.

    Returns
    -------
    cat_arr : The original array cast as a Categorical. If it already
              is a Categorical, we return as is.
    """

    if not is_categorical(arr):
        from pandas import Categorical

        arr = Categorical(arr)
    return arr


def ensure_int_or_float(arr: ArrayLike, copy: bool = False) -> np.array:
    """
    Ensure that an dtype array of some integer dtype
    has an int64 dtype if possible.
    If it's not possible, potentially because of overflow,
    convert the array to float64 instead.

    Parameters
    ----------
    arr : array-like
          The array whose data type we want to enforce.
    copy: bool
          Whether to copy the original array or reuse
          it in place, if possible.

    Returns
    -------
    out_arr : The input array cast as int64 if
              possible without overflow.
              Otherwise the input array cast to float64.

    Notes
    -----
    If the array is explicitly of type uint64 the type
    will remain unchanged.
    """
    # TODO: GH27506 potential bug with ExtensionArrays
    try:
        return arr.astype("int64", copy=copy, casting="safe")  # type: ignore
    except TypeError:
        pass
    try:
        return arr.astype("uint64", copy=copy, casting="safe")  # type: ignore
    except TypeError:
        return arr.astype("float64", copy=copy)


def ensure_python_int(value: Union[int, np.integer]) -> int:
    """
    Ensure that a value is a python int.

    Parameters
    ----------
    value: int or numpy.integer

    Returns
    -------
    int

    Raises
    ------
    TypeError: if the value isn't an int or can't be converted to one.
    """
    if not is_scalar(value):
        raise TypeError(
            "Value needs to be a scalar value, was type {}".format(type(value))
        )
    msg = "Wrong type {} for value {}"
    try:
        new_value = int(value)
        assert new_value == value
    except (TypeError, ValueError, AssertionError):
        raise TypeError(msg.format(type(value), value))
    return new_value


def classes(*klasses) -> Callable:
    """ evaluate if the tipo is a subclass of the klasses """
    return lambda tipo: issubclass(tipo, klasses)


def classes_and_not_datetimelike(*klasses) -> Callable:
    """
    evaluate if the tipo is a subclass of the klasses
    and not a datetimelike
    """
    return lambda tipo: (
        issubclass(tipo, klasses)
        and not issubclass(tipo, (np.datetime64, np.timedelta64))
    )


def is_object_dtype(arr_or_dtype) -> bool:
    """
    Check whether an array-like or dtype is of the object dtype.

    Parameters
    ----------
    arr_or_dtype : array-like
        The array-like or dtype to check.

    Returns
    -------
    boolean
        Whether or not the array-like or dtype is of the object dtype.

    Examples
    --------
    >>> is_object_dtype(object)
    True
    >>> is_object_dtype(int)
    False
    >>> is_object_dtype(np.array([], dtype=object))
    True
    >>> is_object_dtype(np.array([], dtype=int))
    False
    >>> is_object_dtype([1, 2, 3])
    False
    """
    return _is_dtype_type(arr_or_dtype, classes(np.object_))


def is_sparse(arr) -> bool:
    """
    Check whether an array-like is a 1-D pandas sparse array.

    Check that the one-dimensional array-like is a pandas sparse array.
    Returns True if it is a pandas sparse array, not another type of
    sparse array.

    Parameters
    ----------
    arr : array-like
        Array-like to check.

    Returns
    -------
    bool
        Whether or not the array-like is a pandas sparse array.

    See Also
    --------
    Series.to_dense : Return dense representation of a Series.

    Examples
    --------
    Returns `True` if the parameter is a 1-D pandas sparse array.

    >>> is_sparse(pd.SparseArray([0, 0, 1, 0]))
    True
    >>> is_sparse(pd.Series(pd.SparseArray([0, 0, 1, 0])))
    True

    Returns `False` if the parameter is not sparse.

    >>> is_sparse(np.array([0, 0, 1, 0]))
    False
    >>> is_sparse(pd.Series([0, 1, 0, 0]))
    False

    Returns `False` if the parameter is not a pandas sparse array.

    >>> from scipy.sparse import bsr_matrix
    >>> is_sparse(bsr_matrix([0, 1, 0, 0]))
    False

    Returns `False` if the parameter has more than one dimension.
    """
    from pandas.core.arrays.sparse import SparseDtype

    dtype = getattr(arr, "dtype", arr)
    return isinstance(dtype, SparseDtype)


def is_scipy_sparse(arr) -> bool:
    """
    Check whether an array-like is a scipy.sparse.spmatrix instance.

    Parameters
    ----------
    arr : array-like
        The array-like to check.

    Returns
    -------
    boolean
        Whether or not the array-like is a scipy.sparse.spmatrix instance.

    Notes
    -----
    If scipy is not installed, this function will always return False.

    Examples
    --------
    >>> from scipy.sparse import bsr_matrix
    >>> is_scipy_sparse(bsr_matrix([1, 2, 3]))
    True
    >>> is_scipy_sparse(pd.SparseArray([1, 2, 3]))
    False
    """

    global _is_scipy_sparse

    if _is_scipy_sparse is None:
        try:
            from scipy.sparse import issparse as _is_scipy_sparse
        except ImportError:
            _is_scipy_sparse = lambda _: False

    assert _is_scipy_sparse is not None
    return _is_scipy_sparse(arr)


def is_categorical(arr) -> bool:
    """
    Check whether an array-like is a Categorical instance.

    Parameters
    ----------
    arr : array-like
        The array-like to check.

    Returns
    -------
    boolean
        Whether or not the array-like is of a Categorical instance.

    Examples
    --------
    >>> is_categorical([1, 2, 3])
    False

    Categoricals, Series Categoricals, and CategoricalIndex will return True.

    >>> cat = pd.Categorical([1, 2, 3])
    >>> is_categorical(cat)
    True
    >>> is_categorical(pd.Series(cat))
    True
    >>> is_categorical(pd.CategoricalIndex([1, 2, 3]))
    True
    """

    return isinstance(arr, ABCCategorical) or is_categorical_dtype(arr)


def is_datetimetz(arr) -> bool:
    """
    Check whether an array-like is a datetime array-like with a timezone
    component in its dtype.

    .. deprecated:: 0.24.0

    Parameters
    ----------
    arr : array-like
        The array-like to check.

    Returns
    -------
    boolean
        Whether or not the array-like is a datetime array-like with a
        timezone component in its dtype.

    Examples
    --------
    >>> is_datetimetz([1, 2, 3])
    False

    Although the following examples are both DatetimeIndex objects,
    the first one returns False because it has no timezone component
    unlike the second one, which returns True.

    >>> is_datetimetz(pd.DatetimeIndex([1, 2, 3]))
    False
    >>> is_datetimetz(pd.DatetimeIndex([1, 2, 3], tz="US/Eastern"))
    True

    The object need not be a DatetimeIndex object. It just needs to have
    a dtype which has a timezone component.

    >>> dtype = DatetimeTZDtype("ns", tz="US/Eastern")
    >>> s = pd.Series([], dtype=dtype)
    >>> is_datetimetz(s)
    True
    """

    warnings.warn(
        "'is_datetimetz' is deprecated and will be removed in a "
        "future version.  Use 'is_datetime64tz_dtype' instead.",
        FutureWarning,
        stacklevel=2,
    )
    return is_datetime64tz_dtype(arr)


def is_offsetlike(arr_or_obj) -> bool:
    """
    Check if obj or all elements of list-like is DateOffset

    Parameters
    ----------
    arr_or_obj : object

    Returns
    -------
    boolean
        Whether the object is a DateOffset or listlike of DatetOffsets

    Examples
    --------
    >>> is_offsetlike(pd.DateOffset(days=1))
    True
    >>> is_offsetlike('offset')
    False
    >>> is_offsetlike([pd.offsets.Minute(4), pd.offsets.MonthEnd()])
    True
    >>> is_offsetlike(np.array([pd.DateOffset(months=3), pd.Timestamp.now()]))
    False
    """
    if isinstance(arr_or_obj, ABCDateOffset):
        return True
    elif is_list_like(arr_or_obj) and len(arr_or_obj) and is_object_dtype(arr_or_obj):
        return all(isinstance(x, ABCDateOffset) for x in arr_or_obj)
    return False


def is_period(arr) -> bool:
    """
    Check whether an array-like is a periodical index.

    .. deprecated:: 0.24.0

    Parameters
    ----------
    arr : array-like
        The array-like to check.

    Returns
    -------
    boolean
        Whether or not the array-like is a periodical index.

    Examples
    --------
    >>> is_period([1, 2, 3])
    False
    >>> is_period(pd.Index([1, 2, 3]))
    False
    >>> is_period(pd.PeriodIndex(["2017-01-01"], freq="D"))
    True
    """

    warnings.warn(
        "'is_period' is deprecated and will be removed in a future "
        "version.  Use 'is_period_dtype' or is_period_arraylike' "
        "instead.",
        FutureWarning,
        stacklevel=2,
    )

    return isinstance(arr, ABCPeriodIndex) or is_period_arraylike(arr)


def is_datetime64_dtype(arr_or_dtype) -> bool:
    """
    Check whether an array-like or dtype is of the datetime64 dtype.

    Parameters
    ----------
    arr_or_dtype : array-like
        The array-like or dtype to check.

    Returns
    -------
    boolean
        Whether or not the array-like or dtype is of the datetime64 dtype.

    Examples
    --------
    >>> is_datetime64_dtype(object)
    False
    >>> is_datetime64_dtype(np.datetime64)
    True
    >>> is_datetime64_dtype(np.array([], dtype=int))
    False
    >>> is_datetime64_dtype(np.array([], dtype=np.datetime64))
    True
    >>> is_datetime64_dtype([1, 2, 3])
    False
    """

    return _is_dtype_type(arr_or_dtype, classes(np.datetime64))


def is_datetime64tz_dtype(arr_or_dtype) -> bool:
    """
    Check whether an array-like or dtype is of a DatetimeTZDtype dtype.

    Parameters
    ----------
    arr_or_dtype : array-like
        The array-like or dtype to check.

    Returns
    -------
    boolean
        Whether or not the array-like or dtype is of a DatetimeTZDtype dtype.

    Examples
    --------
    >>> is_datetime64tz_dtype(object)
    False
    >>> is_datetime64tz_dtype([1, 2, 3])
    False
    >>> is_datetime64tz_dtype(pd.DatetimeIndex([1, 2, 3]))  # tz-naive
    False
    >>> is_datetime64tz_dtype(pd.DatetimeIndex([1, 2, 3], tz="US/Eastern"))
    True

    >>> dtype = DatetimeTZDtype("ns", tz="US/Eastern")
    >>> s = pd.Series([], dtype=dtype)
    >>> is_datetime64tz_dtype(dtype)
    True
    >>> is_datetime64tz_dtype(s)
    True
    """

    if arr_or_dtype is None:
        return False
    return DatetimeTZDtype.is_dtype(arr_or_dtype)


def is_timedelta64_dtype(arr_or_dtype) -> bool:
    """
    Check whether an array-like or dtype is of the timedelta64 dtype.

    Parameters
    ----------
    arr_or_dtype : array-like
        The array-like or dtype to check.

    Returns
    -------
    boolean
        Whether or not the array-like or dtype is of the timedelta64 dtype.

    Examples
    --------
    >>> is_timedelta64_dtype(object)
    False
    >>> is_timedelta64_dtype(np.timedelta64)
    True
    >>> is_timedelta64_dtype([1, 2, 3])
    False
    >>> is_timedelta64_dtype(pd.Series([], dtype="timedelta64[ns]"))
    True
    >>> is_timedelta64_dtype('0 days')
    False
    """

    return _is_dtype_type(arr_or_dtype, classes(np.timedelta64))


def is_period_dtype(arr_or_dtype) -> bool:
    """
    Check whether an array-like or dtype is of the Period dtype.

    Parameters
    ----------
    arr_or_dtype : array-like
        The array-like or dtype to check.

    Returns
    -------
    boolean
        Whether or not the array-like or dtype is of the Period dtype.

    Examples
    --------
    >>> is_period_dtype(object)
    False
    >>> is_period_dtype(PeriodDtype(freq="D"))
    True
    >>> is_period_dtype([1, 2, 3])
    False
    >>> is_period_dtype(pd.Period("2017-01-01"))
    False
    >>> is_period_dtype(pd.PeriodIndex([], freq="A"))
    True
    """

    # TODO: Consider making Period an instance of PeriodDtype
    if arr_or_dtype is None:
        return False
    return PeriodDtype.is_dtype(arr_or_dtype)


def is_interval_dtype(arr_or_dtype) -> bool:
    """
    Check whether an array-like or dtype is of the Interval dtype.

    Parameters
    ----------
    arr_or_dtype : array-like
        The array-like or dtype to check.

    Returns
    -------
    boolean
        Whether or not the array-like or dtype is of the Interval dtype.

    Examples
    --------
    >>> is_interval_dtype(object)
    False
    >>> is_interval_dtype(IntervalDtype())
    True
    >>> is_interval_dtype([1, 2, 3])
    False
    >>>
    >>> interval = pd.Interval(1, 2, closed="right")
    >>> is_interval_dtype(interval)
    False
    >>> is_interval_dtype(pd.IntervalIndex([interval]))
    True
    """

    # TODO: Consider making Interval an instance of IntervalDtype
    if arr_or_dtype is None:
        return False
    return IntervalDtype.is_dtype(arr_or_dtype)


def is_categorical_dtype(arr_or_dtype) -> bool:
    """
    Check whether an array-like or dtype is of the Categorical dtype.

    Parameters
    ----------
    arr_or_dtype : array-like
        The array-like or dtype to check.

    Returns
    -------
    boolean
        Whether or not the array-like or dtype is of the Categorical dtype.

    Examples
    --------
    >>> is_categorical_dtype(object)
    False
    >>> is_categorical_dtype(CategoricalDtype())
    True
    >>> is_categorical_dtype([1, 2, 3])
    False
    >>> is_categorical_dtype(pd.Categorical([1, 2, 3]))
    True
    >>> is_categorical_dtype(pd.CategoricalIndex([1, 2, 3]))
    True
    """

    if arr_or_dtype is None:
        return False
    return CategoricalDtype.is_dtype(arr_or_dtype)


def is_string_dtype(arr_or_dtype) -> bool:
    """
    Check whether the provided array or dtype is of the string dtype.

    Parameters
    ----------
    arr_or_dtype : array-like
        The array or dtype to check.

    Returns
    -------
    boolean
        Whether or not the array or dtype is of the string dtype.

    Examples
    --------
    >>> is_string_dtype(str)
    True
    >>> is_string_dtype(object)
    True
    >>> is_string_dtype(int)
    False
    >>>
    >>> is_string_dtype(np.array(['a', 'b']))
    True
    >>> is_string_dtype(pd.Series([1, 2]))
    False
    """

    # TODO: gh-15585: consider making the checks stricter.
    def condition(dtype):
        return dtype.kind in ("O", "S", "U") and not is_period_dtype(dtype)

    return _is_dtype(arr_or_dtype, condition)


def is_period_arraylike(arr) -> bool:
    """
    Check whether an array-like is a periodical array-like or PeriodIndex.

    Parameters
    ----------
    arr : array-like
        The array-like to check.

    Returns
    -------
    boolean
        Whether or not the array-like is a periodical array-like or
        PeriodIndex instance.

    Examples
    --------
    >>> is_period_arraylike([1, 2, 3])
    False
    >>> is_period_arraylike(pd.Index([1, 2, 3]))
    False
    >>> is_period_arraylike(pd.PeriodIndex(["2017-01-01"], freq="D"))
    True
    """

    if isinstance(arr, (ABCPeriodIndex, ABCPeriodArray)):
        return True
    elif isinstance(arr, (np.ndarray, ABCSeries)):
        return is_period_dtype(arr.dtype)
    return getattr(arr, "inferred_type", None) == "period"


def is_datetime_arraylike(arr) -> bool:
    """
    Check whether an array-like is a datetime array-like or DatetimeIndex.

    Parameters
    ----------
    arr : array-like
        The array-like to check.

    Returns
    -------
    boolean
        Whether or not the array-like is a datetime array-like or
        DatetimeIndex.

    Examples
    --------
    >>> is_datetime_arraylike([1, 2, 3])
    False
    >>> is_datetime_arraylike(pd.Index([1, 2, 3]))
    False
    >>> is_datetime_arraylike(pd.DatetimeIndex([1, 2, 3]))
    True
    """

    if isinstance(arr, ABCDatetimeIndex):
        return True
    elif isinstance(arr, (np.ndarray, ABCSeries)):
        return (
            is_object_dtype(arr.dtype)
            and lib.infer_dtype(arr, skipna=False) == "datetime"
        )
    return getattr(arr, "inferred_type", None) == "datetime"


def is_dtype_equal(source, target) -> bool:
    """
    Check if two dtypes are equal.

    Parameters
    ----------
    source : The first dtype to compare
    target : The second dtype to compare

    Returns
    -------
    boolean
        Whether or not the two dtypes are equal.

    Examples
    --------
    >>> is_dtype_equal(int, float)
    False
    >>> is_dtype_equal("int", int)
    True
    >>> is_dtype_equal(object, "category")
    False
    >>> is_dtype_equal(CategoricalDtype(), "category")
    True
    >>> is_dtype_equal(DatetimeTZDtype(), "datetime64")
    False
    """

    try:
        source = _get_dtype(source)
        target = _get_dtype(target)
        return source == target
    except (TypeError, AttributeError):

        # invalid comparison
        # object == category will hit this
        return False


def is_any_int_dtype(arr_or_dtype) -> bool:
    """
    Check whether the provided array or dtype is of an integer dtype.

    In this function, timedelta64 instances are also considered "any-integer"
    type objects and will return True.

    This function is internal and should not be exposed in the public API.

    .. versionchanged:: 0.24.0

       The nullable Integer dtypes (e.g. pandas.Int64Dtype) are also considered
       as integer by this function.

    Parameters
    ----------
    arr_or_dtype : array-like
        The array or dtype to check.

    Returns
    -------
    boolean
        Whether or not the array or dtype is of an integer dtype.

    Examples
    --------
    >>> is_any_int_dtype(str)
    False
    >>> is_any_int_dtype(int)
    True
    >>> is_any_int_dtype(float)
    False
    >>> is_any_int_dtype(np.uint64)
    True
    >>> is_any_int_dtype(np.datetime64)
    False
    >>> is_any_int_dtype(np.timedelta64)
    True
    >>> is_any_int_dtype(np.array(['a', 'b']))
    False
    >>> is_any_int_dtype(pd.Series([1, 2]))
    True
    >>> is_any_int_dtype(np.array([], dtype=np.timedelta64))
    True
    >>> is_any_int_dtype(pd.Index([1, 2.]))  # float
    False
    """

    return _is_dtype_type(arr_or_dtype, classes(np.integer, np.timedelta64))


def is_integer_dtype(arr_or_dtype) -> bool:
    """
    Check whether the provided array or dtype is of an integer dtype.

    Unlike in `in_any_int_dtype`, timedelta64 instances will return False.

    .. versionchanged:: 0.24.0

       The nullable Integer dtypes (e.g. pandas.Int64Dtype) are also considered
       as integer by this function.

    Parameters
    ----------
    arr_or_dtype : array-like
        The array or dtype to check.

    Returns
    -------
    boolean
        Whether or not the array or dtype is of an integer dtype and
        not an instance of timedelta64.

    Examples
    --------
    >>> is_integer_dtype(str)
    False
    >>> is_integer_dtype(int)
    True
    >>> is_integer_dtype(float)
    False
    >>> is_integer_dtype(np.uint64)
    True
    >>> is_integer_dtype('int8')
    True
    >>> is_integer_dtype('Int8')
    True
    >>> is_integer_dtype(pd.Int8Dtype)
    True
    >>> is_integer_dtype(np.datetime64)
    False
    >>> is_integer_dtype(np.timedelta64)
    False
    >>> is_integer_dtype(np.array(['a', 'b']))
    False
    >>> is_integer_dtype(pd.Series([1, 2]))
    True
    >>> is_integer_dtype(np.array([], dtype=np.timedelta64))
    False
    >>> is_integer_dtype(pd.Index([1, 2.]))  # float
    False
    """

    return _is_dtype_type(arr_or_dtype, classes_and_not_datetimelike(np.integer))


def is_signed_integer_dtype(arr_or_dtype) -> bool:
    """
    Check whether the provided array or dtype is of a signed integer dtype.

    Unlike in `in_any_int_dtype`, timedelta64 instances will return False.

    .. versionchanged:: 0.24.0

       The nullable Integer dtypes (e.g. pandas.Int64Dtype) are also considered
       as integer by this function.

    Parameters
    ----------
    arr_or_dtype : array-like
        The array or dtype to check.

    Returns
    -------
    boolean
        Whether or not the array or dtype is of a signed integer dtype
        and not an instance of timedelta64.

    Examples
    --------
    >>> is_signed_integer_dtype(str)
    False
    >>> is_signed_integer_dtype(int)
    True
    >>> is_signed_integer_dtype(float)
    False
    >>> is_signed_integer_dtype(np.uint64)  # unsigned
    False
    >>> is_signed_integer_dtype('int8')
    True
    >>> is_signed_integer_dtype('Int8')
    True
    >>> is_signed_dtype(pd.Int8Dtype)
    True
    >>> is_signed_integer_dtype(np.datetime64)
    False
    >>> is_signed_integer_dtype(np.timedelta64)
    False
    >>> is_signed_integer_dtype(np.array(['a', 'b']))
    False
    >>> is_signed_integer_dtype(pd.Series([1, 2]))
    True
    >>> is_signed_integer_dtype(np.array([], dtype=np.timedelta64))
    False
    >>> is_signed_integer_dtype(pd.Index([1, 2.]))  # float
    False
    >>> is_signed_integer_dtype(np.array([1, 2], dtype=np.uint32))  # unsigned
    False
    """

    return _is_dtype_type(arr_or_dtype, classes_and_not_datetimelike(np.signedinteger))


def is_unsigned_integer_dtype(arr_or_dtype) -> bool:
    """
    Check whether the provided array or dtype is of an unsigned integer dtype.

    .. versionchanged:: 0.24.0

       The nullable Integer dtypes (e.g. pandas.UInt64Dtype) are also
       considered as integer by this function.

    Parameters
    ----------
    arr_or_dtype : array-like
        The array or dtype to check.

    Returns
    -------
    boolean
        Whether or not the array or dtype is of an unsigned integer dtype.

    Examples
    --------
    >>> is_unsigned_integer_dtype(str)
    False
    >>> is_unsigned_integer_dtype(int)  # signed
    False
    >>> is_unsigned_integer_dtype(float)
    False
    >>> is_unsigned_integer_dtype(np.uint64)
    True
    >>> is_unsigned_integer_dtype('uint8')
    True
    >>> is_unsigned_integer_dtype('UInt8')
    True
    >>> is_unsigned_integer_dtype(pd.UInt8Dtype)
    True
    >>> is_unsigned_integer_dtype(np.array(['a', 'b']))
    False
    >>> is_unsigned_integer_dtype(pd.Series([1, 2]))  # signed
    False
    >>> is_unsigned_integer_dtype(pd.Index([1, 2.]))  # float
    False
    >>> is_unsigned_integer_dtype(np.array([1, 2], dtype=np.uint32))
    True
    """
    return _is_dtype_type(
        arr_or_dtype, classes_and_not_datetimelike(np.unsignedinteger)
    )


def is_int64_dtype(arr_or_dtype) -> bool:
    """
    Check whether the provided array or dtype is of the int64 dtype.

    Parameters
    ----------
    arr_or_dtype : array-like
        The array or dtype to check.

    Returns
    -------
    boolean
        Whether or not the array or dtype is of the int64 dtype.

    Notes
    -----
    Depending on system architecture, the return value of `is_int64_dtype(
    int)` will be True if the OS uses 64-bit integers and False if the OS
    uses 32-bit integers.

    Examples
    --------
    >>> is_int64_dtype(str)
    False
    >>> is_int64_dtype(np.int32)
    False
    >>> is_int64_dtype(np.int64)
    True
    >>> is_int64_dtype('int8')
    False
    >>> is_int64_dtype('Int8')
    False
    >>> is_int64_dtype(pd.Int64Dtype)
    True
    >>> is_int64_dtype(float)
    False
    >>> is_int64_dtype(np.uint64)  # unsigned
    False
    >>> is_int64_dtype(np.array(['a', 'b']))
    False
    >>> is_int64_dtype(np.array([1, 2], dtype=np.int64))
    True
    >>> is_int64_dtype(pd.Index([1, 2.]))  # float
    False
    >>> is_int64_dtype(np.array([1, 2], dtype=np.uint32))  # unsigned
    False
    """

    return _is_dtype_type(arr_or_dtype, classes(np.int64))


def is_datetime64_any_dtype(arr_or_dtype) -> bool:
    """
    Check whether the provided array or dtype is of the datetime64 dtype.

    Parameters
    ----------
    arr_or_dtype : array-like
        The array or dtype to check.

    Returns
    -------
    boolean
        Whether or not the array or dtype is of the datetime64 dtype.

    Examples
    --------
    >>> is_datetime64_any_dtype(str)
    False
    >>> is_datetime64_any_dtype(int)
    False
    >>> is_datetime64_any_dtype(np.datetime64)  # can be tz-naive
    True
    >>> is_datetime64_any_dtype(DatetimeTZDtype("ns", "US/Eastern"))
    True
    >>> is_datetime64_any_dtype(np.array(['a', 'b']))
    False
    >>> is_datetime64_any_dtype(np.array([1, 2]))
    False
    >>> is_datetime64_any_dtype(np.array([], dtype=np.datetime64))
    True
    >>> is_datetime64_any_dtype(pd.DatetimeIndex([1, 2, 3],
                                dtype=np.datetime64))
    True
    """

    if arr_or_dtype is None:
        return False
    return is_datetime64_dtype(arr_or_dtype) or is_datetime64tz_dtype(arr_or_dtype)


def is_datetime64_ns_dtype(arr_or_dtype) -> bool:
    """
    Check whether the provided array or dtype is of the datetime64[ns] dtype.

    Parameters
    ----------
    arr_or_dtype : array-like
        The array or dtype to check.

    Returns
    -------
    boolean
        Whether or not the array or dtype is of the datetime64[ns] dtype.

    Examples
    --------
    >>> is_datetime64_ns_dtype(str)
    False
    >>> is_datetime64_ns_dtype(int)
    False
    >>> is_datetime64_ns_dtype(np.datetime64)  # no unit
    False
    >>> is_datetime64_ns_dtype(DatetimeTZDtype("ns", "US/Eastern"))
    True
    >>> is_datetime64_ns_dtype(np.array(['a', 'b']))
    False
    >>> is_datetime64_ns_dtype(np.array([1, 2]))
    False
    >>> is_datetime64_ns_dtype(np.array([], dtype=np.datetime64))  # no unit
    False
    >>> is_datetime64_ns_dtype(np.array([],
                               dtype="datetime64[ps]"))  # wrong unit
    False
    >>> is_datetime64_ns_dtype(pd.DatetimeIndex([1, 2, 3],
                               dtype=np.datetime64))  # has 'ns' unit
    True
    """

    if arr_or_dtype is None:
        return False
    try:
        tipo = _get_dtype(arr_or_dtype)
    except TypeError:
        if is_datetime64tz_dtype(arr_or_dtype):
            tipo = _get_dtype(arr_or_dtype.dtype)
        else:
            return False
    return tipo == _NS_DTYPE or getattr(tipo, "base", None) == _NS_DTYPE


def is_timedelta64_ns_dtype(arr_or_dtype) -> bool:
    """
    Check whether the provided array or dtype is of the timedelta64[ns] dtype.

    This is a very specific dtype, so generic ones like `np.timedelta64`
    will return False if passed into this function.

    Parameters
    ----------
    arr_or_dtype : array-like
        The array or dtype to check.

    Returns
    -------
    boolean
        Whether or not the array or dtype is of the timedelta64[ns] dtype.

    Examples
    --------
    >>> is_timedelta64_ns_dtype(np.dtype('m8[ns]'))
    True
    >>> is_timedelta64_ns_dtype(np.dtype('m8[ps]'))  # Wrong frequency
    False
    >>> is_timedelta64_ns_dtype(np.array([1, 2], dtype='m8[ns]'))
    True
    >>> is_timedelta64_ns_dtype(np.array([1, 2], dtype=np.timedelta64))
    False
    """
    return _is_dtype(arr_or_dtype, lambda dtype: dtype == _TD_DTYPE)


def is_datetime_or_timedelta_dtype(arr_or_dtype) -> bool:
    """
    Check whether the provided array or dtype is of
    a timedelta64 or datetime64 dtype.

    Parameters
    ----------
    arr_or_dtype : array-like
        The array or dtype to check.

    Returns
    -------
    boolean
        Whether or not the array or dtype is of a timedelta64,
        or datetime64 dtype.

    Examples
    --------
    >>> is_datetime_or_timedelta_dtype(str)
    False
    >>> is_datetime_or_timedelta_dtype(int)
    False
    >>> is_datetime_or_timedelta_dtype(np.datetime64)
    True
    >>> is_datetime_or_timedelta_dtype(np.timedelta64)
    True
    >>> is_datetime_or_timedelta_dtype(np.array(['a', 'b']))
    False
    >>> is_datetime_or_timedelta_dtype(pd.Series([1, 2]))
    False
    >>> is_datetime_or_timedelta_dtype(np.array([], dtype=np.timedelta64))
    True
    >>> is_datetime_or_timedelta_dtype(np.array([], dtype=np.datetime64))
    True
    """

    return _is_dtype_type(arr_or_dtype, classes(np.datetime64, np.timedelta64))


def _is_unorderable_exception(e: TypeError) -> bool:
    """
    Check if the exception raised is an unorderable exception.

    The error message differs for 3 <= PY <= 3.5 and PY >= 3.6, so
    we need to condition based on Python version.

    Parameters
    ----------
    e : Exception or sub-class
        The exception object to check.

    Returns
    -------
    boolean
        Whether or not the exception raised is an unorderable exception.
    """

    if PY36:
        return "'>' not supported between instances of" in str(e)

    return "unorderable" in str(e)


<<<<<<< HEAD
def is_numeric_v_string_like(a, b) -> bool:
    """
    Check if we are comparing a string-like object to a numeric ndarray.

    NumPy doesn't like to compare such objects, especially numeric arrays
    and scalar string-likes.

    Parameters
    ----------
    a : array-like, scalar
        The first object to check.
    b : array-like, scalar
        The second object to check.

    Returns
    -------
    boolean
        Whether we return a comparing a string-like object to a numeric array.

    Examples
    --------
    >>> is_numeric_v_string_like(1, 1)
    False
    >>> is_numeric_v_string_like("foo", "foo")
    False
    >>> is_numeric_v_string_like(1, "foo")  # non-array numeric
    False
    >>> is_numeric_v_string_like(np.array([1]), "foo")
    True
    >>> is_numeric_v_string_like("foo", np.array([1]))  # symmetric check
    True
    >>> is_numeric_v_string_like(np.array([1, 2]), np.array(["foo"]))
    True
    >>> is_numeric_v_string_like(np.array(["foo"]), np.array([1, 2]))
    True
    >>> is_numeric_v_string_like(np.array([1]), np.array([2]))
    False
    >>> is_numeric_v_string_like(np.array(["foo"]), np.array(["foo"]))
    False
    """

    is_a_array = isinstance(a, np.ndarray)
    is_b_array = isinstance(b, np.ndarray)

    is_a_numeric_array = is_a_array and is_numeric_dtype(a)
    is_b_numeric_array = is_b_array and is_numeric_dtype(b)
    is_a_string_array = is_a_array and is_string_like_dtype(a)
    is_b_string_array = is_b_array and is_string_like_dtype(b)

    is_a_scalar_string_like = not is_a_array and isinstance(a, str)
    is_b_scalar_string_like = not is_b_array and isinstance(b, str)

    return (
        (is_a_numeric_array and is_b_scalar_string_like)
        or (is_b_numeric_array and is_a_scalar_string_like)
        or (is_a_numeric_array and is_b_string_array)
        or (is_b_numeric_array and is_a_string_array)
    )


def is_datetimelike_v_numeric(a, b) -> bool:
    """
    Check if we are comparing a datetime-like object to a numeric object.

    By "numeric," we mean an object that is either of an int or float dtype.

    Parameters
    ----------
    a : array-like, scalar
        The first object to check.
    b : array-like, scalar
        The second object to check.

    Returns
    -------
    boolean
        Whether we return a comparing a datetime-like to a numeric object.

    Examples
    --------
    >>> dt = np.datetime64(pd.datetime(2017, 1, 1))
    >>>
    >>> is_datetimelike_v_numeric(1, 1)
    False
    >>> is_datetimelike_v_numeric(dt, dt)
    False
    >>> is_datetimelike_v_numeric(1, dt)
    True
    >>> is_datetimelike_v_numeric(dt, 1)  # symmetric check
    True
    >>> is_datetimelike_v_numeric(np.array([dt]), 1)
    True
    >>> is_datetimelike_v_numeric(np.array([1]), dt)
    True
    >>> is_datetimelike_v_numeric(np.array([dt]), np.array([1]))
    True
    >>> is_datetimelike_v_numeric(np.array([1]), np.array([2]))
    False
    >>> is_datetimelike_v_numeric(np.array([dt]), np.array([dt]))
    False
    """

    if not hasattr(a, "dtype"):
        a = np.asarray(a)
    if not hasattr(b, "dtype"):
        b = np.asarray(b)

    def is_numeric(x):
        """
        Check if an object has a numeric dtype (i.e. integer or float).
        """
        return is_integer_dtype(x) or is_float_dtype(x)

    return (needs_i8_conversion(a) and is_numeric(b)) or (
        needs_i8_conversion(b) and is_numeric(a)
    )


def needs_i8_conversion(arr_or_dtype) -> bool:
=======
def needs_i8_conversion(arr_or_dtype):
>>>>>>> 07efdd44
    """
    Check whether the array or dtype should be converted to int64.

    An array-like or dtype "needs" such a conversion if the array-like
    or dtype is of a datetime-like dtype

    Parameters
    ----------
    arr_or_dtype : array-like
        The array or dtype to check.

    Returns
    -------
    boolean
        Whether or not the array or dtype should be converted to int64.

    Examples
    --------
    >>> needs_i8_conversion(str)
    False
    >>> needs_i8_conversion(np.int64)
    False
    >>> needs_i8_conversion(np.datetime64)
    True
    >>> needs_i8_conversion(np.array(['a', 'b']))
    False
    >>> needs_i8_conversion(pd.Series([1, 2]))
    False
    >>> needs_i8_conversion(pd.Series([], dtype="timedelta64[ns]"))
    True
    >>> needs_i8_conversion(pd.DatetimeIndex([1, 2, 3], tz="US/Eastern"))
    True
    """

    if arr_or_dtype is None:
        return False
    return (
        is_datetime_or_timedelta_dtype(arr_or_dtype)
        or is_datetime64tz_dtype(arr_or_dtype)
        or is_period_dtype(arr_or_dtype)
    )


def is_numeric_dtype(arr_or_dtype) -> bool:
    """
    Check whether the provided array or dtype is of a numeric dtype.

    Parameters
    ----------
    arr_or_dtype : array-like
        The array or dtype to check.

    Returns
    -------
    boolean
        Whether or not the array or dtype is of a numeric dtype.

    Examples
    --------
    >>> is_numeric_dtype(str)
    False
    >>> is_numeric_dtype(int)
    True
    >>> is_numeric_dtype(float)
    True
    >>> is_numeric_dtype(np.uint64)
    True
    >>> is_numeric_dtype(np.datetime64)
    False
    >>> is_numeric_dtype(np.timedelta64)
    False
    >>> is_numeric_dtype(np.array(['a', 'b']))
    False
    >>> is_numeric_dtype(pd.Series([1, 2]))
    True
    >>> is_numeric_dtype(pd.Index([1, 2.]))
    True
    >>> is_numeric_dtype(np.array([], dtype=np.timedelta64))
    False
    """

    return _is_dtype_type(
        arr_or_dtype, classes_and_not_datetimelike(np.number, np.bool_)
    )


def is_string_like_dtype(arr_or_dtype) -> bool:
    """
    Check whether the provided array or dtype is of a string-like dtype.

    Unlike `is_string_dtype`, the object dtype is excluded because it
    is a mixed dtype.

    Parameters
    ----------
    arr_or_dtype : array-like
        The array or dtype to check.

    Returns
    -------
    boolean
        Whether or not the array or dtype is of the string dtype.

    Examples
    --------
    >>> is_string_like_dtype(str)
    True
    >>> is_string_like_dtype(object)
    False
    >>> is_string_like_dtype(np.array(['a', 'b']))
    True
    >>> is_string_like_dtype(pd.Series([1, 2]))
    False
    """

    return _is_dtype(arr_or_dtype, lambda dtype: dtype.kind in ("S", "U"))


def is_float_dtype(arr_or_dtype) -> bool:
    """
    Check whether the provided array or dtype is of a float dtype.

    This function is internal and should not be exposed in the public API.

    Parameters
    ----------
    arr_or_dtype : array-like
        The array or dtype to check.

    Returns
    -------
    boolean
        Whether or not the array or dtype is of a float dtype.

    Examples
    --------
    >>> is_float_dtype(str)
    False
    >>> is_float_dtype(int)
    False
    >>> is_float_dtype(float)
    True
    >>> is_float_dtype(np.array(['a', 'b']))
    False
    >>> is_float_dtype(pd.Series([1, 2]))
    False
    >>> is_float_dtype(pd.Index([1, 2.]))
    True
    """
    return _is_dtype_type(arr_or_dtype, classes(np.floating))


def is_bool_dtype(arr_or_dtype) -> bool:
    """
    Check whether the provided array or dtype is of a boolean dtype.

    Parameters
    ----------
    arr_or_dtype : array-like
        The array or dtype to check.

    Returns
    -------
    boolean
        Whether or not the array or dtype is of a boolean dtype.

    Notes
    -----
    An ExtensionArray is considered boolean when the ``_is_boolean``
    attribute is set to True.

    Examples
    --------
    >>> is_bool_dtype(str)
    False
    >>> is_bool_dtype(int)
    False
    >>> is_bool_dtype(bool)
    True
    >>> is_bool_dtype(np.bool)
    True
    >>> is_bool_dtype(np.array(['a', 'b']))
    False
    >>> is_bool_dtype(pd.Series([1, 2]))
    False
    >>> is_bool_dtype(np.array([True, False]))
    True
    >>> is_bool_dtype(pd.Categorical([True, False]))
    True
    >>> is_bool_dtype(pd.SparseArray([True, False]))
    True
    """
    if arr_or_dtype is None:
        return False
    try:
        dtype = _get_dtype(arr_or_dtype)
    except TypeError:
        return False

    if isinstance(arr_or_dtype, CategoricalDtype):
        arr_or_dtype = arr_or_dtype.categories
        # now we use the special definition for Index

    if isinstance(arr_or_dtype, ABCIndexClass):

        # TODO(jreback)
        # we don't have a boolean Index class
        # so its object, we need to infer to
        # guess this
        return arr_or_dtype.is_object and arr_or_dtype.inferred_type == "boolean"
    elif is_extension_array_dtype(arr_or_dtype):
        dtype = getattr(arr_or_dtype, "dtype", arr_or_dtype)
        return dtype._is_boolean

    return issubclass(dtype.type, np.bool_)


def is_extension_type(arr):
    """
    Check whether an array-like is of a pandas extension class instance.

    .. deprecated:: 1.0.0

    Extension classes include categoricals, pandas sparse objects (i.e.
    classes represented within the pandas library and not ones external
    to it like scipy sparse matrices), and datetime-like arrays.

    Parameters
    ----------
    arr : array-like
        The array-like to check.

    Returns
    -------
    boolean
        Whether or not the array-like is of a pandas extension class instance.

    Examples
    --------
    >>> is_extension_type([1, 2, 3])
    False
    >>> is_extension_type(np.array([1, 2, 3]))
    False
    >>>
    >>> cat = pd.Categorical([1, 2, 3])
    >>>
    >>> is_extension_type(cat)
    True
    >>> is_extension_type(pd.Series(cat))
    True
    >>> is_extension_type(pd.SparseArray([1, 2, 3]))
    True
    >>> from scipy.sparse import bsr_matrix
    >>> is_extension_type(bsr_matrix([1, 2, 3]))
    False
    >>> is_extension_type(pd.DatetimeIndex([1, 2, 3]))
    False
    >>> is_extension_type(pd.DatetimeIndex([1, 2, 3], tz="US/Eastern"))
    True
    >>>
    >>> dtype = DatetimeTZDtype("ns", tz="US/Eastern")
    >>> s = pd.Series([], dtype=dtype)
    >>> is_extension_type(s)
    True
    """
    warnings.warn(
        "'is_extension_type' is deprecated and will be removed in a future "
        "version.  Use 'is_extension_array_dtype' instead.",
        FutureWarning,
        stacklevel=2,
    )

    if is_categorical(arr):
        return True
    elif is_sparse(arr):
        return True
    elif is_datetime64tz_dtype(arr):
        return True
    return False


def is_extension_array_dtype(arr_or_dtype):
    """
    Check if an object is a pandas extension array type.

    See the :ref:`Use Guide <extending.extension-types>` for more.

    Parameters
    ----------
    arr_or_dtype : object
        For array-like input, the ``.dtype`` attribute will
        be extracted.

    Returns
    -------
    bool
        Whether the `arr_or_dtype` is an extension array type.

    Notes
    -----
    This checks whether an object implements the pandas extension
    array interface. In pandas, this includes:

    * Categorical
    * Sparse
    * Interval
    * Period
    * DatetimeArray
    * TimedeltaArray

    Third-party libraries may implement arrays or types satisfying
    this interface as well.

    Examples
    --------
    >>> from pandas.api.types import is_extension_array_dtype
    >>> arr = pd.Categorical(['a', 'b'])
    >>> is_extension_array_dtype(arr)
    True
    >>> is_extension_array_dtype(arr.dtype)
    True

    >>> arr = np.array(['a', 'b'])
    >>> is_extension_array_dtype(arr.dtype)
    False
    """
    dtype = getattr(arr_or_dtype, "dtype", arr_or_dtype)
    return isinstance(dtype, ExtensionDtype) or registry.find(dtype) is not None


def is_complex_dtype(arr_or_dtype) -> bool:
    """
    Check whether the provided array or dtype is of a complex dtype.

    Parameters
    ----------
    arr_or_dtype : array-like
        The array or dtype to check.

    Returns
    -------
    boolean
        Whether or not the array or dtype is of a complex dtype.

    Examples
    --------
    >>> is_complex_dtype(str)
    False
    >>> is_complex_dtype(int)
    False
    >>> is_complex_dtype(np.complex)
    True
    >>> is_complex_dtype(np.array(['a', 'b']))
    False
    >>> is_complex_dtype(pd.Series([1, 2]))
    False
    >>> is_complex_dtype(np.array([1 + 1j, 5]))
    True
    """

    return _is_dtype_type(arr_or_dtype, classes(np.complexfloating))


def _is_dtype(arr_or_dtype, condition) -> bool:
    """
    Return a boolean if the condition is satisfied for the arr_or_dtype.

    Parameters
    ----------
    arr_or_dtype : array-like, str, np.dtype, or ExtensionArrayType
        The array-like or dtype object whose dtype we want to extract.
    condition : callable[Union[np.dtype, ExtensionDtype]]

    Returns
    -------
    bool

    """

    if arr_or_dtype is None:
        return False
    try:
        dtype = _get_dtype(arr_or_dtype)
    except (TypeError, ValueError, UnicodeEncodeError):
        return False
    return condition(dtype)


def _get_dtype(arr_or_dtype):
    """
    Get the dtype instance associated with an array
    or dtype object.

    Parameters
    ----------
    arr_or_dtype : array-like
        The array-like or dtype object whose dtype we want to extract.

    Returns
    -------
    obj_dtype : The extract dtype instance from the
                passed in array or dtype object.

    Raises
    ------
    TypeError : The passed in object is None.
    """

    if arr_or_dtype is None:
        raise TypeError("Cannot deduce dtype from null object")

    # fastpath
    elif isinstance(arr_or_dtype, np.dtype):
        return arr_or_dtype
    elif isinstance(arr_or_dtype, type):
        return np.dtype(arr_or_dtype)

    # if we have an array-like
    elif hasattr(arr_or_dtype, "dtype"):
        arr_or_dtype = arr_or_dtype.dtype

    return pandas_dtype(arr_or_dtype)


def _is_dtype_type(arr_or_dtype, condition) -> bool:
    """
    Return a boolean if the condition is satisfied for the arr_or_dtype.

    Parameters
    ----------
    arr_or_dtype : array-like
        The array-like or dtype object whose dtype we want to extract.
    condition : callable[Union[np.dtype, ExtensionDtypeType]]

    Returns
    -------
    bool : if the condition is satisfied for the arr_or_dtype
    """

    if arr_or_dtype is None:
        return condition(type(None))

    # fastpath
    if isinstance(arr_or_dtype, np.dtype):
        return condition(arr_or_dtype.type)
    elif isinstance(arr_or_dtype, type):
        if issubclass(arr_or_dtype, ExtensionDtype):
            arr_or_dtype = arr_or_dtype.type
        return condition(np.dtype(arr_or_dtype).type)

    # if we have an array-like
    if hasattr(arr_or_dtype, "dtype"):
        arr_or_dtype = arr_or_dtype.dtype

    # we are not possibly a dtype
    elif is_list_like(arr_or_dtype):
        return condition(type(None))

    try:
        tipo = pandas_dtype(arr_or_dtype).type
    except (TypeError, ValueError, UnicodeEncodeError):
        if is_scalar(arr_or_dtype):
            return condition(type(None))

        return False

    return condition(tipo)


def infer_dtype_from_object(dtype):
    """
    Get a numpy dtype.type-style object for a dtype object.

    This methods also includes handling of the datetime64[ns] and
    datetime64[ns, TZ] objects.

    If no dtype can be found, we return ``object``.

    Parameters
    ----------
    dtype : dtype, type
        The dtype object whose numpy dtype.type-style
        object we want to extract.

    Returns
    -------
    dtype_object : The extracted numpy dtype.type-style object.
    """

    if isinstance(dtype, type) and issubclass(dtype, np.generic):
        # Type object from a dtype
        return dtype
    elif isinstance(dtype, (np.dtype, ExtensionDtype)):
        # dtype object
        try:
            _validate_date_like_dtype(dtype)
        except TypeError:
            # Should still pass if we don't have a date-like
            pass
        return dtype.type

    try:
        dtype = pandas_dtype(dtype)
    except TypeError:
        pass

    if is_extension_array_dtype(dtype):
        return dtype.type
    elif isinstance(dtype, str):

        # TODO(jreback)
        # should deprecate these
        if dtype in ["datetimetz", "datetime64tz"]:
            return DatetimeTZDtype.type
        elif dtype in ["period"]:
            raise NotImplementedError

        if dtype == "datetime" or dtype == "timedelta":
            dtype += "64"
        try:
            return infer_dtype_from_object(getattr(np, dtype))
        except (AttributeError, TypeError):
            # Handles cases like _get_dtype(int) i.e.,
            # Python objects that are valid dtypes
            # (unlike user-defined types, in general)
            #
            # TypeError handles the float16 type code of 'e'
            # further handle internal types
            pass

    return infer_dtype_from_object(np.dtype(dtype))


def _validate_date_like_dtype(dtype) -> None:
    """
    Check whether the dtype is a date-like dtype. Raises an error if invalid.

    Parameters
    ----------
    dtype : dtype, type
        The dtype to check.

    Raises
    ------
    TypeError : The dtype could not be casted to a date-like dtype.
    ValueError : The dtype is an illegal date-like dtype (e.g. the
                 the frequency provided is too specific)
    """

    try:
        typ = np.datetime_data(dtype)[0]
    except ValueError as e:
        raise TypeError("{error}".format(error=e))
    if typ != "generic" and typ != "ns":
        msg = "{name!r} is too specific of a frequency, try passing {type!r}"
        raise ValueError(msg.format(name=dtype.name, type=dtype.type.__name__))


def pandas_dtype(dtype):
    """
    Convert input into a pandas only dtype object or a numpy dtype object.

    Parameters
    ----------
    dtype : object to be converted

    Returns
    -------
    np.dtype or a pandas dtype

    Raises
    ------
    TypeError if not a dtype
    """
    # short-circuit
    if isinstance(dtype, np.ndarray):
        return dtype.dtype
    elif isinstance(dtype, (np.dtype, ExtensionDtype)):
        return dtype

    # registered extension types
    result = registry.find(dtype)
    if result is not None:
        return result

    # try a numpy dtype
    # raise a consistent TypeError if failed
    try:
        npdtype = np.dtype(dtype)
    except SyntaxError:
        # np.dtype uses `eval` which can raise SyntaxError
        raise TypeError("data type '{}' not understood".format(dtype))

    # Any invalid dtype (such as pd.Timestamp) should raise an error.
    # np.dtype(invalid_type).kind = 0 for such objects. However, this will
    # also catch some valid dtypes such as object, np.object_ and 'object'
    # which we safeguard against by catching them earlier and returning
    # np.dtype(valid_dtype) before this condition is evaluated.
    if is_hashable(dtype) and dtype in [object, np.object_, "object", "O"]:
        # check hashability to avoid errors/DeprecationWarning when we get
        # here and `dtype` is an array
        return npdtype
    elif npdtype.kind == "O":
        raise TypeError("dtype '{}' not understood".format(dtype))

    return npdtype<|MERGE_RESOLUTION|>--- conflicted
+++ resolved
@@ -1286,129 +1286,7 @@
     return "unorderable" in str(e)
 
 
-<<<<<<< HEAD
-def is_numeric_v_string_like(a, b) -> bool:
-    """
-    Check if we are comparing a string-like object to a numeric ndarray.
-
-    NumPy doesn't like to compare such objects, especially numeric arrays
-    and scalar string-likes.
-
-    Parameters
-    ----------
-    a : array-like, scalar
-        The first object to check.
-    b : array-like, scalar
-        The second object to check.
-
-    Returns
-    -------
-    boolean
-        Whether we return a comparing a string-like object to a numeric array.
-
-    Examples
-    --------
-    >>> is_numeric_v_string_like(1, 1)
-    False
-    >>> is_numeric_v_string_like("foo", "foo")
-    False
-    >>> is_numeric_v_string_like(1, "foo")  # non-array numeric
-    False
-    >>> is_numeric_v_string_like(np.array([1]), "foo")
-    True
-    >>> is_numeric_v_string_like("foo", np.array([1]))  # symmetric check
-    True
-    >>> is_numeric_v_string_like(np.array([1, 2]), np.array(["foo"]))
-    True
-    >>> is_numeric_v_string_like(np.array(["foo"]), np.array([1, 2]))
-    True
-    >>> is_numeric_v_string_like(np.array([1]), np.array([2]))
-    False
-    >>> is_numeric_v_string_like(np.array(["foo"]), np.array(["foo"]))
-    False
-    """
-
-    is_a_array = isinstance(a, np.ndarray)
-    is_b_array = isinstance(b, np.ndarray)
-
-    is_a_numeric_array = is_a_array and is_numeric_dtype(a)
-    is_b_numeric_array = is_b_array and is_numeric_dtype(b)
-    is_a_string_array = is_a_array and is_string_like_dtype(a)
-    is_b_string_array = is_b_array and is_string_like_dtype(b)
-
-    is_a_scalar_string_like = not is_a_array and isinstance(a, str)
-    is_b_scalar_string_like = not is_b_array and isinstance(b, str)
-
-    return (
-        (is_a_numeric_array and is_b_scalar_string_like)
-        or (is_b_numeric_array and is_a_scalar_string_like)
-        or (is_a_numeric_array and is_b_string_array)
-        or (is_b_numeric_array and is_a_string_array)
-    )
-
-
-def is_datetimelike_v_numeric(a, b) -> bool:
-    """
-    Check if we are comparing a datetime-like object to a numeric object.
-
-    By "numeric," we mean an object that is either of an int or float dtype.
-
-    Parameters
-    ----------
-    a : array-like, scalar
-        The first object to check.
-    b : array-like, scalar
-        The second object to check.
-
-    Returns
-    -------
-    boolean
-        Whether we return a comparing a datetime-like to a numeric object.
-
-    Examples
-    --------
-    >>> dt = np.datetime64(pd.datetime(2017, 1, 1))
-    >>>
-    >>> is_datetimelike_v_numeric(1, 1)
-    False
-    >>> is_datetimelike_v_numeric(dt, dt)
-    False
-    >>> is_datetimelike_v_numeric(1, dt)
-    True
-    >>> is_datetimelike_v_numeric(dt, 1)  # symmetric check
-    True
-    >>> is_datetimelike_v_numeric(np.array([dt]), 1)
-    True
-    >>> is_datetimelike_v_numeric(np.array([1]), dt)
-    True
-    >>> is_datetimelike_v_numeric(np.array([dt]), np.array([1]))
-    True
-    >>> is_datetimelike_v_numeric(np.array([1]), np.array([2]))
-    False
-    >>> is_datetimelike_v_numeric(np.array([dt]), np.array([dt]))
-    False
-    """
-
-    if not hasattr(a, "dtype"):
-        a = np.asarray(a)
-    if not hasattr(b, "dtype"):
-        b = np.asarray(b)
-
-    def is_numeric(x):
-        """
-        Check if an object has a numeric dtype (i.e. integer or float).
-        """
-        return is_integer_dtype(x) or is_float_dtype(x)
-
-    return (needs_i8_conversion(a) and is_numeric(b)) or (
-        needs_i8_conversion(b) and is_numeric(a)
-    )
-
-
 def needs_i8_conversion(arr_or_dtype) -> bool:
-=======
-def needs_i8_conversion(arr_or_dtype):
->>>>>>> 07efdd44
     """
     Check whether the array or dtype should be converted to int64.
 
