""" common type operations """
import warnings

import numpy as np

from pandas._libs import algos, lib
from pandas._libs.interval import Interval
from pandas._libs.tslibs import Period, Timestamp, conversion
from pandas.compat import PY3, PY36, binary_type, string_types, text_type

from pandas.core.dtypes.dtypes import (
    CategoricalDtype, CategoricalDtypeType, DatetimeTZDtype, ExtensionDtype,
    IntervalDtype, PandasExtensionDtype, PeriodDtype, registry)
from pandas.core.dtypes.generic import (
    ABCCategorical, ABCCategoricalIndex, ABCDateOffset, ABCDatetimeIndex,
    ABCIndexClass, ABCPeriodArray, ABCPeriodIndex, ABCSeries, ABCSparseArray,
    ABCSparseSeries)
from pandas.core.dtypes.inference import (  # noqa:F401
    is_array_like, is_bool, is_complex, is_decimal, is_dict_like, is_file_like,
    is_float, is_hashable, is_integer, is_interval, is_iterator, is_list_like,
    is_named_tuple, is_nested_list_like, is_number, is_re, is_re_compilable,
    is_scalar, is_sequence, is_string_like)

_POSSIBLY_CAST_DTYPES = {np.dtype(t).name
                         for t in ['O', 'int8', 'uint8', 'int16', 'uint16',
                                   'int32', 'uint32', 'int64', 'uint64']}

_NS_DTYPE = conversion.NS_DTYPE
_TD_DTYPE = conversion.TD_DTYPE
_INT64_DTYPE = np.dtype(np.int64)

# oh the troubles to reduce import time
_is_scipy_sparse = None

ensure_float64 = algos.ensure_float64
ensure_float32 = algos.ensure_float32

_ensure_datetime64ns = conversion.ensure_datetime64ns
_ensure_timedelta64ns = conversion.ensure_timedelta64ns


def ensure_float(arr):
    """
    Ensure that an array object has a float dtype if possible.

    Parameters
    ----------
    arr : array-like
        The array whose data type we want to enforce as float.

    Returns
    -------
    float_arr : The original array cast to the float dtype if
                possible. Otherwise, the original array is returned.
    """

    if issubclass(arr.dtype.type, (np.integer, np.bool_)):
        arr = arr.astype(float)
    return arr


ensure_uint64 = algos.ensure_uint64
ensure_int64 = algos.ensure_int64
ensure_int32 = algos.ensure_int32
ensure_int16 = algos.ensure_int16
ensure_int8 = algos.ensure_int8
ensure_platform_int = algos.ensure_platform_int
ensure_object = algos.ensure_object


def ensure_categorical(arr):
    """
    Ensure that an array-like object is a Categorical (if not already).

    Parameters
    ----------
    arr : array-like
        The array that we want to convert into a Categorical.

    Returns
    -------
    cat_arr : The original array cast as a Categorical. If it already
              is a Categorical, we return as is.
    """

    if not is_categorical(arr):
        from pandas import Categorical
        arr = Categorical(arr)
    return arr


def ensure_int64_or_float64(arr, copy=False):
    """
    Ensure that an dtype array of some integer dtype
    has an int64 dtype if possible
    If it's not possible, potentially because of overflow,
    convert the array to float64 instead.

    Parameters
    ----------
    arr : array-like
          The array whose data type we want to enforce.
    copy: boolean
          Whether to copy the original array or reuse
          it in place, if possible.

    Returns
    -------
    out_arr : The input array cast as int64 if
              possible without overflow.
              Otherwise the input array cast to float64.
    """
    try:
        return arr.astype('int64', copy=copy, casting='safe')
    except TypeError:
        return arr.astype('float64', copy=copy)


def is_object_dtype(arr_or_dtype):
    """
    Check whether an array-like or dtype is of the object dtype.

    Parameters
    ----------
    arr_or_dtype : array-like
        The array-like or dtype to check.

    Returns
    -------
    boolean : Whether or not the array-like or dtype is of the object dtype.

    Examples
    --------
    >>> is_object_dtype(object)
    True
    >>> is_object_dtype(int)
    False
    >>> is_object_dtype(np.array([], dtype=object))
    True
    >>> is_object_dtype(np.array([], dtype=int))
    False
    >>> is_object_dtype([1, 2, 3])
    False
    """

    if arr_or_dtype is None:
        return False
    tipo = _get_dtype_type(arr_or_dtype)
    return issubclass(tipo, np.object_)


def is_sparse(arr):
    """
    Check whether an array-like is a 1-D pandas sparse array.

    Check that the one-dimensional array-like is a pandas sparse array.
    Returns True if it is a pandas sparse array, not another type of
    sparse array.

    Parameters
    ----------
    arr : array-like
        Array-like to check.

    Returns
    -------
    bool
        Whether or not the array-like is a pandas sparse array.

    See Also
    --------
    DataFrame.to_sparse : Convert DataFrame to a SparseDataFrame.
    Series.to_sparse : Convert Series to SparseSeries.
    Series.to_dense : Return dense representation of a Series.

    Examples
    --------
    Returns `True` if the parameter is a 1-D pandas sparse array.

    >>> is_sparse(pd.SparseArray([0, 0, 1, 0]))
    True
    >>> is_sparse(pd.SparseSeries([0, 0, 1, 0]))
    True

    Returns `False` if the parameter is not sparse.

    >>> is_sparse(np.array([0, 0, 1, 0]))
    False
    >>> is_sparse(pd.Series([0, 1, 0, 0]))
    False

    Returns `False` if the parameter is not a pandas sparse array.

    >>> from scipy.sparse import bsr_matrix
    >>> is_sparse(bsr_matrix([0, 1, 0, 0]))
    False

    Returns `False` if the parameter has more than one dimension.

    >>> df = pd.SparseDataFrame([389., 24., 80.5, np.nan],
                                columns=['max_speed'],
                                index=['falcon', 'parrot', 'lion', 'monkey'])
    >>> is_sparse(df)
    False
    >>> is_sparse(df.max_speed)
    True
    """
    from pandas.core.arrays.sparse import SparseDtype

    dtype = getattr(arr, 'dtype', arr)
    return isinstance(dtype, SparseDtype)


def is_scipy_sparse(arr):
    """
    Check whether an array-like is a scipy.sparse.spmatrix instance.

    Parameters
    ----------
    arr : array-like
        The array-like to check.

    Returns
    -------
    boolean : Whether or not the array-like is a
              scipy.sparse.spmatrix instance.

    Notes
    -----
    If scipy is not installed, this function will always return False.

    Examples
    --------
    >>> from scipy.sparse import bsr_matrix
    >>> is_scipy_sparse(bsr_matrix([1, 2, 3]))
    True
    >>> is_scipy_sparse(pd.SparseArray([1, 2, 3]))
    False
    >>> is_scipy_sparse(pd.SparseSeries([1, 2, 3]))
    False
    """

    global _is_scipy_sparse

    if _is_scipy_sparse is None:
        try:
            from scipy.sparse import issparse as _is_scipy_sparse
        except ImportError:
            _is_scipy_sparse = lambda _: False

    return _is_scipy_sparse(arr)


def is_categorical(arr):
    """
    Check whether an array-like is a Categorical instance.

    Parameters
    ----------
    arr : array-like
        The array-like to check.

    Returns
    -------
    boolean : Whether or not the array-like is of a Categorical instance.

    Examples
    --------
    >>> is_categorical([1, 2, 3])
    False

    Categoricals, Series Categoricals, and CategoricalIndex will return True.

    >>> cat = pd.Categorical([1, 2, 3])
    >>> is_categorical(cat)
    True
    >>> is_categorical(pd.Series(cat))
    True
    >>> is_categorical(pd.CategoricalIndex([1, 2, 3]))
    True
    """

    return isinstance(arr, ABCCategorical) or is_categorical_dtype(arr)


def is_datetimetz(arr):
    """
    Check whether an array-like is a datetime array-like with a timezone
    component in its dtype.

    .. deprecated:: 0.24.0

    Parameters
    ----------
    arr : array-like
        The array-like to check.

    Returns
    -------
    boolean : Whether or not the array-like is a datetime array-like with
              a timezone component in its dtype.

    Examples
    --------
    >>> is_datetimetz([1, 2, 3])
    False

    Although the following examples are both DatetimeIndex objects,
    the first one returns False because it has no timezone component
    unlike the second one, which returns True.

    >>> is_datetimetz(pd.DatetimeIndex([1, 2, 3]))
    False
    >>> is_datetimetz(pd.DatetimeIndex([1, 2, 3], tz="US/Eastern"))
    True

    The object need not be a DatetimeIndex object. It just needs to have
    a dtype which has a timezone component.

    >>> dtype = DatetimeTZDtype("ns", tz="US/Eastern")
    >>> s = pd.Series([], dtype=dtype)
    >>> is_datetimetz(s)
    True
    """

    warnings.warn("'is_datetimetz' is deprecated and will be removed in a "
                  "future version.  Use 'is_datetime64tz_dtype' instead.",
                  FutureWarning, stacklevel=2)
    return is_datetime64tz_dtype(arr)


def is_offsetlike(arr_or_obj):
    """
    Check if obj or all elements of list-like is DateOffset

    Parameters
    ----------
    arr_or_obj : object

    Returns
    -------
    boolean : Whether the object is a DateOffset or listlike of DatetOffsets

    Examples
    --------
    >>> is_offsetlike(pd.DateOffset(days=1))
    True
    >>> is_offsetlike('offset')
    False
    >>> is_offsetlike([pd.offsets.Minute(4), pd.offsets.MonthEnd()])
    True
    >>> is_offsetlike(np.array([pd.DateOffset(months=3), pd.Timestamp.now()]))
    False
    """
    if isinstance(arr_or_obj, ABCDateOffset):
        return True
    elif (is_list_like(arr_or_obj) and len(arr_or_obj) and
          is_object_dtype(arr_or_obj)):
        return all(isinstance(x, ABCDateOffset) for x in arr_or_obj)
    return False


def is_period(arr):
    """
    Check whether an array-like is a periodical index.

    .. deprecated:: 0.24.0

    Parameters
    ----------
    arr : array-like
        The array-like to check.

    Returns
    -------
    boolean : Whether or not the array-like is a periodical index.

    Examples
    --------
    >>> is_period([1, 2, 3])
    False
    >>> is_period(pd.Index([1, 2, 3]))
    False
    >>> is_period(pd.PeriodIndex(["2017-01-01"], freq="D"))
    True
    """

    warnings.warn("'is_period' is deprecated and will be removed in a future "
                  "version.  Use 'is_period_dtype' or is_period_arraylike' "
                  "instead.", FutureWarning, stacklevel=2)

    return isinstance(arr, ABCPeriodIndex) or is_period_arraylike(arr)


def is_datetime64_dtype(arr_or_dtype):
    """
    Check whether an array-like or dtype is of the datetime64 dtype.

    Parameters
    ----------
    arr_or_dtype : array-like
        The array-like or dtype to check.

    Returns
    -------
    boolean : Whether or not the array-like or dtype is of
              the datetime64 dtype.

    Examples
    --------
    >>> is_datetime64_dtype(object)
    False
    >>> is_datetime64_dtype(np.datetime64)
    True
    >>> is_datetime64_dtype(np.array([], dtype=int))
    False
    >>> is_datetime64_dtype(np.array([], dtype=np.datetime64))
    True
    >>> is_datetime64_dtype([1, 2, 3])
    False
    """

    if arr_or_dtype is None:
        return False
    try:
        tipo = _get_dtype_type(arr_or_dtype)
    except (TypeError, UnicodeEncodeError):
        return False
    return issubclass(tipo, np.datetime64)


def is_datetime64tz_dtype(arr_or_dtype):
    """
    Check whether an array-like or dtype is of a DatetimeTZDtype dtype.

    Parameters
    ----------
    arr_or_dtype : array-like
        The array-like or dtype to check.

    Returns
    -------
    boolean : Whether or not the array-like or dtype is of
              a DatetimeTZDtype dtype.

    Examples
    --------
    >>> is_datetime64tz_dtype(object)
    False
    >>> is_datetime64tz_dtype([1, 2, 3])
    False
    >>> is_datetime64tz_dtype(pd.DatetimeIndex([1, 2, 3]))  # tz-naive
    False
    >>> is_datetime64tz_dtype(pd.DatetimeIndex([1, 2, 3], tz="US/Eastern"))
    True

    >>> dtype = DatetimeTZDtype("ns", tz="US/Eastern")
    >>> s = pd.Series([], dtype=dtype)
    >>> is_datetime64tz_dtype(dtype)
    True
    >>> is_datetime64tz_dtype(s)
    True
    """

    if arr_or_dtype is None:
        return False
    return DatetimeTZDtype.is_dtype(arr_or_dtype)


def is_timedelta64_dtype(arr_or_dtype):
    """
    Check whether an array-like or dtype is of the timedelta64 dtype.

    Parameters
    ----------
    arr_or_dtype : array-like
        The array-like or dtype to check.

    Returns
    -------
    boolean : Whether or not the array-like or dtype is
              of the timedelta64 dtype.

    Examples
    --------
    >>> is_timedelta64_dtype(object)
    False
    >>> is_timedelta64_dtype(np.timedelta64)
    True
    >>> is_timedelta64_dtype([1, 2, 3])
    False
    >>> is_timedelta64_dtype(pd.Series([], dtype="timedelta64[ns]"))
    True
    >>> is_timedelta64_dtype('0 days')
    False
    """

    if arr_or_dtype is None:
        return False
    try:
        tipo = _get_dtype_type(arr_or_dtype)
    except (TypeError, ValueError, SyntaxError):
        return False
    return issubclass(tipo, np.timedelta64)


def is_period_dtype(arr_or_dtype):
    """
    Check whether an array-like or dtype is of the Period dtype.

    Parameters
    ----------
    arr_or_dtype : array-like
        The array-like or dtype to check.

    Returns
    -------
    boolean : Whether or not the array-like or dtype is of the Period dtype.

    Examples
    --------
    >>> is_period_dtype(object)
    False
    >>> is_period_dtype(PeriodDtype(freq="D"))
    True
    >>> is_period_dtype([1, 2, 3])
    False
    >>> is_period_dtype(pd.Period("2017-01-01"))
    False
    >>> is_period_dtype(pd.PeriodIndex([], freq="A"))
    True
    """

    # TODO: Consider making Period an instance of PeriodDtype
    if arr_or_dtype is None:
        return False
    return PeriodDtype.is_dtype(arr_or_dtype)


def is_interval_dtype(arr_or_dtype):
    """
    Check whether an array-like or dtype is of the Interval dtype.

    Parameters
    ----------
    arr_or_dtype : array-like
        The array-like or dtype to check.

    Returns
    -------
    boolean : Whether or not the array-like or dtype is
              of the Interval dtype.

    Examples
    --------
    >>> is_interval_dtype(object)
    False
    >>> is_interval_dtype(IntervalDtype())
    True
    >>> is_interval_dtype([1, 2, 3])
    False
    >>>
    >>> interval = pd.Interval(1, 2, closed="right")
    >>> is_interval_dtype(interval)
    False
    >>> is_interval_dtype(pd.IntervalIndex([interval]))
    True
    """

    # TODO: Consider making Interval an instance of IntervalDtype
    if arr_or_dtype is None:
        return False
    return IntervalDtype.is_dtype(arr_or_dtype)


def is_categorical_dtype(arr_or_dtype):
    """
    Check whether an array-like or dtype is of the Categorical dtype.

    Parameters
    ----------
    arr_or_dtype : array-like
        The array-like or dtype to check.

    Returns
    -------
    boolean : Whether or not the array-like or dtype is
              of the Categorical dtype.

    Examples
    --------
    >>> is_categorical_dtype(object)
    False
    >>> is_categorical_dtype(CategoricalDtype())
    True
    >>> is_categorical_dtype([1, 2, 3])
    False
    >>> is_categorical_dtype(pd.Categorical([1, 2, 3]))
    True
    >>> is_categorical_dtype(pd.CategoricalIndex([1, 2, 3]))
    True
    """

    if arr_or_dtype is None:
        return False
    return CategoricalDtype.is_dtype(arr_or_dtype)


def is_string_dtype(arr_or_dtype):
    """
    Check whether the provided array or dtype is of the string dtype.

    Parameters
    ----------
    arr_or_dtype : array-like
        The array or dtype to check.

    Returns
    -------
    boolean : Whether or not the array or dtype is of the string dtype.

    Examples
    --------
    >>> is_string_dtype(str)
    True
    >>> is_string_dtype(object)
    True
    >>> is_string_dtype(int)
    False
    >>>
    >>> is_string_dtype(np.array(['a', 'b']))
    True
    >>> is_string_dtype(pd.Series([1, 2]))
    False
    """

    # TODO: gh-15585: consider making the checks stricter.

    if arr_or_dtype is None:
        return False
    try:
        dtype = _get_dtype(arr_or_dtype)
        return dtype.kind in ('O', 'S', 'U') and not is_period_dtype(dtype)
    except TypeError:
        return False


def is_period_arraylike(arr):
    """
    Check whether an array-like is a periodical array-like or PeriodIndex.

    Parameters
    ----------
    arr : array-like
        The array-like to check.

    Returns
    -------
    boolean : Whether or not the array-like is a periodical
              array-like or PeriodIndex instance.

    Examples
    --------
    >>> is_period_arraylike([1, 2, 3])
    False
    >>> is_period_arraylike(pd.Index([1, 2, 3]))
    False
    >>> is_period_arraylike(pd.PeriodIndex(["2017-01-01"], freq="D"))
    True
    """

    if isinstance(arr, (ABCPeriodIndex, ABCPeriodArray)):
        return True
    elif isinstance(arr, (np.ndarray, ABCSeries)):
        return is_period_dtype(arr.dtype)
    return getattr(arr, 'inferred_type', None) == 'period'


def is_datetime_arraylike(arr):
    """
    Check whether an array-like is a datetime array-like or DatetimeIndex.

    Parameters
    ----------
    arr : array-like
        The array-like to check.

    Returns
    -------
    boolean : Whether or not the array-like is a datetime
              array-like or DatetimeIndex.

    Examples
    --------
    >>> is_datetime_arraylike([1, 2, 3])
    False
    >>> is_datetime_arraylike(pd.Index([1, 2, 3]))
    False
    >>> is_datetime_arraylike(pd.DatetimeIndex([1, 2, 3]))
    True
    """

    if isinstance(arr, ABCDatetimeIndex):
        return True
    elif isinstance(arr, (np.ndarray, ABCSeries)):
        return (is_object_dtype(arr.dtype)
<<<<<<< HEAD
                and lib.infer_dtype(arr, skipna=True) == 'datetime')
=======
                and lib.infer_dtype(arr, skipna=False) == 'datetime')
>>>>>>> 00391586
    return getattr(arr, 'inferred_type', None) == 'datetime'


def is_datetimelike(arr):
    """
    Check whether an array-like is a datetime-like array-like.

    Acceptable datetime-like objects are (but not limited to) datetime
    indices, periodic indices, and timedelta indices.

    Parameters
    ----------
    arr : array-like
        The array-like to check.

    Returns
    -------
    boolean : Whether or not the array-like is a datetime-like array-like.

    Examples
    --------
    >>> is_datetimelike([1, 2, 3])
    False
    >>> is_datetimelike(pd.Index([1, 2, 3]))
    False
    >>> is_datetimelike(pd.DatetimeIndex([1, 2, 3]))
    True
    >>> is_datetimelike(pd.DatetimeIndex([1, 2, 3], tz="US/Eastern"))
    True
    >>> is_datetimelike(pd.PeriodIndex([], freq="A"))
    True
    >>> is_datetimelike(np.array([], dtype=np.datetime64))
    True
    >>> is_datetimelike(pd.Series([], dtype="timedelta64[ns]"))
    True
    >>>
    >>> dtype = DatetimeTZDtype("ns", tz="US/Eastern")
    >>> s = pd.Series([], dtype=dtype)
    >>> is_datetimelike(s)
    True
    """

    return (is_datetime64_dtype(arr) or is_datetime64tz_dtype(arr) or
            is_timedelta64_dtype(arr) or
            isinstance(arr, ABCPeriodIndex))


def is_dtype_equal(source, target):
    """
    Check if two dtypes are equal.

    Parameters
    ----------
    source : The first dtype to compare
    target : The second dtype to compare

    Returns
    ----------
    boolean : Whether or not the two dtypes are equal.

    Examples
    --------
    >>> is_dtype_equal(int, float)
    False
    >>> is_dtype_equal("int", int)
    True
    >>> is_dtype_equal(object, "category")
    False
    >>> is_dtype_equal(CategoricalDtype(), "category")
    True
    >>> is_dtype_equal(DatetimeTZDtype(), "datetime64")
    False
    """

    try:
        source = _get_dtype(source)
        target = _get_dtype(target)
        return source == target
    except (TypeError, AttributeError):

        # invalid comparison
        # object == category will hit this
        return False


def is_dtype_union_equal(source, target):
    """
    Check whether two arrays have compatible dtypes to do a union.
    numpy types are checked with ``is_dtype_equal``. Extension types are
    checked separately.

    Parameters
    ----------
    source : The first dtype to compare
    target : The second dtype to compare

    Returns
    ----------
    boolean : Whether or not the two dtypes are equal.

    >>> is_dtype_equal("int", int)
    True

    >>> is_dtype_equal(CategoricalDtype(['a', 'b'],
    ...                CategoricalDtype(['b', 'c']))
    True

    >>> is_dtype_equal(CategoricalDtype(['a', 'b'],
    ...                CategoricalDtype(['b', 'c'], ordered=True))
    False
    """
    source = _get_dtype(source)
    target = _get_dtype(target)
    if is_categorical_dtype(source) and is_categorical_dtype(target):
        # ordered False for both
        return source.ordered is target.ordered
    return is_dtype_equal(source, target)


def is_any_int_dtype(arr_or_dtype):
    """Check whether the provided array or dtype is of an integer dtype.

    In this function, timedelta64 instances are also considered "any-integer"
    type objects and will return True.

    This function is internal and should not be exposed in the public API.

    Parameters
    ----------
    arr_or_dtype : array-like
        The array or dtype to check.

    Returns
    -------
    boolean : Whether or not the array or dtype is of an integer dtype.

    Examples
    --------
    >>> is_any_int_dtype(str)
    False
    >>> is_any_int_dtype(int)
    True
    >>> is_any_int_dtype(float)
    False
    >>> is_any_int_dtype(np.uint64)
    True
    >>> is_any_int_dtype(np.datetime64)
    False
    >>> is_any_int_dtype(np.timedelta64)
    True
    >>> is_any_int_dtype(np.array(['a', 'b']))
    False
    >>> is_any_int_dtype(pd.Series([1, 2]))
    True
    >>> is_any_int_dtype(np.array([], dtype=np.timedelta64))
    True
    >>> is_any_int_dtype(pd.Index([1, 2.]))  # float
    False
    """

    if arr_or_dtype is None:
        return False
    tipo = _get_dtype_type(arr_or_dtype)
    return issubclass(tipo, np.integer)


def is_integer_dtype(arr_or_dtype):
    """
    Check whether the provided array or dtype is of an integer dtype.

    Unlike in `in_any_int_dtype`, timedelta64 instances will return False.

    Parameters
    ----------
    arr_or_dtype : array-like
        The array or dtype to check.

    Returns
    -------
    boolean : Whether or not the array or dtype is of an integer dtype
              and not an instance of timedelta64.

    Examples
    --------
    >>> is_integer_dtype(str)
    False
    >>> is_integer_dtype(int)
    True
    >>> is_integer_dtype(float)
    False
    >>> is_integer_dtype(np.uint64)
    True
    >>> is_integer_dtype(np.datetime64)
    False
    >>> is_integer_dtype(np.timedelta64)
    False
    >>> is_integer_dtype(np.array(['a', 'b']))
    False
    >>> is_integer_dtype(pd.Series([1, 2]))
    True
    >>> is_integer_dtype(np.array([], dtype=np.timedelta64))
    False
    >>> is_integer_dtype(pd.Index([1, 2.]))  # float
    False
    """

    if arr_or_dtype is None:
        return False
    tipo = _get_dtype_type(arr_or_dtype)
    return (issubclass(tipo, np.integer) and
            not issubclass(tipo, (np.datetime64, np.timedelta64)))


def is_signed_integer_dtype(arr_or_dtype):
    """
    Check whether the provided array or dtype is of a signed integer dtype.

    Unlike in `in_any_int_dtype`, timedelta64 instances will return False.

    Parameters
    ----------
    arr_or_dtype : array-like
        The array or dtype to check.

    Returns
    -------
    boolean : Whether or not the array or dtype is of a signed integer dtype
              and not an instance of timedelta64.

    Examples
    --------
    >>> is_signed_integer_dtype(str)
    False
    >>> is_signed_integer_dtype(int)
    True
    >>> is_signed_integer_dtype(float)
    False
    >>> is_signed_integer_dtype(np.uint64)  # unsigned
    False
    >>> is_signed_integer_dtype(np.datetime64)
    False
    >>> is_signed_integer_dtype(np.timedelta64)
    False
    >>> is_signed_integer_dtype(np.array(['a', 'b']))
    False
    >>> is_signed_integer_dtype(pd.Series([1, 2]))
    True
    >>> is_signed_integer_dtype(np.array([], dtype=np.timedelta64))
    False
    >>> is_signed_integer_dtype(pd.Index([1, 2.]))  # float
    False
    >>> is_signed_integer_dtype(np.array([1, 2], dtype=np.uint32))  # unsigned
    False
    """

    if arr_or_dtype is None:
        return False
    tipo = _get_dtype_type(arr_or_dtype)
    return (issubclass(tipo, np.signedinteger) and
            not issubclass(tipo, (np.datetime64, np.timedelta64)))


def is_unsigned_integer_dtype(arr_or_dtype):
    """
    Check whether the provided array or dtype is of an unsigned integer dtype.

    Parameters
    ----------
    arr_or_dtype : array-like
        The array or dtype to check.

    Returns
    -------
    boolean : Whether or not the array or dtype is of an
              unsigned integer dtype.

    Examples
    --------
    >>> is_unsigned_integer_dtype(str)
    False
    >>> is_unsigned_integer_dtype(int)  # signed
    False
    >>> is_unsigned_integer_dtype(float)
    False
    >>> is_unsigned_integer_dtype(np.uint64)
    True
    >>> is_unsigned_integer_dtype(np.array(['a', 'b']))
    False
    >>> is_unsigned_integer_dtype(pd.Series([1, 2]))  # signed
    False
    >>> is_unsigned_integer_dtype(pd.Index([1, 2.]))  # float
    False
    >>> is_unsigned_integer_dtype(np.array([1, 2], dtype=np.uint32))
    True
    """

    if arr_or_dtype is None:
        return False
    tipo = _get_dtype_type(arr_or_dtype)
    return (issubclass(tipo, np.unsignedinteger) and
            not issubclass(tipo, (np.datetime64, np.timedelta64)))


def is_int64_dtype(arr_or_dtype):
    """
    Check whether the provided array or dtype is of the int64 dtype.

    Parameters
    ----------
    arr_or_dtype : array-like
        The array or dtype to check.

    Returns
    -------
    boolean : Whether or not the array or dtype is of the int64 dtype.

    Notes
    -----
    Depending on system architecture, the return value of `is_int64_dtype(
    int)` will be True if the OS uses 64-bit integers and False if the OS
    uses 32-bit integers.

    Examples
    --------
    >>> is_int64_dtype(str)
    False
    >>> is_int64_dtype(np.int32)
    False
    >>> is_int64_dtype(np.int64)
    True
    >>> is_int64_dtype(float)
    False
    >>> is_int64_dtype(np.uint64)  # unsigned
    False
    >>> is_int64_dtype(np.array(['a', 'b']))
    False
    >>> is_int64_dtype(np.array([1, 2], dtype=np.int64))
    True
    >>> is_int64_dtype(pd.Index([1, 2.]))  # float
    False
    >>> is_int64_dtype(np.array([1, 2], dtype=np.uint32))  # unsigned
    False
    """

    if arr_or_dtype is None:
        return False
    tipo = _get_dtype_type(arr_or_dtype)
    return issubclass(tipo, np.int64)


def is_datetime64_any_dtype(arr_or_dtype):
    """
    Check whether the provided array or dtype is of the datetime64 dtype.

    Parameters
    ----------
    arr_or_dtype : array-like
        The array or dtype to check.

    Returns
    -------
    boolean : Whether or not the array or dtype is of the datetime64 dtype.

    Examples
    --------
    >>> is_datetime64_any_dtype(str)
    False
    >>> is_datetime64_any_dtype(int)
    False
    >>> is_datetime64_any_dtype(np.datetime64)  # can be tz-naive
    True
    >>> is_datetime64_any_dtype(DatetimeTZDtype("ns", "US/Eastern"))
    True
    >>> is_datetime64_any_dtype(np.array(['a', 'b']))
    False
    >>> is_datetime64_any_dtype(np.array([1, 2]))
    False
    >>> is_datetime64_any_dtype(np.array([], dtype=np.datetime64))
    True
    >>> is_datetime64_any_dtype(pd.DatetimeIndex([1, 2, 3],
                                dtype=np.datetime64))
    True
    """

    if arr_or_dtype is None:
        return False
    return (is_datetime64_dtype(arr_or_dtype) or
            is_datetime64tz_dtype(arr_or_dtype))


def is_datetime64_ns_dtype(arr_or_dtype):
    """
    Check whether the provided array or dtype is of the datetime64[ns] dtype.

    Parameters
    ----------
    arr_or_dtype : array-like
        The array or dtype to check.

    Returns
    -------
    boolean : Whether or not the array or dtype is of the datetime64[ns] dtype.

    Examples
    --------
    >>> is_datetime64_ns_dtype(str)
    False
    >>> is_datetime64_ns_dtype(int)
    False
    >>> is_datetime64_ns_dtype(np.datetime64)  # no unit
    False
    >>> is_datetime64_ns_dtype(DatetimeTZDtype("ns", "US/Eastern"))
    True
    >>> is_datetime64_ns_dtype(np.array(['a', 'b']))
    False
    >>> is_datetime64_ns_dtype(np.array([1, 2]))
    False
    >>> is_datetime64_ns_dtype(np.array([], dtype=np.datetime64))  # no unit
    False
    >>> is_datetime64_ns_dtype(np.array([],
                               dtype="datetime64[ps]"))  # wrong unit
    False
    >>> is_datetime64_ns_dtype(pd.DatetimeIndex([1, 2, 3],
                               dtype=np.datetime64))  # has 'ns' unit
    True
    """

    if arr_or_dtype is None:
        return False
    try:
        tipo = _get_dtype(arr_or_dtype)
    except TypeError:
        if is_datetime64tz_dtype(arr_or_dtype):
            tipo = _get_dtype(arr_or_dtype.dtype)
        else:
            return False
    return tipo == _NS_DTYPE or getattr(tipo, 'base', None) == _NS_DTYPE


def is_timedelta64_ns_dtype(arr_or_dtype):
    """
    Check whether the provided array or dtype is of the timedelta64[ns] dtype.

    This is a very specific dtype, so generic ones like `np.timedelta64`
    will return False if passed into this function.

    Parameters
    ----------
    arr_or_dtype : array-like
        The array or dtype to check.

    Returns
    -------
    boolean : Whether or not the array or dtype is of the
              timedelta64[ns] dtype.

    Examples
    --------
    >>> is_timedelta64_ns_dtype(np.dtype('m8[ns]'))
    True
    >>> is_timedelta64_ns_dtype(np.dtype('m8[ps]'))  # Wrong frequency
    False
    >>> is_timedelta64_ns_dtype(np.array([1, 2], dtype='m8[ns]'))
    True
    >>> is_timedelta64_ns_dtype(np.array([1, 2], dtype=np.timedelta64))
    False
    """

    if arr_or_dtype is None:
        return False
    try:
        tipo = _get_dtype(arr_or_dtype)
        return tipo == _TD_DTYPE
    except TypeError:
        return False


def is_datetime_or_timedelta_dtype(arr_or_dtype):
    """
    Check whether the provided array or dtype is of
    a timedelta64 or datetime64 dtype.

    Parameters
    ----------
    arr_or_dtype : array-like
        The array or dtype to check.

    Returns
    -------
    boolean : Whether or not the array or dtype is of a
              timedelta64, or datetime64 dtype.

    Examples
    --------
    >>> is_datetime_or_timedelta_dtype(str)
    False
    >>> is_datetime_or_timedelta_dtype(int)
    False
    >>> is_datetime_or_timedelta_dtype(np.datetime64)
    True
    >>> is_datetime_or_timedelta_dtype(np.timedelta64)
    True
    >>> is_datetime_or_timedelta_dtype(np.array(['a', 'b']))
    False
    >>> is_datetime_or_timedelta_dtype(pd.Series([1, 2]))
    False
    >>> is_datetime_or_timedelta_dtype(np.array([], dtype=np.timedelta64))
    True
    >>> is_datetime_or_timedelta_dtype(np.array([], dtype=np.datetime64))
    True
    """

    if arr_or_dtype is None:
        return False
    tipo = _get_dtype_type(arr_or_dtype)
    return issubclass(tipo, (np.datetime64, np.timedelta64))


def _is_unorderable_exception(e):
    """
    Check if the exception raised is an unorderable exception.

    The error message differs for 3 <= PY <= 3.5 and PY >= 3.6, so
    we need to condition based on Python version.

    Parameters
    ----------
    e : Exception or sub-class
        The exception object to check.

    Returns
    -------
    boolean : Whether or not the exception raised is an unorderable exception.
    """

    if PY36:
        return "'>' not supported between instances of" in str(e)

    elif PY3:
        return 'unorderable' in str(e)
    return False


def is_numeric_v_string_like(a, b):
    """
    Check if we are comparing a string-like object to a numeric ndarray.

    NumPy doesn't like to compare such objects, especially numeric arrays
    and scalar string-likes.

    Parameters
    ----------
    a : array-like, scalar
        The first object to check.
    b : array-like, scalar
        The second object to check.

    Returns
    -------
    boolean : Whether we return a comparing a string-like
              object to a numeric array.

    Examples
    --------
    >>> is_numeric_v_string_like(1, 1)
    False
    >>> is_numeric_v_string_like("foo", "foo")
    False
    >>> is_numeric_v_string_like(1, "foo")  # non-array numeric
    False
    >>> is_numeric_v_string_like(np.array([1]), "foo")
    True
    >>> is_numeric_v_string_like("foo", np.array([1]))  # symmetric check
    True
    >>> is_numeric_v_string_like(np.array([1, 2]), np.array(["foo"]))
    True
    >>> is_numeric_v_string_like(np.array(["foo"]), np.array([1, 2]))
    True
    >>> is_numeric_v_string_like(np.array([1]), np.array([2]))
    False
    >>> is_numeric_v_string_like(np.array(["foo"]), np.array(["foo"]))
    False
    """

    is_a_array = isinstance(a, np.ndarray)
    is_b_array = isinstance(b, np.ndarray)

    is_a_numeric_array = is_a_array and is_numeric_dtype(a)
    is_b_numeric_array = is_b_array and is_numeric_dtype(b)
    is_a_string_array = is_a_array and is_string_like_dtype(a)
    is_b_string_array = is_b_array and is_string_like_dtype(b)

    is_a_scalar_string_like = not is_a_array and is_string_like(a)
    is_b_scalar_string_like = not is_b_array and is_string_like(b)

    return ((is_a_numeric_array and is_b_scalar_string_like) or
            (is_b_numeric_array and is_a_scalar_string_like) or
            (is_a_numeric_array and is_b_string_array) or
            (is_b_numeric_array and is_a_string_array))


def is_datetimelike_v_numeric(a, b):
    """
    Check if we are comparing a datetime-like object to a numeric object.

    By "numeric," we mean an object that is either of an int or float dtype.

    Parameters
    ----------
    a : array-like, scalar
        The first object to check.
    b : array-like, scalar
        The second object to check.

    Returns
    -------
    boolean : Whether we return a comparing a datetime-like
              to a numeric object.

    Examples
    --------
    >>> dt = np.datetime64(pd.datetime(2017, 1, 1))
    >>>
    >>> is_datetimelike_v_numeric(1, 1)
    False
    >>> is_datetimelike_v_numeric(dt, dt)
    False
    >>> is_datetimelike_v_numeric(1, dt)
    True
    >>> is_datetimelike_v_numeric(dt, 1)  # symmetric check
    True
    >>> is_datetimelike_v_numeric(np.array([dt]), 1)
    True
    >>> is_datetimelike_v_numeric(np.array([1]), dt)
    True
    >>> is_datetimelike_v_numeric(np.array([dt]), np.array([1]))
    True
    >>> is_datetimelike_v_numeric(np.array([1]), np.array([2]))
    False
    >>> is_datetimelike_v_numeric(np.array([dt]), np.array([dt]))
    False
    """

    if not hasattr(a, 'dtype'):
        a = np.asarray(a)
    if not hasattr(b, 'dtype'):
        b = np.asarray(b)

    def is_numeric(x):
        """
        Check if an object has a numeric dtype (i.e. integer or float).
        """
        return is_integer_dtype(x) or is_float_dtype(x)

    is_datetimelike = needs_i8_conversion
    return ((is_datetimelike(a) and is_numeric(b)) or
            (is_datetimelike(b) and is_numeric(a)))


def is_datetimelike_v_object(a, b):
    """
    Check if we are comparing a datetime-like object to an object instance.

    Parameters
    ----------
    a : array-like, scalar
        The first object to check.
    b : array-like, scalar
        The second object to check.

    Returns
    -------
    boolean : Whether we return a comparing a datetime-like
              to an object instance.

    Examples
    --------
    >>> obj = object()
    >>> dt = np.datetime64(pd.datetime(2017, 1, 1))
    >>>
    >>> is_datetimelike_v_object(obj, obj)
    False
    >>> is_datetimelike_v_object(dt, dt)
    False
    >>> is_datetimelike_v_object(obj, dt)
    True
    >>> is_datetimelike_v_object(dt, obj)  # symmetric check
    True
    >>> is_datetimelike_v_object(np.array([dt]), obj)
    True
    >>> is_datetimelike_v_object(np.array([obj]), dt)
    True
    >>> is_datetimelike_v_object(np.array([dt]), np.array([obj]))
    True
    >>> is_datetimelike_v_object(np.array([obj]), np.array([obj]))
    False
    >>> is_datetimelike_v_object(np.array([dt]), np.array([1]))
    False
    >>> is_datetimelike_v_object(np.array([dt]), np.array([dt]))
    False
    """

    if not hasattr(a, 'dtype'):
        a = np.asarray(a)
    if not hasattr(b, 'dtype'):
        b = np.asarray(b)

    is_datetimelike = needs_i8_conversion
    return ((is_datetimelike(a) and is_object_dtype(b)) or
            (is_datetimelike(b) and is_object_dtype(a)))


def needs_i8_conversion(arr_or_dtype):
    """
    Check whether the array or dtype should be converted to int64.

    An array-like or dtype "needs" such a conversion if the array-like
    or dtype is of a datetime-like dtype

    Parameters
    ----------
    arr_or_dtype : array-like
        The array or dtype to check.

    Returns
    -------
    boolean : Whether or not the array or dtype should be converted to int64.

    Examples
    --------
    >>> needs_i8_conversion(str)
    False
    >>> needs_i8_conversion(np.int64)
    False
    >>> needs_i8_conversion(np.datetime64)
    True
    >>> needs_i8_conversion(np.array(['a', 'b']))
    False
    >>> needs_i8_conversion(pd.Series([1, 2]))
    False
    >>> needs_i8_conversion(pd.Series([], dtype="timedelta64[ns]"))
    True
    >>> needs_i8_conversion(pd.DatetimeIndex([1, 2, 3], tz="US/Eastern"))
    True
    """

    if arr_or_dtype is None:
        return False
    return (is_datetime_or_timedelta_dtype(arr_or_dtype) or
            is_datetime64tz_dtype(arr_or_dtype) or
            is_period_dtype(arr_or_dtype))


def is_numeric_dtype(arr_or_dtype):
    """
    Check whether the provided array or dtype is of a numeric dtype.

    Parameters
    ----------
    arr_or_dtype : array-like
        The array or dtype to check.

    Returns
    -------
    boolean : Whether or not the array or dtype is of a numeric dtype.

    Examples
    --------
    >>> is_numeric_dtype(str)
    False
    >>> is_numeric_dtype(int)
    True
    >>> is_numeric_dtype(float)
    True
    >>> is_numeric_dtype(np.uint64)
    True
    >>> is_numeric_dtype(np.datetime64)
    False
    >>> is_numeric_dtype(np.timedelta64)
    False
    >>> is_numeric_dtype(np.array(['a', 'b']))
    False
    >>> is_numeric_dtype(pd.Series([1, 2]))
    True
    >>> is_numeric_dtype(pd.Index([1, 2.]))
    True
    >>> is_numeric_dtype(np.array([], dtype=np.timedelta64))
    False
    """

    if arr_or_dtype is None:
        return False
    tipo = _get_dtype_type(arr_or_dtype)
    return (issubclass(tipo, (np.number, np.bool_)) and
            not issubclass(tipo, (np.datetime64, np.timedelta64)))


def is_string_like_dtype(arr_or_dtype):
    """
    Check whether the provided array or dtype is of a string-like dtype.

    Unlike `is_string_dtype`, the object dtype is excluded because it
    is a mixed dtype.

    Parameters
    ----------
    arr_or_dtype : array-like
        The array or dtype to check.

    Returns
    -------
    boolean : Whether or not the array or dtype is of the string dtype.

    Examples
    --------
    >>> is_string_like_dtype(str)
    True
    >>> is_string_like_dtype(object)
    False
    >>> is_string_like_dtype(np.array(['a', 'b']))
    True
    >>> is_string_like_dtype(pd.Series([1, 2]))
    False
    """

    if arr_or_dtype is None:
        return False
    try:
        dtype = _get_dtype(arr_or_dtype)
        return dtype.kind in ('S', 'U')
    except TypeError:
        return False


def is_float_dtype(arr_or_dtype):
    """
    Check whether the provided array or dtype is of a float dtype.

    This function is internal and should not be exposed in the public API.

    Parameters
    ----------
    arr_or_dtype : array-like
        The array or dtype to check.

    Returns
    -------
    boolean : Whether or not the array or dtype is of a float dtype.

    Examples
    --------
    >>> is_float_dtype(str)
    False
    >>> is_float_dtype(int)
    False
    >>> is_float_dtype(float)
    True
    >>> is_float_dtype(np.array(['a', 'b']))
    False
    >>> is_float_dtype(pd.Series([1, 2]))
    False
    >>> is_float_dtype(pd.Index([1, 2.]))
    True
    """

    if arr_or_dtype is None:
        return False
    tipo = _get_dtype_type(arr_or_dtype)
    return issubclass(tipo, np.floating)


def is_bool_dtype(arr_or_dtype):
    """
    Check whether the provided array or dtype is of a boolean dtype.

    Parameters
    ----------
    arr_or_dtype : array-like
        The array or dtype to check.

    Returns
    -------
    boolean : Whether or not the array or dtype is of a boolean dtype.

    Notes
    -----
    An ExtensionArray is considered boolean when the ``_is_boolean``
    attribute is set to True.

    Examples
    --------
    >>> is_bool_dtype(str)
    False
    >>> is_bool_dtype(int)
    False
    >>> is_bool_dtype(bool)
    True
    >>> is_bool_dtype(np.bool)
    True
    >>> is_bool_dtype(np.array(['a', 'b']))
    False
    >>> is_bool_dtype(pd.Series([1, 2]))
    False
    >>> is_bool_dtype(np.array([True, False]))
    True
    >>> is_bool_dtype(pd.Categorical([True, False]))
    True
    >>> is_bool_dtype(pd.SparseArray([True, False]))
    True
    """
    if arr_or_dtype is None:
        return False
    try:
        tipo = _get_dtype_type(arr_or_dtype)
    except ValueError:
        # this isn't even a dtype
        return False

    if isinstance(arr_or_dtype, (ABCCategorical, ABCCategoricalIndex)):
        arr_or_dtype = arr_or_dtype.dtype

    if isinstance(arr_or_dtype, CategoricalDtype):
        arr_or_dtype = arr_or_dtype.categories
        # now we use the special definition for Index

    if isinstance(arr_or_dtype, ABCIndexClass):

        # TODO(jreback)
        # we don't have a boolean Index class
        # so its object, we need to infer to
        # guess this
        return (arr_or_dtype.is_object and
                arr_or_dtype.inferred_type == 'boolean')
    elif is_extension_array_dtype(arr_or_dtype):
        dtype = getattr(arr_or_dtype, 'dtype', arr_or_dtype)
        return dtype._is_boolean

    return issubclass(tipo, np.bool_)


def is_extension_type(arr):
    """
    Check whether an array-like is of a pandas extension class instance.

    Extension classes include categoricals, pandas sparse objects (i.e.
    classes represented within the pandas library and not ones external
    to it like scipy sparse matrices), and datetime-like arrays.

    Parameters
    ----------
    arr : array-like
        The array-like to check.

    Returns
    -------
    boolean : Whether or not the array-like is of a pandas
              extension class instance.

    Examples
    --------
    >>> is_extension_type([1, 2, 3])
    False
    >>> is_extension_type(np.array([1, 2, 3]))
    False
    >>>
    >>> cat = pd.Categorical([1, 2, 3])
    >>>
    >>> is_extension_type(cat)
    True
    >>> is_extension_type(pd.Series(cat))
    True
    >>> is_extension_type(pd.SparseArray([1, 2, 3]))
    True
    >>> is_extension_type(pd.SparseSeries([1, 2, 3]))
    True
    >>>
    >>> from scipy.sparse import bsr_matrix
    >>> is_extension_type(bsr_matrix([1, 2, 3]))
    False
    >>> is_extension_type(pd.DatetimeIndex([1, 2, 3]))
    False
    >>> is_extension_type(pd.DatetimeIndex([1, 2, 3], tz="US/Eastern"))
    True
    >>>
    >>> dtype = DatetimeTZDtype("ns", tz="US/Eastern")
    >>> s = pd.Series([], dtype=dtype)
    >>> is_extension_type(s)
    True
    """

    if is_categorical(arr):
        return True
    elif is_sparse(arr):
        return True
    elif is_datetime64tz_dtype(arr):
        return True
    return False


def is_extension_array_dtype(arr_or_dtype):
    """Check if an object is a pandas extension array type.

    Parameters
    ----------
    arr_or_dtype : object

    Returns
    -------
    bool

    Notes
    -----
    This checks whether an object implements the pandas extension
    array interface. In pandas, this includes:

    * Categorical
    * Sparse
    * Interval

    Third-party libraries may implement arrays or types satisfying
    this interface as well.
    """
    dtype = getattr(arr_or_dtype, 'dtype', arr_or_dtype)
    return (isinstance(dtype, ExtensionDtype) or
            registry.find(dtype) is not None)


def is_complex_dtype(arr_or_dtype):
    """
    Check whether the provided array or dtype is of a complex dtype.

    Parameters
    ----------
    arr_or_dtype : array-like
        The array or dtype to check.

    Returns
    -------
    boolean : Whether or not the array or dtype is of a compex dtype.

    Examples
    --------
    >>> is_complex_dtype(str)
    False
    >>> is_complex_dtype(int)
    False
    >>> is_complex_dtype(np.complex)
    True
    >>> is_complex_dtype(np.array(['a', 'b']))
    False
    >>> is_complex_dtype(pd.Series([1, 2]))
    False
    >>> is_complex_dtype(np.array([1 + 1j, 5]))
    True
    """

    if arr_or_dtype is None:
        return False
    tipo = _get_dtype_type(arr_or_dtype)
    return issubclass(tipo, np.complexfloating)


def _get_dtype(arr_or_dtype):
    """
    Get the dtype instance associated with an array
    or dtype object.

    Parameters
    ----------
    arr_or_dtype : array-like
        The array-like or dtype object whose dtype we want to extract.

    Returns
    -------
    obj_dtype : The extract dtype instance from the
                passed in array or dtype object.

    Raises
    ------
    TypeError : The passed in object is None.
    """

    # TODO(extension)
    # replace with pandas_dtype

    if arr_or_dtype is None:
        raise TypeError("Cannot deduce dtype from null object")
    if isinstance(arr_or_dtype, np.dtype):
        return arr_or_dtype
    elif isinstance(arr_or_dtype, type):
        return np.dtype(arr_or_dtype)
    elif isinstance(arr_or_dtype, ExtensionDtype):
        return arr_or_dtype
    elif isinstance(arr_or_dtype, DatetimeTZDtype):
        return arr_or_dtype
    elif isinstance(arr_or_dtype, PeriodDtype):
        return arr_or_dtype
    elif isinstance(arr_or_dtype, IntervalDtype):
        return arr_or_dtype
    elif isinstance(arr_or_dtype, string_types):
        if is_categorical_dtype(arr_or_dtype):
            return CategoricalDtype.construct_from_string(arr_or_dtype)
        elif is_datetime64tz_dtype(arr_or_dtype):
            return DatetimeTZDtype.construct_from_string(arr_or_dtype)
        elif is_period_dtype(arr_or_dtype):
            return PeriodDtype.construct_from_string(arr_or_dtype)
        elif is_interval_dtype(arr_or_dtype):
            return IntervalDtype.construct_from_string(arr_or_dtype)
    elif isinstance(arr_or_dtype, (ABCCategorical, ABCCategoricalIndex,
                                   ABCSparseArray, ABCSparseSeries)):
        return arr_or_dtype.dtype

    if hasattr(arr_or_dtype, 'dtype'):
        arr_or_dtype = arr_or_dtype.dtype
    return np.dtype(arr_or_dtype)


def _get_dtype_type(arr_or_dtype):
    """
    Get the type (NOT dtype) instance associated with
    an array or dtype object.

    Parameters
    ----------
    arr_or_dtype : array-like
        The array-like or dtype object whose type we want to extract.

    Returns
    -------
    obj_type : The extract type instance from the
               passed in array or dtype object.
    """

    # TODO(extension)
    # replace with pandas_dtype
    if isinstance(arr_or_dtype, np.dtype):
        return arr_or_dtype.type
    elif isinstance(arr_or_dtype, type):
        return np.dtype(arr_or_dtype).type
    elif isinstance(arr_or_dtype, CategoricalDtype):
        return CategoricalDtypeType
    elif isinstance(arr_or_dtype, DatetimeTZDtype):
        return Timestamp
    elif isinstance(arr_or_dtype, IntervalDtype):
        return Interval
    elif isinstance(arr_or_dtype, PeriodDtype):
        return Period
    elif isinstance(arr_or_dtype, string_types):
        if is_categorical_dtype(arr_or_dtype):
            return CategoricalDtypeType
        elif is_datetime64tz_dtype(arr_or_dtype):
            return Timestamp
        elif is_period_dtype(arr_or_dtype):
            return Period
        elif is_interval_dtype(arr_or_dtype):
            return Interval
        return _get_dtype_type(np.dtype(arr_or_dtype))
    else:
        from pandas.core.arrays.sparse import SparseDtype
        if isinstance(arr_or_dtype, (ABCSparseSeries,
                                     ABCSparseArray,
                                     SparseDtype)):
            dtype = getattr(arr_or_dtype, 'dtype', arr_or_dtype)
            return dtype.type
    try:
        return arr_or_dtype.dtype.type
    except AttributeError:
        return type(None)


def _get_dtype_from_object(dtype):
    """
    Get a numpy dtype.type-style object for a dtype object.

    This methods also includes handling of the datetime64[ns] and
    datetime64[ns, TZ] objects.

    If no dtype can be found, we return ``object``.

    Parameters
    ----------
    dtype : dtype, type
        The dtype object whose numpy dtype.type-style
        object we want to extract.

    Returns
    -------
    dtype_object : The extracted numpy dtype.type-style object.
    """

    if isinstance(dtype, type) and issubclass(dtype, np.generic):
        # Type object from a dtype
        return dtype
    elif is_categorical(dtype):
        return CategoricalDtype().type
    elif is_datetime64tz_dtype(dtype):
        return DatetimeTZDtype(dtype).type
    elif isinstance(dtype, np.dtype):  # dtype object
        try:
            _validate_date_like_dtype(dtype)
        except TypeError:
            # Should still pass if we don't have a date-like
            pass
        return dtype.type
    elif isinstance(dtype, string_types):
        if dtype in ['datetimetz', 'datetime64tz']:
            return DatetimeTZDtype.type
        elif dtype in ['period']:
            raise NotImplementedError

        if dtype == 'datetime' or dtype == 'timedelta':
            dtype += '64'

        try:
            return _get_dtype_from_object(getattr(np, dtype))
        except (AttributeError, TypeError):
            # Handles cases like _get_dtype(int) i.e.,
            # Python objects that are valid dtypes
            # (unlike user-defined types, in general)
            #
            # TypeError handles the float16 type code of 'e'
            # further handle internal types
            pass

    return _get_dtype_from_object(np.dtype(dtype))


def _validate_date_like_dtype(dtype):
    """
    Check whether the dtype is a date-like dtype. Raises an error if invalid.

    Parameters
    ----------
    dtype : dtype, type
        The dtype to check.

    Raises
    ------
    TypeError : The dtype could not be casted to a date-like dtype.
    ValueError : The dtype is an illegal date-like dtype (e.g. the
                 the frequency provided is too specific)
    """

    try:
        typ = np.datetime_data(dtype)[0]
    except ValueError as e:
        raise TypeError('{error}'.format(error=e))
    if typ != 'generic' and typ != 'ns':
        msg = '{name!r} is too specific of a frequency, try passing {type!r}'
        raise ValueError(msg.format(name=dtype.name, type=dtype.type.__name__))


_string_dtypes = frozenset(map(_get_dtype_from_object, (binary_type,
                                                        text_type)))


def pandas_dtype(dtype):
    """
    Converts input into a pandas only dtype object or a numpy dtype object.

    Parameters
    ----------
    dtype : object to be converted

    Returns
    -------
    np.dtype or a pandas dtype

    Raises
    ------
    TypeError if not a dtype
    """
    # short-circuit
    if isinstance(dtype, np.ndarray):
        return dtype.dtype
    elif isinstance(dtype, np.dtype):
        return dtype

    # registered extension types
    result = registry.find(dtype)
    if result is not None:
        return result

    # un-registered extension types
    elif isinstance(dtype, (PandasExtensionDtype, ExtensionDtype)):
        return dtype

    # try a numpy dtype
    # raise a consistent TypeError if failed
    try:
        npdtype = np.dtype(dtype)
    except Exception:
        # we don't want to force a repr of the non-string
        if not isinstance(dtype, string_types):
            raise TypeError("data type not understood")
        raise TypeError("data type '{}' not understood".format(
            dtype))

    # Any invalid dtype (such as pd.Timestamp) should raise an error.
    # np.dtype(invalid_type).kind = 0 for such objects. However, this will
    # also catch some valid dtypes such as object, np.object_ and 'object'
    # which we safeguard against by catching them earlier and returning
    # np.dtype(valid_dtype) before this condition is evaluated.
    if is_hashable(dtype) and dtype in [object, np.object_, 'object', 'O']:
        # check hashability to avoid errors/DeprecationWarning when we get
        # here and `dtype` is an array
        return npdtype
    elif npdtype.kind == 'O':
        raise TypeError("dtype '{}' not understood".format(dtype))

    return npdtype<|MERGE_RESOLUTION|>--- conflicted
+++ resolved
@@ -704,11 +704,7 @@
         return True
     elif isinstance(arr, (np.ndarray, ABCSeries)):
         return (is_object_dtype(arr.dtype)
-<<<<<<< HEAD
                 and lib.infer_dtype(arr, skipna=True) == 'datetime')
-=======
-                and lib.infer_dtype(arr, skipna=False) == 'datetime')
->>>>>>> 00391586
     return getattr(arr, 'inferred_type', None) == 'datetime'
 
 
