"""basic inference routines"""

from __future__ import annotations

from collections import abc
from numbers import Number
import re
from re import Pattern
from typing import (
    TYPE_CHECKING,
    TypeGuard,
)

import numpy as np

from pandas._libs import lib
from pandas.util._decorators import set_module

if TYPE_CHECKING:
    from collections.abc import Hashable

is_bool = lib.is_bool

is_integer = lib.is_integer

is_float = lib.is_float

is_complex = lib.is_complex

is_scalar = lib.is_scalar

is_decimal = lib.is_decimal

is_list_like = lib.is_list_like

is_iterator = lib.is_iterator


@set_module("pandas.api.types")
def is_number(obj: object) -> TypeGuard[Number | np.number]:
    """
    Check if the object is a number.

    Returns True when the object is a number, and False if is not.

    Parameters
    ----------
    obj : any type
        The object to check if is a number.

    Returns
    -------
    bool
        Whether `obj` is a number or not.

    See Also
    --------
    api.types.is_integer: Checks a subgroup of numbers.

    Examples
    --------
    >>> from pandas.api.types import is_number
    >>> is_number(1)
    True
    >>> is_number(7.15)
    True

    Booleans are valid because they are int subclass.

    >>> is_number(False)
    True

    >>> is_number("foo")
    False
    >>> is_number("5")
    False
    """
    return isinstance(obj, (Number, np.number))


def iterable_not_string(obj: object) -> bool:
    """
    Check if the object is an iterable but not a string.

    Parameters
    ----------
    obj : The object to check.

    Returns
    -------
    is_iter_not_string : bool
        Whether `obj` is a non-string iterable.

    Examples
    --------
    >>> iterable_not_string([1, 2, 3])
    True
    >>> iterable_not_string("foo")
    False
    >>> iterable_not_string(1)
    False
    """
    return isinstance(obj, abc.Iterable) and not isinstance(obj, str)


@set_module("pandas.api.types")
def is_file_like(obj: object) -> bool:
    """
    Check if the object is a file-like object.

    For objects to be considered file-like, they must
    be an iterator AND have either a `read` and/or `write`
    method as an attribute.

    Note: file-like objects must be iterable, but
    iterable objects need not be file-like.

    Parameters
    ----------
    obj : object
        The object to check for file-like properties.
        This can be any Python object, and the function will
        check if it has attributes typically associated with
        file-like objects (e.g., `read`, `write`, `__iter__`).

    Returns
    -------
    bool
        Whether `obj` has file-like properties.

    See Also
    --------
    api.types.is_dict_like : Check if the object is dict-like.
    api.types.is_hashable : Return True if hash(obj) will succeed, False otherwise.
    api.types.is_named_tuple : Check if the object is a named tuple.
    api.types.is_iterator : Check if the object is an iterator.

    Examples
    --------
    >>> import io
    >>> from pandas.api.types import is_file_like
    >>> buffer = io.StringIO("data")
    >>> is_file_like(buffer)
    True
    >>> is_file_like([1, 2, 3])
    False
    """
    if not (hasattr(obj, "read") or hasattr(obj, "write")):
        return False

    return bool(hasattr(obj, "__iter__"))


@set_module("pandas.api.types")
def is_re(obj: object) -> TypeGuard[Pattern]:
    """
    Check if the object is a regex pattern instance.

    Parameters
    ----------
    obj : object
        The object to check for being a regex pattern. Typically,
        this would be an object that you expect to be a compiled
        pattern from the `re` module.

    Returns
    -------
    bool
        Whether `obj` is a regex pattern.

    See Also
    --------
    api.types.is_float : Return True if given object is float.
    api.types.is_iterator : Check if the object is an iterator.
    api.types.is_integer : Return True if given object is integer.
    api.types.is_re_compilable : Check if the object can be compiled
                                into a regex pattern instance.

    Examples
    --------
    >>> from pandas.api.types import is_re
    >>> import re
    >>> is_re(re.compile(".*"))
    True
    >>> is_re("foo")
    False
    """
    return isinstance(obj, Pattern)


@set_module("pandas.api.types")
def is_re_compilable(obj: object) -> bool:
    """
    Check if the object can be compiled into a regex pattern instance.

    Parameters
    ----------
    obj : The object to check
        The object to check if the object can be compiled into a regex pattern instance.

    Returns
    -------
    bool
        Whether `obj` can be compiled as a regex pattern.

    See Also
    --------
    api.types.is_re : Check if the object is a regex pattern instance.

    Examples
    --------
    >>> from pandas.api.types import is_re_compilable
    >>> is_re_compilable(".*")
    True
    >>> is_re_compilable(1)
    False
    """
    try:
        re.compile(obj)  # type: ignore[call-overload]
    except TypeError:
        return False
    else:
        return True


@set_module("pandas.api.types")
def is_array_like(obj: object) -> bool:
    """
    Check if the object is array-like.

    For an object to be considered array-like, it must be list-like and
    have a `dtype` attribute.

    Parameters
    ----------
    obj : The object to check

    Returns
    -------
    is_array_like : bool
        Whether `obj` has array-like properties.

    Examples
    --------
    >>> is_array_like(np.array([1, 2, 3]))
    True
    >>> is_array_like(pd.Series(["a", "b"]))
    True
    >>> is_array_like(pd.Index(["2016-01-01"]))
    True
    >>> is_array_like([1, 2, 3])
    False
    >>> is_array_like(("a", "b"))
    False
    """
    return is_list_like(obj) and hasattr(obj, "dtype")


def is_nested_list_like(obj: object) -> bool:
    """
    Check if the object is list-like, and that all of its elements
    are also list-like.

    Parameters
    ----------
    obj : The object to check

    Returns
    -------
    is_list_like : bool
        Whether `obj` has list-like properties.

    Examples
    --------
    >>> is_nested_list_like([[1, 2, 3]])
    True
    >>> is_nested_list_like([{1, 2, 3}, {1, 2, 3}])
    True
    >>> is_nested_list_like(["foo"])
    False
    >>> is_nested_list_like([])
    False
    >>> is_nested_list_like([[1, 2, 3], 1])
    False

    Notes
    -----
    This won't reliably detect whether a consumable iterator (e. g.
    a generator) is a nested-list-like without consuming the iterator.
    To avoid consuming it, we always return False if the outer container
    doesn't define `__len__`.

    See Also
    --------
    is_list_like
    """
    return (
        is_list_like(obj)
        and hasattr(obj, "__len__")
        # need PEP 724 to handle these typing errors
        and len(obj) > 0  # pyright: ignore[reportArgumentType]
        and all(is_list_like(item) for item in obj)  # type: ignore[attr-defined]
    )


@set_module("pandas.api.types")
def is_dict_like(obj: object) -> bool:
    """
    Check if the object is dict-like.

    Parameters
    ----------
    obj : object
        The object to check. This can be any Python object,
        and the function will determine whether it
        behaves like a dictionary.

    Returns
    -------
    bool
        Whether `obj` has dict-like properties.

    See Also
    --------
    api.types.is_list_like : Check if the object is list-like.
    api.types.is_file_like : Check if the object is a file-like.
    api.types.is_named_tuple : Check if the object is a named tuple.

    Examples
    --------
    >>> from pandas.api.types import is_dict_like
    >>> is_dict_like({1: 2})
    True
    >>> is_dict_like([1, 2, 3])
    False
    >>> is_dict_like(dict)
    False
    >>> is_dict_like(dict())
    True
    """
    dict_like_attrs = ("__getitem__", "keys", "__contains__")
    return (
        all(hasattr(obj, attr) for attr in dict_like_attrs)
        # [GH 25196] exclude classes
        and not isinstance(obj, type)
    )


@set_module("pandas.api.types")
def is_named_tuple(obj: object) -> bool:
    """
    Check if the object is a named tuple.

    Parameters
    ----------
    obj : object
        The object that will be checked to determine
        whether it is a named tuple.

    Returns
    -------
    bool
        Whether `obj` is a named tuple.

    See Also
    --------
    api.types.is_dict_like: Check if the object is dict-like.
    api.types.is_hashable: Return True if hash(obj)
                                  will succeed, False otherwise.
    api.types.is_categorical_dtype : Check if the dtype is categorical.

    Examples
    --------
    >>> from collections import namedtuple
    >>> from pandas.api.types import is_named_tuple
    >>> Point = namedtuple("Point", ["x", "y"])
    >>> p = Point(1, 2)
    >>>
    >>> is_named_tuple(p)
    True
    >>> is_named_tuple((1, 2))
    False
    """
    return isinstance(obj, abc.Sequence) and hasattr(obj, "_fields")


<<<<<<< HEAD
def is_hashable(obj: object, allow_slice: bool = True) -> TypeGuard[Hashable]:
=======
@set_module("pandas.api.types")
def is_hashable(obj: object) -> TypeGuard[Hashable]:
>>>>>>> bdc9a7b9
    """
    Return True if hash(obj) will succeed, False otherwise.

    If `allow_slice` is False, objects that are slices or tuples containing slices
    will always return False, even if hash(obj) would succeed.
    If `allow_slice` is True, slices and tuples containing slices are treated as
    hashable if hash(obj) does not raise TypeError.

    Some types will pass a test against collections.abc.Hashable but fail when
    they are actually hashed with hash().

    Distinguish between these and other types by trying the call to hash() and
    seeing if they raise TypeError.

    Parameters
    ----------
    obj : object
        The object to check for hashability. Any Python object can be passed here.
    allow_slice : bool
        If True, return True if the object is hashable (including slices).
        If False, return True if the object is hashable and not a slice.

    Returns
    -------
    bool
        True if object can be hashed (i.e., does not raise TypeError when
        passed to hash()) and passes the slice check according to 'allow_slice'.
        False otherwise (e.g., if object is mutable like a list or dictionary
        or if allow_slice is False and object is a slice or contains a slice).

    See Also
    --------
    api.types.is_float : Return True if given object is float.
    api.types.is_iterator : Check if the object is an iterator.
    api.types.is_list_like : Check if the object is list-like.
    api.types.is_dict_like : Check if the object is dict-like.

    Examples
    --------
    >>> import collections
    >>> from pandas.api.types import is_hashable
    >>> a = ([],)
    >>> isinstance(a, collections.abc.Hashable)
    True
    >>> is_hashable(a)
    False
    """
    # Unfortunately, we can't use isinstance(obj, collections.abc.Hashable),
    # which can be faster than calling hash. That is because numpy scalars
    # fail this test.

    # Reconsider this decision once this numpy bug is fixed:
    # https://github.com/numpy/numpy/issues/5562

    if allow_slice is False:
        if isinstance(obj, tuple) and any(isinstance(v, slice) for v in obj):
            return False
        elif isinstance(obj, slice):
            return False

    try:
        hash(obj)
    except TypeError:
        return False
    else:
        return True


def is_sequence(obj: object) -> bool:
    """
    Check if the object is a sequence of objects.
    String types are not included as sequences here.

    Parameters
    ----------
    obj : The object to check

    Returns
    -------
    is_sequence : bool
        Whether `obj` is a sequence of objects.

    Examples
    --------
    >>> l = [1, 2, 3]
    >>>
    >>> is_sequence(l)
    True
    >>> is_sequence(iter(l))
    False
    """
    try:
        # Can iterate over it.
        iter(obj)  # type: ignore[call-overload]
        # Has a length associated with it.
        len(obj)  # type: ignore[arg-type]
        return not isinstance(obj, (str, bytes))
    except (TypeError, AttributeError):
        return False


def is_dataclass(item: object) -> bool:
    """
    Checks if the object is a data-class instance

    Parameters
    ----------
    item : object

    Returns
    --------
    is_dataclass : bool
        True if the item is an instance of a data-class,
        will return false if you pass the data class itself

    Examples
    --------
    >>> from dataclasses import dataclass
    >>> @dataclass
    ... class Point:
    ...     x: int
    ...     y: int

    >>> is_dataclass(Point)
    False
    >>> is_dataclass(Point(0, 2))
    True

    """
    try:
        import dataclasses

        return dataclasses.is_dataclass(item) and not isinstance(item, type)
    except ImportError:
        return False<|MERGE_RESOLUTION|>--- conflicted
+++ resolved
@@ -384,19 +384,10 @@
     return isinstance(obj, abc.Sequence) and hasattr(obj, "_fields")
 
 
-<<<<<<< HEAD
+@set_module("pandas.api.types")
 def is_hashable(obj: object, allow_slice: bool = True) -> TypeGuard[Hashable]:
-=======
-@set_module("pandas.api.types")
-def is_hashable(obj: object) -> TypeGuard[Hashable]:
->>>>>>> bdc9a7b9
     """
     Return True if hash(obj) will succeed, False otherwise.
-
-    If `allow_slice` is False, objects that are slices or tuples containing slices
-    will always return False, even if hash(obj) would succeed.
-    If `allow_slice` is True, slices and tuples containing slices are treated as
-    hashable if hash(obj) does not raise TypeError.
 
     Some types will pass a test against collections.abc.Hashable but fail when
     they are actually hashed with hash().
