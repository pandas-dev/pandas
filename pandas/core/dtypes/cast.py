"""
Routines for casting.
"""

from __future__ import annotations

from contextlib import suppress
from datetime import (
    date,
    datetime,
    timedelta,
)
from typing import (
    TYPE_CHECKING,
    Any,
    Dict,
    List,
    Optional,
    Sequence,
    Set,
    Sized,
    Tuple,
    Type,
    Union,
    cast,
)
import warnings

import numpy as np

from pandas._libs import (
    lib,
    tslib,
)
from pandas._libs.tslibs import (
    NaT,
    OutOfBoundsDatetime,
    OutOfBoundsTimedelta,
    Period,
    Timedelta,
    Timestamp,
    conversion,
    iNaT,
    ints_to_pydatetime,
)
from pandas._typing import (
    AnyArrayLike,
    ArrayLike,
    Dtype,
    DtypeObj,
    Scalar,
)
from pandas.util._exceptions import find_stack_level
from pandas.util._validators import validate_bool_kwarg

from pandas.core.dtypes.common import (
    DT64NS_DTYPE,
    POSSIBLY_CAST_DTYPES,
    TD64NS_DTYPE,
    ensure_int8,
    ensure_int16,
    ensure_int32,
    ensure_int64,
    ensure_object,
    ensure_str,
    is_bool,
    is_bool_dtype,
    is_categorical_dtype,
    is_complex,
    is_complex_dtype,
    is_datetime64_dtype,
    is_datetime64_ns_dtype,
    is_datetime64tz_dtype,
    is_datetime_or_timedelta_dtype,
    is_dtype_equal,
    is_extension_array_dtype,
    is_float,
    is_float_dtype,
    is_integer,
    is_integer_dtype,
    is_numeric_dtype,
    is_object_dtype,
    is_scalar,
    is_sparse,
    is_string_dtype,
    is_timedelta64_dtype,
    is_timedelta64_ns_dtype,
    is_unsigned_integer_dtype,
)
from pandas.core.dtypes.dtypes import (
    DatetimeTZDtype,
    ExtensionDtype,
    IntervalDtype,
    PeriodDtype,
)
from pandas.core.dtypes.generic import (
    ABCDataFrame,
    ABCExtensionArray,
    ABCSeries,
)
from pandas.core.dtypes.inference import is_list_like
from pandas.core.dtypes.missing import (
    is_valid_na_for_dtype,
    isna,
    na_value_for_dtype,
    notna,
)

if TYPE_CHECKING:
    from pandas import Series
    from pandas.core.arrays import (
        DatetimeArray,
        ExtensionArray,
    )

_int8_max = np.iinfo(np.int8).max
_int16_max = np.iinfo(np.int16).max
_int32_max = np.iinfo(np.int32).max
_int64_max = np.iinfo(np.int64).max


def maybe_convert_platform(values):
    """ try to do platform conversion, allow ndarray or list here """
    if isinstance(values, (list, tuple, range)):
        values = construct_1d_object_array_from_listlike(values)
    if getattr(values, "dtype", None) == np.object_:
        if hasattr(values, "_values"):
            values = values._values
        values = lib.maybe_convert_objects(values)

    return values


def is_nested_object(obj) -> bool:
    """
    return a boolean if we have a nested object, e.g. a Series with 1 or
    more Series elements

    This may not be necessarily be performant.

    """
    return bool(
        isinstance(obj, ABCSeries)
        and is_object_dtype(obj.dtype)
        and any(isinstance(v, ABCSeries) for v in obj._values)
    )


def maybe_box_datetimelike(value: Scalar, dtype: Optional[Dtype] = None) -> Scalar:
    """
    Cast scalar to Timestamp or Timedelta if scalar is datetime-like
    and dtype is not object.

    Parameters
    ----------
    value : scalar
    dtype : Dtype, optional

    Returns
    -------
    scalar
    """
    if dtype == object:
        pass
    elif isinstance(value, (np.datetime64, datetime)):
        value = Timestamp(value)
    elif isinstance(value, (np.timedelta64, timedelta)):
        value = Timedelta(value)

    return value


def maybe_box_native(value: Scalar) -> Scalar:
    """
    If passed a scalar cast the scalar to a python native type.

    Parameters
    ----------
    value : scalar or Series

    Returns
    -------
    scalar or Series
    """
    if is_datetime_or_timedelta_dtype(value):
        value = maybe_box_datetimelike(value)
    elif is_float(value):
        value = float(value)
    elif is_integer(value):
        value = int(value)
    elif is_bool(value):
        value = bool(value)
    return value


def maybe_unbox_datetimelike(value: Scalar, dtype: DtypeObj) -> Scalar:
    """
    Convert a Timedelta or Timestamp to timedelta64 or datetime64 for setting
    into a numpy array.  Failing to unbox would risk dropping nanoseconds.

    Notes
    -----
    Caller is responsible for checking dtype.kind in ["m", "M"]
    """
    if is_valid_na_for_dtype(value, dtype):
        # GH#36541: can't fill array directly with pd.NaT
        # > np.empty(10, dtype="datetime64[64]").fill(pd.NaT)
        # ValueError: cannot convert float NaN to integer
        value = dtype.type("NaT", "ns")
    elif isinstance(value, Timestamp):
        if value.tz is None:
            value = value.to_datetime64()
    elif isinstance(value, Timedelta):
        value = value.to_timedelta64()

    _disallow_mismatched_datetimelike(value, dtype)
    return value


def _disallow_mismatched_datetimelike(value, dtype: DtypeObj):
    """
    numpy allows np.array(dt64values, dtype="timedelta64[ns]") and
    vice-versa, but we do not want to allow this, so we need to
    check explicitly
    """
    vdtype = getattr(value, "dtype", None)
    if vdtype is None:
        return
    elif (vdtype.kind == "m" and dtype.kind == "M") or (
        vdtype.kind == "M" and dtype.kind == "m"
    ):
        raise TypeError(f"Cannot cast {repr(value)} to {dtype}")


def maybe_downcast_to_dtype(
    result: ArrayLike, dtype: Union[str, np.dtype]
) -> ArrayLike:
    """
    try to cast to the specified dtype (e.g. convert back to bool/int
    or could be an astype of float64->float32
    """
    if isinstance(result, ABCDataFrame):
        # see test_pivot_table_doctest_case
        return result
    do_round = False

    if isinstance(dtype, str):
        if dtype == "infer":
            inferred_type = lib.infer_dtype(ensure_object(result), skipna=False)
            if inferred_type == "boolean":
                dtype = "bool"
            elif inferred_type == "integer":
                dtype = "int64"
            elif inferred_type == "datetime64":
                dtype = "datetime64[ns]"
            elif inferred_type == "timedelta64":
                dtype = "timedelta64[ns]"

            # try to upcast here
            elif inferred_type == "floating":
                dtype = "int64"
                if issubclass(result.dtype.type, np.number):
                    do_round = True

            else:
                # TODO: complex?  what if result is already non-object?
                dtype = "object"

        dtype = np.dtype(dtype)

    elif dtype.type is Period:
        from pandas.core.arrays import PeriodArray

        with suppress(TypeError):
            # e.g. TypeError: int() argument must be a string, a
            #  bytes-like object or a number, not 'Period

            # error: "dtype[Any]" has no attribute "freq"
            return PeriodArray(result, freq=dtype.freq)  # type: ignore[attr-defined]

    converted = maybe_downcast_numeric(result, dtype, do_round)
    if converted is not result:
        return converted

    # a datetimelike
    # GH12821, iNaT is cast to float
    if dtype.kind in ["M", "m"] and result.dtype.kind in ["i", "f"]:
        if isinstance(dtype, DatetimeTZDtype):
            # convert to datetime and change timezone
            i8values = result.astype("i8", copy=False)
            cls = dtype.construct_array_type()
            # equiv: DatetimeArray(i8values).tz_localize("UTC").tz_convert(dtype.tz)
            result = cls._simple_new(i8values, dtype=dtype)
        else:
            result = result.astype(dtype)

    return result


def maybe_downcast_numeric(
    result: ArrayLike, dtype: DtypeObj, do_round: bool = False
) -> ArrayLike:
    """
    Subset of maybe_downcast_to_dtype restricted to numeric dtypes.

    Parameters
    ----------
    result : ndarray or ExtensionArray
    dtype : np.dtype or ExtensionDtype
    do_round : bool

    Returns
    -------
    ndarray or ExtensionArray
    """
    if not isinstance(dtype, np.dtype) or not isinstance(result.dtype, np.dtype):
        # e.g. SparseDtype has no itemsize attr
        return result

    def trans(x):
        if do_round:
            return x.round()
        return x

    if dtype.kind == result.dtype.kind:
        # don't allow upcasts here (except if empty)
        if result.dtype.itemsize <= dtype.itemsize and result.size:
            return result

    if is_bool_dtype(dtype) or is_integer_dtype(dtype):

        if not result.size:
            # if we don't have any elements, just astype it
            return trans(result).astype(dtype)

        # do a test on the first element, if it fails then we are done
        r = result.ravel()
        arr = np.array([r[0]])

        if isna(arr).any():
            # if we have any nulls, then we are done
            return result

        elif not isinstance(r[0], (np.integer, np.floating, int, float, bool)):
            # a comparable, e.g. a Decimal may slip in here
            return result

        if (
            issubclass(result.dtype.type, (np.object_, np.number))
            and notna(result).all()
        ):
            new_result = trans(result).astype(dtype)
            if new_result.dtype.kind == "O" or result.dtype.kind == "O":
                # np.allclose may raise TypeError on object-dtype
                if (new_result == result).all():
                    return new_result
            else:
                if np.allclose(new_result, result, rtol=0):
                    return new_result

    elif (
        issubclass(dtype.type, np.floating)
        and not is_bool_dtype(result.dtype)
        and not is_string_dtype(result.dtype)
    ):
        return result.astype(dtype)

    return result


def maybe_cast_result(
    result: ArrayLike, obj: Series, numeric_only: bool = False, how: str = ""
) -> ArrayLike:
    """
    Try casting result to a different type if appropriate

    Parameters
    ----------
    result : array-like
        Result to cast.
    obj : Series
        Input Series from which result was calculated.
    numeric_only : bool, default False
        Whether to cast only numerics or datetimes as well.
    how : str, default ""
        How the result was computed.

    Returns
    -------
    result : array-like
        result maybe casted to the dtype.
    """
    dtype = obj.dtype
    dtype = maybe_cast_result_dtype(dtype, how)

    assert not is_scalar(result)

    if (
        is_extension_array_dtype(dtype)
        and not is_categorical_dtype(dtype)
        and dtype.kind != "M"
    ):
        # We have to special case categorical so as not to upcast
        # things like counts back to categorical

        # error: Item "dtype[Any]" of "Union[dtype[Any], ExtensionDtype]" has no
        # attribute "construct_array_type"
        cls = dtype.construct_array_type()  # type: ignore[union-attr]
        # error: Argument "dtype" to "maybe_cast_to_extension_array" has incompatible
        # type "Union[dtype[Any], ExtensionDtype]"; expected "Optional[ExtensionDtype]"
        result = maybe_cast_to_extension_array(
            cls, result, dtype=dtype  # type: ignore[arg-type]
        )

    elif numeric_only and is_numeric_dtype(dtype) or not numeric_only:
        # error: Argument 2 to "maybe_downcast_to_dtype" has incompatible type
        # "Union[dtype[Any], ExtensionDtype]"; expected "Union[str, dtype[Any]]"
        result = maybe_downcast_to_dtype(result, dtype)  # type: ignore[arg-type]

    return result


def maybe_cast_result_dtype(dtype: DtypeObj, how: str) -> DtypeObj:
    """
    Get the desired dtype of a result based on the
    input dtype and how it was computed.

    Parameters
    ----------
    dtype : DtypeObj
        Input dtype.
    how : str
        How the result was computed.

    Returns
    -------
    DtypeObj
        The desired dtype of the result.
    """
    from pandas.core.arrays.boolean import BooleanDtype
    from pandas.core.arrays.floating import Float64Dtype
    from pandas.core.arrays.integer import (
        Int64Dtype,
        _IntegerDtype,
    )

    if how in ["add", "cumsum", "sum", "prod"]:
        if dtype == np.dtype(bool):
            return np.dtype(np.int64)
        elif isinstance(dtype, (BooleanDtype, _IntegerDtype)):
            return Int64Dtype()
    elif how in ["mean", "median", "var"] and isinstance(
        dtype, (BooleanDtype, _IntegerDtype)
    ):
        return Float64Dtype()
    return dtype


def maybe_cast_to_extension_array(
    cls: Type[ExtensionArray], obj: ArrayLike, dtype: Optional[ExtensionDtype] = None
) -> ArrayLike:
    """
    Call to `_from_sequence` that returns the object unchanged on Exception.

    Parameters
    ----------
    cls : class, subclass of ExtensionArray
    obj : arraylike
        Values to pass to cls._from_sequence
    dtype : ExtensionDtype, optional

    Returns
    -------
    ExtensionArray or obj
    """
    from pandas.core.arrays.string_ import StringArray
    from pandas.core.arrays.string_arrow import ArrowStringArray

    assert isinstance(cls, type), f"must pass a type: {cls}"
    assertion_msg = f"must pass a subclass of ExtensionArray: {cls}"
    assert issubclass(cls, ABCExtensionArray), assertion_msg

    # Everything can be converted to StringArrays, but we may not want to convert
    if (
        issubclass(cls, (StringArray, ArrowStringArray))
        and lib.infer_dtype(obj) != "string"
    ):
        return obj

    try:
        result = cls._from_sequence(obj, dtype=dtype)
    except Exception:
        # We can't predict what downstream EA constructors may raise
        result = obj
    return result


def maybe_upcast_putmask(result: np.ndarray, mask: np.ndarray) -> np.ndarray:
    """
    A safe version of putmask that potentially upcasts the result.

    The result is replaced with the first N elements of other,
    where N is the number of True values in mask.
    If the length of other is shorter than N, other will be repeated.

    Parameters
    ----------
    result : ndarray
        The destination array. This will be mutated in-place if no upcasting is
        necessary.
    mask : boolean ndarray

    Returns
    -------
    result : ndarray

    Examples
    --------
    >>> arr = np.arange(1, 6)
    >>> mask = np.array([False, True, False, True, True])
    >>> result = maybe_upcast_putmask(arr, mask)
    >>> result
    array([ 1., nan,  3., nan, nan])
    """
    if not isinstance(result, np.ndarray):
        raise ValueError("The result input must be a ndarray.")

    # NB: we never get here with result.dtype.kind in ["m", "M"]

    if mask.any():

        # we want to decide whether place will work
        # if we have nans in the False portion of our mask then we need to
        # upcast (possibly), otherwise we DON't want to upcast (e.g. if we
        # have values, say integers, in the success portion then it's ok to not
        # upcast)
        new_dtype = ensure_dtype_can_hold_na(result.dtype)

        if new_dtype != result.dtype:
            # error: Argument 1 to "astype" of "_ArrayOrScalarCommon" has incompatible
            # type "Union[dtype[Any], ExtensionDtype]"; expected "Union[dtype[Any],
            # None, type, _SupportsDType, str, Union[Tuple[Any, int], Tuple[Any,
            # Union[int, Sequence[int]]], List[Any], _DTypeDict, Tuple[Any, Any]]]"
            result = result.astype(new_dtype, copy=True)  # type: ignore[arg-type]

        np.place(result, mask, np.nan)

    return result


def ensure_dtype_can_hold_na(dtype: DtypeObj) -> DtypeObj:
    """
    If we have a dtype that cannot hold NA values, find the best match that can.
    """
    if isinstance(dtype, ExtensionDtype):
        # TODO: ExtensionDtype.can_hold_na?
        return dtype
    elif dtype.kind == "b":
        return np.dtype(object)
    elif dtype.kind in ["i", "u"]:
        return np.dtype(np.float64)
    return dtype


def maybe_promote(dtype: np.dtype, fill_value=np.nan):
    """
    Find the minimal dtype that can hold both the given dtype and fill_value.

    Parameters
    ----------
    dtype : np.dtype
    fill_value : scalar, default np.nan

    Returns
    -------
    dtype
        Upcasted from dtype argument if necessary.
    fill_value
        Upcasted from fill_value argument if necessary.

    Raises
    ------
    ValueError
        If fill_value is a non-scalar and dtype is not object.
    """
    if not is_scalar(fill_value):
        # with object dtype there is nothing to promote, and the user can
        #  pass pretty much any weird fill_value they like
        if not is_object_dtype(dtype):
            # with object dtype there is nothing to promote, and the user can
            #  pass pretty much any weird fill_value they like
            raise ValueError("fill_value must be a scalar")
        dtype = np.dtype(object)
        return dtype, fill_value

    kinds = ["i", "u", "f", "c", "m", "M"]
    if is_valid_na_for_dtype(fill_value, dtype) and dtype.kind in kinds:
        # error: Incompatible types in assignment (expression has type
        # "Union[dtype[Any], ExtensionDtype]", variable has type "dtype[Any]")
        dtype = ensure_dtype_can_hold_na(dtype)  # type: ignore[assignment]
        fv = na_value_for_dtype(dtype)
        return dtype, fv

    elif isna(fill_value):
        dtype = np.dtype(object)
        if fill_value is None:
            # but we retain e.g. pd.NA
            fill_value = np.nan
        return dtype, fill_value

    # returns tuple of (dtype, fill_value)
    if issubclass(dtype.type, np.datetime64):
        inferred, fv = infer_dtype_from_scalar(fill_value, pandas_dtype=True)
        if inferred == dtype:
            return dtype, fv

        # TODO(2.0): once this deprecation is enforced, this whole case
        # becomes equivalent to:
        #  dta = DatetimeArray._from_sequence([], dtype="M8[ns]")
        #  try:
        #      fv = dta._validate_setitem_value(fill_value)
        #      return dta.dtype, fv
        #  except (ValueError, TypeError):
        #      return np.dtype(object), fill_value
        if isinstance(fill_value, date) and not isinstance(fill_value, datetime):
            # deprecate casting of date object to match infer_dtype_from_scalar
            #  and DatetimeArray._validate_setitem_value
            try:
                fv = Timestamp(fill_value).to_datetime64()
            except OutOfBoundsDatetime:
                pass
            else:
                warnings.warn(
                    "Using a `date` object for fill_value with `datetime64[ns]` "
                    "dtype is deprecated. In a future version, this will be cast "
                    "to object dtype. Pass `fill_value=Timestamp(date_obj)` instead.",
                    FutureWarning,
                    stacklevel=7,
                )
                return dtype, fv
        elif isinstance(fill_value, str):
            try:
                # explicitly wrap in str to convert np.str_
                fv = Timestamp(str(fill_value))
            except (ValueError, TypeError):
                pass
            else:
                if fv.tz is None:
                    return dtype, fv.asm8

        # error: Value of type variable "_DTypeScalar" of "dtype" cannot be "object"
        return np.dtype(object), fill_value  # type: ignore[type-var]

    elif issubclass(dtype.type, np.timedelta64):
        inferred, fv = infer_dtype_from_scalar(fill_value, pandas_dtype=True)
        if inferred == dtype:
            return dtype, fv
        # error: Value of type variable "_DTypeScalar" of "dtype" cannot be "object"
        return np.dtype(object), fill_value  # type: ignore[type-var]

    elif is_float(fill_value):
        if issubclass(dtype.type, np.bool_):
            dtype = np.dtype(np.object_)

        elif issubclass(dtype.type, np.integer):
            dtype = np.dtype(np.float64)

        elif dtype.kind == "f":
            mst = np.min_scalar_type(fill_value)
            if mst > dtype:
                # e.g. mst is np.float64 and dtype is np.float32
                dtype = mst

        elif dtype.kind == "c":
            mst = np.min_scalar_type(fill_value)
            dtype = np.promote_types(dtype, mst)

    elif is_bool(fill_value):
        if not issubclass(dtype.type, np.bool_):
            dtype = np.dtype(np.object_)

    elif is_integer(fill_value):
        if issubclass(dtype.type, np.bool_):
            dtype = np.dtype(np.object_)

        elif issubclass(dtype.type, np.integer):
            if not np.can_cast(fill_value, dtype):
                # upcast to prevent overflow
                mst = np.min_scalar_type(fill_value)
                dtype = np.promote_types(dtype, mst)
                if dtype.kind == "f":
                    # Case where we disagree with numpy
                    dtype = np.dtype(np.object_)

    elif is_complex(fill_value):
        if issubclass(dtype.type, np.bool_):
            dtype = np.dtype(np.object_)

        elif issubclass(dtype.type, (np.integer, np.floating)):
            mst = np.min_scalar_type(fill_value)
            dtype = np.promote_types(dtype, mst)

        elif dtype.kind == "c":
            mst = np.min_scalar_type(fill_value)
            if mst > dtype:
                # e.g. mst is np.complex128 and dtype is np.complex64
                dtype = mst

    else:
        dtype = np.dtype(np.object_)

    # in case we have a string that looked like a number
    if issubclass(dtype.type, (bytes, str)):
        dtype = np.dtype(np.object_)

    fill_value = _ensure_dtype_type(fill_value, dtype)
    return dtype, fill_value


def _ensure_dtype_type(value, dtype: DtypeObj):
    """
    Ensure that the given value is an instance of the given dtype.

    e.g. if out dtype is np.complex64_, we should have an instance of that
    as opposed to a python complex object.

    Parameters
    ----------
    value : object
    dtype : np.dtype or ExtensionDtype

    Returns
    -------
    object
    """
    # Start with exceptions in which we do _not_ cast to numpy types
    if is_extension_array_dtype(dtype):
        return value
    elif dtype == np.object_:
        return value
    elif isna(value):
        # e.g. keep np.nan rather than try to cast to np.float32(np.nan)
        return value

    return dtype.type(value)


def infer_dtype_from(val, pandas_dtype: bool = False) -> Tuple[DtypeObj, Any]:
    """
    Interpret the dtype from a scalar or array.

    Parameters
    ----------
    val : object
    pandas_dtype : bool, default False
        whether to infer dtype including pandas extension types.
        If False, scalar/array belongs to pandas extension types is inferred as
        object
    """
    if not is_list_like(val):
        return infer_dtype_from_scalar(val, pandas_dtype=pandas_dtype)
    return infer_dtype_from_array(val, pandas_dtype=pandas_dtype)


def infer_dtype_from_scalar(val, pandas_dtype: bool = False) -> Tuple[DtypeObj, Any]:
    """
    Interpret the dtype from a scalar.

    Parameters
    ----------
    pandas_dtype : bool, default False
        whether to infer dtype including pandas extension types.
        If False, scalar belongs to pandas extension types is inferred as
        object
    """
    dtype: DtypeObj = np.dtype(object)

    # a 1-element ndarray
    if isinstance(val, np.ndarray):
        if val.ndim != 0:
            msg = "invalid ndarray passed to infer_dtype_from_scalar"
            raise ValueError(msg)

        dtype = val.dtype
        val = lib.item_from_zerodim(val)

    elif isinstance(val, str):

        # If we create an empty array using a string to infer
        # the dtype, NumPy will only allocate one character per entry
        # so this is kind of bad. Alternately we could use np.repeat
        # instead of np.empty (but then you still don't want things
        # coming out as np.str_!

        dtype = np.dtype(object)

    elif isinstance(val, (np.datetime64, datetime)):
        try:
            val = Timestamp(val)
        except OutOfBoundsDatetime:
            return np.dtype(object), val

        if val is NaT or val.tz is None:
            dtype = np.dtype("M8[ns]")
            val = val.to_datetime64()
        else:
            if pandas_dtype:
                dtype = DatetimeTZDtype(unit="ns", tz=val.tz)
            else:
                # return datetimetz as object
                return np.dtype(object), val

    elif isinstance(val, (np.timedelta64, timedelta)):
        try:
            val = Timedelta(val)
        except (OutOfBoundsTimedelta, OverflowError):
            dtype = np.dtype(object)
        else:
            dtype = np.dtype("m8[ns]")
            val = np.timedelta64(val.value, "ns")

    elif is_bool(val):
        dtype = np.dtype(np.bool_)

    elif is_integer(val):
        if isinstance(val, np.integer):
            dtype = np.dtype(type(val))
        else:
            dtype = np.dtype(np.int64)

        try:
            np.array(val, dtype=dtype)
        except OverflowError:
            dtype = np.array(val).dtype

    elif is_float(val):
        if isinstance(val, np.floating):
            dtype = np.dtype(type(val))
        else:
            dtype = np.dtype(np.float64)

    elif is_complex(val):
        dtype = np.dtype(np.complex_)

    elif pandas_dtype:
        if lib.is_period(val):
            dtype = PeriodDtype(freq=val.freq)
        elif lib.is_interval(val):
            subtype = infer_dtype_from_scalar(val.left, pandas_dtype=True)[0]
            dtype = IntervalDtype(subtype=subtype, closed=val.closed)

    return dtype, val


def dict_compat(d: Dict[Scalar, Scalar]) -> Dict[Scalar, Scalar]:
    """
    Convert datetimelike-keyed dicts to a Timestamp-keyed dict.

    Parameters
    ----------
    d: dict-like object

    Returns
    -------
    dict

    """
    return {maybe_box_datetimelike(key): value for key, value in d.items()}


def infer_dtype_from_array(
    arr, pandas_dtype: bool = False
) -> Tuple[DtypeObj, ArrayLike]:
    """
    Infer the dtype from an array.

    Parameters
    ----------
    arr : array
    pandas_dtype : bool, default False
        whether to infer dtype including pandas extension types.
        If False, array belongs to pandas extension types
        is inferred as object

    Returns
    -------
    tuple (numpy-compat/pandas-compat dtype, array)

    Notes
    -----
    if pandas_dtype=False. these infer to numpy dtypes
    exactly with the exception that mixed / object dtypes
    are not coerced by stringifying or conversion

    if pandas_dtype=True. datetime64tz-aware/categorical
    types will retain there character.

    Examples
    --------
    >>> np.asarray([1, '1'])
    array(['1', '1'], dtype='<U21')

    >>> infer_dtype_from_array([1, '1'])
    (dtype('O'), [1, '1'])
    """
    if isinstance(arr, np.ndarray):
        # error: Incompatible return value type (got "Tuple[dtype, ndarray]", expected
        # "Tuple[Union[dtype, ExtensionDtype], ExtensionArray]")
        return arr.dtype, arr  # type: ignore[return-value]

    if not is_list_like(arr):
        raise TypeError("'arr' must be list-like")

    if pandas_dtype and is_extension_array_dtype(arr):
        return arr.dtype, arr

    elif isinstance(arr, ABCSeries):
        # error: Incompatible return value type (got "Tuple[Any, ndarray]", expected
        # "Tuple[Union[dtype, ExtensionDtype], ExtensionArray]")
        return arr.dtype, np.asarray(arr)  # type: ignore[return-value]

    # don't force numpy coerce with nan's
    inferred = lib.infer_dtype(arr, skipna=False)
    if inferred in ["string", "bytes", "mixed", "mixed-integer"]:
        return (np.dtype(np.object_), arr)

    arr = np.asarray(arr)
    return arr.dtype, arr


def maybe_infer_dtype_type(element):
    """
    Try to infer an object's dtype, for use in arithmetic ops.

    Uses `element.dtype` if that's available.
    Objects implementing the iterator protocol are cast to a NumPy array,
    and from there the array's type is used.

    Parameters
    ----------
    element : object
        Possibly has a `.dtype` attribute, and possibly the iterator
        protocol.

    Returns
    -------
    tipo : type

    Examples
    --------
    >>> from collections import namedtuple
    >>> Foo = namedtuple("Foo", "dtype")
    >>> maybe_infer_dtype_type(Foo(np.dtype("i8")))
    dtype('int64')
    """
    tipo = None
    if hasattr(element, "dtype"):
        tipo = element.dtype
    elif is_list_like(element):
        element = np.asarray(element)
        tipo = element.dtype
    return tipo


def maybe_upcast(
    values: np.ndarray,
    fill_value: Scalar = np.nan,
    copy: bool = False,
) -> Tuple[np.ndarray, Scalar]:
    """
    Provide explicit type promotion and coercion.

    Parameters
    ----------
    values : np.ndarray
        The array that we may want to upcast.
    fill_value : what we want to fill with
    copy : bool, default True
        If True always make a copy even if no upcast is required.

    Returns
    -------
    values: np.ndarray
        the original array, possibly upcast
    fill_value:
        the fill value, possibly upcast
    """
    new_dtype, fill_value = maybe_promote(values.dtype, fill_value)
    # We get a copy in all cases _except_ (values.dtype == new_dtype and not copy)
    values = values.astype(new_dtype, copy=copy)

    return values, fill_value


def invalidate_string_dtypes(dtype_set: Set[DtypeObj]):
    """
    Change string like dtypes to object for
    ``DataFrame.select_dtypes()``.
    """
    # error: Argument 1 to <set> has incompatible type "Type[generic]"; expected
    # "Union[dtype[Any], ExtensionDtype, None]"
    # error: Argument 2 to <set> has incompatible type "Type[generic]"; expected
    # "Union[dtype[Any], ExtensionDtype, None]"
    non_string_dtypes = dtype_set - {
        np.dtype("S").type,  # type: ignore[arg-type]
        np.dtype("<U").type,  # type: ignore[arg-type]
    }
    if non_string_dtypes != dtype_set:
        raise TypeError("string dtypes are not allowed, use 'object' instead")


def coerce_indexer_dtype(indexer, categories):
    """ coerce the indexer input array to the smallest dtype possible """
    length = len(categories)
    if length < _int8_max:
        return ensure_int8(indexer)
    elif length < _int16_max:
        return ensure_int16(indexer)
    elif length < _int32_max:
        return ensure_int32(indexer)
    return ensure_int64(indexer)


def astype_dt64_to_dt64tz(
    values: ArrayLike, dtype: DtypeObj, copy: bool, via_utc: bool = False
) -> DatetimeArray:
    # GH#33401 we have inconsistent behaviors between
    #  Datetimeindex[naive].astype(tzaware)
    #  Series[dt64].astype(tzaware)
    # This collects them in one place to prevent further fragmentation.

    from pandas.core.construction import ensure_wrapped_if_datetimelike

    values = ensure_wrapped_if_datetimelike(values)
    # error: Incompatible types in assignment (expression has type "DatetimeArray",
    # variable has type "ndarray")
    values = cast("DatetimeArray", values)  # type: ignore[assignment]
    aware = isinstance(dtype, DatetimeTZDtype)

    if via_utc:
        # Series.astype behavior

        # caller is responsible for checking this

        # error: "ndarray" has no attribute "tz"
        assert values.tz is None and aware  # type: ignore[attr-defined]
        dtype = cast(DatetimeTZDtype, dtype)

        if copy:
            # this should be the only copy
            values = values.copy()

        level = find_stack_level()
        warnings.warn(
            "Using .astype to convert from timezone-naive dtype to "
            "timezone-aware dtype is deprecated and will raise in a "
            "future version.  Use ser.dt.tz_localize instead.",
            FutureWarning,
            stacklevel=level,
        )

        # FIXME: GH#33401 this doesn't match DatetimeArray.astype, which
        #  goes through the `not via_utc` path

        # error: "ndarray" has no attribute "tz_localize"
        return values.tz_localize("UTC").tz_convert(  # type: ignore[attr-defined]
            dtype.tz
        )

    else:
        # DatetimeArray/DatetimeIndex.astype behavior

        # error: "ndarray" has no attribute "tz"
        if values.tz is None and aware:  # type: ignore[attr-defined]
            dtype = cast(DatetimeTZDtype, dtype)
            level = find_stack_level()
            warnings.warn(
                "Using .astype to convert from timezone-naive dtype to "
                "timezone-aware dtype is deprecated and will raise in a "
                "future version.  Use obj.tz_localize instead.",
                FutureWarning,
                stacklevel=level,
            )

            # error: "ndarray" has no attribute "tz_localize"
            return values.tz_localize(dtype.tz)  # type: ignore[attr-defined]

        elif aware:
            # GH#18951: datetime64_tz dtype but not equal means different tz
            dtype = cast(DatetimeTZDtype, dtype)
            # error: "ndarray" has no attribute "tz_convert"
            result = values.tz_convert(dtype.tz)  # type: ignore[attr-defined]
            if copy:
                result = result.copy()
            return result

        # error: "ndarray" has no attribute "tz"
        elif values.tz is not None:  # type: ignore[attr-defined]
            level = find_stack_level()
            warnings.warn(
                "Using .astype to convert from timezone-aware dtype to "
                "timezone-naive dtype is deprecated and will raise in a "
                "future version.  Use obj.tz_localize(None) or "
                "obj.tz_convert('UTC').tz_localize(None) instead",
                FutureWarning,
                stacklevel=level,
            )

            # error: "ndarray" has no attribute "tz_convert"
            result = values.tz_convert("UTC").tz_localize(  # type: ignore[attr-defined]
                None
            )
            if copy:
                result = result.copy()
            return result

        raise NotImplementedError("dtype_equal case should be handled elsewhere")


def astype_td64_unit_conversion(
    values: np.ndarray, dtype: np.dtype, copy: bool
) -> np.ndarray:
    """
    By pandas convention, converting to non-nano timedelta64
    returns an int64-dtyped array with ints representing multiples
    of the desired timedelta unit.  This is essentially division.

    Parameters
    ----------
    values : np.ndarray[timedelta64[ns]]
    dtype : np.dtype
        timedelta64 with unit not-necessarily nano
    copy : bool

    Returns
    -------
    np.ndarray
    """
    if is_dtype_equal(values.dtype, dtype):
        if copy:
            return values.copy()
        return values

    # otherwise we are converting to non-nano
    result = values.astype(dtype, copy=False)  # avoid double-copying
    result = result.astype(np.float64)

    mask = isna(values)
    np.putmask(result, mask, np.nan)
    return result


def astype_nansafe(
    arr: np.ndarray, dtype: DtypeObj, copy: bool = True, skipna: bool = False
) -> ArrayLike:
    """
    Cast the elements of an array to a given dtype a nan-safe manner.

    Parameters
    ----------
    arr : ndarray
    dtype : np.dtype or ExtensionDtype
    copy : bool, default True
        If False, a view will be attempted but may fail, if
        e.g. the item sizes don't align.
    skipna: bool, default False
        Whether or not we should skip NaN when casting as a string-type.

    Raises
    ------
    ValueError
        The dtype was a datetime64/timedelta64 dtype, but it had no unit.
    """
    if arr.ndim > 1:
        # Make sure we are doing non-copy ravel and reshape.
        flags = arr.flags
        flat = arr.ravel("K")
        result = astype_nansafe(flat, dtype, copy=copy, skipna=skipna)
        order = "F" if flags.f_contiguous else "C"
        # error: "ExtensionArray" has no attribute "reshape"; maybe "shape"?
        return result.reshape(arr.shape, order=order)  # type: ignore[attr-defined]

    # We get here with 0-dim from sparse
    arr = np.atleast_1d(arr)

    # dispatch on extension dtype if needed
    if isinstance(dtype, ExtensionDtype):
        return dtype.construct_array_type()._from_sequence(arr, dtype=dtype, copy=copy)

    elif not isinstance(dtype, np.dtype):
        raise ValueError("dtype must be np.dtype or ExtensionDtype")

    if arr.dtype.kind in ["m", "M"] and (
        issubclass(dtype.type, str) or dtype == object
    ):
        from pandas.core.construction import ensure_wrapped_if_datetimelike

        arr = ensure_wrapped_if_datetimelike(arr)
        # error: Incompatible return value type (got "ndarray", expected
        # "ExtensionArray")
        return arr.astype(dtype, copy=copy)  # type: ignore[return-value]

    if issubclass(dtype.type, str):
        return lib.ensure_string_array(arr, skipna=skipna, convert_na_value=False)

    elif is_datetime64_dtype(arr):
        if dtype == np.int64:
            warnings.warn(
                f"casting {arr.dtype} values to int64 with .astype(...) "
                "is deprecated and will raise in a future version. "
                "Use .view(...) instead.",
                FutureWarning,
                # stacklevel chosen to be correct when reached via Series.astype
                stacklevel=7,
            )
            if isna(arr).any():
                raise ValueError("Cannot convert NaT values to integer")
            # error: Incompatible return value type (got "ndarray", expected
            # "ExtensionArray")
            return arr.view(dtype)  # type: ignore[return-value]

        # allow frequency conversions
        if dtype.kind == "M":
            # error: Incompatible return value type (got "ndarray", expected
            # "ExtensionArray")
            return arr.astype(dtype)  # type: ignore[return-value]

        raise TypeError(f"cannot astype a datetimelike from [{arr.dtype}] to [{dtype}]")

    elif is_timedelta64_dtype(arr):
        if dtype == np.int64:
            warnings.warn(
                f"casting {arr.dtype} values to int64 with .astype(...) "
                "is deprecated and will raise in a future version. "
                "Use .view(...) instead.",
                FutureWarning,
                # stacklevel chosen to be correct when reached via Series.astype
                stacklevel=7,
            )
            if isna(arr).any():
                raise ValueError("Cannot convert NaT values to integer")
            # error: Incompatible return value type (got "ndarray", expected
            # "ExtensionArray")
            return arr.view(dtype)  # type: ignore[return-value]

        elif dtype.kind == "m":
            # error: Incompatible return value type (got "ndarray", expected
            # "ExtensionArray")
            return astype_td64_unit_conversion(  # type: ignore[return-value]
                arr, dtype, copy=copy
            )

        raise TypeError(f"cannot astype a timedelta from [{arr.dtype}] to [{dtype}]")

    elif np.issubdtype(arr.dtype, np.floating) and np.issubdtype(dtype, np.integer):

        if not np.isfinite(arr).all():
            raise ValueError("Cannot convert non-finite values (NA or inf) to integer")

    elif is_object_dtype(arr):

        # work around NumPy brokenness, #1987
        if np.issubdtype(dtype.type, np.integer):
            return lib.astype_intsafe(arr, dtype)

        # if we have a datetime/timedelta array of objects
        # then coerce to a proper dtype and recall astype_nansafe

        elif is_datetime64_dtype(dtype):
            from pandas import to_datetime

            # error: Incompatible return value type (got "ExtensionArray", expected
            # "ndarray")
            return astype_nansafe(  # type: ignore[return-value]
                # error: No overload variant of "to_datetime" matches argument type
                # "ndarray"
                to_datetime(arr).values,  # type: ignore[call-overload]
                dtype,
                copy=copy,
            )
        elif is_timedelta64_dtype(dtype):
            from pandas import to_timedelta

            # error: Incompatible return value type (got "ExtensionArray", expected
            # "ndarray")
            return astype_nansafe(  # type: ignore[return-value]
                to_timedelta(arr)._values, dtype, copy=copy
            )

    if dtype.name in ("datetime64", "timedelta64"):
        msg = (
            f"The '{dtype.name}' dtype has no unit. Please pass in "
            f"'{dtype.name}[ns]' instead."
        )
        raise ValueError(msg)

    if copy or is_object_dtype(arr.dtype) or is_object_dtype(dtype):
        # Explicit copy, or required since NumPy can't view from / to object.

        # error: Incompatible return value type (got "ndarray", expected
        # "ExtensionArray")
        return arr.astype(dtype, copy=True)  # type: ignore[return-value]

    # error: Incompatible return value type (got "ndarray", expected "ExtensionArray")
    return arr.astype(dtype, copy=copy)  # type: ignore[return-value]


def soft_convert_objects(
    values: np.ndarray,
    datetime: bool = True,
    numeric: bool = True,
    timedelta: bool = True,
    copy: bool = True,
) -> ArrayLike:
    """
    Try to coerce datetime, timedelta, and numeric object-dtype columns
    to inferred dtype.

    Parameters
    ----------
    values : np.ndarray[object]
    datetime : bool, default True
    numeric: bool, default True
    timedelta : bool, default True
    copy : bool, default True

    Returns
    -------
    np.ndarray or ExtensionArray
    """
    validate_bool_kwarg(datetime, "datetime")
    validate_bool_kwarg(numeric, "numeric")
    validate_bool_kwarg(timedelta, "timedelta")
    validate_bool_kwarg(copy, "copy")

    conversion_count = sum((datetime, numeric, timedelta))
    if conversion_count == 0:
        raise ValueError("At least one of datetime, numeric or timedelta must be True.")

    # Soft conversions
    if datetime or timedelta:
        # GH 20380, when datetime is beyond year 2262, hence outside
        # bound of nanosecond-resolution 64-bit integers.
        try:
            values = lib.maybe_convert_objects(
                values, convert_datetime=datetime, convert_timedelta=timedelta
            )
        except (OutOfBoundsDatetime, ValueError):
            # error: Incompatible return value type (got "ndarray", expected
            # "ExtensionArray")
            return values  # type: ignore[return-value]

    if numeric and is_object_dtype(values.dtype):
        converted = lib.maybe_convert_numeric(values, set(), coerce_numeric=True)

        # If all NaNs, then do not-alter
        values = converted if not isna(converted).all() else values
        values = values.copy() if copy else values

    # error: Incompatible return value type (got "ndarray", expected "ExtensionArray")
    return values  # type: ignore[return-value]


def convert_dtypes(
    input_array: AnyArrayLike,
    convert_string: bool = True,
    convert_integer: bool = True,
    convert_boolean: bool = True,
    convert_floating: bool = True,
) -> Dtype:
    """
    Convert objects to best possible type, and optionally,
    to types supporting ``pd.NA``.

    Parameters
    ----------
    input_array : ExtensionArray, Index, Series or np.ndarray
    convert_string : bool, default True
        Whether object dtypes should be converted to ``StringDtype()``.
    convert_integer : bool, default True
        Whether, if possible, conversion can be done to integer extension types.
    convert_boolean : bool, defaults True
        Whether object dtypes should be converted to ``BooleanDtypes()``.
    convert_floating : bool, defaults True
        Whether, if possible, conversion can be done to floating extension types.
        If `convert_integer` is also True, preference will be give to integer
        dtypes if the floats can be faithfully casted to integers.

    Returns
    -------
    dtype
        new dtype
    """
    is_extension = is_extension_array_dtype(input_array.dtype)
    if (
        convert_string or convert_integer or convert_boolean or convert_floating
    ) and not is_extension:
        inferred_dtype = lib.infer_dtype(input_array)

        if not convert_string and is_string_dtype(inferred_dtype):
            inferred_dtype = input_array.dtype

        if convert_integer:
            target_int_dtype = "Int64"

            if is_integer_dtype(input_array.dtype):
                from pandas.core.arrays.integer import INT_STR_TO_DTYPE

                inferred_dtype = INT_STR_TO_DTYPE.get(
                    input_array.dtype.name, target_int_dtype
                )
            if not is_integer_dtype(input_array.dtype) and is_numeric_dtype(
                input_array.dtype
            ):
                inferred_dtype = target_int_dtype

        else:
            if is_integer_dtype(inferred_dtype):
                inferred_dtype = input_array.dtype

        if convert_floating:
            if not is_integer_dtype(input_array.dtype) and is_numeric_dtype(
                input_array.dtype
            ):
                from pandas.core.arrays.floating import FLOAT_STR_TO_DTYPE

                inferred_float_dtype = FLOAT_STR_TO_DTYPE.get(
                    input_array.dtype.name, "Float64"
                )
                # if we could also convert to integer, check if all floats
                # are actually integers
                if convert_integer:
                    arr = input_array[notna(input_array)]
                    if (arr.astype(int) == arr).all():
                        inferred_dtype = "Int64"
                    else:
                        inferred_dtype = inferred_float_dtype
                else:
                    inferred_dtype = inferred_float_dtype
        else:
            if is_float_dtype(inferred_dtype):
                inferred_dtype = input_array.dtype

        if convert_boolean:
            if is_bool_dtype(input_array.dtype):
                inferred_dtype = "boolean"
        else:
            if isinstance(inferred_dtype, str) and inferred_dtype == "boolean":
                inferred_dtype = input_array.dtype

    else:
        inferred_dtype = input_array.dtype

    return inferred_dtype


def maybe_castable(dtype: np.dtype) -> bool:
    # return False to force a non-fastpath

    # check datetime64[ns]/timedelta64[ns] are valid
    # otherwise try to coerce
    kind = dtype.kind
    if kind == "M":
        return is_datetime64_ns_dtype(dtype)
    elif kind == "m":
        return is_timedelta64_ns_dtype(dtype)

    return dtype.name not in POSSIBLY_CAST_DTYPES


def maybe_infer_to_datetimelike(
    value: Union[np.ndarray, List], convert_dates: bool = False
):
    """
    we might have a array (or single object) that is datetime like,
    and no dtype is passed don't change the value unless we find a
    datetime/timedelta set

    this is pretty strict in that a datetime/timedelta is REQUIRED
    in addition to possible nulls/string likes

    Parameters
    ----------
    value : np.ndarray or list
    convert_dates : bool, default False
       if True try really hard to convert dates (such as datetime.date), other
       leave inferred dtype 'date' alone

    """
    if not isinstance(value, (np.ndarray, list)):
        raise TypeError(type(value))

    v = np.array(value, copy=False)

    # we only care about object dtypes
    if not is_object_dtype(v.dtype):
        return value

    shape = v.shape
    if v.ndim != 1:
        v = v.ravel()

    if not len(v):
        return value

    def try_datetime(v: np.ndarray) -> ArrayLike:
        # safe coerce to datetime64
        try:
            # GH19671
            # tznaive only
            v = tslib.array_to_datetime(v, require_iso8601=True, errors="raise")[0]
        except ValueError:

            # we might have a sequence of the same-datetimes with tz's
            # if so coerce to a DatetimeIndex; if they are not the same,
            # then these stay as object dtype, xref GH19671
            from pandas import DatetimeIndex

            try:

                values, tz = conversion.datetime_to_datetime64(v)
            except (ValueError, TypeError):
                pass
            else:
                dti = DatetimeIndex(values).tz_localize("UTC").tz_convert(tz=tz)
                # error: Incompatible return value type (got "DatetimeArray", expected
                # "ndarray")  [return-value]
                return dti._data  # type: ignore[return-value]
        except TypeError:
            # e.g. <class 'numpy.timedelta64'> is not convertible to datetime
            pass

        # error: Incompatible return value type (got "ndarray", expected
        # "ExtensionArray")
        return v.reshape(shape)  # type: ignore[return-value]

    def try_timedelta(v: np.ndarray) -> np.ndarray:
        # safe coerce to timedelta64

        # will try first with a string & object conversion
        from pandas import to_timedelta

        try:
            td_values = to_timedelta(v)
        except (ValueError, OverflowError):
            return v.reshape(shape)
        else:
            return np.asarray(td_values).reshape(shape)

    inferred_type = lib.infer_datetimelike_array(ensure_object(v))

    if inferred_type == "date" and convert_dates:
        value = try_datetime(v)
    elif inferred_type == "datetime":
        value = try_datetime(v)
    elif inferred_type == "timedelta":
        value = try_timedelta(v)
    elif inferred_type == "nat":

        # if all NaT, return as datetime
        if isna(v).all():
            value = try_datetime(v)
        else:

            # We have at least a NaT and a string
            # try timedelta first to avoid spurious datetime conversions
            # e.g. '00:00:01' is a timedelta but technically is also a datetime
            value = try_timedelta(v)
            if lib.infer_dtype(value, skipna=False) in ["mixed"]:
                # cannot skip missing values, as NaT implies that the string
                # is actually a datetime
                value = try_datetime(v)

    return value


def maybe_cast_to_datetime(
    value: Union[ExtensionArray, np.ndarray, list], dtype: Optional[DtypeObj]
) -> Union[ExtensionArray, np.ndarray, list]:
    """
    try to cast the array/value to a datetimelike dtype, converting float
    nan to iNaT
    """
    from pandas.core.tools.datetimes import to_datetime
    from pandas.core.tools.timedeltas import to_timedelta

    if not is_list_like(value):
        raise TypeError("value must be listlike")

    if dtype is not None:
        is_datetime64 = is_datetime64_dtype(dtype)
        is_datetime64tz = is_datetime64tz_dtype(dtype)
        is_timedelta64 = is_timedelta64_dtype(dtype)

        if is_datetime64 or is_datetime64tz or is_timedelta64:

            # Force the dtype if needed.
            msg = (
                f"The '{dtype.name}' dtype has no unit. "
                f"Please pass in '{dtype.name}[ns]' instead."
            )

            if is_datetime64:
                # unpack e.g. SparseDtype
                dtype = getattr(dtype, "subtype", dtype)
                if not is_dtype_equal(dtype, DT64NS_DTYPE):

                    # pandas supports dtype whose granularity is less than [ns]
                    # e.g., [ps], [fs], [as]

                    # error: Unsupported operand types for >= ("dtype[Any]" and
                    # "ExtensionDtype")
                    if dtype <= np.dtype("M8[ns]"):  # type: ignore[operator]
                        # error: Item "None" of "Union[dtype[Any], ExtensionDtype,
                        # None]" has no attribute "name"
                        if dtype.name == "datetime64":  # type: ignore[union-attr]
                            raise ValueError(msg)
                        dtype = DT64NS_DTYPE
                    else:
                        raise TypeError(
                            f"cannot convert datetimelike to dtype [{dtype}]"
                        )

            elif is_timedelta64 and not is_dtype_equal(dtype, TD64NS_DTYPE):

                # pandas supports dtype whose granularity is less than [ns]
                # e.g., [ps], [fs], [as]

                # error: Unsupported operand types for >= ("dtype" and "ExtensionDtype")
                if dtype <= np.dtype("m8[ns]"):  # type: ignore[operator]
                    if dtype.name == "timedelta64":
                        raise ValueError(msg)
                    dtype = TD64NS_DTYPE
                else:
                    raise TypeError(f"cannot convert timedeltalike to dtype [{dtype}]")

            if not is_sparse(value):
                value = np.array(value, copy=False)

                # have a scalar array-like (e.g. NaT)
                if value.ndim == 0:
                    value = iNaT

                # we have an array of datetime or timedeltas & nulls
                elif value.size or not is_dtype_equal(value.dtype, dtype):
                    # error: Argument 2 to "_disallow_mismatched_datetimelike" has
                    # incompatible type "Union[dtype[Any], ExtensionDtype, None]";
                    # expected "Union[dtype[Any], ExtensionDtype]"
                    _disallow_mismatched_datetimelike(
                        value, dtype  # type: ignore[arg-type]
                    )

                    try:
                        if is_datetime64:
                            # error: No overload variant of "to_datetime" matches
                            # argument types "ndarray", "str"
                            dti = to_datetime(  # type: ignore[call-overload]
                                value, errors="raise"
                            )
                            # GH 25843: Remove tz information since the dtype
                            # didn't specify one
                            if dti.tz is not None:
                                dti = dti.tz_localize(None)
                            value = dti._values
                        elif is_datetime64tz:
                            # The string check can be removed once issue #13712
                            # is solved. String data that is passed with a
                            # datetime64tz is assumed to be naive which should
                            # be localized to the timezone.
                            is_dt_string = is_string_dtype(value.dtype)
                            # error: No overload variant of "to_datetime" matches
                            # argument types "ndarray", "str"
                            dta = to_datetime(  # type: ignore[call-overload]
                                value, errors="raise"
                            ).array
                            if dta.tz is not None:
                                value = dta.astype(dtype, copy=False)
                            elif is_dt_string:
                                # Strings here are naive, so directly localize

                                # error: Item "dtype[Any]" of "Union[dtype[Any],
                                # ExtensionDtype, None]" has no attribute "tz"
                                # error: Item "ExtensionDtype" of "Union[dtype[Any],
                                # ExtensionDtype, None]" has no attribute "tz"
                                # error: Item "None" of "Union[dtype[Any],
                                # ExtensionDtype, None]" has no attribute "tz"
                                value = dta.tz_localize(
                                    dtype.tz  # type: ignore[union-attr]
                                )
                            else:
                                # Numeric values are UTC at this point,
                                # so localize and convert

                                # error: Item "dtype[Any]" of "Union[dtype[Any],
                                # ExtensionDtype, None]" has no attribute "tz"
                                # error: Item "ExtensionDtype" of "Union[dtype[Any],
                                # ExtensionDtype, None]" has no attribute "tz"
                                # error: Item "None" of "Union[dtype[Any],
                                # ExtensionDtype, None]" has no attribute "tz"
                                value = dta.tz_localize("UTC").tz_convert(
                                    dtype.tz  # type: ignore[union-attr]
                                )
                        elif is_timedelta64:
                            value = to_timedelta(value, errors="raise")._values
                    except OutOfBoundsDatetime:
                        raise
                    except ValueError:
                        # TODO(GH#40048): only catch dateutil's ParserError
                        #  once we can reliably import it in all supported versions
                        pass

        # coerce datetimelike to object
        elif is_datetime64_dtype(
            getattr(value, "dtype", None)
        ) and not is_datetime64_dtype(dtype):
            if is_object_dtype(dtype):
                value = cast(np.ndarray, value)

                if value.dtype != DT64NS_DTYPE:
                    value = value.astype(DT64NS_DTYPE)
                ints = np.asarray(value).view("i8")
                return ints_to_pydatetime(ints)

            # we have a non-castable dtype that was passed
            raise TypeError(f"Cannot cast datetime64 to {dtype}")

    elif isinstance(value, np.ndarray):
        if value.dtype.kind in ["M", "m"]:
            # catch a datetime/timedelta that is not of ns variety
            # and no coercion specified
            value = sanitize_to_nanoseconds(value)

        elif value.dtype == object:
            value = maybe_infer_to_datetimelike(value)

    elif not isinstance(value, ABCExtensionArray):
        # only do this if we have an array and the dtype of the array is not
        # setup already we are not an integer/object, so don't bother with this
        # conversion
        value = maybe_infer_to_datetimelike(value)

    return value


def sanitize_to_nanoseconds(values: np.ndarray) -> np.ndarray:
    """
    Safely convert non-nanosecond datetime64 or timedelta64 values to nanosecond.
    """
    dtype = values.dtype
    if dtype.kind == "M" and dtype != DT64NS_DTYPE:
        values = conversion.ensure_datetime64ns(values)

    elif dtype.kind == "m" and dtype != TD64NS_DTYPE:
        values = conversion.ensure_timedelta64ns(values)

    return values


def find_common_type(types: List[DtypeObj]) -> DtypeObj:
    """
    Find a common data type among the given dtypes.

    Parameters
    ----------
    types : list of dtypes

    Returns
    -------
    pandas extension or numpy dtype

    See Also
    --------
    numpy.find_common_type

    """
    if not types:
        raise ValueError("no types given")

    first = types[0]

    # workaround for find_common_type([np.dtype('datetime64[ns]')] * 2)
    # => object
    if all(is_dtype_equal(first, t) for t in types[1:]):
        return first

    # get unique types (dict.fromkeys is used as order-preserving set())
    types = list(dict.fromkeys(types).keys())

    if any(isinstance(t, ExtensionDtype) for t in types):
        for t in types:
            if isinstance(t, ExtensionDtype):
                res = t._get_common_dtype(types)
                if res is not None:
                    return res
        return np.dtype("object")

    # take lowest unit
    if all(is_datetime64_dtype(t) for t in types):
        return np.dtype("datetime64[ns]")
    if all(is_timedelta64_dtype(t) for t in types):
        return np.dtype("timedelta64[ns]")

    # don't mix bool / int or float or complex
    # this is different from numpy, which casts bool with float/int as int
    has_bools = any(is_bool_dtype(t) for t in types)
    if has_bools:
        for t in types:
            if is_integer_dtype(t) or is_float_dtype(t) or is_complex_dtype(t):
                return np.dtype("object")

    # error: Argument 1 to "find_common_type" has incompatible type
    # "List[Union[dtype, ExtensionDtype]]"; expected "Sequence[Union[dtype,
    # None, type, _SupportsDtype, str, Tuple[Any, int], Tuple[Any, Union[int,
    # Sequence[int]]], List[Any], _DtypeDict, Tuple[Any, Any]]]"
    return np.find_common_type(types, [])  # type: ignore[arg-type]


def construct_2d_arraylike_from_scalar(
    value: Scalar, length: int, width: int, dtype: np.dtype, copy: bool
) -> np.ndarray:

    shape = (length, width)

    if dtype.kind in ["m", "M"]:
        value = maybe_unbox_datetimelike(value, dtype)
    elif dtype == object:
        if isinstance(value, (np.timedelta64, np.datetime64)):
            # calling np.array below would cast to pytimedelta/pydatetime
            out = np.empty(shape, dtype=object)
            out.fill(value)
            return out

    # Attempt to coerce to a numpy array
    try:
        arr = np.array(value, dtype=dtype, copy=copy)
    except (ValueError, TypeError) as err:
        raise TypeError(
            f"DataFrame constructor called with incompatible data and dtype: {err}"
        ) from err

    if arr.ndim != 0:
        raise ValueError("DataFrame constructor not properly called!")

    return np.full(shape, arr)


def construct_1d_arraylike_from_scalar(
    value: Scalar, length: int, dtype: Optional[DtypeObj]
) -> ArrayLike:
    """
    create a np.ndarray / pandas type of specified shape and dtype
    filled with values

    Parameters
    ----------
    value : scalar value
    length : int
    dtype : pandas_dtype or np.dtype

    Returns
    -------
    np.ndarray / pandas type of length, filled with value

    """

    if dtype is None:
        try:
            dtype, value = infer_dtype_from_scalar(value, pandas_dtype=True)
        except OutOfBoundsDatetime:
            dtype = np.dtype(object)

    if is_extension_array_dtype(dtype):
        # error: Item "dtype" of "Union[dtype, ExtensionDtype]" has no
        # attribute "construct_array_type"
        cls = dtype.construct_array_type()  # type: ignore[union-attr]
        subarr = cls._from_sequence([value] * length, dtype=dtype)

    else:

        if length and is_integer_dtype(dtype) and isna(value):
            # coerce if we have nan for an integer dtype
            dtype = np.dtype("float64")
        elif isinstance(dtype, np.dtype) and dtype.kind in ("U", "S"):
            # we need to coerce to object dtype to avoid
            # to allow numpy to take our string as a scalar value
            dtype = np.dtype("object")
            if not isna(value):
                value = ensure_str(value)
        elif dtype.kind in ["M", "m"]:
            value = maybe_unbox_datetimelike(value, dtype)

        # error: Argument "dtype" to "empty" has incompatible type
        # "Union[dtype, ExtensionDtype]"; expected "Union[dtype, None, type,
        # _SupportsDtype, str, Tuple[Any, int], Tuple[Any, Union[int,
        # Sequence[int]]], List[Any], _DtypeDict, Tuple[Any, Any]]"
        subarr = np.empty(length, dtype=dtype)  # type: ignore[arg-type]
        subarr.fill(value)

    return subarr


def construct_1d_object_array_from_listlike(values: Sized) -> np.ndarray:
    """
    Transform any list-like object in a 1-dimensional numpy array of object
    dtype.

    Parameters
    ----------
    values : any iterable which has a len()

    Raises
    ------
    TypeError
        * If `values` does not have a len()

    Returns
    -------
    1-dimensional numpy array of dtype object
    """
    # numpy will try to interpret nested lists as further dimensions, hence
    # making a 1D array that contains list-likes is a bit tricky:
    result = np.empty(len(values), dtype="object")
    result[:] = values
    return result


def construct_1d_ndarray_preserving_na(
    values: Sequence, dtype: Optional[DtypeObj] = None, copy: bool = False
) -> np.ndarray:
    """
    Construct a new ndarray, coercing `values` to `dtype`, preserving NA.

    Parameters
    ----------
    values : Sequence
    dtype : numpy.dtype, optional
    copy : bool, default False
        Note that copies may still be made with ``copy=False`` if casting
        is required.

    Returns
    -------
    arr : ndarray[dtype]

    Examples
    --------
    >>> np.array([1.0, 2.0, None], dtype='str')
    array(['1.0', '2.0', 'None'], dtype='<U4')

    >>> construct_1d_ndarray_preserving_na([1.0, 2.0, None], dtype=np.dtype('str'))
    array(['1.0', '2.0', None], dtype=object)
    """

    if dtype is not None and dtype.kind == "U":
        subarr = lib.ensure_string_array(values, convert_na_value=False, copy=copy)
    else:
        if dtype is not None:
            _disallow_mismatched_datetimelike(values, dtype)
<<<<<<< HEAD
        # error: Argument "dtype" to "array" has incompatible type "Union[dtype[Any],
        # ExtensionDtype, None]"; expected "Union[dtype[Any], None, type,
        # _SupportsDType, str, Union[Tuple[Any, int], Tuple[Any, Union[int,
        # Sequence[int]]], List[Any], _DTypeDict, Tuple[Any, Any]]]"
        subarr = np.array(values, dtype=dtype, copy=copy)  # type: ignore[arg-type]
=======

        if (
            dtype == object
            and isinstance(values, np.ndarray)
            and values.dtype.kind in ["m", "M"]
        ):
            # TODO(numpy#12550): special-case can be removed
            subarr = construct_1d_object_array_from_listlike(list(values))
        else:
            subarr = np.array(values, dtype=dtype, copy=copy)
>>>>>>> ffa6e20d

    return subarr


def maybe_cast_to_integer_array(
    arr: Union[list, np.ndarray], dtype: np.dtype, copy: bool = False
):
    """
    Takes any dtype and returns the casted version, raising for when data is
    incompatible with integer/unsigned integer dtypes.

    .. versionadded:: 0.24.0

    Parameters
    ----------
    arr : np.ndarray or list
        The array to cast.
    dtype : np.dtype
        The integer dtype to cast the array to.
    copy: bool, default False
        Whether to make a copy of the array before returning.

    Returns
    -------
    ndarray
        Array of integer or unsigned integer dtype.

    Raises
    ------
    OverflowError : the dtype is incompatible with the data
    ValueError : loss of precision has occurred during casting

    Examples
    --------
    If you try to coerce negative values to unsigned integers, it raises:

    >>> pd.Series([-1], dtype="uint64")
    Traceback (most recent call last):
        ...
    OverflowError: Trying to coerce negative values to unsigned integers

    Also, if you try to coerce float values to integers, it raises:

    >>> pd.Series([1, 2, 3.5], dtype="int64")
    Traceback (most recent call last):
        ...
    ValueError: Trying to coerce float values to integers
    """
    assert is_integer_dtype(dtype)

    try:
        if not isinstance(arr, np.ndarray):
            casted = np.array(arr, dtype=dtype, copy=copy)
        else:
            casted = arr.astype(dtype, copy=copy)
    except OverflowError as err:
        raise OverflowError(
            "The elements provided in the data cannot all be "
            f"casted to the dtype {dtype}"
        ) from err

    if np.array_equal(arr, casted):
        return casted

    # We do this casting to allow for proper
    # data and dtype checking.
    #
    # We didn't do this earlier because NumPy
    # doesn't handle `uint64` correctly.
    arr = np.asarray(arr)

    if is_unsigned_integer_dtype(dtype) and (arr < 0).any():
        raise OverflowError("Trying to coerce negative values to unsigned integers")

    if is_float_dtype(arr) or is_object_dtype(arr):
        raise ValueError("Trying to coerce float values to integers")


def convert_scalar_for_putitemlike(scalar: Scalar, dtype: np.dtype) -> Scalar:
    """
    Convert datetimelike scalar if we are setting into a datetime64
    or timedelta64 ndarray.

    Parameters
    ----------
    scalar : scalar
    dtype : np.dtype

    Returns
    -------
    scalar
    """
    if dtype.kind in ["m", "M"]:
        scalar = maybe_box_datetimelike(scalar, dtype)
        return maybe_unbox_datetimelike(scalar, dtype)
    else:
        validate_numeric_casting(dtype, scalar)
    return scalar


def validate_numeric_casting(dtype: np.dtype, value: Scalar) -> None:
    """
    Check that we can losslessly insert the given value into an array
    with the given dtype.

    Parameters
    ----------
    dtype : np.dtype
    value : scalar

    Raises
    ------
    ValueError
    """
    if (
        issubclass(dtype.type, (np.integer, np.bool_))
        and is_float(value)
        and np.isnan(value)
    ):
        raise ValueError("Cannot assign nan to integer series")

    elif dtype.kind in ["i", "u", "f", "c"]:
        if is_bool(value) or isinstance(value, np.timedelta64):
            # numpy will cast td64 to integer if we're not careful
            raise ValueError(
                f"Cannot assign {type(value).__name__} to float/integer series"
            )
    elif dtype.kind == "b":
        if is_scalar(value) and not is_bool(value):
            raise ValueError(f"Cannot assign {type(value).__name__} to bool series")


def can_hold_element(dtype: np.dtype, element: Any) -> bool:
    """
    Can we do an inplace setitem with this element in an array with this dtype?

    Parameters
    ----------
    dtype : np.dtype
    element : Any

    Returns
    -------
    bool
    """
    tipo = maybe_infer_dtype_type(element)

    if dtype.kind in ["i", "u"]:
        if tipo is not None:
            return tipo.kind in ["i", "u"] and dtype.itemsize >= tipo.itemsize

        # We have not inferred an integer from the dtype
        # check if we have a builtin int or a float equal to an int
        return is_integer(element) or (is_float(element) and element.is_integer())

    elif dtype.kind == "f":
        if tipo is not None:
            return tipo.kind in ["f", "i", "u"]
        return lib.is_integer(element) or lib.is_float(element)

    elif dtype.kind == "c":
        if tipo is not None:
            return tipo.kind in ["c", "f", "i", "u"]
        return (
            lib.is_integer(element) or lib.is_complex(element) or lib.is_float(element)
        )

    elif dtype.kind == "b":
        if tipo is not None:
            return tipo.kind == "b"
        return lib.is_bool(element)

    elif dtype == object:
        return True

    raise NotImplementedError(dtype)<|MERGE_RESOLUTION|>--- conflicted
+++ resolved
@@ -1956,13 +1956,6 @@
     else:
         if dtype is not None:
             _disallow_mismatched_datetimelike(values, dtype)
-<<<<<<< HEAD
-        # error: Argument "dtype" to "array" has incompatible type "Union[dtype[Any],
-        # ExtensionDtype, None]"; expected "Union[dtype[Any], None, type,
-        # _SupportsDType, str, Union[Tuple[Any, int], Tuple[Any, Union[int,
-        # Sequence[int]]], List[Any], _DTypeDict, Tuple[Any, Any]]]"
-        subarr = np.array(values, dtype=dtype, copy=copy)  # type: ignore[arg-type]
-=======
 
         if (
             dtype == object
@@ -1973,7 +1966,6 @@
             subarr = construct_1d_object_array_from_listlike(list(values))
         else:
             subarr = np.array(values, dtype=dtype, copy=copy)
->>>>>>> ffa6e20d
 
     return subarr
 
