--- conflicted
+++ resolved
@@ -1623,33 +1623,10 @@
             # "ExtensionArray")
             return v.reshape(shape)  # type: ignore[return-value]
         else:
-<<<<<<< HEAD
-            # we might have a sequence of the same-datetimes with tz's
-            # if so coerce to a DatetimeIndex; if they are not the same,
-            # then these stay as object dtype, xref GH#19671
-
-            if vals.dtype == object:
-                # This is reachable bc allow_object=True, means we cast things
-                #  to mixed-tz datetime objects (mostly).  Only 1 test
-                #  relies on this behavior, see GH#40111
-                return vals.reshape(shape)
-
-            dta = DatetimeArray._simple_new(vals.view("M8[ns]"), dtype=tz_to_dtype(tz))
-            if dta.tz is None:
-                # TODO(EA2D): conditional reshape kludge unnecessary with 2D EAs
-
-                # error: Incompatible return value type (got "ndarray", expected
-                # "ExtensionArray")
-                return dta._ndarray.reshape(shape)  # type: ignore[return-value]
-            # error: Incompatible return value type (got "DatetimeArray", expected
-            # "ndarray")
-            return dta  # type: ignore[return-value]
-=======
             # GH#19761 we may have mixed timezones, in which cast 'dta' is
             #  an ndarray[object].  Only 1 test
             #  relies on this behavior, see GH#40111
             return dta.reshape(shape)
->>>>>>> e7428207
 
     def try_timedelta(v: np.ndarray) -> np.ndarray:
         # safe coerce to timedelta64
@@ -1717,87 +1694,25 @@
 
         vdtype = getattr(value, "dtype", None)
 
-<<<<<<< HEAD
-            # Force the dtype if needed.
-            msg = (
-                f"The '{dtype.name}' dtype has no unit. "
-                f"Please pass in '{dtype.name}[ns]' instead."
-            )
-
-            if is_datetime64:
-                # unpack e.g. SparseDtype
-                dtype = getattr(dtype, "subtype", dtype)
-                if not is_dtype_equal(dtype, DT64NS_DTYPE):
-
-                    # pandas supports dtype whose granularity is less than [ns]
-                    # e.g., [ps], [fs], [as]
-
-                    # error: Unsupported operand types for >= ("dtype[Any]" and
-                    # "ExtensionDtype")
-                    if dtype <= np.dtype("M8[ns]"):  # type: ignore[operator]
-                        # error: Item "None" of "Union[dtype[Any], ExtensionDtype,
-                        # None]" has no attribute "name"
-                        if dtype.name == "datetime64":  # type: ignore[union-attr]
-                            raise ValueError(msg)
-                        dtype = DT64NS_DTYPE
-                    else:
-                        raise TypeError(
-                            f"cannot convert datetimelike to dtype [{dtype}]"
-                        )
-
-            elif is_timedelta64 and not is_dtype_equal(dtype, TD64NS_DTYPE):
-
-                # pandas supports dtype whose granularity is less than [ns]
-                # e.g., [ps], [fs], [as]
-
-                # error: Unsupported operand types for >= ("dtype" and "ExtensionDtype")
-                if dtype <= np.dtype("m8[ns]"):  # type: ignore[operator]
-                    if dtype.name == "timedelta64":
-                        raise ValueError(msg)
-                    dtype = TD64NS_DTYPE
-                else:
-                    raise TypeError(f"cannot convert timedeltalike to dtype [{dtype}]")
-=======
         if is_datetime64 or is_datetime64tz or is_timedelta64:
             dtype = ensure_nanosecond_dtype(dtype)
->>>>>>> e7428207
 
             if not is_sparse(value):
                 value = np.array(value, copy=False)
 
                 # we have an array of datetime or timedeltas & nulls
-<<<<<<< HEAD
-                elif value.size or not is_dtype_equal(value.dtype, dtype):
-                    # error: Argument 2 to "_disallow_mismatched_datetimelike" has
-                    # incompatible type "Union[dtype[Any], ExtensionDtype, None]";
-                    # expected "Union[dtype[Any], ExtensionDtype]"
-                    _disallow_mismatched_datetimelike(
-                        value, dtype  # type: ignore[arg-type]
-                    )
-=======
                 if value.size or not is_dtype_equal(value.dtype, dtype):
                     _disallow_mismatched_datetimelike(value, dtype)
->>>>>>> e7428207
 
                     try:
                         if is_datetime64:
                             dta = sequence_to_datetimes(value, allow_object=False)
                             # GH 25843: Remove tz information since the dtype
                             # didn't specify one
-<<<<<<< HEAD
-
-                            # error: Item "ndarray" of "Union[ndarray, DatetimeArray]"
-                            # has no attribute "tz"
-                            if dta.tz is not None:  # type: ignore[union-attr]
-                                # error: Item "ndarray" of "Union[ndarray,
-                                # DatetimeArray]" has no attribute "tz_localize"
-                                dta = dta.tz_localize(None)  # type: ignore[union-attr]
-=======
                             if dta.tz is not None:
                                 # equiv: dta.view(dtype)
                                 # Note: NOT equivalent to dta.astype(dtype)
                                 dta = dta.tz_localize(None)
->>>>>>> e7428207
                             value = dta
                         elif is_datetime64tz:
                             dtype = cast(DatetimeTZDtype, dtype)
@@ -1822,37 +1737,6 @@
                                 )
                             elif is_dt_string:
                                 # Strings here are naive, so directly localize
-<<<<<<< HEAD
-
-                                # error: Item "ndarray" of "Union[ndarray,
-                                # DatetimeArray]" has no attribute "tz_localize"
-                                value = dta.tz_localize(  # type: ignore[union-attr]
-                                    # error: Item "dtype[Any]" of "Union[dtype[Any],
-                                    # ExtensionDtype, None]" has no attribute "tz"
-                                    # error: Item "ExtensionDtype" of "Union[dtype[Any],
-                                    # ExtensionDtype, None]" has no attribute "tz"
-                                    # error: Item "None" of "Union[dtype[Any],
-                                    # ExtensionDtype, None]" has no attribute "tz"
-                                    dtype.tz  # type: ignore[union-attr]
-                                )
-                            else:
-                                # Numeric values are UTC at this point,
-                                # so localize and convert
-
-                                # error: Item "ndarray" of "Union[ndarray,
-                                # DatetimeArray]" has no attribute "tz_localize"
-                                value = dta.tz_localize(  # type: ignore[union-attr]
-                                    "UTC"
-                                ).tz_convert(
-                                    # error: Item "dtype[Any]" of "Union[dtype[Any],
-                                    # ExtensionDtype, None]" has no attribute "tz"
-                                    # error: Item "ExtensionDtype" of "Union[dtype[Any],
-                                    # ExtensionDtype, None]" has no attribute "tz"
-                                    # error: Item "None" of "Union[dtype[Any],
-                                    # ExtensionDtype, None]" has no attribute "tz"
-                                    dtype.tz  # type: ignore[union-attr]
-                                )
-=======
                                 # equiv: dta.astype(dtype)  # though deprecated
                                 value = dta.tz_localize(dtype.tz)
                             else:
@@ -1860,7 +1744,6 @@
                                 # so localize and convert
                                 # equiv: Series(dta).astype(dtype) # though deprecated
                                 value = dta.tz_localize("UTC").tz_convert(dtype.tz)
->>>>>>> e7428207
                         elif is_timedelta64:
                             # if successful, we get a ndarray[td64ns]
                             value, _ = sequence_to_td64ns(value)
