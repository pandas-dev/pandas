"""
Routines for casting.
"""

from __future__ import annotations

import datetime as dt
import functools
from typing import (
    TYPE_CHECKING,
    Any,
    Literal,
    Sequence,
    Sized,
    TypeVar,
    cast,
    overload,
)
import warnings

import numpy as np

from pandas._libs import lib
from pandas._libs.missing import (
    NA,
    NAType,
    checknull,
)
from pandas._libs.tslibs import (
    NaT,
    OutOfBoundsDatetime,
    OutOfBoundsTimedelta,
    Timedelta,
    Timestamp,
    get_unit_from_dtype,
    is_supported_unit,
)
from pandas._libs.tslibs.timedeltas import array_to_timedelta64
from pandas.errors import (
    IntCastingNaNError,
    LossySetitemError,
)

from pandas.core.dtypes.common import (
    ensure_int8,
    ensure_int16,
    ensure_int32,
    ensure_int64,
    ensure_object,
    ensure_str,
    is_bool,
    is_bool_dtype,
    is_complex,
    is_complex_dtype,
    is_extension_array_dtype,
    is_float,
    is_float_dtype,
    is_integer,
    is_integer_dtype,
    is_numeric_dtype,
    is_object_dtype,
    is_scalar,
    is_signed_integer_dtype,
    is_string_dtype,
    is_unsigned_integer_dtype,
    pandas_dtype as pandas_dtype_func,
)
from pandas.core.dtypes.dtypes import (
    BaseMaskedDtype,
    CategoricalDtype,
    DatetimeTZDtype,
    ExtensionDtype,
    IntervalDtype,
    PandasExtensionDtype,
    PeriodDtype,
)
from pandas.core.dtypes.generic import (
    ABCExtensionArray,
    ABCIndex,
    ABCSeries,
)
from pandas.core.dtypes.inference import is_list_like
from pandas.core.dtypes.missing import (
    is_valid_na_for_dtype,
    isna,
    na_value_for_dtype,
    notna,
)

if TYPE_CHECKING:
    from pandas._typing import (
        ArrayLike,
        Dtype,
        DtypeObj,
        NumpyIndexT,
        Scalar,
        npt,
    )

    from pandas import Index
    from pandas.core.arrays import (
        Categorical,
        DatetimeArray,
        ExtensionArray,
        IntervalArray,
        PeriodArray,
        TimedeltaArray,
    )


_int8_max = np.iinfo(np.int8).max
_int16_max = np.iinfo(np.int16).max
_int32_max = np.iinfo(np.int32).max

_dtype_obj = np.dtype(object)

NumpyArrayT = TypeVar("NumpyArrayT", bound=np.ndarray)


def maybe_convert_platform(
    values: list | tuple | range | np.ndarray | ExtensionArray,
) -> ArrayLike:
    """try to do platform conversion, allow ndarray or list here"""
    arr: ArrayLike

    if isinstance(values, (list, tuple, range)):
        arr = construct_1d_object_array_from_listlike(values)
    else:
        # The caller is responsible for ensuring that we have np.ndarray
        #  or ExtensionArray here.
        arr = values

    if arr.dtype == _dtype_obj:
        arr = cast(np.ndarray, arr)
        arr = lib.maybe_convert_objects(arr)

    return arr


def is_nested_object(obj) -> bool:
    """
    return a boolean if we have a nested object, e.g. a Series with 1 or
    more Series elements

    This may not be necessarily be performant.

    """
    return bool(
        isinstance(obj, ABCSeries)
        and is_object_dtype(obj.dtype)
        and any(isinstance(v, ABCSeries) for v in obj._values)
    )


def maybe_box_datetimelike(value: Scalar, dtype: Dtype | None = None) -> Scalar:
    """
    Cast scalar to Timestamp or Timedelta if scalar is datetime-like
    and dtype is not object.

    Parameters
    ----------
    value : scalar
    dtype : Dtype, optional

    Returns
    -------
    scalar
    """
    if dtype == _dtype_obj:
        pass
    elif isinstance(value, (np.datetime64, dt.datetime)):
        value = Timestamp(value)
    elif isinstance(value, (np.timedelta64, dt.timedelta)):
        value = Timedelta(value)

    return value


def maybe_box_native(value: Scalar | None | NAType) -> Scalar | None | NAType:
    """
    If passed a scalar cast the scalar to a python native type.

    Parameters
    ----------
    value : scalar or Series

    Returns
    -------
    scalar or Series
    """
    if is_float(value):
        value = float(value)
    elif is_integer(value):
        value = int(value)
    elif is_bool(value):
        value = bool(value)
    elif isinstance(value, (np.datetime64, np.timedelta64)):
        value = maybe_box_datetimelike(value)
    elif value is NA:
        value = None
    return value


def _maybe_unbox_datetimelike(value: Scalar, dtype: DtypeObj) -> Scalar:
    """
    Convert a Timedelta or Timestamp to timedelta64 or datetime64 for setting
    into a numpy array.  Failing to unbox would risk dropping nanoseconds.

    Notes
    -----
    Caller is responsible for checking dtype.kind in "mM"
    """
    if is_valid_na_for_dtype(value, dtype):
        # GH#36541: can't fill array directly with pd.NaT
        # > np.empty(10, dtype="datetime64[ns]").fill(pd.NaT)
        # ValueError: cannot convert float NaN to integer
        value = dtype.type("NaT", "ns")
    elif isinstance(value, Timestamp):
        if value.tz is None:
            value = value.to_datetime64()
        elif not isinstance(dtype, DatetimeTZDtype):
            raise TypeError("Cannot unbox tzaware Timestamp to tznaive dtype")
    elif isinstance(value, Timedelta):
        value = value.to_timedelta64()

    _disallow_mismatched_datetimelike(value, dtype)
    return value


def _disallow_mismatched_datetimelike(value, dtype: DtypeObj):
    """
    numpy allows np.array(dt64values, dtype="timedelta64[ns]") and
    vice-versa, but we do not want to allow this, so we need to
    check explicitly
    """
    vdtype = getattr(value, "dtype", None)
    if vdtype is None:
        return
    elif (vdtype.kind == "m" and dtype.kind == "M") or (
        vdtype.kind == "M" and dtype.kind == "m"
    ):
        raise TypeError(f"Cannot cast {repr(value)} to {dtype}")


@overload
def maybe_downcast_to_dtype(result: np.ndarray, dtype: str | np.dtype) -> np.ndarray:
    ...


@overload
def maybe_downcast_to_dtype(result: ExtensionArray, dtype: str | np.dtype) -> ArrayLike:
    ...


def maybe_downcast_to_dtype(result: ArrayLike, dtype: str | np.dtype) -> ArrayLike:
    """
    try to cast to the specified dtype (e.g. convert back to bool/int
    or could be an astype of float64->float32
    """
    do_round = False

    if isinstance(dtype, str):
        if dtype == "infer":
            inferred_type = lib.infer_dtype(result, skipna=False)
            if inferred_type == "boolean":
                dtype = "bool"
            elif inferred_type == "integer":
                dtype = "int64"
            elif inferred_type == "datetime64":
                dtype = "datetime64[ns]"
            elif inferred_type in ["timedelta", "timedelta64"]:
                dtype = "timedelta64[ns]"

            # try to upcast here
            elif inferred_type == "floating":
                dtype = "int64"
                if issubclass(result.dtype.type, np.number):
                    do_round = True

            else:
                # TODO: complex?  what if result is already non-object?
                dtype = "object"

        dtype = np.dtype(dtype)

    if not isinstance(dtype, np.dtype):
        # enforce our signature annotation
        raise TypeError(dtype)  # pragma: no cover

    converted = maybe_downcast_numeric(result, dtype, do_round)
    if converted is not result:
        return converted

    # a datetimelike
    # GH12821, iNaT is cast to float
    if dtype.kind in "mM" and result.dtype.kind in "if":
        result = result.astype(dtype)

    elif dtype.kind == "m" and result.dtype == _dtype_obj:
        # test_where_downcast_to_td64
        result = cast(np.ndarray, result)
        result = array_to_timedelta64(result)

    elif dtype == np.dtype("M8[ns]") and result.dtype == _dtype_obj:
        result = cast(np.ndarray, result)
        return np.asarray(maybe_cast_to_datetime(result, dtype=dtype))

    return result


@overload
def maybe_downcast_numeric(
    result: np.ndarray, dtype: np.dtype, do_round: bool = False
) -> np.ndarray:
    ...


@overload
def maybe_downcast_numeric(
    result: ExtensionArray, dtype: DtypeObj, do_round: bool = False
) -> ArrayLike:
    ...


def maybe_downcast_numeric(
    result: ArrayLike, dtype: DtypeObj, do_round: bool = False
) -> ArrayLike:
    """
    Subset of maybe_downcast_to_dtype restricted to numeric dtypes.

    Parameters
    ----------
    result : ndarray or ExtensionArray
    dtype : np.dtype or ExtensionDtype
    do_round : bool

    Returns
    -------
    ndarray or ExtensionArray
    """
    if not isinstance(dtype, np.dtype) or not isinstance(result.dtype, np.dtype):
        # e.g. SparseDtype has no itemsize attr
        return result

    def trans(x):
        if do_round:
            return x.round()
        return x

    if dtype.kind == result.dtype.kind:
        # don't allow upcasts here (except if empty)
        if result.dtype.itemsize <= dtype.itemsize and result.size:
            return result

    if is_bool_dtype(dtype) or is_integer_dtype(dtype):
        if not result.size:
            # if we don't have any elements, just astype it
            return trans(result).astype(dtype)

        # do a test on the first element, if it fails then we are done
        r = result.ravel()
        arr = np.array([r[0]])

        if isna(arr).any():
            # if we have any nulls, then we are done
            return result

        elif not isinstance(r[0], (np.integer, np.floating, int, float, bool)):
            # a comparable, e.g. a Decimal may slip in here
            return result

        if (
            issubclass(result.dtype.type, (np.object_, np.number))
            and notna(result).all()
        ):
            new_result = trans(result).astype(dtype)
            if new_result.dtype.kind == "O" or result.dtype.kind == "O":
                # np.allclose may raise TypeError on object-dtype
                if (new_result == result).all():
                    return new_result
            else:
                if np.allclose(new_result, result, rtol=0):
                    return new_result

    elif (
        issubclass(dtype.type, np.floating)
        and not is_bool_dtype(result.dtype)
        and not is_string_dtype(result.dtype)
    ):
        with warnings.catch_warnings():
            warnings.filterwarnings(
                "ignore", "overflow encountered in cast", RuntimeWarning
            )
            new_result = result.astype(dtype)

        # Adjust tolerances based on floating point size
        size_tols = {4: 5e-4, 8: 5e-8, 16: 5e-16}

        atol = size_tols.get(new_result.dtype.itemsize, 0.0)

        # Check downcast float values are still equal within 7 digits when
        # converting from float64 to float32
        if np.allclose(new_result, result, equal_nan=True, rtol=0.0, atol=atol):
            return new_result

    elif dtype.kind == result.dtype.kind == "c":
        new_result = result.astype(dtype)

        if np.array_equal(new_result, result, equal_nan=True):
            # TODO: use tolerance like we do for float?
            return new_result

    return result


def maybe_upcast_numeric_to_64bit(arr: NumpyIndexT) -> NumpyIndexT:
    """
    If array is a int/uint/float bit size lower than 64 bit, upcast it to 64 bit.

    Parameters
    ----------
    arr : ndarray or ExtensionArray

    Returns
    -------
    ndarray or ExtensionArray
    """
    dtype = arr.dtype
    if is_signed_integer_dtype(dtype) and dtype != np.int64:
        return arr.astype(np.int64)
    elif is_unsigned_integer_dtype(dtype) and dtype != np.uint64:
        return arr.astype(np.uint64)
    elif is_float_dtype(dtype) and dtype != np.float64:
        return arr.astype(np.float64)
    else:
        return arr


def maybe_cast_pointwise_result(
    result: ArrayLike,
    dtype: DtypeObj,
    numeric_only: bool = False,
    same_dtype: bool = True,
) -> ArrayLike:
    """
    Try casting result of a pointwise operation back to the original dtype if
    appropriate.

    Parameters
    ----------
    result : array-like
        Result to cast.
    dtype : np.dtype or ExtensionDtype
        Input Series from which result was calculated.
    numeric_only : bool, default False
        Whether to cast only numerics or datetimes as well.
    same_dtype : bool, default True
        Specify dtype when calling _from_sequence

    Returns
    -------
    result : array-like
        result maybe casted to the dtype.
    """

    assert not is_scalar(result)

    if isinstance(dtype, ExtensionDtype):
        if not isinstance(dtype, (CategoricalDtype, DatetimeTZDtype)):
            # TODO: avoid this special-casing
            # We have to special case categorical so as not to upcast
            # things like counts back to categorical

            cls = dtype.construct_array_type()
            if same_dtype:
                result = maybe_cast_to_extension_array(cls, result, dtype=dtype)
            else:
                result = maybe_cast_to_extension_array(cls, result)

    elif (numeric_only and is_numeric_dtype(dtype)) or not numeric_only:
        result = maybe_downcast_to_dtype(result, dtype)

    return result


def maybe_cast_to_extension_array(
    cls: type[ExtensionArray], obj: ArrayLike, dtype: ExtensionDtype | None = None
) -> ArrayLike:
    """
    Call to `_from_sequence` that returns the object unchanged on Exception.

    Parameters
    ----------
    cls : class, subclass of ExtensionArray
    obj : arraylike
        Values to pass to cls._from_sequence
    dtype : ExtensionDtype, optional

    Returns
    -------
    ExtensionArray or obj
    """
    from pandas.core.arrays.string_ import BaseStringArray

    assert isinstance(cls, type), f"must pass a type: {cls}"
    assertion_msg = f"must pass a subclass of ExtensionArray: {cls}"
    assert issubclass(cls, ABCExtensionArray), assertion_msg

    # Everything can be converted to StringArrays, but we may not want to convert
    if issubclass(cls, BaseStringArray) and lib.infer_dtype(obj) != "string":
        return obj

    try:
        result = cls._from_sequence(obj, dtype=dtype)
    except Exception:
        # We can't predict what downstream EA constructors may raise
        result = obj
    return result


@overload
def ensure_dtype_can_hold_na(dtype: np.dtype) -> np.dtype:
    ...


@overload
def ensure_dtype_can_hold_na(dtype: ExtensionDtype) -> ExtensionDtype:
    ...


def ensure_dtype_can_hold_na(dtype: DtypeObj) -> DtypeObj:
    """
    If we have a dtype that cannot hold NA values, find the best match that can.
    """
    if isinstance(dtype, ExtensionDtype):
        if dtype._can_hold_na:
            return dtype
        elif isinstance(dtype, IntervalDtype):
            # TODO(GH#45349): don't special-case IntervalDtype, allow
            #  overriding instead of returning object below.
            return IntervalDtype(np.float64, closed=dtype.closed)
        return _dtype_obj
    elif dtype.kind == "b":
        return _dtype_obj
    elif dtype.kind in "iu":
        return np.dtype(np.float64)
    return dtype


_canonical_nans = {
    np.datetime64: np.datetime64("NaT", "ns"),
    np.timedelta64: np.timedelta64("NaT", "ns"),
    type(np.nan): np.nan,
}


def maybe_promote(dtype: np.dtype, fill_value=np.nan):
    """
    Find the minimal dtype that can hold both the given dtype and fill_value.

    Parameters
    ----------
    dtype : np.dtype
    fill_value : scalar, default np.nan

    Returns
    -------
    dtype
        Upcasted from dtype argument if necessary.
    fill_value
        Upcasted from fill_value argument if necessary.

    Raises
    ------
    ValueError
        If fill_value is a non-scalar and dtype is not object.
    """
    orig = fill_value
    if checknull(fill_value):
        # https://github.com/pandas-dev/pandas/pull/39692#issuecomment-1441051740
        #  avoid cache misses with NaN/NaT values that are not singletons
        fill_value = _canonical_nans.get(type(fill_value), fill_value)

    # for performance, we are using a cached version of the actual implementation
    # of the function in _maybe_promote. However, this doesn't always work (in case
    # of non-hashable arguments), so we fallback to the actual implementation if needed
    try:
        # error: Argument 3 to "__call__" of "_lru_cache_wrapper" has incompatible type
        # "Type[Any]"; expected "Hashable"  [arg-type]
        dtype, fill_value = _maybe_promote_cached(
            dtype, fill_value, type(fill_value)  # type: ignore[arg-type]
        )
    except TypeError:
        # if fill_value is not hashable (required for caching)
        dtype, fill_value = _maybe_promote(dtype, fill_value)

    if dtype == _dtype_obj and orig is not None:
        # GH#51592 restore our potentially non-canonical fill_value
        fill_value = orig
    return dtype, fill_value


@functools.lru_cache(maxsize=128)
def _maybe_promote_cached(dtype, fill_value, fill_value_type):
    # The cached version of _maybe_promote below
    # This also use fill_value_type as (unused) argument to use this in the
    # cache lookup -> to differentiate 1 and True
    return _maybe_promote(dtype, fill_value)


def _maybe_promote(dtype: np.dtype, fill_value=np.nan):
    # The actual implementation of the function, use `maybe_promote` above for
    # a cached version.
    if not is_scalar(fill_value):
        # with object dtype there is nothing to promote, and the user can
        #  pass pretty much any weird fill_value they like
        if not is_object_dtype(dtype):
            # with object dtype there is nothing to promote, and the user can
            #  pass pretty much any weird fill_value they like
            raise ValueError("fill_value must be a scalar")
        dtype = _dtype_obj
        return dtype, fill_value

    if is_valid_na_for_dtype(fill_value, dtype) and dtype.kind in "iufcmM":
        dtype = ensure_dtype_can_hold_na(dtype)
        fv = na_value_for_dtype(dtype)
        return dtype, fv

    elif isinstance(dtype, CategoricalDtype):
        if fill_value in dtype.categories or isna(fill_value):
            return dtype, fill_value
        else:
            return object, ensure_object(fill_value)

    elif isna(fill_value):
        dtype = _dtype_obj
        if fill_value is None:
            # but we retain e.g. pd.NA
            fill_value = np.nan
        return dtype, fill_value

    # returns tuple of (dtype, fill_value)
    if issubclass(dtype.type, np.datetime64):
        inferred, fv = infer_dtype_from_scalar(fill_value, pandas_dtype=True)
        if inferred == dtype:
            return dtype, fv

        from pandas.core.arrays import DatetimeArray

        dta = DatetimeArray._from_sequence([], dtype="M8[ns]")
        try:
            fv = dta._validate_setitem_value(fill_value)
            return dta.dtype, fv
        except (ValueError, TypeError):
            return _dtype_obj, fill_value

    elif issubclass(dtype.type, np.timedelta64):
        inferred, fv = infer_dtype_from_scalar(fill_value, pandas_dtype=True)
        if inferred == dtype:
            return dtype, fv

        return np.dtype("object"), fill_value

    elif is_float(fill_value):
        if issubclass(dtype.type, np.bool_):
            dtype = np.dtype(np.object_)

        elif issubclass(dtype.type, np.integer):
            dtype = np.dtype(np.float64)

        elif dtype.kind == "f":
            mst = np.min_scalar_type(fill_value)
            if mst > dtype:
                # e.g. mst is np.float64 and dtype is np.float32
                dtype = mst

        elif dtype.kind == "c":
            mst = np.min_scalar_type(fill_value)
            dtype = np.promote_types(dtype, mst)

    elif is_bool(fill_value):
        if not issubclass(dtype.type, np.bool_):
            dtype = np.dtype(np.object_)

    elif is_integer(fill_value):
        if issubclass(dtype.type, np.bool_):
            dtype = np.dtype(np.object_)

        elif issubclass(dtype.type, np.integer):
            if not np.can_cast(fill_value, dtype):
                # upcast to prevent overflow
                mst = np.min_scalar_type(fill_value)
                dtype = np.promote_types(dtype, mst)
                if dtype.kind == "f":
                    # Case where we disagree with numpy
                    dtype = np.dtype(np.object_)

    elif is_complex(fill_value):
        if issubclass(dtype.type, np.bool_):
            dtype = np.dtype(np.object_)

        elif issubclass(dtype.type, (np.integer, np.floating)):
            mst = np.min_scalar_type(fill_value)
            dtype = np.promote_types(dtype, mst)

        elif dtype.kind == "c":
            mst = np.min_scalar_type(fill_value)
            if mst > dtype:
                # e.g. mst is np.complex128 and dtype is np.complex64
                dtype = mst

    else:
        dtype = np.dtype(np.object_)

    # in case we have a string that looked like a number
    if issubclass(dtype.type, (bytes, str)):
        dtype = np.dtype(np.object_)

    fill_value = _ensure_dtype_type(fill_value, dtype)
    return dtype, fill_value


def _ensure_dtype_type(value, dtype: np.dtype):
    """
    Ensure that the given value is an instance of the given dtype.

    e.g. if out dtype is np.complex64_, we should have an instance of that
    as opposed to a python complex object.

    Parameters
    ----------
    value : object
    dtype : np.dtype

    Returns
    -------
    object
    """
    # Start with exceptions in which we do _not_ cast to numpy types

    if dtype == _dtype_obj:
        return value

    # Note: before we get here we have already excluded isna(value)
    return dtype.type(value)


def infer_dtype_from(val, pandas_dtype: bool = False) -> tuple[DtypeObj, Any]:
    """
    Interpret the dtype from a scalar or array.

    Parameters
    ----------
    val : object
    pandas_dtype : bool, default False
        whether to infer dtype including pandas extension types.
        If False, scalar/array belongs to pandas extension types is inferred as
        object
    """
    if not is_list_like(val):
        return infer_dtype_from_scalar(val, pandas_dtype=pandas_dtype)
    return infer_dtype_from_array(val, pandas_dtype=pandas_dtype)


def infer_dtype_from_scalar(val, pandas_dtype: bool = False) -> tuple[DtypeObj, Any]:
    """
    Interpret the dtype from a scalar.

    Parameters
    ----------
    pandas_dtype : bool, default False
        whether to infer dtype including pandas extension types.
        If False, scalar belongs to pandas extension types is inferred as
        object
    """
    dtype: DtypeObj = _dtype_obj

    # a 1-element ndarray
    if isinstance(val, np.ndarray):
        if val.ndim != 0:
            msg = "invalid ndarray passed to infer_dtype_from_scalar"
            raise ValueError(msg)

        dtype = val.dtype
        val = lib.item_from_zerodim(val)

    elif isinstance(val, str):
        # If we create an empty array using a string to infer
        # the dtype, NumPy will only allocate one character per entry
        # so this is kind of bad. Alternately we could use np.repeat
        # instead of np.empty (but then you still don't want things
        # coming out as np.str_!

        dtype = _dtype_obj

    elif isinstance(val, (np.datetime64, dt.datetime)):
        try:
            val = Timestamp(val)
            if val is not NaT:
                val = val.as_unit("ns")
        except OutOfBoundsDatetime:
            return _dtype_obj, val

        if val is NaT or val.tz is None:
            val = val.to_datetime64()
            dtype = val.dtype
            # TODO: test with datetime(2920, 10, 1) based on test_replace_dtypes
        else:
            if pandas_dtype:
                dtype = DatetimeTZDtype(unit="ns", tz=val.tz)
            else:
                # return datetimetz as object
                return _dtype_obj, val

    elif isinstance(val, (np.timedelta64, dt.timedelta)):
        try:
            val = Timedelta(val)
        except (OutOfBoundsTimedelta, OverflowError):
            dtype = _dtype_obj
        else:
            dtype = np.dtype("m8[ns]")
            val = np.timedelta64(val.value, "ns")

    elif is_bool(val):
        dtype = np.dtype(np.bool_)

    elif is_integer(val):
        if isinstance(val, np.integer):
            dtype = np.dtype(type(val))
        else:
            dtype = np.dtype(np.int64)

        try:
            np.array(val, dtype=dtype)
        except OverflowError:
            dtype = np.array(val).dtype

    elif is_float(val):
        if isinstance(val, np.floating):
            dtype = np.dtype(type(val))
        else:
            dtype = np.dtype(np.float64)

    elif is_complex(val):
        dtype = np.dtype(np.complex_)

    elif pandas_dtype:
        if lib.is_period(val):
            dtype = PeriodDtype(freq=val.freq)
        elif lib.is_interval(val):
            subtype = infer_dtype_from_scalar(val.left, pandas_dtype=True)[0]
            dtype = IntervalDtype(subtype=subtype, closed=val.closed)

    return dtype, val


def dict_compat(d: dict[Scalar, Scalar]) -> dict[Scalar, Scalar]:
    """
    Convert datetimelike-keyed dicts to a Timestamp-keyed dict.

    Parameters
    ----------
    d: dict-like object

    Returns
    -------
    dict
    """
    return {maybe_box_datetimelike(key): value for key, value in d.items()}


def infer_dtype_from_array(
    arr, pandas_dtype: bool = False
) -> tuple[DtypeObj, ArrayLike]:
    """
    Infer the dtype from an array.

    Parameters
    ----------
    arr : array
    pandas_dtype : bool, default False
        whether to infer dtype including pandas extension types.
        If False, array belongs to pandas extension types
        is inferred as object

    Returns
    -------
    tuple (numpy-compat/pandas-compat dtype, array)

    Notes
    -----
    if pandas_dtype=False. these infer to numpy dtypes
    exactly with the exception that mixed / object dtypes
    are not coerced by stringifying or conversion

    if pandas_dtype=True. datetime64tz-aware/categorical
    types will retain there character.

    Examples
    --------
    >>> np.asarray([1, '1'])
    array(['1', '1'], dtype='<U21')

    >>> infer_dtype_from_array([1, '1'])
    (dtype('O'), [1, '1'])
    """
    if isinstance(arr, np.ndarray):
        return arr.dtype, arr

    if not is_list_like(arr):
        raise TypeError("'arr' must be list-like")

    if pandas_dtype and is_extension_array_dtype(arr):
        return arr.dtype, arr

    elif isinstance(arr, ABCSeries):
        return arr.dtype, np.asarray(arr)

    # don't force numpy coerce with nan's
    inferred = lib.infer_dtype(arr, skipna=False)
    if inferred in ["string", "bytes", "mixed", "mixed-integer"]:
        return (np.dtype(np.object_), arr)

    arr = np.asarray(arr)
    return arr.dtype, arr


def _maybe_infer_dtype_type(element):
    """
    Try to infer an object's dtype, for use in arithmetic ops.

    Uses `element.dtype` if that's available.
    Objects implementing the iterator protocol are cast to a NumPy array,
    and from there the array's type is used.

    Parameters
    ----------
    element : object
        Possibly has a `.dtype` attribute, and possibly the iterator
        protocol.

    Returns
    -------
    tipo : type

    Examples
    --------
    >>> from collections import namedtuple
    >>> Foo = namedtuple("Foo", "dtype")
    >>> _maybe_infer_dtype_type(Foo(np.dtype("i8")))
    dtype('int64')
    """
    tipo = None
    if hasattr(element, "dtype"):
        tipo = element.dtype
    elif is_list_like(element):
        element = np.asarray(element)
        tipo = element.dtype
    return tipo


def invalidate_string_dtypes(dtype_set: set[DtypeObj]) -> None:
    """
    Change string like dtypes to object for
    ``DataFrame.select_dtypes()``.
    """
    # error: Argument 1 to <set> has incompatible type "Type[generic]"; expected
    # "Union[dtype[Any], ExtensionDtype, None]"
    # error: Argument 2 to <set> has incompatible type "Type[generic]"; expected
    # "Union[dtype[Any], ExtensionDtype, None]"
    non_string_dtypes = dtype_set - {
        np.dtype("S").type,  # type: ignore[arg-type]
        np.dtype("<U").type,  # type: ignore[arg-type]
    }
    if non_string_dtypes != dtype_set:
        raise TypeError("string dtypes are not allowed, use 'object' instead")


def coerce_indexer_dtype(indexer, categories) -> np.ndarray:
    """coerce the indexer input array to the smallest dtype possible"""
    length = len(categories)
    if length < _int8_max:
        return ensure_int8(indexer)
    elif length < _int16_max:
        return ensure_int16(indexer)
    elif length < _int32_max:
        return ensure_int32(indexer)
    return ensure_int64(indexer)


def convert_dtypes(
    input_array: ArrayLike,
    convert_string: bool = True,
    convert_integer: bool = True,
    convert_boolean: bool = True,
    convert_floating: bool = True,
    infer_objects: bool = False,
    dtype_backend: Literal["numpy_nullable", "pyarrow"] = "numpy_nullable",
) -> DtypeObj:
    """
    Convert objects to best possible type, and optionally,
    to types supporting ``pd.NA``.

    Parameters
    ----------
    input_array : ExtensionArray or np.ndarray
    convert_string : bool, default True
        Whether object dtypes should be converted to ``StringDtype()``.
    convert_integer : bool, default True
        Whether, if possible, conversion can be done to integer extension types.
    convert_boolean : bool, defaults True
        Whether object dtypes should be converted to ``BooleanDtypes()``.
    convert_floating : bool, defaults True
        Whether, if possible, conversion can be done to floating extension types.
        If `convert_integer` is also True, preference will be give to integer
        dtypes if the floats can be faithfully casted to integers.
    infer_objects : bool, defaults False
        Whether to also infer objects to float/int if possible. Is only hit if the
        object array contains pd.NA.
    dtype_backend : str, default "numpy_nullable"
        Nullable dtype implementation to use.

        * "numpy_nullable" returns numpy-backed nullable types
        * "pyarrow" returns pyarrow-backed nullable types using ``ArrowDtype``

    Returns
    -------
    np.dtype, or ExtensionDtype
    """
    inferred_dtype: str | DtypeObj

    if (
        convert_string or convert_integer or convert_boolean or convert_floating
    ) and isinstance(input_array, np.ndarray):
        if is_object_dtype(input_array.dtype):
            inferred_dtype = lib.infer_dtype(input_array)
        else:
            inferred_dtype = input_array.dtype

        if is_string_dtype(inferred_dtype):
            if not convert_string or inferred_dtype == "bytes":
                inferred_dtype = input_array.dtype
            else:
                inferred_dtype = pandas_dtype_func("string")

        if convert_integer:
            target_int_dtype = pandas_dtype_func("Int64")

            if is_integer_dtype(input_array.dtype):
                from pandas.core.arrays.integer import INT_STR_TO_DTYPE

                inferred_dtype = INT_STR_TO_DTYPE.get(
                    input_array.dtype.name, target_int_dtype
                )
            elif is_numeric_dtype(input_array.dtype):
                # TODO: de-dup with maybe_cast_to_integer_array?
                arr = input_array[notna(input_array)]
                if (arr.astype(int) == arr).all():
                    inferred_dtype = target_int_dtype
                else:
                    inferred_dtype = input_array.dtype
            elif (
                infer_objects
                and is_object_dtype(input_array.dtype)
                and (isinstance(inferred_dtype, str) and inferred_dtype == "integer")
            ):
                inferred_dtype = target_int_dtype

        if convert_floating:
            if not is_integer_dtype(input_array.dtype) and is_numeric_dtype(
                input_array.dtype
            ):
                from pandas.core.arrays.floating import FLOAT_STR_TO_DTYPE

                inferred_float_dtype: DtypeObj = FLOAT_STR_TO_DTYPE.get(
                    input_array.dtype.name, pandas_dtype_func("Float64")
                )
                # if we could also convert to integer, check if all floats
                # are actually integers
                if convert_integer:
                    # TODO: de-dup with maybe_cast_to_integer_array?
                    arr = input_array[notna(input_array)]
                    if (arr.astype(int) == arr).all():
                        inferred_dtype = pandas_dtype_func("Int64")
                    else:
                        inferred_dtype = inferred_float_dtype
                else:
                    inferred_dtype = inferred_float_dtype
            elif (
                infer_objects
                and is_object_dtype(input_array.dtype)
                and (
                    isinstance(inferred_dtype, str)
                    and inferred_dtype == "mixed-integer-float"
                )
            ):
                inferred_dtype = pandas_dtype_func("Float64")

        if convert_boolean:
            if is_bool_dtype(input_array.dtype):
                inferred_dtype = pandas_dtype_func("boolean")
            elif isinstance(inferred_dtype, str) and inferred_dtype == "boolean":
                inferred_dtype = pandas_dtype_func("boolean")

        if isinstance(inferred_dtype, str):
            # If we couldn't do anything else, then we retain the dtype
            inferred_dtype = input_array.dtype

    else:
        inferred_dtype = input_array.dtype

    if dtype_backend == "pyarrow":
        from pandas.core.arrays.arrow.array import to_pyarrow_type
        from pandas.core.arrays.arrow.dtype import ArrowDtype
        from pandas.core.arrays.string_ import StringDtype

        if isinstance(inferred_dtype, PandasExtensionDtype):
            base_dtype = inferred_dtype.base
        elif isinstance(inferred_dtype, (BaseMaskedDtype, ArrowDtype)):
            base_dtype = inferred_dtype.numpy_dtype
        elif isinstance(inferred_dtype, StringDtype):
            base_dtype = np.dtype(str)
        else:
            # error: Incompatible types in assignment (expression has type
            # "Union[str, Any, dtype[Any], ExtensionDtype]",
            # variable has type "Union[dtype[Any], ExtensionDtype, None]")
            base_dtype = inferred_dtype  # type: ignore[assignment]
        pa_type = to_pyarrow_type(base_dtype)
        if pa_type is not None:
            inferred_dtype = ArrowDtype(pa_type)

    # error: Incompatible return value type (got "Union[str, Union[dtype[Any],
    # ExtensionDtype]]", expected "Union[dtype[Any], ExtensionDtype]")
    return inferred_dtype  # type: ignore[return-value]


def maybe_infer_to_datetimelike(
    value: npt.NDArray[np.object_],
) -> np.ndarray | DatetimeArray | TimedeltaArray | PeriodArray | IntervalArray:
    """
    we might have a array (or single object) that is datetime like,
    and no dtype is passed don't change the value unless we find a
    datetime/timedelta set

    this is pretty strict in that a datetime/timedelta is REQUIRED
    in addition to possible nulls/string likes

    Parameters
    ----------
    value : np.ndarray[object]

    Returns
    -------
    np.ndarray, DatetimeArray, TimedeltaArray, PeriodArray, or IntervalArray

    """
    if not isinstance(value, np.ndarray) or value.dtype != object:
        # Caller is responsible for passing only ndarray[object]
        raise TypeError(type(value))  # pragma: no cover
    if value.ndim != 1:
        # Caller is responsible
        raise ValueError(value.ndim)  # pragma: no cover

    if not len(value):
        return value

    # error: Incompatible return value type (got "Union[ExtensionArray,
    # ndarray[Any, Any]]", expected "Union[ndarray[Any, Any], DatetimeArray,
    # TimedeltaArray, PeriodArray, IntervalArray]")
    return lib.maybe_convert_objects(  # type: ignore[return-value]
        value,
        # Here we do not convert numeric dtypes, as if we wanted that,
        #  numpy would have done it for us.
        convert_numeric=False,
        convert_period=True,
        convert_interval=True,
        convert_timedelta=True,
        convert_datetime=True,
        dtype_if_all_nat=np.dtype("M8[ns]"),
    )


def maybe_cast_to_datetime(
    value: np.ndarray | list, dtype: np.dtype
) -> ExtensionArray | np.ndarray:
    """
    try to cast the array/value to a datetimelike dtype, converting float
    nan to iNaT

    Caller is responsible for handling ExtensionDtype cases and non dt64/td64
    cases.
    """
    from pandas.core.arrays.datetimes import DatetimeArray
    from pandas.core.arrays.timedeltas import TimedeltaArray

    assert dtype.kind in "mM"
    if not is_list_like(value):
        raise TypeError("value must be listlike")

    # TODO: _from_sequence would raise ValueError in cases where
    #  _ensure_nanosecond_dtype raises TypeError
    _ensure_nanosecond_dtype(dtype)

    if lib.is_np_dtype(dtype, "m"):
        res = TimedeltaArray._from_sequence(value, dtype=dtype)
        return res
    else:
        try:
            dta = DatetimeArray._from_sequence(value, dtype=dtype)
        except ValueError as err:
            # We can give a Series-specific exception message.
            if "cannot supply both a tz and a timezone-naive dtype" in str(err):
                raise ValueError(
                    "Cannot convert timezone-aware data to "
                    "timezone-naive dtype. Use "
                    "pd.Series(values).dt.tz_localize(None) instead."
                ) from err
            raise

        return dta


def _ensure_nanosecond_dtype(dtype: DtypeObj) -> None:
    """
    Convert dtypes with granularity less than nanosecond to nanosecond

    >>> _ensure_nanosecond_dtype(np.dtype("M8[us]"))

    >>> _ensure_nanosecond_dtype(np.dtype("M8[D]"))
    Traceback (most recent call last):
        ...
    TypeError: dtype=datetime64[D] is not supported. Supported resolutions are 's', 'ms', 'us', and 'ns'

    >>> _ensure_nanosecond_dtype(np.dtype("m8[ps]"))
    Traceback (most recent call last):
        ...
    TypeError: dtype=timedelta64[ps] is not supported. Supported resolutions are 's', 'ms', 'us', and 'ns'
    """  # noqa:E501
    msg = (
        f"The '{dtype.name}' dtype has no unit. "
        f"Please pass in '{dtype.name}[ns]' instead."
    )

    # unpack e.g. SparseDtype
    dtype = getattr(dtype, "subtype", dtype)

    if not isinstance(dtype, np.dtype):
        # i.e. datetime64tz
        pass

    elif dtype.kind in "mM":
        reso = get_unit_from_dtype(dtype)
        if not is_supported_unit(reso):
            # pre-2.0 we would silently swap in nanos for lower-resolutions,
            #  raise for above-nano resolutions
            if dtype.name in ["datetime64", "timedelta64"]:
                raise ValueError(msg)
            # TODO: ValueError or TypeError? existing test
            #  test_constructor_generic_timestamp_bad_frequency expects TypeError
            raise TypeError(
                f"dtype={dtype} is not supported. Supported resolutions are 's', "
                "'ms', 'us', and 'ns'"
            )


# TODO: other value-dependent functions to standardize here include
#  Index._find_common_type_compat
def find_result_type(left: ArrayLike, right: Any) -> DtypeObj:
    """
    Find the type/dtype for a the result of an operation between these objects.

    This is similar to find_common_type, but looks at the objects instead
    of just their dtypes. This can be useful in particular when one of the
    objects does not have a `dtype`.

    Parameters
    ----------
    left : np.ndarray or ExtensionArray
    right : Any

    Returns
    -------
    np.dtype or ExtensionDtype

    See also
    --------
    find_common_type
    numpy.result_type
    """
    new_dtype: DtypeObj

    if (
        isinstance(left, np.ndarray)
        and left.dtype.kind in "iuc"
        and (lib.is_integer(right) or lib.is_float(right))
    ):
        # e.g. with int8 dtype and right=512, we want to end up with
        # np.int16, whereas infer_dtype_from(512) gives np.int64,
        #  which will make us upcast too far.
        if lib.is_float(right) and right.is_integer() and left.dtype.kind != "f":
            right = int(right)

        new_dtype = np.result_type(left, right)

    elif is_valid_na_for_dtype(right, left.dtype):
        # e.g. IntervalDtype[int] and None/np.nan
        new_dtype = ensure_dtype_can_hold_na(left.dtype)

    else:
        dtype, _ = infer_dtype_from(right, pandas_dtype=True)

        new_dtype = find_common_type([left.dtype, dtype])

    return new_dtype


def common_dtype_categorical_compat(
    objs: Sequence[Index | ArrayLike], dtype: DtypeObj
) -> DtypeObj:
    """
    Update the result of find_common_type to account for NAs in a Categorical.

    Parameters
    ----------
    objs : list[np.ndarray | ExtensionArray | Index]
    dtype : np.dtype or ExtensionDtype

    Returns
    -------
    np.dtype or ExtensionDtype
    """
    # GH#38240

    # TODO: more generally, could do `not can_hold_na(dtype)`
    if isinstance(dtype, np.dtype) and dtype.kind in "iu":
        for obj in objs:
            # We don't want to accientally allow e.g. "categorical" str here
            obj_dtype = getattr(obj, "dtype", None)
            if isinstance(obj_dtype, CategoricalDtype):
                if isinstance(obj, ABCIndex):
                    # This check may already be cached
                    hasnas = obj.hasnans
                else:
                    # Categorical
                    hasnas = cast("Categorical", obj)._hasna

                if hasnas:
                    # see test_union_int_categorical_with_nan
                    dtype = np.dtype(np.float64)
                    break
    return dtype


@overload
def find_common_type(types: list[np.dtype]) -> np.dtype:
    ...


@overload
def find_common_type(types: list[ExtensionDtype]) -> DtypeObj:
    ...


@overload
def find_common_type(types: list[DtypeObj]) -> DtypeObj:
    ...


def find_common_type(types):
    """
    Find a common data type among the given dtypes.

    Parameters
    ----------
    types : list of dtypes

    Returns
    -------
    pandas extension or numpy dtype

    See Also
    --------
    numpy.find_common_type

    """
    if not types:
        raise ValueError("no types given")

    first = types[0]

    # workaround for find_common_type([np.dtype('datetime64[ns]')] * 2)
    # => object
    if lib.dtypes_all_equal(list(types)):
        return first

    # get unique types (dict.fromkeys is used as order-preserving set())
    types = list(dict.fromkeys(types).keys())

    if any(isinstance(t, ExtensionDtype) for t in types):
        for t in types:
            if isinstance(t, ExtensionDtype):
                res = t._get_common_dtype(types)
                if res is not None:
                    return res
        return np.dtype("object")

    # take lowest unit
<<<<<<< HEAD
    if all(lib.is_np_dtype(t, "M") for t in types):
        return np.dtype("datetime64[ns]")
    if all(lib.is_np_dtype(t, "m") for t in types):
        return np.dtype("timedelta64[ns]")
=======
    if all(is_datetime64_dtype(t) for t in types):
        return np.dtype(max(types))
    if all(is_timedelta64_dtype(t) for t in types):
        return np.dtype(max(types))
>>>>>>> 32ea575a

    # don't mix bool / int or float or complex
    # this is different from numpy, which casts bool with float/int as int
    has_bools = any(is_bool_dtype(t) for t in types)
    if has_bools:
        for t in types:
            if is_integer_dtype(t) or is_float_dtype(t) or is_complex_dtype(t):
                return np.dtype("object")

    return np.find_common_type(types, [])


def construct_2d_arraylike_from_scalar(
    value: Scalar, length: int, width: int, dtype: np.dtype, copy: bool
) -> np.ndarray:
    shape = (length, width)

    if dtype.kind in "mM":
        value = _maybe_box_and_unbox_datetimelike(value, dtype)
    elif dtype == _dtype_obj:
        if isinstance(value, (np.timedelta64, np.datetime64)):
            # calling np.array below would cast to pytimedelta/pydatetime
            out = np.empty(shape, dtype=object)
            out.fill(value)
            return out

    # Attempt to coerce to a numpy array
    try:
        arr = np.array(value, dtype=dtype, copy=copy)
    except (ValueError, TypeError) as err:
        raise TypeError(
            f"DataFrame constructor called with incompatible data and dtype: {err}"
        ) from err

    if arr.ndim != 0:
        raise ValueError("DataFrame constructor not properly called!")

    return np.full(shape, arr)


def construct_1d_arraylike_from_scalar(
    value: Scalar, length: int, dtype: DtypeObj | None
) -> ArrayLike:
    """
    create a np.ndarray / pandas type of specified shape and dtype
    filled with values

    Parameters
    ----------
    value : scalar value
    length : int
    dtype : pandas_dtype or np.dtype

    Returns
    -------
    np.ndarray / pandas type of length, filled with value

    """

    if dtype is None:
        try:
            dtype, value = infer_dtype_from_scalar(value, pandas_dtype=True)
        except OutOfBoundsDatetime:
            dtype = _dtype_obj

    if isinstance(dtype, ExtensionDtype):
        cls = dtype.construct_array_type()
        seq = [] if length == 0 else [value]
        subarr = cls._from_sequence(seq, dtype=dtype).repeat(length)

    else:
        if length and is_integer_dtype(dtype) and isna(value):
            # coerce if we have nan for an integer dtype
            dtype = np.dtype("float64")
        elif isinstance(dtype, np.dtype) and dtype.kind in "US":
            # we need to coerce to object dtype to avoid
            # to allow numpy to take our string as a scalar value
            dtype = np.dtype("object")
            if not isna(value):
                value = ensure_str(value)
        elif dtype.kind in "mM":
            value = _maybe_box_and_unbox_datetimelike(value, dtype)

        subarr = np.empty(length, dtype=dtype)
        if length:
            # GH 47391: numpy > 1.24 will raise filling np.nan into int dtypes
            subarr.fill(value)

    return subarr


def _maybe_box_and_unbox_datetimelike(value: Scalar, dtype: DtypeObj):
    # Caller is responsible for checking dtype.kind in "mM"

    if isinstance(value, dt.datetime):
        # we dont want to box dt64, in particular datetime64("NaT")
        value = maybe_box_datetimelike(value, dtype)

    return _maybe_unbox_datetimelike(value, dtype)


def construct_1d_object_array_from_listlike(values: Sized) -> np.ndarray:
    """
    Transform any list-like object in a 1-dimensional numpy array of object
    dtype.

    Parameters
    ----------
    values : any iterable which has a len()

    Raises
    ------
    TypeError
        * If `values` does not have a len()

    Returns
    -------
    1-dimensional numpy array of dtype object
    """
    # numpy will try to interpret nested lists as further dimensions, hence
    # making a 1D array that contains list-likes is a bit tricky:
    result = np.empty(len(values), dtype="object")
    result[:] = values
    return result


def maybe_cast_to_integer_array(arr: list | np.ndarray, dtype: np.dtype) -> np.ndarray:
    """
    Takes any dtype and returns the casted version, raising for when data is
    incompatible with integer/unsigned integer dtypes.

    Parameters
    ----------
    arr : np.ndarray or list
        The array to cast.
    dtype : np.dtype
        The integer dtype to cast the array to.

    Returns
    -------
    ndarray
        Array of integer or unsigned integer dtype.

    Raises
    ------
    OverflowError : the dtype is incompatible with the data
    ValueError : loss of precision has occurred during casting

    Examples
    --------
    If you try to coerce negative values to unsigned integers, it raises:

    >>> pd.Series([-1], dtype="uint64")
    Traceback (most recent call last):
        ...
    OverflowError: Trying to coerce negative values to unsigned integers

    Also, if you try to coerce float values to integers, it raises:

    >>> maybe_cast_to_integer_array([1, 2, 3.5], dtype=np.dtype("int64"))
    Traceback (most recent call last):
        ...
    ValueError: Trying to coerce float values to integers
    """
    assert is_integer_dtype(dtype)

    try:
        if not isinstance(arr, np.ndarray):
            with warnings.catch_warnings():
                # We already disallow dtype=uint w/ negative numbers
                # (test_constructor_coercion_signed_to_unsigned) so safe to ignore.
                warnings.filterwarnings(
                    "ignore",
                    "NumPy will stop allowing conversion of out-of-bound Python int",
                    DeprecationWarning,
                )
                casted = np.array(arr, dtype=dtype, copy=False)
        else:
            with warnings.catch_warnings():
                warnings.filterwarnings("ignore", category=RuntimeWarning)
                casted = arr.astype(dtype, copy=False)
    except OverflowError as err:
        raise OverflowError(
            "The elements provided in the data cannot all be "
            f"casted to the dtype {dtype}"
        ) from err

    if isinstance(arr, np.ndarray) and arr.dtype == dtype:
        # avoid expensive array_equal check
        return casted

    with warnings.catch_warnings():
        warnings.filterwarnings("ignore", category=RuntimeWarning)
        warnings.filterwarnings(
            "ignore", "elementwise comparison failed", FutureWarning
        )
        if np.array_equal(arr, casted):
            return casted

    # We do this casting to allow for proper
    # data and dtype checking.
    #
    # We didn't do this earlier because NumPy
    # doesn't handle `uint64` correctly.
    arr = np.asarray(arr)

    if np.issubdtype(arr.dtype, str):
        if (casted.astype(str) == arr).all():
            return casted
        raise ValueError(f"string values cannot be losslessly cast to {dtype}")

    if is_unsigned_integer_dtype(dtype) and (arr < 0).any():
        raise OverflowError("Trying to coerce negative values to unsigned integers")

    if is_float_dtype(arr.dtype):
        if not np.isfinite(arr).all():
            raise IntCastingNaNError(
                "Cannot convert non-finite values (NA or inf) to integer"
            )
        raise ValueError("Trying to coerce float values to integers")
    if is_object_dtype(arr.dtype):
        raise ValueError("Trying to coerce float values to integers")

    if casted.dtype < arr.dtype:
        # GH#41734 e.g. [1, 200, 923442] and dtype="int8" -> overflows
        raise ValueError(
            f"Values are too large to be losslessly converted to {dtype}. "
            f"To cast anyway, use pd.Series(values).astype({dtype})"
        )

    if arr.dtype.kind in "mM":
        # test_constructor_maskedarray_nonfloat
        raise TypeError(
            f"Constructing a Series or DataFrame from {arr.dtype} values and "
            f"dtype={dtype} is not supported. Use values.view({dtype}) instead."
        )

    # No known cases that get here, but raising explicitly to cover our bases.
    raise ValueError(f"values cannot be losslessly cast to {dtype}")


def can_hold_element(arr: ArrayLike, element: Any) -> bool:
    """
    Can we do an inplace setitem with this element in an array with this dtype?

    Parameters
    ----------
    arr : np.ndarray or ExtensionArray
    element : Any

    Returns
    -------
    bool
    """
    dtype = arr.dtype
    if not isinstance(dtype, np.dtype) or dtype.kind in "mM":
        if isinstance(dtype, (PeriodDtype, IntervalDtype, DatetimeTZDtype, np.dtype)):
            # np.dtype here catches datetime64ns and timedelta64ns; we assume
            #  in this case that we have DatetimeArray/TimedeltaArray
            arr = cast(
                "PeriodArray | DatetimeArray | TimedeltaArray | IntervalArray", arr
            )
            try:
                arr._validate_setitem_value(element)
                return True
            except (ValueError, TypeError):
                # TODO: re-use _catch_deprecated_value_error to ensure we are
                #  strict about what exceptions we allow through here.
                return False

        # This is technically incorrect, but maintains the behavior of
        # ExtensionBlock._can_hold_element
        return True

    try:
        np_can_hold_element(dtype, element)
        return True
    except (TypeError, LossySetitemError):
        return False


def np_can_hold_element(dtype: np.dtype, element: Any) -> Any:
    """
    Raise if we cannot losslessly set this element into an ndarray with this dtype.

    Specifically about places where we disagree with numpy.  i.e. there are
    cases where numpy will raise in doing the setitem that we do not check
    for here, e.g. setting str "X" into a numeric ndarray.

    Returns
    -------
    Any
        The element, potentially cast to the dtype.

    Raises
    ------
    ValueError : If we cannot losslessly store this element with this dtype.
    """
    if dtype == _dtype_obj:
        return element

    tipo = _maybe_infer_dtype_type(element)

    if dtype.kind in "iu":
        if isinstance(element, range):
            if _dtype_can_hold_range(element, dtype):
                return element
            raise LossySetitemError

        if is_integer(element) or (is_float(element) and element.is_integer()):
            # e.g. test_setitem_series_int8 if we have a python int 1
            #  tipo may be np.int32, despite the fact that it will fit
            #  in smaller int dtypes.
            info = np.iinfo(dtype)
            if info.min <= element <= info.max:
                return dtype.type(element)
            raise LossySetitemError

        if tipo is not None:
            if tipo.kind not in "iu":
                if isinstance(element, np.ndarray) and element.dtype.kind == "f":
                    # If all can be losslessly cast to integers, then we can hold them
                    with np.errstate(invalid="ignore"):
                        # We check afterwards if cast was losslessly, so no need to show
                        # the warning
                        casted = element.astype(dtype)
                    comp = casted == element
                    if comp.all():
                        # Return the casted values bc they can be passed to
                        #  np.putmask, whereas the raw values cannot.
                        #  see TestSetitemFloatNDarrayIntoIntegerSeries
                        return casted
                    raise LossySetitemError

                # Anything other than integer we cannot hold
                raise LossySetitemError
            if (
                dtype.kind == "u"
                and isinstance(element, np.ndarray)
                and element.dtype.kind == "i"
            ):
                # see test_where_uint64
                casted = element.astype(dtype)
                if (casted == element).all():
                    # TODO: faster to check (element >=0).all()?  potential
                    #  itemsize issues there?
                    return casted
                raise LossySetitemError
            if dtype.itemsize < tipo.itemsize:
                raise LossySetitemError
            if not isinstance(tipo, np.dtype):
                # i.e. nullable IntegerDtype; we can put this into an ndarray
                #  losslessly iff it has no NAs
                if element._hasna:
                    raise LossySetitemError
                return element

            return element

        raise LossySetitemError

    if dtype.kind == "f":
        if lib.is_integer(element) or lib.is_float(element):
            casted = dtype.type(element)
            if np.isnan(casted) or casted == element:
                return casted
            # otherwise e.g. overflow see TestCoercionFloat32
            raise LossySetitemError

        if tipo is not None:
            # TODO: itemsize check?
            if tipo.kind not in "iuf":
                # Anything other than float/integer we cannot hold
                raise LossySetitemError
            if not isinstance(tipo, np.dtype):
                # i.e. nullable IntegerDtype or FloatingDtype;
                #  we can put this into an ndarray losslessly iff it has no NAs
                if element._hasna:
                    raise LossySetitemError
                return element
            elif tipo.itemsize > dtype.itemsize or tipo.kind != dtype.kind:
                if isinstance(element, np.ndarray):
                    # e.g. TestDataFrameIndexingWhere::test_where_alignment
                    casted = element.astype(dtype)
                    if np.array_equal(casted, element, equal_nan=True):
                        return casted
                    raise LossySetitemError

            return element

        raise LossySetitemError

    if dtype.kind == "c":
        if lib.is_integer(element) or lib.is_complex(element) or lib.is_float(element):
            if np.isnan(element):
                # see test_where_complex GH#6345
                return dtype.type(element)

            with warnings.catch_warnings():
                warnings.filterwarnings("ignore")
                casted = dtype.type(element)
            if casted == element:
                return casted
            # otherwise e.g. overflow see test_32878_complex_itemsize
            raise LossySetitemError

        if tipo is not None:
            if tipo.kind in "iufc":
                return element
            raise LossySetitemError
        raise LossySetitemError

    if dtype.kind == "b":
        if tipo is not None:
            if tipo.kind == "b":
                if not isinstance(tipo, np.dtype):
                    # i.e. we have a BooleanArray
                    if element._hasna:
                        # i.e. there are pd.NA elements
                        raise LossySetitemError
                return element
            raise LossySetitemError
        if lib.is_bool(element):
            return element
        raise LossySetitemError

    if dtype.kind == "S":
        # TODO: test tests.frame.methods.test_replace tests get here,
        #  need more targeted tests.  xref phofl has a PR about this
        if tipo is not None:
            if tipo.kind == "S" and tipo.itemsize <= dtype.itemsize:
                return element
            raise LossySetitemError
        if isinstance(element, bytes) and len(element) <= dtype.itemsize:
            return element
        raise LossySetitemError

    if dtype.kind == "V":
        # i.e. np.void, which cannot hold _anything_
        raise LossySetitemError

    raise NotImplementedError(dtype)


def _dtype_can_hold_range(rng: range, dtype: np.dtype) -> bool:
    """
    _maybe_infer_dtype_type infers to int64 (and float64 for very large endpoints),
    but in many cases a range can be held by a smaller integer dtype.
    Check if this is one of those cases.
    """
    if not len(rng):
        return True
    return np.can_cast(rng[0], dtype) and np.can_cast(rng[-1], dtype)<|MERGE_RESOLUTION|>--- conflicted
+++ resolved
@@ -1405,17 +1405,10 @@
         return np.dtype("object")
 
     # take lowest unit
-<<<<<<< HEAD
     if all(lib.is_np_dtype(t, "M") for t in types):
-        return np.dtype("datetime64[ns]")
+        return np.dtype(max(types))
     if all(lib.is_np_dtype(t, "m") for t in types):
-        return np.dtype("timedelta64[ns]")
-=======
-    if all(is_datetime64_dtype(t) for t in types):
         return np.dtype(max(types))
-    if all(is_timedelta64_dtype(t) for t in types):
-        return np.dtype(max(types))
->>>>>>> 32ea575a
 
     # don't mix bool / int or float or complex
     # this is different from numpy, which casts bool with float/int as int
