--- conflicted
+++ resolved
@@ -76,11 +76,7 @@
     if isinstance(dtype, string_types):
         if dtype == 'infer':
             inferred_type = lib.infer_dtype(ensure_object(result.ravel()),
-<<<<<<< HEAD
                                             skipna=True)
-=======
-                                            skipna=False)
->>>>>>> 00391586
             if inferred_type == 'boolean':
                 dtype = 'bool'
             elif inferred_type == 'integer':
@@ -465,11 +461,7 @@
         return arr.dtype, np.asarray(arr)
 
     # don't force numpy coerce with nan's
-<<<<<<< HEAD
     inferred = lib.infer_dtype(arr, skipna=True)
-=======
-    inferred = lib.infer_dtype(arr, skipna=False)
->>>>>>> 00391586
     if inferred in ['string', 'bytes', 'unicode',
                     'mixed', 'mixed-integer']:
         return (np.object_, arr)
