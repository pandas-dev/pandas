--- conflicted
+++ resolved
@@ -1000,10 +1000,7 @@
         ).reshape(arr.shape)
 
     elif is_datetime64_dtype(arr):
-<<<<<<< HEAD
-        if is_object_dtype(dtype):
-            return ints_to_pydatetime(arr.view(np.int64))
-        elif dtype == np.int64:
+        if dtype == np.int64:
             warnings.warn(
                 f"casting {arr.dtype} values to int64 with .astype(...) "
                 "is deprecated and will raise in a future version. "
@@ -1012,9 +1009,6 @@
                 # stacklevel chosen to be correct when reached via Series.astype
                 stacklevel=7,
             )
-=======
-        if dtype == np.int64:
->>>>>>> 88352229
             if isna(arr).any():
                 raise ValueError("Cannot convert NaT values to integer")
             return arr.view(dtype)
@@ -1026,10 +1020,7 @@
         raise TypeError(f"cannot astype a datetimelike from [{arr.dtype}] to [{dtype}]")
 
     elif is_timedelta64_dtype(arr):
-<<<<<<< HEAD
-        if is_object_dtype(dtype):
-            return ints_to_pytimedelta(arr.view(np.int64))
-        elif dtype == np.int64:
+        if dtype == np.int64:
             warnings.warn(
                 f"casting {arr.dtype} values to int64 with .astype(...) "
                 "is deprecated and will raise in a future version. "
@@ -1038,9 +1029,6 @@
                 # stacklevel chosen to be correct when reached via Series.astype
                 stacklevel=7,
             )
-=======
-        if dtype == np.int64:
->>>>>>> 88352229
             if isna(arr).any():
                 raise ValueError("Cannot convert NaT values to integer")
             return arr.view(dtype)
