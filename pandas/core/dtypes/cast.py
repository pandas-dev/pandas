"""
Routines for casting.
"""

from __future__ import annotations

from contextlib import suppress
from datetime import datetime, timedelta
from typing import (
    TYPE_CHECKING,
    Any,
    Dict,
    List,
    Optional,
    Sequence,
    Set,
    Sized,
    Tuple,
    Type,
    Union,
    cast,
)
import warnings

import numpy as np

from pandas._libs import lib, tslib
from pandas._libs.tslibs import (
    NaT,
    OutOfBoundsDatetime,
    OutOfBoundsTimedelta,
    Period,
    Timedelta,
    Timestamp,
    conversion,
    iNaT,
    ints_to_pydatetime,
)
from pandas._typing import AnyArrayLike, ArrayLike, Dtype, DtypeObj, Scalar
from pandas.util._exceptions import find_stack_level
from pandas.util._validators import validate_bool_kwarg

from pandas.core.dtypes.common import (
    DT64NS_DTYPE,
    POSSIBLY_CAST_DTYPES,
    TD64NS_DTYPE,
    ensure_int8,
    ensure_int16,
    ensure_int32,
    ensure_int64,
    ensure_object,
    ensure_str,
    is_bool,
    is_bool_dtype,
    is_categorical_dtype,
    is_complex,
    is_complex_dtype,
    is_datetime64_dtype,
    is_datetime64_ns_dtype,
    is_datetime64tz_dtype,
    is_dtype_equal,
    is_extension_array_dtype,
    is_float,
    is_float_dtype,
    is_integer,
    is_integer_dtype,
    is_numeric_dtype,
    is_object_dtype,
    is_scalar,
    is_sparse,
    is_string_dtype,
    is_timedelta64_dtype,
    is_timedelta64_ns_dtype,
    is_unsigned_integer_dtype,
)
from pandas.core.dtypes.dtypes import (
    DatetimeTZDtype,
    ExtensionDtype,
    IntervalDtype,
    PeriodDtype,
)
from pandas.core.dtypes.generic import (
    ABCDataFrame,
    ABCExtensionArray,
    ABCIndex,
    ABCSeries,
)
from pandas.core.dtypes.inference import is_list_like
from pandas.core.dtypes.missing import (
    is_valid_na_for_dtype,
    isna,
    na_value_for_dtype,
    notna,
)

if TYPE_CHECKING:
    from pandas import Series
    from pandas.core.arrays import DatetimeArray, ExtensionArray

_int8_max = np.iinfo(np.int8).max
_int16_max = np.iinfo(np.int16).max
_int32_max = np.iinfo(np.int32).max
_int64_max = np.iinfo(np.int64).max


def maybe_convert_platform(values):
    """ try to do platform conversion, allow ndarray or list here """
    if isinstance(values, (list, tuple, range)):
        values = construct_1d_object_array_from_listlike(values)
    if getattr(values, "dtype", None) == np.object_:
        if hasattr(values, "_values"):
            values = values._values
        values = lib.maybe_convert_objects(values)

    return values


def is_nested_object(obj) -> bool:
    """
    return a boolean if we have a nested object, e.g. a Series with 1 or
    more Series elements

    This may not be necessarily be performant.

    """
    return bool(
        isinstance(obj, ABCSeries)
        and is_object_dtype(obj.dtype)
        and any(isinstance(v, ABCSeries) for v in obj._values)
    )


def maybe_box_datetimelike(value: Scalar, dtype: Optional[Dtype] = None) -> Scalar:
    """
    Cast scalar to Timestamp or Timedelta if scalar is datetime-like
    and dtype is not object.

    Parameters
    ----------
    value : scalar
    dtype : Dtype, optional

    Returns
    -------
    scalar
    """
    if dtype == object:
        pass
    elif isinstance(value, (np.datetime64, datetime)):
        value = Timestamp(value)
    elif isinstance(value, (np.timedelta64, timedelta)):
        value = Timedelta(value)

    return value


def maybe_unbox_datetimelike(value: Scalar, dtype: DtypeObj) -> Scalar:
    """
    Convert a Timedelta or Timestamp to timedelta64 or datetime64 for setting
    into a numpy array.  Failing to unbox would risk dropping nanoseconds.

    Notes
    -----
    Caller is responsible for checking dtype.kind in ["m", "M"]
    """
    if is_valid_na_for_dtype(value, dtype):
        # GH#36541: can't fill array directly with pd.NaT
        # > np.empty(10, dtype="datetime64[64]").fill(pd.NaT)
        # ValueError: cannot convert float NaN to integer
        value = dtype.type("NaT", "ns")
    elif isinstance(value, Timestamp):
        if value.tz is None:
            value = value.to_datetime64()
    elif isinstance(value, Timedelta):
        value = value.to_timedelta64()

    _disallow_mismatched_datetimelike(value, dtype)
    return value


def _disallow_mismatched_datetimelike(value, dtype: DtypeObj):
    """
    numpy allows np.array(dt64values, dtype="timedelta64[ns]") and
    vice-versa, but we do not want to allow this, so we need to
    check explicitly
    """
    vdtype = getattr(value, "dtype", None)
    if vdtype is None:
        return
    elif (vdtype.kind == "m" and dtype.kind == "M") or (
        vdtype.kind == "M" and dtype.kind == "m"
    ):
        raise TypeError(f"Cannot cast {repr(value)} to {dtype}")


def maybe_downcast_to_dtype(result, dtype: Union[str, np.dtype]):
    """
    try to cast to the specified dtype (e.g. convert back to bool/int
    or could be an astype of float64->float32
    """
    do_round = False

    if is_scalar(result):
        return result
    elif isinstance(result, ABCDataFrame):
        # occurs in pivot_table doctest
        return result

    if isinstance(dtype, str):
        if dtype == "infer":
            inferred_type = lib.infer_dtype(ensure_object(result), skipna=False)
            if inferred_type == "boolean":
                dtype = "bool"
            elif inferred_type == "integer":
                dtype = "int64"
            elif inferred_type == "datetime64":
                dtype = "datetime64[ns]"
            elif inferred_type == "timedelta64":
                dtype = "timedelta64[ns]"

            # try to upcast here
            elif inferred_type == "floating":
                dtype = "int64"
                if issubclass(result.dtype.type, np.number):
                    do_round = True

            else:
                dtype = "object"

        dtype = np.dtype(dtype)

    elif dtype.type is Period:
        from pandas.core.arrays import PeriodArray

        with suppress(TypeError):
            # e.g. TypeError: int() argument must be a string, a
            #  bytes-like object or a number, not 'Period
            return PeriodArray(result, freq=dtype.freq)

    converted = maybe_downcast_numeric(result, dtype, do_round)
    if converted is not result:
        return converted

    # a datetimelike
    # GH12821, iNaT is cast to float
    if dtype.kind in ["M", "m"] and result.dtype.kind in ["i", "f"]:
        if isinstance(dtype, DatetimeTZDtype):
            # convert to datetime and change timezone
            i8values = result.astype("i8", copy=False)
            cls = dtype.construct_array_type()
            # equiv: DatetimeArray(i8values).tz_localize("UTC").tz_convert(dtype.tz)
            result = cls._simple_new(i8values, dtype=dtype)
        else:
            result = result.astype(dtype)

    return result


def maybe_downcast_numeric(result, dtype: DtypeObj, do_round: bool = False):
    """
    Subset of maybe_downcast_to_dtype restricted to numeric dtypes.

    Parameters
    ----------
    result : ndarray or ExtensionArray
    dtype : np.dtype or ExtensionDtype
    do_round : bool

    Returns
    -------
    ndarray or ExtensionArray
    """
    if not isinstance(dtype, np.dtype):
        # e.g. SparseDtype has no itemsize attr
        return result

    def trans(x):
        if do_round:
            return x.round()
        return x

    if dtype.kind == result.dtype.kind:
        # don't allow upcasts here (except if empty)
        if result.dtype.itemsize <= dtype.itemsize and result.size:
            return result

    if is_bool_dtype(dtype) or is_integer_dtype(dtype):

        if not result.size:
            # if we don't have any elements, just astype it
            return trans(result).astype(dtype)

        # do a test on the first element, if it fails then we are done
        r = result.ravel()
        arr = np.array([r[0]])

        if isna(arr).any():
            # if we have any nulls, then we are done
            return result

        elif not isinstance(r[0], (np.integer, np.floating, int, float, bool)):
            # a comparable, e.g. a Decimal may slip in here
            return result

        if (
            issubclass(result.dtype.type, (np.object_, np.number))
            and notna(result).all()
        ):
            new_result = trans(result).astype(dtype)
            if new_result.dtype.kind == "O" or result.dtype.kind == "O":
                # np.allclose may raise TypeError on object-dtype
                if (new_result == result).all():
                    return new_result
            else:
                if np.allclose(new_result, result, rtol=0):
                    return new_result

    elif (
        issubclass(dtype.type, np.floating)
        and not is_bool_dtype(result.dtype)
        and not is_string_dtype(result.dtype)
    ):
        return result.astype(dtype)

    return result


def maybe_cast_result(
    result: ArrayLike, obj: Series, numeric_only: bool = False, how: str = ""
) -> ArrayLike:
    """
    Try casting result to a different type if appropriate

    Parameters
    ----------
    result : array-like
        Result to cast.
    obj : Series
        Input Series from which result was calculated.
    numeric_only : bool, default False
        Whether to cast only numerics or datetimes as well.
    how : str, default ""
        How the result was computed.

    Returns
    -------
    result : array-like
        result maybe casted to the dtype.
    """
    dtype = obj.dtype
    dtype = maybe_cast_result_dtype(dtype, how)

    assert not is_scalar(result)

    if (
        is_extension_array_dtype(dtype)
        and not is_categorical_dtype(dtype)
        and dtype.kind != "M"
    ):
        # We have to special case categorical so as not to upcast
        # things like counts back to categorical
        cls = dtype.construct_array_type()
        result = maybe_cast_to_extension_array(cls, result, dtype=dtype)

    elif numeric_only and is_numeric_dtype(dtype) or not numeric_only:
        result = maybe_downcast_to_dtype(result, dtype)

    return result


def maybe_cast_result_dtype(dtype: DtypeObj, how: str) -> DtypeObj:
    """
    Get the desired dtype of a result based on the
    input dtype and how it was computed.

    Parameters
    ----------
    dtype : DtypeObj
        Input dtype.
    how : str
        How the result was computed.

    Returns
    -------
    DtypeObj
        The desired dtype of the result.
    """
    from pandas.core.arrays.boolean import BooleanDtype
    from pandas.core.arrays.floating import Float64Dtype
    from pandas.core.arrays.integer import Int64Dtype, _IntegerDtype

    if how in ["add", "cumsum", "sum", "prod"]:
        if dtype == np.dtype(bool):
            return np.dtype(np.int64)
        elif isinstance(dtype, (BooleanDtype, _IntegerDtype)):
            return Int64Dtype()
    elif how in ["mean", "median", "var"] and isinstance(
        dtype, (BooleanDtype, _IntegerDtype)
    ):
        return Float64Dtype()
    return dtype


def maybe_cast_to_extension_array(
    cls: Type[ExtensionArray], obj: ArrayLike, dtype: Optional[ExtensionDtype] = None
) -> ArrayLike:
    """
    Call to `_from_sequence` that returns the object unchanged on Exception.

    Parameters
    ----------
    cls : class, subclass of ExtensionArray
    obj : arraylike
        Values to pass to cls._from_sequence
    dtype : ExtensionDtype, optional

    Returns
    -------
    ExtensionArray or obj
    """
    from pandas.core.arrays.string_ import StringArray
    from pandas.core.arrays.string_arrow import ArrowStringArray

    assert isinstance(cls, type), f"must pass a type: {cls}"
    assertion_msg = f"must pass a subclass of ExtensionArray: {cls}"
    assert issubclass(cls, ABCExtensionArray), assertion_msg

    # Everything can be converted to StringArrays, but we may not want to convert
    if (
        issubclass(cls, (StringArray, ArrowStringArray))
        and lib.infer_dtype(obj) != "string"
    ):
        return obj

    try:
        result = cls._from_sequence(obj, dtype=dtype)
    except Exception:
        # We can't predict what downstream EA constructors may raise
        result = obj
    return result


def maybe_upcast_putmask(result: np.ndarray, mask: np.ndarray) -> np.ndarray:
    """
    A safe version of putmask that potentially upcasts the result.

    The result is replaced with the first N elements of other,
    where N is the number of True values in mask.
    If the length of other is shorter than N, other will be repeated.

    Parameters
    ----------
    result : ndarray
        The destination array. This will be mutated in-place if no upcasting is
        necessary.
    mask : boolean ndarray

    Returns
    -------
    result : ndarray

    Examples
    --------
    >>> arr = np.arange(1, 6)
    >>> mask = np.array([False, True, False, True, True])
    >>> result = maybe_upcast_putmask(arr, mask)
    >>> result
    array([ 1., nan,  3., nan, nan])
    """
    if not isinstance(result, np.ndarray):
        raise ValueError("The result input must be a ndarray.")

    # NB: we never get here with result.dtype.kind in ["m", "M"]

    if mask.any():

        # we want to decide whether place will work
        # if we have nans in the False portion of our mask then we need to
        # upcast (possibly), otherwise we DON't want to upcast (e.g. if we
        # have values, say integers, in the success portion then it's ok to not
        # upcast)
        new_dtype = ensure_dtype_can_hold_na(result.dtype)

        if new_dtype != result.dtype:
            result = result.astype(new_dtype, copy=True)

        np.place(result, mask, np.nan)

    return result


def ensure_dtype_can_hold_na(dtype: DtypeObj) -> DtypeObj:
    """
    If we have a dtype that cannot hold NA values, find the best match that can.
    """
    if isinstance(dtype, ExtensionDtype):
        # TODO: ExtensionDtype.can_hold_na?
        return dtype
    elif dtype.kind == "b":
        return np.dtype(object)
    elif dtype.kind in ["i", "u"]:
        return np.dtype(np.float64)
    return dtype


def maybe_promote(dtype: np.dtype, fill_value=np.nan):
    """
    Find the minimal dtype that can hold both the given dtype and fill_value.

    Parameters
    ----------
    dtype : np.dtype
    fill_value : scalar, default np.nan

    Returns
    -------
    dtype
        Upcasted from dtype argument if necessary.
    fill_value
        Upcasted from fill_value argument if necessary.

    Raises
    ------
    ValueError
        If fill_value is a non-scalar and dtype is not object.
    """
    if not is_scalar(fill_value):
        # with object dtype there is nothing to promote, and the user can
        #  pass pretty much any weird fill_value they like
        if not is_object_dtype(dtype):
            # with object dtype there is nothing to promote, and the user can
            #  pass pretty much any weird fill_value they like
            raise ValueError("fill_value must be a scalar")
        dtype = np.dtype(object)
        return dtype, fill_value

    kinds = ["i", "u", "f", "c", "m", "M"]
    if is_valid_na_for_dtype(fill_value, dtype) and dtype.kind in kinds:
        dtype = ensure_dtype_can_hold_na(dtype)
        fv = na_value_for_dtype(dtype)
        return dtype, fv

    elif isna(fill_value):
        dtype = np.dtype(object)
        if fill_value is None:
            # but we retain e.g. pd.NA
            fill_value = np.nan
        return dtype, fill_value

    # returns tuple of (dtype, fill_value)
    if issubclass(dtype.type, np.datetime64):
        if isinstance(fill_value, datetime) and fill_value.tzinfo is not None:
            # Trying to insert tzaware into tznaive, have to cast to object
            dtype = np.dtype(np.object_)
        elif is_integer(fill_value) or is_float(fill_value):
            dtype = np.dtype(np.object_)
        else:
            try:
                fill_value = Timestamp(fill_value).to_datetime64()
            except (TypeError, ValueError):
                dtype = np.dtype(np.object_)
    elif issubclass(dtype.type, np.timedelta64):
        if (
            is_integer(fill_value)
            or is_float(fill_value)
            or isinstance(fill_value, str)
        ):
            # TODO: What about str that can be a timedelta?
            dtype = np.dtype(np.object_)
        else:
            try:
                fv = Timedelta(fill_value)
            except ValueError:
                dtype = np.dtype(np.object_)
            else:
                if fv is NaT:
                    # NaT has no `to_timedelta64` method
                    fill_value = np.timedelta64("NaT", "ns")
                else:
                    fill_value = fv.to_timedelta64()
<<<<<<< HEAD
    elif isinstance(dtype, DatetimeTZDtype):
        if not isinstance(fill_value, datetime):
            dtype = np.dtype(np.object_)
        elif fill_value.tzinfo is None:
            dtype = np.dtype(np.object_)
        elif not tz_compare(fill_value.tzinfo, dtype.tz):
            # TODO: sure we want to cast here?
            dtype = np.dtype(np.object_)
=======
>>>>>>> 17791555

    elif is_float(fill_value):
        if issubclass(dtype.type, np.bool_):
            dtype = np.dtype(np.object_)

        elif issubclass(dtype.type, np.integer):
            dtype = np.dtype(np.float64)

        elif dtype.kind == "f":
            mst = np.min_scalar_type(fill_value)
            if mst > dtype:
                # e.g. mst is np.float64 and dtype is np.float32
                dtype = mst

        elif dtype.kind == "c":
            mst = np.min_scalar_type(fill_value)
            dtype = np.promote_types(dtype, mst)

    elif is_bool(fill_value):
        if not issubclass(dtype.type, np.bool_):
            dtype = np.dtype(np.object_)

    elif is_integer(fill_value):
        if issubclass(dtype.type, np.bool_):
            dtype = np.dtype(np.object_)

        elif issubclass(dtype.type, np.integer):
            if not np.can_cast(fill_value, dtype):
                # upcast to prevent overflow
                mst = np.min_scalar_type(fill_value)
                dtype = np.promote_types(dtype, mst)
                if dtype.kind == "f":
                    # Case where we disagree with numpy
                    dtype = np.dtype(np.object_)

    elif is_complex(fill_value):
        if issubclass(dtype.type, np.bool_):
            dtype = np.dtype(np.object_)

        elif issubclass(dtype.type, (np.integer, np.floating)):
            mst = np.min_scalar_type(fill_value)
            dtype = np.promote_types(dtype, mst)

        elif dtype.kind == "c":
            mst = np.min_scalar_type(fill_value)
            if mst > dtype:
                # e.g. mst is np.complex128 and dtype is np.complex64
                dtype = mst

<<<<<<< HEAD
    else:
        dtype = np.dtype(np.object_)

    dtype = sanitize_str_dtypes_to_object(dtype)
=======
    elif fill_value is None or fill_value is libmissing.NA:
        # Note: we already excluded dt64/td64 dtypes above
        if is_float_dtype(dtype) or is_complex_dtype(dtype):
            fill_value = np.nan
        elif is_integer_dtype(dtype):
            dtype = np.dtype(np.float64)
            fill_value = np.nan
        else:
            dtype = np.dtype(np.object_)
            if fill_value is not libmissing.NA:
                fill_value = np.nan
    else:
        dtype = np.dtype(np.object_)

    # in case we have a string that looked like a number
    if issubclass(dtype.type, (bytes, str)):
        dtype = np.dtype(np.object_)

>>>>>>> 17791555
    fill_value = _ensure_dtype_type(fill_value, dtype)
    return dtype, fill_value


def sanitize_str_dtypes_to_object(dtype: DtypeObj) -> DtypeObj:
    """
    Convert any numpy str/bytes dtypes to object.
    """
    if isinstance(dtype, np.dtype) and dtype.kind in ["S", "U"]:
        dtype = np.dtype(object)
    return dtype


def _ensure_dtype_type(value, dtype: DtypeObj):
    """
    Ensure that the given value is an instance of the given dtype.

    e.g. if out dtype is np.complex64_, we should have an instance of that
    as opposed to a python complex object.

    Parameters
    ----------
    value : object
    dtype : np.dtype or ExtensionDtype

    Returns
    -------
    object
    """
    # Start with exceptions in which we do _not_ cast to numpy types
    if is_extension_array_dtype(dtype):
        return value
    elif dtype == np.object_:
        return value
    elif isna(value):
        # e.g. keep np.nan rather than try to cast to np.float32(np.nan)
        return value

    return dtype.type(value)


def infer_dtype_from(val, pandas_dtype: bool = False) -> Tuple[DtypeObj, Any]:
    """
    Interpret the dtype from a scalar or array.

    Parameters
    ----------
    val : object
    pandas_dtype : bool, default False
        whether to infer dtype including pandas extension types.
        If False, scalar/array belongs to pandas extension types is inferred as
        object
    """
    if not is_list_like(val):
        return infer_dtype_from_scalar(val, pandas_dtype=pandas_dtype)
    return infer_dtype_from_array(val, pandas_dtype=pandas_dtype)


def infer_dtype_from_scalar(val, pandas_dtype: bool = False) -> Tuple[DtypeObj, Any]:
    """
    Interpret the dtype from a scalar.

    Parameters
    ----------
    pandas_dtype : bool, default False
        whether to infer dtype including pandas extension types.
        If False, scalar belongs to pandas extension types is inferred as
        object
    """
    dtype: DtypeObj = np.dtype(object)

    # a 1-element ndarray
    if isinstance(val, np.ndarray):
        if val.ndim != 0:
            msg = "invalid ndarray passed to infer_dtype_from_scalar"
            raise ValueError(msg)

        dtype = val.dtype
        val = lib.item_from_zerodim(val)

    elif isinstance(val, str):

        # If we create an empty array using a string to infer
        # the dtype, NumPy will only allocate one character per entry
        # so this is kind of bad. Alternately we could use np.repeat
        # instead of np.empty (but then you still don't want things
        # coming out as np.str_!

        dtype = np.dtype(object)

    elif isinstance(val, (np.datetime64, datetime)):
        try:
            val = Timestamp(val)
        except OutOfBoundsDatetime:
            return np.dtype(object), val

        if val is NaT or val.tz is None:
            dtype = np.dtype("M8[ns]")
        else:
            if pandas_dtype:
                dtype = DatetimeTZDtype(unit="ns", tz=val.tz)
            else:
                # return datetimetz as object
                return np.dtype(object), val
        val = val.value

    elif isinstance(val, (np.timedelta64, timedelta)):
        try:
            val = Timedelta(val).value
        except (OutOfBoundsTimedelta, OverflowError):
            dtype = np.dtype(object)
        else:
            dtype = np.dtype("m8[ns]")

    elif is_bool(val):
        dtype = np.dtype(np.bool_)

    elif is_integer(val):
        if isinstance(val, np.integer):
            dtype = np.dtype(type(val))
        else:
            dtype = np.dtype(np.int64)

        try:
            np.array(val, dtype=dtype)
        except OverflowError:
            dtype = np.array(val).dtype

    elif is_float(val):
        if isinstance(val, np.floating):
            dtype = np.dtype(type(val))
        else:
            dtype = np.dtype(np.float64)

    elif is_complex(val):
        dtype = np.dtype(np.complex_)

    elif pandas_dtype:
        if lib.is_period(val):
            dtype = PeriodDtype(freq=val.freq)
        elif lib.is_interval(val):
            subtype = infer_dtype_from_scalar(val.left, pandas_dtype=True)[0]
            dtype = IntervalDtype(subtype=subtype, closed=val.closed)

    return dtype, val


def dict_compat(d: Dict[Scalar, Scalar]) -> Dict[Scalar, Scalar]:
    """
    Convert datetimelike-keyed dicts to a Timestamp-keyed dict.

    Parameters
    ----------
    d: dict-like object

    Returns
    -------
    dict

    """
    return {maybe_box_datetimelike(key): value for key, value in d.items()}


def infer_dtype_from_array(
    arr, pandas_dtype: bool = False
) -> Tuple[DtypeObj, ArrayLike]:
    """
    Infer the dtype from an array.

    Parameters
    ----------
    arr : array
    pandas_dtype : bool, default False
        whether to infer dtype including pandas extension types.
        If False, array belongs to pandas extension types
        is inferred as object

    Returns
    -------
    tuple (numpy-compat/pandas-compat dtype, array)

    Notes
    -----
    if pandas_dtype=False. these infer to numpy dtypes
    exactly with the exception that mixed / object dtypes
    are not coerced by stringifying or conversion

    if pandas_dtype=True. datetime64tz-aware/categorical
    types will retain there character.

    Examples
    --------
    >>> np.asarray([1, '1'])
    array(['1', '1'], dtype='<U21')

    >>> infer_dtype_from_array([1, '1'])
    (dtype('O'), [1, '1'])
    """
    if isinstance(arr, np.ndarray):
        return arr.dtype, arr

    if not is_list_like(arr):
        raise TypeError("'arr' must be list-like")

    if pandas_dtype and is_extension_array_dtype(arr):
        return arr.dtype, arr

    elif isinstance(arr, ABCSeries):
        return arr.dtype, np.asarray(arr)

    # don't force numpy coerce with nan's
    inferred = lib.infer_dtype(arr, skipna=False)
    if inferred in ["string", "bytes", "mixed", "mixed-integer"]:
        return (np.dtype(np.object_), arr)

    arr = np.asarray(arr)
    return arr.dtype, arr


def maybe_infer_dtype_type(element):
    """
    Try to infer an object's dtype, for use in arithmetic ops.

    Uses `element.dtype` if that's available.
    Objects implementing the iterator protocol are cast to a NumPy array,
    and from there the array's type is used.

    Parameters
    ----------
    element : object
        Possibly has a `.dtype` attribute, and possibly the iterator
        protocol.

    Returns
    -------
    tipo : type

    Examples
    --------
    >>> from collections import namedtuple
    >>> Foo = namedtuple("Foo", "dtype")
    >>> maybe_infer_dtype_type(Foo(np.dtype("i8")))
    dtype('int64')
    """
    tipo = None
    if hasattr(element, "dtype"):
        tipo = element.dtype
    elif is_list_like(element):
        element = np.asarray(element)
        tipo = element.dtype
    return tipo


def maybe_upcast(
    values: np.ndarray,
    fill_value: Scalar = np.nan,
    copy: bool = False,
) -> Tuple[np.ndarray, Scalar]:
    """
    Provide explicit type promotion and coercion.

    Parameters
    ----------
    values : np.ndarray
        The array that we may want to upcast.
    fill_value : what we want to fill with
    copy : bool, default True
        If True always make a copy even if no upcast is required.

    Returns
    -------
    values: np.ndarray
        the original array, possibly upcast
    fill_value:
        the fill value, possibly upcast
    """
    new_dtype, fill_value = maybe_promote(values.dtype, fill_value)
    # We get a copy in all cases _except_ (values.dtype == new_dtype and not copy)
    values = values.astype(new_dtype, copy=copy)

    return values, fill_value


def invalidate_string_dtypes(dtype_set: Set[DtypeObj]):
    """
    Change string like dtypes to object for
    ``DataFrame.select_dtypes()``.
    """
    non_string_dtypes = dtype_set - {np.dtype("S").type, np.dtype("<U").type}
    if non_string_dtypes != dtype_set:
        raise TypeError("string dtypes are not allowed, use 'object' instead")


def coerce_indexer_dtype(indexer, categories):
    """ coerce the indexer input array to the smallest dtype possible """
    length = len(categories)
    if length < _int8_max:
        return ensure_int8(indexer)
    elif length < _int16_max:
        return ensure_int16(indexer)
    elif length < _int32_max:
        return ensure_int32(indexer)
    return ensure_int64(indexer)


def astype_dt64_to_dt64tz(
    values: ArrayLike, dtype: DtypeObj, copy: bool, via_utc: bool = False
) -> DatetimeArray:
    # GH#33401 we have inconsistent behaviors between
    #  Datetimeindex[naive].astype(tzaware)
    #  Series[dt64].astype(tzaware)
    # This collects them in one place to prevent further fragmentation.

    from pandas.core.construction import ensure_wrapped_if_datetimelike

    values = ensure_wrapped_if_datetimelike(values)
    values = cast("DatetimeArray", values)
    aware = isinstance(dtype, DatetimeTZDtype)

    if via_utc:
        # Series.astype behavior
        assert values.tz is None and aware  # caller is responsible for checking this
        dtype = cast(DatetimeTZDtype, dtype)

        if copy:
            # this should be the only copy
            values = values.copy()

        level = find_stack_level()
        warnings.warn(
            "Using .astype to convert from timezone-naive dtype to "
            "timezone-aware dtype is deprecated and will raise in a "
            "future version.  Use ser.dt.tz_localize instead.",
            FutureWarning,
            stacklevel=level,
        )

        # FIXME: GH#33401 this doesn't match DatetimeArray.astype, which
        #  goes through the `not via_utc` path
        return values.tz_localize("UTC").tz_convert(dtype.tz)

    else:
        # DatetimeArray/DatetimeIndex.astype behavior

        if values.tz is None and aware:
            dtype = cast(DatetimeTZDtype, dtype)
            level = find_stack_level()
            warnings.warn(
                "Using .astype to convert from timezone-naive dtype to "
                "timezone-aware dtype is deprecated and will raise in a "
                "future version.  Use obj.tz_localize instead.",
                FutureWarning,
                stacklevel=level,
            )

            return values.tz_localize(dtype.tz)

        elif aware:
            # GH#18951: datetime64_tz dtype but not equal means different tz
            dtype = cast(DatetimeTZDtype, dtype)
            result = values.tz_convert(dtype.tz)
            if copy:
                result = result.copy()
            return result

        elif values.tz is not None:
            level = find_stack_level()
            warnings.warn(
                "Using .astype to convert from timezone-aware dtype to "
                "timezone-naive dtype is deprecated and will raise in a "
                "future version.  Use obj.tz_localize(None) or "
                "obj.tz_convert('UTC').tz_localize(None) instead",
                FutureWarning,
                stacklevel=level,
            )

            result = values.tz_convert("UTC").tz_localize(None)
            if copy:
                result = result.copy()
            return result

        raise NotImplementedError("dtype_equal case should be handled elsewhere")


def astype_td64_unit_conversion(
    values: np.ndarray, dtype: np.dtype, copy: bool
) -> np.ndarray:
    """
    By pandas convention, converting to non-nano timedelta64
    returns an int64-dtyped array with ints representing multiples
    of the desired timedelta unit.  This is essentially division.

    Parameters
    ----------
    values : np.ndarray[timedelta64[ns]]
    dtype : np.dtype
        timedelta64 with unit not-necessarily nano
    copy : bool

    Returns
    -------
    np.ndarray
    """
    if is_dtype_equal(values.dtype, dtype):
        if copy:
            return values.copy()
        return values

    # otherwise we are converting to non-nano
    result = values.astype(dtype, copy=False)  # avoid double-copying
    result = result.astype(np.float64)

    mask = isna(values)
    np.putmask(result, mask, np.nan)
    return result


def astype_nansafe(
    arr: np.ndarray, dtype: DtypeObj, copy: bool = True, skipna: bool = False
) -> ArrayLike:
    """
    Cast the elements of an array to a given dtype a nan-safe manner.

    Parameters
    ----------
    arr : ndarray
    dtype : np.dtype or ExtensionDtype
    copy : bool, default True
        If False, a view will be attempted but may fail, if
        e.g. the item sizes don't align.
    skipna: bool, default False
        Whether or not we should skip NaN when casting as a string-type.

    Raises
    ------
    ValueError
        The dtype was a datetime64/timedelta64 dtype, but it had no unit.
    """
    if arr.ndim > 1:
        # Make sure we are doing non-copy ravel and reshape.
        flags = arr.flags
        flat = arr.ravel("K")
        result = astype_nansafe(flat, dtype, copy=copy, skipna=skipna)
        order = "F" if flags.f_contiguous else "C"
        return result.reshape(arr.shape, order=order)

    # We get here with 0-dim from sparse
    arr = np.atleast_1d(arr)

    # dispatch on extension dtype if needed
    if isinstance(dtype, ExtensionDtype):
        return dtype.construct_array_type()._from_sequence(arr, dtype=dtype, copy=copy)

    elif not isinstance(dtype, np.dtype):
        raise ValueError("dtype must be np.dtype or ExtensionDtype")

    if arr.dtype.kind in ["m", "M"] and (
        issubclass(dtype.type, str) or dtype == object
    ):
        from pandas.core.construction import ensure_wrapped_if_datetimelike

        arr = ensure_wrapped_if_datetimelike(arr)
        return arr.astype(dtype, copy=copy)

    if issubclass(dtype.type, str):
        return lib.ensure_string_array(arr, skipna=skipna, convert_na_value=False)

    elif is_datetime64_dtype(arr):
        if dtype == np.int64:
            warnings.warn(
                f"casting {arr.dtype} values to int64 with .astype(...) "
                "is deprecated and will raise in a future version. "
                "Use .view(...) instead.",
                FutureWarning,
                # stacklevel chosen to be correct when reached via Series.astype
                stacklevel=7,
            )
            if isna(arr).any():
                raise ValueError("Cannot convert NaT values to integer")
            return arr.view(dtype)

        # allow frequency conversions
        if dtype.kind == "M":
            return arr.astype(dtype)

        raise TypeError(f"cannot astype a datetimelike from [{arr.dtype}] to [{dtype}]")

    elif is_timedelta64_dtype(arr):
        if dtype == np.int64:
            warnings.warn(
                f"casting {arr.dtype} values to int64 with .astype(...) "
                "is deprecated and will raise in a future version. "
                "Use .view(...) instead.",
                FutureWarning,
                # stacklevel chosen to be correct when reached via Series.astype
                stacklevel=7,
            )
            if isna(arr).any():
                raise ValueError("Cannot convert NaT values to integer")
            return arr.view(dtype)

        elif dtype.kind == "m":
            return astype_td64_unit_conversion(arr, dtype, copy=copy)

        raise TypeError(f"cannot astype a timedelta from [{arr.dtype}] to [{dtype}]")

    elif np.issubdtype(arr.dtype, np.floating) and np.issubdtype(dtype, np.integer):

        if not np.isfinite(arr).all():
            raise ValueError("Cannot convert non-finite values (NA or inf) to integer")

    elif is_object_dtype(arr):

        # work around NumPy brokenness, #1987
        if np.issubdtype(dtype.type, np.integer):
            return lib.astype_intsafe(arr, dtype)

        # if we have a datetime/timedelta array of objects
        # then coerce to a proper dtype and recall astype_nansafe

        elif is_datetime64_dtype(dtype):
            from pandas import to_datetime

            return astype_nansafe(to_datetime(arr).values, dtype, copy=copy)
        elif is_timedelta64_dtype(dtype):
            from pandas import to_timedelta

            return astype_nansafe(to_timedelta(arr)._values, dtype, copy=copy)

    if dtype.name in ("datetime64", "timedelta64"):
        msg = (
            f"The '{dtype.name}' dtype has no unit. Please pass in "
            f"'{dtype.name}[ns]' instead."
        )
        raise ValueError(msg)

    if copy or is_object_dtype(arr.dtype) or is_object_dtype(dtype):
        # Explicit copy, or required since NumPy can't view from / to object.
        return arr.astype(dtype, copy=True)

    return arr.astype(dtype, copy=copy)


def soft_convert_objects(
    values: np.ndarray,
    datetime: bool = True,
    numeric: bool = True,
    timedelta: bool = True,
    copy: bool = True,
):
    """
    Try to coerce datetime, timedelta, and numeric object-dtype columns
    to inferred dtype.

    Parameters
    ----------
    values : np.ndarray[object]
    datetime : bool, default True
    numeric: bool, default True
    timedelta : bool, default True
    copy : bool, default True

    Returns
    -------
    np.ndarray
    """
    validate_bool_kwarg(datetime, "datetime")
    validate_bool_kwarg(numeric, "numeric")
    validate_bool_kwarg(timedelta, "timedelta")
    validate_bool_kwarg(copy, "copy")

    conversion_count = sum((datetime, numeric, timedelta))
    if conversion_count == 0:
        raise ValueError("At least one of datetime, numeric or timedelta must be True.")

    # Soft conversions
    if datetime or timedelta:
        # GH 20380, when datetime is beyond year 2262, hence outside
        # bound of nanosecond-resolution 64-bit integers.
        try:
            values = lib.maybe_convert_objects(
                values, convert_datetime=datetime, convert_timedelta=timedelta
            )
        except (OutOfBoundsDatetime, ValueError):
            return values

    if numeric and is_object_dtype(values.dtype):
        converted = lib.maybe_convert_numeric(values, set(), coerce_numeric=True)

        # If all NaNs, then do not-alter
        values = converted if not isna(converted).all() else values
        values = values.copy() if copy else values

    return values


def convert_dtypes(
    input_array: AnyArrayLike,
    convert_string: bool = True,
    convert_integer: bool = True,
    convert_boolean: bool = True,
    convert_floating: bool = True,
) -> Dtype:
    """
    Convert objects to best possible type, and optionally,
    to types supporting ``pd.NA``.

    Parameters
    ----------
    input_array : ExtensionArray, Index, Series or np.ndarray
    convert_string : bool, default True
        Whether object dtypes should be converted to ``StringDtype()``.
    convert_integer : bool, default True
        Whether, if possible, conversion can be done to integer extension types.
    convert_boolean : bool, defaults True
        Whether object dtypes should be converted to ``BooleanDtypes()``.
    convert_floating : bool, defaults True
        Whether, if possible, conversion can be done to floating extension types.
        If `convert_integer` is also True, preference will be give to integer
        dtypes if the floats can be faithfully casted to integers.

    Returns
    -------
    dtype
        new dtype
    """
    is_extension = is_extension_array_dtype(input_array.dtype)
    if (
        convert_string or convert_integer or convert_boolean or convert_floating
    ) and not is_extension:
        try:
            inferred_dtype = lib.infer_dtype(input_array)
        except ValueError:
            # Required to catch due to Period.  Can remove once GH 23553 is fixed
            inferred_dtype = input_array.dtype

        if not convert_string and is_string_dtype(inferred_dtype):
            inferred_dtype = input_array.dtype

        if convert_integer:
            target_int_dtype = "Int64"

            if is_integer_dtype(input_array.dtype):
                from pandas.core.arrays.integer import INT_STR_TO_DTYPE

                inferred_dtype = INT_STR_TO_DTYPE.get(
                    input_array.dtype.name, target_int_dtype
                )
            if not is_integer_dtype(input_array.dtype) and is_numeric_dtype(
                input_array.dtype
            ):
                inferred_dtype = target_int_dtype

        else:
            if is_integer_dtype(inferred_dtype):
                inferred_dtype = input_array.dtype

        if convert_floating:
            if not is_integer_dtype(input_array.dtype) and is_numeric_dtype(
                input_array.dtype
            ):
                from pandas.core.arrays.floating import FLOAT_STR_TO_DTYPE

                inferred_float_dtype = FLOAT_STR_TO_DTYPE.get(
                    input_array.dtype.name, "Float64"
                )
                # if we could also convert to integer, check if all floats
                # are actually integers
                if convert_integer:
                    arr = input_array[notna(input_array)]
                    if (arr.astype(int) == arr).all():
                        inferred_dtype = "Int64"
                    else:
                        inferred_dtype = inferred_float_dtype
                else:
                    inferred_dtype = inferred_float_dtype
        else:
            if is_float_dtype(inferred_dtype):
                inferred_dtype = input_array.dtype

        if convert_boolean:
            if is_bool_dtype(input_array.dtype):
                inferred_dtype = "boolean"
        else:
            if isinstance(inferred_dtype, str) and inferred_dtype == "boolean":
                inferred_dtype = input_array.dtype

    else:
        inferred_dtype = input_array.dtype

    return inferred_dtype


def maybe_castable(dtype: np.dtype) -> bool:
    # return False to force a non-fastpath

    # check datetime64[ns]/timedelta64[ns] are valid
    # otherwise try to coerce
    kind = dtype.kind
    if kind == "M":
        return is_datetime64_ns_dtype(dtype)
    elif kind == "m":
        return is_timedelta64_ns_dtype(dtype)

    return dtype.name not in POSSIBLY_CAST_DTYPES


def maybe_infer_to_datetimelike(
    value: Union[ArrayLike, Scalar], convert_dates: bool = False
):
    """
    we might have a array (or single object) that is datetime like,
    and no dtype is passed don't change the value unless we find a
    datetime/timedelta set

    this is pretty strict in that a datetime/timedelta is REQUIRED
    in addition to possible nulls/string likes

    Parameters
    ----------
    value : np.array / Series / Index / list-like
    convert_dates : bool, default False
       if True try really hard to convert dates (such as datetime.date), other
       leave inferred dtype 'date' alone

    """
    if isinstance(value, (ABCIndex, ABCExtensionArray)):
        if not is_object_dtype(value.dtype):
            raise ValueError("array-like value must be object-dtype")

    v = value

    if not is_list_like(v):
        v = [v]
    v = np.array(v, copy=False)

    # we only care about object dtypes
    if not is_object_dtype(v):
        return value

    shape = v.shape
    if v.ndim != 1:
        v = v.ravel()

    if not len(v):
        return value

    def try_datetime(v):
        # safe coerce to datetime64
        try:
            # GH19671
            # tznaive only
            v = tslib.array_to_datetime(v, require_iso8601=True, errors="raise")[0]
        except ValueError:

            # we might have a sequence of the same-datetimes with tz's
            # if so coerce to a DatetimeIndex; if they are not the same,
            # then these stay as object dtype, xref GH19671
            from pandas import DatetimeIndex

            try:

                values, tz = conversion.datetime_to_datetime64(v)
            except (ValueError, TypeError):
                pass
            else:
                return DatetimeIndex(values).tz_localize("UTC").tz_convert(tz=tz)
        except TypeError:
            # e.g. <class 'numpy.timedelta64'> is not convertible to datetime
            pass

        return v.reshape(shape)

    def try_timedelta(v):
        # safe coerce to timedelta64

        # will try first with a string & object conversion
        from pandas import to_timedelta

        try:
            td_values = to_timedelta(v)
        except (ValueError, OverflowError):
            return v.reshape(shape)
        else:
            return np.asarray(td_values).reshape(shape)

    inferred_type = lib.infer_datetimelike_array(ensure_object(v))

    if inferred_type == "date" and convert_dates:
        value = try_datetime(v)
    elif inferred_type == "datetime":
        value = try_datetime(v)
    elif inferred_type == "timedelta":
        value = try_timedelta(v)
    elif inferred_type == "nat":

        # if all NaT, return as datetime
        if isna(v).all():
            value = try_datetime(v)
        else:

            # We have at least a NaT and a string
            # try timedelta first to avoid spurious datetime conversions
            # e.g. '00:00:01' is a timedelta but technically is also a datetime
            value = try_timedelta(v)
            if lib.infer_dtype(value, skipna=False) in ["mixed"]:
                # cannot skip missing values, as NaT implies that the string
                # is actually a datetime
                value = try_datetime(v)

    return value


def maybe_cast_to_datetime(value, dtype: Optional[DtypeObj]):
    """
    try to cast the array/value to a datetimelike dtype, converting float
    nan to iNaT
    """
    from pandas.core.tools.datetimes import to_datetime
    from pandas.core.tools.timedeltas import to_timedelta

    if not is_list_like(value):
        raise TypeError("value must be listlike")

    if dtype is not None:
        is_datetime64 = is_datetime64_dtype(dtype)
        is_datetime64tz = is_datetime64tz_dtype(dtype)
        is_timedelta64 = is_timedelta64_dtype(dtype)

        if is_datetime64 or is_datetime64tz or is_timedelta64:

            # Force the dtype if needed.
            msg = (
                f"The '{dtype.name}' dtype has no unit. "
                f"Please pass in '{dtype.name}[ns]' instead."
            )

            if is_datetime64:
                # unpack e.g. SparseDtype
                dtype = getattr(dtype, "subtype", dtype)
                if not is_dtype_equal(dtype, DT64NS_DTYPE):

                    # pandas supports dtype whose granularity is less than [ns]
                    # e.g., [ps], [fs], [as]
                    if dtype <= np.dtype("M8[ns]"):
                        if dtype.name == "datetime64":
                            raise ValueError(msg)
                        dtype = DT64NS_DTYPE
                    else:
                        raise TypeError(
                            f"cannot convert datetimelike to dtype [{dtype}]"
                        )

            elif is_timedelta64 and not is_dtype_equal(dtype, TD64NS_DTYPE):

                # pandas supports dtype whose granularity is less than [ns]
                # e.g., [ps], [fs], [as]
                if dtype <= np.dtype("m8[ns]"):
                    if dtype.name == "timedelta64":
                        raise ValueError(msg)
                    dtype = TD64NS_DTYPE
                else:
                    raise TypeError(f"cannot convert timedeltalike to dtype [{dtype}]")

            if not is_sparse(value):
                value = np.array(value, copy=False)

                # have a scalar array-like (e.g. NaT)
                if value.ndim == 0:
                    value = iNaT

                # we have an array of datetime or timedeltas & nulls
                elif np.prod(value.shape) or not is_dtype_equal(value.dtype, dtype):
                    _disallow_mismatched_datetimelike(value, dtype)

                    try:
                        if is_datetime64:
                            value = to_datetime(value, errors="raise")
                            # GH 25843: Remove tz information since the dtype
                            # didn't specify one
                            if value.tz is not None:
                                value = value.tz_localize(None)
                            value = value._values
                        elif is_datetime64tz:
                            # The string check can be removed once issue #13712
                            # is solved. String data that is passed with a
                            # datetime64tz is assumed to be naive which should
                            # be localized to the timezone.
                            is_dt_string = is_string_dtype(value.dtype)
                            value = to_datetime(value, errors="raise").array
                            if is_dt_string:
                                # Strings here are naive, so directly localize
                                value = value.tz_localize(dtype.tz)
                            else:
                                # Numeric values are UTC at this point,
                                # so localize and convert
                                value = value.tz_localize("UTC").tz_convert(dtype.tz)
                        elif is_timedelta64:
                            value = to_timedelta(value, errors="raise")._values
                    except OutOfBoundsDatetime:
                        raise
                    except (ValueError, TypeError):
                        pass

        # coerce datetimelike to object
        elif is_datetime64_dtype(
            getattr(value, "dtype", None)
        ) and not is_datetime64_dtype(dtype):
            if is_object_dtype(dtype):
                if value.dtype != DT64NS_DTYPE:
                    value = value.astype(DT64NS_DTYPE)
                ints = np.asarray(value).view("i8")
                return ints_to_pydatetime(ints)

            # we have a non-castable dtype that was passed
            raise TypeError(f"Cannot cast datetime64 to {dtype}")

    else:

        is_array = isinstance(value, np.ndarray)

        # catch a datetime/timedelta that is not of ns variety
        # and no coercion specified
        if is_array and value.dtype.kind in ["M", "m"]:
            value = sanitize_to_nanoseconds(value)

        # only do this if we have an array and the dtype of the array is not
        # setup already we are not an integer/object, so don't bother with this
        # conversion
        elif not (
            is_array
            and not (
                issubclass(value.dtype.type, np.integer) or value.dtype == np.object_
            )
        ):
            value = maybe_infer_to_datetimelike(value)

    return value


def sanitize_to_nanoseconds(values: np.ndarray) -> np.ndarray:
    """
    Safely convert non-nanosecond datetime64 or timedelta64 values to nanosecond.
    """
    dtype = values.dtype
    if dtype.kind == "M" and dtype != DT64NS_DTYPE:
        values = conversion.ensure_datetime64ns(values)

    elif dtype.kind == "m" and dtype != TD64NS_DTYPE:
        values = conversion.ensure_timedelta64ns(values)

    return values


def find_common_type(types: List[DtypeObj]) -> DtypeObj:
    """
    Find a common data type among the given dtypes.

    Parameters
    ----------
    types : list of dtypes

    Returns
    -------
    pandas extension or numpy dtype

    See Also
    --------
    numpy.find_common_type

    """
    if not types:
        raise ValueError("no types given")

    first = types[0]

    # workaround for find_common_type([np.dtype('datetime64[ns]')] * 2)
    # => object
    if all(is_dtype_equal(first, t) for t in types[1:]):
        return first

    # get unique types (dict.fromkeys is used as order-preserving set())
    types = list(dict.fromkeys(types).keys())

    if any(isinstance(t, ExtensionDtype) for t in types):
        for t in types:
            if isinstance(t, ExtensionDtype):
                res = t._get_common_dtype(types)
                if res is not None:
                    return res
        return np.dtype("object")

    # take lowest unit
    if all(is_datetime64_dtype(t) for t in types):
        return np.dtype("datetime64[ns]")
    if all(is_timedelta64_dtype(t) for t in types):
        return np.dtype("timedelta64[ns]")

    # don't mix bool / int or float or complex
    # this is different from numpy, which casts bool with float/int as int
    has_bools = any(is_bool_dtype(t) for t in types)
    if has_bools:
        for t in types:
            if is_integer_dtype(t) or is_float_dtype(t) or is_complex_dtype(t):
                return np.dtype("object")

    return np.find_common_type(types, [])


def construct_2d_arraylike_from_scalar(
    value: Scalar, length: int, width: int, dtype: np.dtype, copy: bool
) -> np.ndarray:

    shape = (length, width)

    if dtype.kind in ["m", "M"]:
        value = maybe_unbox_datetimelike(value, dtype)
    elif dtype == object:
        if isinstance(value, (np.timedelta64, np.datetime64)):
            # calling np.array below would cast to pytimedelta/pydatetime
            out = np.empty(shape, dtype=object)
            out.fill(value)
            return out

    # Attempt to coerce to a numpy array
    try:
        arr = np.array(value, dtype=dtype, copy=copy)
    except (ValueError, TypeError) as err:
        raise TypeError(
            f"DataFrame constructor called with incompatible data and dtype: {err}"
        ) from err

    if arr.ndim != 0:
        raise ValueError("DataFrame constructor not properly called!")

    return np.full(shape, arr)


def construct_1d_arraylike_from_scalar(
    value: Scalar, length: int, dtype: Optional[DtypeObj]
) -> ArrayLike:
    """
    create a np.ndarray / pandas type of specified shape and dtype
    filled with values

    Parameters
    ----------
    value : scalar value
    length : int
    dtype : pandas_dtype or np.dtype

    Returns
    -------
    np.ndarray / pandas type of length, filled with value

    """

    if dtype is None:
        try:
            dtype, value = infer_dtype_from_scalar(value, pandas_dtype=True)
        except OutOfBoundsDatetime:
            dtype = np.dtype(object)

    if is_extension_array_dtype(dtype):
        cls = dtype.construct_array_type()
        subarr = cls._from_sequence([value] * length, dtype=dtype)

    else:

        if length and is_integer_dtype(dtype) and isna(value):
            # coerce if we have nan for an integer dtype
            dtype = np.dtype("float64")
        elif isinstance(dtype, np.dtype) and dtype.kind in ("U", "S"):
            # we need to coerce to object dtype to avoid
            # to allow numpy to take our string as a scalar value
            dtype = np.dtype("object")
            if not isna(value):
                value = ensure_str(value)
        elif dtype.kind in ["M", "m"]:
            value = maybe_unbox_datetimelike(value, dtype)

        subarr = np.empty(length, dtype=dtype)
        subarr.fill(value)

    return subarr


def construct_1d_object_array_from_listlike(values: Sized) -> np.ndarray:
    """
    Transform any list-like object in a 1-dimensional numpy array of object
    dtype.

    Parameters
    ----------
    values : any iterable which has a len()

    Raises
    ------
    TypeError
        * If `values` does not have a len()

    Returns
    -------
    1-dimensional numpy array of dtype object
    """
    # numpy will try to interpret nested lists as further dimensions, hence
    # making a 1D array that contains list-likes is a bit tricky:
    result = np.empty(len(values), dtype="object")
    result[:] = values
    return result


def construct_1d_ndarray_preserving_na(
    values: Sequence, dtype: Optional[DtypeObj] = None, copy: bool = False
) -> np.ndarray:
    """
    Construct a new ndarray, coercing `values` to `dtype`, preserving NA.

    Parameters
    ----------
    values : Sequence
    dtype : numpy.dtype, optional
    copy : bool, default False
        Note that copies may still be made with ``copy=False`` if casting
        is required.

    Returns
    -------
    arr : ndarray[dtype]

    Examples
    --------
    >>> np.array([1.0, 2.0, None], dtype='str')
    array(['1.0', '2.0', 'None'], dtype='<U4')

    >>> construct_1d_ndarray_preserving_na([1.0, 2.0, None], dtype=np.dtype('str'))
    array(['1.0', '2.0', None], dtype=object)
    """

    if dtype is not None and dtype.kind == "U":
        subarr = lib.ensure_string_array(values, convert_na_value=False, copy=copy)
    else:
        if dtype is not None:
            _disallow_mismatched_datetimelike(values, dtype)
        subarr = np.array(values, dtype=dtype, copy=copy)

    return subarr


def maybe_cast_to_integer_array(arr, dtype: Dtype, copy: bool = False):
    """
    Takes any dtype and returns the casted version, raising for when data is
    incompatible with integer/unsigned integer dtypes.

    .. versionadded:: 0.24.0

    Parameters
    ----------
    arr : array-like
        The array to cast.
    dtype : str, np.dtype
        The integer dtype to cast the array to.
    copy: bool, default False
        Whether to make a copy of the array before returning.

    Returns
    -------
    ndarray
        Array of integer or unsigned integer dtype.

    Raises
    ------
    OverflowError : the dtype is incompatible with the data
    ValueError : loss of precision has occurred during casting

    Examples
    --------
    If you try to coerce negative values to unsigned integers, it raises:

    >>> pd.Series([-1], dtype="uint64")
    Traceback (most recent call last):
        ...
    OverflowError: Trying to coerce negative values to unsigned integers

    Also, if you try to coerce float values to integers, it raises:

    >>> pd.Series([1, 2, 3.5], dtype="int64")
    Traceback (most recent call last):
        ...
    ValueError: Trying to coerce float values to integers
    """
    assert is_integer_dtype(dtype)

    try:
        if not hasattr(arr, "astype"):
            casted = np.array(arr, dtype=dtype, copy=copy)
        else:
            casted = arr.astype(dtype, copy=copy)
    except OverflowError as err:
        raise OverflowError(
            "The elements provided in the data cannot all be "
            f"casted to the dtype {dtype}"
        ) from err

    if np.array_equal(arr, casted):
        return casted

    # We do this casting to allow for proper
    # data and dtype checking.
    #
    # We didn't do this earlier because NumPy
    # doesn't handle `uint64` correctly.
    arr = np.asarray(arr)

    if is_unsigned_integer_dtype(dtype) and (arr < 0).any():
        raise OverflowError("Trying to coerce negative values to unsigned integers")

    if is_float_dtype(arr) or is_object_dtype(arr):
        raise ValueError("Trying to coerce float values to integers")


def convert_scalar_for_putitemlike(scalar: Scalar, dtype: np.dtype) -> Scalar:
    """
    Convert datetimelike scalar if we are setting into a datetime64
    or timedelta64 ndarray.

    Parameters
    ----------
    scalar : scalar
    dtype : np.dtype

    Returns
    -------
    scalar
    """
    if dtype.kind in ["m", "M"]:
        scalar = maybe_box_datetimelike(scalar, dtype)
        return maybe_unbox_datetimelike(scalar, dtype)
    else:
        validate_numeric_casting(dtype, scalar)
    return scalar


def validate_numeric_casting(dtype: np.dtype, value: Scalar) -> None:
    """
    Check that we can losslessly insert the given value into an array
    with the given dtype.

    Parameters
    ----------
    dtype : np.dtype
    value : scalar

    Raises
    ------
    ValueError
    """
    if (
        issubclass(dtype.type, (np.integer, np.bool_))
        and is_float(value)
        and np.isnan(value)
    ):
        raise ValueError("Cannot assign nan to integer series")

    elif dtype.kind in ["i", "u", "f", "c"]:
        if is_bool(value) or isinstance(value, np.timedelta64):
            # numpy will cast td64 to integer if we're not careful
            raise ValueError(
                f"Cannot assign {type(value).__name__} to float/integer series"
            )
    elif dtype.kind == "b":
        if is_scalar(value) and not is_bool(value):
            raise ValueError(f"Cannot assign {type(value).__name__} to bool series")


def can_hold_element(dtype: np.dtype, element: Any) -> bool:
    """
    Can we do an inplace setitem with this element in an array with this dtype?

    Parameters
    ----------
    dtype : np.dtype
    element : Any

    Returns
    -------
    bool
    """
    tipo = maybe_infer_dtype_type(element)

    if dtype.kind in ["i", "u"]:
        if tipo is not None:
            return tipo.kind in ["i", "u"] and dtype.itemsize >= tipo.itemsize

        # We have not inferred an integer from the dtype
        # check if we have a builtin int or a float equal to an int
        return is_integer(element) or (is_float(element) and element.is_integer())

    elif dtype.kind == "f":
        if tipo is not None:
            return tipo.kind in ["f", "i", "u"]
        return lib.is_integer(element) or lib.is_float(element)

    elif dtype.kind == "c":
        if tipo is not None:
            return tipo.kind in ["c", "f", "i", "u"]
        return (
            lib.is_integer(element) or lib.is_complex(element) or lib.is_float(element)
        )

    elif dtype.kind == "b":
        if tipo is not None:
            return tipo.kind == "b"
        return lib.is_bool(element)

    elif dtype == object:
        return True

    raise NotImplementedError(dtype)<|MERGE_RESOLUTION|>--- conflicted
+++ resolved
@@ -578,17 +578,6 @@
                     fill_value = np.timedelta64("NaT", "ns")
                 else:
                     fill_value = fv.to_timedelta64()
-<<<<<<< HEAD
-    elif isinstance(dtype, DatetimeTZDtype):
-        if not isinstance(fill_value, datetime):
-            dtype = np.dtype(np.object_)
-        elif fill_value.tzinfo is None:
-            dtype = np.dtype(np.object_)
-        elif not tz_compare(fill_value.tzinfo, dtype.tz):
-            # TODO: sure we want to cast here?
-            dtype = np.dtype(np.object_)
-=======
->>>>>>> 17791555
 
     elif is_float(fill_value):
         if issubclass(dtype.type, np.bool_):
@@ -638,23 +627,6 @@
                 # e.g. mst is np.complex128 and dtype is np.complex64
                 dtype = mst
 
-<<<<<<< HEAD
-    else:
-        dtype = np.dtype(np.object_)
-
-    dtype = sanitize_str_dtypes_to_object(dtype)
-=======
-    elif fill_value is None or fill_value is libmissing.NA:
-        # Note: we already excluded dt64/td64 dtypes above
-        if is_float_dtype(dtype) or is_complex_dtype(dtype):
-            fill_value = np.nan
-        elif is_integer_dtype(dtype):
-            dtype = np.dtype(np.float64)
-            fill_value = np.nan
-        else:
-            dtype = np.dtype(np.object_)
-            if fill_value is not libmissing.NA:
-                fill_value = np.nan
     else:
         dtype = np.dtype(np.object_)
 
@@ -662,18 +634,8 @@
     if issubclass(dtype.type, (bytes, str)):
         dtype = np.dtype(np.object_)
 
->>>>>>> 17791555
     fill_value = _ensure_dtype_type(fill_value, dtype)
     return dtype, fill_value
-
-
-def sanitize_str_dtypes_to_object(dtype: DtypeObj) -> DtypeObj:
-    """
-    Convert any numpy str/bytes dtypes to object.
-    """
-    if isinstance(dtype, np.dtype) and dtype.kind in ["S", "U"]:
-        dtype = np.dtype(object)
-    return dtype
 
 
 def _ensure_dtype_type(value, dtype: DtypeObj):
