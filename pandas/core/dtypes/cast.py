"""
Routines for casting.
"""

from __future__ import annotations

from contextlib import suppress
from datetime import (
    date,
    datetime,
    timedelta,
)
import inspect
from typing import (
    TYPE_CHECKING,
    Any,
    Dict,
    List,
    Optional,
    Sequence,
    Set,
    Sized,
    Tuple,
    Type,
    Union,
    cast,
)
import warnings

import numpy as np

from pandas._libs import lib
from pandas._libs.tslibs import (
    NaT,
    OutOfBoundsDatetime,
    OutOfBoundsTimedelta,
    Period,
    Timedelta,
    Timestamp,
    conversion,
    ints_to_pydatetime,
)
from pandas._libs.tslibs.timedeltas import array_to_timedelta64
from pandas._typing import (
    AnyArrayLike,
    ArrayLike,
    Dtype,
    DtypeObj,
    Scalar,
)
from pandas.util._exceptions import find_stack_level
from pandas.util._validators import validate_bool_kwarg

from pandas.core.dtypes.common import (
    DT64NS_DTYPE,
    POSSIBLY_CAST_DTYPES,
    TD64NS_DTYPE,
    ensure_int8,
    ensure_int16,
    ensure_int32,
    ensure_int64,
    ensure_object,
    ensure_str,
    is_bool,
    is_bool_dtype,
    is_categorical_dtype,
    is_complex,
    is_complex_dtype,
    is_datetime64_dtype,
    is_datetime64_ns_dtype,
    is_datetime64tz_dtype,
    is_datetime_or_timedelta_dtype,
    is_dtype_equal,
    is_extension_array_dtype,
    is_float,
    is_float_dtype,
    is_integer,
    is_integer_dtype,
    is_numeric_dtype,
    is_object_dtype,
    is_scalar,
    is_sparse,
    is_string_dtype,
    is_timedelta64_dtype,
    is_timedelta64_ns_dtype,
    is_unsigned_integer_dtype,
    pandas_dtype,
)
from pandas.core.dtypes.dtypes import (
    DatetimeTZDtype,
    ExtensionDtype,
    IntervalDtype,
    PeriodDtype,
)
from pandas.core.dtypes.generic import (
    ABCDataFrame,
    ABCExtensionArray,
    ABCSeries,
)
from pandas.core.dtypes.inference import is_list_like
from pandas.core.dtypes.missing import (
    is_valid_na_for_dtype,
    isna,
    na_value_for_dtype,
    notna,
)

if TYPE_CHECKING:
    from pandas import Series
    from pandas.core.arrays import (
        DatetimeArray,
        ExtensionArray,
    )

_int8_max = np.iinfo(np.int8).max
_int16_max = np.iinfo(np.int16).max
_int32_max = np.iinfo(np.int32).max
_int64_max = np.iinfo(np.int64).max


def maybe_convert_platform(values):
    """ try to do platform conversion, allow ndarray or list here """
    if isinstance(values, (list, tuple, range)):
        values = construct_1d_object_array_from_listlike(values)
    if getattr(values, "dtype", None) == np.object_:
        if hasattr(values, "_values"):
            values = values._values
        values = lib.maybe_convert_objects(values)

    return values


def is_nested_object(obj) -> bool:
    """
    return a boolean if we have a nested object, e.g. a Series with 1 or
    more Series elements

    This may not be necessarily be performant.

    """
    return bool(
        isinstance(obj, ABCSeries)
        and is_object_dtype(obj.dtype)
        and any(isinstance(v, ABCSeries) for v in obj._values)
    )


def maybe_box_datetimelike(value: Scalar, dtype: Optional[Dtype] = None) -> Scalar:
    """
    Cast scalar to Timestamp or Timedelta if scalar is datetime-like
    and dtype is not object.

    Parameters
    ----------
    value : scalar
    dtype : Dtype, optional

    Returns
    -------
    scalar
    """
    if dtype == object:
        pass
    elif isinstance(value, (np.datetime64, datetime)):
        value = Timestamp(value)
    elif isinstance(value, (np.timedelta64, timedelta)):
        value = Timedelta(value)

    return value


def maybe_box_native(value: Scalar) -> Scalar:
    """
    If passed a scalar cast the scalar to a python native type.

    Parameters
    ----------
    value : scalar or Series

    Returns
    -------
    scalar or Series
    """
    if is_datetime_or_timedelta_dtype(value):
        value = maybe_box_datetimelike(value)
    elif is_float(value):
        value = float(value)
    elif is_integer(value):
        value = int(value)
    elif is_bool(value):
        value = bool(value)
    return value


def maybe_unbox_datetimelike(value: Scalar, dtype: DtypeObj) -> Scalar:
    """
    Convert a Timedelta or Timestamp to timedelta64 or datetime64 for setting
    into a numpy array.  Failing to unbox would risk dropping nanoseconds.

    Notes
    -----
    Caller is responsible for checking dtype.kind in ["m", "M"]
    """
    if is_valid_na_for_dtype(value, dtype):
        # GH#36541: can't fill array directly with pd.NaT
        # > np.empty(10, dtype="datetime64[64]").fill(pd.NaT)
        # ValueError: cannot convert float NaN to integer
        value = dtype.type("NaT", "ns")
    elif isinstance(value, Timestamp):
        if value.tz is None:
            value = value.to_datetime64()
    elif isinstance(value, Timedelta):
        value = value.to_timedelta64()

    _disallow_mismatched_datetimelike(value, dtype)
    return value


def _disallow_mismatched_datetimelike(value, dtype: DtypeObj):
    """
    numpy allows np.array(dt64values, dtype="timedelta64[ns]") and
    vice-versa, but we do not want to allow this, so we need to
    check explicitly
    """
    vdtype = getattr(value, "dtype", None)
    if vdtype is None:
        return
    elif (vdtype.kind == "m" and dtype.kind == "M") or (
        vdtype.kind == "M" and dtype.kind == "m"
    ):
        raise TypeError(f"Cannot cast {repr(value)} to {dtype}")


def maybe_downcast_to_dtype(
    result: ArrayLike, dtype: Union[str, np.dtype]
) -> ArrayLike:
    """
    try to cast to the specified dtype (e.g. convert back to bool/int
    or could be an astype of float64->float32
    """
    if isinstance(result, ABCDataFrame):
        # see test_pivot_table_doctest_case
        return result
    do_round = False

    if isinstance(dtype, str):
        if dtype == "infer":
            inferred_type = lib.infer_dtype(ensure_object(result), skipna=False)
            if inferred_type == "boolean":
                dtype = "bool"
            elif inferred_type == "integer":
                dtype = "int64"
            elif inferred_type == "datetime64":
                dtype = "datetime64[ns]"
            elif inferred_type == "timedelta64":
                dtype = "timedelta64[ns]"

            # try to upcast here
            elif inferred_type == "floating":
                dtype = "int64"
                if issubclass(result.dtype.type, np.number):
                    do_round = True

            else:
                # TODO: complex?  what if result is already non-object?
                dtype = "object"

        dtype = np.dtype(dtype)

    elif dtype.type is Period:
        from pandas.core.arrays import PeriodArray

        with suppress(TypeError):
            # e.g. TypeError: int() argument must be a string, a
            #  bytes-like object or a number, not 'Period
            return PeriodArray(result, freq=dtype.freq)

    converted = maybe_downcast_numeric(result, dtype, do_round)
    if converted is not result:
        return converted

    # a datetimelike
    # GH12821, iNaT is cast to float
    if dtype.kind in ["M", "m"] and result.dtype.kind in ["i", "f"]:
        if isinstance(dtype, DatetimeTZDtype):
            # convert to datetime and change timezone
            i8values = result.astype("i8", copy=False)
            cls = dtype.construct_array_type()
            # equiv: DatetimeArray(i8values).tz_localize("UTC").tz_convert(dtype.tz)
            dt64values = i8values.view("M8[ns]")
            result = cls._simple_new(dt64values, dtype=dtype)
        else:
            result = result.astype(dtype)

    return result


def maybe_downcast_numeric(
    result: ArrayLike, dtype: DtypeObj, do_round: bool = False
) -> ArrayLike:
    """
    Subset of maybe_downcast_to_dtype restricted to numeric dtypes.

    Parameters
    ----------
    result : ndarray or ExtensionArray
    dtype : np.dtype or ExtensionDtype
    do_round : bool

    Returns
    -------
    ndarray or ExtensionArray
    """
    if not isinstance(dtype, np.dtype) or not isinstance(result.dtype, np.dtype):
        # e.g. SparseDtype has no itemsize attr
        return result

    def trans(x):
        if do_round:
            return x.round()
        return x

    if dtype.kind == result.dtype.kind:
        # don't allow upcasts here (except if empty)
        if result.dtype.itemsize <= dtype.itemsize and result.size:
            return result

    if is_bool_dtype(dtype) or is_integer_dtype(dtype):

        if not result.size:
            # if we don't have any elements, just astype it
            return trans(result).astype(dtype)

        # do a test on the first element, if it fails then we are done
        r = result.ravel()
        arr = np.array([r[0]])

        if isna(arr).any():
            # if we have any nulls, then we are done
            return result

        elif not isinstance(r[0], (np.integer, np.floating, int, float, bool)):
            # a comparable, e.g. a Decimal may slip in here
            return result

        if (
            issubclass(result.dtype.type, (np.object_, np.number))
            and notna(result).all()
        ):
            new_result = trans(result).astype(dtype)
            if new_result.dtype.kind == "O" or result.dtype.kind == "O":
                # np.allclose may raise TypeError on object-dtype
                if (new_result == result).all():
                    return new_result
            else:
                if np.allclose(new_result, result, rtol=0):
                    return new_result

    elif (
        issubclass(dtype.type, np.floating)
        and not is_bool_dtype(result.dtype)
        and not is_string_dtype(result.dtype)
    ):
        return result.astype(dtype)

    return result


def maybe_cast_result(
    result: ArrayLike, obj: Series, numeric_only: bool = False, how: str = ""
) -> ArrayLike:
    """
    Try casting result to a different type if appropriate

    Parameters
    ----------
    result : array-like
        Result to cast.
    obj : Series
        Input Series from which result was calculated.
    numeric_only : bool, default False
        Whether to cast only numerics or datetimes as well.
    how : str, default ""
        How the result was computed.

    Returns
    -------
    result : array-like
        result maybe casted to the dtype.
    """
    dtype = obj.dtype
    dtype = maybe_cast_result_dtype(dtype, how)

    assert not is_scalar(result)

    if (
        is_extension_array_dtype(dtype)
        and not is_categorical_dtype(dtype)
        and dtype.kind != "M"
    ):
        # We have to special case categorical so as not to upcast
        # things like counts back to categorical
        cls = dtype.construct_array_type()
        result = maybe_cast_to_extension_array(cls, result, dtype=dtype)

    elif numeric_only and is_numeric_dtype(dtype) or not numeric_only:
        result = maybe_downcast_to_dtype(result, dtype)

    return result


def maybe_cast_result_dtype(dtype: DtypeObj, how: str) -> DtypeObj:
    """
    Get the desired dtype of a result based on the
    input dtype and how it was computed.

    Parameters
    ----------
    dtype : DtypeObj
        Input dtype.
    how : str
        How the result was computed.

    Returns
    -------
    DtypeObj
        The desired dtype of the result.
    """
    from pandas.core.arrays.boolean import BooleanDtype
    from pandas.core.arrays.floating import Float64Dtype
    from pandas.core.arrays.integer import (
        Int64Dtype,
        _IntegerDtype,
    )

    if how in ["add", "cumsum", "sum", "prod"]:
        if dtype == np.dtype(bool):
            return np.dtype(np.int64)
        elif isinstance(dtype, (BooleanDtype, _IntegerDtype)):
            return Int64Dtype()
    elif how in ["mean", "median", "var"] and isinstance(
        dtype, (BooleanDtype, _IntegerDtype)
    ):
        return Float64Dtype()
    return dtype


def maybe_cast_to_extension_array(
    cls: Type[ExtensionArray], obj: ArrayLike, dtype: Optional[ExtensionDtype] = None
) -> ArrayLike:
    """
    Call to `_from_sequence` that returns the object unchanged on Exception.

    Parameters
    ----------
    cls : class, subclass of ExtensionArray
    obj : arraylike
        Values to pass to cls._from_sequence
    dtype : ExtensionDtype, optional

    Returns
    -------
    ExtensionArray or obj
    """
    from pandas.core.arrays.string_ import StringArray
    from pandas.core.arrays.string_arrow import ArrowStringArray

    assert isinstance(cls, type), f"must pass a type: {cls}"
    assertion_msg = f"must pass a subclass of ExtensionArray: {cls}"
    assert issubclass(cls, ABCExtensionArray), assertion_msg

    # Everything can be converted to StringArrays, but we may not want to convert
    if (
        issubclass(cls, (StringArray, ArrowStringArray))
        and lib.infer_dtype(obj) != "string"
    ):
        return obj

    try:
        result = cls._from_sequence(obj, dtype=dtype)
    except Exception:
        # We can't predict what downstream EA constructors may raise
        result = obj
    return result


def maybe_upcast_putmask(result: np.ndarray, mask: np.ndarray) -> np.ndarray:
    """
    A safe version of putmask that potentially upcasts the result.

    The result is replaced with the first N elements of other,
    where N is the number of True values in mask.
    If the length of other is shorter than N, other will be repeated.

    Parameters
    ----------
    result : ndarray
        The destination array. This will be mutated in-place if no upcasting is
        necessary.
    mask : boolean ndarray

    Returns
    -------
    result : ndarray

    Examples
    --------
    >>> arr = np.arange(1, 6)
    >>> mask = np.array([False, True, False, True, True])
    >>> result = maybe_upcast_putmask(arr, mask)
    >>> result
    array([ 1., nan,  3., nan, nan])
    """
    if not isinstance(result, np.ndarray):
        raise ValueError("The result input must be a ndarray.")

    # NB: we never get here with result.dtype.kind in ["m", "M"]

    if mask.any():

        # we want to decide whether place will work
        # if we have nans in the False portion of our mask then we need to
        # upcast (possibly), otherwise we DON't want to upcast (e.g. if we
        # have values, say integers, in the success portion then it's ok to not
        # upcast)
        new_dtype = ensure_dtype_can_hold_na(result.dtype)

        if new_dtype != result.dtype:
            result = result.astype(new_dtype, copy=True)

        np.place(result, mask, np.nan)

    return result


def ensure_dtype_can_hold_na(dtype: DtypeObj) -> DtypeObj:
    """
    If we have a dtype that cannot hold NA values, find the best match that can.
    """
    if isinstance(dtype, ExtensionDtype):
        # TODO: ExtensionDtype.can_hold_na?
        return dtype
    elif dtype.kind == "b":
        return np.dtype(object)
    elif dtype.kind in ["i", "u"]:
        return np.dtype(np.float64)
    return dtype


def maybe_promote(dtype: np.dtype, fill_value=np.nan):
    """
    Find the minimal dtype that can hold both the given dtype and fill_value.

    Parameters
    ----------
    dtype : np.dtype
    fill_value : scalar, default np.nan

    Returns
    -------
    dtype
        Upcasted from dtype argument if necessary.
    fill_value
        Upcasted from fill_value argument if necessary.

    Raises
    ------
    ValueError
        If fill_value is a non-scalar and dtype is not object.
    """
    if not is_scalar(fill_value):
        # with object dtype there is nothing to promote, and the user can
        #  pass pretty much any weird fill_value they like
        if not is_object_dtype(dtype):
            # with object dtype there is nothing to promote, and the user can
            #  pass pretty much any weird fill_value they like
            raise ValueError("fill_value must be a scalar")
        dtype = np.dtype(object)
        return dtype, fill_value

    kinds = ["i", "u", "f", "c", "m", "M"]
    if is_valid_na_for_dtype(fill_value, dtype) and dtype.kind in kinds:
        dtype = ensure_dtype_can_hold_na(dtype)
        fv = na_value_for_dtype(dtype)
        return dtype, fv

    elif isna(fill_value):
        dtype = np.dtype(object)
        if fill_value is None:
            # but we retain e.g. pd.NA
            fill_value = np.nan
        return dtype, fill_value

    # returns tuple of (dtype, fill_value)
    if issubclass(dtype.type, np.datetime64):
        inferred, fv = infer_dtype_from_scalar(fill_value, pandas_dtype=True)
        if inferred == dtype:
            return dtype, fv

        # TODO(2.0): once this deprecation is enforced, this whole case
        # becomes equivalent to:
        #  dta = DatetimeArray._from_sequence([], dtype="M8[ns]")
        #  try:
        #      fv = dta._validate_setitem_value(fill_value)
        #      return dta.dtype, fv
        #  except (ValueError, TypeError):
        #      return np.dtype(object), fill_value
        if isinstance(fill_value, date) and not isinstance(fill_value, datetime):
            # deprecate casting of date object to match infer_dtype_from_scalar
            #  and DatetimeArray._validate_setitem_value
            try:
                fv = Timestamp(fill_value).to_datetime64()
            except OutOfBoundsDatetime:
                pass
            else:
                warnings.warn(
                    "Using a `date` object for fill_value with `datetime64[ns]` "
                    "dtype is deprecated. In a future version, this will be cast "
                    "to object dtype. Pass `fill_value=Timestamp(date_obj)` instead.",
                    FutureWarning,
                    stacklevel=7,
                )
                return dtype, fv
        elif isinstance(fill_value, str):
            try:
                # explicitly wrap in str to convert np.str_
                fv = Timestamp(str(fill_value))
            except (ValueError, TypeError):
                pass
            else:
                if fv.tz is None:
                    return dtype, fv.asm8

        return np.dtype(object), fill_value

    elif issubclass(dtype.type, np.timedelta64):
        inferred, fv = infer_dtype_from_scalar(fill_value, pandas_dtype=True)
        if inferred == dtype:
            return dtype, fv
        return np.dtype(object), fill_value

    elif is_float(fill_value):
        if issubclass(dtype.type, np.bool_):
            dtype = np.dtype(np.object_)

        elif issubclass(dtype.type, np.integer):
            dtype = np.dtype(np.float64)

        elif dtype.kind == "f":
            mst = np.min_scalar_type(fill_value)
            if mst > dtype:
                # e.g. mst is np.float64 and dtype is np.float32
                dtype = mst

        elif dtype.kind == "c":
            mst = np.min_scalar_type(fill_value)
            dtype = np.promote_types(dtype, mst)

    elif is_bool(fill_value):
        if not issubclass(dtype.type, np.bool_):
            dtype = np.dtype(np.object_)

    elif is_integer(fill_value):
        if issubclass(dtype.type, np.bool_):
            dtype = np.dtype(np.object_)

        elif issubclass(dtype.type, np.integer):
            if not np.can_cast(fill_value, dtype):
                # upcast to prevent overflow
                mst = np.min_scalar_type(fill_value)
                dtype = np.promote_types(dtype, mst)
                if dtype.kind == "f":
                    # Case where we disagree with numpy
                    dtype = np.dtype(np.object_)

    elif is_complex(fill_value):
        if issubclass(dtype.type, np.bool_):
            dtype = np.dtype(np.object_)

        elif issubclass(dtype.type, (np.integer, np.floating)):
            mst = np.min_scalar_type(fill_value)
            dtype = np.promote_types(dtype, mst)

        elif dtype.kind == "c":
            mst = np.min_scalar_type(fill_value)
            if mst > dtype:
                # e.g. mst is np.complex128 and dtype is np.complex64
                dtype = mst

    else:
        dtype = np.dtype(np.object_)

    # in case we have a string that looked like a number
    if issubclass(dtype.type, (bytes, str)):
        dtype = np.dtype(np.object_)

    fill_value = _ensure_dtype_type(fill_value, dtype)
    return dtype, fill_value


def _ensure_dtype_type(value, dtype: np.dtype):
    """
    Ensure that the given value is an instance of the given dtype.

    e.g. if out dtype is np.complex64_, we should have an instance of that
    as opposed to a python complex object.

    Parameters
    ----------
    value : object
    dtype : np.dtype

    Returns
    -------
    object
    """
    # Start with exceptions in which we do _not_ cast to numpy types
    if dtype == np.object_:
        return value

    # Note: before we get here we have already excluded isna(value)
    return dtype.type(value)


def infer_dtype_from(val, pandas_dtype: bool = False) -> Tuple[DtypeObj, Any]:
    """
    Interpret the dtype from a scalar or array.

    Parameters
    ----------
    val : object
    pandas_dtype : bool, default False
        whether to infer dtype including pandas extension types.
        If False, scalar/array belongs to pandas extension types is inferred as
        object
    """
    if not is_list_like(val):
        return infer_dtype_from_scalar(val, pandas_dtype=pandas_dtype)
    return infer_dtype_from_array(val, pandas_dtype=pandas_dtype)


def infer_dtype_from_scalar(val, pandas_dtype: bool = False) -> Tuple[DtypeObj, Any]:
    """
    Interpret the dtype from a scalar.

    Parameters
    ----------
    pandas_dtype : bool, default False
        whether to infer dtype including pandas extension types.
        If False, scalar belongs to pandas extension types is inferred as
        object
    """
    dtype: DtypeObj = np.dtype(object)

    # a 1-element ndarray
    if isinstance(val, np.ndarray):
        if val.ndim != 0:
            msg = "invalid ndarray passed to infer_dtype_from_scalar"
            raise ValueError(msg)

        dtype = val.dtype
        val = lib.item_from_zerodim(val)

    elif isinstance(val, str):

        # If we create an empty array using a string to infer
        # the dtype, NumPy will only allocate one character per entry
        # so this is kind of bad. Alternately we could use np.repeat
        # instead of np.empty (but then you still don't want things
        # coming out as np.str_!

        dtype = np.dtype(object)

    elif isinstance(val, (np.datetime64, datetime)):
        try:
            val = Timestamp(val)
        except OutOfBoundsDatetime:
            return np.dtype(object), val

        if val is NaT or val.tz is None:
            dtype = np.dtype("M8[ns]")
            val = val.to_datetime64()
        else:
            if pandas_dtype:
                dtype = DatetimeTZDtype(unit="ns", tz=val.tz)
            else:
                # return datetimetz as object
                return np.dtype(object), val

    elif isinstance(val, (np.timedelta64, timedelta)):
        try:
            val = Timedelta(val)
        except (OutOfBoundsTimedelta, OverflowError):
            dtype = np.dtype(object)
        else:
            dtype = np.dtype("m8[ns]")
            val = np.timedelta64(val.value, "ns")

    elif is_bool(val):
        dtype = np.dtype(np.bool_)

    elif is_integer(val):
        if isinstance(val, np.integer):
            dtype = np.dtype(type(val))
        else:
            dtype = np.dtype(np.int64)

        try:
            np.array(val, dtype=dtype)
        except OverflowError:
            dtype = np.array(val).dtype

    elif is_float(val):
        if isinstance(val, np.floating):
            dtype = np.dtype(type(val))
        else:
            dtype = np.dtype(np.float64)

    elif is_complex(val):
        dtype = np.dtype(np.complex_)

    elif pandas_dtype:
        if lib.is_period(val):
            dtype = PeriodDtype(freq=val.freq)
        elif lib.is_interval(val):
            subtype = infer_dtype_from_scalar(val.left, pandas_dtype=True)[0]
            dtype = IntervalDtype(subtype=subtype, closed=val.closed)

    return dtype, val


def dict_compat(d: Dict[Scalar, Scalar]) -> Dict[Scalar, Scalar]:
    """
    Convert datetimelike-keyed dicts to a Timestamp-keyed dict.

    Parameters
    ----------
    d: dict-like object

    Returns
    -------
    dict

    """
    return {maybe_box_datetimelike(key): value for key, value in d.items()}


def infer_dtype_from_array(
    arr, pandas_dtype: bool = False
) -> Tuple[DtypeObj, ArrayLike]:
    """
    Infer the dtype from an array.

    Parameters
    ----------
    arr : array
    pandas_dtype : bool, default False
        whether to infer dtype including pandas extension types.
        If False, array belongs to pandas extension types
        is inferred as object

    Returns
    -------
    tuple (numpy-compat/pandas-compat dtype, array)

    Notes
    -----
    if pandas_dtype=False. these infer to numpy dtypes
    exactly with the exception that mixed / object dtypes
    are not coerced by stringifying or conversion

    if pandas_dtype=True. datetime64tz-aware/categorical
    types will retain there character.

    Examples
    --------
    >>> np.asarray([1, '1'])
    array(['1', '1'], dtype='<U21')

    >>> infer_dtype_from_array([1, '1'])
    (dtype('O'), [1, '1'])
    """
    if isinstance(arr, np.ndarray):
        return arr.dtype, arr

    if not is_list_like(arr):
        raise TypeError("'arr' must be list-like")

    if pandas_dtype and is_extension_array_dtype(arr):
        return arr.dtype, arr

    elif isinstance(arr, ABCSeries):
        return arr.dtype, np.asarray(arr)

    # don't force numpy coerce with nan's
    inferred = lib.infer_dtype(arr, skipna=False)
    if inferred in ["string", "bytes", "mixed", "mixed-integer"]:
        return (np.dtype(np.object_), arr)

    arr = np.asarray(arr)
    return arr.dtype, arr


def maybe_infer_dtype_type(element):
    """
    Try to infer an object's dtype, for use in arithmetic ops.

    Uses `element.dtype` if that's available.
    Objects implementing the iterator protocol are cast to a NumPy array,
    and from there the array's type is used.

    Parameters
    ----------
    element : object
        Possibly has a `.dtype` attribute, and possibly the iterator
        protocol.

    Returns
    -------
    tipo : type

    Examples
    --------
    >>> from collections import namedtuple
    >>> Foo = namedtuple("Foo", "dtype")
    >>> maybe_infer_dtype_type(Foo(np.dtype("i8")))
    dtype('int64')
    """
    tipo = None
    if hasattr(element, "dtype"):
        tipo = element.dtype
    elif is_list_like(element):
        element = np.asarray(element)
        tipo = element.dtype
    return tipo


def maybe_upcast(
    values: np.ndarray,
    fill_value: Scalar = np.nan,
    copy: bool = False,
) -> Tuple[np.ndarray, Scalar]:
    """
    Provide explicit type promotion and coercion.

    Parameters
    ----------
    values : np.ndarray
        The array that we may want to upcast.
    fill_value : what we want to fill with
    copy : bool, default True
        If True always make a copy even if no upcast is required.

    Returns
    -------
    values: np.ndarray
        the original array, possibly upcast
    fill_value:
        the fill value, possibly upcast
    """
    new_dtype, fill_value = maybe_promote(values.dtype, fill_value)
    # We get a copy in all cases _except_ (values.dtype == new_dtype and not copy)
    values = values.astype(new_dtype, copy=copy)

    return values, fill_value


def invalidate_string_dtypes(dtype_set: Set[DtypeObj]):
    """
    Change string like dtypes to object for
    ``DataFrame.select_dtypes()``.
    """
    non_string_dtypes = dtype_set - {np.dtype("S").type, np.dtype("<U").type}
    if non_string_dtypes != dtype_set:
        raise TypeError("string dtypes are not allowed, use 'object' instead")


def coerce_indexer_dtype(indexer, categories):
    """ coerce the indexer input array to the smallest dtype possible """
    length = len(categories)
    if length < _int8_max:
        return ensure_int8(indexer)
    elif length < _int16_max:
        return ensure_int16(indexer)
    elif length < _int32_max:
        return ensure_int32(indexer)
    return ensure_int64(indexer)


def astype_dt64_to_dt64tz(
    values: ArrayLike, dtype: DtypeObj, copy: bool, via_utc: bool = False
) -> DatetimeArray:
    # GH#33401 we have inconsistent behaviors between
    #  Datetimeindex[naive].astype(tzaware)
    #  Series[dt64].astype(tzaware)
    # This collects them in one place to prevent further fragmentation.

    from pandas.core.construction import ensure_wrapped_if_datetimelike

    values = ensure_wrapped_if_datetimelike(values)
    values = cast("DatetimeArray", values)
    aware = isinstance(dtype, DatetimeTZDtype)

    if via_utc:
        # Series.astype behavior
        assert values.tz is None and aware  # caller is responsible for checking this
        dtype = cast(DatetimeTZDtype, dtype)

        if copy:
            # this should be the only copy
            values = values.copy()

        level = find_stack_level()
        warnings.warn(
            "Using .astype to convert from timezone-naive dtype to "
            "timezone-aware dtype is deprecated and will raise in a "
            "future version.  Use ser.dt.tz_localize instead.",
            FutureWarning,
            stacklevel=level,
        )

        # FIXME: GH#33401 this doesn't match DatetimeArray.astype, which
        #  goes through the `not via_utc` path
        return values.tz_localize("UTC").tz_convert(dtype.tz)

    else:
        # DatetimeArray/DatetimeIndex.astype behavior

        if values.tz is None and aware:
            dtype = cast(DatetimeTZDtype, dtype)
            level = find_stack_level()
            warnings.warn(
                "Using .astype to convert from timezone-naive dtype to "
                "timezone-aware dtype is deprecated and will raise in a "
                "future version.  Use obj.tz_localize instead.",
                FutureWarning,
                stacklevel=level,
            )

            return values.tz_localize(dtype.tz)

        elif aware:
            # GH#18951: datetime64_tz dtype but not equal means different tz
            dtype = cast(DatetimeTZDtype, dtype)
            result = values.tz_convert(dtype.tz)
            if copy:
                result = result.copy()
            return result

        elif values.tz is not None:
            level = find_stack_level()
            warnings.warn(
                "Using .astype to convert from timezone-aware dtype to "
                "timezone-naive dtype is deprecated and will raise in a "
                "future version.  Use obj.tz_localize(None) or "
                "obj.tz_convert('UTC').tz_localize(None) instead",
                FutureWarning,
                stacklevel=level,
            )

            result = values.tz_convert("UTC").tz_localize(None)
            if copy:
                result = result.copy()
            return result

        raise NotImplementedError("dtype_equal case should be handled elsewhere")


def astype_td64_unit_conversion(
    values: np.ndarray, dtype: np.dtype, copy: bool
) -> np.ndarray:
    """
    By pandas convention, converting to non-nano timedelta64
    returns an int64-dtyped array with ints representing multiples
    of the desired timedelta unit.  This is essentially division.

    Parameters
    ----------
    values : np.ndarray[timedelta64[ns]]
    dtype : np.dtype
        timedelta64 with unit not-necessarily nano
    copy : bool

    Returns
    -------
    np.ndarray
    """
    if is_dtype_equal(values.dtype, dtype):
        if copy:
            return values.copy()
        return values

    # otherwise we are converting to non-nano
    result = values.astype(dtype, copy=False)  # avoid double-copying
    result = result.astype(np.float64)

    mask = isna(values)
    np.putmask(result, mask, np.nan)
    return result


def astype_nansafe(
    arr: np.ndarray, dtype: DtypeObj, copy: bool = True, skipna: bool = False
) -> ArrayLike:
    """
    Cast the elements of an array to a given dtype a nan-safe manner.

    Parameters
    ----------
    arr : ndarray
    dtype : np.dtype or ExtensionDtype
    copy : bool, default True
        If False, a view will be attempted but may fail, if
        e.g. the item sizes don't align.
    skipna: bool, default False
        Whether or not we should skip NaN when casting as a string-type.

    Raises
    ------
    ValueError
        The dtype was a datetime64/timedelta64 dtype, but it had no unit.
    """
    if arr.ndim > 1:
        # Make sure we are doing non-copy ravel and reshape.
        flags = arr.flags
        flat = arr.ravel("K")
        result = astype_nansafe(flat, dtype, copy=copy, skipna=skipna)
        order = "F" if flags.f_contiguous else "C"
        return result.reshape(arr.shape, order=order)

    # We get here with 0-dim from sparse
    arr = np.atleast_1d(arr)

    # dispatch on extension dtype if needed
    if isinstance(dtype, ExtensionDtype):
        return dtype.construct_array_type()._from_sequence(arr, dtype=dtype, copy=copy)

    elif not isinstance(dtype, np.dtype):  # pragma: no cover
        raise ValueError("dtype must be np.dtype or ExtensionDtype")

    if arr.dtype.kind in ["m", "M"] and (
        issubclass(dtype.type, str) or dtype == object
    ):
        from pandas.core.construction import ensure_wrapped_if_datetimelike

        arr = ensure_wrapped_if_datetimelike(arr)
        return arr.astype(dtype, copy=copy)

    if issubclass(dtype.type, str):
        return lib.ensure_string_array(arr, skipna=skipna, convert_na_value=False)

    elif is_datetime64_dtype(arr):
        if dtype == np.int64:
            warnings.warn(
                f"casting {arr.dtype} values to int64 with .astype(...) "
                "is deprecated and will raise in a future version. "
                "Use .view(...) instead.",
                FutureWarning,
                # stacklevel chosen to be correct when reached via Series.astype
                stacklevel=7,
            )
            if isna(arr).any():
                raise ValueError("Cannot convert NaT values to integer")
            return arr.view(dtype)

        # allow frequency conversions
        if dtype.kind == "M":
            return arr.astype(dtype)

        raise TypeError(f"cannot astype a datetimelike from [{arr.dtype}] to [{dtype}]")

    elif is_timedelta64_dtype(arr):
        if dtype == np.int64:
            warnings.warn(
                f"casting {arr.dtype} values to int64 with .astype(...) "
                "is deprecated and will raise in a future version. "
                "Use .view(...) instead.",
                FutureWarning,
                # stacklevel chosen to be correct when reached via Series.astype
                stacklevel=7,
            )
            if isna(arr).any():
                raise ValueError("Cannot convert NaT values to integer")
            return arr.view(dtype)

        elif dtype.kind == "m":
            return astype_td64_unit_conversion(arr, dtype, copy=copy)

        raise TypeError(f"cannot astype a timedelta from [{arr.dtype}] to [{dtype}]")

    elif np.issubdtype(arr.dtype, np.floating) and np.issubdtype(dtype, np.integer):

        if not np.isfinite(arr).all():
            raise ValueError("Cannot convert non-finite values (NA or inf) to integer")

    elif is_object_dtype(arr):

        # work around NumPy brokenness, #1987
        if np.issubdtype(dtype.type, np.integer):
            return lib.astype_intsafe(arr, dtype)

        # if we have a datetime/timedelta array of objects
        # then coerce to a proper dtype and recall astype_nansafe

        elif is_datetime64_dtype(dtype):
            from pandas import to_datetime

            return astype_nansafe(to_datetime(arr).values, dtype, copy=copy)
        elif is_timedelta64_dtype(dtype):
            from pandas import to_timedelta

            return astype_nansafe(to_timedelta(arr)._values, dtype, copy=copy)

    if dtype.name in ("datetime64", "timedelta64"):
        msg = (
            f"The '{dtype.name}' dtype has no unit. Please pass in "
            f"'{dtype.name}[ns]' instead."
        )
        raise ValueError(msg)

    if copy or is_object_dtype(arr.dtype) or is_object_dtype(dtype):
        # Explicit copy, or required since NumPy can't view from / to object.
        return arr.astype(dtype, copy=True)

    return arr.astype(dtype, copy=copy)


def astype_array(values: ArrayLike, dtype: DtypeObj, copy: bool = False) -> ArrayLike:
    """
    Cast array (ndarray or ExtensionArray) to the new dtype.

    Parameters
    ----------
    values : ndarray or ExtensionArray
    dtype : dtype object
    copy : bool, default False
        copy if indicated

    Returns
    -------
    ndarray or ExtensionArray
    """
    if (
        values.dtype.kind in ["m", "M"]
        and dtype.kind in ["i", "u"]
        and isinstance(dtype, np.dtype)
        and dtype.itemsize != 8
    ):
        # TODO(2.0) remove special case once deprecation on DTA/TDA is enforced
        msg = rf"cannot astype a datetimelike from [{values.dtype}] to [{dtype}]"
        raise TypeError(msg)

    if is_datetime64tz_dtype(dtype) and is_datetime64_dtype(values.dtype):
        return astype_dt64_to_dt64tz(values, dtype, copy, via_utc=True)

    if is_dtype_equal(values.dtype, dtype):
        if copy:
            return values.copy()
        return values

    if isinstance(values, ABCExtensionArray):
        values = values.astype(dtype, copy=copy)

    else:
        values = astype_nansafe(values, dtype, copy=copy)

    # in pandas we don't store numpy str dtypes, so convert to object
    if isinstance(dtype, np.dtype) and issubclass(values.dtype.type, str):
        values = np.array(values, dtype=object)

    return values


def astype_array_safe(
    values: ArrayLike, dtype, copy: bool = False, errors: str = "raise"
) -> ArrayLike:
    """
    Cast array (ndarray or ExtensionArray) to the new dtype.

    This basically is the implementation for DataFrame/Series.astype and
    includes all custom logic for pandas (NaN-safety, converting str to object,
    not allowing )

    Parameters
    ----------
    values : ndarray or ExtensionArray
    dtype : str, dtype convertible
    copy : bool, default False
        copy if indicated
    errors : str, {'raise', 'ignore'}, default 'raise'
        - ``raise`` : allow exceptions to be raised
        - ``ignore`` : suppress exceptions. On error return original object

    Returns
    -------
    ndarray or ExtensionArray
    """
    errors_legal_values = ("raise", "ignore")

    if errors not in errors_legal_values:
        invalid_arg = (
            "Expected value of kwarg 'errors' to be one of "
            f"{list(errors_legal_values)}. Supplied value is '{errors}'"
        )
        raise ValueError(invalid_arg)

    if inspect.isclass(dtype) and issubclass(dtype, ExtensionDtype):
        msg = (
            f"Expected an instance of {dtype.__name__}, "
            "but got the class instead. Try instantiating 'dtype'."
        )
        raise TypeError(msg)

    dtype = pandas_dtype(dtype)

    try:
        new_values = astype_array(values, dtype, copy=copy)
    except (ValueError, TypeError):
        # e.g. astype_nansafe can fail on object-dtype of strings
        #  trying to convert to float
        if errors == "ignore":
            new_values = values
        else:
            raise

    return new_values


def soft_convert_objects(
    values: np.ndarray,
    datetime: bool = True,
    numeric: bool = True,
    timedelta: bool = True,
    copy: bool = True,
) -> ArrayLike:
    """
    Try to coerce datetime, timedelta, and numeric object-dtype columns
    to inferred dtype.

    Parameters
    ----------
    values : np.ndarray[object]
    datetime : bool, default True
    numeric: bool, default True
    timedelta : bool, default True
    copy : bool, default True

    Returns
    -------
    np.ndarray or ExtensionArray
    """
    validate_bool_kwarg(datetime, "datetime")
    validate_bool_kwarg(numeric, "numeric")
    validate_bool_kwarg(timedelta, "timedelta")
    validate_bool_kwarg(copy, "copy")

    conversion_count = sum((datetime, numeric, timedelta))
    if conversion_count == 0:
        raise ValueError("At least one of datetime, numeric or timedelta must be True.")

    # Soft conversions
    if datetime or timedelta:
        # GH 20380, when datetime is beyond year 2262, hence outside
        # bound of nanosecond-resolution 64-bit integers.
        try:
            values = lib.maybe_convert_objects(
                values, convert_datetime=datetime, convert_timedelta=timedelta
            )
        except (OutOfBoundsDatetime, ValueError):
            return values

    if numeric and is_object_dtype(values.dtype):
        converted = lib.maybe_convert_numeric(values, set(), coerce_numeric=True)

        # If all NaNs, then do not-alter
        values = converted if not isna(converted).all() else values
        values = values.copy() if copy else values

    return values


def convert_dtypes(
    input_array: AnyArrayLike,
    convert_string: bool = True,
    convert_integer: bool = True,
    convert_boolean: bool = True,
    convert_floating: bool = True,
) -> Dtype:
    """
    Convert objects to best possible type, and optionally,
    to types supporting ``pd.NA``.

    Parameters
    ----------
    input_array : ExtensionArray, Index, Series or np.ndarray
    convert_string : bool, default True
        Whether object dtypes should be converted to ``StringDtype()``.
    convert_integer : bool, default True
        Whether, if possible, conversion can be done to integer extension types.
    convert_boolean : bool, defaults True
        Whether object dtypes should be converted to ``BooleanDtypes()``.
    convert_floating : bool, defaults True
        Whether, if possible, conversion can be done to floating extension types.
        If `convert_integer` is also True, preference will be give to integer
        dtypes if the floats can be faithfully casted to integers.

    Returns
    -------
    dtype
        new dtype
    """
    is_extension = is_extension_array_dtype(input_array.dtype)
    if (
        convert_string or convert_integer or convert_boolean or convert_floating
    ) and not is_extension:
        inferred_dtype = lib.infer_dtype(input_array)

        if not convert_string and is_string_dtype(inferred_dtype):
            inferred_dtype = input_array.dtype

        if convert_integer:
            target_int_dtype = "Int64"

            if is_integer_dtype(input_array.dtype):
                from pandas.core.arrays.integer import INT_STR_TO_DTYPE

                inferred_dtype = INT_STR_TO_DTYPE.get(
                    input_array.dtype.name, target_int_dtype
                )
            if not is_integer_dtype(input_array.dtype) and is_numeric_dtype(
                input_array.dtype
            ):
                inferred_dtype = target_int_dtype

        else:
            if is_integer_dtype(inferred_dtype):
                inferred_dtype = input_array.dtype

        if convert_floating:
            if not is_integer_dtype(input_array.dtype) and is_numeric_dtype(
                input_array.dtype
            ):
                from pandas.core.arrays.floating import FLOAT_STR_TO_DTYPE

                inferred_float_dtype = FLOAT_STR_TO_DTYPE.get(
                    input_array.dtype.name, "Float64"
                )
                # if we could also convert to integer, check if all floats
                # are actually integers
                if convert_integer:
                    arr = input_array[notna(input_array)]
                    if (arr.astype(int) == arr).all():
                        inferred_dtype = "Int64"
                    else:
                        inferred_dtype = inferred_float_dtype
                else:
                    inferred_dtype = inferred_float_dtype
        else:
            if is_float_dtype(inferred_dtype):
                inferred_dtype = input_array.dtype

        if convert_boolean:
            if is_bool_dtype(input_array.dtype):
                inferred_dtype = "boolean"
        else:
            if isinstance(inferred_dtype, str) and inferred_dtype == "boolean":
                inferred_dtype = input_array.dtype

    else:
        inferred_dtype = input_array.dtype

    return inferred_dtype


def maybe_castable(dtype: np.dtype) -> bool:
    # return False to force a non-fastpath

    # check datetime64[ns]/timedelta64[ns] are valid
    # otherwise try to coerce
    kind = dtype.kind
    if kind == "M":
        return is_datetime64_ns_dtype(dtype)
    elif kind == "m":
        return is_timedelta64_ns_dtype(dtype)

    return dtype.name not in POSSIBLY_CAST_DTYPES


def maybe_infer_to_datetimelike(value: Union[np.ndarray, List]):
    """
    we might have a array (or single object) that is datetime like,
    and no dtype is passed don't change the value unless we find a
    datetime/timedelta set

    this is pretty strict in that a datetime/timedelta is REQUIRED
    in addition to possible nulls/string likes

    Parameters
    ----------
    value : np.ndarray or list

    """
    if not isinstance(value, (np.ndarray, list)):
        raise TypeError(type(value))  # pragma: no cover

    v = np.array(value, copy=False)

    # we only care about object dtypes
    if not is_object_dtype(v.dtype):
        return value

    shape = v.shape
    if v.ndim != 1:
        v = v.ravel()

    if not len(v):
        return value

    def try_datetime(v: np.ndarray) -> ArrayLike:
        # Coerce to datetime64, datetime64tz, or in corner cases
        #  object[datetimes]
        from pandas.core.arrays.datetimes import sequence_to_datetimes

        try:
            # GH#19671 we pass require_iso8601 to be relatively strict
            #  when parsing strings.
            dta = sequence_to_datetimes(v, require_iso8601=True, allow_object=True)
        except (ValueError, TypeError):
            # e.g. <class 'numpy.timedelta64'> is not convertible to datetime
            return v.reshape(shape)
        else:
<<<<<<< HEAD
            if dta.dtype == object or dta.tz is None:
                # GH#19671 if we have mixed timezones we may have object-dtype
                #  here.
                # This is reachable bc allow_object=True, means we cast things
                #  to mixed-tz datetime objects (mostly).  Only 1 test
                #  relies on this behavior, see GH#40111
                # FIXME: conditional reshape is kludgy
                return np.asarray(dta).reshape(shape)
            # otherwise we have dt64tz
            return dta
=======
            # GH#19761 we may have mixed timezones, in which cast 'dta' is
            #  an ndarray[object].  Only 1 test
            #  relies on this behavior, see GH#40111
            return dta.reshape(shape)
>>>>>>> ad2ff045

    def try_timedelta(v: np.ndarray) -> np.ndarray:
        # safe coerce to timedelta64

        # will try first with a string & object conversion
        try:
            # bc we know v.dtype == object, this is equivalent to
            #  `np.asarray(to_timedelta(v))`, but using a lower-level API that
            #  does not require a circular import.
            td_values = array_to_timedelta64(v).view("m8[ns]")
        except (ValueError, OverflowError):
            return v.reshape(shape)
        else:
            return td_values.reshape(shape)

    inferred_type = lib.infer_datetimelike_array(ensure_object(v))

    if inferred_type == "datetime":
        value = try_datetime(v)
    elif inferred_type == "timedelta":
        value = try_timedelta(v)
    elif inferred_type == "nat":

        # if all NaT, return as datetime
        if isna(v).all():
            value = try_datetime(v)
        else:

            # We have at least a NaT and a string
            # try timedelta first to avoid spurious datetime conversions
            # e.g. '00:00:01' is a timedelta but technically is also a datetime
            value = try_timedelta(v)
            if lib.infer_dtype(value, skipna=False) in ["mixed"]:
                # cannot skip missing values, as NaT implies that the string
                # is actually a datetime
                value = try_datetime(v)

    return value


def maybe_cast_to_datetime(
    value: Union[ExtensionArray, np.ndarray, list], dtype: Optional[DtypeObj]
) -> Union[ExtensionArray, np.ndarray, list]:
    """
    try to cast the array/value to a datetimelike dtype, converting float
    nan to iNaT
    """
    from pandas.core.arrays.datetimes import sequence_to_datetimes
    from pandas.core.arrays.timedeltas import sequence_to_td64ns

    if not is_list_like(value):
        raise TypeError("value must be listlike")

    if dtype is not None:
        is_datetime64 = is_datetime64_dtype(dtype)
        is_datetime64tz = is_datetime64tz_dtype(dtype)
        is_timedelta64 = is_timedelta64_dtype(dtype)

        vdtype = getattr(value, "dtype", None)

        if is_datetime64 or is_datetime64tz or is_timedelta64:
            dtype = ensure_nanosecond_dtype(dtype)

            if not is_sparse(value):
                value = np.array(value, copy=False)

                # we have an array of datetime or timedeltas & nulls
                if value.size or not is_dtype_equal(value.dtype, dtype):
                    _disallow_mismatched_datetimelike(value, dtype)

                    try:
                        if is_datetime64:
                            dta = sequence_to_datetimes(value, allow_object=False)
                            # GH 25843: Remove tz information since the dtype
                            # didn't specify one
                            if dta.tz is not None:
                                # equiv: dta.view(dtype)
                                # Note: NOT equivalent to dta.astype(dtype)
                                dta = dta.tz_localize(None)
                            value = dta
                        elif is_datetime64tz:
                            dtype = cast(DatetimeTZDtype, dtype)
                            # The string check can be removed once issue #13712
                            # is solved. String data that is passed with a
                            # datetime64tz is assumed to be naive which should
                            # be localized to the timezone.
                            is_dt_string = is_string_dtype(value.dtype)
                            dta = sequence_to_datetimes(value, allow_object=False)
                            if dta.tz is not None:
                                value = dta.astype(dtype, copy=False)
                            elif is_dt_string:
                                # Strings here are naive, so directly localize
                                # equiv: dta.astype(dtype)  # though deprecated
                                value = dta.tz_localize(dtype.tz)
                            else:
                                # Numeric values are UTC at this point,
                                # so localize and convert
                                # equiv: Series(dta).astype(dtype) # though deprecated
                                value = dta.tz_localize("UTC").tz_convert(dtype.tz)
                        elif is_timedelta64:
                            # if successful, we get a ndarray[td64ns]
                            value, _ = sequence_to_td64ns(value)
                    except OutOfBoundsDatetime:
                        raise
                    except ValueError:
                        # TODO(GH#40048): only catch dateutil's ParserError
                        #  once we can reliably import it in all supported versions
                        pass

        # coerce datetimelike to object
        elif is_datetime64_dtype(vdtype) and not is_datetime64_dtype(dtype):
            if is_object_dtype(dtype):
                value = cast(np.ndarray, value)

                if value.dtype != DT64NS_DTYPE:
                    value = value.astype(DT64NS_DTYPE)
                ints = np.asarray(value).view("i8")
                return ints_to_pydatetime(ints)

            # we have a non-castable dtype that was passed
            raise TypeError(f"Cannot cast datetime64 to {dtype}")

    elif isinstance(value, np.ndarray):
        if value.dtype.kind in ["M", "m"]:
            # catch a datetime/timedelta that is not of ns variety
            # and no coercion specified
            value = sanitize_to_nanoseconds(value)

        elif value.dtype == object:
            value = maybe_infer_to_datetimelike(value)

    elif not isinstance(value, ABCExtensionArray):
        # only do this if we have an array and the dtype of the array is not
        # setup already we are not an integer/object, so don't bother with this
        # conversion
        value = maybe_infer_to_datetimelike(value)

    return value


def sanitize_to_nanoseconds(values: np.ndarray) -> np.ndarray:
    """
    Safely convert non-nanosecond datetime64 or timedelta64 values to nanosecond.
    """
    dtype = values.dtype
    if dtype.kind == "M" and dtype != DT64NS_DTYPE:
        values = conversion.ensure_datetime64ns(values)

    elif dtype.kind == "m" and dtype != TD64NS_DTYPE:
        values = conversion.ensure_timedelta64ns(values)

    return values


def ensure_nanosecond_dtype(dtype: DtypeObj) -> DtypeObj:
    """
    Convert dtypes with granularity less than nanosecond to nanosecond

    >>> ensure_nanosecond_dtype(np.dtype("M8[s]"))
    dtype('<M8[ns]')

    >>> ensure_nanosecond_dtype(np.dtype("m8[ps]"))
    Traceback (most recent call last):
        ...
    TypeError: cannot convert timedeltalike to dtype [timedelta64[ps]]
    """
    msg = (
        f"The '{dtype.name}' dtype has no unit. "
        f"Please pass in '{dtype.name}[ns]' instead."
    )

    # unpack e.g. SparseDtype
    dtype = getattr(dtype, "subtype", dtype)

    if not isinstance(dtype, np.dtype):
        # i.e. datetime64tz
        pass

    elif dtype.kind == "M" and dtype != DT64NS_DTYPE:
        # pandas supports dtype whose granularity is less than [ns]
        # e.g., [ps], [fs], [as]
        if dtype <= np.dtype("M8[ns]"):
            if dtype.name == "datetime64":
                raise ValueError(msg)
            dtype = DT64NS_DTYPE
        else:
            raise TypeError(f"cannot convert datetimelike to dtype [{dtype}]")

    elif dtype.kind == "m" and dtype != TD64NS_DTYPE:
        # pandas supports dtype whose granularity is less than [ns]
        # e.g., [ps], [fs], [as]
        if dtype <= np.dtype("m8[ns]"):
            if dtype.name == "timedelta64":
                raise ValueError(msg)
            dtype = TD64NS_DTYPE
        else:
            raise TypeError(f"cannot convert timedeltalike to dtype [{dtype}]")
    return dtype


def find_common_type(types: List[DtypeObj]) -> DtypeObj:
    """
    Find a common data type among the given dtypes.

    Parameters
    ----------
    types : list of dtypes

    Returns
    -------
    pandas extension or numpy dtype

    See Also
    --------
    numpy.find_common_type

    """
    if not types:
        raise ValueError("no types given")

    first = types[0]

    # workaround for find_common_type([np.dtype('datetime64[ns]')] * 2)
    # => object
    if all(is_dtype_equal(first, t) for t in types[1:]):
        return first

    # get unique types (dict.fromkeys is used as order-preserving set())
    types = list(dict.fromkeys(types).keys())

    if any(isinstance(t, ExtensionDtype) for t in types):
        for t in types:
            if isinstance(t, ExtensionDtype):
                res = t._get_common_dtype(types)
                if res is not None:
                    return res
        return np.dtype("object")

    # take lowest unit
    if all(is_datetime64_dtype(t) for t in types):
        return np.dtype("datetime64[ns]")
    if all(is_timedelta64_dtype(t) for t in types):
        return np.dtype("timedelta64[ns]")

    # don't mix bool / int or float or complex
    # this is different from numpy, which casts bool with float/int as int
    has_bools = any(is_bool_dtype(t) for t in types)
    if has_bools:
        for t in types:
            if is_integer_dtype(t) or is_float_dtype(t) or is_complex_dtype(t):
                return np.dtype("object")

    return np.find_common_type(types, [])


def construct_2d_arraylike_from_scalar(
    value: Scalar, length: int, width: int, dtype: np.dtype, copy: bool
) -> np.ndarray:

    shape = (length, width)

    if dtype.kind in ["m", "M"]:
        value = maybe_unbox_datetimelike(value, dtype)
    elif dtype == object:
        if isinstance(value, (np.timedelta64, np.datetime64)):
            # calling np.array below would cast to pytimedelta/pydatetime
            out = np.empty(shape, dtype=object)
            out.fill(value)
            return out

    # Attempt to coerce to a numpy array
    try:
        arr = np.array(value, dtype=dtype, copy=copy)
    except (ValueError, TypeError) as err:
        raise TypeError(
            f"DataFrame constructor called with incompatible data and dtype: {err}"
        ) from err

    if arr.ndim != 0:
        raise ValueError("DataFrame constructor not properly called!")

    return np.full(shape, arr)


def construct_1d_arraylike_from_scalar(
    value: Scalar, length: int, dtype: Optional[DtypeObj]
) -> ArrayLike:
    """
    create a np.ndarray / pandas type of specified shape and dtype
    filled with values

    Parameters
    ----------
    value : scalar value
    length : int
    dtype : pandas_dtype or np.dtype

    Returns
    -------
    np.ndarray / pandas type of length, filled with value

    """

    if dtype is None:
        try:
            dtype, value = infer_dtype_from_scalar(value, pandas_dtype=True)
        except OutOfBoundsDatetime:
            dtype = np.dtype(object)

    if is_extension_array_dtype(dtype):
        cls = dtype.construct_array_type()
        subarr = cls._from_sequence([value] * length, dtype=dtype)

    else:

        if length and is_integer_dtype(dtype) and isna(value):
            # coerce if we have nan for an integer dtype
            dtype = np.dtype("float64")
        elif isinstance(dtype, np.dtype) and dtype.kind in ("U", "S"):
            # we need to coerce to object dtype to avoid
            # to allow numpy to take our string as a scalar value
            dtype = np.dtype("object")
            if not isna(value):
                value = ensure_str(value)
        elif dtype.kind in ["M", "m"]:
            value = maybe_unbox_datetimelike(value, dtype)

        subarr = np.empty(length, dtype=dtype)
        subarr.fill(value)

    return subarr


def construct_1d_object_array_from_listlike(values: Sized) -> np.ndarray:
    """
    Transform any list-like object in a 1-dimensional numpy array of object
    dtype.

    Parameters
    ----------
    values : any iterable which has a len()

    Raises
    ------
    TypeError
        * If `values` does not have a len()

    Returns
    -------
    1-dimensional numpy array of dtype object
    """
    # numpy will try to interpret nested lists as further dimensions, hence
    # making a 1D array that contains list-likes is a bit tricky:
    result = np.empty(len(values), dtype="object")
    result[:] = values
    return result


def construct_1d_ndarray_preserving_na(
    values: Sequence, dtype: Optional[DtypeObj] = None, copy: bool = False
) -> np.ndarray:
    """
    Construct a new ndarray, coercing `values` to `dtype`, preserving NA.

    Parameters
    ----------
    values : Sequence
    dtype : numpy.dtype, optional
    copy : bool, default False
        Note that copies may still be made with ``copy=False`` if casting
        is required.

    Returns
    -------
    arr : ndarray[dtype]

    Examples
    --------
    >>> np.array([1.0, 2.0, None], dtype='str')
    array(['1.0', '2.0', 'None'], dtype='<U4')

    >>> construct_1d_ndarray_preserving_na([1.0, 2.0, None], dtype=np.dtype('str'))
    array(['1.0', '2.0', None], dtype=object)
    """

    if dtype is not None and dtype.kind == "U":
        subarr = lib.ensure_string_array(values, convert_na_value=False, copy=copy)
    else:
        if dtype is not None:
            _disallow_mismatched_datetimelike(values, dtype)

        if (
            dtype == object
            and isinstance(values, np.ndarray)
            and values.dtype.kind in ["m", "M"]
        ):
            # TODO(numpy#12550): special-case can be removed
            subarr = construct_1d_object_array_from_listlike(list(values))
        else:
            subarr = np.array(values, dtype=dtype, copy=copy)

    return subarr


def maybe_cast_to_integer_array(
    arr: Union[list, np.ndarray], dtype: np.dtype, copy: bool = False
):
    """
    Takes any dtype and returns the casted version, raising for when data is
    incompatible with integer/unsigned integer dtypes.

    .. versionadded:: 0.24.0

    Parameters
    ----------
    arr : np.ndarray or list
        The array to cast.
    dtype : np.dtype
        The integer dtype to cast the array to.
    copy: bool, default False
        Whether to make a copy of the array before returning.

    Returns
    -------
    ndarray
        Array of integer or unsigned integer dtype.

    Raises
    ------
    OverflowError : the dtype is incompatible with the data
    ValueError : loss of precision has occurred during casting

    Examples
    --------
    If you try to coerce negative values to unsigned integers, it raises:

    >>> pd.Series([-1], dtype="uint64")
    Traceback (most recent call last):
        ...
    OverflowError: Trying to coerce negative values to unsigned integers

    Also, if you try to coerce float values to integers, it raises:

    >>> pd.Series([1, 2, 3.5], dtype="int64")
    Traceback (most recent call last):
        ...
    ValueError: Trying to coerce float values to integers
    """
    assert is_integer_dtype(dtype)

    try:
        if not isinstance(arr, np.ndarray):
            casted = np.array(arr, dtype=dtype, copy=copy)
        else:
            casted = arr.astype(dtype, copy=copy)
    except OverflowError as err:
        raise OverflowError(
            "The elements provided in the data cannot all be "
            f"casted to the dtype {dtype}"
        ) from err

    if np.array_equal(arr, casted):
        return casted

    # We do this casting to allow for proper
    # data and dtype checking.
    #
    # We didn't do this earlier because NumPy
    # doesn't handle `uint64` correctly.
    arr = np.asarray(arr)

    if is_unsigned_integer_dtype(dtype) and (arr < 0).any():
        raise OverflowError("Trying to coerce negative values to unsigned integers")

    if is_float_dtype(arr) or is_object_dtype(arr):
        raise ValueError("Trying to coerce float values to integers")


def convert_scalar_for_putitemlike(scalar: Scalar, dtype: np.dtype) -> Scalar:
    """
    Convert datetimelike scalar if we are setting into a datetime64
    or timedelta64 ndarray.

    Parameters
    ----------
    scalar : scalar
    dtype : np.dtype

    Returns
    -------
    scalar
    """
    if dtype.kind in ["m", "M"]:
        scalar = maybe_box_datetimelike(scalar, dtype)
        return maybe_unbox_datetimelike(scalar, dtype)
    else:
        validate_numeric_casting(dtype, scalar)
    return scalar


def validate_numeric_casting(dtype: np.dtype, value: Scalar) -> None:
    """
    Check that we can losslessly insert the given value into an array
    with the given dtype.

    Parameters
    ----------
    dtype : np.dtype
    value : scalar

    Raises
    ------
    ValueError
    """
    if (
        issubclass(dtype.type, (np.integer, np.bool_))
        and is_float(value)
        and np.isnan(value)
    ):
        raise ValueError("Cannot assign nan to integer series")

    elif dtype.kind in ["i", "u", "f", "c"]:
        if is_bool(value) or isinstance(value, np.timedelta64):
            # numpy will cast td64 to integer if we're not careful
            raise ValueError(
                f"Cannot assign {type(value).__name__} to float/integer series"
            )
    elif dtype.kind == "b":
        if is_scalar(value) and not is_bool(value):
            raise ValueError(f"Cannot assign {type(value).__name__} to bool series")


def can_hold_element(dtype: np.dtype, element: Any) -> bool:
    """
    Can we do an inplace setitem with this element in an array with this dtype?

    Parameters
    ----------
    dtype : np.dtype
    element : Any

    Returns
    -------
    bool
    """
    tipo = maybe_infer_dtype_type(element)

    if dtype.kind in ["i", "u"]:
        if tipo is not None:
            return tipo.kind in ["i", "u"] and dtype.itemsize >= tipo.itemsize

        # We have not inferred an integer from the dtype
        # check if we have a builtin int or a float equal to an int
        return is_integer(element) or (is_float(element) and element.is_integer())

    elif dtype.kind == "f":
        if tipo is not None:
            return tipo.kind in ["f", "i", "u"]
        return lib.is_integer(element) or lib.is_float(element)

    elif dtype.kind == "c":
        if tipo is not None:
            return tipo.kind in ["c", "f", "i", "u"]
        return (
            lib.is_integer(element) or lib.is_complex(element) or lib.is_float(element)
        )

    elif dtype.kind == "b":
        if tipo is not None:
            return tipo.kind == "b"
        return lib.is_bool(element)

    elif dtype == object:
        return True

    raise NotImplementedError(dtype)<|MERGE_RESOLUTION|>--- conflicted
+++ resolved
@@ -1529,23 +1529,10 @@
             # e.g. <class 'numpy.timedelta64'> is not convertible to datetime
             return v.reshape(shape)
         else:
-<<<<<<< HEAD
-            if dta.dtype == object or dta.tz is None:
-                # GH#19671 if we have mixed timezones we may have object-dtype
-                #  here.
-                # This is reachable bc allow_object=True, means we cast things
-                #  to mixed-tz datetime objects (mostly).  Only 1 test
-                #  relies on this behavior, see GH#40111
-                # FIXME: conditional reshape is kludgy
-                return np.asarray(dta).reshape(shape)
-            # otherwise we have dt64tz
-            return dta
-=======
             # GH#19761 we may have mixed timezones, in which cast 'dta' is
             #  an ndarray[object].  Only 1 test
             #  relies on this behavior, see GH#40111
             return dta.reshape(shape)
->>>>>>> ad2ff045
 
     def try_timedelta(v: np.ndarray) -> np.ndarray:
         # safe coerce to timedelta64
