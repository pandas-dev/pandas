"""
Routines for casting.
"""
<<<<<<< HEAD

from __future__ import annotations

=======
>>>>>>> d642b675
from contextlib import suppress
from datetime import datetime, timedelta
from typing import (
    TYPE_CHECKING,
    Any,
    Dict,
    List,
    Optional,
    Sequence,
    Set,
    Sized,
    Tuple,
    Type,
    Union,
    cast,
)
import warnings

import numpy as np

from pandas._libs import lib, missing as libmissing, tslib
from pandas._libs.tslibs import (
    NaT,
    OutOfBoundsDatetime,
    Period,
    Timedelta,
    Timestamp,
    conversion,
    iNaT,
    ints_to_pydatetime,
)
from pandas._libs.tslibs.timezones import tz_compare
from pandas._typing import AnyArrayLike, ArrayLike, Dtype, DtypeObj, Scalar
from pandas.util._validators import validate_bool_kwarg

from pandas.core.dtypes.common import (
    DT64NS_DTYPE,
    POSSIBLY_CAST_DTYPES,
    TD64NS_DTYPE,
    ensure_int8,
    ensure_int16,
    ensure_int32,
    ensure_int64,
    ensure_object,
    ensure_str,
    is_bool,
    is_bool_dtype,
    is_categorical_dtype,
    is_complex,
    is_complex_dtype,
    is_datetime64_dtype,
    is_datetime64_ns_dtype,
    is_datetime64tz_dtype,
    is_dtype_equal,
    is_extension_array_dtype,
    is_float,
    is_float_dtype,
    is_integer,
    is_integer_dtype,
    is_numeric_dtype,
    is_object_dtype,
    is_scalar,
    is_sparse,
    is_string_dtype,
    is_timedelta64_dtype,
    is_timedelta64_ns_dtype,
    is_unsigned_integer_dtype,
)
from pandas.core.dtypes.dtypes import (
    DatetimeTZDtype,
    ExtensionDtype,
    IntervalDtype,
    PeriodDtype,
)
from pandas.core.dtypes.generic import (
    ABCDataFrame,
    ABCExtensionArray,
    ABCIndex,
    ABCSeries,
)
from pandas.core.dtypes.inference import is_list_like
from pandas.core.dtypes.missing import is_valid_nat_for_dtype, isna, notna

if TYPE_CHECKING:
    from pandas import Series
    from pandas.core.arrays import DatetimeArray, ExtensionArray

_int8_max = np.iinfo(np.int8).max
_int16_max = np.iinfo(np.int16).max
_int32_max = np.iinfo(np.int32).max
_int64_max = np.iinfo(np.int64).max


def maybe_convert_platform(values):
    """ try to do platform conversion, allow ndarray or list here """
    if isinstance(values, (list, tuple, range)):
        values = construct_1d_object_array_from_listlike(values)
    if getattr(values, "dtype", None) == np.object_:
        if hasattr(values, "_values"):
            values = values._values
        values = lib.maybe_convert_objects(values)

    return values


def is_nested_object(obj) -> bool:
    """
    return a boolean if we have a nested object, e.g. a Series with 1 or
    more Series elements

    This may not be necessarily be performant.

    """
    return bool(
        isinstance(obj, ABCSeries)
        and is_object_dtype(obj.dtype)
        and any(isinstance(v, ABCSeries) for v in obj._values)
    )


def maybe_box_datetimelike(value: Scalar, dtype: Optional[Dtype] = None) -> Scalar:
    """
    Cast scalar to Timestamp or Timedelta if scalar is datetime-like
    and dtype is not object.

    Parameters
    ----------
    value : scalar
    dtype : Dtype, optional

    Returns
    -------
    scalar
    """
    if dtype == object:
        pass
    elif isinstance(value, (np.datetime64, datetime)):
        value = Timestamp(value)
    elif isinstance(value, (np.timedelta64, timedelta)):
        value = Timedelta(value)

    return value


def maybe_unbox_datetimelike(value: Scalar, dtype: DtypeObj) -> Scalar:
    """
    Convert a Timedelta or Timestamp to timedelta64 or datetime64 for setting
    into a numpy array.  Failing to unbox would risk dropping nanoseconds.

    Notes
    -----
    Caller is responsible for checking dtype.kind in ["m", "M"]
    """
    if is_valid_nat_for_dtype(value, dtype):
        # GH#36541: can't fill array directly with pd.NaT
        # > np.empty(10, dtype="datetime64[64]").fill(pd.NaT)
        # ValueError: cannot convert float NaN to integer
        value = dtype.type("NaT", "ns")
    elif isinstance(value, Timestamp):
        if value.tz is None:
            value = value.to_datetime64()
    elif isinstance(value, Timedelta):
        value = value.to_timedelta64()

    _disallow_mismatched_datetimelike(value, dtype)
    return value


def _disallow_mismatched_datetimelike(value, dtype: DtypeObj):
    """
    numpy allows np.array(dt64values, dtype="timedelta64[ns]") and
    vice-versa, but we do not want to allow this, so we need to
    check explicitly
    """
    vdtype = getattr(value, "dtype", None)
    if vdtype is None:
        return
    elif (vdtype.kind == "m" and dtype.kind == "M") or (
        vdtype.kind == "M" and dtype.kind == "m"
    ):
        raise TypeError(f"Cannot cast {repr(value)} to {dtype}")


def maybe_downcast_to_dtype(result, dtype: Union[str, np.dtype]):
    """
    try to cast to the specified dtype (e.g. convert back to bool/int
    or could be an astype of float64->float32
    """
    do_round = False

    if is_scalar(result):
        return result
    elif isinstance(result, ABCDataFrame):
        # occurs in pivot_table doctest
        return result

    if isinstance(dtype, str):
        if dtype == "infer":
            inferred_type = lib.infer_dtype(ensure_object(result), skipna=False)
            if inferred_type == "boolean":
                dtype = "bool"
            elif inferred_type == "integer":
                dtype = "int64"
            elif inferred_type == "datetime64":
                dtype = "datetime64[ns]"
            elif inferred_type == "timedelta64":
                dtype = "timedelta64[ns]"

            # try to upcast here
            elif inferred_type == "floating":
                dtype = "int64"
                if issubclass(result.dtype.type, np.number):
                    do_round = True

            else:
                dtype = "object"

        dtype = np.dtype(dtype)

    elif dtype.type is Period:
        from pandas.core.arrays import PeriodArray

        with suppress(TypeError):
            # e.g. TypeError: int() argument must be a string, a
            #  bytes-like object or a number, not 'Period
            return PeriodArray(result, freq=dtype.freq)

    converted = maybe_downcast_numeric(result, dtype, do_round)
    if converted is not result:
        return converted

    # a datetimelike
    # GH12821, iNaT is cast to float
    if dtype.kind in ["M", "m"] and result.dtype.kind in ["i", "f"]:
        if isinstance(dtype, DatetimeTZDtype):
            # convert to datetime and change timezone
            i8values = result.astype("i8", copy=False)
            cls = dtype.construct_array_type()
            # equiv: DatetimeArray(i8values).tz_localize("UTC").tz_convert(dtype.tz)
            result = cls._simple_new(i8values, dtype=dtype)
        else:
            result = result.astype(dtype)

    return result


def maybe_downcast_numeric(result, dtype: DtypeObj, do_round: bool = False):
    """
    Subset of maybe_downcast_to_dtype restricted to numeric dtypes.

    Parameters
    ----------
    result : ndarray or ExtensionArray
    dtype : np.dtype or ExtensionDtype
    do_round : bool

    Returns
    -------
    ndarray or ExtensionArray
    """
    if not isinstance(dtype, np.dtype):
        # e.g. SparseDtype has no itemsize attr
        return result

    def trans(x):
        if do_round:
            return x.round()
        return x

    if dtype.kind == result.dtype.kind:
        # don't allow upcasts here (except if empty)
        if result.dtype.itemsize <= dtype.itemsize and result.size:
            return result

    if is_bool_dtype(dtype) or is_integer_dtype(dtype):

        if not result.size:
            # if we don't have any elements, just astype it
            return trans(result).astype(dtype)

        # do a test on the first element, if it fails then we are done
        r = result.ravel()
        arr = np.array([r[0]])

        if isna(arr).any():
            # if we have any nulls, then we are done
            return result

        elif not isinstance(r[0], (np.integer, np.floating, int, float, bool)):
            # a comparable, e.g. a Decimal may slip in here
            return result

        if (
            issubclass(result.dtype.type, (np.object_, np.number))
            and notna(result).all()
        ):
            new_result = trans(result).astype(dtype)
            if new_result.dtype.kind == "O" or result.dtype.kind == "O":
                # np.allclose may raise TypeError on object-dtype
                if (new_result == result).all():
                    return new_result
            else:
                if np.allclose(new_result, result, rtol=0):
                    return new_result

    elif (
        issubclass(dtype.type, np.floating)
        and not is_bool_dtype(result.dtype)
        and not is_string_dtype(result.dtype)
    ):
        return result.astype(dtype)

    return result


def maybe_cast_result(
    result: ArrayLike, obj: "Series", numeric_only: bool = False, how: str = ""
) -> ArrayLike:
    """
    Try casting result to a different type if appropriate

    Parameters
    ----------
    result : array-like
        Result to cast.
    obj : Series
        Input Series from which result was calculated.
    numeric_only : bool, default False
        Whether to cast only numerics or datetimes as well.
    how : str, default ""
        How the result was computed.

    Returns
    -------
    result : array-like
        result maybe casted to the dtype.
    """
    dtype = obj.dtype
    dtype = maybe_cast_result_dtype(dtype, how)

    assert not is_scalar(result)

    if (
        is_extension_array_dtype(dtype)
        and not is_categorical_dtype(dtype)
        and dtype.kind != "M"
    ):
        # We have to special case categorical so as not to upcast
        # things like counts back to categorical
        cls = dtype.construct_array_type()
        result = maybe_cast_to_extension_array(cls, result, dtype=dtype)

    elif numeric_only and is_numeric_dtype(dtype) or not numeric_only:
        result = maybe_downcast_to_dtype(result, dtype)

    return result


def maybe_cast_result_dtype(dtype: DtypeObj, how: str) -> DtypeObj:
    """
    Get the desired dtype of a result based on the
    input dtype and how it was computed.

    Parameters
    ----------
    dtype : DtypeObj
        Input dtype.
    how : str
        How the result was computed.

    Returns
    -------
    DtypeObj
        The desired dtype of the result.
    """
    from pandas.core.arrays.boolean import BooleanDtype
<<<<<<< HEAD
    from pandas.core.arrays.integer import Int64Dtype

    if how in ["add", "cumsum", "sum"]:
        if dtype == np.dtype(bool):
            return np.dtype(np.int64)
        elif isinstance(dtype, BooleanDtype):
            return Int64Dtype()
=======
    from pandas.core.arrays.floating import Float64Dtype
    from pandas.core.arrays.integer import Int64Dtype, _IntegerDtype

    if how in ["add", "cumsum", "sum", "prod"]:
        if dtype == np.dtype(bool):
            return np.dtype(np.int64)
        elif isinstance(dtype, (BooleanDtype, _IntegerDtype)):
            return Int64Dtype()
    elif how in ["mean", "median", "var"] and isinstance(
        dtype, (BooleanDtype, _IntegerDtype)
    ):
        return Float64Dtype()
>>>>>>> d642b675
    return dtype


def maybe_cast_to_extension_array(
    cls: Type["ExtensionArray"], obj: ArrayLike, dtype: Optional[ExtensionDtype] = None
) -> ArrayLike:
    """
    Call to `_from_sequence` that returns the object unchanged on Exception.

    Parameters
    ----------
    cls : class, subclass of ExtensionArray
    obj : arraylike
        Values to pass to cls._from_sequence
    dtype : ExtensionDtype, optional

    Returns
    -------
    ExtensionArray or obj
    """
    from pandas.core.arrays.string_ import StringArray
    from pandas.core.arrays.string_arrow import ArrowStringArray

    assert isinstance(cls, type), f"must pass a type: {cls}"
    assertion_msg = f"must pass a subclass of ExtensionArray: {cls}"
    assert issubclass(cls, ABCExtensionArray), assertion_msg

    # Everything can be converted to StringArrays, but we may not want to convert
    if (
        issubclass(cls, (StringArray, ArrowStringArray))
        and lib.infer_dtype(obj) != "string"
    ):
        return obj

    try:
        result = cls._from_sequence(obj, dtype=dtype)
    except Exception:
        # We can't predict what downstream EA constructors may raise
        result = obj
    return result


def maybe_upcast_putmask(result: np.ndarray, mask: np.ndarray) -> np.ndarray:
    """
    A safe version of putmask that potentially upcasts the result.

    The result is replaced with the first N elements of other,
    where N is the number of True values in mask.
    If the length of other is shorter than N, other will be repeated.

    Parameters
    ----------
    result : ndarray
        The destination array. This will be mutated in-place if no upcasting is
        necessary.
    mask : boolean ndarray

    Returns
    -------
    result : ndarray

    Examples
    --------
    >>> arr = np.arange(1, 6)
    >>> mask = np.array([False, True, False, True, True])
    >>> result = maybe_upcast_putmask(arr, mask)
    >>> result
    array([ 1., nan,  3., nan, nan])
    """
    if not isinstance(result, np.ndarray):
        raise ValueError("The result input must be a ndarray.")

    # NB: we never get here with result.dtype.kind in ["m", "M"]

    if mask.any():

        # we want to decide whether place will work
        # if we have nans in the False portion of our mask then we need to
        # upcast (possibly), otherwise we DON't want to upcast (e.g. if we
        # have values, say integers, in the success portion then it's ok to not
        # upcast)
        new_dtype, _ = maybe_promote(result.dtype, np.nan)
        if new_dtype != result.dtype:
            result = result.astype(new_dtype, copy=True)

        np.place(result, mask, np.nan)

    return result


def maybe_promote(dtype, fill_value=np.nan):
    """
    Find the minimal dtype that can hold both the given dtype and fill_value.

    Parameters
    ----------
    dtype : np.dtype or ExtensionDtype
    fill_value : scalar, default np.nan

    Returns
    -------
    dtype
        Upcasted from dtype argument if necessary.
    fill_value
        Upcasted from fill_value argument if necessary.

    Raises
    ------
    ValueError
        If fill_value is a non-scalar and dtype is not object.
    """
    if not is_scalar(fill_value) and not is_object_dtype(dtype):
        # with object dtype there is nothing to promote, and the user can
        #  pass pretty much any weird fill_value they like
        raise ValueError("fill_value must be a scalar")

    # if we passed an array here, determine the fill value by dtype
    if isinstance(fill_value, np.ndarray):
        if issubclass(fill_value.dtype.type, (np.datetime64, np.timedelta64)):
            fill_value = fill_value.dtype.type("NaT", "ns")
        else:

            # we need to change to object type as our
            # fill_value is of object type
            if fill_value.dtype == np.object_:
                dtype = np.dtype(np.object_)
            fill_value = np.nan

        if dtype == np.object_ or dtype.kind in ["U", "S"]:
            # We treat string-like dtypes as object, and _always_ fill
            #  with np.nan
            fill_value = np.nan
            dtype = np.dtype(np.object_)

    # returns tuple of (dtype, fill_value)
    if issubclass(dtype.type, np.datetime64):
        if isinstance(fill_value, datetime) and fill_value.tzinfo is not None:
            # Trying to insert tzaware into tznaive, have to cast to object
            dtype = np.dtype(np.object_)
        elif is_integer(fill_value) or (is_float(fill_value) and not isna(fill_value)):
            dtype = np.dtype(np.object_)
        elif is_valid_nat_for_dtype(fill_value, dtype):
            # e.g. pd.NA, which is not accepted by Timestamp constructor
            fill_value = np.datetime64("NaT", "ns")
        else:
            try:
                fill_value = Timestamp(fill_value).to_datetime64()
            except (TypeError, ValueError):
                dtype = np.dtype(np.object_)
    elif issubclass(dtype.type, np.timedelta64):
        if (
            is_integer(fill_value)
            or (is_float(fill_value) and not np.isnan(fill_value))
            or isinstance(fill_value, str)
        ):
            # TODO: What about str that can be a timedelta?
            dtype = np.dtype(np.object_)
        elif is_valid_nat_for_dtype(fill_value, dtype):
            # e.g pd.NA, which is not accepted by the  Timedelta constructor
            fill_value = np.timedelta64("NaT", "ns")
        else:
            try:
                fv = Timedelta(fill_value)
            except ValueError:
                dtype = np.dtype(np.object_)
            else:
                if fv is NaT:
                    # NaT has no `to_timedelta64` method
                    fill_value = np.timedelta64("NaT", "ns")
                else:
                    fill_value = fv.to_timedelta64()
    elif is_datetime64tz_dtype(dtype):
        if isna(fill_value):
            fill_value = NaT
        elif not isinstance(fill_value, datetime):
            dtype = np.dtype(np.object_)
        elif fill_value.tzinfo is None:
            dtype = np.dtype(np.object_)
        elif not tz_compare(fill_value.tzinfo, dtype.tz):
            # TODO: sure we want to cast here?
            dtype = np.dtype(np.object_)

    elif is_extension_array_dtype(dtype) and isna(fill_value):
        fill_value = dtype.na_value

    elif is_float(fill_value):
        if issubclass(dtype.type, np.bool_):
            dtype = np.dtype(np.object_)

        elif issubclass(dtype.type, np.integer):
            dtype = np.dtype(np.float64)

        elif dtype.kind == "f":
            mst = np.min_scalar_type(fill_value)
            if mst > dtype:
                # e.g. mst is np.float64 and dtype is np.float32
                dtype = mst

        elif dtype.kind == "c":
            mst = np.min_scalar_type(fill_value)
            dtype = np.promote_types(dtype, mst)

    elif is_bool(fill_value):
        if not issubclass(dtype.type, np.bool_):
            dtype = np.dtype(np.object_)

    elif is_integer(fill_value):
        if issubclass(dtype.type, np.bool_):
            dtype = np.dtype(np.object_)

        elif issubclass(dtype.type, np.integer):
            if not np.can_cast(fill_value, dtype):
                # upcast to prevent overflow
                mst = np.min_scalar_type(fill_value)
                dtype = np.promote_types(dtype, mst)
                if dtype.kind == "f":
                    # Case where we disagree with numpy
                    dtype = np.dtype(np.object_)

    elif is_complex(fill_value):
        if issubclass(dtype.type, np.bool_):
            dtype = np.dtype(np.object_)

        elif issubclass(dtype.type, (np.integer, np.floating)):
            mst = np.min_scalar_type(fill_value)
            dtype = np.promote_types(dtype, mst)

        elif dtype.kind == "c":
            mst = np.min_scalar_type(fill_value)
            if mst > dtype:
                # e.g. mst is np.complex128 and dtype is np.complex64
                dtype = mst

    elif fill_value is None or fill_value is libmissing.NA:
        # Note: we already excluded dt64/td64 dtypes above
        if is_float_dtype(dtype) or is_complex_dtype(dtype):
            fill_value = np.nan
        elif is_integer_dtype(dtype):
            dtype = np.float64
            fill_value = np.nan
        else:
            dtype = np.dtype(np.object_)
            if fill_value is not libmissing.NA:
                fill_value = np.nan
    else:
        dtype = np.dtype(np.object_)

    # in case we have a string that looked like a number
    if is_extension_array_dtype(dtype):
        pass
    elif issubclass(np.dtype(dtype).type, (bytes, str)):
        dtype = np.dtype(np.object_)

    fill_value = _ensure_dtype_type(fill_value, dtype)
    return dtype, fill_value


def _ensure_dtype_type(value, dtype: DtypeObj):
    """
    Ensure that the given value is an instance of the given dtype.

    e.g. if out dtype is np.complex64_, we should have an instance of that
    as opposed to a python complex object.

    Parameters
    ----------
    value : object
    dtype : np.dtype or ExtensionDtype

    Returns
    -------
    object
    """
    # Start with exceptions in which we do _not_ cast to numpy types
    if is_extension_array_dtype(dtype):
        return value
    elif dtype == np.object_:
        return value
    elif isna(value):
        # e.g. keep np.nan rather than try to cast to np.float32(np.nan)
        return value

    return dtype.type(value)


def infer_dtype_from(val, pandas_dtype: bool = False) -> Tuple[DtypeObj, Any]:
    """
    Interpret the dtype from a scalar or array.

    Parameters
    ----------
    val : object
    pandas_dtype : bool, default False
        whether to infer dtype including pandas extension types.
        If False, scalar/array belongs to pandas extension types is inferred as
        object
    """
    if not is_list_like(val):
        return infer_dtype_from_scalar(val, pandas_dtype=pandas_dtype)
    return infer_dtype_from_array(val, pandas_dtype=pandas_dtype)


def infer_dtype_from_scalar(val, pandas_dtype: bool = False) -> Tuple[DtypeObj, Any]:
    """
    Interpret the dtype from a scalar.

    Parameters
    ----------
    pandas_dtype : bool, default False
        whether to infer dtype including pandas extension types.
        If False, scalar belongs to pandas extension types is inferred as
        object
    """
    dtype: DtypeObj = np.dtype(object)

    # a 1-element ndarray
    if isinstance(val, np.ndarray):
        if val.ndim != 0:
            msg = "invalid ndarray passed to infer_dtype_from_scalar"
            raise ValueError(msg)

        dtype = val.dtype
        val = lib.item_from_zerodim(val)

    elif isinstance(val, str):

        # If we create an empty array using a string to infer
        # the dtype, NumPy will only allocate one character per entry
        # so this is kind of bad. Alternately we could use np.repeat
        # instead of np.empty (but then you still don't want things
        # coming out as np.str_!

        dtype = np.dtype(object)

    elif isinstance(val, (np.datetime64, datetime)):
        try:
            val = Timestamp(val)
        except OutOfBoundsDatetime:
            return np.dtype(object), val

        if val is NaT or val.tz is None:
            dtype = np.dtype("M8[ns]")
        else:
            if pandas_dtype:
                dtype = DatetimeTZDtype(unit="ns", tz=val.tz)
            else:
                # return datetimetz as object
                return np.dtype(object), val
        val = val.value

    elif isinstance(val, (np.timedelta64, timedelta)):
        val = Timedelta(val).value
        dtype = np.dtype("m8[ns]")

    elif is_bool(val):
        dtype = np.dtype(np.bool_)

    elif is_integer(val):
        if isinstance(val, np.integer):
            dtype = np.dtype(type(val))
        else:
            dtype = np.dtype(np.int64)

        try:
            np.array(val, dtype=dtype)
        except OverflowError:
            dtype = np.array(val).dtype

    elif is_float(val):
        if isinstance(val, np.floating):
            dtype = np.dtype(type(val))
        else:
            dtype = np.dtype(np.float64)

    elif is_complex(val):
        dtype = np.dtype(np.complex_)

    elif pandas_dtype:
        if lib.is_period(val):
            dtype = PeriodDtype(freq=val.freq)
        elif lib.is_interval(val):
            subtype = infer_dtype_from_scalar(val.left, pandas_dtype=True)[0]
            dtype = IntervalDtype(subtype=subtype)

    return dtype, val


def dict_compat(d: Dict[Scalar, Scalar]) -> Dict[Scalar, Scalar]:
    """
    Convert datetimelike-keyed dicts to a Timestamp-keyed dict.

    Parameters
    ----------
    d: dict-like object

    Returns
    -------
    dict

    """
    return {maybe_box_datetimelike(key): value for key, value in d.items()}


def infer_dtype_from_array(
    arr, pandas_dtype: bool = False
) -> Tuple[DtypeObj, ArrayLike]:
    """
    Infer the dtype from an array.

    Parameters
    ----------
    arr : array
    pandas_dtype : bool, default False
        whether to infer dtype including pandas extension types.
        If False, array belongs to pandas extension types
        is inferred as object

    Returns
    -------
    tuple (numpy-compat/pandas-compat dtype, array)

    Notes
    -----
    if pandas_dtype=False. these infer to numpy dtypes
    exactly with the exception that mixed / object dtypes
    are not coerced by stringifying or conversion

    if pandas_dtype=True. datetime64tz-aware/categorical
    types will retain there character.

    Examples
    --------
    >>> np.asarray([1, '1'])
    array(['1', '1'], dtype='<U21')

    >>> infer_dtype_from_array([1, '1'])
    (dtype('O'), [1, '1'])
    """
    if isinstance(arr, np.ndarray):
        return arr.dtype, arr

    if not is_list_like(arr):
        raise TypeError("'arr' must be list-like")

    if pandas_dtype and is_extension_array_dtype(arr):
        return arr.dtype, arr

    elif isinstance(arr, ABCSeries):
        return arr.dtype, np.asarray(arr)

    # don't force numpy coerce with nan's
    inferred = lib.infer_dtype(arr, skipna=False)
    if inferred in ["string", "bytes", "mixed", "mixed-integer"]:
        return (np.dtype(np.object_), arr)

    arr = np.asarray(arr)
    return arr.dtype, arr


def maybe_infer_dtype_type(element):
    """
    Try to infer an object's dtype, for use in arithmetic ops.

    Uses `element.dtype` if that's available.
    Objects implementing the iterator protocol are cast to a NumPy array,
    and from there the array's type is used.

    Parameters
    ----------
    element : object
        Possibly has a `.dtype` attribute, and possibly the iterator
        protocol.

    Returns
    -------
    tipo : type

    Examples
    --------
    >>> from collections import namedtuple
    >>> Foo = namedtuple("Foo", "dtype")
    >>> maybe_infer_dtype_type(Foo(np.dtype("i8")))
    dtype('int64')
    """
    tipo = None
    if hasattr(element, "dtype"):
        tipo = element.dtype
    elif is_list_like(element):
        element = np.asarray(element)
        tipo = element.dtype
    return tipo


def maybe_upcast(
    values: np.ndarray,
    fill_value: Scalar = np.nan,
    copy: bool = False,
) -> Tuple[np.ndarray, Scalar]:
    """
    Provide explicit type promotion and coercion.

    Parameters
    ----------
    values : np.ndarray
        The array that we may want to upcast.
    fill_value : what we want to fill with
    copy : bool, default True
        If True always make a copy even if no upcast is required.

    Returns
    -------
    values: np.ndarray
        the original array, possibly upcast
    fill_value:
        the fill value, possibly upcast
    """
    new_dtype, fill_value = maybe_promote(values.dtype, fill_value)
    # We get a copy in all cases _except_ (values.dtype == new_dtype and not copy)
    values = values.astype(new_dtype, copy=copy)

    return values, fill_value


def invalidate_string_dtypes(dtype_set: Set[DtypeObj]):
    """
    Change string like dtypes to object for
    ``DataFrame.select_dtypes()``.
    """
    non_string_dtypes = dtype_set - {np.dtype("S").type, np.dtype("<U").type}
    if non_string_dtypes != dtype_set:
        raise TypeError("string dtypes are not allowed, use 'object' instead")


def coerce_indexer_dtype(indexer, categories):
    """ coerce the indexer input array to the smallest dtype possible """
    length = len(categories)
    if length < _int8_max:
        return ensure_int8(indexer)
    elif length < _int16_max:
        return ensure_int16(indexer)
    elif length < _int32_max:
        return ensure_int32(indexer)
    return ensure_int64(indexer)


def astype_dt64_to_dt64tz(
    values: ArrayLike, dtype: DtypeObj, copy: bool, via_utc: bool = False
) -> "DatetimeArray":
    # GH#33401 we have inconsistent behaviors between
    #  Datetimeindex[naive].astype(tzaware)
    #  Series[dt64].astype(tzaware)
    # This collects them in one place to prevent further fragmentation.

    from pandas.core.construction import ensure_wrapped_if_datetimelike

    values = ensure_wrapped_if_datetimelike(values)
    values = cast("DatetimeArray", values)
    aware = isinstance(dtype, DatetimeTZDtype)

    if via_utc:
        # Series.astype behavior
        assert values.tz is None and aware  # caller is responsible for checking this
        dtype = cast(DatetimeTZDtype, dtype)

        if copy:
            # this should be the only copy
            values = values.copy()
        # FIXME: GH#33401 this doesn't match DatetimeArray.astype, which
        #  goes through the `not via_utc` path
        return values.tz_localize("UTC").tz_convert(dtype.tz)

    else:
        # DatetimeArray/DatetimeIndex.astype behavior

        if values.tz is None and aware:
            dtype = cast(DatetimeTZDtype, dtype)
            return values.tz_localize(dtype.tz)

        elif aware:
            # GH#18951: datetime64_tz dtype but not equal means different tz
            dtype = cast(DatetimeTZDtype, dtype)
            result = values.tz_convert(dtype.tz)
            if copy:
                result = result.copy()
            return result

        elif values.tz is not None and not aware:
            result = values.tz_convert("UTC").tz_localize(None)
            if copy:
                result = result.copy()
            return result

        raise NotImplementedError("dtype_equal case should be handled elsewhere")


def astype_td64_unit_conversion(
    values: np.ndarray, dtype: np.dtype, copy: bool
) -> np.ndarray:
    """
    By pandas convention, converting to non-nano timedelta64
    returns an int64-dtyped array with ints representing multiples
    of the desired timedelta unit.  This is essentially division.

    Parameters
    ----------
    values : np.ndarray[timedelta64[ns]]
    dtype : np.dtype
        timedelta64 with unit not-necessarily nano
    copy : bool

    Returns
    -------
    np.ndarray
    """
    if is_dtype_equal(values.dtype, dtype):
        if copy:
            return values.copy()
        return values

    # otherwise we are converting to non-nano
    result = values.astype(dtype, copy=False)  # avoid double-copying
    result = result.astype(np.float64)

    mask = isna(values)
    np.putmask(result, mask, np.nan)
    return result


def astype_nansafe(
    arr: np.ndarray, dtype: DtypeObj, copy: bool = True, skipna: bool = False
) -> ArrayLike:
    """
    Cast the elements of an array to a given dtype a nan-safe manner.

    Parameters
    ----------
    arr : ndarray
    dtype : np.dtype or ExtensionDtype
    copy : bool, default True
        If False, a view will be attempted but may fail, if
        e.g. the item sizes don't align.
    skipna: bool, default False
        Whether or not we should skip NaN when casting as a string-type.

    Raises
    ------
    ValueError
        The dtype was a datetime64/timedelta64 dtype, but it had no unit.
    """
    if arr.ndim > 1:
        # Make sure we are doing non-copy ravel and reshape.
        flags = arr.flags
        flat = arr.ravel("K")
        result = astype_nansafe(flat, dtype, copy=copy, skipna=skipna)
        order = "F" if flags.f_contiguous else "C"
        return result.reshape(arr.shape, order=order)

    # We get here with 0-dim from sparse
    arr = np.atleast_1d(arr)

    # dispatch on extension dtype if needed
    if isinstance(dtype, ExtensionDtype):
        return dtype.construct_array_type()._from_sequence(arr, dtype=dtype, copy=copy)

    elif not isinstance(dtype, np.dtype):
        raise ValueError("dtype must be np.dtype or ExtensionDtype")

    if arr.dtype.kind in ["m", "M"] and (
        issubclass(dtype.type, str) or dtype == object
    ):
        from pandas.core.construction import ensure_wrapped_if_datetimelike

        arr = ensure_wrapped_if_datetimelike(arr)
        return arr.astype(dtype, copy=copy)

    if issubclass(dtype.type, str):
        return lib.ensure_string_array(arr, skipna=skipna, convert_na_value=False)

    elif is_datetime64_dtype(arr):
        if dtype == np.int64:
            warnings.warn(
                f"casting {arr.dtype} values to int64 with .astype(...) "
                "is deprecated and will raise in a future version. "
                "Use .view(...) instead.",
                FutureWarning,
                # stacklevel chosen to be correct when reached via Series.astype
                stacklevel=7,
            )
            if isna(arr).any():
                raise ValueError("Cannot convert NaT values to integer")
            return arr.view(dtype)

        # allow frequency conversions
        if dtype.kind == "M":
            return arr.astype(dtype)

        raise TypeError(f"cannot astype a datetimelike from [{arr.dtype}] to [{dtype}]")

    elif is_timedelta64_dtype(arr):
        if dtype == np.int64:
            warnings.warn(
                f"casting {arr.dtype} values to int64 with .astype(...) "
                "is deprecated and will raise in a future version. "
                "Use .view(...) instead.",
                FutureWarning,
                # stacklevel chosen to be correct when reached via Series.astype
                stacklevel=7,
            )
            if isna(arr).any():
                raise ValueError("Cannot convert NaT values to integer")
            return arr.view(dtype)

        elif dtype.kind == "m":
            return astype_td64_unit_conversion(arr, dtype, copy=copy)

        raise TypeError(f"cannot astype a timedelta from [{arr.dtype}] to [{dtype}]")

    elif np.issubdtype(arr.dtype, np.floating) and np.issubdtype(dtype, np.integer):

        if not np.isfinite(arr).all():
            raise ValueError("Cannot convert non-finite values (NA or inf) to integer")

    elif is_object_dtype(arr):

        # work around NumPy brokenness, #1987
        if np.issubdtype(dtype.type, np.integer):
            return lib.astype_intsafe(arr, dtype)

        # if we have a datetime/timedelta array of objects
        # then coerce to a proper dtype and recall astype_nansafe

        elif is_datetime64_dtype(dtype):
            from pandas import to_datetime

            return astype_nansafe(to_datetime(arr).values, dtype, copy=copy)
        elif is_timedelta64_dtype(dtype):
            from pandas import to_timedelta

            return astype_nansafe(to_timedelta(arr)._values, dtype, copy=copy)

    if dtype.name in ("datetime64", "timedelta64"):
        msg = (
            f"The '{dtype.name}' dtype has no unit. Please pass in "
            f"'{dtype.name}[ns]' instead."
        )
        raise ValueError(msg)

    if copy or is_object_dtype(arr.dtype) or is_object_dtype(dtype):
        # Explicit copy, or required since NumPy can't view from / to object.
        return arr.astype(dtype, copy=True)

    return arr.astype(dtype, copy=copy)


def soft_convert_objects(
    values: np.ndarray,
    datetime: bool = True,
    numeric: bool = True,
    timedelta: bool = True,
    copy: bool = True,
):
    """
    Try to coerce datetime, timedelta, and numeric object-dtype columns
    to inferred dtype.

    Parameters
    ----------
    values : np.ndarray[object]
    datetime : bool, default True
    numeric: bool, default True
    timedelta : bool, default True
    copy : bool, default True

    Returns
    -------
    np.ndarray
    """
    validate_bool_kwarg(datetime, "datetime")
    validate_bool_kwarg(numeric, "numeric")
    validate_bool_kwarg(timedelta, "timedelta")
    validate_bool_kwarg(copy, "copy")

    conversion_count = sum((datetime, numeric, timedelta))
    if conversion_count == 0:
        raise ValueError("At least one of datetime, numeric or timedelta must be True.")

    # Soft conversions
    if datetime or timedelta:
        # GH 20380, when datetime is beyond year 2262, hence outside
        # bound of nanosecond-resolution 64-bit integers.
        try:
            values = lib.maybe_convert_objects(
                values, convert_datetime=datetime, convert_timedelta=timedelta
            )
        except OutOfBoundsDatetime:
            return values

    if numeric and is_object_dtype(values.dtype):
        converted = lib.maybe_convert_numeric(values, set(), coerce_numeric=True)

        # If all NaNs, then do not-alter
        values = converted if not isna(converted).all() else values
        values = values.copy() if copy else values

    return values


def convert_dtypes(
    input_array: AnyArrayLike,
    convert_string: bool = True,
    convert_integer: bool = True,
    convert_boolean: bool = True,
    convert_floating: bool = True,
) -> Dtype:
    """
    Convert objects to best possible type, and optionally,
    to types supporting ``pd.NA``.

    Parameters
    ----------
    input_array : ExtensionArray, Index, Series or np.ndarray
    convert_string : bool, default True
        Whether object dtypes should be converted to ``StringDtype()``.
    convert_integer : bool, default True
        Whether, if possible, conversion can be done to integer extension types.
    convert_boolean : bool, defaults True
        Whether object dtypes should be converted to ``BooleanDtypes()``.
    convert_floating : bool, defaults True
        Whether, if possible, conversion can be done to floating extension types.
        If `convert_integer` is also True, preference will be give to integer
        dtypes if the floats can be faithfully casted to integers.

    Returns
    -------
    dtype
        new dtype
    """
    is_extension = is_extension_array_dtype(input_array.dtype)
    if (
        convert_string or convert_integer or convert_boolean or convert_floating
    ) and not is_extension:
        try:
            inferred_dtype = lib.infer_dtype(input_array)
        except ValueError:
            # Required to catch due to Period.  Can remove once GH 23553 is fixed
            inferred_dtype = input_array.dtype

        if not convert_string and is_string_dtype(inferred_dtype):
            inferred_dtype = input_array.dtype

        if convert_integer:
            target_int_dtype = "Int64"

            if is_integer_dtype(input_array.dtype):
                from pandas.core.arrays.integer import INT_STR_TO_DTYPE

                inferred_dtype = INT_STR_TO_DTYPE.get(
                    input_array.dtype.name, target_int_dtype
                )
            if not is_integer_dtype(input_array.dtype) and is_numeric_dtype(
                input_array.dtype
            ):
                inferred_dtype = target_int_dtype

        else:
            if is_integer_dtype(inferred_dtype):
                inferred_dtype = input_array.dtype

        if convert_floating:
            if not is_integer_dtype(input_array.dtype) and is_numeric_dtype(
                input_array.dtype
            ):
                from pandas.core.arrays.floating import FLOAT_STR_TO_DTYPE

                inferred_float_dtype = FLOAT_STR_TO_DTYPE.get(
                    input_array.dtype.name, "Float64"
                )
                # if we could also convert to integer, check if all floats
                # are actually integers
                if convert_integer:
                    arr = input_array[notna(input_array)]
                    if (arr.astype(int) == arr).all():
                        inferred_dtype = "Int64"
                    else:
                        inferred_dtype = inferred_float_dtype
                else:
                    inferred_dtype = inferred_float_dtype
        else:
            if is_float_dtype(inferred_dtype):
                inferred_dtype = input_array.dtype

        if convert_boolean:
            if is_bool_dtype(input_array.dtype):
                inferred_dtype = "boolean"
        else:
            if isinstance(inferred_dtype, str) and inferred_dtype == "boolean":
                inferred_dtype = input_array.dtype

    else:
        inferred_dtype = input_array.dtype

    return inferred_dtype


def maybe_castable(arr: np.ndarray) -> bool:
    # return False to force a non-fastpath

    assert isinstance(arr, np.ndarray)  # GH 37024

    # check datetime64[ns]/timedelta64[ns] are valid
    # otherwise try to coerce
    kind = arr.dtype.kind
    if kind == "M":
        return is_datetime64_ns_dtype(arr.dtype)
    elif kind == "m":
        return is_timedelta64_ns_dtype(arr.dtype)

    return arr.dtype.name not in POSSIBLY_CAST_DTYPES


def maybe_infer_to_datetimelike(
    value: Union[ArrayLike, Scalar], convert_dates: bool = False
):
    """
    we might have a array (or single object) that is datetime like,
    and no dtype is passed don't change the value unless we find a
    datetime/timedelta set

    this is pretty strict in that a datetime/timedelta is REQUIRED
    in addition to possible nulls/string likes

    Parameters
    ----------
    value : np.array / Series / Index / list-like
    convert_dates : bool, default False
       if True try really hard to convert dates (such as datetime.date), other
       leave inferred dtype 'date' alone

    """
    if isinstance(value, (ABCIndex, ABCExtensionArray)):
        if not is_object_dtype(value.dtype):
            raise ValueError("array-like value must be object-dtype")

    v = value

    if not is_list_like(v):
        v = [v]
    v = np.array(v, copy=False)

    # we only care about object dtypes
    if not is_object_dtype(v):
        return value

    shape = v.shape
    if v.ndim != 1:
        v = v.ravel()

    if not len(v):
        return value

    def try_datetime(v):
        # safe coerce to datetime64
        try:
            # GH19671
            # tznaive only
            v = tslib.array_to_datetime(v, require_iso8601=True, errors="raise")[0]
        except ValueError:

            # we might have a sequence of the same-datetimes with tz's
            # if so coerce to a DatetimeIndex; if they are not the same,
            # then these stay as object dtype, xref GH19671
            from pandas import DatetimeIndex

            try:

                values, tz = conversion.datetime_to_datetime64(v)
            except (ValueError, TypeError):
                pass
            else:
                return DatetimeIndex(values).tz_localize("UTC").tz_convert(tz=tz)
        except TypeError:
            # e.g. <class 'numpy.timedelta64'> is not convertible to datetime
            pass

        return v.reshape(shape)

    def try_timedelta(v):
        # safe coerce to timedelta64

        # will try first with a string & object conversion
        from pandas import to_timedelta

        try:
            td_values = to_timedelta(v)
        except ValueError:
            return v.reshape(shape)
        else:
            return np.asarray(td_values).reshape(shape)

    inferred_type = lib.infer_datetimelike_array(ensure_object(v))

    if inferred_type == "date" and convert_dates:
        value = try_datetime(v)
    elif inferred_type == "datetime":
        value = try_datetime(v)
    elif inferred_type == "timedelta":
        value = try_timedelta(v)
    elif inferred_type == "nat":

        # if all NaT, return as datetime
        if isna(v).all():
            value = try_datetime(v)
        else:

            # We have at least a NaT and a string
            # try timedelta first to avoid spurious datetime conversions
            # e.g. '00:00:01' is a timedelta but technically is also a datetime
            value = try_timedelta(v)
            if lib.infer_dtype(value, skipna=False) in ["mixed"]:
                # cannot skip missing values, as NaT implies that the string
                # is actually a datetime
                value = try_datetime(v)

    return value


def maybe_cast_to_datetime(value, dtype: Optional[DtypeObj]):
    """
    try to cast the array/value to a datetimelike dtype, converting float
    nan to iNaT
    """
    from pandas.core.tools.datetimes import to_datetime
    from pandas.core.tools.timedeltas import to_timedelta

    if not is_list_like(value):
        raise TypeError("value must be listlike")

    if dtype is not None:
        is_datetime64 = is_datetime64_dtype(dtype)
        is_datetime64tz = is_datetime64tz_dtype(dtype)
        is_timedelta64 = is_timedelta64_dtype(dtype)

        if is_datetime64 or is_datetime64tz or is_timedelta64:

            # Force the dtype if needed.
            msg = (
                f"The '{dtype.name}' dtype has no unit. "
                f"Please pass in '{dtype.name}[ns]' instead."
            )

            if is_datetime64:
                # unpack e.g. SparseDtype
                dtype = getattr(dtype, "subtype", dtype)
                if not is_dtype_equal(dtype, DT64NS_DTYPE):

                    # pandas supports dtype whose granularity is less than [ns]
                    # e.g., [ps], [fs], [as]
                    if dtype <= np.dtype("M8[ns]"):
                        if dtype.name == "datetime64":
                            raise ValueError(msg)
                        dtype = DT64NS_DTYPE
                    else:
                        raise TypeError(
                            f"cannot convert datetimelike to dtype [{dtype}]"
                        )

            elif is_timedelta64 and not is_dtype_equal(dtype, TD64NS_DTYPE):

                # pandas supports dtype whose granularity is less than [ns]
                # e.g., [ps], [fs], [as]
                if dtype <= np.dtype("m8[ns]"):
                    if dtype.name == "timedelta64":
                        raise ValueError(msg)
                    dtype = TD64NS_DTYPE
                else:
                    raise TypeError(f"cannot convert timedeltalike to dtype [{dtype}]")

            if not is_sparse(value):
                value = np.array(value, copy=False)

                # have a scalar array-like (e.g. NaT)
                if value.ndim == 0:
                    value = iNaT

                # we have an array of datetime or timedeltas & nulls
                elif np.prod(value.shape) or not is_dtype_equal(value.dtype, dtype):
                    _disallow_mismatched_datetimelike(value, dtype)

                    try:
                        if is_datetime64:
                            value = to_datetime(value, errors="raise")
                            # GH 25843: Remove tz information since the dtype
                            # didn't specify one
                            if value.tz is not None:
                                value = value.tz_localize(None)
                            value = value._values
                        elif is_datetime64tz:
                            # The string check can be removed once issue #13712
                            # is solved. String data that is passed with a
                            # datetime64tz is assumed to be naive which should
                            # be localized to the timezone.
                            is_dt_string = is_string_dtype(value.dtype)
                            value = to_datetime(value, errors="raise").array
                            if is_dt_string:
                                # Strings here are naive, so directly localize
                                value = value.tz_localize(dtype.tz)
                            else:
                                # Numeric values are UTC at this point,
                                # so localize and convert
                                value = value.tz_localize("UTC").tz_convert(dtype.tz)
                        elif is_timedelta64:
                            value = to_timedelta(value, errors="raise")._values
                    except OutOfBoundsDatetime:
                        raise
                    except (ValueError, TypeError):
                        pass

        # coerce datetimelike to object
        elif is_datetime64_dtype(
            getattr(value, "dtype", None)
        ) and not is_datetime64_dtype(dtype):
            if is_object_dtype(dtype):
                if value.dtype != DT64NS_DTYPE:
                    value = value.astype(DT64NS_DTYPE)
                ints = np.asarray(value).view("i8")
                return ints_to_pydatetime(ints)

            # we have a non-castable dtype that was passed
            raise TypeError(f"Cannot cast datetime64 to {dtype}")

    else:

        is_array = isinstance(value, np.ndarray)

        # catch a datetime/timedelta that is not of ns variety
        # and no coercion specified
        if is_array and value.dtype.kind in ["M", "m"]:
            value = sanitize_to_nanoseconds(value)

        # only do this if we have an array and the dtype of the array is not
        # setup already we are not an integer/object, so don't bother with this
        # conversion
        elif not (
            is_array
            and not (
                issubclass(value.dtype.type, np.integer) or value.dtype == np.object_
            )
        ):
            value = maybe_infer_to_datetimelike(value)

    return value


def sanitize_to_nanoseconds(values: np.ndarray) -> np.ndarray:
    """
    Safely convert non-nanosecond datetime64 or timedelta64 values to nanosecond.
    """
    dtype = values.dtype
    if dtype.kind == "M" and dtype != DT64NS_DTYPE:
        values = conversion.ensure_datetime64ns(values)

    elif dtype.kind == "m" and dtype != TD64NS_DTYPE:
        values = conversion.ensure_timedelta64ns(values)

    return values


def find_common_type(types: List[DtypeObj]) -> DtypeObj:
    """
    Find a common data type among the given dtypes.

    Parameters
    ----------
    types : list of dtypes

    Returns
    -------
    pandas extension or numpy dtype

    See Also
    --------
    numpy.find_common_type

    """
    if not types:
        raise ValueError("no types given")

    first = types[0]

    # workaround for find_common_type([np.dtype('datetime64[ns]')] * 2)
    # => object
    if all(is_dtype_equal(first, t) for t in types[1:]):
        return first

    # get unique types (dict.fromkeys is used as order-preserving set())
    types = list(dict.fromkeys(types).keys())

    if any(isinstance(t, ExtensionDtype) for t in types):
        for t in types:
            if isinstance(t, ExtensionDtype):
                res = t._get_common_dtype(types)
                if res is not None:
                    return res
        return np.dtype("object")

    # take lowest unit
    if all(is_datetime64_dtype(t) for t in types):
        return np.dtype("datetime64[ns]")
    if all(is_timedelta64_dtype(t) for t in types):
        return np.dtype("timedelta64[ns]")

    # don't mix bool / int or float or complex
    # this is different from numpy, which casts bool with float/int as int
    has_bools = any(is_bool_dtype(t) for t in types)
    if has_bools:
        for t in types:
            if is_integer_dtype(t) or is_float_dtype(t) or is_complex_dtype(t):
                return np.dtype("object")

    return np.find_common_type(types, [])


def construct_2d_arraylike_from_scalar(
    value: Scalar, length: int, width: int, dtype: np.dtype, copy: bool
) -> np.ndarray:

    if dtype.kind in ["m", "M"]:
        value = maybe_unbox_datetimelike(value, dtype)

    # Attempt to coerce to a numpy array
    try:
        arr = np.array(value, dtype=dtype, copy=copy)
    except (ValueError, TypeError) as err:
        raise TypeError(
            f"DataFrame constructor called with incompatible data and dtype: {err}"
        ) from err

    if arr.ndim != 0:
        raise ValueError("DataFrame constructor not properly called!")

    shape = (length, width)
    return np.full(shape, arr)


def construct_1d_arraylike_from_scalar(
    value: Scalar, length: int, dtype: Optional[DtypeObj]
) -> ArrayLike:
    """
    create a np.ndarray / pandas type of specified shape and dtype
    filled with values

    Parameters
    ----------
    value : scalar value
    length : int
    dtype : pandas_dtype or np.dtype

    Returns
    -------
    np.ndarray / pandas type of length, filled with value

    """

    if dtype is None:
        try:
            dtype, value = infer_dtype_from_scalar(value, pandas_dtype=True)
        except OutOfBoundsDatetime:
            dtype = np.dtype(object)

    if is_extension_array_dtype(dtype):
        cls = dtype.construct_array_type()
        subarr = cls._from_sequence([value] * length, dtype=dtype)

    else:

        if length and is_integer_dtype(dtype) and isna(value):
            # coerce if we have nan for an integer dtype
            dtype = np.dtype("float64")
        elif isinstance(dtype, np.dtype) and dtype.kind in ("U", "S"):
            # we need to coerce to object dtype to avoid
            # to allow numpy to take our string as a scalar value
            dtype = np.dtype("object")
            if not isna(value):
                value = ensure_str(value)
        elif dtype.kind in ["M", "m"]:
            value = maybe_unbox_datetimelike(value, dtype)

        subarr = np.empty(length, dtype=dtype)
        subarr.fill(value)

    return subarr


def construct_1d_object_array_from_listlike(values: Sized) -> np.ndarray:
    """
    Transform any list-like object in a 1-dimensional numpy array of object
    dtype.

    Parameters
    ----------
    values : any iterable which has a len()

    Raises
    ------
    TypeError
        * If `values` does not have a len()

    Returns
    -------
    1-dimensional numpy array of dtype object
    """
    # numpy will try to interpret nested lists as further dimensions, hence
    # making a 1D array that contains list-likes is a bit tricky:
    result = np.empty(len(values), dtype="object")
    result[:] = values
    return result


def construct_1d_ndarray_preserving_na(
    values: Sequence, dtype: Optional[DtypeObj] = None, copy: bool = False
) -> np.ndarray:
    """
    Construct a new ndarray, coercing `values` to `dtype`, preserving NA.

    Parameters
    ----------
    values : Sequence
    dtype : numpy.dtype, optional
    copy : bool, default False
        Note that copies may still be made with ``copy=False`` if casting
        is required.

    Returns
    -------
    arr : ndarray[dtype]

    Examples
    --------
    >>> np.array([1.0, 2.0, None], dtype='str')
    array(['1.0', '2.0', 'None'], dtype='<U4')

    >>> construct_1d_ndarray_preserving_na([1.0, 2.0, None], dtype=np.dtype('str'))
    array(['1.0', '2.0', None], dtype=object)
    """

    if dtype is not None and dtype.kind == "U":
        subarr = lib.ensure_string_array(values, convert_na_value=False, copy=copy)
    else:
        if dtype is not None:
            _disallow_mismatched_datetimelike(values, dtype)
        subarr = np.array(values, dtype=dtype, copy=copy)

    return subarr


def maybe_cast_to_integer_array(arr, dtype: Dtype, copy: bool = False):
    """
    Takes any dtype and returns the casted version, raising for when data is
    incompatible with integer/unsigned integer dtypes.

    .. versionadded:: 0.24.0

    Parameters
    ----------
    arr : array-like
        The array to cast.
    dtype : str, np.dtype
        The integer dtype to cast the array to.
    copy: bool, default False
        Whether to make a copy of the array before returning.

    Returns
    -------
    ndarray
        Array of integer or unsigned integer dtype.

    Raises
    ------
    OverflowError : the dtype is incompatible with the data
    ValueError : loss of precision has occurred during casting

    Examples
    --------
    If you try to coerce negative values to unsigned integers, it raises:

    >>> pd.Series([-1], dtype="uint64")
    Traceback (most recent call last):
        ...
    OverflowError: Trying to coerce negative values to unsigned integers

    Also, if you try to coerce float values to integers, it raises:

    >>> pd.Series([1, 2, 3.5], dtype="int64")
    Traceback (most recent call last):
        ...
    ValueError: Trying to coerce float values to integers
    """
    assert is_integer_dtype(dtype)

    try:
        if not hasattr(arr, "astype"):
            casted = np.array(arr, dtype=dtype, copy=copy)
        else:
            casted = arr.astype(dtype, copy=copy)
    except OverflowError as err:
        raise OverflowError(
            "The elements provided in the data cannot all be "
            f"casted to the dtype {dtype}"
        ) from err

    if np.array_equal(arr, casted):
        return casted

    # We do this casting to allow for proper
    # data and dtype checking.
    #
    # We didn't do this earlier because NumPy
    # doesn't handle `uint64` correctly.
    arr = np.asarray(arr)

    if is_unsigned_integer_dtype(dtype) and (arr < 0).any():
        raise OverflowError("Trying to coerce negative values to unsigned integers")

    if is_float_dtype(arr) or is_object_dtype(arr):
        raise ValueError("Trying to coerce float values to integers")


def convert_scalar_for_putitemlike(scalar: Scalar, dtype: np.dtype) -> Scalar:
    """
    Convert datetimelike scalar if we are setting into a datetime64
    or timedelta64 ndarray.

    Parameters
    ----------
    scalar : scalar
    dtype : np.dtype

    Returns
    -------
    scalar
    """
    if dtype.kind in ["m", "M"]:
        scalar = maybe_box_datetimelike(scalar, dtype)
        return maybe_unbox_datetimelike(scalar, dtype)
    else:
        validate_numeric_casting(dtype, scalar)
    return scalar


def validate_numeric_casting(dtype: np.dtype, value: Scalar) -> None:
    """
    Check that we can losslessly insert the given value into an array
    with the given dtype.

    Parameters
    ----------
    dtype : np.dtype
    value : scalar

    Raises
    ------
    ValueError
    """
    if (
        issubclass(dtype.type, (np.integer, np.bool_))
        and is_float(value)
        and np.isnan(value)
    ):
        raise ValueError("Cannot assign nan to integer series")

    if (
        issubclass(dtype.type, (np.integer, np.floating, complex))
        and not issubclass(dtype.type, np.bool_)
        and is_bool(value)
    ):
        raise ValueError("Cannot assign bool to float/integer series")<|MERGE_RESOLUTION|>--- conflicted
+++ resolved
@@ -1,12 +1,9 @@
 """
 Routines for casting.
 """
-<<<<<<< HEAD
 
 from __future__ import annotations
 
-=======
->>>>>>> d642b675
 from contextlib import suppress
 from datetime import datetime, timedelta
 from typing import (
@@ -383,15 +380,6 @@
         The desired dtype of the result.
     """
     from pandas.core.arrays.boolean import BooleanDtype
-<<<<<<< HEAD
-    from pandas.core.arrays.integer import Int64Dtype
-
-    if how in ["add", "cumsum", "sum"]:
-        if dtype == np.dtype(bool):
-            return np.dtype(np.int64)
-        elif isinstance(dtype, BooleanDtype):
-            return Int64Dtype()
-=======
     from pandas.core.arrays.floating import Float64Dtype
     from pandas.core.arrays.integer import Int64Dtype, _IntegerDtype
 
@@ -404,7 +392,6 @@
         dtype, (BooleanDtype, _IntegerDtype)
     ):
         return Float64Dtype()
->>>>>>> d642b675
     return dtype
 
 
@@ -991,7 +978,7 @@
                 result = result.copy()
             return result
 
-        elif values.tz is not None and not aware:
+        elif values.tz is not None:
             result = values.tz_convert("UTC").tz_localize(None)
             if copy:
                 result = result.copy()
