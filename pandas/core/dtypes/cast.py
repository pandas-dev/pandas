--- conflicted
+++ resolved
@@ -273,12 +273,6 @@
         # in np.place:
         #   NaN -> NaT
         #   integer or integer array -> date-like array
-<<<<<<< HEAD
-        if is_datetimelike(result.dtype):
-            if isna(other):
-                other = result.dtype.type("nat")
-            elif is_integer(other):
-=======
         if result.dtype.kind in ["m", "M"]:
             if is_scalar(other):
                 if isna(other):
@@ -286,7 +280,6 @@
                 elif is_integer(other):
                     other = np.array(other, dtype=result.dtype)
             elif is_integer_dtype(other):
->>>>>>> b9f26e21
                 other = np.array(other, dtype=result.dtype)
 
         def changeit():
@@ -590,11 +583,7 @@
 
 def infer_dtype_from_array(arr, pandas_dtype: bool = False):
     """
-<<<<<<< HEAD
     Infer the dtype from an array.
-=======
-    Infer the dtype from a scalar or array.
->>>>>>> b9f26e21
 
     Parameters
     ----------
