"""
Routines for casting.
"""

from __future__ import annotations

from contextlib import suppress
from datetime import (
    date,
    datetime,
    timedelta,
)
import inspect
from typing import (
    TYPE_CHECKING,
    Any,
    Dict,
    List,
    Optional,
    Sequence,
    Set,
    Sized,
    Tuple,
    Type,
    Union,
    cast,
)
import warnings

import numpy as np

from pandas._libs import lib
from pandas._libs.tslibs import (
    NaT,
    OutOfBoundsDatetime,
    OutOfBoundsTimedelta,
    Period,
    Timedelta,
    Timestamp,
    conversion,
    iNaT,
    ints_to_pydatetime,
)
from pandas._libs.tslibs.timedeltas import array_to_timedelta64
from pandas._typing import (
    AnyArrayLike,
    ArrayLike,
    Dtype,
    DtypeObj,
    Scalar,
)
from pandas.util._exceptions import find_stack_level
from pandas.util._validators import validate_bool_kwarg

from pandas.core.dtypes.common import (
    DT64NS_DTYPE,
    POSSIBLY_CAST_DTYPES,
    TD64NS_DTYPE,
    ensure_int8,
    ensure_int16,
    ensure_int32,
    ensure_int64,
    ensure_object,
    ensure_str,
    is_bool,
    is_bool_dtype,
    is_categorical_dtype,
    is_complex,
    is_complex_dtype,
    is_datetime64_dtype,
    is_datetime64_ns_dtype,
    is_datetime64tz_dtype,
    is_datetime_or_timedelta_dtype,
    is_dtype_equal,
    is_extension_array_dtype,
    is_float,
    is_float_dtype,
    is_integer,
    is_integer_dtype,
    is_numeric_dtype,
    is_object_dtype,
    is_scalar,
    is_sparse,
    is_string_dtype,
    is_timedelta64_dtype,
    is_timedelta64_ns_dtype,
    is_unsigned_integer_dtype,
    pandas_dtype,
)
from pandas.core.dtypes.dtypes import (
    DatetimeTZDtype,
    ExtensionDtype,
    IntervalDtype,
    PeriodDtype,
)
from pandas.core.dtypes.generic import (
    ABCDataFrame,
    ABCExtensionArray,
    ABCSeries,
)
from pandas.core.dtypes.inference import is_list_like
from pandas.core.dtypes.missing import (
    is_valid_na_for_dtype,
    isna,
    na_value_for_dtype,
    notna,
)

if TYPE_CHECKING:
    from pandas import Series
    from pandas.core.arrays import (
        DatetimeArray,
        ExtensionArray,
    )

_int8_max = np.iinfo(np.int8).max
_int16_max = np.iinfo(np.int16).max
_int32_max = np.iinfo(np.int32).max
_int64_max = np.iinfo(np.int64).max


def maybe_convert_platform(values):
    """ try to do platform conversion, allow ndarray or list here """
    if isinstance(values, (list, tuple, range)):
        values = construct_1d_object_array_from_listlike(values)
    if getattr(values, "dtype", None) == np.object_:
        if hasattr(values, "_values"):
            values = values._values
        values = lib.maybe_convert_objects(values)

    return values


def is_nested_object(obj) -> bool:
    """
    return a boolean if we have a nested object, e.g. a Series with 1 or
    more Series elements

    This may not be necessarily be performant.

    """
    return bool(
        isinstance(obj, ABCSeries)
        and is_object_dtype(obj.dtype)
        and any(isinstance(v, ABCSeries) for v in obj._values)
    )


def maybe_box_datetimelike(value: Scalar, dtype: Optional[Dtype] = None) -> Scalar:
    """
    Cast scalar to Timestamp or Timedelta if scalar is datetime-like
    and dtype is not object.

    Parameters
    ----------
    value : scalar
    dtype : Dtype, optional

    Returns
    -------
    scalar
    """
    if dtype == object:
        pass
    elif isinstance(value, (np.datetime64, datetime)):
        value = Timestamp(value)
    elif isinstance(value, (np.timedelta64, timedelta)):
        value = Timedelta(value)

    return value


def maybe_box_native(value: Scalar) -> Scalar:
    """
    If passed a scalar cast the scalar to a python native type.

    Parameters
    ----------
    value : scalar or Series

    Returns
    -------
    scalar or Series
    """
    if is_datetime_or_timedelta_dtype(value):
        value = maybe_box_datetimelike(value)
    elif is_float(value):
        value = float(value)
    elif is_integer(value):
        value = int(value)
    elif is_bool(value):
        value = bool(value)
    return value


def maybe_unbox_datetimelike(value: Scalar, dtype: DtypeObj) -> Scalar:
    """
    Convert a Timedelta or Timestamp to timedelta64 or datetime64 for setting
    into a numpy array.  Failing to unbox would risk dropping nanoseconds.

    Notes
    -----
    Caller is responsible for checking dtype.kind in ["m", "M"]
    """
    if is_valid_na_for_dtype(value, dtype):
        # GH#36541: can't fill array directly with pd.NaT
        # > np.empty(10, dtype="datetime64[64]").fill(pd.NaT)
        # ValueError: cannot convert float NaN to integer
        value = dtype.type("NaT", "ns")
    elif isinstance(value, Timestamp):
        if value.tz is None:
            value = value.to_datetime64()
    elif isinstance(value, Timedelta):
        value = value.to_timedelta64()

    _disallow_mismatched_datetimelike(value, dtype)
    return value


def _disallow_mismatched_datetimelike(value, dtype: DtypeObj):
    """
    numpy allows np.array(dt64values, dtype="timedelta64[ns]") and
    vice-versa, but we do not want to allow this, so we need to
    check explicitly
    """
    vdtype = getattr(value, "dtype", None)
    if vdtype is None:
        return
    elif (vdtype.kind == "m" and dtype.kind == "M") or (
        vdtype.kind == "M" and dtype.kind == "m"
    ):
        raise TypeError(f"Cannot cast {repr(value)} to {dtype}")


def maybe_downcast_to_dtype(
    result: ArrayLike, dtype: Union[str, np.dtype]
) -> ArrayLike:
    """
    try to cast to the specified dtype (e.g. convert back to bool/int
    or could be an astype of float64->float32
    """
    if isinstance(result, ABCDataFrame):
        # see test_pivot_table_doctest_case
        return result
    do_round = False

    if isinstance(dtype, str):
        if dtype == "infer":
            inferred_type = lib.infer_dtype(ensure_object(result), skipna=False)
            if inferred_type == "boolean":
                dtype = "bool"
            elif inferred_type == "integer":
                dtype = "int64"
            elif inferred_type == "datetime64":
                dtype = "datetime64[ns]"
            elif inferred_type == "timedelta64":
                dtype = "timedelta64[ns]"

            # try to upcast here
            elif inferred_type == "floating":
                dtype = "int64"
                if issubclass(result.dtype.type, np.number):
                    do_round = True

            else:
                # TODO: complex?  what if result is already non-object?
                dtype = "object"

        dtype = np.dtype(dtype)

    elif dtype.type is Period:
        from pandas.core.arrays import PeriodArray

        with suppress(TypeError):
            # e.g. TypeError: int() argument must be a string, a
            #  bytes-like object or a number, not 'Period

            # error: "dtype[Any]" has no attribute "freq"
            return PeriodArray(result, freq=dtype.freq)  # type: ignore[attr-defined]

    converted = maybe_downcast_numeric(result, dtype, do_round)
    if converted is not result:
        return converted

    # a datetimelike
    # GH12821, iNaT is cast to float
    if dtype.kind in ["M", "m"] and result.dtype.kind in ["i", "f"]:
        if isinstance(dtype, DatetimeTZDtype):
            # convert to datetime and change timezone
            i8values = result.astype("i8", copy=False)
            cls = dtype.construct_array_type()
            # equiv: DatetimeArray(i8values).tz_localize("UTC").tz_convert(dtype.tz)
            dt64values = i8values.view("M8[ns]")
            result = cls._simple_new(dt64values, dtype=dtype)
        else:
            result = result.astype(dtype)

    return result


def maybe_downcast_numeric(
    result: ArrayLike, dtype: DtypeObj, do_round: bool = False
) -> ArrayLike:
    """
    Subset of maybe_downcast_to_dtype restricted to numeric dtypes.

    Parameters
    ----------
    result : ndarray or ExtensionArray
    dtype : np.dtype or ExtensionDtype
    do_round : bool

    Returns
    -------
    ndarray or ExtensionArray
    """
    if not isinstance(dtype, np.dtype) or not isinstance(result.dtype, np.dtype):
        # e.g. SparseDtype has no itemsize attr
        return result

    def trans(x):
        if do_round:
            return x.round()
        return x

    if dtype.kind == result.dtype.kind:
        # don't allow upcasts here (except if empty)
        if result.dtype.itemsize <= dtype.itemsize and result.size:
            return result

    if is_bool_dtype(dtype) or is_integer_dtype(dtype):

        if not result.size:
            # if we don't have any elements, just astype it
            return trans(result).astype(dtype)

        # do a test on the first element, if it fails then we are done
        r = result.ravel()
        arr = np.array([r[0]])

        if isna(arr).any():
            # if we have any nulls, then we are done
            return result

        elif not isinstance(r[0], (np.integer, np.floating, int, float, bool)):
            # a comparable, e.g. a Decimal may slip in here
            return result

        if (
            issubclass(result.dtype.type, (np.object_, np.number))
            and notna(result).all()
        ):
            new_result = trans(result).astype(dtype)
            if new_result.dtype.kind == "O" or result.dtype.kind == "O":
                # np.allclose may raise TypeError on object-dtype
                if (new_result == result).all():
                    return new_result
            else:
                if np.allclose(new_result, result, rtol=0):
                    return new_result

    elif (
        issubclass(dtype.type, np.floating)
        and not is_bool_dtype(result.dtype)
        and not is_string_dtype(result.dtype)
    ):
        return result.astype(dtype)

    return result


def maybe_cast_result(
    result: ArrayLike, obj: Series, numeric_only: bool = False, how: str = ""
) -> ArrayLike:
    """
    Try casting result to a different type if appropriate

    Parameters
    ----------
    result : array-like
        Result to cast.
    obj : Series
        Input Series from which result was calculated.
    numeric_only : bool, default False
        Whether to cast only numerics or datetimes as well.
    how : str, default ""
        How the result was computed.

    Returns
    -------
    result : array-like
        result maybe casted to the dtype.
    """
    dtype = obj.dtype
    dtype = maybe_cast_result_dtype(dtype, how)

    assert not is_scalar(result)

    if (
        is_extension_array_dtype(dtype)
        and not is_categorical_dtype(dtype)
        and dtype.kind != "M"
    ):
        # We have to special case categorical so as not to upcast
        # things like counts back to categorical

        # error: Item "dtype[Any]" of "Union[dtype[Any], ExtensionDtype]" has no
        # attribute "construct_array_type"
        cls = dtype.construct_array_type()  # type: ignore[union-attr]
        # error: Argument "dtype" to "maybe_cast_to_extension_array" has incompatible
        # type "Union[dtype[Any], ExtensionDtype]"; expected "Optional[ExtensionDtype]"
        result = maybe_cast_to_extension_array(
            cls, result, dtype=dtype  # type: ignore[arg-type]
        )

    elif numeric_only and is_numeric_dtype(dtype) or not numeric_only:
        # error: Argument 2 to "maybe_downcast_to_dtype" has incompatible type
        # "Union[dtype[Any], ExtensionDtype]"; expected "Union[str, dtype[Any]]"
        result = maybe_downcast_to_dtype(result, dtype)  # type: ignore[arg-type]

    return result


def maybe_cast_result_dtype(dtype: DtypeObj, how: str) -> DtypeObj:
    """
    Get the desired dtype of a result based on the
    input dtype and how it was computed.

    Parameters
    ----------
    dtype : DtypeObj
        Input dtype.
    how : str
        How the result was computed.

    Returns
    -------
    DtypeObj
        The desired dtype of the result.
    """
    from pandas.core.arrays.boolean import BooleanDtype
    from pandas.core.arrays.floating import Float64Dtype
    from pandas.core.arrays.integer import (
        Int64Dtype,
        _IntegerDtype,
    )

    if how in ["add", "cumsum", "sum", "prod"]:
        if dtype == np.dtype(bool):
            return np.dtype(np.int64)
        elif isinstance(dtype, (BooleanDtype, _IntegerDtype)):
            return Int64Dtype()
    elif how in ["mean", "median", "var"] and isinstance(
        dtype, (BooleanDtype, _IntegerDtype)
    ):
        return Float64Dtype()
    return dtype


def maybe_cast_to_extension_array(
    cls: Type[ExtensionArray], obj: ArrayLike, dtype: Optional[ExtensionDtype] = None
) -> ArrayLike:
    """
    Call to `_from_sequence` that returns the object unchanged on Exception.

    Parameters
    ----------
    cls : class, subclass of ExtensionArray
    obj : arraylike
        Values to pass to cls._from_sequence
    dtype : ExtensionDtype, optional

    Returns
    -------
    ExtensionArray or obj
    """
    from pandas.core.arrays.string_ import StringArray
    from pandas.core.arrays.string_arrow import ArrowStringArray

    assert isinstance(cls, type), f"must pass a type: {cls}"
    assertion_msg = f"must pass a subclass of ExtensionArray: {cls}"
    assert issubclass(cls, ABCExtensionArray), assertion_msg

    # Everything can be converted to StringArrays, but we may not want to convert
    if (
        issubclass(cls, (StringArray, ArrowStringArray))
        and lib.infer_dtype(obj) != "string"
    ):
        return obj

    try:
        result = cls._from_sequence(obj, dtype=dtype)
    except Exception:
        # We can't predict what downstream EA constructors may raise
        result = obj
    return result


def maybe_upcast_putmask(result: np.ndarray, mask: np.ndarray) -> np.ndarray:
    """
    A safe version of putmask that potentially upcasts the result.

    The result is replaced with the first N elements of other,
    where N is the number of True values in mask.
    If the length of other is shorter than N, other will be repeated.

    Parameters
    ----------
    result : ndarray
        The destination array. This will be mutated in-place if no upcasting is
        necessary.
    mask : boolean ndarray

    Returns
    -------
    result : ndarray

    Examples
    --------
    >>> arr = np.arange(1, 6)
    >>> mask = np.array([False, True, False, True, True])
    >>> result = maybe_upcast_putmask(arr, mask)
    >>> result
    array([ 1., nan,  3., nan, nan])
    """
    if not isinstance(result, np.ndarray):
        raise ValueError("The result input must be a ndarray.")

    # NB: we never get here with result.dtype.kind in ["m", "M"]

    if mask.any():

        # we want to decide whether place will work
        # if we have nans in the False portion of our mask then we need to
        # upcast (possibly), otherwise we DON't want to upcast (e.g. if we
        # have values, say integers, in the success portion then it's ok to not
        # upcast)
        new_dtype = ensure_dtype_can_hold_na(result.dtype)

        if new_dtype != result.dtype:
            # error: Argument 1 to "astype" of "_ArrayOrScalarCommon" has incompatible
            # type "Union[dtype[Any], ExtensionDtype]"; expected "Union[dtype[Any],
            # None, type, _SupportsDType, str, Union[Tuple[Any, int], Tuple[Any,
            # Union[int, Sequence[int]]], List[Any], _DTypeDict, Tuple[Any, Any]]]"
            result = result.astype(new_dtype, copy=True)  # type: ignore[arg-type]

        np.place(result, mask, np.nan)

    return result


def ensure_dtype_can_hold_na(dtype: DtypeObj) -> DtypeObj:
    """
    If we have a dtype that cannot hold NA values, find the best match that can.
    """
    if isinstance(dtype, ExtensionDtype):
        # TODO: ExtensionDtype.can_hold_na?
        return dtype
    elif dtype.kind == "b":
        return np.dtype(object)
    elif dtype.kind in ["i", "u"]:
        return np.dtype(np.float64)
    return dtype


def maybe_promote(dtype: np.dtype, fill_value=np.nan):
    """
    Find the minimal dtype that can hold both the given dtype and fill_value.

    Parameters
    ----------
    dtype : np.dtype
    fill_value : scalar, default np.nan

    Returns
    -------
    dtype
        Upcasted from dtype argument if necessary.
    fill_value
        Upcasted from fill_value argument if necessary.

    Raises
    ------
    ValueError
        If fill_value is a non-scalar and dtype is not object.
    """
    if not is_scalar(fill_value):
        # with object dtype there is nothing to promote, and the user can
        #  pass pretty much any weird fill_value they like
        if not is_object_dtype(dtype):
            # with object dtype there is nothing to promote, and the user can
            #  pass pretty much any weird fill_value they like
            raise ValueError("fill_value must be a scalar")
        dtype = np.dtype(object)
        return dtype, fill_value

    kinds = ["i", "u", "f", "c", "m", "M"]
    if is_valid_na_for_dtype(fill_value, dtype) and dtype.kind in kinds:
        # error: Incompatible types in assignment (expression has type
        # "Union[dtype[Any], ExtensionDtype]", variable has type "dtype[Any]")
        dtype = ensure_dtype_can_hold_na(dtype)  # type: ignore[assignment]
        fv = na_value_for_dtype(dtype)
        return dtype, fv

    elif isna(fill_value):
        dtype = np.dtype(object)
        if fill_value is None:
            # but we retain e.g. pd.NA
            fill_value = np.nan
        return dtype, fill_value

    # returns tuple of (dtype, fill_value)
    if issubclass(dtype.type, np.datetime64):
        inferred, fv = infer_dtype_from_scalar(fill_value, pandas_dtype=True)
        if inferred == dtype:
            return dtype, fv

        # TODO(2.0): once this deprecation is enforced, this whole case
        # becomes equivalent to:
        #  dta = DatetimeArray._from_sequence([], dtype="M8[ns]")
        #  try:
        #      fv = dta._validate_setitem_value(fill_value)
        #      return dta.dtype, fv
        #  except (ValueError, TypeError):
        #      return np.dtype(object), fill_value
        if isinstance(fill_value, date) and not isinstance(fill_value, datetime):
            # deprecate casting of date object to match infer_dtype_from_scalar
            #  and DatetimeArray._validate_setitem_value
            try:
                fv = Timestamp(fill_value).to_datetime64()
            except OutOfBoundsDatetime:
                pass
            else:
                warnings.warn(
                    "Using a `date` object for fill_value with `datetime64[ns]` "
                    "dtype is deprecated. In a future version, this will be cast "
                    "to object dtype. Pass `fill_value=Timestamp(date_obj)` instead.",
                    FutureWarning,
                    stacklevel=7,
                )
                return dtype, fv
        elif isinstance(fill_value, str):
            try:
                # explicitly wrap in str to convert np.str_
                fv = Timestamp(str(fill_value))
            except (ValueError, TypeError):
                pass
            else:
                if fv.tz is None:
                    return dtype, fv.asm8

        # error: Value of type variable "_DTypeScalar" of "dtype" cannot be "object"
        return np.dtype(object), fill_value  # type: ignore[type-var]

    elif issubclass(dtype.type, np.timedelta64):
        inferred, fv = infer_dtype_from_scalar(fill_value, pandas_dtype=True)
        if inferred == dtype:
            return dtype, fv
        # error: Value of type variable "_DTypeScalar" of "dtype" cannot be "object"
        return np.dtype(object), fill_value  # type: ignore[type-var]

    elif is_float(fill_value):
        if issubclass(dtype.type, np.bool_):
            dtype = np.dtype(np.object_)

        elif issubclass(dtype.type, np.integer):
            dtype = np.dtype(np.float64)

        elif dtype.kind == "f":
            mst = np.min_scalar_type(fill_value)
            if mst > dtype:
                # e.g. mst is np.float64 and dtype is np.float32
                dtype = mst

        elif dtype.kind == "c":
            mst = np.min_scalar_type(fill_value)
            dtype = np.promote_types(dtype, mst)

    elif is_bool(fill_value):
        if not issubclass(dtype.type, np.bool_):
            dtype = np.dtype(np.object_)

    elif is_integer(fill_value):
        if issubclass(dtype.type, np.bool_):
            dtype = np.dtype(np.object_)

        elif issubclass(dtype.type, np.integer):
            if not np.can_cast(fill_value, dtype):
                # upcast to prevent overflow
                mst = np.min_scalar_type(fill_value)
                dtype = np.promote_types(dtype, mst)
                if dtype.kind == "f":
                    # Case where we disagree with numpy
                    dtype = np.dtype(np.object_)

    elif is_complex(fill_value):
        if issubclass(dtype.type, np.bool_):
            dtype = np.dtype(np.object_)

        elif issubclass(dtype.type, (np.integer, np.floating)):
            mst = np.min_scalar_type(fill_value)
            dtype = np.promote_types(dtype, mst)

        elif dtype.kind == "c":
            mst = np.min_scalar_type(fill_value)
            if mst > dtype:
                # e.g. mst is np.complex128 and dtype is np.complex64
                dtype = mst

    else:
        dtype = np.dtype(np.object_)

    # in case we have a string that looked like a number
    if issubclass(dtype.type, (bytes, str)):
        dtype = np.dtype(np.object_)

    fill_value = _ensure_dtype_type(fill_value, dtype)
    return dtype, fill_value


def _ensure_dtype_type(value, dtype: np.dtype):
    """
    Ensure that the given value is an instance of the given dtype.

    e.g. if out dtype is np.complex64_, we should have an instance of that
    as opposed to a python complex object.

    Parameters
    ----------
    value : object
    dtype : np.dtype

    Returns
    -------
    object
    """
    # Start with exceptions in which we do _not_ cast to numpy types
    if dtype == np.object_:
        return value

    # Note: before we get here we have already excluded isna(value)
    return dtype.type(value)


def infer_dtype_from(val, pandas_dtype: bool = False) -> Tuple[DtypeObj, Any]:
    """
    Interpret the dtype from a scalar or array.

    Parameters
    ----------
    val : object
    pandas_dtype : bool, default False
        whether to infer dtype including pandas extension types.
        If False, scalar/array belongs to pandas extension types is inferred as
        object
    """
    if not is_list_like(val):
        return infer_dtype_from_scalar(val, pandas_dtype=pandas_dtype)
    return infer_dtype_from_array(val, pandas_dtype=pandas_dtype)


def infer_dtype_from_scalar(val, pandas_dtype: bool = False) -> Tuple[DtypeObj, Any]:
    """
    Interpret the dtype from a scalar.

    Parameters
    ----------
    pandas_dtype : bool, default False
        whether to infer dtype including pandas extension types.
        If False, scalar belongs to pandas extension types is inferred as
        object
    """
    dtype: DtypeObj = np.dtype(object)

    # a 1-element ndarray
    if isinstance(val, np.ndarray):
        if val.ndim != 0:
            msg = "invalid ndarray passed to infer_dtype_from_scalar"
            raise ValueError(msg)

        dtype = val.dtype
        val = lib.item_from_zerodim(val)

    elif isinstance(val, str):

        # If we create an empty array using a string to infer
        # the dtype, NumPy will only allocate one character per entry
        # so this is kind of bad. Alternately we could use np.repeat
        # instead of np.empty (but then you still don't want things
        # coming out as np.str_!

        dtype = np.dtype(object)

    elif isinstance(val, (np.datetime64, datetime)):
        try:
            val = Timestamp(val)
        except OutOfBoundsDatetime:
            return np.dtype(object), val

        if val is NaT or val.tz is None:
            dtype = np.dtype("M8[ns]")
            val = val.to_datetime64()
        else:
            if pandas_dtype:
                dtype = DatetimeTZDtype(unit="ns", tz=val.tz)
            else:
                # return datetimetz as object
                return np.dtype(object), val

    elif isinstance(val, (np.timedelta64, timedelta)):
        try:
            val = Timedelta(val)
        except (OutOfBoundsTimedelta, OverflowError):
            dtype = np.dtype(object)
        else:
            dtype = np.dtype("m8[ns]")
            val = np.timedelta64(val.value, "ns")

    elif is_bool(val):
        dtype = np.dtype(np.bool_)

    elif is_integer(val):
        if isinstance(val, np.integer):
            dtype = np.dtype(type(val))
        else:
            dtype = np.dtype(np.int64)

        try:
            np.array(val, dtype=dtype)
        except OverflowError:
            dtype = np.array(val).dtype

    elif is_float(val):
        if isinstance(val, np.floating):
            dtype = np.dtype(type(val))
        else:
            dtype = np.dtype(np.float64)

    elif is_complex(val):
        dtype = np.dtype(np.complex_)

    elif pandas_dtype:
        if lib.is_period(val):
            dtype = PeriodDtype(freq=val.freq)
        elif lib.is_interval(val):
            subtype = infer_dtype_from_scalar(val.left, pandas_dtype=True)[0]
            dtype = IntervalDtype(subtype=subtype, closed=val.closed)

    return dtype, val


def dict_compat(d: Dict[Scalar, Scalar]) -> Dict[Scalar, Scalar]:
    """
    Convert datetimelike-keyed dicts to a Timestamp-keyed dict.

    Parameters
    ----------
    d: dict-like object

    Returns
    -------
    dict

    """
    return {maybe_box_datetimelike(key): value for key, value in d.items()}


def infer_dtype_from_array(
    arr, pandas_dtype: bool = False
) -> Tuple[DtypeObj, ArrayLike]:
    """
    Infer the dtype from an array.

    Parameters
    ----------
    arr : array
    pandas_dtype : bool, default False
        whether to infer dtype including pandas extension types.
        If False, array belongs to pandas extension types
        is inferred as object

    Returns
    -------
    tuple (numpy-compat/pandas-compat dtype, array)

    Notes
    -----
    if pandas_dtype=False. these infer to numpy dtypes
    exactly with the exception that mixed / object dtypes
    are not coerced by stringifying or conversion

    if pandas_dtype=True. datetime64tz-aware/categorical
    types will retain there character.

    Examples
    --------
    >>> np.asarray([1, '1'])
    array(['1', '1'], dtype='<U21')

    >>> infer_dtype_from_array([1, '1'])
    (dtype('O'), [1, '1'])
    """
    if isinstance(arr, np.ndarray):
        # error: Incompatible return value type (got "Tuple[dtype, ndarray]", expected
        # "Tuple[Union[dtype, ExtensionDtype], ExtensionArray]")
        return arr.dtype, arr  # type: ignore[return-value]

    if not is_list_like(arr):
        raise TypeError("'arr' must be list-like")

    if pandas_dtype and is_extension_array_dtype(arr):
        return arr.dtype, arr

    elif isinstance(arr, ABCSeries):
        # error: Incompatible return value type (got "Tuple[Any, ndarray]", expected
        # "Tuple[Union[dtype, ExtensionDtype], ExtensionArray]")
        return arr.dtype, np.asarray(arr)  # type: ignore[return-value]

    # don't force numpy coerce with nan's
    inferred = lib.infer_dtype(arr, skipna=False)
    if inferred in ["string", "bytes", "mixed", "mixed-integer"]:
        return (np.dtype(np.object_), arr)

    arr = np.asarray(arr)
    return arr.dtype, arr


def maybe_infer_dtype_type(element):
    """
    Try to infer an object's dtype, for use in arithmetic ops.

    Uses `element.dtype` if that's available.
    Objects implementing the iterator protocol are cast to a NumPy array,
    and from there the array's type is used.

    Parameters
    ----------
    element : object
        Possibly has a `.dtype` attribute, and possibly the iterator
        protocol.

    Returns
    -------
    tipo : type

    Examples
    --------
    >>> from collections import namedtuple
    >>> Foo = namedtuple("Foo", "dtype")
    >>> maybe_infer_dtype_type(Foo(np.dtype("i8")))
    dtype('int64')
    """
    tipo = None
    if hasattr(element, "dtype"):
        tipo = element.dtype
    elif is_list_like(element):
        element = np.asarray(element)
        tipo = element.dtype
    return tipo


def maybe_upcast(
    values: np.ndarray,
    fill_value: Scalar = np.nan,
    copy: bool = False,
) -> Tuple[np.ndarray, Scalar]:
    """
    Provide explicit type promotion and coercion.

    Parameters
    ----------
    values : np.ndarray
        The array that we may want to upcast.
    fill_value : what we want to fill with
    copy : bool, default True
        If True always make a copy even if no upcast is required.

    Returns
    -------
    values: np.ndarray
        the original array, possibly upcast
    fill_value:
        the fill value, possibly upcast
    """
    new_dtype, fill_value = maybe_promote(values.dtype, fill_value)
    # We get a copy in all cases _except_ (values.dtype == new_dtype and not copy)
    values = values.astype(new_dtype, copy=copy)

    return values, fill_value


def invalidate_string_dtypes(dtype_set: Set[DtypeObj]):
    """
    Change string like dtypes to object for
    ``DataFrame.select_dtypes()``.
    """
    # error: Argument 1 to <set> has incompatible type "Type[generic]"; expected
    # "Union[dtype[Any], ExtensionDtype, None]"
    # error: Argument 2 to <set> has incompatible type "Type[generic]"; expected
    # "Union[dtype[Any], ExtensionDtype, None]"
    non_string_dtypes = dtype_set - {
        np.dtype("S").type,  # type: ignore[arg-type]
        np.dtype("<U").type,  # type: ignore[arg-type]
    }
    if non_string_dtypes != dtype_set:
        raise TypeError("string dtypes are not allowed, use 'object' instead")


def coerce_indexer_dtype(indexer, categories):
    """ coerce the indexer input array to the smallest dtype possible """
    length = len(categories)
    if length < _int8_max:
        return ensure_int8(indexer)
    elif length < _int16_max:
        return ensure_int16(indexer)
    elif length < _int32_max:
        return ensure_int32(indexer)
    return ensure_int64(indexer)


def astype_dt64_to_dt64tz(
    values: ArrayLike, dtype: DtypeObj, copy: bool, via_utc: bool = False
) -> DatetimeArray:
    # GH#33401 we have inconsistent behaviors between
    #  Datetimeindex[naive].astype(tzaware)
    #  Series[dt64].astype(tzaware)
    # This collects them in one place to prevent further fragmentation.

    from pandas.core.construction import ensure_wrapped_if_datetimelike

    values = ensure_wrapped_if_datetimelike(values)
    # error: Incompatible types in assignment (expression has type "DatetimeArray",
    # variable has type "ndarray")
    values = cast("DatetimeArray", values)  # type: ignore[assignment]
    aware = isinstance(dtype, DatetimeTZDtype)

    if via_utc:
        # Series.astype behavior

        # caller is responsible for checking this

        # error: "ndarray" has no attribute "tz"
        assert values.tz is None and aware  # type: ignore[attr-defined]
        dtype = cast(DatetimeTZDtype, dtype)

        if copy:
            # this should be the only copy
            values = values.copy()

        level = find_stack_level()
        warnings.warn(
            "Using .astype to convert from timezone-naive dtype to "
            "timezone-aware dtype is deprecated and will raise in a "
            "future version.  Use ser.dt.tz_localize instead.",
            FutureWarning,
            stacklevel=level,
        )

        # FIXME: GH#33401 this doesn't match DatetimeArray.astype, which
        #  goes through the `not via_utc` path

        # error: "ndarray" has no attribute "tz_localize"
        return values.tz_localize("UTC").tz_convert(  # type: ignore[attr-defined]
            dtype.tz
        )

    else:
        # DatetimeArray/DatetimeIndex.astype behavior

        # error: "ndarray" has no attribute "tz"
        if values.tz is None and aware:  # type: ignore[attr-defined]
            dtype = cast(DatetimeTZDtype, dtype)
            level = find_stack_level()
            warnings.warn(
                "Using .astype to convert from timezone-naive dtype to "
                "timezone-aware dtype is deprecated and will raise in a "
                "future version.  Use obj.tz_localize instead.",
                FutureWarning,
                stacklevel=level,
            )

            # error: "ndarray" has no attribute "tz_localize"
            return values.tz_localize(dtype.tz)  # type: ignore[attr-defined]

        elif aware:
            # GH#18951: datetime64_tz dtype but not equal means different tz
            dtype = cast(DatetimeTZDtype, dtype)
            # error: "ndarray" has no attribute "tz_convert"
            result = values.tz_convert(dtype.tz)  # type: ignore[attr-defined]
            if copy:
                result = result.copy()
            return result

        # error: "ndarray" has no attribute "tz"
        elif values.tz is not None:  # type: ignore[attr-defined]
            level = find_stack_level()
            warnings.warn(
                "Using .astype to convert from timezone-aware dtype to "
                "timezone-naive dtype is deprecated and will raise in a "
                "future version.  Use obj.tz_localize(None) or "
                "obj.tz_convert('UTC').tz_localize(None) instead",
                FutureWarning,
                stacklevel=level,
            )

            # error: "ndarray" has no attribute "tz_convert"
            result = values.tz_convert("UTC").tz_localize(  # type: ignore[attr-defined]
                None
            )
            if copy:
                result = result.copy()
            return result

        raise NotImplementedError("dtype_equal case should be handled elsewhere")


def astype_td64_unit_conversion(
    values: np.ndarray, dtype: np.dtype, copy: bool
) -> np.ndarray:
    """
    By pandas convention, converting to non-nano timedelta64
    returns an int64-dtyped array with ints representing multiples
    of the desired timedelta unit.  This is essentially division.

    Parameters
    ----------
    values : np.ndarray[timedelta64[ns]]
    dtype : np.dtype
        timedelta64 with unit not-necessarily nano
    copy : bool

    Returns
    -------
    np.ndarray
    """
    if is_dtype_equal(values.dtype, dtype):
        if copy:
            return values.copy()
        return values

    # otherwise we are converting to non-nano
    result = values.astype(dtype, copy=False)  # avoid double-copying
    result = result.astype(np.float64)

    mask = isna(values)
    np.putmask(result, mask, np.nan)
    return result


def astype_nansafe(
    arr: np.ndarray, dtype: DtypeObj, copy: bool = True, skipna: bool = False
) -> ArrayLike:
    """
    Cast the elements of an array to a given dtype a nan-safe manner.

    Parameters
    ----------
    arr : ndarray
    dtype : np.dtype or ExtensionDtype
    copy : bool, default True
        If False, a view will be attempted but may fail, if
        e.g. the item sizes don't align.
    skipna: bool, default False
        Whether or not we should skip NaN when casting as a string-type.

    Raises
    ------
    ValueError
        The dtype was a datetime64/timedelta64 dtype, but it had no unit.
    """
    if arr.ndim > 1:
        # Make sure we are doing non-copy ravel and reshape.
        flags = arr.flags
        flat = arr.ravel("K")
        result = astype_nansafe(flat, dtype, copy=copy, skipna=skipna)
        order = "F" if flags.f_contiguous else "C"
        # error: "ExtensionArray" has no attribute "reshape"; maybe "shape"?
        return result.reshape(arr.shape, order=order)  # type: ignore[attr-defined]

    # We get here with 0-dim from sparse
    arr = np.atleast_1d(arr)

    # dispatch on extension dtype if needed
    if isinstance(dtype, ExtensionDtype):
        return dtype.construct_array_type()._from_sequence(arr, dtype=dtype, copy=copy)

    elif not isinstance(dtype, np.dtype):  # pragma: no cover
        raise ValueError("dtype must be np.dtype or ExtensionDtype")

    if arr.dtype.kind in ["m", "M"] and (
        issubclass(dtype.type, str) or dtype == object
    ):
        from pandas.core.construction import ensure_wrapped_if_datetimelike

        arr = ensure_wrapped_if_datetimelike(arr)
        # error: Incompatible return value type (got "ndarray", expected
        # "ExtensionArray")
        return arr.astype(dtype, copy=copy)  # type: ignore[return-value]

    if issubclass(dtype.type, str):
        return lib.ensure_string_array(arr, skipna=skipna, convert_na_value=False)

    elif is_datetime64_dtype(arr):
        if dtype == np.int64:
            warnings.warn(
                f"casting {arr.dtype} values to int64 with .astype(...) "
                "is deprecated and will raise in a future version. "
                "Use .view(...) instead.",
                FutureWarning,
                # stacklevel chosen to be correct when reached via Series.astype
                stacklevel=7,
            )
            if isna(arr).any():
                raise ValueError("Cannot convert NaT values to integer")
            # error: Incompatible return value type (got "ndarray", expected
            # "ExtensionArray")
            return arr.view(dtype)  # type: ignore[return-value]

        # allow frequency conversions
        if dtype.kind == "M":
            # error: Incompatible return value type (got "ndarray", expected
            # "ExtensionArray")
            return arr.astype(dtype)  # type: ignore[return-value]

        raise TypeError(f"cannot astype a datetimelike from [{arr.dtype}] to [{dtype}]")

    elif is_timedelta64_dtype(arr):
        if dtype == np.int64:
            warnings.warn(
                f"casting {arr.dtype} values to int64 with .astype(...) "
                "is deprecated and will raise in a future version. "
                "Use .view(...) instead.",
                FutureWarning,
                # stacklevel chosen to be correct when reached via Series.astype
                stacklevel=7,
            )
            if isna(arr).any():
                raise ValueError("Cannot convert NaT values to integer")
            # error: Incompatible return value type (got "ndarray", expected
            # "ExtensionArray")
            return arr.view(dtype)  # type: ignore[return-value]

        elif dtype.kind == "m":
            # error: Incompatible return value type (got "ndarray", expected
            # "ExtensionArray")
            return astype_td64_unit_conversion(  # type: ignore[return-value]
                arr, dtype, copy=copy
            )

        raise TypeError(f"cannot astype a timedelta from [{arr.dtype}] to [{dtype}]")

    elif np.issubdtype(arr.dtype, np.floating) and np.issubdtype(dtype, np.integer):

        if not np.isfinite(arr).all():
            raise ValueError("Cannot convert non-finite values (NA or inf) to integer")

    elif is_object_dtype(arr):

        # work around NumPy brokenness, #1987
        if np.issubdtype(dtype.type, np.integer):
            return lib.astype_intsafe(arr, dtype)

        # if we have a datetime/timedelta array of objects
        # then coerce to a proper dtype and recall astype_nansafe

        elif is_datetime64_dtype(dtype):
            from pandas import to_datetime

            # error: Incompatible return value type (got "ExtensionArray", expected
            # "ndarray")
            return astype_nansafe(  # type: ignore[return-value]
                # error: No overload variant of "to_datetime" matches argument type
                # "ndarray"
                to_datetime(arr).values,  # type: ignore[call-overload]
                dtype,
                copy=copy,
            )
        elif is_timedelta64_dtype(dtype):
            from pandas import to_timedelta

            # error: Incompatible return value type (got "ExtensionArray", expected
            # "ndarray")
            return astype_nansafe(  # type: ignore[return-value]
                to_timedelta(arr)._values, dtype, copy=copy
            )

    if dtype.name in ("datetime64", "timedelta64"):
        msg = (
            f"The '{dtype.name}' dtype has no unit. Please pass in "
            f"'{dtype.name}[ns]' instead."
        )
        raise ValueError(msg)

    if copy or is_object_dtype(arr.dtype) or is_object_dtype(dtype):
        # Explicit copy, or required since NumPy can't view from / to object.

        # error: Incompatible return value type (got "ndarray", expected
        # "ExtensionArray")
        return arr.astype(dtype, copy=True)  # type: ignore[return-value]

    # error: Incompatible return value type (got "ndarray", expected "ExtensionArray")
    return arr.astype(dtype, copy=copy)  # type: ignore[return-value]


def astype_array(values: ArrayLike, dtype: DtypeObj, copy: bool = False) -> ArrayLike:
    """
    Cast array (ndarray or ExtensionArray) to the new dtype.

    Parameters
    ----------
    values : ndarray or ExtensionArray
    dtype : dtype object
    copy : bool, default False
        copy if indicated

    Returns
    -------
    ndarray or ExtensionArray
    """
    if (
        values.dtype.kind in ["m", "M"]
        and dtype.kind in ["i", "u"]
        and isinstance(dtype, np.dtype)
        and dtype.itemsize != 8
    ):
        # TODO(2.0) remove special case once deprecation on DTA/TDA is enforced
        msg = rf"cannot astype a datetimelike from [{values.dtype}] to [{dtype}]"
        raise TypeError(msg)

    if is_datetime64tz_dtype(dtype) and is_datetime64_dtype(values.dtype):
        return astype_dt64_to_dt64tz(values, dtype, copy, via_utc=True)

    if is_dtype_equal(values.dtype, dtype):
        if copy:
            return values.copy()
        return values

    if isinstance(values, ABCExtensionArray):
        values = values.astype(dtype, copy=copy)

    else:
        values = astype_nansafe(values, dtype, copy=copy)

    # in pandas we don't store numpy str dtypes, so convert to object
    if isinstance(dtype, np.dtype) and issubclass(values.dtype.type, str):
        values = np.array(values, dtype=object)

    return values


def astype_array_safe(
    values: ArrayLike, dtype, copy: bool = False, errors: str = "raise"
) -> ArrayLike:
    """
    Cast array (ndarray or ExtensionArray) to the new dtype.

    This basically is the implementation for DataFrame/Series.astype and
    includes all custom logic for pandas (NaN-safety, converting str to object,
    not allowing )

    Parameters
    ----------
    values : ndarray or ExtensionArray
    dtype : str, dtype convertible
    copy : bool, default False
        copy if indicated
    errors : str, {'raise', 'ignore'}, default 'raise'
        - ``raise`` : allow exceptions to be raised
        - ``ignore`` : suppress exceptions. On error return original object

    Returns
    -------
    ndarray or ExtensionArray
    """
    errors_legal_values = ("raise", "ignore")

    if errors not in errors_legal_values:
        invalid_arg = (
            "Expected value of kwarg 'errors' to be one of "
            f"{list(errors_legal_values)}. Supplied value is '{errors}'"
        )
        raise ValueError(invalid_arg)

    if inspect.isclass(dtype) and issubclass(dtype, ExtensionDtype):
        msg = (
            f"Expected an instance of {dtype.__name__}, "
            "but got the class instead. Try instantiating 'dtype'."
        )
        raise TypeError(msg)

    dtype = pandas_dtype(dtype)

    try:
        new_values = astype_array(values, dtype, copy=copy)
    except (ValueError, TypeError):
        # e.g. astype_nansafe can fail on object-dtype of strings
        #  trying to convert to float
        if errors == "ignore":
            new_values = values
        else:
            raise

    return new_values


def soft_convert_objects(
    values: np.ndarray,
    datetime: bool = True,
    numeric: bool = True,
    timedelta: bool = True,
    copy: bool = True,
) -> ArrayLike:
    """
    Try to coerce datetime, timedelta, and numeric object-dtype columns
    to inferred dtype.

    Parameters
    ----------
    values : np.ndarray[object]
    datetime : bool, default True
    numeric: bool, default True
    timedelta : bool, default True
    copy : bool, default True

    Returns
    -------
    np.ndarray or ExtensionArray
    """
    validate_bool_kwarg(datetime, "datetime")
    validate_bool_kwarg(numeric, "numeric")
    validate_bool_kwarg(timedelta, "timedelta")
    validate_bool_kwarg(copy, "copy")

    conversion_count = sum((datetime, numeric, timedelta))
    if conversion_count == 0:
        raise ValueError("At least one of datetime, numeric or timedelta must be True.")

    # Soft conversions
    if datetime or timedelta:
        # GH 20380, when datetime is beyond year 2262, hence outside
        # bound of nanosecond-resolution 64-bit integers.
        try:
            values = lib.maybe_convert_objects(
                values, convert_datetime=datetime, convert_timedelta=timedelta
            )
        except (OutOfBoundsDatetime, ValueError):
            # error: Incompatible return value type (got "ndarray", expected
            # "ExtensionArray")
            return values  # type: ignore[return-value]

    if numeric and is_object_dtype(values.dtype):
        converted = lib.maybe_convert_numeric(values, set(), coerce_numeric=True)

        # If all NaNs, then do not-alter
        values = converted if not isna(converted).all() else values
        values = values.copy() if copy else values

    # error: Incompatible return value type (got "ndarray", expected "ExtensionArray")
    return values  # type: ignore[return-value]


def convert_dtypes(
    input_array: AnyArrayLike,
    convert_string: bool = True,
    convert_integer: bool = True,
    convert_boolean: bool = True,
    convert_floating: bool = True,
) -> Dtype:
    """
    Convert objects to best possible type, and optionally,
    to types supporting ``pd.NA``.

    Parameters
    ----------
    input_array : ExtensionArray, Index, Series or np.ndarray
    convert_string : bool, default True
        Whether object dtypes should be converted to ``StringDtype()``.
    convert_integer : bool, default True
        Whether, if possible, conversion can be done to integer extension types.
    convert_boolean : bool, defaults True
        Whether object dtypes should be converted to ``BooleanDtypes()``.
    convert_floating : bool, defaults True
        Whether, if possible, conversion can be done to floating extension types.
        If `convert_integer` is also True, preference will be give to integer
        dtypes if the floats can be faithfully casted to integers.

    Returns
    -------
    dtype
        new dtype
    """
    is_extension = is_extension_array_dtype(input_array.dtype)
    if (
        convert_string or convert_integer or convert_boolean or convert_floating
    ) and not is_extension:
        inferred_dtype = lib.infer_dtype(input_array)

        if not convert_string and is_string_dtype(inferred_dtype):
            inferred_dtype = input_array.dtype

        if convert_integer:
            target_int_dtype = "Int64"

            if is_integer_dtype(input_array.dtype):
                from pandas.core.arrays.integer import INT_STR_TO_DTYPE

                inferred_dtype = INT_STR_TO_DTYPE.get(
                    input_array.dtype.name, target_int_dtype
                )
            if not is_integer_dtype(input_array.dtype) and is_numeric_dtype(
                input_array.dtype
            ):
                inferred_dtype = target_int_dtype

        else:
            if is_integer_dtype(inferred_dtype):
                inferred_dtype = input_array.dtype

        if convert_floating:
            if not is_integer_dtype(input_array.dtype) and is_numeric_dtype(
                input_array.dtype
            ):
                from pandas.core.arrays.floating import FLOAT_STR_TO_DTYPE

                inferred_float_dtype = FLOAT_STR_TO_DTYPE.get(
                    input_array.dtype.name, "Float64"
                )
                # if we could also convert to integer, check if all floats
                # are actually integers
                if convert_integer:
                    arr = input_array[notna(input_array)]
                    if (arr.astype(int) == arr).all():
                        inferred_dtype = "Int64"
                    else:
                        inferred_dtype = inferred_float_dtype
                else:
                    inferred_dtype = inferred_float_dtype
        else:
            if is_float_dtype(inferred_dtype):
                inferred_dtype = input_array.dtype

        if convert_boolean:
            if is_bool_dtype(input_array.dtype):
                inferred_dtype = "boolean"
        else:
            if isinstance(inferred_dtype, str) and inferred_dtype == "boolean":
                inferred_dtype = input_array.dtype

    else:
        inferred_dtype = input_array.dtype

    return inferred_dtype


def maybe_castable(dtype: np.dtype) -> bool:
    # return False to force a non-fastpath

    # check datetime64[ns]/timedelta64[ns] are valid
    # otherwise try to coerce
    kind = dtype.kind
    if kind == "M":
        return is_datetime64_ns_dtype(dtype)
    elif kind == "m":
        return is_timedelta64_ns_dtype(dtype)

    return dtype.name not in POSSIBLY_CAST_DTYPES


def maybe_infer_to_datetimelike(value: Union[np.ndarray, List]):
    """
    we might have a array (or single object) that is datetime like,
    and no dtype is passed don't change the value unless we find a
    datetime/timedelta set

    this is pretty strict in that a datetime/timedelta is REQUIRED
    in addition to possible nulls/string likes

    Parameters
    ----------
    value : np.ndarray or list

    """
    if not isinstance(value, (np.ndarray, list)):
        raise TypeError(type(value))  # pragma: no cover

    v = np.array(value, copy=False)

    # we only care about object dtypes
    if not is_object_dtype(v.dtype):
        return value

    shape = v.shape
    if v.ndim != 1:
        v = v.ravel()

    if not len(v):
        return value

    def try_datetime(v: np.ndarray) -> ArrayLike:
        # Coerce to datetime64, datetime64tz, or in corner cases
        #  object[datetimes]
        from pandas.core.arrays.datetimes import (
            DatetimeArray,
            objects_to_datetime64ns,
            tz_to_dtype,
        )

        try:
            # GH#19671 we pass require_iso8601 to be relatively strict
            #  when parsing strings.
            vals, tz = objects_to_datetime64ns(
                v,
                require_iso8601=True,
                dayfirst=False,
                yearfirst=False,
                allow_object=True,
            )
        except (ValueError, TypeError):
            # e.g. <class 'numpy.timedelta64'> is not convertible to datetime

            # error: Incompatible return value type (got "ndarray", expected
            # "ExtensionArray")
            return v.reshape(shape)  # type: ignore[return-value]
        else:
            # we might have a sequence of the same-datetimes with tz's
            # if so coerce to a DatetimeIndex; if they are not the same,
            # then these stay as object dtype, xref GH#19671

            if vals.dtype == object:
                # This is reachable bc allow_object=True, means we cast things
                #  to mixed-tz datetime objects (mostly).  Only 1 test
                #  relies on this behavior, see GH#40111
                return vals.reshape(shape)

            dta = DatetimeArray._simple_new(vals.view("M8[ns]"), dtype=tz_to_dtype(tz))
            if dta.tz is None:
                # TODO(EA2D): conditional reshape kludge unnecessary with 2D EAs

                # error: Incompatible return value type (got "ndarray", expected
                # "ExtensionArray")
                return dta._ndarray.reshape(shape)  # type: ignore[return-value]
            # error: Incompatible return value type (got "DatetimeArray", expected
            # "ndarray")
            return dta  # type: ignore[return-value]

    def try_timedelta(v: np.ndarray) -> np.ndarray:
        # safe coerce to timedelta64

        # will try first with a string & object conversion
        try:
            # bc we know v.dtype == object, this is equivalent to
            #  `np.asarray(to_timedelta(v))`, but using a lower-level API that
            #  does not require a circular import.
            td_values = array_to_timedelta64(v).view("m8[ns]")
        except (ValueError, OverflowError):
            return v.reshape(shape)
        else:
            return td_values.reshape(shape)

    inferred_type = lib.infer_datetimelike_array(ensure_object(v))

    if inferred_type == "datetime":
        # error: Incompatible types in assignment (expression has type "ExtensionArray",
        # variable has type "Union[ndarray, List[Any]]")
        value = try_datetime(v)  # type: ignore[assignment]
    elif inferred_type == "timedelta":
        value = try_timedelta(v)
    elif inferred_type == "nat":

        # if all NaT, return as datetime
        if isna(v).all():
            # error: Incompatible types in assignment (expression has type
            # "ExtensionArray", variable has type "Union[ndarray, List[Any]]")
            value = try_datetime(v)  # type: ignore[assignment]
        else:

            # We have at least a NaT and a string
            # try timedelta first to avoid spurious datetime conversions
            # e.g. '00:00:01' is a timedelta but technically is also a datetime
            value = try_timedelta(v)
            if lib.infer_dtype(value, skipna=False) in ["mixed"]:
                # cannot skip missing values, as NaT implies that the string
                # is actually a datetime

                # error: Incompatible types in assignment (expression has type
                # "ExtensionArray", variable has type "Union[ndarray, List[Any]]")
                value = try_datetime(v)  # type: ignore[assignment]

    return value


def maybe_cast_to_datetime(
    value: Union[ExtensionArray, np.ndarray, list], dtype: Optional[DtypeObj]
) -> Union[ExtensionArray, np.ndarray, list]:
    """
    try to cast the array/value to a datetimelike dtype, converting float
    nan to iNaT
    """
    from pandas.core.arrays.datetimes import sequence_to_datetimes
    from pandas.core.arrays.timedeltas import sequence_to_td64ns

    if not is_list_like(value):
        raise TypeError("value must be listlike")

    if dtype is not None:
        is_datetime64 = is_datetime64_dtype(dtype)
        is_datetime64tz = is_datetime64tz_dtype(dtype)
        is_timedelta64 = is_timedelta64_dtype(dtype)

        if is_datetime64 or is_datetime64tz or is_timedelta64:

            # Force the dtype if needed.
            msg = (
                f"The '{dtype.name}' dtype has no unit. "
                f"Please pass in '{dtype.name}[ns]' instead."
            )

            if is_datetime64:
                # unpack e.g. SparseDtype
                dtype = getattr(dtype, "subtype", dtype)
                if not is_dtype_equal(dtype, DT64NS_DTYPE):

                    # pandas supports dtype whose granularity is less than [ns]
                    # e.g., [ps], [fs], [as]

                    # error: Unsupported operand types for >= ("dtype[Any]" and
                    # "ExtensionDtype")
                    if dtype <= np.dtype("M8[ns]"):  # type: ignore[operator]
                        # error: Item "None" of "Union[dtype[Any], ExtensionDtype,
                        # None]" has no attribute "name"
                        if dtype.name == "datetime64":  # type: ignore[union-attr]
                            raise ValueError(msg)
                        dtype = DT64NS_DTYPE
                    else:
                        raise TypeError(
                            f"cannot convert datetimelike to dtype [{dtype}]"
                        )

            elif is_timedelta64 and not is_dtype_equal(dtype, TD64NS_DTYPE):

                # pandas supports dtype whose granularity is less than [ns]
                # e.g., [ps], [fs], [as]

                # error: Unsupported operand types for >= ("dtype" and "ExtensionDtype")
                if dtype <= np.dtype("m8[ns]"):  # type: ignore[operator]
                    if dtype.name == "timedelta64":
                        raise ValueError(msg)
                    dtype = TD64NS_DTYPE
                else:
                    raise TypeError(f"cannot convert timedeltalike to dtype [{dtype}]")

            if not is_sparse(value):
                value = np.array(value, copy=False)

                # have a scalar array-like (e.g. NaT)
                if value.ndim == 0:
                    value = iNaT

                # we have an array of datetime or timedeltas & nulls
                elif value.size or not is_dtype_equal(value.dtype, dtype):
                    # error: Argument 2 to "_disallow_mismatched_datetimelike" has
                    # incompatible type "Union[dtype[Any], ExtensionDtype, None]";
                    # expected "Union[dtype[Any], ExtensionDtype]"
                    _disallow_mismatched_datetimelike(
                        value, dtype  # type: ignore[arg-type]
                    )

                    try:
                        if is_datetime64:
<<<<<<< HEAD
                            # error: No overload variant of "to_datetime" matches
                            # argument types "ndarray", "str"
                            dti = to_datetime(  # type: ignore[call-overload]
                                value, errors="raise"
                            )
=======
                            dta = sequence_to_datetimes(value, allow_object=False)
>>>>>>> 38b5e4ad
                            # GH 25843: Remove tz information since the dtype
                            # didn't specify one
                            if dta.tz is not None:
                                dta = dta.tz_localize(None)
                            value = dta
                        elif is_datetime64tz:
                            # The string check can be removed once issue #13712
                            # is solved. String data that is passed with a
                            # datetime64tz is assumed to be naive which should
                            # be localized to the timezone.
                            is_dt_string = is_string_dtype(value.dtype)
<<<<<<< HEAD
                            # error: No overload variant of "to_datetime" matches
                            # argument types "ndarray", "str"
                            dta = to_datetime(  # type: ignore[call-overload]
                                value, errors="raise"
                            ).array
=======
                            dta = sequence_to_datetimes(value, allow_object=False)
>>>>>>> 38b5e4ad
                            if dta.tz is not None:
                                value = dta.astype(dtype, copy=False)
                            elif is_dt_string:
                                # Strings here are naive, so directly localize

                                # error: Item "dtype[Any]" of "Union[dtype[Any],
                                # ExtensionDtype, None]" has no attribute "tz"
                                # error: Item "ExtensionDtype" of "Union[dtype[Any],
                                # ExtensionDtype, None]" has no attribute "tz"
                                # error: Item "None" of "Union[dtype[Any],
                                # ExtensionDtype, None]" has no attribute "tz"
                                value = dta.tz_localize(
                                    dtype.tz  # type: ignore[union-attr]
                                )
                            else:
                                # Numeric values are UTC at this point,
                                # so localize and convert

                                # error: Item "dtype[Any]" of "Union[dtype[Any],
                                # ExtensionDtype, None]" has no attribute "tz"
                                # error: Item "ExtensionDtype" of "Union[dtype[Any],
                                # ExtensionDtype, None]" has no attribute "tz"
                                # error: Item "None" of "Union[dtype[Any],
                                # ExtensionDtype, None]" has no attribute "tz"
                                value = dta.tz_localize("UTC").tz_convert(
                                    dtype.tz  # type: ignore[union-attr]
                                )
                        elif is_timedelta64:
                            # if successful, we get a ndarray[td64ns]
                            value, _ = sequence_to_td64ns(value)
                    except OutOfBoundsDatetime:
                        raise
                    except ValueError:
                        # TODO(GH#40048): only catch dateutil's ParserError
                        #  once we can reliably import it in all supported versions
                        pass

        # coerce datetimelike to object
        elif is_datetime64_dtype(
            getattr(value, "dtype", None)
        ) and not is_datetime64_dtype(dtype):
            if is_object_dtype(dtype):
                value = cast(np.ndarray, value)

                if value.dtype != DT64NS_DTYPE:
                    value = value.astype(DT64NS_DTYPE)
                ints = np.asarray(value).view("i8")
                return ints_to_pydatetime(ints)

            # we have a non-castable dtype that was passed
            raise TypeError(f"Cannot cast datetime64 to {dtype}")

    elif isinstance(value, np.ndarray):
        if value.dtype.kind in ["M", "m"]:
            # catch a datetime/timedelta that is not of ns variety
            # and no coercion specified
            value = sanitize_to_nanoseconds(value)

        elif value.dtype == object:
            value = maybe_infer_to_datetimelike(value)

    elif not isinstance(value, ABCExtensionArray):
        # only do this if we have an array and the dtype of the array is not
        # setup already we are not an integer/object, so don't bother with this
        # conversion

        # error: Argument 1 to "maybe_infer_to_datetimelike" has incompatible type
        # "Union[ExtensionArray, List[Any]]"; expected "Union[ndarray, List[Any]]"
        value = maybe_infer_to_datetimelike(value)  # type: ignore[arg-type]

    return value


def sanitize_to_nanoseconds(values: np.ndarray) -> np.ndarray:
    """
    Safely convert non-nanosecond datetime64 or timedelta64 values to nanosecond.
    """
    dtype = values.dtype
    if dtype.kind == "M" and dtype != DT64NS_DTYPE:
        values = conversion.ensure_datetime64ns(values)

    elif dtype.kind == "m" and dtype != TD64NS_DTYPE:
        values = conversion.ensure_timedelta64ns(values)

    return values


def find_common_type(types: List[DtypeObj]) -> DtypeObj:
    """
    Find a common data type among the given dtypes.

    Parameters
    ----------
    types : list of dtypes

    Returns
    -------
    pandas extension or numpy dtype

    See Also
    --------
    numpy.find_common_type

    """
    if not types:
        raise ValueError("no types given")

    first = types[0]

    # workaround for find_common_type([np.dtype('datetime64[ns]')] * 2)
    # => object
    if all(is_dtype_equal(first, t) for t in types[1:]):
        return first

    # get unique types (dict.fromkeys is used as order-preserving set())
    types = list(dict.fromkeys(types).keys())

    if any(isinstance(t, ExtensionDtype) for t in types):
        for t in types:
            if isinstance(t, ExtensionDtype):
                res = t._get_common_dtype(types)
                if res is not None:
                    return res
        return np.dtype("object")

    # take lowest unit
    if all(is_datetime64_dtype(t) for t in types):
        return np.dtype("datetime64[ns]")
    if all(is_timedelta64_dtype(t) for t in types):
        return np.dtype("timedelta64[ns]")

    # don't mix bool / int or float or complex
    # this is different from numpy, which casts bool with float/int as int
    has_bools = any(is_bool_dtype(t) for t in types)
    if has_bools:
        for t in types:
            if is_integer_dtype(t) or is_float_dtype(t) or is_complex_dtype(t):
                return np.dtype("object")

    # error: Argument 1 to "find_common_type" has incompatible type
    # "List[Union[dtype, ExtensionDtype]]"; expected "Sequence[Union[dtype,
    # None, type, _SupportsDtype, str, Tuple[Any, int], Tuple[Any, Union[int,
    # Sequence[int]]], List[Any], _DtypeDict, Tuple[Any, Any]]]"
    return np.find_common_type(types, [])  # type: ignore[arg-type]


def construct_2d_arraylike_from_scalar(
    value: Scalar, length: int, width: int, dtype: np.dtype, copy: bool
) -> np.ndarray:

    shape = (length, width)

    if dtype.kind in ["m", "M"]:
        value = maybe_unbox_datetimelike(value, dtype)
    elif dtype == object:
        if isinstance(value, (np.timedelta64, np.datetime64)):
            # calling np.array below would cast to pytimedelta/pydatetime
            out = np.empty(shape, dtype=object)
            out.fill(value)
            return out

    # Attempt to coerce to a numpy array
    try:
        arr = np.array(value, dtype=dtype, copy=copy)
    except (ValueError, TypeError) as err:
        raise TypeError(
            f"DataFrame constructor called with incompatible data and dtype: {err}"
        ) from err

    if arr.ndim != 0:
        raise ValueError("DataFrame constructor not properly called!")

    return np.full(shape, arr)


def construct_1d_arraylike_from_scalar(
    value: Scalar, length: int, dtype: Optional[DtypeObj]
) -> ArrayLike:
    """
    create a np.ndarray / pandas type of specified shape and dtype
    filled with values

    Parameters
    ----------
    value : scalar value
    length : int
    dtype : pandas_dtype or np.dtype

    Returns
    -------
    np.ndarray / pandas type of length, filled with value

    """

    if dtype is None:
        try:
            dtype, value = infer_dtype_from_scalar(value, pandas_dtype=True)
        except OutOfBoundsDatetime:
            dtype = np.dtype(object)

    if is_extension_array_dtype(dtype):
        # error: Item "dtype" of "Union[dtype, ExtensionDtype]" has no
        # attribute "construct_array_type"
        cls = dtype.construct_array_type()  # type: ignore[union-attr]
        subarr = cls._from_sequence([value] * length, dtype=dtype)

    else:

        if length and is_integer_dtype(dtype) and isna(value):
            # coerce if we have nan for an integer dtype
            dtype = np.dtype("float64")
        elif isinstance(dtype, np.dtype) and dtype.kind in ("U", "S"):
            # we need to coerce to object dtype to avoid
            # to allow numpy to take our string as a scalar value
            dtype = np.dtype("object")
            if not isna(value):
                value = ensure_str(value)
        elif dtype.kind in ["M", "m"]:
            value = maybe_unbox_datetimelike(value, dtype)

        # error: Argument "dtype" to "empty" has incompatible type
        # "Union[dtype, ExtensionDtype]"; expected "Union[dtype, None, type,
        # _SupportsDtype, str, Tuple[Any, int], Tuple[Any, Union[int,
        # Sequence[int]]], List[Any], _DtypeDict, Tuple[Any, Any]]"
        subarr = np.empty(length, dtype=dtype)  # type: ignore[arg-type]
        subarr.fill(value)

    return subarr


def construct_1d_object_array_from_listlike(values: Sized) -> np.ndarray:
    """
    Transform any list-like object in a 1-dimensional numpy array of object
    dtype.

    Parameters
    ----------
    values : any iterable which has a len()

    Raises
    ------
    TypeError
        * If `values` does not have a len()

    Returns
    -------
    1-dimensional numpy array of dtype object
    """
    # numpy will try to interpret nested lists as further dimensions, hence
    # making a 1D array that contains list-likes is a bit tricky:
    result = np.empty(len(values), dtype="object")
    result[:] = values
    return result


def construct_1d_ndarray_preserving_na(
    values: Sequence, dtype: Optional[DtypeObj] = None, copy: bool = False
) -> np.ndarray:
    """
    Construct a new ndarray, coercing `values` to `dtype`, preserving NA.

    Parameters
    ----------
    values : Sequence
    dtype : numpy.dtype, optional
    copy : bool, default False
        Note that copies may still be made with ``copy=False`` if casting
        is required.

    Returns
    -------
    arr : ndarray[dtype]

    Examples
    --------
    >>> np.array([1.0, 2.0, None], dtype='str')
    array(['1.0', '2.0', 'None'], dtype='<U4')

    >>> construct_1d_ndarray_preserving_na([1.0, 2.0, None], dtype=np.dtype('str'))
    array(['1.0', '2.0', None], dtype=object)
    """

    if dtype is not None and dtype.kind == "U":
        subarr = lib.ensure_string_array(values, convert_na_value=False, copy=copy)
    else:
        if dtype is not None:
            _disallow_mismatched_datetimelike(values, dtype)

        if (
            dtype == object
            and isinstance(values, np.ndarray)
            and values.dtype.kind in ["m", "M"]
        ):
            # TODO(numpy#12550): special-case can be removed
            subarr = construct_1d_object_array_from_listlike(list(values))
        else:
            # error: Argument "dtype" to "array" has incompatible type
            # "Union[dtype[Any], ExtensionDtype, None]"; expected "Union[dtype[Any],
            # None, type, _SupportsDType, str, Union[Tuple[Any, int], Tuple[Any,
            # Union[int, Sequence[int]]], List[Any], _DTypeDict, Tuple[Any, Any]]]"
            subarr = np.array(values, dtype=dtype, copy=copy)  # type: ignore[arg-type]

    return subarr


def maybe_cast_to_integer_array(
    arr: Union[list, np.ndarray], dtype: np.dtype, copy: bool = False
):
    """
    Takes any dtype and returns the casted version, raising for when data is
    incompatible with integer/unsigned integer dtypes.

    .. versionadded:: 0.24.0

    Parameters
    ----------
    arr : np.ndarray or list
        The array to cast.
    dtype : np.dtype
        The integer dtype to cast the array to.
    copy: bool, default False
        Whether to make a copy of the array before returning.

    Returns
    -------
    ndarray
        Array of integer or unsigned integer dtype.

    Raises
    ------
    OverflowError : the dtype is incompatible with the data
    ValueError : loss of precision has occurred during casting

    Examples
    --------
    If you try to coerce negative values to unsigned integers, it raises:

    >>> pd.Series([-1], dtype="uint64")
    Traceback (most recent call last):
        ...
    OverflowError: Trying to coerce negative values to unsigned integers

    Also, if you try to coerce float values to integers, it raises:

    >>> pd.Series([1, 2, 3.5], dtype="int64")
    Traceback (most recent call last):
        ...
    ValueError: Trying to coerce float values to integers
    """
    assert is_integer_dtype(dtype)

    try:
        if not isinstance(arr, np.ndarray):
            casted = np.array(arr, dtype=dtype, copy=copy)
        else:
            casted = arr.astype(dtype, copy=copy)
    except OverflowError as err:
        raise OverflowError(
            "The elements provided in the data cannot all be "
            f"casted to the dtype {dtype}"
        ) from err

    if np.array_equal(arr, casted):
        return casted

    # We do this casting to allow for proper
    # data and dtype checking.
    #
    # We didn't do this earlier because NumPy
    # doesn't handle `uint64` correctly.
    arr = np.asarray(arr)

    if is_unsigned_integer_dtype(dtype) and (arr < 0).any():
        raise OverflowError("Trying to coerce negative values to unsigned integers")

    if is_float_dtype(arr) or is_object_dtype(arr):
        raise ValueError("Trying to coerce float values to integers")


def convert_scalar_for_putitemlike(scalar: Scalar, dtype: np.dtype) -> Scalar:
    """
    Convert datetimelike scalar if we are setting into a datetime64
    or timedelta64 ndarray.

    Parameters
    ----------
    scalar : scalar
    dtype : np.dtype

    Returns
    -------
    scalar
    """
    if dtype.kind in ["m", "M"]:
        scalar = maybe_box_datetimelike(scalar, dtype)
        return maybe_unbox_datetimelike(scalar, dtype)
    else:
        validate_numeric_casting(dtype, scalar)
    return scalar


def validate_numeric_casting(dtype: np.dtype, value: Scalar) -> None:
    """
    Check that we can losslessly insert the given value into an array
    with the given dtype.

    Parameters
    ----------
    dtype : np.dtype
    value : scalar

    Raises
    ------
    ValueError
    """
    if (
        issubclass(dtype.type, (np.integer, np.bool_))
        and is_float(value)
        and np.isnan(value)
    ):
        raise ValueError("Cannot assign nan to integer series")

    elif dtype.kind in ["i", "u", "f", "c"]:
        if is_bool(value) or isinstance(value, np.timedelta64):
            # numpy will cast td64 to integer if we're not careful
            raise ValueError(
                f"Cannot assign {type(value).__name__} to float/integer series"
            )
    elif dtype.kind == "b":
        if is_scalar(value) and not is_bool(value):
            raise ValueError(f"Cannot assign {type(value).__name__} to bool series")


def can_hold_element(dtype: np.dtype, element: Any) -> bool:
    """
    Can we do an inplace setitem with this element in an array with this dtype?

    Parameters
    ----------
    dtype : np.dtype
    element : Any

    Returns
    -------
    bool
    """
    tipo = maybe_infer_dtype_type(element)

    if dtype.kind in ["i", "u"]:
        if tipo is not None:
            return tipo.kind in ["i", "u"] and dtype.itemsize >= tipo.itemsize

        # We have not inferred an integer from the dtype
        # check if we have a builtin int or a float equal to an int
        return is_integer(element) or (is_float(element) and element.is_integer())

    elif dtype.kind == "f":
        if tipo is not None:
            return tipo.kind in ["f", "i", "u"]
        return lib.is_integer(element) or lib.is_float(element)

    elif dtype.kind == "c":
        if tipo is not None:
            return tipo.kind in ["c", "f", "i", "u"]
        return (
            lib.is_integer(element) or lib.is_complex(element) or lib.is_float(element)
        )

    elif dtype.kind == "b":
        if tipo is not None:
            return tipo.kind == "b"
        return lib.is_bool(element)

    elif dtype == object:
        return True

    raise NotImplementedError(dtype)<|MERGE_RESOLUTION|>--- conflicted
+++ resolved
@@ -1767,15 +1767,7 @@
 
                     try:
                         if is_datetime64:
-<<<<<<< HEAD
-                            # error: No overload variant of "to_datetime" matches
-                            # argument types "ndarray", "str"
-                            dti = to_datetime(  # type: ignore[call-overload]
-                                value, errors="raise"
-                            )
-=======
                             dta = sequence_to_datetimes(value, allow_object=False)
->>>>>>> 38b5e4ad
                             # GH 25843: Remove tz information since the dtype
                             # didn't specify one
                             if dta.tz is not None:
@@ -1787,15 +1779,7 @@
                             # datetime64tz is assumed to be naive which should
                             # be localized to the timezone.
                             is_dt_string = is_string_dtype(value.dtype)
-<<<<<<< HEAD
-                            # error: No overload variant of "to_datetime" matches
-                            # argument types "ndarray", "str"
-                            dta = to_datetime(  # type: ignore[call-overload]
-                                value, errors="raise"
-                            ).array
-=======
                             dta = sequence_to_datetimes(value, allow_object=False)
->>>>>>> 38b5e4ad
                             if dta.tz is not None:
                                 value = dta.astype(dtype, copy=False)
                             elif is_dt_string:
