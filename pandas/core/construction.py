--- conflicted
+++ resolved
@@ -456,6 +456,7 @@
 
     # GH#846
     if isinstance(data, np.ndarray):
+
         if dtype is not None and is_float_dtype(data.dtype) and is_integer_dtype(dtype):
             # possibility of nan -> garbage
             try:
@@ -466,13 +467,6 @@
                 else:
                     subarr = np.array(data, copy=False)
         else:
-<<<<<<< HEAD
-            if data.ndim == 0:
-                # TODO: np.atleast_1d?  doing that breaks some tests on 32bit
-                data = [data]
-
-=======
->>>>>>> cec2f5fa
             # we will try to copy by-definition here
             subarr = _try_cast(data, dtype, copy, raise_cast_failure)
 
@@ -510,50 +504,12 @@
         subarr = construct_1d_arraylike_from_scalar(data, len(index), dtype)
 
     else:
-        if not is_list_like(data):
-            # TODO: sure we want to do this here?
-            data = [data]
         subarr = _try_cast(data, dtype, copy, raise_cast_failure)
 
-<<<<<<< HEAD
-    # scalar like, GH
-    if getattr(subarr, "ndim", 0) == 0:
-        if isinstance(data, list):  # pragma: no cover
-            subarr = np.array(data, dtype=object)
-        elif index is not None:
-            subarr = construct_1d_arraylike_from_scalar(data, len(index), dtype)
-
-        else:
-            return subarr.item()
-
-    # the result that we want
-    elif subarr.ndim == 1:
-        subarr = _maybe_repeat(subarr, index)
-
-    elif subarr.ndim > 1:
-        if isinstance(data, np.ndarray):
-            raise ValueError("Data must be 1-dimensional")
-        else:
-            subarr = com.asarray_tuplesafe(data, dtype=dtype)
-
-    if not (is_extension_array_dtype(subarr.dtype) or is_extension_array_dtype(dtype)):
-        # This is to prevent mixed-type Series getting all casted to
-        # NumPy string type, e.g. NaN --> '-1#IND'.
-        if issubclass(subarr.dtype.type, str):
-            # GH#16605
-            # If not empty convert the data to dtype
-            # GH#19853: If data is a scalar, subarr has already the result
-            if not lib.is_scalar(data):
-                if not np.all(isna(data)):
-                    data = np.array(data, dtype=dtype, copy=False)
-                subarr = np.array(data, dtype=object, copy=copy)
-                subarr = _maybe_repeat(subarr, index)
-=======
     subarr = _sanitize_ndim(subarr, data, dtype, index)
 
     if not (is_extension_array_dtype(subarr.dtype) or is_extension_array_dtype(dtype)):
         subarr = _sanitize_str_dtypes(subarr, data, dtype, copy)
->>>>>>> cec2f5fa
 
         is_object_or_str_dtype = is_object_dtype(dtype) or is_string_dtype(dtype)
         if is_object_dtype(subarr.dtype) and not is_object_or_str_dtype:
@@ -564,8 +520,6 @@
     return subarr
 
 
-<<<<<<< HEAD
-=======
 def _sanitize_ndim(
     result: ArrayLike, data, dtype: Optional[DtypeObj], index: Optional[Index]
 ) -> ArrayLike:
@@ -607,7 +561,6 @@
     return result
 
 
->>>>>>> cec2f5fa
 def _maybe_repeat(arr: ArrayLike, index: Optional[Index]) -> ArrayLike:
     """
     If we have a length-1 array and an index describing how long we expect
