from __future__ import annotations

import copy
from textwrap import dedent
from typing import (
    TYPE_CHECKING,
    Callable,
    Hashable,
    Literal,
    cast,
    final,
    no_type_check,
)
import warnings

import numpy as np

from pandas._libs import lib
from pandas._libs.tslibs import (
    BaseOffset,
    IncompatibleFrequency,
    NaT,
    Period,
    Timedelta,
    Timestamp,
    to_offset,
)
from pandas._typing import (
    AnyArrayLike,
    Axis,
    AxisInt,
    Frequency,
    IndexLabel,
    NDFrameT,
    QuantileInterpolation,
    T,
    TimedeltaConvertibleTypes,
    TimeGrouperOrigin,
    TimestampConvertibleTypes,
    npt,
)
from pandas.compat.numpy import function as nv
from pandas.errors import (
    AbstractMethodError,
    DataError,
)
from pandas.util._decorators import (
    Appender,
    Substitution,
    doc,
)
from pandas.util._exceptions import find_stack_level

from pandas.core.dtypes.generic import (
    ABCDataFrame,
    ABCSeries,
)

import pandas.core.algorithms as algos
from pandas.core.apply import ResamplerWindowApply
from pandas.core.base import PandasObject
import pandas.core.common as com
from pandas.core.generic import (
    NDFrame,
    _shared_docs,
)
from pandas.core.groupby.generic import SeriesGroupBy
from pandas.core.groupby.groupby import (
    BaseGroupBy,
    GroupBy,
    _pipe_template,
    get_groupby,
)
from pandas.core.groupby.grouper import Grouper
from pandas.core.groupby.ops import BinGrouper
from pandas.core.indexes.datetimes import (
    DatetimeIndex,
    date_range,
)
from pandas.core.indexes.period import (
    PeriodIndex,
    period_range,
)
from pandas.core.indexes.timedeltas import (
    TimedeltaIndex,
    timedelta_range,
)

from pandas.tseries.frequencies import (
    is_subperiod,
    is_superperiod,
)
from pandas.tseries.offsets import (
    Day,
    Tick,
)

if TYPE_CHECKING:
    from pandas import (
        DataFrame,
        Index,
        Series,
    )

_shared_docs_kwargs: dict[str, str] = {}


class Resampler(BaseGroupBy, PandasObject):
    """
    Class for resampling datetimelike data, a groupby-like operation.
    See aggregate, transform, and apply functions on this object.

    It's easiest to use obj.resample(...) to use Resampler.

    Parameters
    ----------
    obj : Series or DataFrame
    groupby : TimeGrouper
    axis : int, default 0
    kind : str or None
        'period', 'timestamp' to override default index treatment

    Returns
    -------
    a Resampler of the appropriate type

    Notes
    -----
    After resampling, see aggregate, apply, and transform functions.
    """

    grouper: BinGrouper
    _timegrouper: TimeGrouper
    binner: DatetimeIndex | TimedeltaIndex | PeriodIndex  # depends on subclass
    exclusions: frozenset[Hashable] = frozenset()  # for SelectionMixin compat
    _internal_names_set = set({"obj", "ax"})

    # to the groupby descriptor
    _attributes = [
        "freq",
        "axis",
        "closed",
        "label",
        "convention",
        "kind",
        "origin",
        "offset",
    ]

    def __init__(
        self,
        obj: NDFrame,
        timegrouper: TimeGrouper,
        axis: Axis = 0,
        kind=None,
        *,
        gpr_index: Index,
        group_keys: bool | lib.NoDefault = lib.no_default,
        selection=None,
    ) -> None:
        self._timegrouper = timegrouper
        self.keys = None
        self.sort = True
        # error: Incompatible types in assignment (expression has type "Union
        # [int, Literal['index', 'columns', 'rows']]", variable has type "int")
        self.axis = axis  # type: ignore[assignment]
        self.kind = kind
        self.group_keys = group_keys
        self.as_index = True

        self.obj, self.ax = self._timegrouper._set_grouper(
            self._convert_obj(obj), sort=True, gpr_index=gpr_index
        )
        self.binner, self.grouper = self._get_binner()
        self._selection = selection
        if self._timegrouper.key is not None:
            self.exclusions = frozenset([self._timegrouper.key])
        else:
            self.exclusions = frozenset()

    def __str__(self) -> str:
        """
        Provide a nice str repr of our rolling object.
        """
        attrs = (
            f"{k}={getattr(self._timegrouper, k)}"
            for k in self._attributes
            if getattr(self._timegrouper, k, None) is not None
        )
        return f"{type(self).__name__} [{', '.join(attrs)}]"

    def __getattr__(self, attr: str):
        if attr in self._internal_names_set:
            return object.__getattribute__(self, attr)
        if attr in self._attributes:
            return getattr(self._timegrouper, attr)
        if attr in self.obj:
            return self[attr]

        return object.__getattribute__(self, attr)

    @property
    def _from_selection(self) -> bool:
        """
        Is the resampling from a DataFrame column or MultiIndex level.
        """
        # upsampling and PeriodIndex resampling do not work
        # with selection, this state used to catch and raise an error
        return self._timegrouper is not None and (
            self._timegrouper.key is not None or self._timegrouper.level is not None
        )

    def _convert_obj(self, obj: NDFrameT) -> NDFrameT:
        """
        Provide any conversions for the object in order to correctly handle.

        Parameters
        ----------
        obj : Series or DataFrame

        Returns
        -------
        Series or DataFrame
        """
        return obj._consolidate()

    def _get_binner_for_time(self):
        raise AbstractMethodError(self)

    @final
    def _get_binner(self):
        """
        Create the BinGrouper, assume that self.set_grouper(obj)
        has already been called.
        """
        binner, bins, binlabels = self._get_binner_for_time()
        assert len(bins) == len(binlabels)
        bin_grouper = BinGrouper(bins, binlabels, indexer=self._timegrouper.indexer)
        return binner, bin_grouper

    @Substitution(
        klass="Resampler",
        examples="""
    >>> df = pd.DataFrame({'A': [1, 2, 3, 4]},
    ...                   index=pd.date_range('2012-08-02', periods=4))
    >>> df
                A
    2012-08-02  1
    2012-08-03  2
    2012-08-04  3
    2012-08-05  4

    To get the difference between each 2-day period's maximum and minimum
    value in one pass, you can do

    >>> df.resample('2D').pipe(lambda x: x.max() - x.min())
                A
    2012-08-02  1
    2012-08-04  1""",
    )
    @Appender(_pipe_template)
    def pipe(
        self,
        func: Callable[..., T] | tuple[Callable[..., T], str],
        *args,
        **kwargs,
    ) -> T:
        return super().pipe(func, *args, **kwargs)

    _agg_see_also_doc = dedent(
        """
    See Also
    --------
    DataFrame.groupby.aggregate : Aggregate using callable, string, dict,
        or list of string/callables.
    DataFrame.resample.transform : Transforms the Series on each group
        based on the given function.
    DataFrame.aggregate: Aggregate using one or more
        operations over the specified axis.
    """
    )

    _agg_examples_doc = dedent(
        """
    Examples
    --------
    >>> s = pd.Series([1, 2, 3, 4, 5],
    ...               index=pd.date_range('20130101', periods=5, freq='s'))
    >>> s
    2013-01-01 00:00:00    1
    2013-01-01 00:00:01    2
    2013-01-01 00:00:02    3
    2013-01-01 00:00:03    4
    2013-01-01 00:00:04    5
    Freq: S, dtype: int64

    >>> r = s.resample('2s')

    >>> r.agg(np.sum)
    2013-01-01 00:00:00    3
    2013-01-01 00:00:02    7
    2013-01-01 00:00:04    5
    Freq: 2S, dtype: int64

    >>> r.agg(['sum', 'mean', 'max'])
                         sum  mean  max
    2013-01-01 00:00:00    3   1.5    2
    2013-01-01 00:00:02    7   3.5    4
    2013-01-01 00:00:04    5   5.0    5

    >>> r.agg({'result': lambda x: x.mean() / x.std(),
    ...        'total': np.sum})
                           result  total
    2013-01-01 00:00:00  2.121320      3
    2013-01-01 00:00:02  4.949747      7
    2013-01-01 00:00:04       NaN      5

    >>> r.agg(average="mean", total="sum")
                             average  total
    2013-01-01 00:00:00      1.5      3
    2013-01-01 00:00:02      3.5      7
    2013-01-01 00:00:04      5.0      5
    """
    )

    @doc(
        _shared_docs["aggregate"],
        see_also=_agg_see_also_doc,
        examples=_agg_examples_doc,
        klass="DataFrame",
        axis="",
    )
    def aggregate(self, func=None, *args, **kwargs):

        result = ResamplerWindowApply(self, func, args=args, kwargs=kwargs).agg()
        if result is None:
            how = func
            result = self._groupby_and_aggregate(how, *args, **kwargs)

        return result

    agg = aggregate
    apply = aggregate

    def transform(self, arg, *args, **kwargs):
        """
        Call function producing a like-indexed Series on each group.

        Return a Series with the transformed values.

        Parameters
        ----------
        arg : function
            To apply to each group. Should return a Series with the same index.

        Returns
        -------
        Series

        Examples
        --------
        >>> s = pd.Series([1, 2],
        ...               index=pd.date_range('20180101',
        ...                                   periods=2,
        ...                                   freq='1h'))
        >>> s
        2018-01-01 00:00:00    1
        2018-01-01 01:00:00    2
        Freq: H, dtype: int64

        >>> resampled = s.resample('15min')
        >>> resampled.transform(lambda x: (x - x.mean()) / x.std())
        2018-01-01 00:00:00   NaN
        2018-01-01 01:00:00   NaN
        Freq: H, dtype: float64
        """
        return self._selected_obj.groupby(self._timegrouper).transform(
            arg, *args, **kwargs
        )

    def _downsample(self, f, **kwargs):
        raise AbstractMethodError(self)

    def _upsample(self, f, limit=None, fill_value=None):
        raise AbstractMethodError(self)

    def _gotitem(self, key, ndim: int, subset=None):
        """
        Sub-classes to define. Return a sliced object.

        Parameters
        ----------
        key : string / list of selections
        ndim : {1, 2}
            requested ndim of result
        subset : object, default None
            subset to act on
        """
        grouper = self.grouper
        if subset is None:
            subset = self.obj
        grouped = get_groupby(
            subset, by=None, grouper=grouper, axis=self.axis, group_keys=self.group_keys
        )

        # try the key selection
        try:
            return grouped[key]
        except KeyError:
            return grouped

    def _groupby_and_aggregate(self, how, *args, **kwargs):
        """
        Re-evaluate the obj with a groupby aggregation.
        """
        grouper = self.grouper

        if self._selected_obj.ndim == 1:
            obj = self._selected_obj
        else:
            # Excludes `on` column when provided
            obj = self._obj_with_exclusions
        grouped = get_groupby(
            obj, by=None, grouper=grouper, axis=self.axis, group_keys=self.group_keys
        )

        try:
            if isinstance(obj, ABCDataFrame) and callable(how):
                # Check if the function is reducing or not.
                # e.g. test_resample_apply_with_additional_args
                result = grouped._aggregate_item_by_item(how, *args, **kwargs)
            else:
                result = grouped.aggregate(how, *args, **kwargs)
        except DataError:
            # got TypeErrors on aggregation
            result = grouped.apply(how, *args, **kwargs)
        except (AttributeError, KeyError):
            # we have a non-reducing function; try to evaluate
            # alternatively we want to evaluate only a column of the input

            # test_apply_to_one_column_of_df the function being applied references
            #  a DataFrame column, but aggregate_item_by_item operates column-wise
            #  on Series, raising AttributeError or KeyError
            #  (depending on whether the column lookup uses getattr/__getitem__)
            result = grouped.apply(how, *args, **kwargs)

        except ValueError as err:
            if "Must produce aggregated value" in str(err):
                # raised in _aggregate_named
                # see test_apply_without_aggregation, test_apply_with_mutated_index
                pass
            else:
                raise

            # we have a non-reducing function
            # try to evaluate
            result = grouped.apply(how, *args, **kwargs)

        return self._wrap_result(result)

    def _get_resampler_for_grouping(self, groupby: GroupBy, key):
        """
        Return the correct class for resampling with groupby.
        """
        return self._resampler_for_grouping(groupby=groupby, key=key, parent=self)

    def _wrap_result(self, result):
        """
        Potentially wrap any results.
        """
        # GH 47705
        obj = self.obj
        if (
            isinstance(result, ABCDataFrame)
            and result.empty
            and not isinstance(result.index, PeriodIndex)
        ):
            result = result.set_index(
                _asfreq_compat(obj.index[:0], freq=self.freq), append=True
            )

        if isinstance(result, ABCSeries) and self._selection is not None:
            result.name = self._selection

        if isinstance(result, ABCSeries) and result.empty:
            # When index is all NaT, result is empty but index is not
            result.index = _asfreq_compat(obj.index[:0], freq=self.freq)
            result.name = getattr(obj, "name", None)

        return result

    def ffill(self, limit=None):
        """
        Forward fill the values.

        Parameters
        ----------
        limit : int, optional
            Limit of how many values to fill.

        Returns
        -------
        An upsampled Series.

        See Also
        --------
        Series.fillna: Fill NA/NaN values using the specified method.
        DataFrame.fillna: Fill NA/NaN values using the specified method.
        """
        return self._upsample("ffill", limit=limit)

    def nearest(self, limit=None):
        """
        Resample by using the nearest value.

        When resampling data, missing values may appear (e.g., when the
        resampling frequency is higher than the original frequency).
        The `nearest` method will replace ``NaN`` values that appeared in
        the resampled data with the value from the nearest member of the
        sequence, based on the index value.
        Missing values that existed in the original data will not be modified.
        If `limit` is given, fill only this many values in each direction for
        each of the original values.

        Parameters
        ----------
        limit : int, optional
            Limit of how many values to fill.

        Returns
        -------
        Series or DataFrame
            An upsampled Series or DataFrame with ``NaN`` values filled with
            their nearest value.

        See Also
        --------
        backfill : Backward fill the new missing values in the resampled data.
        pad : Forward fill ``NaN`` values.

        Examples
        --------
        >>> s = pd.Series([1, 2],
        ...               index=pd.date_range('20180101',
        ...                                   periods=2,
        ...                                   freq='1h'))
        >>> s
        2018-01-01 00:00:00    1
        2018-01-01 01:00:00    2
        Freq: H, dtype: int64

        >>> s.resample('15min').nearest()
        2018-01-01 00:00:00    1
        2018-01-01 00:15:00    1
        2018-01-01 00:30:00    2
        2018-01-01 00:45:00    2
        2018-01-01 01:00:00    2
        Freq: 15T, dtype: int64

        Limit the number of upsampled values imputed by the nearest:

        >>> s.resample('15min').nearest(limit=1)
        2018-01-01 00:00:00    1.0
        2018-01-01 00:15:00    1.0
        2018-01-01 00:30:00    NaN
        2018-01-01 00:45:00    2.0
        2018-01-01 01:00:00    2.0
        Freq: 15T, dtype: float64
        """
        return self._upsample("nearest", limit=limit)

    def bfill(self, limit=None):
        """
        Backward fill the new missing values in the resampled data.

        In statistics, imputation is the process of replacing missing data with
        substituted values [1]_. When resampling data, missing values may
        appear (e.g., when the resampling frequency is higher than the original
        frequency). The backward fill will replace NaN values that appeared in
        the resampled data with the next value in the original sequence.
        Missing values that existed in the original data will not be modified.

        Parameters
        ----------
        limit : int, optional
            Limit of how many values to fill.

        Returns
        -------
        Series, DataFrame
            An upsampled Series or DataFrame with backward filled NaN values.

        See Also
        --------
        bfill : Alias of backfill.
        fillna : Fill NaN values using the specified method, which can be
            'backfill'.
        nearest : Fill NaN values with nearest neighbor starting from center.
        ffill : Forward fill NaN values.
        Series.fillna : Fill NaN values in the Series using the
            specified method, which can be 'backfill'.
        DataFrame.fillna : Fill NaN values in the DataFrame using the
            specified method, which can be 'backfill'.

        References
        ----------
        .. [1] https://en.wikipedia.org/wiki/Imputation_(statistics)

        Examples
        --------
        Resampling a Series:

        >>> s = pd.Series([1, 2, 3],
        ...               index=pd.date_range('20180101', periods=3, freq='h'))
        >>> s
        2018-01-01 00:00:00    1
        2018-01-01 01:00:00    2
        2018-01-01 02:00:00    3
        Freq: H, dtype: int64

        >>> s.resample('30min').bfill()
        2018-01-01 00:00:00    1
        2018-01-01 00:30:00    2
        2018-01-01 01:00:00    2
        2018-01-01 01:30:00    3
        2018-01-01 02:00:00    3
        Freq: 30T, dtype: int64

        >>> s.resample('15min').bfill(limit=2)
        2018-01-01 00:00:00    1.0
        2018-01-01 00:15:00    NaN
        2018-01-01 00:30:00    2.0
        2018-01-01 00:45:00    2.0
        2018-01-01 01:00:00    2.0
        2018-01-01 01:15:00    NaN
        2018-01-01 01:30:00    3.0
        2018-01-01 01:45:00    3.0
        2018-01-01 02:00:00    3.0
        Freq: 15T, dtype: float64

        Resampling a DataFrame that has missing values:

        >>> df = pd.DataFrame({'a': [2, np.nan, 6], 'b': [1, 3, 5]},
        ...                   index=pd.date_range('20180101', periods=3,
        ...                                       freq='h'))
        >>> df
                               a  b
        2018-01-01 00:00:00  2.0  1
        2018-01-01 01:00:00  NaN  3
        2018-01-01 02:00:00  6.0  5

        >>> df.resample('30min').bfill()
                               a  b
        2018-01-01 00:00:00  2.0  1
        2018-01-01 00:30:00  NaN  3
        2018-01-01 01:00:00  NaN  3
        2018-01-01 01:30:00  6.0  5
        2018-01-01 02:00:00  6.0  5

        >>> df.resample('15min').bfill(limit=2)
                               a    b
        2018-01-01 00:00:00  2.0  1.0
        2018-01-01 00:15:00  NaN  NaN
        2018-01-01 00:30:00  NaN  3.0
        2018-01-01 00:45:00  NaN  3.0
        2018-01-01 01:00:00  NaN  3.0
        2018-01-01 01:15:00  NaN  NaN
        2018-01-01 01:30:00  6.0  5.0
        2018-01-01 01:45:00  6.0  5.0
        2018-01-01 02:00:00  6.0  5.0
        """
        return self._upsample("bfill", limit=limit)

    def fillna(self, method, limit=None):
        """
        Fill missing values introduced by upsampling.

        In statistics, imputation is the process of replacing missing data with
        substituted values [1]_. When resampling data, missing values may
        appear (e.g., when the resampling frequency is higher than the original
        frequency).

        Missing values that existed in the original data will
        not be modified.

        Parameters
        ----------
        method : {'pad', 'backfill', 'ffill', 'bfill', 'nearest'}
            Method to use for filling holes in resampled data

            * 'pad' or 'ffill': use previous valid observation to fill gap
              (forward fill).
            * 'backfill' or 'bfill': use next valid observation to fill gap.
            * 'nearest': use nearest valid observation to fill gap.

        limit : int, optional
            Limit of how many consecutive missing values to fill.

        Returns
        -------
        Series or DataFrame
            An upsampled Series or DataFrame with missing values filled.

        See Also
        --------
        bfill : Backward fill NaN values in the resampled data.
        ffill : Forward fill NaN values in the resampled data.
        nearest : Fill NaN values in the resampled data
            with nearest neighbor starting from center.
        interpolate : Fill NaN values using interpolation.
        Series.fillna : Fill NaN values in the Series using the
            specified method, which can be 'bfill' and 'ffill'.
        DataFrame.fillna : Fill NaN values in the DataFrame using the
            specified method, which can be 'bfill' and 'ffill'.

        References
        ----------
        .. [1] https://en.wikipedia.org/wiki/Imputation_(statistics)

        Examples
        --------
        Resampling a Series:

        >>> s = pd.Series([1, 2, 3],
        ...               index=pd.date_range('20180101', periods=3, freq='h'))
        >>> s
        2018-01-01 00:00:00    1
        2018-01-01 01:00:00    2
        2018-01-01 02:00:00    3
        Freq: H, dtype: int64

        Without filling the missing values you get:

        >>> s.resample("30min").asfreq()
        2018-01-01 00:00:00    1.0
        2018-01-01 00:30:00    NaN
        2018-01-01 01:00:00    2.0
        2018-01-01 01:30:00    NaN
        2018-01-01 02:00:00    3.0
        Freq: 30T, dtype: float64

        >>> s.resample('30min').fillna("backfill")
        2018-01-01 00:00:00    1
        2018-01-01 00:30:00    2
        2018-01-01 01:00:00    2
        2018-01-01 01:30:00    3
        2018-01-01 02:00:00    3
        Freq: 30T, dtype: int64

        >>> s.resample('15min').fillna("backfill", limit=2)
        2018-01-01 00:00:00    1.0
        2018-01-01 00:15:00    NaN
        2018-01-01 00:30:00    2.0
        2018-01-01 00:45:00    2.0
        2018-01-01 01:00:00    2.0
        2018-01-01 01:15:00    NaN
        2018-01-01 01:30:00    3.0
        2018-01-01 01:45:00    3.0
        2018-01-01 02:00:00    3.0
        Freq: 15T, dtype: float64

        >>> s.resample('30min').fillna("pad")
        2018-01-01 00:00:00    1
        2018-01-01 00:30:00    1
        2018-01-01 01:00:00    2
        2018-01-01 01:30:00    2
        2018-01-01 02:00:00    3
        Freq: 30T, dtype: int64

        >>> s.resample('30min').fillna("nearest")
        2018-01-01 00:00:00    1
        2018-01-01 00:30:00    2
        2018-01-01 01:00:00    2
        2018-01-01 01:30:00    3
        2018-01-01 02:00:00    3
        Freq: 30T, dtype: int64

        Missing values present before the upsampling are not affected.

        >>> sm = pd.Series([1, None, 3],
        ...               index=pd.date_range('20180101', periods=3, freq='h'))
        >>> sm
        2018-01-01 00:00:00    1.0
        2018-01-01 01:00:00    NaN
        2018-01-01 02:00:00    3.0
        Freq: H, dtype: float64

        >>> sm.resample('30min').fillna('backfill')
        2018-01-01 00:00:00    1.0
        2018-01-01 00:30:00    NaN
        2018-01-01 01:00:00    NaN
        2018-01-01 01:30:00    3.0
        2018-01-01 02:00:00    3.0
        Freq: 30T, dtype: float64

        >>> sm.resample('30min').fillna('pad')
        2018-01-01 00:00:00    1.0
        2018-01-01 00:30:00    1.0
        2018-01-01 01:00:00    NaN
        2018-01-01 01:30:00    NaN
        2018-01-01 02:00:00    3.0
        Freq: 30T, dtype: float64

        >>> sm.resample('30min').fillna('nearest')
        2018-01-01 00:00:00    1.0
        2018-01-01 00:30:00    NaN
        2018-01-01 01:00:00    NaN
        2018-01-01 01:30:00    3.0
        2018-01-01 02:00:00    3.0
        Freq: 30T, dtype: float64

        DataFrame resampling is done column-wise. All the same options are
        available.

        >>> df = pd.DataFrame({'a': [2, np.nan, 6], 'b': [1, 3, 5]},
        ...                   index=pd.date_range('20180101', periods=3,
        ...                                       freq='h'))
        >>> df
                               a  b
        2018-01-01 00:00:00  2.0  1
        2018-01-01 01:00:00  NaN  3
        2018-01-01 02:00:00  6.0  5

        >>> df.resample('30min').fillna("bfill")
                               a  b
        2018-01-01 00:00:00  2.0  1
        2018-01-01 00:30:00  NaN  3
        2018-01-01 01:00:00  NaN  3
        2018-01-01 01:30:00  6.0  5
        2018-01-01 02:00:00  6.0  5
        """
        return self._upsample(method, limit=limit)

    @doc(NDFrame.interpolate, **_shared_docs_kwargs)
    def interpolate(
        self,
        method: QuantileInterpolation = "linear",
        *,
        axis: Axis = 0,
        limit=None,
        inplace: bool = False,
        limit_direction: Literal["forward", "backward", "both"] = "forward",
        limit_area=None,
        downcast=None,
        **kwargs,
    ):
        """
        Interpolate values according to different methods.
        """
        result = self._upsample("asfreq")
        return result.interpolate(
            method=method,
            axis=axis,
            limit=limit,
            inplace=inplace,
            limit_direction=limit_direction,
            limit_area=limit_area,
            downcast=downcast,
            **kwargs,
        )

    def asfreq(self, fill_value=None):
        """
        Return the values at the new freq, essentially a reindex.

        Parameters
        ----------
        fill_value : scalar, optional
            Value to use for missing values, applied during upsampling (note
            this does not fill NaNs that already were present).

        Returns
        -------
        DataFrame or Series
            Values at the specified freq.

        See Also
        --------
        Series.asfreq: Convert TimeSeries to specified frequency.
        DataFrame.asfreq: Convert TimeSeries to specified frequency.
        """
        return self._upsample("asfreq", fill_value=fill_value)

    def sum(
        self,
        numeric_only: bool = False,
        min_count: int = 0,
        *args,
        **kwargs,
    ):
        maybe_warn_args_and_kwargs(type(self), "sum", args, kwargs)
        nv.validate_resampler_func("sum", args, kwargs)
        return self._downsample("sum", numeric_only=numeric_only, min_count=min_count)

    @doc(GroupBy.prod)
    def prod(
        self,
        numeric_only: bool = False,
        min_count: int = 0,
        *args,
        **kwargs,
    ):
        maybe_warn_args_and_kwargs(type(self), "prod", args, kwargs)
        nv.validate_resampler_func("prod", args, kwargs)
        return self._downsample("prod", numeric_only=numeric_only, min_count=min_count)

    def min(
        self,
        numeric_only: bool = False,
        min_count: int = 0,
        *args,
        **kwargs,
    ):
        maybe_warn_args_and_kwargs(type(self), "min", args, kwargs)
        nv.validate_resampler_func("min", args, kwargs)
        return self._downsample("min", numeric_only=numeric_only, min_count=min_count)

    def max(
        self,
        numeric_only: bool = False,
        min_count: int = 0,
        *args,
        **kwargs,
    ):
        maybe_warn_args_and_kwargs(type(self), "max", args, kwargs)
        nv.validate_resampler_func("max", args, kwargs)
        return self._downsample("max", numeric_only=numeric_only, min_count=min_count)

    @doc(GroupBy.first)
    def first(
        self,
        numeric_only: bool = False,
        min_count: int = 0,
        *args,
        **kwargs,
    ):
        maybe_warn_args_and_kwargs(type(self), "first", args, kwargs)
        nv.validate_resampler_func("first", args, kwargs)
        return self._downsample("first", numeric_only=numeric_only, min_count=min_count)

    @doc(GroupBy.last)
    def last(
        self,
        numeric_only: bool = False,
        min_count: int = 0,
        *args,
        **kwargs,
    ):
        maybe_warn_args_and_kwargs(type(self), "last", args, kwargs)
        nv.validate_resampler_func("last", args, kwargs)
        return self._downsample("last", numeric_only=numeric_only, min_count=min_count)

    @doc(GroupBy.median)
    def median(self, numeric_only: bool = False, *args, **kwargs):
        maybe_warn_args_and_kwargs(type(self), "median", args, kwargs)
        nv.validate_resampler_func("median", args, kwargs)
        return self._downsample("median", numeric_only=numeric_only)

    def mean(
        self,
        numeric_only: bool = False,
        *args,
        **kwargs,
    ):
        """
        Compute mean of groups, excluding missing values.

        Parameters
        ----------
        numeric_only : bool, default False
            Include only `float`, `int` or `boolean` data.

            .. versionchanged:: 2.0.0

                numeric_only now defaults to ``False``.

        Returns
        -------
        DataFrame or Series
            Mean of values within each group.
        """
        maybe_warn_args_and_kwargs(type(self), "mean", args, kwargs)
        nv.validate_resampler_func("mean", args, kwargs)
        return self._downsample("mean", numeric_only=numeric_only)

    def std(
        self,
        ddof: int = 1,
        numeric_only: bool = False,
        *args,
        **kwargs,
    ):
        """
        Compute standard deviation of groups, excluding missing values.

        Parameters
        ----------
        ddof : int, default 1
            Degrees of freedom.
        numeric_only : bool, default False
            Include only `float`, `int` or `boolean` data.

            .. versionadded:: 1.5.0

            .. versionchanged:: 2.0.0

                numeric_only now defaults to ``False``.

        Returns
        -------
        DataFrame or Series
            Standard deviation of values within each group.
        """
        maybe_warn_args_and_kwargs(type(self), "std", args, kwargs)
        nv.validate_resampler_func("std", args, kwargs)
        return self._downsample("std", ddof=ddof, numeric_only=numeric_only)

    def var(
        self,
        ddof: int = 1,
        numeric_only: bool = False,
        *args,
        **kwargs,
    ):
        """
        Compute variance of groups, excluding missing values.

        Parameters
        ----------
        ddof : int, default 1
            Degrees of freedom.

        numeric_only : bool, default False
            Include only `float`, `int` or `boolean` data.

            .. versionadded:: 1.5.0

            .. versionchanged:: 2.0.0

                numeric_only now defaults to ``False``.

        Returns
        -------
        DataFrame or Series
            Variance of values within each group.
        """
        maybe_warn_args_and_kwargs(type(self), "var", args, kwargs)
        nv.validate_resampler_func("var", args, kwargs)
        return self._downsample("var", ddof=ddof, numeric_only=numeric_only)

    @doc(GroupBy.sem)
    def sem(
        self,
        ddof: int = 1,
        numeric_only: bool = False,
        *args,
        **kwargs,
    ):
        maybe_warn_args_and_kwargs(type(self), "sem", args, kwargs)
        nv.validate_resampler_func("sem", args, kwargs)
        return self._downsample("sem", ddof=ddof, numeric_only=numeric_only)

    @doc(GroupBy.ohlc)
    def ohlc(
        self,
        *args,
        **kwargs,
    ):
        maybe_warn_args_and_kwargs(type(self), "ohlc", args, kwargs)
        nv.validate_resampler_func("ohlc", args, kwargs)
        return self._downsample("ohlc")

    @doc(SeriesGroupBy.nunique)
    def nunique(
        self,
        *args,
        **kwargs,
    ):
        maybe_warn_args_and_kwargs(type(self), "nunique", args, kwargs)
        nv.validate_resampler_func("nunique", args, kwargs)
        return self._downsample("nunique")

    @doc(GroupBy.size)
    def size(self):
        result = self._downsample("size")

        # If the result is a non-empty DataFrame we stack to get a Series
        # GH 46826
        if isinstance(result, ABCDataFrame) and not result.empty:
            result = result.stack()

        if not len(self.ax):
            from pandas import Series

            if self._selected_obj.ndim == 1:
                name = self._selected_obj.name
            else:
                name = None
            result = Series([], index=result.index, dtype="int64", name=name)
        return result

    @doc(GroupBy.count)
    def count(self):
        result = self._downsample("count")
        if not len(self.ax):
            if self._selected_obj.ndim == 1:
                result = type(self._selected_obj)(
                    [], index=result.index, dtype="int64", name=self._selected_obj.name
                )
            else:
                from pandas import DataFrame

                result = DataFrame(
                    [], index=result.index, columns=result.columns, dtype="int64"
                )

        return result

    def quantile(self, q: float | AnyArrayLike = 0.5, **kwargs):
        """
        Return value at the given quantile.

        Parameters
        ----------
        q : float or array-like, default 0.5 (50% quantile)

        Returns
        -------
        DataFrame or Series
            Quantile of values within each group.

        See Also
        --------
        Series.quantile
            Return a series, where the index is q and the values are the quantiles.
        DataFrame.quantile
            Return a DataFrame, where the columns are the columns of self,
            and the values are the quantiles.
        DataFrameGroupBy.quantile
            Return a DataFrame, where the columns are groupby columns,
            and the values are its quantiles.
        """
        return self._downsample("quantile", q=q, **kwargs)


class _GroupByMixin(PandasObject):
    """
    Provide the groupby facilities.
    """

    _attributes: list[str]  # in practice the same as Resampler._attributes
    _selection: IndexLabel | None = None
    _groupby: GroupBy
    _timegrouper: TimeGrouper

    def __init__(
        self,
        *,
        parent: Resampler,
        groupby: GroupBy,
        key=None,
        selection: IndexLabel | None = None,
    ) -> None:
        # reached via ._gotitem and _get_resampler_for_grouping

        assert isinstance(groupby, GroupBy), type(groupby)

        # parent is always a Resampler, sometimes a _GroupByMixin
        assert isinstance(parent, Resampler), type(parent)

        # initialize our GroupByMixin object with
        # the resampler attributes
        for attr in self._attributes:
            setattr(self, attr, getattr(parent, attr))
        self._selection = selection

        self.binner = parent.binner
        self.key = key

        self._groupby = groupby
        self._timegrouper = copy.copy(parent._timegrouper)

        self.ax = parent.ax
        self.obj = parent.obj

    @no_type_check
    def _apply(self, f, *args, **kwargs):
        """
        Dispatch to _upsample; we are stripping all of the _upsample kwargs and
        performing the original function call on the grouped object.
        """

        def func(x):
<<<<<<< HEAD
            x = self._resampler_cls(x, groupby=self._timegrouper, gpr_index=self.ax)
=======
            x = self._resampler_cls(x, timegrouper=self._timegrouper)
>>>>>>> 0b0fa9b6

            if isinstance(f, str):
                return getattr(x, f)(**kwargs)

            return x.apply(f, *args, **kwargs)

        result = self._groupby.apply(func)
        return self._wrap_result(result)

    _upsample = _apply
    _downsample = _apply
    _groupby_and_aggregate = _apply

    @final
    def _gotitem(self, key, ndim, subset=None):
        """
        Sub-classes to define. Return a sliced object.

        Parameters
        ----------
        key : string / list of selections
        ndim : {1, 2}
            requested ndim of result
        subset : object, default None
            subset to act on
        """
        # create a new object to prevent aliasing
        if subset is None:
            subset = self.obj

        # Try to select from a DataFrame, falling back to a Series
        try:
            if isinstance(key, list) and self.key not in key and self.key is not None:
                key.append(self.key)
            groupby = self._groupby[key]
        except IndexError:
            groupby = self._groupby

        selection = None
        if subset.ndim == 2 and (
            (lib.is_scalar(key) and key in subset) or lib.is_list_like(key)
        ):
            selection = key

        new_rs = type(self)(
            groupby=groupby,
            parent=cast(Resampler, self),
            selection=selection,
        )
        return new_rs


class DatetimeIndexResampler(Resampler):
    @property
    def _resampler_for_grouping(self):
        return DatetimeIndexResamplerGroupby

    def _get_binner_for_time(self):

        # this is how we are actually creating the bins
        if self.kind == "period":
            return self._timegrouper._get_time_period_bins(self.ax)
        return self._timegrouper._get_time_bins(self.ax)

    def _downsample(self, how, **kwargs):
        """
        Downsample the cython defined function.

        Parameters
        ----------
        how : string / cython mapped function
        **kwargs : kw args passed to how function
        """
        how = com.get_cython_func(how) or how
        ax = self.ax
        if self._selected_obj.ndim == 1:
            obj = self._selected_obj
        else:
            # Excludes `on` column when provided
            obj = self._obj_with_exclusions

        if not len(ax):
            # reset to the new freq
            obj = obj.copy()
            obj.index = obj.index._with_freq(self.freq)
            assert obj.index.freq == self.freq, (obj.index.freq, self.freq)
            return obj

        # do we have a regular frequency

        # error: Item "None" of "Optional[Any]" has no attribute "binlabels"
        if (
            (ax.freq is not None or ax.inferred_freq is not None)
            and len(self.grouper.binlabels) > len(ax)
            and how is None
        ):

            # let's do an asfreq
            return self.asfreq()

        # we are downsampling
        # we want to call the actual grouper method here
        result = obj.groupby(self.grouper, axis=self.axis).aggregate(how, **kwargs)

        return self._wrap_result(result)

    def _adjust_binner_for_upsample(self, binner):
        """
        Adjust our binner when upsampling.

        The range of a new index should not be outside specified range
        """
        if self.closed == "right":
            binner = binner[1:]
        else:
            binner = binner[:-1]
        return binner

    def _upsample(self, method, limit=None, fill_value=None):
        """
        Parameters
        ----------
        method : string {'backfill', 'bfill', 'pad',
            'ffill', 'asfreq'} method for upsampling
        limit : int, default None
            Maximum size gap to fill when reindexing
        fill_value : scalar, default None
            Value to use for missing values

        See Also
        --------
        .fillna: Fill NA/NaN values using the specified method.

        """
        if self.axis:
            raise AssertionError("axis must be 0")
        if self._from_selection:
            raise ValueError(
                "Upsampling from level= or on= selection "
                "is not supported, use .set_index(...) "
                "to explicitly set index to datetime-like"
            )

        ax = self.ax
        obj = self._selected_obj
        binner = self.binner
        res_index = self._adjust_binner_for_upsample(binner)

        # if we have the same frequency as our axis, then we are equal sampling
        if (
            limit is None
            and to_offset(ax.inferred_freq) == self.freq
            and len(obj) == len(res_index)
        ):
            result = obj.copy()
            result.index = res_index
        else:
            result = obj.reindex(
                res_index, method=method, limit=limit, fill_value=fill_value
            )

        return self._wrap_result(result)

    def _wrap_result(self, result):
        result = super()._wrap_result(result)

        # we may have a different kind that we were asked originally
        # convert if needed
        if self.kind == "period" and not isinstance(result.index, PeriodIndex):
            result.index = result.index.to_period(self.freq)
        return result


class DatetimeIndexResamplerGroupby(_GroupByMixin, DatetimeIndexResampler):
    """
    Provides a resample of a groupby implementation
    """

    @property
    def _resampler_cls(self):
        return DatetimeIndexResampler


class PeriodIndexResampler(DatetimeIndexResampler):
    @property
    def _resampler_for_grouping(self):
        return PeriodIndexResamplerGroupby

    def _get_binner_for_time(self):
        if self.kind == "timestamp":
            return super()._get_binner_for_time()
        return self._timegrouper._get_period_bins(self.ax)

    def _convert_obj(self, obj: NDFrameT) -> NDFrameT:
        obj = super()._convert_obj(obj)

        if self._from_selection:
            # see GH 14008, GH 12871
            msg = (
                "Resampling from level= or on= selection "
                "with a PeriodIndex is not currently supported, "
                "use .set_index(...) to explicitly set index"
            )
            raise NotImplementedError(msg)

        # convert to timestamp
        if self.kind == "timestamp":
            obj = obj.to_timestamp(how=self.convention)

        return obj

    def _downsample(self, how, **kwargs):
        """
        Downsample the cython defined function.

        Parameters
        ----------
        how : string / cython mapped function
        **kwargs : kw args passed to how function
        """
        # we may need to actually resample as if we are timestamps
        if self.kind == "timestamp":
            return super()._downsample(how, **kwargs)

        how = com.get_cython_func(how) or how
        ax = self.ax

        if is_subperiod(ax.freq, self.freq):
            # Downsampling
            return self._groupby_and_aggregate(how, **kwargs)
        elif is_superperiod(ax.freq, self.freq):
            if how == "ohlc":
                # GH #13083
                # upsampling to subperiods is handled as an asfreq, which works
                # for pure aggregating/reducing methods
                # OHLC reduces along the time dimension, but creates multiple
                # values for each period -> handle by _groupby_and_aggregate()
                return self._groupby_and_aggregate(how)
            return self.asfreq()
        elif ax.freq == self.freq:
            return self.asfreq()

        raise IncompatibleFrequency(
            f"Frequency {ax.freq} cannot be resampled to {self.freq}, "
            "as they are not sub or super periods"
        )

    def _upsample(self, method, limit=None, fill_value=None):
        """
        Parameters
        ----------
        method : {'backfill', 'bfill', 'pad', 'ffill'}
            Method for upsampling.
        limit : int, default None
            Maximum size gap to fill when reindexing.
        fill_value : scalar, default None
            Value to use for missing values.

        See Also
        --------
        .fillna: Fill NA/NaN values using the specified method.

        """
        # we may need to actually resample as if we are timestamps
        if self.kind == "timestamp":
            return super()._upsample(method, limit=limit, fill_value=fill_value)

        ax = self.ax
        obj = self.obj
        new_index = self.binner

        # Start vs. end of period
        memb = ax.asfreq(self.freq, how=self.convention)

        # Get the fill indexer
        indexer = memb.get_indexer(new_index, method=method, limit=limit)
        new_obj = _take_new_index(
            obj,
            indexer,
            new_index,
            axis=self.axis,
        )
        return self._wrap_result(new_obj)


class PeriodIndexResamplerGroupby(_GroupByMixin, PeriodIndexResampler):
    """
    Provides a resample of a groupby implementation.
    """

    @property
    def _resampler_cls(self):
        return PeriodIndexResampler


class TimedeltaIndexResampler(DatetimeIndexResampler):
    @property
    def _resampler_for_grouping(self):
        return TimedeltaIndexResamplerGroupby

    def _get_binner_for_time(self):
        return self._timegrouper._get_time_delta_bins(self.ax)

    def _adjust_binner_for_upsample(self, binner):
        """
        Adjust our binner when upsampling.

        The range of a new index is allowed to be greater than original range
        so we don't need to change the length of a binner, GH 13022
        """
        return binner


class TimedeltaIndexResamplerGroupby(_GroupByMixin, TimedeltaIndexResampler):
    """
    Provides a resample of a groupby implementation.
    """

    @property
    def _resampler_cls(self):
        return TimedeltaIndexResampler


def get_resampler(obj: Series | DataFrame, kind=None, **kwds) -> Resampler:
    """
    Create a TimeGrouper and return our resampler.
    """
    tg = TimeGrouper(**kwds)
    return tg._get_resampler(obj, kind=kind)


get_resampler.__doc__ = Resampler.__doc__


def get_resampler_for_grouping(
    groupby: GroupBy,
    rule,
    how=None,
    fill_method=None,
    limit=None,
    kind=None,
    on=None,
    **kwargs,
) -> Resampler:
    """
    Return our appropriate resampler when grouping as well.
    """
    # .resample uses 'on' similar to how .groupby uses 'key'
    tg = TimeGrouper(freq=rule, key=on, **kwargs)
    resampler = tg._get_resampler(groupby.obj, kind=kind)
    return resampler._get_resampler_for_grouping(groupby=groupby, key=tg.key)


class TimeGrouper(Grouper):
    """
    Custom groupby class for time-interval grouping.

    Parameters
    ----------
    freq : pandas date offset or offset alias for identifying bin edges
    closed : closed end of interval; 'left' or 'right'
    label : interval boundary to use for labeling; 'left' or 'right'
    convention : {'start', 'end', 'e', 's'}
        If axis is PeriodIndex
    """

    _attributes = Grouper._attributes + (
        "closed",
        "label",
        "how",
        "kind",
        "convention",
        "origin",
        "offset",
    )

    origin: TimeGrouperOrigin

    def __init__(
        self,
        freq: Frequency = "Min",
        closed: Literal["left", "right"] | None = None,
        label: Literal["left", "right"] | None = None,
        how: str = "mean",
        axis: Axis = 0,
        fill_method=None,
        limit=None,
        kind: str | None = None,
        convention: Literal["start", "end", "e", "s"] | None = None,
        origin: Literal["epoch", "start", "start_day", "end", "end_day"]
        | TimestampConvertibleTypes = "start_day",
        offset: TimedeltaConvertibleTypes | None = None,
        group_keys: bool | lib.NoDefault = True,
        **kwargs,
    ) -> None:
        # Check for correctness of the keyword arguments which would
        # otherwise silently use the default if misspelled
        if label not in {None, "left", "right"}:
            raise ValueError(f"Unsupported value {label} for `label`")
        if closed not in {None, "left", "right"}:
            raise ValueError(f"Unsupported value {closed} for `closed`")
        if convention not in {None, "start", "end", "e", "s"}:
            raise ValueError(f"Unsupported value {convention} for `convention`")

        freq = to_offset(freq)

        end_types = {"M", "A", "Q", "BM", "BA", "BQ", "W"}
        rule = freq.rule_code
        if rule in end_types or ("-" in rule and rule[: rule.find("-")] in end_types):
            if closed is None:
                closed = "right"
            if label is None:
                label = "right"
        else:
            # The backward resample sets ``closed`` to ``'right'`` by default
            # since the last value should be considered as the edge point for
            # the last bin. When origin in "end" or "end_day", the value for a
            # specific ``Timestamp`` index stands for the resample result from
            # the current ``Timestamp`` minus ``freq`` to the current
            # ``Timestamp`` with a right close.
            if origin in ["end", "end_day"]:
                if closed is None:
                    closed = "right"
                if label is None:
                    label = "right"
            else:
                if closed is None:
                    closed = "left"
                if label is None:
                    label = "left"

        self.closed = closed
        self.label = label
        self.kind = kind
        self.convention = convention if convention is not None else "e"
        self.how = how
        self.fill_method = fill_method
        self.limit = limit
        self.group_keys = group_keys

        if origin in ("epoch", "start", "start_day", "end", "end_day"):
            # error: Incompatible types in assignment (expression has type "Union[Union[
            # Timestamp, datetime, datetime64, signedinteger[_64Bit], float, str],
            # Literal['epoch', 'start', 'start_day', 'end', 'end_day']]", variable has
            # type "Union[Timestamp, Literal['epoch', 'start', 'start_day', 'end',
            # 'end_day']]")
            self.origin = origin  # type: ignore[assignment]
        else:
            try:
                self.origin = Timestamp(origin)
            except (ValueError, TypeError) as err:
                raise ValueError(
                    "'origin' should be equal to 'epoch', 'start', 'start_day', "
                    "'end', 'end_day' or "
                    f"should be a Timestamp convertible type. Got '{origin}' instead."
                ) from err

        try:
            self.offset = Timedelta(offset) if offset is not None else None
        except (ValueError, TypeError) as err:
            raise ValueError(
                "'offset' should be a Timedelta convertible type. "
                f"Got '{offset}' instead."
            ) from err

        # always sort time groupers
        kwargs["sort"] = True

        super().__init__(freq=freq, axis=axis, **kwargs)

    def _get_resampler(self, obj: NDFrame, kind=None) -> Resampler:
        """
        Return my resampler or raise if we have an invalid axis.

        Parameters
        ----------
        obj : Series or DataFrame
        kind : string, optional
            'period','timestamp','timedelta' are valid

        Returns
        -------
        Resampler

        Raises
        ------
        TypeError if incompatible axis

        """
        _, ax = self._set_grouper(obj, gpr_index=None)

        if isinstance(ax, DatetimeIndex):
            return DatetimeIndexResampler(
                obj,
<<<<<<< HEAD
                groupby=self,
                kind=kind,
                axis=self.axis,
                group_keys=self.group_keys,
                gpr_index=ax,
=======
                timegrouper=self,
                kind=kind,
                axis=self.axis,
                group_keys=self.group_keys,
>>>>>>> 0b0fa9b6
            )
        elif isinstance(ax, PeriodIndex) or kind == "period":
            return PeriodIndexResampler(
                obj,
<<<<<<< HEAD
                groupby=self,
                kind=kind,
                axis=self.axis,
                group_keys=self.group_keys,
                gpr_index=ax,
            )
        elif isinstance(ax, TimedeltaIndex):
            return TimedeltaIndexResampler(
                obj,
                groupby=self,
                axis=self.axis,
                group_keys=self.group_keys,
                gpr_index=ax,
=======
                timegrouper=self,
                kind=kind,
                axis=self.axis,
                group_keys=self.group_keys,
            )
        elif isinstance(ax, TimedeltaIndex):
            return TimedeltaIndexResampler(
                obj, timegrouper=self, axis=self.axis, group_keys=self.group_keys
>>>>>>> 0b0fa9b6
            )

        raise TypeError(
            "Only valid with DatetimeIndex, "
            "TimedeltaIndex or PeriodIndex, "
            f"but got an instance of '{type(ax).__name__}'"
        )

    def _get_grouper(
        self, obj: NDFrameT, validate: bool = True
    ) -> tuple[BinGrouper, NDFrameT]:
        # create the resampler and return our binner
        r = self._get_resampler(obj)
        return r.grouper, cast(NDFrameT, r.obj)

    def _get_time_bins(self, ax: DatetimeIndex):
        if not isinstance(ax, DatetimeIndex):
            raise TypeError(
                "axis must be a DatetimeIndex, but got "
                f"an instance of {type(ax).__name__}"
            )

        if len(ax) == 0:
            binner = labels = DatetimeIndex(data=[], freq=self.freq, name=ax.name)
            return binner, [], labels

        first, last = _get_timestamp_range_edges(
            ax.min(),
            ax.max(),
            self.freq,
            closed=self.closed,
            origin=self.origin,
            offset=self.offset,
        )
        # GH #12037
        # use first/last directly instead of call replace() on them
        # because replace() will swallow the nanosecond part
        # thus last bin maybe slightly before the end if the end contains
        # nanosecond part and lead to `Values falls after last bin` error
        # GH 25758: If DST lands at midnight (e.g. 'America/Havana'), user feedback
        # has noted that ambiguous=True provides the most sensible result
        binner = labels = date_range(
            freq=self.freq,
            start=first,
            end=last,
            tz=ax.tz,
            name=ax.name,
            ambiguous=True,
            nonexistent="shift_forward",
        ).as_unit(ax.unit)

        ax_values = ax.asi8
        binner, bin_edges = self._adjust_bin_edges(binner, ax_values)

        # general version, knowing nothing about relative frequencies
        bins = lib.generate_bins_dt64(
            ax_values, bin_edges, self.closed, hasnans=ax.hasnans
        )

        if self.closed == "right":
            labels = binner
            if self.label == "right":
                labels = labels[1:]
        elif self.label == "right":
            labels = labels[1:]

        if ax.hasnans:
            binner = binner.insert(0, NaT)
            labels = labels.insert(0, NaT)

        # if we end up with more labels than bins
        # adjust the labels
        # GH4076
        if len(bins) < len(labels):
            labels = labels[: len(bins)]

        return binner, bins, labels

    def _adjust_bin_edges(
        self, binner: DatetimeIndex, ax_values: npt.NDArray[np.int64]
    ) -> tuple[DatetimeIndex, npt.NDArray[np.int64]]:
        # Some hacks for > daily data, see #1471, #1458, #1483

        if self.freq != "D" and is_superperiod(self.freq, "D"):
            if self.closed == "right":
                # GH 21459, GH 9119: Adjust the bins relative to the wall time
                edges_dti = binner.tz_localize(None)
                edges_dti = (
                    edges_dti
                    + Timedelta(days=1, unit=edges_dti.unit).as_unit(edges_dti.unit)
                    - Timedelta(1, unit=edges_dti.unit).as_unit(edges_dti.unit)
                )
                bin_edges = edges_dti.tz_localize(binner.tz).asi8
            else:
                bin_edges = binner.asi8

            # intraday values on last day
            if bin_edges[-2] > ax_values.max():
                bin_edges = bin_edges[:-1]
                binner = binner[:-1]
        else:
            bin_edges = binner.asi8
        return binner, bin_edges

    def _get_time_delta_bins(self, ax: TimedeltaIndex):
        if not isinstance(ax, TimedeltaIndex):
            raise TypeError(
                "axis must be a TimedeltaIndex, but got "
                f"an instance of {type(ax).__name__}"
            )

        if not len(ax):
            binner = labels = TimedeltaIndex(data=[], freq=self.freq, name=ax.name)
            return binner, [], labels

        start, end = ax.min(), ax.max()

        if self.closed == "right":
            end += self.freq

        labels = binner = timedelta_range(
            start=start, end=end, freq=self.freq, name=ax.name
        )

        end_stamps = labels
        if self.closed == "left":
            end_stamps += self.freq

        bins = ax.searchsorted(end_stamps, side=self.closed)

        if self.offset:
            # GH 10530 & 31809
            labels += self.offset

        return binner, bins, labels

    def _get_time_period_bins(self, ax: DatetimeIndex):
        if not isinstance(ax, DatetimeIndex):
            raise TypeError(
                "axis must be a DatetimeIndex, but got "
                f"an instance of {type(ax).__name__}"
            )

        freq = self.freq

        if not len(ax):
            binner = labels = PeriodIndex(data=[], freq=freq, name=ax.name)
            return binner, [], labels

        labels = binner = period_range(start=ax[0], end=ax[-1], freq=freq, name=ax.name)

        end_stamps = (labels + freq).asfreq(freq, "s").to_timestamp()
        if ax.tz:
            end_stamps = end_stamps.tz_localize(ax.tz)
        bins = ax.searchsorted(end_stamps, side="left")

        return binner, bins, labels

    def _get_period_bins(self, ax: PeriodIndex):
        if not isinstance(ax, PeriodIndex):
            raise TypeError(
                "axis must be a PeriodIndex, but got "
                f"an instance of {type(ax).__name__}"
            )

        memb = ax.asfreq(self.freq, how=self.convention)

        # NaT handling as in pandas._lib.lib.generate_bins_dt64()
        nat_count = 0
        if memb.hasnans:
            # error: Incompatible types in assignment (expression has type
            # "bool_", variable has type "int")  [assignment]
            nat_count = np.sum(memb._isnan)  # type: ignore[assignment]
            memb = memb[~memb._isnan]

        if not len(memb):
            # index contains no valid (non-NaT) values
            bins = np.array([], dtype=np.int64)
            binner = labels = PeriodIndex(data=[], freq=self.freq, name=ax.name)
            if len(ax) > 0:
                # index is all NaT
                binner, bins, labels = _insert_nat_bin(binner, bins, labels, len(ax))
            return binner, bins, labels

        freq_mult = self.freq.n

        start = ax.min().asfreq(self.freq, how=self.convention)
        end = ax.max().asfreq(self.freq, how="end")
        bin_shift = 0

        if isinstance(self.freq, Tick):
            # GH 23882 & 31809: get adjusted bin edge labels with 'origin'
            # and 'origin' support. This call only makes sense if the freq is a
            # Tick since offset and origin are only used in those cases.
            # Not doing this check could create an extra empty bin.
            p_start, end = _get_period_range_edges(
                start,
                end,
                self.freq,
                closed=self.closed,
                origin=self.origin,
                offset=self.offset,
            )

            # Get offset for bin edge (not label edge) adjustment
            start_offset = Period(start, self.freq) - Period(p_start, self.freq)
            # error: Item "Period" of "Union[Period, Any]" has no attribute "n"
            bin_shift = start_offset.n % freq_mult  # type: ignore[union-attr]
            start = p_start

        labels = binner = period_range(
            start=start, end=end, freq=self.freq, name=ax.name
        )

        i8 = memb.asi8

        # when upsampling to subperiods, we need to generate enough bins
        expected_bins_count = len(binner) * freq_mult
        i8_extend = expected_bins_count - (i8[-1] - i8[0])
        rng = np.arange(i8[0], i8[-1] + i8_extend, freq_mult)
        rng += freq_mult
        # adjust bin edge indexes to account for base
        rng -= bin_shift

        # Wrap in PeriodArray for PeriodArray.searchsorted
        prng = type(memb._data)(rng, dtype=memb.dtype)
        bins = memb.searchsorted(prng, side="left")

        if nat_count > 0:
            binner, bins, labels = _insert_nat_bin(binner, bins, labels, nat_count)

        return binner, bins, labels


def _take_new_index(
    obj: NDFrameT, indexer: npt.NDArray[np.intp], new_index: Index, axis: AxisInt = 0
) -> NDFrameT:

    if isinstance(obj, ABCSeries):
        new_values = algos.take_nd(obj._values, indexer)
        # error: Incompatible return value type (got "Series", expected "NDFrameT")
        return obj._constructor(  # type: ignore[return-value]
            new_values, index=new_index, name=obj.name
        )
    elif isinstance(obj, ABCDataFrame):
        if axis == 1:
            raise NotImplementedError("axis 1 is not supported")
        new_mgr = obj._mgr.reindex_indexer(new_axis=new_index, indexer=indexer, axis=1)
        # error: Incompatible return value type
        # (got "DataFrame", expected "NDFrameT")
        return obj._constructor(new_mgr)  # type: ignore[return-value]
    else:
        raise ValueError("'obj' should be either a Series or a DataFrame")


def _get_timestamp_range_edges(
    first: Timestamp,
    last: Timestamp,
    freq: BaseOffset,
    closed: Literal["right", "left"] = "left",
    origin: TimeGrouperOrigin = "start_day",
    offset: Timedelta | None = None,
) -> tuple[Timestamp, Timestamp]:
    """
    Adjust the `first` Timestamp to the preceding Timestamp that resides on
    the provided offset. Adjust the `last` Timestamp to the following
    Timestamp that resides on the provided offset. Input Timestamps that
    already reside on the offset will be adjusted depending on the type of
    offset and the `closed` parameter.

    Parameters
    ----------
    first : pd.Timestamp
        The beginning Timestamp of the range to be adjusted.
    last : pd.Timestamp
        The ending Timestamp of the range to be adjusted.
    freq : pd.DateOffset
        The dateoffset to which the Timestamps will be adjusted.
    closed : {'right', 'left'}, default "left"
        Which side of bin interval is closed.
    origin : {'epoch', 'start', 'start_day'} or Timestamp, default 'start_day'
        The timestamp on which to adjust the grouping. The timezone of origin must
        match the timezone of the index.
        If a timestamp is not used, these values are also supported:

        - 'epoch': `origin` is 1970-01-01
        - 'start': `origin` is the first value of the timeseries
        - 'start_day': `origin` is the first day at midnight of the timeseries
    offset : pd.Timedelta, default is None
        An offset timedelta added to the origin.

    Returns
    -------
    A tuple of length 2, containing the adjusted pd.Timestamp objects.
    """
    if isinstance(freq, Tick):
        index_tz = first.tz
        if isinstance(origin, Timestamp) and (origin.tz is None) != (index_tz is None):
            raise ValueError("The origin must have the same timezone as the index.")
        if origin == "epoch":
            # set the epoch based on the timezone to have similar bins results when
            # resampling on the same kind of indexes on different timezones
            origin = Timestamp("1970-01-01", tz=index_tz)

        if isinstance(freq, Day):
            # _adjust_dates_anchored assumes 'D' means 24H, but first/last
            # might contain a DST transition (23H, 24H, or 25H).
            # So "pretend" the dates are naive when adjusting the endpoints
            first = first.tz_localize(None)
            last = last.tz_localize(None)
            if isinstance(origin, Timestamp):
                origin = origin.tz_localize(None)

        first, last = _adjust_dates_anchored(
            first, last, freq, closed=closed, origin=origin, offset=offset
        )
        if isinstance(freq, Day):
            first = first.tz_localize(index_tz)
            last = last.tz_localize(index_tz)
    else:
        first = first.normalize()
        last = last.normalize()

        if closed == "left":
            first = Timestamp(freq.rollback(first))
        else:
            first = Timestamp(first - freq)

        last = Timestamp(last + freq)

    return first, last


def _get_period_range_edges(
    first: Period,
    last: Period,
    freq: BaseOffset,
    closed: Literal["right", "left"] = "left",
    origin: TimeGrouperOrigin = "start_day",
    offset: Timedelta | None = None,
) -> tuple[Period, Period]:
    """
    Adjust the provided `first` and `last` Periods to the respective Period of
    the given offset that encompasses them.

    Parameters
    ----------
    first : pd.Period
        The beginning Period of the range to be adjusted.
    last : pd.Period
        The ending Period of the range to be adjusted.
    freq : pd.DateOffset
        The freq to which the Periods will be adjusted.
    closed : {'right', 'left'}, default "left"
        Which side of bin interval is closed.
    origin : {'epoch', 'start', 'start_day'}, Timestamp, default 'start_day'
        The timestamp on which to adjust the grouping. The timezone of origin must
        match the timezone of the index.

        If a timestamp is not used, these values are also supported:

        - 'epoch': `origin` is 1970-01-01
        - 'start': `origin` is the first value of the timeseries
        - 'start_day': `origin` is the first day at midnight of the timeseries
    offset : pd.Timedelta, default is None
        An offset timedelta added to the origin.

    Returns
    -------
    A tuple of length 2, containing the adjusted pd.Period objects.
    """
    if not all(isinstance(obj, Period) for obj in [first, last]):
        raise TypeError("'first' and 'last' must be instances of type Period")

    # GH 23882
    first_ts = first.to_timestamp()
    last_ts = last.to_timestamp()
    adjust_first = not freq.is_on_offset(first_ts)
    adjust_last = freq.is_on_offset(last_ts)

    first_ts, last_ts = _get_timestamp_range_edges(
        first_ts, last_ts, freq, closed=closed, origin=origin, offset=offset
    )

    first = (first_ts + int(adjust_first) * freq).to_period(freq)
    last = (last_ts - int(adjust_last) * freq).to_period(freq)
    return first, last


def _insert_nat_bin(
    binner: PeriodIndex, bins: np.ndarray, labels: PeriodIndex, nat_count: int
) -> tuple[PeriodIndex, np.ndarray, PeriodIndex]:
    # NaT handling as in pandas._lib.lib.generate_bins_dt64()
    # shift bins by the number of NaT
    assert nat_count > 0
    bins += nat_count
    bins = np.insert(bins, 0, nat_count)

    # Incompatible types in assignment (expression has type "Index", variable
    # has type "PeriodIndex")
    binner = binner.insert(0, NaT)  # type: ignore[assignment]
    # Incompatible types in assignment (expression has type "Index", variable
    # has type "PeriodIndex")
    labels = labels.insert(0, NaT)  # type: ignore[assignment]
    return binner, bins, labels


def _adjust_dates_anchored(
    first: Timestamp,
    last: Timestamp,
    freq: Tick,
    closed: Literal["right", "left"] = "right",
    origin: TimeGrouperOrigin = "start_day",
    offset: Timedelta | None = None,
) -> tuple[Timestamp, Timestamp]:
    # First and last offsets should be calculated from the start day to fix an
    # error cause by resampling across multiple days when a one day period is
    # not a multiple of the frequency. See GH 8683
    # To handle frequencies that are not multiple or divisible by a day we let
    # the possibility to define a fixed origin timestamp. See GH 31809
    first = first.as_unit("ns")
    last = last.as_unit("ns")
    if offset is not None:
        offset = offset.as_unit("ns")

    origin_nanos = 0  # origin == "epoch"
    if origin == "start_day":
        origin_nanos = first.normalize().value
    elif origin == "start":
        origin_nanos = first.value
    elif isinstance(origin, Timestamp):
        origin_nanos = origin.as_unit("ns").value
    elif origin in ["end", "end_day"]:
        origin_last = last if origin == "end" else last.ceil("D")
        sub_freq_times = (origin_last.value - first.value) // freq.nanos
        if closed == "left":
            sub_freq_times += 1
        first = origin_last - sub_freq_times * freq
        origin_nanos = first.value
    origin_nanos += offset.value if offset else 0

    # GH 10117 & GH 19375. If first and last contain timezone information,
    # Perform the calculation in UTC in order to avoid localizing on an
    # Ambiguous or Nonexistent time.
    first_tzinfo = first.tzinfo
    last_tzinfo = last.tzinfo
    if first_tzinfo is not None:
        first = first.tz_convert("UTC")
    if last_tzinfo is not None:
        last = last.tz_convert("UTC")

    foffset = (first.value - origin_nanos) % freq.nanos
    loffset = (last.value - origin_nanos) % freq.nanos

    if closed == "right":
        if foffset > 0:
            # roll back
            fresult_int = first.value - foffset
        else:
            fresult_int = first.value - freq.nanos

        if loffset > 0:
            # roll forward
            lresult_int = last.value + (freq.nanos - loffset)
        else:
            # already the end of the road
            lresult_int = last.value
    else:  # closed == 'left'
        if foffset > 0:
            fresult_int = first.value - foffset
        else:
            # start of the road
            fresult_int = first.value

        if loffset > 0:
            # roll forward
            lresult_int = last.value + (freq.nanos - loffset)
        else:
            lresult_int = last.value + freq.nanos
    fresult = Timestamp(fresult_int)
    lresult = Timestamp(lresult_int)
    if first_tzinfo is not None:
        fresult = fresult.tz_localize("UTC").tz_convert(first_tzinfo)
    if last_tzinfo is not None:
        lresult = lresult.tz_localize("UTC").tz_convert(last_tzinfo)
    return fresult, lresult


def asfreq(
    obj: NDFrameT,
    freq,
    method=None,
    how=None,
    normalize: bool = False,
    fill_value=None,
) -> NDFrameT:
    """
    Utility frequency conversion method for Series/DataFrame.

    See :meth:`pandas.NDFrame.asfreq` for full documentation.
    """
    if isinstance(obj.index, PeriodIndex):
        if method is not None:
            raise NotImplementedError("'method' argument is not supported")

        if how is None:
            how = "E"

        new_obj = obj.copy()
        new_obj.index = obj.index.asfreq(freq, how=how)

    elif len(obj.index) == 0:
        new_obj = obj.copy()

        new_obj.index = _asfreq_compat(obj.index, freq)
    else:
        dti = date_range(obj.index.min(), obj.index.max(), freq=freq)
        dti.name = obj.index.name
        new_obj = obj.reindex(dti, method=method, fill_value=fill_value)
        if normalize:
            new_obj.index = new_obj.index.normalize()

    return new_obj


def _asfreq_compat(index: DatetimeIndex | PeriodIndex | TimedeltaIndex, freq):
    """
    Helper to mimic asfreq on (empty) DatetimeIndex and TimedeltaIndex.

    Parameters
    ----------
    index : PeriodIndex, DatetimeIndex, or TimedeltaIndex
    freq : DateOffset

    Returns
    -------
    same type as index
    """
    if len(index) != 0:
        # This should never be reached, always checked by the caller
        raise ValueError(
            "Can only set arbitrary freq for empty DatetimeIndex or TimedeltaIndex"
        )
    new_index: Index
    if isinstance(index, PeriodIndex):
        new_index = index.asfreq(freq=freq)
    elif isinstance(index, DatetimeIndex):
        new_index = DatetimeIndex([], dtype=index.dtype, freq=freq, name=index.name)
    elif isinstance(index, TimedeltaIndex):
        new_index = TimedeltaIndex([], dtype=index.dtype, freq=freq, name=index.name)
    else:  # pragma: no cover
        raise TypeError(type(index))
    return new_index


def maybe_warn_args_and_kwargs(cls, kernel: str, args, kwargs) -> None:
    """
    Warn for deprecation of args and kwargs in resample functions.

    Parameters
    ----------
    cls : type
        Class to warn about.
    kernel : str
        Operation name.
    args : tuple or None
        args passed by user. Will be None if and only if kernel does not have args.
    kwargs : dict or None
        kwargs passed by user. Will be None if and only if kernel does not have kwargs.
    """
    warn_args = args is not None and len(args) > 0
    warn_kwargs = kwargs is not None and len(kwargs) > 0
    if warn_args and warn_kwargs:
        msg = "args and kwargs"
    elif warn_args:
        msg = "args"
    elif warn_kwargs:
        msg = "kwargs"
    else:
        return
    warnings.warn(
        f"Passing additional {msg} to {cls.__name__}.{kernel} has "
        "no impact on the result and is deprecated. This will "
        "raise a TypeError in a future version of pandas.",
        category=FutureWarning,
        stacklevel=find_stack_level(),
    )<|MERGE_RESOLUTION|>--- conflicted
+++ resolved
@@ -1191,11 +1191,7 @@
         """
 
         def func(x):
-<<<<<<< HEAD
-            x = self._resampler_cls(x, groupby=self._timegrouper, gpr_index=self.ax)
-=======
-            x = self._resampler_cls(x, timegrouper=self._timegrouper)
->>>>>>> 0b0fa9b6
+            x = self._resampler_cls(x, timegrouper=self._timegrouper, gpr_index=self.ax)
 
             if isinstance(f, str):
                 return getattr(x, f)(**kwargs)
@@ -1690,24 +1686,16 @@
         if isinstance(ax, DatetimeIndex):
             return DatetimeIndexResampler(
                 obj,
-<<<<<<< HEAD
-                groupby=self,
+                timegrouper=self,
                 kind=kind,
                 axis=self.axis,
                 group_keys=self.group_keys,
                 gpr_index=ax,
-=======
-                timegrouper=self,
-                kind=kind,
-                axis=self.axis,
-                group_keys=self.group_keys,
->>>>>>> 0b0fa9b6
             )
         elif isinstance(ax, PeriodIndex) or kind == "period":
             return PeriodIndexResampler(
                 obj,
-<<<<<<< HEAD
-                groupby=self,
+                timegrouper=self,
                 kind=kind,
                 axis=self.axis,
                 group_keys=self.group_keys,
@@ -1716,20 +1704,10 @@
         elif isinstance(ax, TimedeltaIndex):
             return TimedeltaIndexResampler(
                 obj,
-                groupby=self,
+                timegrouper=self,
                 axis=self.axis,
                 group_keys=self.group_keys,
                 gpr_index=ax,
-=======
-                timegrouper=self,
-                kind=kind,
-                axis=self.axis,
-                group_keys=self.group_keys,
-            )
-        elif isinstance(ax, TimedeltaIndex):
-            return TimedeltaIndexResampler(
-                obj, timegrouper=self, axis=self.axis, group_keys=self.group_keys
->>>>>>> 0b0fa9b6
             )
 
         raise TypeError(
