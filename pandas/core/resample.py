from __future__ import annotations

import copy
from typing import (
    TYPE_CHECKING,
    Concatenate,
    Literal,
    Self,
    cast,
    final,
    no_type_check,
    overload,
)
import warnings

import numpy as np

from pandas._libs import lib
from pandas._libs.tslibs import (
    BaseOffset,
    IncompatibleFrequency,
    NaT,
    Period,
    Timedelta,
    Timestamp,
    to_offset,
)
from pandas._typing import NDFrameT
from pandas.errors import (
    AbstractMethodError,
    Pandas4Warning,
)
from pandas.util._exceptions import find_stack_level

from pandas.core.dtypes.dtypes import (
    ArrowDtype,
    PeriodDtype,
)
from pandas.core.dtypes.generic import (
    ABCDataFrame,
    ABCSeries,
)

import pandas.core.algorithms as algos
from pandas.core.apply import ResamplerWindowApply
from pandas.core.arrays import ArrowExtensionArray
from pandas.core.base import (
    PandasObject,
    SelectionMixin,
)
from pandas.core.generic import (
    NDFrame,
)
from pandas.core.groupby.groupby import (
    BaseGroupBy,
    GroupBy,
    get_groupby,
)
from pandas.core.groupby.grouper import Grouper
from pandas.core.groupby.ops import BinGrouper
from pandas.core.indexes.api import MultiIndex
from pandas.core.indexes.base import Index
from pandas.core.indexes.datetimes import (
    DatetimeIndex,
    date_range,
)
from pandas.core.indexes.period import (
    PeriodIndex,
    period_range,
)
from pandas.core.indexes.timedeltas import (
    TimedeltaIndex,
    timedelta_range,
)
from pandas.core.reshape.concat import concat

from pandas.tseries.frequencies import (
    is_subperiod,
    is_superperiod,
)
from pandas.tseries.offsets import (
    Day,
    Tick,
)

if TYPE_CHECKING:
    from collections.abc import (
        Callable,
        Hashable,
    )

    from pandas._typing import (
        Any,
        AnyArrayLike,
        Axis,
        FreqIndexT,
        Frequency,
        IndexLabel,
        InterpolateOptions,
        P,
        T,
        TimedeltaConvertibleTypes,
        TimeGrouperOrigin,
        TimestampConvertibleTypes,
        TimeUnit,
        npt,
    )

    from pandas import (
        DataFrame,
        Series,
    )
    from pandas.core.generic import NDFrame

_shared_docs_kwargs: dict[str, str] = {}


class Resampler(BaseGroupBy, PandasObject):
    """
    Class for resampling datetimelike data, a groupby-like operation.
    See aggregate, transform, and apply functions on this object.

    It's easiest to use obj.resample(...) to use Resampler.

    Parameters
    ----------
    obj : Series or DataFrame
    groupby : TimeGrouper

    Returns
    -------
    a Resampler of the appropriate type

    Notes
    -----
    After resampling, see aggregate, apply, and transform functions.
    """

    __module__ = "pandas.api.typing"

    _grouper: BinGrouper
    _timegrouper: TimeGrouper
    binner: DatetimeIndex | TimedeltaIndex | PeriodIndex  # depends on subclass
    exclusions: frozenset[Hashable] = frozenset()  # for SelectionMixin compat
    _internal_names_set = set({"obj", "ax", "_indexer"})

    # to the groupby descriptor
    _attributes = [
        "freq",
        "closed",
        "label",
        "convention",
        "origin",
        "offset",
    ]

    def __init__(
        self,
        obj: NDFrame,
        timegrouper: TimeGrouper,
        *,
        gpr_index: Index,
        group_keys: bool = False,
        selection=None,
        include_groups: bool = False,
    ) -> None:
        if include_groups:
            raise ValueError("include_groups=True is no longer allowed.")
        self._timegrouper = timegrouper
        self.keys = None
        self.sort = True
        self.group_keys = group_keys
        self.as_index = True

        self.obj, self.ax, self._indexer = self._timegrouper._set_grouper(
            self._convert_obj(obj), sort=True, gpr_index=gpr_index
        )
        self.binner, self._grouper = self._get_binner()
        self._selection = selection
        if self._timegrouper.key is not None:
            self.exclusions = frozenset([self._timegrouper.key])
        else:
            self.exclusions = frozenset()

    @final
    def __str__(self) -> str:
        """
        Provide a nice str repr of our rolling object.
        """
        attrs = (
            f"{k}={getattr(self._timegrouper, k)}"
            for k in self._attributes
            if getattr(self._timegrouper, k, None) is not None
        )
        return f"{type(self).__name__} [{', '.join(attrs)}]"

    @final
    def __getattr__(self, attr: str):
        if attr in self._internal_names_set:
            return object.__getattribute__(self, attr)
        if attr in self._attributes:
            return getattr(self._timegrouper, attr)
        if attr in self.obj:
            return self[attr]

        return object.__getattribute__(self, attr)

    @final
    @property
    def _from_selection(self) -> bool:
        """
        Is the resampling from a DataFrame column or MultiIndex level.
        """
        # upsampling and PeriodIndex resampling do not work
        # with selection, this state used to catch and raise an error
        return self._timegrouper is not None and (
            self._timegrouper.key is not None or self._timegrouper.level is not None
        )

    def _convert_obj(self, obj: NDFrameT) -> NDFrameT:
        """
        Provide any conversions for the object in order to correctly handle.

        Parameters
        ----------
        obj : Series or DataFrame

        Returns
        -------
        Series or DataFrame
        """
        return obj._consolidate()

    def _get_binner_for_time(self):
        raise AbstractMethodError(self)

    @final
    def _get_binner(self):
        """
        Create the BinGrouper, assume that self.set_grouper(obj)
        has already been called.
        """
        binner, bins, binlabels = self._get_binner_for_time()
        assert len(bins) == len(binlabels)
        bin_grouper = BinGrouper(bins, binlabels, indexer=self._indexer)
        return binner, bin_grouper

    @overload
    def pipe(
        self,
        func: Callable[Concatenate[Self, P], T],
        *args: P.args,
        **kwargs: P.kwargs,
    ) -> T: ...

    @overload
    def pipe(
        self,
        func: tuple[Callable[..., T], str],
        *args: Any,
        **kwargs: Any,
    ) -> T: ...

    @final
    def pipe(
        self,
        func: Callable[Concatenate[Self, P], T] | tuple[Callable[..., T], str],
        *args: Any,
        **kwargs: Any,
    ) -> T:
        """
        Apply a ``func`` with arguments to this Resampler object and return its result.

        Use `.pipe` when you want to improve readability by chaining together
        functions that expect Series, DataFrames, GroupBy or Resampler objects.
        Instead of writing

        >>> h = lambda x, arg2, arg3: x + 1 - arg2 * arg3
        >>> g = lambda x, arg1: x * 5 / arg1
        >>> f = lambda x: x**4
        >>> df = pd.DataFrame([["a", 4], ["b", 5]], columns=["group", "value"])
        >>> h(g(f(df.groupby("group")), arg1=1), arg2=2, arg3=3)  # doctest: +SKIP

        You can write

        >>> (
        ...     df.groupby("group").pipe(f).pipe(g, arg1=1).pipe(h, arg2=2, arg3=3)
        ... )  # doctest: +SKIP

        which is much more readable.

        Parameters
        ----------
        func : callable or tuple of (callable, str)
            Function to apply to this Resampler object or, alternatively,
            a `(callable, data_keyword)` tuple where `data_keyword` is a
            string indicating the keyword of `callable` that expects the
            Resampler object.
        *args : iterable, optional
            Positional arguments passed into `func`.
        **kwargs : dict, optional
                A dictionary of keyword arguments passed into `func`.

        Returns
        -------
        any
            The result of applying ``func`` to the Resampler object.

        See Also
        --------
        Series.pipe : Apply a function with arguments to a series.
        DataFrame.pipe: Apply a function with arguments to a dataframe.
        apply : Apply function to each group instead of to the
            full Resampler object.

        Notes
        -----
        See more `here
        <https://pandas.pydata.org/pandas-docs/stable/user_guide/groupby.html#piping-function-calls>`_

        Examples
        --------
        >>> df = pd.DataFrame(
        ...     {"A": [1, 2, 3, 4]}, index=pd.date_range("2012-08-02", periods=4)
        ... )
        >>> df
                    A
        2012-08-02  1
        2012-08-03  2
        2012-08-04  3
        2012-08-05  4

        To get the difference between each 2-day period's maximum and minimum
        value in one pass, you can do

        >>> df.resample("2D").pipe(lambda x: x.max() - x.min())
                    A
        2012-08-02  1
        2012-08-04  1
        """
        return super().pipe(func, *args, **kwargs)

    @final
    def aggregate(self, func=None, *args, **kwargs):
        """
        Aggregate using one or more operations over the specified axis.

        Parameters
        ----------
        func : function, str, list or dict
            Function to use for aggregating the data. If a function, must either
            work when passed a DataFrame or when passed to DataFrame.apply.

            Accepted combinations are:

            - function
            - string function name
            - list of functions and/or function names, e.g. ``[np.sum, 'mean']``
            - dict of axis labels -> functions, function names or list of such.
        *args
            Positional arguments to pass to `func`.
        **kwargs
            Keyword arguments to pass to `func`.

        Returns
        -------
        scalar, Series or DataFrame

            The return can be:

            * scalar : when Series.agg is called with single function
            * Series : when DataFrame.agg is called with a single function
            * DataFrame : when DataFrame.agg is called with several functions

        See Also
        --------
        DataFrame.groupby.aggregate : Aggregate using callable, string, dict,
            or list of string/callables.
        DataFrame.resample.transform : Transforms the Series on each group
            based on the given function.
        DataFrame.aggregate: Aggregate using one or more
            operations over the specified axis.

        Notes
        -----
        The aggregation operations are always performed over an axis, either the
        index (default) or the column axis. This behavior is different from
        `numpy` aggregation functions (`mean`, `median`, `prod`, `sum`, `std`,
        `var`), where the default is to compute the aggregation of the flattened
        array, e.g., ``numpy.mean(arr_2d)`` as opposed to
        ``numpy.mean(arr_2d, axis=0)``.

        `agg` is an alias for `aggregate`. Use the alias.

        Functions that mutate the passed object can produce unexpected
        behavior or errors and are not supported. See :ref:`gotchas.udf-mutation`
        for more details.

        A passed user-defined-function will be passed a Series for evaluation.

        If ``func`` defines an index relabeling, ``axis`` must be ``0`` or ``index``.

        Examples
        --------
        >>> s = pd.Series(
        ...     [1, 2, 3, 4, 5], index=pd.date_range("20130101", periods=5, freq="s")
        ... )
        >>> s
        2013-01-01 00:00:00    1
        2013-01-01 00:00:01    2
        2013-01-01 00:00:02    3
        2013-01-01 00:00:03    4
        2013-01-01 00:00:04    5
        Freq: s, dtype: int64

        >>> r = s.resample("2s")

        >>> r.agg("sum")
        2013-01-01 00:00:00    3
        2013-01-01 00:00:02    7
        2013-01-01 00:00:04    5
        Freq: 2s, dtype: int64

        >>> r.agg(["sum", "mean", "max"])
                            sum  mean  max
        2013-01-01 00:00:00    3   1.5    2
        2013-01-01 00:00:02    7   3.5    4
        2013-01-01 00:00:04    5   5.0    5

        >>> r.agg({"result": lambda x: x.mean() / x.std(), "total": "sum"})
                            result  total
        2013-01-01 00:00:00  2.121320      3
        2013-01-01 00:00:02  4.949747      7
        2013-01-01 00:00:04       NaN      5

        >>> r.agg(average="mean", total="sum")
                                average  total
        2013-01-01 00:00:00      1.5      3
        2013-01-01 00:00:02      3.5      7
        2013-01-01 00:00:04      5.0      5
        """
        result = ResamplerWindowApply(self, func, args=args, kwargs=kwargs).agg()
        if result is None:
            how = func
            result = self._groupby_and_aggregate(how, *args, **kwargs)

        return result

    agg = aggregate
    apply = aggregate

    @final
    def transform(self, arg, *args, **kwargs):
        """
        Call function producing a like-indexed Series on each group.

        Return a Series with the transformed values.

        Parameters
        ----------
        arg : function
            To apply to each group. Should return a Series with the same index.
        *args, **kwargs
            Additional arguments and keywords.

        Returns
        -------
        Series
            A Series with the transformed values, maintaining the same index as
            the original object.

        See Also
        --------
        core.resample.Resampler.apply : Apply a function along each group.
        core.resample.Resampler.aggregate : Aggregate using one or more operations
            over the specified axis.

        Examples
        --------
        >>> s = pd.Series([1, 2], index=pd.date_range("20180101", periods=2, freq="1h"))
        >>> s
        2018-01-01 00:00:00    1
        2018-01-01 01:00:00    2
        Freq: h, dtype: int64

        >>> resampled = s.resample("15min")
        >>> resampled.transform(lambda x: (x - x.mean()) / x.std())
        2018-01-01 00:00:00   NaN
        2018-01-01 01:00:00   NaN
        Freq: h, dtype: float64
        """
        return self._selected_obj.groupby(self._timegrouper).transform(
            arg, *args, **kwargs
        )

    def _downsample(self, how, **kwargs):
        raise AbstractMethodError(self)

    def _upsample(self, f, limit: int | None = None, fill_value=None):
        raise AbstractMethodError(self)

    def _gotitem(self, key, ndim: int, subset=None):
        """
        Sub-classes to define. Return a sliced object.

        Parameters
        ----------
        key : string / list of selections
        ndim : {1, 2}
            requested ndim of result
        subset : object, default None
            subset to act on
        """
        grouper = self._grouper
        if subset is None:
            subset = self.obj
            if key is not None:
                subset = subset[key]
            else:
                # reached via Apply.agg_dict_like with selection=None and ndim=1
                assert subset.ndim == 1
        if ndim == 1:
            assert subset.ndim == 1

        grouped = get_groupby(
            subset, by=None, grouper=grouper, group_keys=self.group_keys
        )
        return grouped

    def _groupby_and_aggregate(self, how, *args, **kwargs):
        """
        Re-evaluate the obj with a groupby aggregation.
        """
        grouper = self._grouper

        # Excludes `on` column when provided
        obj = self._obj_with_exclusions

        grouped = get_groupby(obj, by=None, grouper=grouper, group_keys=self.group_keys)

        try:
            if callable(how):
                # TODO: test_resample_apply_with_additional_args fails if we go
                #  through the non-lambda path, not clear that it should.
                func = lambda x: how(x, *args, **kwargs)
                result = grouped.aggregate(func)
            else:
                result = grouped.aggregate(how, *args, **kwargs)
        except (AttributeError, KeyError):
            # we have a non-reducing function; try to evaluate
            # alternatively we want to evaluate only a column of the input

            # test_apply_to_one_column_of_df the function being applied references
            #  a DataFrame column, but aggregate_item_by_item operates column-wise
            #  on Series, raising AttributeError or KeyError
            #  (depending on whether the column lookup uses getattr/__getitem__)
            result = grouped.apply(how, *args, **kwargs)

        except ValueError as err:
            if "Must produce aggregated value" in str(err):
                # raised in _aggregate_named
                # see test_apply_without_aggregation, test_apply_with_mutated_index
                pass
            else:
                raise

            # we have a non-reducing function
            # try to evaluate
            result = grouped.apply(how, *args, **kwargs)

        return self._wrap_result(result)

    @final
    def _get_resampler_for_grouping(
        self,
        groupby: GroupBy,
        key,
    ):
        """
        Return the correct class for resampling with groupby.
        """
        return self._resampler_for_grouping(
            groupby=groupby,
            key=key,
            parent=self,
        )

    def _wrap_result(self, result):
        """
        Potentially wrap any results.
        """
        if isinstance(result, ABCSeries) and self._selection is not None:
            result.name = self._selection

        if isinstance(result, ABCSeries) and result.empty:
            # When index is all NaT, result is empty but index is not
            obj = self.obj
            result.index = _asfreq_compat(obj.index[:0], freq=self.freq)
            result.name = getattr(obj, "name", None)

        if self._timegrouper._arrow_dtype is not None:
            result.index = result.index.astype(self._timegrouper._arrow_dtype)
            result.index.name = self.obj.index.name

        return result

    @final
    def ffill(self, limit: int | None = None):
        """
        Forward fill the values.

        This method fills missing values by propagating the last valid
        observation forward, up to the next valid observation. It is commonly
        used in time series analysis when resampling data to a higher frequency
        (upsampling) and filling gaps in the resampled output.

        Parameters
        ----------
        limit : int, optional
            Limit of how many values to fill.

        Returns
        -------
        Series
            The resampled data with missing values filled forward.

        See Also
        --------
        Series.fillna: Fill NA/NaN values using the specified method.
        DataFrame.fillna: Fill NA/NaN values using the specified method.

        Examples
        --------
        Here we only create a ``Series``.

        >>> ser = pd.Series(
        ...     [1, 2, 3, 4],
        ...     index=pd.DatetimeIndex(
        ...         ["2023-01-01", "2023-01-15", "2023-02-01", "2023-02-15"]
        ...     ),
        ... )
        >>> ser
        2023-01-01    1
        2023-01-15    2
        2023-02-01    3
        2023-02-15    4
        dtype: int64

        Example for ``ffill`` with downsampling (we have fewer dates after resampling):

        >>> ser.resample("MS").ffill()
        2023-01-01    1
        2023-02-01    3
        Freq: MS, dtype: int64

        Example for ``ffill`` with upsampling (fill the new dates with
        the previous value):

        >>> ser.resample("W").ffill()
        2023-01-01    1
        2023-01-08    1
        2023-01-15    2
        2023-01-22    2
        2023-01-29    2
        2023-02-05    3
        2023-02-12    3
        2023-02-19    4
        Freq: W-SUN, dtype: int64

        With upsampling and limiting (only fill the first new date with the
        previous value):

        >>> ser.resample("W").ffill(limit=1)
        2023-01-01    1.0
        2023-01-08    1.0
        2023-01-15    2.0
        2023-01-22    2.0
        2023-01-29    NaN
        2023-02-05    3.0
        2023-02-12    NaN
        2023-02-19    4.0
        Freq: W-SUN, dtype: float64
        """
        return self._upsample("ffill", limit=limit)

    @final
    def nearest(self, limit: int | None = None):
        """
        Resample by using the nearest value.

        When resampling data, missing values may appear (e.g., when the
        resampling frequency is higher than the original frequency).
        The `nearest` method will replace ``NaN`` values that appeared in
        the resampled data with the value from the nearest member of the
        sequence, based on the index value.
        Missing values that existed in the original data will not be modified.
        If `limit` is given, fill only this many values in each direction for
        each of the original values.

        Parameters
        ----------
        limit : int, optional
            Limit of how many values to fill.

        Returns
        -------
        Series or DataFrame
            An upsampled Series or DataFrame with ``NaN`` values filled with
            their nearest value.

        See Also
        --------
        bfill : Backward fill the new missing values in the resampled data.
        ffill : Forward fill ``NaN`` values.

        Examples
        --------
        >>> s = pd.Series([1, 2], index=pd.date_range("20180101", periods=2, freq="1h"))
        >>> s
        2018-01-01 00:00:00    1
        2018-01-01 01:00:00    2
        Freq: h, dtype: int64

        >>> s.resample("15min").nearest()
        2018-01-01 00:00:00    1
        2018-01-01 00:15:00    1
        2018-01-01 00:30:00    2
        2018-01-01 00:45:00    2
        2018-01-01 01:00:00    2
        Freq: 15min, dtype: int64

        Limit the number of upsampled values imputed by the nearest:

        >>> s.resample("15min").nearest(limit=1)
        2018-01-01 00:00:00    1.0
        2018-01-01 00:15:00    1.0
        2018-01-01 00:30:00    NaN
        2018-01-01 00:45:00    2.0
        2018-01-01 01:00:00    2.0
        Freq: 15min, dtype: float64
        """
        return self._upsample("nearest", limit=limit)

    @final
    def bfill(self, limit: int | None = None):
        """
        Backward fill the new missing values in the resampled data.

        In statistics, imputation is the process of replacing missing data with
        substituted values [1]_. When resampling data, missing values may
        appear (e.g., when the resampling frequency is higher than the original
        frequency). The backward fill will replace NaN values that appeared in
        the resampled data with the next value in the original sequence.
        Missing values that existed in the original data will not be modified.

        Parameters
        ----------
        limit : int, optional
            Limit of how many values to fill.

        Returns
        -------
        Series, DataFrame
            An upsampled Series or DataFrame with backward filled NaN values.

        See Also
        --------
        nearest : Fill NaN values with nearest neighbor starting from center.
        ffill : Forward fill NaN values.
        Series.fillna : Fill NaN values in the Series using the
            specified method, which can be 'backfill'.
        DataFrame.fillna : Fill NaN values in the DataFrame using the
            specified method, which can be 'backfill'.

        References
        ----------
        .. [1] https://en.wikipedia.org/wiki/Imputation_%28statistics%29

        Examples
        --------
        Resampling a Series:

        >>> s = pd.Series(
        ...     [1, 2, 3], index=pd.date_range("20180101", periods=3, freq="h")
        ... )
        >>> s
        2018-01-01 00:00:00    1
        2018-01-01 01:00:00    2
        2018-01-01 02:00:00    3
        Freq: h, dtype: int64

        >>> s.resample("30min").bfill()
        2018-01-01 00:00:00    1
        2018-01-01 00:30:00    2
        2018-01-01 01:00:00    2
        2018-01-01 01:30:00    3
        2018-01-01 02:00:00    3
        Freq: 30min, dtype: int64

        >>> s.resample("15min").bfill(limit=2)
        2018-01-01 00:00:00    1.0
        2018-01-01 00:15:00    NaN
        2018-01-01 00:30:00    2.0
        2018-01-01 00:45:00    2.0
        2018-01-01 01:00:00    2.0
        2018-01-01 01:15:00    NaN
        2018-01-01 01:30:00    3.0
        2018-01-01 01:45:00    3.0
        2018-01-01 02:00:00    3.0
        Freq: 15min, dtype: float64

        Resampling a DataFrame that has missing values:

        >>> df = pd.DataFrame(
        ...     {"a": [2, np.nan, 6], "b": [1, 3, 5]},
        ...     index=pd.date_range("20180101", periods=3, freq="h"),
        ... )
        >>> df
                               a  b
        2018-01-01 00:00:00  2.0  1
        2018-01-01 01:00:00  NaN  3
        2018-01-01 02:00:00  6.0  5

        >>> df.resample("30min").bfill()
                               a  b
        2018-01-01 00:00:00  2.0  1
        2018-01-01 00:30:00  NaN  3
        2018-01-01 01:00:00  NaN  3
        2018-01-01 01:30:00  6.0  5
        2018-01-01 02:00:00  6.0  5

        >>> df.resample("15min").bfill(limit=2)
                               a    b
        2018-01-01 00:00:00  2.0  1.0
        2018-01-01 00:15:00  NaN  NaN
        2018-01-01 00:30:00  NaN  3.0
        2018-01-01 00:45:00  NaN  3.0
        2018-01-01 01:00:00  NaN  3.0
        2018-01-01 01:15:00  NaN  NaN
        2018-01-01 01:30:00  6.0  5.0
        2018-01-01 01:45:00  6.0  5.0
        2018-01-01 02:00:00  6.0  5.0
        """
        return self._upsample("bfill", limit=limit)

    @final
    def interpolate(
        self,
        method: InterpolateOptions = "linear",
        *,
        axis: Axis = 0,
        limit: int | None = None,
        limit_direction: Literal["forward", "backward", "both"] = "forward",
        limit_area=None,
        **kwargs,
    ):
        """
        Interpolate values between target timestamps according to different methods.

        The original index is first reindexed to target timestamps
        (see :meth:`core.resample.Resampler.asfreq`),
        then the interpolation of ``NaN`` values via :meth:`DataFrame.interpolate`
        happens.

        Parameters
        ----------
        method : str, default 'linear'
            Interpolation technique to use. One of:

            * 'linear': Ignore the index and treat the values as equally
              spaced. This is the only method supported on MultiIndexes.
            * 'time': Works on daily and higher resolution data to interpolate
              given length of interval.
            * 'index', 'values': use the actual numerical values of the index.
            * 'pad': Fill in NaNs using existing values.
            * 'nearest', 'zero', 'slinear', 'quadratic', 'cubic',
              'barycentric', 'polynomial': Passed to
              `scipy.interpolate.interp1d`, whereas 'spline' is passed to
              `scipy.interpolate.UnivariateSpline`. These methods use the numerical
              values of the index.  Both 'polynomial' and 'spline' require that
              you also specify an `order` (int), e.g.
              ``df.interpolate(method='polynomial', order=5)``. Note that,
              `slinear` method in Pandas refers to the Scipy first order `spline`
              instead of Pandas first order `spline`.
            * 'krogh', 'piecewise_polynomial', 'spline', 'pchip', 'akima',
              'cubicspline': Wrappers around the SciPy interpolation methods of
              similar names. See `Notes`.
            * 'from_derivatives': Refers to
              `scipy.interpolate.BPoly.from_derivatives`.

        axis : {{0 or 'index', 1 or 'columns', None}}, default None
            Axis to interpolate along. For `Series` this parameter is unused
            and defaults to 0.
        limit : int, optional
            Maximum number of consecutive NaNs to fill. Must be greater than
            0.
        limit_direction : {{'forward', 'backward', 'both'}}, Optional
            Consecutive NaNs will be filled in this direction.

        limit_area : {{`None`, 'inside', 'outside'}}, default None
            If limit is specified, consecutive NaNs will be filled with this
            restriction.

            * ``None``: No fill restriction.
            * 'inside': Only fill NaNs surrounded by valid values
              (interpolate).
            * 'outside': Only fill NaNs outside valid values (extrapolate).

        **kwargs : optional
            Keyword arguments to pass on to the interpolating function.

        Returns
        -------
        DataFrame or Series
            Interpolated values at the specified freq.

        See Also
        --------
        core.resample.Resampler.asfreq: Return the values at the new freq,
            essentially a reindex.
        DataFrame.interpolate: Fill NaN values using an interpolation method.
        DataFrame.bfill : Backward fill NaN values in the resampled data.
        DataFrame.ffill : Forward fill NaN values.

        Notes
        -----
        For high-frequent or non-equidistant time-series with timestamps
        the reindexing followed by interpolation may lead to information loss
        as shown in the last example.

        Examples
        --------

        >>> start = "2023-03-01T07:00:00"
        >>> timesteps = pd.date_range(start, periods=5, freq="s")
        >>> series = pd.Series(data=[1, -1, 2, 1, 3], index=timesteps)
        >>> series
        2023-03-01 07:00:00    1
        2023-03-01 07:00:01   -1
        2023-03-01 07:00:02    2
        2023-03-01 07:00:03    1
        2023-03-01 07:00:04    3
        Freq: s, dtype: int64

        Downsample the dataframe to 0.5Hz by providing the period time of 2s.

        >>> series.resample("2s").interpolate("linear")
        2023-03-01 07:00:00    1
        2023-03-01 07:00:02    2
        2023-03-01 07:00:04    3
        Freq: 2s, dtype: int64

        Upsample the dataframe to 2Hz by providing the period time of 500ms.

        >>> series.resample("500ms").interpolate("linear")
        2023-03-01 07:00:00.000    1.0
        2023-03-01 07:00:00.500    0.0
        2023-03-01 07:00:01.000   -1.0
        2023-03-01 07:00:01.500    0.5
        2023-03-01 07:00:02.000    2.0
        2023-03-01 07:00:02.500    1.5
        2023-03-01 07:00:03.000    1.0
        2023-03-01 07:00:03.500    2.0
        2023-03-01 07:00:04.000    3.0
        Freq: 500ms, dtype: float64

        Internal reindexing with ``asfreq()`` prior to interpolation leads to
        an interpolated timeseries on the basis of the reindexed timestamps
        (anchors). It is assured that all available datapoints from original
        series become anchors, so it also works for resampling-cases that lead
        to non-aligned timestamps, as in the following example:

        >>> series.resample("400ms").interpolate("linear")
        2023-03-01 07:00:00.000    1.000000
        2023-03-01 07:00:00.400    0.333333
        2023-03-01 07:00:00.800   -0.333333
        2023-03-01 07:00:01.200    0.000000
        2023-03-01 07:00:01.600    1.000000
        2023-03-01 07:00:02.000    2.000000
        2023-03-01 07:00:02.400    1.666667
        2023-03-01 07:00:02.800    1.333333
        2023-03-01 07:00:03.200    1.666667
        2023-03-01 07:00:03.600    2.333333
        2023-03-01 07:00:04.000    3.000000
        Freq: 400ms, dtype: float64

        Note that the series correctly decreases between two anchors
        ``07:00:00`` and ``07:00:02``.
        """
        if "inplace" in kwargs:
            # GH#58690
            warnings.warn(
                f"The 'inplace' keyword in {type(self).__name__}.interpolate "
                "is deprecated and will be removed in a future version. "
                "resample(...).interpolate is never inplace.",
                Pandas4Warning,
                stacklevel=find_stack_level(),
            )
            inplace = kwargs.pop("inplace")
            if inplace:
                raise ValueError("Cannot interpolate inplace on a resampled object.")

        result = self._upsample("asfreq")

        # If the original data has timestamps which are not aligned with the
        # target timestamps, we need to add those points back to the data frame
        # that is supposed to be interpolated. This does not work with
        # PeriodIndex, so we skip this case. GH#21351
        obj = self._selected_obj
        is_period_index = isinstance(obj.index, PeriodIndex)

        # Skip this step for PeriodIndex
        if not is_period_index:
            final_index = result.index
            if isinstance(final_index, MultiIndex):
                raise NotImplementedError(
                    "Direct interpolation of MultiIndex data frames is not "
                    "supported. If you tried to resample and interpolate on a "
                    "grouped data frame, please use:\n"
                    "`df.groupby(...).apply(lambda x: x.resample(...)."
                    "interpolate(...))`"
                    "\ninstead, as resampling and interpolation has to be "
                    "performed for each group independently."
                )

            missing_data_points_index = obj.index.difference(final_index)
            if len(missing_data_points_index) > 0:
                result = concat(
                    [result, obj.loc[missing_data_points_index]]
                ).sort_index()

        result_interpolated = result.interpolate(
            method=method,
            axis=axis,
            limit=limit,
            inplace=False,
            limit_direction=limit_direction,
            limit_area=limit_area,
            **kwargs,
        )

        # No further steps if the original data has a PeriodIndex
        if is_period_index:
            return result_interpolated

        # Make sure that original data points which do not align with the
        # resampled index are removed
        result_interpolated = result_interpolated.loc[final_index]

        # Make sure frequency indexes are preserved
        result_interpolated.index = final_index
        return result_interpolated

    @final
    def asfreq(self, fill_value=None):
        """
        Return the values at the new freq, essentially a reindex.

        Parameters
        ----------
        fill_value : scalar, optional
            Value to use for missing values, applied during upsampling (note
            this does not fill NaNs that already were present).

        Returns
        -------
        DataFrame or Series
            Values at the specified freq.

        See Also
        --------
        Series.asfreq: Convert TimeSeries to specified frequency.
        DataFrame.asfreq: Convert TimeSeries to specified frequency.

        Examples
        --------

        >>> ser = pd.Series(
        ...     [1, 2, 3, 4],
        ...     index=pd.DatetimeIndex(
        ...         ["2023-01-01", "2023-01-31", "2023-02-01", "2023-02-28"]
        ...     ),
        ... )
        >>> ser
        2023-01-01    1
        2023-01-31    2
        2023-02-01    3
        2023-02-28    4
        dtype: int64
        >>> ser.resample("MS").asfreq()
        2023-01-01    1
        2023-02-01    3
        Freq: MS, dtype: int64
        """
        return self._upsample("asfreq", fill_value=fill_value)

    @final
    def sum(
        self,
        numeric_only: bool = False,
        min_count: int = 0,
    ):
        """
        Compute sum of group values.

        This method provides a simple way to compute the sum of values within each
        resampled group, particularly useful for aggregating time-based data into
        daily, monthly, or yearly sums.

        Parameters
        ----------
        numeric_only : bool, default False
            Include only float, int, boolean columns.

            .. versionchanged:: 2.0.0

                numeric_only no longer accepts ``None``.

        min_count : int, default 0
            The required number of valid values to perform the operation. If fewer
            than ``min_count`` non-NA values are present the result will be NA.

        Returns
        -------
        Series or DataFrame
            Computed sum of values within each group.

        See Also
        --------
        core.resample.Resampler.mean : Compute mean of groups, excluding missing values.
        core.resample.Resampler.count : Compute count of group, excluding missing
            values.
        DataFrame.resample : Resample time-series data.
        Series.sum : Return the sum of the values over the requested axis.

        Examples
        --------
        >>> ser = pd.Series(
        ...     [1, 2, 3, 4],
        ...     index=pd.DatetimeIndex(
        ...         ["2023-01-01", "2023-01-15", "2023-02-01", "2023-02-15"]
        ...     ),
        ... )
        >>> ser
        2023-01-01    1
        2023-01-15    2
        2023-02-01    3
        2023-02-15    4
        dtype: int64
        >>> ser.resample("MS").sum()
        2023-01-01    3
        2023-02-01    7
        Freq: MS, dtype: int64
        """
        return self._downsample("sum", numeric_only=numeric_only, min_count=min_count)

    @final
    def prod(
        self,
        numeric_only: bool = False,
        min_count: int = 0,
    ):
        """
        Compute prod of group values.

        Parameters
        ----------
        numeric_only : bool, default False
            Include only float, int, boolean columns.

            .. versionchanged:: 2.0.0

                numeric_only no longer accepts ``None``.

        min_count : int, default 0
            The required number of valid values to perform the operation. If fewer
            than ``min_count`` non-NA values are present the result will be NA.

        Returns
        -------
        Series or DataFrame
            Computed prod of values within each group.

        See Also
        --------
        core.resample.Resampler.sum : Compute sum of groups, excluding missing values.
        core.resample.Resampler.mean : Compute mean of groups, excluding missing values.
        core.resample.Resampler.median : Compute median of groups, excluding missing
            values.

        Examples
        --------
        >>> ser = pd.Series(
        ...     [1, 2, 3, 4],
        ...     index=pd.DatetimeIndex(
        ...         ["2023-01-01", "2023-01-15", "2023-02-01", "2023-02-15"]
        ...     ),
        ... )
        >>> ser
        2023-01-01    1
        2023-01-15    2
        2023-02-01    3
        2023-02-15    4
        dtype: int64
        >>> ser.resample("MS").prod()
        2023-01-01    2
        2023-02-01   12
        Freq: MS, dtype: int64
        """
        return self._downsample("prod", numeric_only=numeric_only, min_count=min_count)

    @final
    def min(
        self,
        numeric_only: bool = False,
        min_count: int = 0,
    ):
        """
        Compute min value of group.

        Parameters
        ----------
        numeric_only : bool, default False
            Include only float, int, boolean columns.

            .. versionchanged:: 2.0.0

                numeric_only no longer accepts ``None``.

        min_count : int, default 0
            The required number of valid values to perform the operation. If fewer
            than ``min_count`` non-NA values are present the result will be NA.

        Returns
        -------
        Series or DataFrame
            Compute the minimum value in the given Series or DataFrame.

        See Also
        --------
        core.resample.Resampler.max : Compute max value of group.
        core.resample.Resampler.mean : Compute mean of groups, excluding missing values.
        core.resample.Resampler.median : Compute median of groups, excluding missing
            values.

        Examples
        --------
        >>> ser = pd.Series(
        ...     [1, 2, 3, 4],
        ...     index=pd.DatetimeIndex(
        ...         ["2023-01-01", "2023-01-15", "2023-02-01", "2023-02-15"]
        ...     ),
        ... )
        >>> ser
        2023-01-01    1
        2023-01-15    2
        2023-02-01    3
        2023-02-15    4
        dtype: int64
        >>> ser.resample("MS").min()
        2023-01-01    1
        2023-02-01    3
        Freq: MS, dtype: int64
        """
        return self._downsample("min", numeric_only=numeric_only, min_count=min_count)

    @final
    def max(
        self,
        numeric_only: bool = False,
        min_count: int = 0,
    ):
        """
        Compute max value of group.

        Parameters
        ----------
        numeric_only : bool, default False
            Include only float, int, boolean columns.

            .. versionchanged:: 2.0.0

                numeric_only no longer accepts ``None``.

        min_count : int, default 0
            The required number of valid values to perform the operation. If fewer
            than ``min_count`` non-NA values are present the result will be NA.

        Returns
        -------
        Series or DataFrame
            Computes the maximum value in the given Series or Dataframe.

        See Also
        --------
        core.resample.Resampler.min : Compute min value of group.
        core.resample.Resampler.mean : Compute mean of groups, excluding missing values.
        core.resample.Resampler.median : Compute median of groups, excluding missing
            values.

        Examples
        --------
        >>> ser = pd.Series(
        ...     [1, 2, 3, 4],
        ...     index=pd.DatetimeIndex(
        ...         ["2023-01-01", "2023-01-15", "2023-02-01", "2023-02-15"]
        ...     ),
        ... )
        >>> ser
        2023-01-01    1
        2023-01-15    2
        2023-02-01    3
        2023-02-15    4
        dtype: int64
        >>> ser.resample("MS").max()
        2023-01-01    2
        2023-02-01    4
        Freq: MS, dtype: int64
        """
        return self._downsample("max", numeric_only=numeric_only, min_count=min_count)

    @final
    def first(
        self,
        numeric_only: bool = False,
        min_count: int = 0,
        skipna: bool = True,
    ):
        """
        Compute the first non-null entry of each column.

        Parameters
        ----------
        numeric_only : bool, default False
            Include only float, int, boolean columns.
        min_count : int, default 0
            The required number of valid values to perform the operation. If fewer
            than ``min_count`` non-NA values are present the result will be NA.
        skipna : bool, default True
            Exclude NA/null values. If an entire group is NA, the result will be NA.

        Returns
        -------
        Series or DataFrame
            First values within each group.

        See Also
        --------
        core.resample.Resampler.last : Compute the last non-null value in each group.
        core.resample.Resampler.mean : Compute mean of groups, excluding missing values.

        Examples
        --------
        >>> s = pd.Series(
        ...     [1, 2, 3, 4],
        ...     index=pd.DatetimeIndex(
        ...         ["2023-01-01", "2023-01-15", "2023-02-01", "2023-02-15"]
        ...     ),
        ... )
        >>> s
        2023-01-01    1
        2023-01-15    2
        2023-02-01    3
        2023-02-15    4
        dtype: int64
        >>> s.resample("MS").first()
        2023-01-01    1
        2023-02-01    3
        Freq: MS, dtype: int64
        """
        return self._downsample(
            "first", numeric_only=numeric_only, min_count=min_count, skipna=skipna
        )

    @final
    def last(
        self,
        numeric_only: bool = False,
        min_count: int = 0,
        skipna: bool = True,
    ):
        """
        Compute the last non-null entry of each column.

        Parameters
        ----------
        numeric_only : bool, default False
            Include only float, int, boolean columns.
        min_count : int, default 0
            The required number of valid values to perform the operation. If fewer
            than ``min_count`` non-NA values are present the result will be NA.
        skipna : bool, default True
            Exclude NA/null values. If an entire group is NA, the result will be NA.

        Returns
        -------
        Series or DataFrame
            Last of values within each group.

        See Also
        --------
        core.resample.Resampler.first : Compute the first non-null value in each group.
        core.resample.Resampler.mean : Compute mean of groups, excluding missing values.

        Examples
        --------
        >>> s = pd.Series(
        ...     [1, 2, 3, 4],
        ...     index=pd.DatetimeIndex(
        ...         ["2023-01-01", "2023-01-15", "2023-02-01", "2023-02-15"]
        ...     ),
        ... )
        >>> s
        2023-01-01    1
        2023-01-15    2
        2023-02-01    3
        2023-02-15    4
        dtype: int64
        >>> s.resample("MS").last()
        2023-01-01    2
        2023-02-01    4
        Freq: MS, dtype: int64
        """
        return self._downsample(
            "last", numeric_only=numeric_only, min_count=min_count, skipna=skipna
        )

    @final
    def median(self, numeric_only: bool = False):
        """
        Compute median of groups, excluding missing values.

        For multiple groupings, the result index will be a MultiIndex

        Parameters
        ----------
        numeric_only : bool, default False
            Include only float, int, boolean columns.

            .. versionchanged:: 2.0.0

                numeric_only no longer accepts ``None`` and defaults to False.

        Returns
        -------
        Series or DataFrame
            Median of values within each group.

        See Also
        --------
        Series.groupby : Apply a function groupby to a Series.
        DataFrame.groupby : Apply a function groupby to each row or column of a
            DataFrame.

        Examples
        --------

        >>> ser = pd.Series(
        ...     [1, 2, 3, 3, 4, 5],
        ...     index=pd.DatetimeIndex(
        ...         [
        ...             "2023-01-01",
        ...             "2023-01-10",
        ...             "2023-01-15",
        ...             "2023-02-01",
        ...             "2023-02-10",
        ...             "2023-02-15",
        ...         ]
        ...     ),
        ... )
        >>> ser.resample("MS").median()
        2023-01-01    2.0
        2023-02-01    4.0
        Freq: MS, dtype: float64
        """
        return self._downsample("median", numeric_only=numeric_only)

    @final
    def mean(
        self,
        numeric_only: bool = False,
    ):
        """
        Compute mean of groups, excluding missing values.

        Parameters
        ----------
        numeric_only : bool, default False
            Include only `float`, `int` or `boolean` data.

            .. versionchanged:: 2.0.0

                numeric_only now defaults to ``False``.

        Returns
        -------
        DataFrame or Series
            Mean of values within each group.

        See Also
        --------
        core.resample.Resampler.median : Compute median of groups, excluding missing
            values.
        core.resample.Resampler.sum : Compute sum of groups, excluding missing values.
        core.resample.Resampler.std : Compute standard deviation of groups, excluding
            missing values.
        core.resample.Resampler.var : Compute variance of groups, excluding missing
            values.

        Examples
        --------

        >>> ser = pd.Series(
        ...     [1, 2, 3, 4],
        ...     index=pd.DatetimeIndex(
        ...         ["2023-01-01", "2023-01-15", "2023-02-01", "2023-02-15"]
        ...     ),
        ... )
        >>> ser
        2023-01-01    1
        2023-01-15    2
        2023-02-01    3
        2023-02-15    4
        dtype: int64
        >>> ser.resample("MS").mean()
        2023-01-01    1.5
        2023-02-01    3.5
        Freq: MS, dtype: float64
        """
        return self._downsample("mean", numeric_only=numeric_only)

    @final
    def std(
        self,
        ddof: int = 1,
        numeric_only: bool = False,
    ):
        """
        Compute standard deviation of groups, excluding missing values.

        Parameters
        ----------
        ddof : int, default 1
            Degrees of freedom.
        numeric_only : bool, default False
            Include only `float`, `int` or `boolean` data.

            .. versionadded:: 1.5.0

            .. versionchanged:: 2.0.0

                numeric_only now defaults to ``False``.

        Returns
        -------
        DataFrame or Series
            Standard deviation of values within each group.

        See Also
        --------
        core.resample.Resampler.mean : Compute mean of groups, excluding missing values.
        core.resample.Resampler.median : Compute median of groups, excluding missing
            values.
        core.resample.Resampler.var : Compute variance of groups, excluding missing
            values.

        Examples
        --------

        >>> ser = pd.Series(
        ...     [1, 3, 2, 4, 3, 8],
        ...     index=pd.DatetimeIndex(
        ...         [
        ...             "2023-01-01",
        ...             "2023-01-10",
        ...             "2023-01-15",
        ...             "2023-02-01",
        ...             "2023-02-10",
        ...             "2023-02-15",
        ...         ]
        ...     ),
        ... )
        >>> ser.resample("MS").std()
        2023-01-01    1.000000
        2023-02-01    2.645751
        Freq: MS, dtype: float64
        """
        return self._downsample("std", ddof=ddof, numeric_only=numeric_only)

    @final
    def var(
        self,
        ddof: int = 1,
        numeric_only: bool = False,
    ):
        """
        Compute variance of groups, excluding missing values.

        Parameters
        ----------
        ddof : int, default 1
            Degrees of freedom.

        numeric_only : bool, default False
            Include only `float`, `int` or `boolean` data.

            .. versionadded:: 1.5.0

            .. versionchanged:: 2.0.0

                numeric_only now defaults to ``False``.

        Returns
        -------
        DataFrame or Series
            Variance of values within each group.

        See Also
        --------
        core.resample.Resampler.std : Compute standard deviation of groups, excluding
            missing values.
        core.resample.Resampler.mean : Compute mean of groups, excluding missing values.
        core.resample.Resampler.median : Compute median of groups, excluding missing
            values.

        Examples
        --------

        >>> ser = pd.Series(
        ...     [1, 3, 2, 4, 3, 8],
        ...     index=pd.DatetimeIndex(
        ...         [
        ...             "2023-01-01",
        ...             "2023-01-10",
        ...             "2023-01-15",
        ...             "2023-02-01",
        ...             "2023-02-10",
        ...             "2023-02-15",
        ...         ]
        ...     ),
        ... )
        >>> ser.resample("MS").var()
        2023-01-01    1.0
        2023-02-01    7.0
        Freq: MS, dtype: float64

        >>> ser.resample("MS").var(ddof=0)
        2023-01-01    0.666667
        2023-02-01    4.666667
        Freq: MS, dtype: float64
        """
        return self._downsample("var", ddof=ddof, numeric_only=numeric_only)

    @final
    def sem(
        self,
        ddof: int = 1,
        numeric_only: bool = False,
    ):
        """
        Compute standard error of the mean of groups, excluding missing values.

        For multiple groupings, the result index will be a MultiIndex.

        Parameters
        ----------
        ddof : int, default 1
            Degrees of freedom.

        numeric_only : bool, default False
            Include only `float`, `int` or `boolean` data.

            .. versionadded:: 1.5.0

            .. versionchanged:: 2.0.0

                numeric_only now defaults to ``False``.

        Returns
        -------
        Series or DataFrame
            Standard error of the mean of values within each group.

        See Also
        --------
        DataFrame.sem : Return unbiased standard error of the mean over requested axis.
        Series.sem : Return unbiased standard error of the mean over requested axis.

        Examples
        --------

        >>> ser = pd.Series(
        ...     [1, 3, 2, 4, 3, 8],
        ...     index=pd.DatetimeIndex(
        ...         [
        ...             "2023-01-01",
        ...             "2023-01-10",
        ...             "2023-01-15",
        ...             "2023-02-01",
        ...             "2023-02-10",
        ...             "2023-02-15",
        ...         ]
        ...     ),
        ... )
        >>> ser.resample("MS").sem()
        2023-01-01    0.577350
        2023-02-01    1.527525
        Freq: MS, dtype: float64
        """
        return self._downsample("sem", ddof=ddof, numeric_only=numeric_only)

    @final
    def ohlc(self):
        """
        Compute open, high, low and close values of a group, excluding missing values.

        Returns
        -------
        DataFrame
            Open, high, low and close values within each group.

        See Also
        --------
        DataFrame.agg : Aggregate using one or more operations over the specified axis.
        DataFrame.resample : Resample time-series data.
        DataFrame.groupby : Group DataFrame using a mapper or by a Series of columns.

        Examples
        --------
        >>> ser = pd.Series(
        ...     [1, 3, 2, 4, 3, 5],
        ...     index=pd.DatetimeIndex(
        ...         [
        ...             "2023-01-01",
        ...             "2023-01-10",
        ...             "2023-01-15",
        ...             "2023-02-01",
        ...             "2023-02-10",
        ...             "2023-02-15",
        ...         ]
        ...     ),
        ... )
        >>> ser.resample("MS").ohlc()
                    open  high  low  close
        2023-01-01     1     3    1      2
        2023-02-01     4     5    3      5
        """
        ax = self.ax
        obj = self._obj_with_exclusions
        if len(ax) == 0:
            # GH#42902
            obj = obj.copy()
            obj.index = _asfreq_compat(obj.index, self.freq)
            if obj.ndim == 1:
                obj = obj.to_frame()
                obj = obj.reindex(["open", "high", "low", "close"], axis=1)
            else:
                mi = MultiIndex.from_product(
                    [obj.columns, ["open", "high", "low", "close"]]
                )
                obj = obj.reindex(mi, axis=1)
            return obj

        return self._downsample("ohlc")

    @final
    def nunique(self):
        """
        Return number of unique elements in the group.

        Returns
        -------
        Series
            Number of unique values within each group.

        See Also
        --------
        core.groupby.SeriesGroupBy.nunique : Method nunique for SeriesGroupBy.

        Examples
        --------
        >>> ser = pd.Series(
        ...     [1, 2, 3, 3],
        ...     index=pd.DatetimeIndex(
        ...         ["2023-01-01", "2023-01-15", "2023-02-01", "2023-02-15"]
        ...     ),
        ... )
        >>> ser
        2023-01-01    1
        2023-01-15    2
        2023-02-01    3
        2023-02-15    3
        dtype: int64
        >>> ser.resample("MS").nunique()
        2023-01-01    2
        2023-02-01    1
        Freq: MS, dtype: int64
        """
        return self._downsample("nunique")

    @final
    def size(self):
        """
        Compute group sizes.

        Returns
        -------
        Series
            Number of rows in each group.

        See Also
        --------
        Series.groupby : Apply a function groupby to a Series.
        DataFrame.groupby : Apply a function groupby to each row
            or column of a DataFrame.

        Examples
        --------
        >>> ser = pd.Series(
        ...     [1, 2, 3],
        ...     index=pd.DatetimeIndex(["2023-01-01", "2023-01-15", "2023-02-01"]),
        ... )
        >>> ser
        2023-01-01    1
        2023-01-15    2
        2023-02-01    3
        dtype: int64
        >>> ser.resample("MS").size()
        2023-01-01    2
        2023-02-01    1
        Freq: MS, dtype: int64
        """
        result = self._downsample("size")

        # If the result is a non-empty DataFrame we stack to get a Series
        # GH 46826
        if isinstance(result, ABCDataFrame) and not result.empty:
            result = result.stack()

        if not len(self.ax):
            from pandas import Series

            if self._selected_obj.ndim == 1:
                name = self._selected_obj.name
            else:
                name = None
            result = Series([], index=result.index, dtype="int64", name=name)
        return result

    @final
    def count(self):
        """
        Compute count of group, excluding missing values.

        Returns
        -------
        Series or DataFrame
            Count of values within each group.

        See Also
        --------
        Series.groupby : Apply a function groupby to a Series.
        DataFrame.groupby : Apply a function groupby to each row
            or column of a DataFrame.

        Examples
        --------
        >>> ser = pd.Series(
        ...     [1, 2, 3, 4],
        ...     index=pd.DatetimeIndex(
        ...         ["2023-01-01", "2023-01-15", "2023-02-01", "2023-02-15"]
        ...     ),
        ... )
        >>> ser
        2023-01-01    1
        2023-01-15    2
        2023-02-01    3
        2023-02-15    4
        dtype: int64
        >>> ser.resample("MS").count()
        2023-01-01    2
        2023-02-01    2
        Freq: MS, dtype: int64
        """
        result = self._downsample("count")
        if not len(self.ax):
            if self._selected_obj.ndim == 1:
                result = type(self._selected_obj)(
                    [], index=result.index, dtype="int64", name=self._selected_obj.name
                )
            else:
                from pandas import DataFrame

                result = DataFrame(
                    [], index=result.index, columns=result.columns, dtype="int64"
                )

        return result

    @final
    def quantile(self, q: float | list[float] | AnyArrayLike = 0.5, **kwargs):
        """
        Return value at the given quantile.

        Parameters
        ----------
        q : float or array-like, default 0.5 (50% quantile)

        Returns
        -------
        DataFrame or Series
            Quantile of values within each group.

        See Also
        --------
        Series.quantile
            Return a series, where the index is q and the values are the quantiles.
        DataFrame.quantile
            Return a DataFrame, where the columns are the columns of self,
            and the values are the quantiles.
        DataFrameGroupBy.quantile
            Return a DataFrame, where the columns are groupby columns,
            and the values are its quantiles.

        Examples
        --------

        >>> ser = pd.Series(
        ...     [1, 3, 2, 4, 3, 8],
        ...     index=pd.DatetimeIndex(
        ...         [
        ...             "2023-01-01",
        ...             "2023-01-10",
        ...             "2023-01-15",
        ...             "2023-02-01",
        ...             "2023-02-10",
        ...             "2023-02-15",
        ...         ]
        ...     ),
        ... )
        >>> ser.resample("MS").quantile()
        2023-01-01    2.0
        2023-02-01    4.0
        Freq: MS, dtype: float64

        >>> ser.resample("MS").quantile(0.25)
        2023-01-01    1.5
        2023-02-01    3.5
        Freq: MS, dtype: float64
        """
        return self._downsample("quantile", q=q, **kwargs)


class _GroupByMixin(PandasObject, SelectionMixin):
    """
    Provide the groupby facilities.
    """

    _attributes: list[str]  # in practice the same as Resampler._attributes
    _selection: IndexLabel | None = None
    _groupby: GroupBy
    _timegrouper: TimeGrouper

    def __init__(
        self,
        *,
        parent: Resampler,
        groupby: GroupBy,
        key=None,
        selection: IndexLabel | None = None,
    ) -> None:
        # reached via ._gotitem and _get_resampler_for_grouping

        assert isinstance(groupby, GroupBy), type(groupby)

        # parent is always a Resampler, sometimes a _GroupByMixin
        assert isinstance(parent, Resampler), type(parent)

        # initialize our GroupByMixin object with
        # the resampler attributes
        for attr in self._attributes:
            setattr(self, attr, getattr(parent, attr))
        self._selection = selection

        self.binner = parent.binner
        self.key = key

        self._groupby = groupby
        self._timegrouper = copy.copy(parent._timegrouper)

        self.ax = parent.ax
        self.obj = parent.obj

    @no_type_check
    def _apply(self, f, *args, **kwargs):
        """
        Dispatch to _upsample; we are stripping all of the _upsample kwargs and
        performing the original function call on the grouped object.
        """

        def func(x):
            x = self._resampler_cls(x, timegrouper=self._timegrouper, gpr_index=self.ax)

            if isinstance(f, str):
                return getattr(x, f)(**kwargs)

            return x.apply(f, *args, **kwargs)

        result = self._groupby.apply(func)

        # GH 47705
        if (
            isinstance(result, ABCDataFrame)
            and len(result) == 0
            and not isinstance(result.index, PeriodIndex)
        ):
            result = result.set_index(
                _asfreq_compat(self.obj.index[:0], freq=self.freq), append=True
            )

        return self._wrap_result(result)

    _upsample = _apply
    _downsample = _apply
    _groupby_and_aggregate = _apply

    @final
    def _gotitem(self, key, ndim, subset=None):
        """
        Sub-classes to define. Return a sliced object.

        Parameters
        ----------
        key : string / list of selections
        ndim : {1, 2}
            requested ndim of result
        subset : object, default None
            subset to act on
        """
        # create a new object to prevent aliasing
        if subset is None:
            subset = self.obj
            if key is not None:
                subset = subset[key]
            else:
                # reached via Apply.agg_dict_like with selection=None, ndim=1
                assert subset.ndim == 1

        # Try to select from a DataFrame, falling back to a Series
        try:
            if isinstance(key, list) and self.key not in key and self.key is not None:
                key.append(self.key)
            groupby = self._groupby[key]
        except IndexError:
            groupby = self._groupby

        selection = self._infer_selection(key, subset)

        new_rs = type(self)(
            groupby=groupby,
            parent=cast(Resampler, self),
            selection=selection,
        )
        return new_rs


class DatetimeIndexResampler(Resampler):
    ax: DatetimeIndex

    @property
    def _resampler_for_grouping(self) -> type[DatetimeIndexResamplerGroupby]:
        return DatetimeIndexResamplerGroupby

    def _get_binner_for_time(self):
        # this is how we are actually creating the bins
        return self._timegrouper._get_time_bins(self.ax)

    def _downsample(self, how, **kwargs):
        """
        Downsample the cython defined function.

        Parameters
        ----------
        how : string / cython mapped function
        **kwargs : kw args passed to how function
        """
        ax = self.ax

        # Excludes `on` column when provided
        obj = self._obj_with_exclusions

        if not len(ax):
            # reset to the new freq
            obj = obj.copy()
            obj.index = obj.index._with_freq(self.freq)
            assert obj.index.freq == self.freq, (obj.index.freq, self.freq)
            return obj

        # we are downsampling
        # we want to call the actual grouper method here
        result = obj.groupby(self._grouper).aggregate(how, **kwargs)
        return self._wrap_result(result)

    def _adjust_binner_for_upsample(self, binner):
        """
        Adjust our binner when upsampling.

        The range of a new index should not be outside specified range
        """
        if self.closed == "right":
            binner = binner[1:]
        else:
            binner = binner[:-1]
        return binner

    def _upsample(self, method, limit: int | None = None, fill_value=None):
        """
        Parameters
        ----------
        method : string {'backfill', 'bfill', 'pad',
            'ffill', 'asfreq'} method for upsampling
        limit : int, default None
            Maximum size gap to fill when reindexing
        fill_value : scalar, default None
            Value to use for missing values
        """
        if self._from_selection:
            raise ValueError(
                "Upsampling from level= or on= selection "
                "is not supported, use .set_index(...) "
                "to explicitly set index to datetime-like"
            )

        ax = self.ax
        obj = self._selected_obj
        binner = self.binner
        res_index = self._adjust_binner_for_upsample(binner)

        # if we have the same frequency as our axis, then we are equal sampling
        if (
            limit is None
            and to_offset(ax.inferred_freq) == self.freq
            and len(obj) == len(res_index)
        ):
            result = obj.copy()
            result.index = res_index
        else:
            if method == "asfreq":
                method = None
            result = obj.reindex(
                res_index, method=method, limit=limit, fill_value=fill_value
            )

        return self._wrap_result(result)

    def _wrap_result(self, result):
        result = super()._wrap_result(result)

        # we may have a different kind that we were asked originally
        # convert if needed
        if isinstance(self.ax, PeriodIndex) and not isinstance(
            result.index, PeriodIndex
        ):
            if isinstance(result.index, MultiIndex):
                # GH 24103 - e.g. groupby resample
                if not isinstance(result.index.levels[-1], PeriodIndex):
                    new_level = result.index.levels[-1].to_period(self.freq)
                    result.index = result.index.set_levels(new_level, level=-1)
            else:
                result.index = result.index.to_period(self.freq)
        return result


# error: Definition of "ax" in base class "_GroupByMixin" is incompatible
# with definition in base class "DatetimeIndexResampler"
class DatetimeIndexResamplerGroupby(  # type: ignore[misc]
    _GroupByMixin, DatetimeIndexResampler
):
    """
    Provides a resample of a groupby implementation
    """

    __module__ = "pandas.api.typing"

    @property
    def _resampler_cls(self):
        return DatetimeIndexResampler


class PeriodIndexResampler(DatetimeIndexResampler):
    # error: Incompatible types in assignment (expression has type "PeriodIndex", base
    # class "DatetimeIndexResampler" defined the type as "DatetimeIndex")
    ax: PeriodIndex  # type: ignore[assignment]

    @property
    def _resampler_for_grouping(self):
        return PeriodIndexResamplerGroupby

    def _get_binner_for_time(self):
        return self._timegrouper._get_period_bins(self.ax)

    def _convert_obj(self, obj: NDFrameT) -> NDFrameT:
        obj = super()._convert_obj(obj)

        if self._from_selection:
            # see GH 14008, GH 12871
            msg = (
                "Resampling from level= or on= selection "
                "with a PeriodIndex is not currently supported, "
                "use .set_index(...) to explicitly set index"
            )
            raise NotImplementedError(msg)

        return obj

    def _downsample(self, how, **kwargs):
        """
        Downsample the cython defined function.

        Parameters
        ----------
        how : string / cython mapped function
        **kwargs : kw args passed to how function
        """
        ax = self.ax

        if is_subperiod(ax.freq, self.freq):
            # Downsampling
            return self._groupby_and_aggregate(how, **kwargs)
        elif is_superperiod(ax.freq, self.freq):
            if how == "ohlc":
                # GH #13083
                # upsampling to subperiods is handled as an asfreq, which works
                # for pure aggregating/reducing methods
                # OHLC reduces along the time dimension, but creates multiple
                # values for each period -> handle by _groupby_and_aggregate()
                return self._groupby_and_aggregate(how)
            return self.asfreq()
        elif ax.freq == self.freq:
            return self.asfreq()

        raise IncompatibleFrequency(
            f"Frequency {ax.freq} cannot be resampled to {self.freq}, "
            "as they are not sub or super periods"
        )

    def _upsample(self, method, limit: int | None = None, fill_value=None):
        """
        Parameters
        ----------
        method : {'backfill', 'bfill', 'pad', 'ffill'}
            Method for upsampling.
        limit : int, default None
            Maximum size gap to fill when reindexing.
        fill_value : scalar, default None
            Value to use for missing values.
        """
        ax = self.ax
        obj = self.obj
        new_index = self.binner

        # Start vs. end of period
        memb = ax.asfreq(self.freq, how=self.convention)

        # Get the fill indexer
        if method == "asfreq":
            method = None
        indexer = memb.get_indexer(new_index, method=method, limit=limit)
        new_obj = _take_new_index(
            obj,
            indexer,
            new_index,
        )
        return self._wrap_result(new_obj)


# error: Definition of "ax" in base class "_GroupByMixin" is incompatible with
# definition in base class "PeriodIndexResampler"
class PeriodIndexResamplerGroupby(  # type: ignore[misc]
    _GroupByMixin, PeriodIndexResampler
):
    """
    Provides a resample of a groupby implementation.
    """

    __module__ = "pandas.api.typing"

    @property
    def _resampler_cls(self):
        return PeriodIndexResampler


class TimedeltaIndexResampler(DatetimeIndexResampler):
    # error: Incompatible types in assignment (expression has type "TimedeltaIndex",
    # base class "DatetimeIndexResampler" defined the type as "DatetimeIndex")
    ax: TimedeltaIndex  # type: ignore[assignment]

    @property
    def _resampler_for_grouping(self):
        return TimedeltaIndexResamplerGroupby

    def _get_binner_for_time(self):
        return self._timegrouper._get_time_delta_bins(self.ax)

    def _adjust_binner_for_upsample(self, binner):
        """
        Adjust our binner when upsampling.

        The range of a new index is allowed to be greater than original range
        so we don't need to change the length of a binner, GH 13022
        """
        return binner


# error: Definition of "ax" in base class "_GroupByMixin" is incompatible with
# definition in base class "DatetimeIndexResampler"
class TimedeltaIndexResamplerGroupby(  # type: ignore[misc]
    _GroupByMixin, TimedeltaIndexResampler
):
    """
    Provides a resample of a groupby implementation.
    """

    __module__ = "pandas.api.typing"

    @property
    def _resampler_cls(self):
        return TimedeltaIndexResampler


def get_resampler(obj: Series | DataFrame, **kwds) -> Resampler:
    """
    Create a TimeGrouper and return our resampler.
    """
    tg = TimeGrouper(obj, **kwds)  # type: ignore[arg-type]
    return tg._get_resampler(obj)


get_resampler.__doc__ = Resampler.__doc__


def get_resampler_for_grouping(
    groupby: GroupBy,
    rule,
    how=None,
    fill_method=None,
    limit: int | None = None,
    on=None,
    **kwargs,
) -> Resampler:
    """
    Return our appropriate resampler when grouping as well.
    """
    # .resample uses 'on' similar to how .groupby uses 'key'
    tg = TimeGrouper(freq=rule, key=on, **kwargs)
    resampler = tg._get_resampler(groupby.obj)
    return resampler._get_resampler_for_grouping(groupby=groupby, key=tg.key)


class TimeGrouper(Grouper):
    """
    Custom groupby class for time-interval grouping.

    Parameters
    ----------
    freq : pandas date offset or offset alias for identifying bin edges
    closed : closed end of interval; 'left' or 'right'
    label : interval boundary to use for labeling; 'left' or 'right'
    convention : {'start', 'end', 'e', 's'}
        If axis is PeriodIndex
    """

    __module__ = "pandas.api.typing"

    _attributes = Grouper._attributes + (
        "closed",
        "label",
        "how",
        "convention",
        "origin",
        "offset",
    )

    origin: TimeGrouperOrigin

    def __init__(
        self,
        obj: Grouper | None = None,
        freq: Frequency = "Min",
        key: str | None = None,
        closed: Literal["left", "right"] | None = None,
        label: Literal["left", "right"] | None = None,
        how: str = "mean",
        fill_method=None,
        limit: int | None = None,
        convention: Literal["start", "end", "e", "s"] | None = None,
        origin: (
            Literal["epoch", "start", "start_day", "end", "end_day"]
            | TimestampConvertibleTypes
        ) = "start_day",
        offset: TimedeltaConvertibleTypes | None = None,
        group_keys: bool = False,
        **kwargs,
    ) -> None:
        # Check for correctness of the keyword arguments which would
        # otherwise silently use the default if misspelled
        if label not in {None, "left", "right"}:
            raise ValueError(f"Unsupported value {label} for `label`")
        if closed not in {None, "left", "right"}:
            raise ValueError(f"Unsupported value {closed} for `closed`")
        if convention not in {None, "start", "end", "e", "s"}:
            raise ValueError(f"Unsupported value {convention} for `convention`")

        if (key is None and obj is not None and isinstance(obj.index, PeriodIndex)) or (  # type: ignore[attr-defined]
            key is not None
            and obj is not None
            and getattr(obj[key], "dtype", None) == "period"  # type: ignore[index]
        ):
            freq = to_offset(freq, is_period=True)
        else:
            freq = to_offset(freq)

        if not isinstance(freq, Tick):
            if offset is not None:
                warnings.warn(
                    "The 'offset' keyword does not take effect when resampling "
                    "with a 'freq' that is not Tick-like (h, m, s, ms, us, ns)",
                    RuntimeWarning,
                    stacklevel=find_stack_level(),
                )
            if origin != "start_day":
                warnings.warn(
                    "The 'origin' keyword does not take effect when resampling "
                    "with a 'freq' that is not Tick-like (h, m, s, ms, us, ns)",
                    RuntimeWarning,
                    stacklevel=find_stack_level(),
                )

        end_types = {"ME", "YE", "QE", "BME", "BYE", "BQE", "W"}
        rule = freq.rule_code
        if rule in end_types or ("-" in rule and rule[: rule.find("-")] in end_types):
            if closed is None:
                closed = "right"
            if label is None:
                label = "right"
        else:
            # The backward resample sets ``closed`` to ``'right'`` by default
            # since the last value should be considered as the edge point for
            # the last bin. When origin in "end" or "end_day", the value for a
            # specific ``Timestamp`` index stands for the resample result from
            # the current ``Timestamp`` minus ``freq`` to the current
            # ``Timestamp`` with a right close.
            if origin in ["end", "end_day"]:
                if closed is None:
                    closed = "right"
                if label is None:
                    label = "right"
            else:
                if closed is None:
                    closed = "left"
                if label is None:
                    label = "left"

        self.closed = closed
        self.label = label
        self.convention = convention if convention is not None else "e"
        self.how = how
        self.fill_method = fill_method
        self.limit = limit
        self.group_keys = group_keys
        self._arrow_dtype: ArrowDtype | None = None

        if origin in ("epoch", "start", "start_day", "end", "end_day"):
            # error: Incompatible types in assignment (expression has type "Union[Union[
            # Timestamp, datetime, datetime64, signedinteger[_64Bit], float, str],
            # Literal['epoch', 'start', 'start_day', 'end', 'end_day']]", variable has
            # type "Union[Timestamp, Literal['epoch', 'start', 'start_day', 'end',
            # 'end_day']]")
            self.origin = origin  # type: ignore[assignment]
        else:
            try:
                self.origin = Timestamp(origin)
            except (ValueError, TypeError) as err:
                raise ValueError(
                    "'origin' should be equal to 'epoch', 'start', 'start_day', "
                    "'end', 'end_day' or "
                    f"should be a Timestamp convertible type. Got '{origin}' instead."
                ) from err

        try:
            self.offset = Timedelta(offset) if offset is not None else None
        except (ValueError, TypeError) as err:
            raise ValueError(
                "'offset' should be a Timedelta convertible type. "
                f"Got '{offset}' instead."
            ) from err

        # always sort time groupers
        kwargs["sort"] = True

        super().__init__(freq=freq, key=key, **kwargs)

    def _get_resampler(self, obj: NDFrame) -> Resampler:
        """
        Return my resampler or raise if we have an invalid axis.

        Parameters
        ----------
        obj : Series or DataFrame

        Returns
        -------
        Resampler

        Raises
        ------
        TypeError if incompatible axis

        """
        _, ax, _ = self._set_grouper(obj, gpr_index=None)
        if isinstance(ax, DatetimeIndex):
            return DatetimeIndexResampler(
                obj,
                timegrouper=self,
                group_keys=self.group_keys,
                gpr_index=ax,
            )
        elif isinstance(ax, PeriodIndex):
            return PeriodIndexResampler(
                obj,
                timegrouper=self,
                group_keys=self.group_keys,
                gpr_index=ax,
            )
        elif isinstance(ax, TimedeltaIndex):
            return TimedeltaIndexResampler(
                obj,
                timegrouper=self,
                group_keys=self.group_keys,
                gpr_index=ax,
            )

        raise TypeError(
            "Only valid with DatetimeIndex, "
            "TimedeltaIndex or PeriodIndex, "
            f"but got an instance of '{type(ax).__name__}'"
        )

    def _get_grouper(
        self, obj: NDFrameT, validate: bool = True, observed: bool = True
    ) -> tuple[BinGrouper, NDFrameT]:
        """
        Parameters
        ----------
        obj : Series or DataFrame
            Object being grouped.
        validate : bool, default True
            Unused. Only for compatibility with ``Grouper._get_grouper``.
        observed : bool, default True
            Unused. Only for compatibility with ``Grouper._get_grouper``.

        Returns
        -------
        A tuple of grouper, obj (possibly sorted)
        """
        # create the resampler and return our binner
        r = self._get_resampler(obj)
        return r._grouper, cast(NDFrameT, r.obj)

    def _get_time_bins(self, ax: DatetimeIndex):
        if not isinstance(ax, DatetimeIndex):
            raise TypeError(
                "axis must be a DatetimeIndex, but got "
                f"an instance of {type(ax).__name__}"
            )

        if len(ax) == 0:
            binner = labels = DatetimeIndex(
                data=[], freq=self.freq, name=ax.name, dtype=ax.dtype
            )
            return binner, [], labels

        first, last = _get_timestamp_range_edges(
            ax.min(),
            ax.max(),
            self.freq,
            unit=ax.unit,
            closed=self.closed,
            origin=self.origin,
            offset=self.offset,
        )
        # GH #12037
        # use first/last directly instead of call replace() on them
        # because replace() will swallow the nanosecond part
        # thus last bin maybe slightly before the end if the end contains
        # nanosecond part and lead to `Values falls after last bin` error
        # GH 25758: If DST lands at midnight (e.g. 'America/Havana'), user feedback
        # has noted that ambiguous=True provides the most sensible result
        binner = labels = date_range(
            freq=self.freq,
            start=first,
            end=last,
            tz=ax.tz,
            name=ax.name,
            ambiguous=True,
            nonexistent="shift_forward",
            unit=ax.unit,
        )

        ax_values = ax.asi8
        binner, bin_edges = self._adjust_bin_edges(binner, ax_values)

        # general version, knowing nothing about relative frequencies
        bins = lib.generate_bins_dt64(
            ax_values, bin_edges, self.closed, hasnans=ax.hasnans
        )

        if self.closed == "right":
            labels = binner
            if self.label == "right":
                labels = labels[1:]
        elif self.label == "right":
            labels = labels[1:]

        if ax.hasnans:
            binner = binner.insert(0, NaT)
            labels = labels.insert(0, NaT)

        # if we end up with more labels than bins
        # adjust the labels
        # GH4076
        if len(bins) < len(labels):
            labels = labels[: len(bins)]

        return binner, bins, labels

    def _adjust_bin_edges(
        self, binner: DatetimeIndex, ax_values: npt.NDArray[np.int64]
    ) -> tuple[DatetimeIndex, npt.NDArray[np.int64]]:
        # Some hacks for > daily data, see #1471, #1458, #1483

        if self.freq.name in ("BME", "ME", "W") or self.freq.name.split("-")[0] in (
            "BQE",
            "BYE",
            "QE",
            "YE",
            "W",
        ):
            # If the right end-point is on the last day of the month, roll forwards
            # until the last moment of that day. Note that we only do this for offsets
            # which correspond to the end of a super-daily period - "month start", for
            # example, is excluded.
            if self.closed == "right":
                # GH 21459, GH 9119: Adjust the bins relative to the wall time
                edges_dti = binner.tz_localize(None)
                edges_dti = (
                    edges_dti
<<<<<<< HEAD
                    + Timedelta(days=1, input_unit=edges_dti.unit).as_unit(
                        edges_dti.unit
                    )
                    - Timedelta(1, input_unit=edges_dti.unit).as_unit(edges_dti.unit)
=======
                    + Timedelta(days=1).as_unit(edges_dti.unit)
                    - Timedelta(1, unit=edges_dti.unit).as_unit(edges_dti.unit)
>>>>>>> 94c7e889
                )
                bin_edges = edges_dti.tz_localize(binner.tz).asi8
            else:
                bin_edges = binner.asi8

            # intraday values on last day
            if bin_edges[-2] > ax_values.max():
                bin_edges = bin_edges[:-1]
                binner = binner[:-1]
        else:
            bin_edges = binner.asi8
        return binner, bin_edges

    def _get_time_delta_bins(self, ax: TimedeltaIndex):
        if not isinstance(ax, TimedeltaIndex):
            raise TypeError(
                "axis must be a TimedeltaIndex, but got "
                f"an instance of {type(ax).__name__}"
            )

        if not isinstance(self.freq, (Tick, Day)):
            # GH#51896
            raise ValueError(
                "Resampling on a TimedeltaIndex requires fixed-duration `freq`, "
                f"e.g. '24h' or '3D', not {self.freq}"
            )

        if not len(ax):
            binner = labels = TimedeltaIndex(data=[], freq=self.freq, name=ax.name)
            return binner, [], labels

        start, end = ax.min(), ax.max()

        if self.closed == "right":
            end += self.freq

        labels = binner = timedelta_range(
            start=start, end=end, freq=self.freq, name=ax.name
        )

        end_stamps = labels
        if self.closed == "left":
            end_stamps += self.freq

        bins = ax.searchsorted(end_stamps, side=self.closed)

        if self.offset:
            # GH 10530 & 31809
            labels += self.offset

        return binner, bins, labels

    def _get_time_period_bins(self, ax: DatetimeIndex):
        if not isinstance(ax, DatetimeIndex):
            raise TypeError(
                "axis must be a DatetimeIndex, but got "
                f"an instance of {type(ax).__name__}"
            )

        freq = self.freq

        if len(ax) == 0:
            binner = labels = PeriodIndex(
                data=[], freq=freq, name=ax.name, dtype=ax.dtype
            )
            return binner, [], labels

        labels = binner = period_range(start=ax[0], end=ax[-1], freq=freq, name=ax.name)

        end_stamps = (labels + freq).asfreq(freq, "s").to_timestamp()
        if ax.tz:
            end_stamps = end_stamps.tz_localize(ax.tz)
        bins = ax.searchsorted(end_stamps, side="left")

        return binner, bins, labels

    def _get_period_bins(self, ax: PeriodIndex):
        if not isinstance(ax, PeriodIndex):
            raise TypeError(
                "axis must be a PeriodIndex, but got "
                f"an instance of {type(ax).__name__}"
            )

        memb = ax.asfreq(self.freq, how=self.convention)

        # NaT handling as in pandas._lib.lib.generate_bins_dt64()
        nat_count = 0
        if memb.hasnans:
            # error: Incompatible types in assignment (expression has type
            # "bool_", variable has type "int")  [assignment]
            nat_count = np.sum(memb._isnan)  # type: ignore[assignment]
            memb = memb[~memb._isnan]

        if not len(memb):
            # index contains no valid (non-NaT) values
            bins = np.array([], dtype=np.int64)
            binner = labels = PeriodIndex(data=[], freq=self.freq, name=ax.name)
            if len(ax) > 0:
                # index is all NaT
                binner, bins, labels = _insert_nat_bin(binner, bins, labels, len(ax))
            return binner, bins, labels

        freq_mult = self.freq.n

        start = ax.min().asfreq(self.freq, how=self.convention)
        end = ax.max().asfreq(self.freq, how="end")
        bin_shift = 0

        if isinstance(self.freq, Tick):
            # GH 23882 & 31809: get adjusted bin edge labels with 'origin'
            # and 'origin' support. This call only makes sense if the freq is a
            # Tick since offset and origin are only used in those cases.
            # Not doing this check could create an extra empty bin.
            p_start, end = _get_period_range_edges(
                start,
                end,
                self.freq,
                closed=self.closed,
                origin=self.origin,
                offset=self.offset,
            )

            # Get offset for bin edge (not label edge) adjustment
            start_offset = Period(start, self.freq) - Period(p_start, self.freq)
            # error: Item "Period" of "Union[Period, Any]" has no attribute "n"
            bin_shift = start_offset.n % freq_mult  # type: ignore[union-attr]
            start = p_start

        labels = binner = period_range(
            start=start, end=end, freq=self.freq, name=ax.name
        )

        i8 = memb.asi8

        # when upsampling to subperiods, we need to generate enough bins
        expected_bins_count = len(binner) * freq_mult
        i8_extend = expected_bins_count - (i8[-1] - i8[0])
        rng = np.arange(i8[0], i8[-1] + i8_extend, freq_mult)
        rng += freq_mult
        # adjust bin edge indexes to account for base
        rng -= bin_shift

        # Wrap in PeriodArray for PeriodArray.searchsorted
        prng = type(memb._data)(rng, dtype=memb.dtype)
        bins = memb.searchsorted(prng, side="left")

        if nat_count > 0:
            binner, bins, labels = _insert_nat_bin(binner, bins, labels, nat_count)

        return binner, bins, labels

    def _set_grouper(
        self, obj: NDFrameT, sort: bool = False, *, gpr_index: Index | None = None
    ) -> tuple[NDFrameT, Index, npt.NDArray[np.intp] | None]:
        obj, ax, indexer = super()._set_grouper(obj, sort, gpr_index=gpr_index)
        if isinstance(ax.dtype, ArrowDtype) and ax.dtype.kind in "Mm":
            self._arrow_dtype = ax.dtype
            ax = Index(
                cast(ArrowExtensionArray, ax.array)._maybe_convert_datelike_array()
            )
        return obj, ax, indexer


@overload
def _take_new_index(
    obj: DataFrame, indexer: npt.NDArray[np.intp], new_index: Index
) -> DataFrame: ...


@overload
def _take_new_index(
    obj: Series, indexer: npt.NDArray[np.intp], new_index: Index
) -> Series: ...


def _take_new_index(
    obj: DataFrame | Series,
    indexer: npt.NDArray[np.intp],
    new_index: Index,
) -> DataFrame | Series:
    if isinstance(obj, ABCSeries):
        new_values = algos.take_nd(obj._values, indexer)
        return obj._constructor(new_values, index=new_index, name=obj.name)
    elif isinstance(obj, ABCDataFrame):
        new_mgr = obj._mgr.reindex_indexer(new_axis=new_index, indexer=indexer, axis=1)
        return obj._constructor_from_mgr(new_mgr, axes=new_mgr.axes)
    else:
        raise ValueError("'obj' should be either a Series or a DataFrame")


def _get_timestamp_range_edges(
    first: Timestamp,
    last: Timestamp,
    freq: BaseOffset,
    unit: TimeUnit,
    closed: Literal["right", "left"] = "left",
    origin: TimeGrouperOrigin = "start_day",
    offset: Timedelta | None = None,
) -> tuple[Timestamp, Timestamp]:
    """
    Adjust the `first` Timestamp to the preceding Timestamp that resides on
    the provided offset. Adjust the `last` Timestamp to the following
    Timestamp that resides on the provided offset. Input Timestamps that
    already reside on the offset will be adjusted depending on the type of
    offset and the `closed` parameter.

    Parameters
    ----------
    first : pd.Timestamp
        The beginning Timestamp of the range to be adjusted.
    last : pd.Timestamp
        The ending Timestamp of the range to be adjusted.
    freq : pd.DateOffset
        The dateoffset to which the Timestamps will be adjusted.
    closed : {'right', 'left'}, default "left"
        Which side of bin interval is closed.
    origin : {'epoch', 'start', 'start_day'} or Timestamp, default 'start_day'
        The timestamp on which to adjust the grouping. The timezone of origin must
        match the timezone of the index.
        If a timestamp is not used, these values are also supported:

        - 'epoch': `origin` is 1970-01-01
        - 'start': `origin` is the first value of the timeseries
        - 'start_day': `origin` is the first day at midnight of the timeseries
    offset : pd.Timedelta, default is None
        An offset timedelta added to the origin.

    Returns
    -------
    A tuple of length 2, containing the adjusted pd.Timestamp objects.
    """
    if isinstance(freq, Tick):
        index_tz = first.tz
        if isinstance(origin, Timestamp) and (origin.tz is None) != (index_tz is None):
            raise ValueError("The origin must have the same timezone as the index.")
        if origin == "epoch":
            # set the epoch based on the timezone to have similar bins results when
            # resampling on the same kind of indexes on different timezones
            origin = Timestamp("1970-01-01", tz=index_tz)

        first, last = _adjust_dates_anchored(
            first,
            last,
            freq,
            closed=closed,
            origin=origin,
            offset=offset,
            unit=unit,
        )
    else:
        first = first.normalize()
        last = last.normalize()

        if closed == "left":
            first = Timestamp(freq.rollback(first))
        else:
            first = Timestamp(first - freq)

        last = Timestamp(last + freq)

    return first, last


def _get_period_range_edges(
    first: Period,
    last: Period,
    freq: BaseOffset,
    closed: Literal["right", "left"] = "left",
    origin: TimeGrouperOrigin = "start_day",
    offset: Timedelta | None = None,
) -> tuple[Period, Period]:
    """
    Adjust the provided `first` and `last` Periods to the respective Period of
    the given offset that encompasses them.

    Parameters
    ----------
    first : pd.Period
        The beginning Period of the range to be adjusted.
    last : pd.Period
        The ending Period of the range to be adjusted.
    freq : pd.DateOffset
        The freq to which the Periods will be adjusted.
    closed : {'right', 'left'}, default "left"
        Which side of bin interval is closed.
    origin : {'epoch', 'start', 'start_day'}, Timestamp, default 'start_day'
        The timestamp on which to adjust the grouping. The timezone of origin must
        match the timezone of the index.

        If a timestamp is not used, these values are also supported:

        - 'epoch': `origin` is 1970-01-01
        - 'start': `origin` is the first value of the timeseries
        - 'start_day': `origin` is the first day at midnight of the timeseries
    offset : pd.Timedelta, default is None
        An offset timedelta added to the origin.

    Returns
    -------
    A tuple of length 2, containing the adjusted pd.Period objects.
    """
    if not all(isinstance(obj, Period) for obj in [first, last]):
        raise TypeError("'first' and 'last' must be instances of type Period")

    # GH 23882
    first_ts = first.to_timestamp()
    last_ts = last.to_timestamp()
    adjust_first = not freq.is_on_offset(first_ts)
    adjust_last = freq.is_on_offset(last_ts)

    first_ts, last_ts = _get_timestamp_range_edges(
        first_ts, last_ts, freq, unit="ns", closed=closed, origin=origin, offset=offset
    )

    first = (first_ts + int(adjust_first) * freq).to_period(freq)
    last = (last_ts - int(adjust_last) * freq).to_period(freq)
    return first, last


def _insert_nat_bin(
    binner: PeriodIndex, bins: np.ndarray, labels: PeriodIndex, nat_count: int
) -> tuple[PeriodIndex, np.ndarray, PeriodIndex]:
    # NaT handling as in pandas._lib.lib.generate_bins_dt64()
    # shift bins by the number of NaT
    assert nat_count > 0
    bins += nat_count
    bins = np.insert(bins, 0, nat_count)

    # Incompatible types in assignment (expression has type "Index", variable
    # has type "PeriodIndex")
    binner = binner.insert(0, NaT)  # type: ignore[assignment]
    # Incompatible types in assignment (expression has type "Index", variable
    # has type "PeriodIndex")
    labels = labels.insert(0, NaT)  # type: ignore[assignment]
    return binner, bins, labels


def _adjust_dates_anchored(
    first: Timestamp,
    last: Timestamp,
    freq: Tick,
    closed: Literal["right", "left"] = "right",
    origin: TimeGrouperOrigin = "start_day",
    offset: Timedelta | None = None,
    unit: TimeUnit = "ns",
) -> tuple[Timestamp, Timestamp]:
    # First and last offsets should be calculated from the start day to fix an
    # error cause by resampling across multiple days when a one day period is
    # not a multiple of the frequency. See GH 8683
    # To handle frequencies that are not multiple or divisible by a day we let
    # the possibility to define a fixed origin timestamp. See GH 31809
    first = first.as_unit(unit)
    last = last.as_unit(unit)
    if offset is not None:
        offset = offset.as_unit(unit)

    freq_value = Timedelta(freq).as_unit(unit)._value

    origin_timestamp = 0  # origin == "epoch"
    if origin == "start_day":
        origin_timestamp = first.normalize()._value
    elif origin == "start":
        origin_timestamp = first._value
    elif isinstance(origin, Timestamp):
        origin_timestamp = origin.as_unit(unit)._value
    elif origin in ["end", "end_day"]:
        origin_last = last if origin == "end" else last.ceil("D")
        sub_freq_times = (origin_last._value - first._value) // freq_value
        if closed == "left":
            sub_freq_times += 1
        first = origin_last - sub_freq_times * freq
        origin_timestamp = first._value
    origin_timestamp += offset._value if offset else 0

    # GH 10117 & GH 19375. If first and last contain timezone information,
    # Perform the calculation in UTC in order to avoid localizing on an
    # Ambiguous or Nonexistent time.
    first_tzinfo = first.tzinfo
    last_tzinfo = last.tzinfo
    if first_tzinfo is not None:
        first = first.tz_convert("UTC")
    if last_tzinfo is not None:
        last = last.tz_convert("UTC")

    foffset = (first._value - origin_timestamp) % freq_value
    loffset = (last._value - origin_timestamp) % freq_value

    if closed == "right":
        if foffset > 0:
            # roll back
            fresult_int = first._value - foffset
        else:
            fresult_int = first._value - freq_value

        if loffset > 0:
            # roll forward
            lresult_int = last._value + (freq_value - loffset)
        else:
            # already the end of the road
            lresult_int = last._value
    else:  # closed == 'left'
        if foffset > 0:
            fresult_int = first._value - foffset
        else:
            # start of the road
            fresult_int = first._value

        if loffset > 0:
            # roll forward
            lresult_int = last._value + (freq_value - loffset)
        else:
            lresult_int = last._value + freq_value
    fresult = Timestamp(fresult_int, input_unit=unit)
    lresult = Timestamp(lresult_int, input_unit=unit)
    if first_tzinfo is not None:
        fresult = fresult.tz_localize("UTC").tz_convert(first_tzinfo)
    if last_tzinfo is not None:
        lresult = lresult.tz_localize("UTC").tz_convert(last_tzinfo)
    return fresult, lresult


def asfreq(
    obj: NDFrameT,
    freq,
    method=None,
    how=None,
    normalize: bool = False,
    fill_value=None,
) -> NDFrameT:
    """
    Utility frequency conversion method for Series/DataFrame.

    See :meth:`pandas.NDFrame.asfreq` for full documentation.
    """
    if isinstance(obj.index, PeriodIndex):
        if method is not None:
            raise NotImplementedError("'method' argument is not supported")

        if how is None:
            how = "E"

        if isinstance(freq, BaseOffset):
            if hasattr(freq, "_period_dtype_code"):
                freq = PeriodDtype(freq)._freqstr

        new_obj = obj.copy()
        new_obj.index = obj.index.asfreq(freq, how=how)

    elif len(obj.index) == 0:
        new_obj = obj.copy()

        new_obj.index = _asfreq_compat(obj.index, freq)
    else:
        unit: TimeUnit = "ns"
        if isinstance(obj.index, DatetimeIndex):
            # TODO: should we disallow non-DatetimeIndex?
            unit = obj.index.unit
        dti = date_range(obj.index.min(), obj.index.max(), freq=freq, unit=unit)
        dti.name = obj.index.name
        new_obj = obj.reindex(dti, method=method, fill_value=fill_value)
        if normalize:
            new_obj.index = new_obj.index.normalize()

    return new_obj


def _asfreq_compat(index: FreqIndexT, freq) -> FreqIndexT:
    """
    Helper to mimic asfreq on (empty) DatetimeIndex and TimedeltaIndex.

    Parameters
    ----------
    index : PeriodIndex, DatetimeIndex, or TimedeltaIndex
    freq : DateOffset

    Returns
    -------
    same type as index
    """
    if len(index) != 0:
        # This should never be reached, always checked by the caller
        raise ValueError(
            "Can only set arbitrary freq for empty DatetimeIndex or TimedeltaIndex"
        )
    if isinstance(index, PeriodIndex):
        new_index = index.asfreq(freq=freq)
    elif isinstance(index, DatetimeIndex):
        new_index = DatetimeIndex([], dtype=index.dtype, freq=freq, name=index.name)
    elif isinstance(index, TimedeltaIndex):
        new_index = TimedeltaIndex([], dtype=index.dtype, freq=freq, name=index.name)
    else:  # pragma: no cover
        raise TypeError(type(index))
    return new_index<|MERGE_RESOLUTION|>--- conflicted
+++ resolved
@@ -2655,15 +2655,8 @@
                 edges_dti = binner.tz_localize(None)
                 edges_dti = (
                     edges_dti
-<<<<<<< HEAD
-                    + Timedelta(days=1, input_unit=edges_dti.unit).as_unit(
-                        edges_dti.unit
-                    )
+                    + Timedelta(days=1).as_unit(edges_dti.unit)
                     - Timedelta(1, input_unit=edges_dti.unit).as_unit(edges_dti.unit)
-=======
-                    + Timedelta(days=1).as_unit(edges_dti.unit)
-                    - Timedelta(1, unit=edges_dti.unit).as_unit(edges_dti.unit)
->>>>>>> 94c7e889
                 )
                 bin_edges = edges_dti.tz_localize(binner.tz).asi8
             else:
