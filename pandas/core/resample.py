--- conflicted
+++ resolved
@@ -2101,11 +2101,7 @@
         else:
             freq = to_offset(freq)
 
-<<<<<<< HEAD
-        end_types = {"ME", "A", "QE", "BM", "BA", "BQ", "W"}
-=======
-        end_types = {"ME", "Y", "Q", "BME", "BY", "BQ", "W"}
->>>>>>> e0d6051f
+        end_types = {"ME", "Y", "QE", "BME", "BY", "BQ", "W"}
         rule = freq.rule_code
         if rule in end_types or ("-" in rule and rule[: rule.find("-")] in end_types):
             if closed is None:
