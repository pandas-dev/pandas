import copy
from datetime import timedelta
from textwrap import dedent
from typing import TYPE_CHECKING, Any, Dict, Union, no_type_check
import warnings

import numpy as np

from pandas._libs import lib
from pandas._libs.tslibs import NaT, Period, Timestamp
from pandas._libs.tslibs.frequencies import is_subperiod, is_superperiod
from pandas._libs.tslibs.period import IncompatibleFrequency
from pandas.compat.numpy import function as nv
from pandas.errors import AbstractMethodError
from pandas.util._decorators import Appender, Substitution

from pandas.core.dtypes.generic import ABCDataFrame, ABCSeries

import pandas.core.algorithms as algos
from pandas.core.base import DataError, ShallowMixin
from pandas.core.generic import _shared_docs
from pandas.core.groupby.base import GroupByMixin
from pandas.core.groupby.generic import SeriesGroupBy
from pandas.core.groupby.groupby import GroupBy, _GroupBy, _pipe_template, get_groupby
from pandas.core.groupby.grouper import Grouper
from pandas.core.groupby.ops import BinGrouper
from pandas.core.indexes.datetimes import DatetimeIndex, date_range
from pandas.core.indexes.period import PeriodIndex, period_range
from pandas.core.indexes.timedeltas import TimedeltaIndex, timedelta_range

from pandas.tseries.frequencies import to_offset
from pandas.tseries.offsets import DateOffset, Day, Nano, Tick

<<<<<<< HEAD
if TYPE_CHECKING:
    from pandas import Series  # noqa: F401

_shared_docs_kwargs = dict()  # type: Dict[str, str]
=======
_shared_docs_kwargs: Dict[str, str] = dict()
>>>>>>> 35029d20


class Resampler(_GroupBy, ShallowMixin):
    """
    Class for resampling datetimelike data, a groupby-like operation.
    See aggregate, transform, and apply functions on this object.

    It's easiest to use obj.resample(...) to use Resampler.

    Parameters
    ----------
    obj : pandas object
    groupby : a TimeGrouper object
    axis : int, default 0
    kind : str or None
        'period', 'timestamp' to override default index treatment

    Returns
    -------
    a Resampler of the appropriate type

    Notes
    -----
    After resampling, see aggregate, apply, and transform functions.
    """

    # to the groupby descriptor
    _attributes = [
        "freq",
        "axis",
        "closed",
        "label",
        "convention",
        "loffset",
        "base",
        "kind",
    ]

    def __init__(self, obj, groupby=None, axis=0, kind=None, **kwargs):
        self.groupby = groupby
        self.keys = None
        self.sort = True
        self.axis = axis
        self.kind = kind
        self.squeeze = False
        self.group_keys = True
        self.as_index = True
        self.exclusions = set()
        self.binner = None
        self.grouper = None

        if self.groupby is not None:
            self.groupby._set_grouper(self._convert_obj(obj), sort=True)

    def __str__(self) -> str:
        """
        Provide a nice str repr of our rolling object.
        """
        attrs = (
            "{k}={v}".format(k=k, v=getattr(self.groupby, k))
            for k in self._attributes
            if getattr(self.groupby, k, None) is not None
        )
        return "{klass} [{attrs}]".format(
            klass=self.__class__.__name__, attrs=", ".join(attrs)
        )

    def __getattr__(self, attr):
        if attr in self._internal_names_set:
            return object.__getattribute__(self, attr)
        if attr in self._attributes:
            return getattr(self.groupby, attr)
        if attr in self.obj:
            return self[attr]

        return object.__getattribute__(self, attr)

    def __iter__(self):
        """
        Resampler iterator.

        Returns
        -------
        Generator yielding sequence of (name, subsetted object)
        for each group.

        See Also
        --------
        GroupBy.__iter__
        """
        self._set_binner()
        return super().__iter__()

    @property
    def obj(self):
        return self.groupby.obj

    @property
    def ax(self):
        return self.groupby.ax

    @property
    def _typ(self):
        """
        Masquerade for compat as a Series or a DataFrame.
        """
        if isinstance(self._selected_obj, ABCSeries):
            return "series"
        return "dataframe"

    @property
    def _from_selection(self):
        """
        Is the resampling from a DataFrame column or MultiIndex level.
        """
        # upsampling and PeriodIndex resampling do not work
        # with selection, this state used to catch and raise an error
        return self.groupby is not None and (
            self.groupby.key is not None or self.groupby.level is not None
        )

    def _convert_obj(self, obj):
        """
        Provide any conversions for the object in order to correctly handle.

        Parameters
        ----------
        obj : the object to be resampled

        Returns
        -------
        obj : converted object
        """
        obj = obj._consolidate()
        return obj

    def _get_binner_for_time(self):
        raise AbstractMethodError(self)

    def _set_binner(self):
        """
        Setup our binners.

        Cache these as we are an immutable object
        """
        if self.binner is None:
            self.binner, self.grouper = self._get_binner()

    def _get_binner(self):
        """
        Create the BinGrouper, assume that self.set_grouper(obj)
        has already been called.
        """

        binner, bins, binlabels = self._get_binner_for_time()
        assert len(bins) == len(binlabels)
        bin_grouper = BinGrouper(bins, binlabels, indexer=self.groupby.indexer)
        return binner, bin_grouper

    def _assure_grouper(self):
        """
        Make sure that we are creating our binner & grouper.
        """
        self._set_binner()

    @Substitution(
        klass="Resampler",
        versionadded=".. versionadded:: 0.23.0",
        examples="""
    >>> df = pd.DataFrame({'A': [1, 2, 3, 4]},
    ...                   index=pd.date_range('2012-08-02', periods=4))
    >>> df
                A
    2012-08-02  1
    2012-08-03  2
    2012-08-04  3
    2012-08-05  4

    To get the difference between each 2-day period's maximum and minimum
    value in one pass, you can do

    >>> df.resample('2D').pipe(lambda x: x.max() - x.min())
                A
    2012-08-02  1
    2012-08-04  1""",
    )
    @Appender(_pipe_template)
    def pipe(self, func, *args, **kwargs):
        return super().pipe(func, *args, **kwargs)

    _agg_see_also_doc = dedent(
        """
    See Also
    --------
    DataFrame.groupby.aggregate
    DataFrame.resample.transform
    DataFrame.aggregate
    """
    )

    _agg_examples_doc = dedent(
        """
    Examples
    --------
    >>> s = pd.Series([1,2,3,4,5],
                      index=pd.date_range('20130101', periods=5,freq='s'))
    2013-01-01 00:00:00    1
    2013-01-01 00:00:01    2
    2013-01-01 00:00:02    3
    2013-01-01 00:00:03    4
    2013-01-01 00:00:04    5
    Freq: S, dtype: int64

    >>> r = s.resample('2s')
    DatetimeIndexResampler [freq=<2 * Seconds>, axis=0, closed=left,
                            label=left, convention=start, base=0]

    >>> r.agg(np.sum)
    2013-01-01 00:00:00    3
    2013-01-01 00:00:02    7
    2013-01-01 00:00:04    5
    Freq: 2S, dtype: int64

    >>> r.agg(['sum','mean','max'])
                         sum  mean  max
    2013-01-01 00:00:00    3   1.5    2
    2013-01-01 00:00:02    7   3.5    4
    2013-01-01 00:00:04    5   5.0    5

    >>> r.agg({'result' : lambda x: x.mean() / x.std(),
               'total' : np.sum})
                         total    result
    2013-01-01 00:00:00      3  2.121320
    2013-01-01 00:00:02      7  4.949747
    2013-01-01 00:00:04      5       NaN
    """
    )

    @Substitution(
        see_also=_agg_see_also_doc,
        examples=_agg_examples_doc,
        versionadded="",
        klass="DataFrame",
        axis="",
    )
    @Appender(_shared_docs["aggregate"])
    def aggregate(self, func, *args, **kwargs):

        self._set_binner()
        result, how = self._aggregate(func, *args, **kwargs)
        if result is None:
            how = func
            grouper = None
            result = self._groupby_and_aggregate(how, grouper, *args, **kwargs)

        result = self._apply_loffset(result)
        return result

    agg = aggregate
    apply = aggregate

    def transform(self, arg, *args, **kwargs):
        """
        Call function producing a like-indexed Series on each group and return
        a Series with the transformed values.

        Parameters
        ----------
        arg : function
            To apply to each group. Should return a Series with the same index.

        Returns
        -------
        transformed : Series

        Examples
        --------
        >>> resampled.transform(lambda x: (x - x.mean()) / x.std())
        """
        return self._selected_obj.groupby(self.groupby).transform(arg, *args, **kwargs)

    def _downsample(self, f):
        raise AbstractMethodError(self)

    def _upsample(self, f, limit=None, fill_value=None):
        raise AbstractMethodError(self)

    def _gotitem(self, key, ndim, subset=None):
        """
        Sub-classes to define. Return a sliced object.

        Parameters
        ----------
        key : string / list of selections
        ndim : 1,2
            requested ndim of result
        subset : object, default None
            subset to act on
        """
        self._set_binner()
        grouper = self.grouper
        if subset is None:
            subset = self.obj
        grouped = get_groupby(subset, by=None, grouper=grouper, axis=self.axis)

        # try the key selection
        try:
            return grouped[key]
        except KeyError:
            return grouped

    def _groupby_and_aggregate(self, how, grouper=None, *args, **kwargs):
        """
        Re-evaluate the obj with a groupby aggregation.
        """

        if grouper is None:
            self._set_binner()
            grouper = self.grouper

        obj = self._selected_obj

        grouped = get_groupby(obj, by=None, grouper=grouper, axis=self.axis)

        try:
            if isinstance(obj, ABCDataFrame) and callable(how):
                # Check if the function is reducing or not.
                result = grouped._aggregate_item_by_item(how, *args, **kwargs)
            else:
                result = grouped.aggregate(how, *args, **kwargs)
        except DataError:
            # we have a non-reducing function; try to evaluate
            result = grouped.apply(how, *args, **kwargs)
        except ValueError as err:
            if "Must produce aggregated value" in str(err):
                # raised in _aggregate_named
                pass
            elif "len(index) != len(labels)" in str(err):
                # raised in libgroupby validation
                pass
            elif "No objects to concatenate" in str(err):
                # raised in concat call
                #  In tests this is reached via either
                #  _apply_to_column_groupbys (ohlc) or DataFrameGroupBy.nunique
                pass
            else:
                raise

            # we have a non-reducing function
            # try to evaluate
            result = grouped.apply(how, *args, **kwargs)

        result = self._apply_loffset(result)
        return self._wrap_result(result)

    def _apply_loffset(self, result):
        """
        If loffset is set, offset the result index.

        This is NOT an idempotent routine, it will be applied
        exactly once to the result.

        Parameters
        ----------
        result : Series or DataFrame
            the result of resample
        """

        needs_offset = (
            isinstance(self.loffset, (DateOffset, timedelta, np.timedelta64))
            and isinstance(result.index, DatetimeIndex)
            and len(result.index) > 0
        )

        if needs_offset:
            result.index = result.index + self.loffset

        self.loffset = None
        return result

    def _get_resampler_for_grouping(self, groupby, **kwargs):
        """
        Return the correct class for resampling with groupby.
        """
        return self._resampler_for_grouping(self, groupby=groupby, **kwargs)

    def _wrap_result(self, result: Union[Any, "Series"]) -> Union[Any, "Series"]:
        """
        Potentially wrap any results.
        """
        if isinstance(result, ABCSeries) and self._selection is not None:
            result.name = self._selection

        if isinstance(result, ABCSeries) and result.empty:
            obj = self.obj
            if isinstance(obj.index, PeriodIndex):
                # error: "PeriodIndex" has no attribute "asfreq"
                result.index = obj.index.asfreq(self.freq)  # type: ignore
            else:
                result.index = obj.index._shallow_copy(freq=self.freq)
            result.name = getattr(obj, "name", None)

        return result

    def pad(self, limit=None):
        """
        Forward fill the values.

        Parameters
        ----------
        limit : int, optional
            Limit of how many values to fill.

        Returns
        -------
        An upsampled Series.

        See Also
        --------
        Series.fillna
        DataFrame.fillna
        """
        return self._upsample("pad", limit=limit)

    ffill = pad

    def nearest(self, limit=None):
        """
        Resample by using the nearest value.

        When resampling data, missing values may appear (e.g., when the
        resampling frequency is higher than the original frequency).
        The `nearest` method will replace ``NaN`` values that appeared in
        the resampled data with the value from the nearest member of the
        sequence, based on the index value.
        Missing values that existed in the original data will not be modified.
        If `limit` is given, fill only this many values in each direction for
        each of the original values.

        Parameters
        ----------
        limit : int, optional
            Limit of how many values to fill.

            .. versionadded:: 0.21.0

        Returns
        -------
        Series or DataFrame
            An upsampled Series or DataFrame with ``NaN`` values filled with
            their nearest value.

        See Also
        --------
        backfill : Backward fill the new missing values in the resampled data.
        pad : Forward fill ``NaN`` values.

        Examples
        --------
        >>> s = pd.Series([1, 2],
        ...               index=pd.date_range('20180101',
        ...                                   periods=2,
        ...                                   freq='1h'))
        >>> s
        2018-01-01 00:00:00    1
        2018-01-01 01:00:00    2
        Freq: H, dtype: int64

        >>> s.resample('15min').nearest()
        2018-01-01 00:00:00    1
        2018-01-01 00:15:00    1
        2018-01-01 00:30:00    2
        2018-01-01 00:45:00    2
        2018-01-01 01:00:00    2
        Freq: 15T, dtype: int64

        Limit the number of upsampled values imputed by the nearest:

        >>> s.resample('15min').nearest(limit=1)
        2018-01-01 00:00:00    1.0
        2018-01-01 00:15:00    1.0
        2018-01-01 00:30:00    NaN
        2018-01-01 00:45:00    2.0
        2018-01-01 01:00:00    2.0
        Freq: 15T, dtype: float64
        """
        return self._upsample("nearest", limit=limit)

    def backfill(self, limit=None):
        """
        Backward fill the new missing values in the resampled data.

        In statistics, imputation is the process of replacing missing data with
        substituted values [1]_. When resampling data, missing values may
        appear (e.g., when the resampling frequency is higher than the original
        frequency). The backward fill will replace NaN values that appeared in
        the resampled data with the next value in the original sequence.
        Missing values that existed in the original data will not be modified.

        Parameters
        ----------
        limit : int, optional
            Limit of how many values to fill.

        Returns
        -------
        Series, DataFrame
            An upsampled Series or DataFrame with backward filled NaN values.

        See Also
        --------
        bfill : Alias of backfill.
        fillna : Fill NaN values using the specified method, which can be
            'backfill'.
        nearest : Fill NaN values with nearest neighbor starting from center.
        pad : Forward fill NaN values.
        Series.fillna : Fill NaN values in the Series using the
            specified method, which can be 'backfill'.
        DataFrame.fillna : Fill NaN values in the DataFrame using the
            specified method, which can be 'backfill'.

        References
        ----------
        .. [1] https://en.wikipedia.org/wiki/Imputation_(statistics)

        Examples
        --------

        Resampling a Series:

        >>> s = pd.Series([1, 2, 3],
        ...               index=pd.date_range('20180101', periods=3, freq='h'))
        >>> s
        2018-01-01 00:00:00    1
        2018-01-01 01:00:00    2
        2018-01-01 02:00:00    3
        Freq: H, dtype: int64

        >>> s.resample('30min').backfill()
        2018-01-01 00:00:00    1
        2018-01-01 00:30:00    2
        2018-01-01 01:00:00    2
        2018-01-01 01:30:00    3
        2018-01-01 02:00:00    3
        Freq: 30T, dtype: int64

        >>> s.resample('15min').backfill(limit=2)
        2018-01-01 00:00:00    1.0
        2018-01-01 00:15:00    NaN
        2018-01-01 00:30:00    2.0
        2018-01-01 00:45:00    2.0
        2018-01-01 01:00:00    2.0
        2018-01-01 01:15:00    NaN
        2018-01-01 01:30:00    3.0
        2018-01-01 01:45:00    3.0
        2018-01-01 02:00:00    3.0
        Freq: 15T, dtype: float64

        Resampling a DataFrame that has missing values:

        >>> df = pd.DataFrame({'a': [2, np.nan, 6], 'b': [1, 3, 5]},
        ...                   index=pd.date_range('20180101', periods=3,
        ...                                       freq='h'))
        >>> df
                               a  b
        2018-01-01 00:00:00  2.0  1
        2018-01-01 01:00:00  NaN  3
        2018-01-01 02:00:00  6.0  5

        >>> df.resample('30min').backfill()
                               a  b
        2018-01-01 00:00:00  2.0  1
        2018-01-01 00:30:00  NaN  3
        2018-01-01 01:00:00  NaN  3
        2018-01-01 01:30:00  6.0  5
        2018-01-01 02:00:00  6.0  5

        >>> df.resample('15min').backfill(limit=2)
                               a    b
        2018-01-01 00:00:00  2.0  1.0
        2018-01-01 00:15:00  NaN  NaN
        2018-01-01 00:30:00  NaN  3.0
        2018-01-01 00:45:00  NaN  3.0
        2018-01-01 01:00:00  NaN  3.0
        2018-01-01 01:15:00  NaN  NaN
        2018-01-01 01:30:00  6.0  5.0
        2018-01-01 01:45:00  6.0  5.0
        2018-01-01 02:00:00  6.0  5.0
        """
        return self._upsample("backfill", limit=limit)

    bfill = backfill

    def fillna(self, method, limit=None):
        """
        Fill missing values introduced by upsampling.

        In statistics, imputation is the process of replacing missing data with
        substituted values [1]_. When resampling data, missing values may
        appear (e.g., when the resampling frequency is higher than the original
        frequency).

        Missing values that existed in the original data will
        not be modified.

        Parameters
        ----------
        method : {'pad', 'backfill', 'ffill', 'bfill', 'nearest'}
            Method to use for filling holes in resampled data

            * 'pad' or 'ffill': use previous valid observation to fill gap
              (forward fill).
            * 'backfill' or 'bfill': use next valid observation to fill gap.
            * 'nearest': use nearest valid observation to fill gap.

        limit : int, optional
            Limit of how many consecutive missing values to fill.

        Returns
        -------
        Series or DataFrame
            An upsampled Series or DataFrame with missing values filled.

        See Also
        --------
        backfill : Backward fill NaN values in the resampled data.
        pad : Forward fill NaN values in the resampled data.
        nearest : Fill NaN values in the resampled data
            with nearest neighbor starting from center.
        interpolate : Fill NaN values using interpolation.
        Series.fillna : Fill NaN values in the Series using the
            specified method, which can be 'bfill' and 'ffill'.
        DataFrame.fillna : Fill NaN values in the DataFrame using the
            specified method, which can be 'bfill' and 'ffill'.

        References
        ----------
        .. [1] https://en.wikipedia.org/wiki/Imputation_(statistics)

        Examples
        --------
        Resampling a Series:

        >>> s = pd.Series([1, 2, 3],
        ...               index=pd.date_range('20180101', periods=3, freq='h'))
        >>> s
        2018-01-01 00:00:00    1
        2018-01-01 01:00:00    2
        2018-01-01 02:00:00    3
        Freq: H, dtype: int64

        Without filling the missing values you get:

        >>> s.resample("30min").asfreq()
        2018-01-01 00:00:00    1.0
        2018-01-01 00:30:00    NaN
        2018-01-01 01:00:00    2.0
        2018-01-01 01:30:00    NaN
        2018-01-01 02:00:00    3.0
        Freq: 30T, dtype: float64

        >>> s.resample('30min').fillna("backfill")
        2018-01-01 00:00:00    1
        2018-01-01 00:30:00    2
        2018-01-01 01:00:00    2
        2018-01-01 01:30:00    3
        2018-01-01 02:00:00    3
        Freq: 30T, dtype: int64

        >>> s.resample('15min').fillna("backfill", limit=2)
        2018-01-01 00:00:00    1.0
        2018-01-01 00:15:00    NaN
        2018-01-01 00:30:00    2.0
        2018-01-01 00:45:00    2.0
        2018-01-01 01:00:00    2.0
        2018-01-01 01:15:00    NaN
        2018-01-01 01:30:00    3.0
        2018-01-01 01:45:00    3.0
        2018-01-01 02:00:00    3.0
        Freq: 15T, dtype: float64

        >>> s.resample('30min').fillna("pad")
        2018-01-01 00:00:00    1
        2018-01-01 00:30:00    1
        2018-01-01 01:00:00    2
        2018-01-01 01:30:00    2
        2018-01-01 02:00:00    3
        Freq: 30T, dtype: int64

        >>> s.resample('30min').fillna("nearest")
        2018-01-01 00:00:00    1
        2018-01-01 00:30:00    2
        2018-01-01 01:00:00    2
        2018-01-01 01:30:00    3
        2018-01-01 02:00:00    3
        Freq: 30T, dtype: int64

        Missing values present before the upsampling are not affected.

        >>> sm = pd.Series([1, None, 3],
        ...               index=pd.date_range('20180101', periods=3, freq='h'))
        >>> sm
        2018-01-01 00:00:00    1.0
        2018-01-01 01:00:00    NaN
        2018-01-01 02:00:00    3.0
        Freq: H, dtype: float64

        >>> sm.resample('30min').fillna('backfill')
        2018-01-01 00:00:00    1.0
        2018-01-01 00:30:00    NaN
        2018-01-01 01:00:00    NaN
        2018-01-01 01:30:00    3.0
        2018-01-01 02:00:00    3.0
        Freq: 30T, dtype: float64

        >>> sm.resample('30min').fillna('pad')
        2018-01-01 00:00:00    1.0
        2018-01-01 00:30:00    1.0
        2018-01-01 01:00:00    NaN
        2018-01-01 01:30:00    NaN
        2018-01-01 02:00:00    3.0
        Freq: 30T, dtype: float64

        >>> sm.resample('30min').fillna('nearest')
        2018-01-01 00:00:00    1.0
        2018-01-01 00:30:00    NaN
        2018-01-01 01:00:00    NaN
        2018-01-01 01:30:00    3.0
        2018-01-01 02:00:00    3.0
        Freq: 30T, dtype: float64

        DataFrame resampling is done column-wise. All the same options are
        available.

        >>> df = pd.DataFrame({'a': [2, np.nan, 6], 'b': [1, 3, 5]},
        ...                   index=pd.date_range('20180101', periods=3,
        ...                                       freq='h'))
        >>> df
                               a  b
        2018-01-01 00:00:00  2.0  1
        2018-01-01 01:00:00  NaN  3
        2018-01-01 02:00:00  6.0  5

        >>> df.resample('30min').fillna("bfill")
                               a  b
        2018-01-01 00:00:00  2.0  1
        2018-01-01 00:30:00  NaN  3
        2018-01-01 01:00:00  NaN  3
        2018-01-01 01:30:00  6.0  5
        2018-01-01 02:00:00  6.0  5
        """
        return self._upsample(method, limit=limit)

    @Appender(_shared_docs["interpolate"] % _shared_docs_kwargs)
    def interpolate(
        self,
        method="linear",
        axis=0,
        limit=None,
        inplace=False,
        limit_direction="forward",
        limit_area=None,
        downcast=None,
        **kwargs,
    ):
        """
        Interpolate values according to different methods.
        """
        result = self._upsample(None)
        return result.interpolate(
            method=method,
            axis=axis,
            limit=limit,
            inplace=inplace,
            limit_direction=limit_direction,
            limit_area=limit_area,
            downcast=downcast,
            **kwargs,
        )

    def asfreq(self, fill_value=None):
        """
        Return the values at the new freq, essentially a reindex.

        Parameters
        ----------
        fill_value : scalar, optional
            Value to use for missing values, applied during upsampling (note
            this does not fill NaNs that already were present).

        Returns
        -------
        DataFrame or Series
            Values at the specified freq.

        See Also
        --------
        Series.asfreq
        DataFrame.asfreq
        """
        return self._upsample("asfreq", fill_value=fill_value)

    def std(self, ddof=1, *args, **kwargs):
        """
        Compute standard deviation of groups, excluding missing values.

        Parameters
        ----------
        ddof : int, default 1
            Degrees of freedom.

        Returns
        -------
        DataFrame or Series
            Standard deviation of values within each group.
        """
        nv.validate_resampler_func("std", args, kwargs)
        return self._downsample("std", ddof=ddof)

    def var(self, ddof=1, *args, **kwargs):
        """
        Compute variance of groups, excluding missing values.

        Parameters
        ----------
        ddof : int, default 1
            Degrees of freedom.

        Returns
        -------
        DataFrame or Series
            Variance of values within each group.
        """
        nv.validate_resampler_func("var", args, kwargs)
        return self._downsample("var", ddof=ddof)

    @Appender(GroupBy.size.__doc__)
    def size(self):
        result = self._downsample("size")
        if not len(self.ax):
            from pandas import Series  # noqa: F811

            if self._selected_obj.ndim == 1:
                name = self._selected_obj.name
            else:
                name = None
            result = Series([], index=result.index, dtype="int64", name=name)
        return result

    @Appender(GroupBy.count.__doc__)
    def count(self):
        result = self._downsample("count")
        if not len(self.ax):
            if self._selected_obj.ndim == 1:
                result = self._selected_obj.__class__(
                    [], index=result.index, dtype="int64", name=self._selected_obj.name
                )
            else:
                from pandas import DataFrame

                result = DataFrame(
                    [], index=result.index, columns=result.columns, dtype="int64"
                )

        return result

    def quantile(self, q=0.5, **kwargs):
        """
        Return value at the given quantile.

        .. versionadded:: 0.24.0

        Parameters
        ----------
        q : float or array-like, default 0.5 (50% quantile)

        Returns
        -------
        DataFrame or Series
            Quantile of values within each group.

        See Also
        --------
        Series.quantile
        DataFrame.quantile
        DataFrameGroupBy.quantile
        """
        return self._downsample("quantile", q=q, **kwargs)


# downsample methods
for method in ["sum", "prod"]:

    def f(self, _method=method, min_count=0, *args, **kwargs):
        nv.validate_resampler_func(_method, args, kwargs)
        return self._downsample(_method, min_count=min_count)

    f.__doc__ = getattr(GroupBy, method).__doc__
    setattr(Resampler, method, f)


# downsample methods
for method in ["min", "max", "first", "last", "mean", "sem", "median", "ohlc"]:

    def g(self, _method=method, *args, **kwargs):
        nv.validate_resampler_func(_method, args, kwargs)
        return self._downsample(_method)

    g.__doc__ = getattr(GroupBy, method).__doc__
    setattr(Resampler, method, g)


# series only methods
for method in ["nunique"]:

    def h(self, _method=method):
        return self._downsample(_method)

    h.__doc__ = getattr(SeriesGroupBy, method).__doc__
    setattr(Resampler, method, h)


def _maybe_process_deprecations(r, how=None, fill_method=None, limit=None):
    """
    Potentially we might have a deprecation warning, show it
    but call the appropriate methods anyhow.
    """

    if how is not None:

        # .resample(..., how='sum')
        if isinstance(how, str):
            method = "{0}()".format(how)

            # .resample(..., how=lambda x: ....)
        else:
            method = ".apply(<func>)"

        # if we have both a how and fill_method, then show
        # the following warning
        if fill_method is None:
            warnings.warn(
                "how in .resample() is deprecated\n"
                "the new syntax is "
                ".resample(...).{method}".format(method=method),
                FutureWarning,
                stacklevel=3,
            )
        r = r.aggregate(how)

    if fill_method is not None:

        # show the prior function call
        method = "." + method if how is not None else ""

        args = "limit={0}".format(limit) if limit is not None else ""
        warnings.warn(
            "fill_method is deprecated to .resample()\n"
            "the new syntax is .resample(...){method}"
            ".{fill_method}({args})".format(
                method=method, fill_method=fill_method, args=args
            ),
            FutureWarning,
            stacklevel=3,
        )

        if how is not None:
            r = getattr(r, fill_method)(limit=limit)
        else:
            r = r.aggregate(fill_method, limit=limit)

    return r


if TYPE_CHECKING:
    _Base = Resampler
else:
    _Base = object


class _GroupByMixin(GroupByMixin, _Base):
    """
    Provide the groupby facilities.
    """

    def __init__(self, obj, *args, **kwargs):

        parent = kwargs.pop("parent", None)
        groupby = kwargs.pop("groupby", None)
        if parent is None:
            parent = obj

        # initialize our GroupByMixin object with
        # the resampler attributes
        for attr in self._attributes:
            setattr(self, attr, kwargs.get(attr, getattr(parent, attr)))

        super().__init__(None)
        self._groupby = groupby
        self._groupby.mutated = True
        self._groupby.grouper.mutated = True
        self.groupby = copy.copy(parent.groupby)

    @no_type_check
    def _apply(self, f, grouper=None, *args, **kwargs):
        """
        Dispatch to _upsample; we are stripping all of the _upsample kwargs and
        performing the original function call on the grouped object.
        """

        def func(x):
            x = self._shallow_copy(x, groupby=self.groupby)

            if isinstance(f, str):
                return getattr(x, f)(**kwargs)

            return x.apply(f, *args, **kwargs)

        result = self._groupby.apply(func)
        return self._wrap_result(result)

    _upsample = _apply
    _downsample = _apply
    _groupby_and_aggregate = _apply


class DatetimeIndexResampler(Resampler):
    @property
    def _resampler_for_grouping(self):
        return DatetimeIndexResamplerGroupby

    def _get_binner_for_time(self):

        # this is how we are actually creating the bins
        if self.kind == "period":
            return self.groupby._get_time_period_bins(self.ax)
        return self.groupby._get_time_bins(self.ax)

    def _downsample(self, how, **kwargs):
        """
        Downsample the cython defined function.

        Parameters
        ----------
        how : string / cython mapped function
        **kwargs : kw args passed to how function
        """
        self._set_binner()
        how = self._get_cython_func(how) or how
        ax = self.ax
        obj = self._selected_obj

        if not len(ax):
            # reset to the new freq
            obj = obj.copy()
            obj.index.freq = self.freq
            return obj

        # do we have a regular frequency
        if ax.freq is not None or ax.inferred_freq is not None:

            if len(self.grouper.binlabels) > len(ax) and how is None:

                # let's do an asfreq
                return self.asfreq()

        # we are downsampling
        # we want to call the actual grouper method here
        result = obj.groupby(self.grouper, axis=self.axis).aggregate(how, **kwargs)

        result = self._apply_loffset(result)
        return self._wrap_result(result)

    def _adjust_binner_for_upsample(self, binner):
        """
        Adjust our binner when upsampling.

        The range of a new index should not be outside specified range
        """
        if self.closed == "right":
            binner = binner[1:]
        else:
            binner = binner[:-1]
        return binner

    def _upsample(self, method, limit=None, fill_value=None):
        """
        Parameters
        ----------
        method : string {'backfill', 'bfill', 'pad',
            'ffill', 'asfreq'} method for upsampling
        limit : int, default None
            Maximum size gap to fill when reindexing
        fill_value : scalar, default None
            Value to use for missing values

        See Also
        --------
        .fillna

        """
        self._set_binner()
        if self.axis:
            raise AssertionError("axis must be 0")
        if self._from_selection:
            raise ValueError(
                "Upsampling from level= or on= selection"
                " is not supported, use .set_index(...)"
                " to explicitly set index to"
                " datetime-like"
            )

        ax = self.ax
        obj = self._selected_obj
        binner = self.binner
        res_index = self._adjust_binner_for_upsample(binner)

        # if we have the same frequency as our axis, then we are equal sampling
        if limit is None and to_offset(ax.inferred_freq) == self.freq:
            result = obj.copy()
            result.index = res_index
        else:
            result = obj.reindex(
                res_index, method=method, limit=limit, fill_value=fill_value
            )

        result = self._apply_loffset(result)
        return self._wrap_result(result)

    def _wrap_result(self, result):
        result = super()._wrap_result(result)

        # we may have a different kind that we were asked originally
        # convert if needed
        if self.kind == "period" and not isinstance(result.index, PeriodIndex):
            result.index = result.index.to_period(self.freq)
        return result


class DatetimeIndexResamplerGroupby(_GroupByMixin, DatetimeIndexResampler):
    """
    Provides a resample of a groupby implementation
    """

    @property
    def _constructor(self):
        return DatetimeIndexResampler


class PeriodIndexResampler(DatetimeIndexResampler):
    @property
    def _resampler_for_grouping(self):
        return PeriodIndexResamplerGroupby

    def _get_binner_for_time(self):
        if self.kind == "timestamp":
            return super()._get_binner_for_time()
        return self.groupby._get_period_bins(self.ax)

    def _convert_obj(self, obj):
        obj = super()._convert_obj(obj)

        if self._from_selection:
            # see GH 14008, GH 12871
            msg = (
                "Resampling from level= or on= selection"
                " with a PeriodIndex is not currently supported,"
                " use .set_index(...) to explicitly set index"
            )
            raise NotImplementedError(msg)

        if self.loffset is not None:
            # Cannot apply loffset/timedelta to PeriodIndex -> convert to
            # timestamps
            self.kind = "timestamp"

        # convert to timestamp
        if self.kind == "timestamp":
            obj = obj.to_timestamp(how=self.convention)

        return obj

    def _downsample(self, how, **kwargs):
        """
        Downsample the cython defined function.

        Parameters
        ----------
        how : string / cython mapped function
        **kwargs : kw args passed to how function
        """

        # we may need to actually resample as if we are timestamps
        if self.kind == "timestamp":
            return super()._downsample(how, **kwargs)

        how = self._get_cython_func(how) or how
        ax = self.ax

        if is_subperiod(ax.freq, self.freq):
            # Downsampling
            return self._groupby_and_aggregate(how, grouper=self.grouper, **kwargs)
        elif is_superperiod(ax.freq, self.freq):
            if how == "ohlc":
                # GH #13083
                # upsampling to subperiods is handled as an asfreq, which works
                # for pure aggregating/reducing methods
                # OHLC reduces along the time dimension, but creates multiple
                # values for each period -> handle by _groupby_and_aggregate()
                return self._groupby_and_aggregate(how, grouper=self.grouper)
            return self.asfreq()
        elif ax.freq == self.freq:
            return self.asfreq()

        raise IncompatibleFrequency(
            "Frequency {} cannot be resampled to {}, as they are not "
            "sub or super periods".format(ax.freq, self.freq)
        )

    def _upsample(self, method, limit=None, fill_value=None):
        """
        Parameters
        ----------
        method : string {'backfill', 'bfill', 'pad', 'ffill'}
            Method for upsampling.
        limit : int, default None
            Maximum size gap to fill when reindexing.
        fill_value : scalar, default None
            Value to use for missing values.

        See Also
        --------
        .fillna

        """

        # we may need to actually resample as if we are timestamps
        if self.kind == "timestamp":
            return super()._upsample(method, limit=limit, fill_value=fill_value)

        self._set_binner()
        ax = self.ax
        obj = self.obj
        new_index = self.binner

        # Start vs. end of period
        memb = ax.asfreq(self.freq, how=self.convention)

        # Get the fill indexer
        indexer = memb.get_indexer(new_index, method=method, limit=limit)
        return self._wrap_result(
            _take_new_index(obj, indexer, new_index, axis=self.axis)
        )


class PeriodIndexResamplerGroupby(_GroupByMixin, PeriodIndexResampler):
    """
    Provides a resample of a groupby implementation.
    """

    @property
    def _constructor(self):
        return PeriodIndexResampler


class TimedeltaIndexResampler(DatetimeIndexResampler):
    @property
    def _resampler_for_grouping(self):
        return TimedeltaIndexResamplerGroupby

    def _get_binner_for_time(self):
        return self.groupby._get_time_delta_bins(self.ax)

    def _adjust_binner_for_upsample(self, binner):
        """
        Adjust our binner when upsampling.

        The range of a new index is allowed to be greater than original range
        so we don't need to change the length of a binner, GH 13022
        """
        return binner


class TimedeltaIndexResamplerGroupby(_GroupByMixin, TimedeltaIndexResampler):
    """
    Provides a resample of a groupby implementation.
    """

    @property
    def _constructor(self):
        return TimedeltaIndexResampler


def resample(obj, kind=None, **kwds):
    """
    Create a TimeGrouper and return our resampler.
    """
    tg = TimeGrouper(**kwds)
    return tg._get_resampler(obj, kind=kind)


resample.__doc__ = Resampler.__doc__


def get_resampler_for_grouping(
    groupby, rule, how=None, fill_method=None, limit=None, kind=None, **kwargs
):
    """
    Return our appropriate resampler when grouping as well.
    """

    # .resample uses 'on' similar to how .groupby uses 'key'
    kwargs["key"] = kwargs.pop("on", None)

    tg = TimeGrouper(freq=rule, **kwargs)
    resampler = tg._get_resampler(groupby.obj, kind=kind)
    r = resampler._get_resampler_for_grouping(groupby=groupby)
    return _maybe_process_deprecations(r, how=how, fill_method=fill_method, limit=limit)


class TimeGrouper(Grouper):
    """
    Custom groupby class for time-interval grouping.

    Parameters
    ----------
    freq : pandas date offset or offset alias for identifying bin edges
    closed : closed end of interval; 'left' or 'right'
    label : interval boundary to use for labeling; 'left' or 'right'
    convention : {'start', 'end', 'e', 's'}
        If axis is PeriodIndex
    """

    _attributes = Grouper._attributes + (
        "closed",
        "label",
        "how",
        "loffset",
        "kind",
        "convention",
        "base",
    )

    def __init__(
        self,
        freq="Min",
        closed=None,
        label=None,
        how="mean",
        axis=0,
        fill_method=None,
        limit=None,
        loffset=None,
        kind=None,
        convention=None,
        base=0,
        **kwargs,
    ):
        # Check for correctness of the keyword arguments which would
        # otherwise silently use the default if misspelled
        if label not in {None, "left", "right"}:
            raise ValueError("Unsupported value {} for `label`".format(label))
        if closed not in {None, "left", "right"}:
            raise ValueError("Unsupported value {} for `closed`".format(closed))
        if convention not in {None, "start", "end", "e", "s"}:
            raise ValueError("Unsupported value {} for `convention`".format(convention))

        freq = to_offset(freq)

        end_types = {"M", "A", "Q", "BM", "BA", "BQ", "W"}
        rule = freq.rule_code
        if rule in end_types or ("-" in rule and rule[: rule.find("-")] in end_types):
            if closed is None:
                closed = "right"
            if label is None:
                label = "right"
        else:
            if closed is None:
                closed = "left"
            if label is None:
                label = "left"

        self.closed = closed
        self.label = label
        self.kind = kind

        self.convention = convention or "E"
        self.convention = self.convention.lower()

        if isinstance(loffset, str):
            loffset = to_offset(loffset)
        self.loffset = loffset

        self.how = how
        self.fill_method = fill_method
        self.limit = limit
        self.base = base

        # always sort time groupers
        kwargs["sort"] = True

        super().__init__(freq=freq, axis=axis, **kwargs)

    def _get_resampler(self, obj, kind=None):
        """
        Return my resampler or raise if we have an invalid axis.

        Parameters
        ----------
        obj : input object
        kind : string, optional
            'period','timestamp','timedelta' are valid

        Returns
        -------
        a Resampler

        Raises
        ------
        TypeError if incompatible axis

        """
        self._set_grouper(obj)

        ax = self.ax
        if isinstance(ax, DatetimeIndex):
            return DatetimeIndexResampler(obj, groupby=self, kind=kind, axis=self.axis)
        elif isinstance(ax, PeriodIndex) or kind == "period":
            return PeriodIndexResampler(obj, groupby=self, kind=kind, axis=self.axis)
        elif isinstance(ax, TimedeltaIndex):
            return TimedeltaIndexResampler(obj, groupby=self, axis=self.axis)

        raise TypeError(
            "Only valid with DatetimeIndex, "
            "TimedeltaIndex or PeriodIndex, "
            "but got an instance of '{typ}'".format(typ=type(ax).__name__)
        )

    def _get_grouper(self, obj, validate=True):
        # create the resampler and return our binner
        r = self._get_resampler(obj)
        r._set_binner()
        return r.binner, r.grouper, r.obj

    def _get_time_bins(self, ax):
        if not isinstance(ax, DatetimeIndex):
            raise TypeError(
                "axis must be a DatetimeIndex, but got "
                "an instance of {typ}".format(typ=type(ax).__name__)
            )

        if len(ax) == 0:
            binner = labels = DatetimeIndex(data=[], freq=self.freq, name=ax.name)
            return binner, [], labels

        first, last = _get_timestamp_range_edges(
            ax.min(), ax.max(), self.freq, closed=self.closed, base=self.base
        )
        # GH #12037
        # use first/last directly instead of call replace() on them
        # because replace() will swallow the nanosecond part
        # thus last bin maybe slightly before the end if the end contains
        # nanosecond part and lead to `Values falls after last bin` error
        binner = labels = date_range(
            freq=self.freq,
            start=first,
            end=last,
            tz=ax.tz,
            name=ax.name,
            ambiguous="infer",
            nonexistent="shift_forward",
        )

        ax_values = ax.asi8
        binner, bin_edges = self._adjust_bin_edges(binner, ax_values)

        # general version, knowing nothing about relative frequencies
        bins = lib.generate_bins_dt64(
            ax_values, bin_edges, self.closed, hasnans=ax.hasnans
        )

        if self.closed == "right":
            labels = binner
            if self.label == "right":
                labels = labels[1:]
        elif self.label == "right":
            labels = labels[1:]

        if ax.hasnans:
            binner = binner.insert(0, NaT)
            labels = labels.insert(0, NaT)

        # if we end up with more labels than bins
        # adjust the labels
        # GH4076
        if len(bins) < len(labels):
            labels = labels[: len(bins)]

        return binner, bins, labels

    def _adjust_bin_edges(self, binner, ax_values):
        # Some hacks for > daily data, see #1471, #1458, #1483

        if self.freq != "D" and is_superperiod(self.freq, "D"):
            if self.closed == "right":
                # GH 21459, GH 9119: Adjust the bins relative to the wall time
                bin_edges = binner.tz_localize(None)
                bin_edges = bin_edges + timedelta(1) - Nano(1)
                bin_edges = bin_edges.tz_localize(binner.tz).asi8
            else:
                bin_edges = binner.asi8

            # intraday values on last day
            if bin_edges[-2] > ax_values.max():
                bin_edges = bin_edges[:-1]
                binner = binner[:-1]
        else:
            bin_edges = binner.asi8
        return binner, bin_edges

    def _get_time_delta_bins(self, ax):
        if not isinstance(ax, TimedeltaIndex):
            raise TypeError(
                "axis must be a TimedeltaIndex, but got "
                "an instance of {typ}".format(typ=type(ax).__name__)
            )

        if not len(ax):
            binner = labels = TimedeltaIndex(data=[], freq=self.freq, name=ax.name)
            return binner, [], labels

        start, end = ax.min(), ax.max()
        labels = binner = timedelta_range(
            start=start, end=end, freq=self.freq, name=ax.name
        )

        end_stamps = labels + self.freq
        bins = ax.searchsorted(end_stamps, side="left")

        # Addresses GH #10530
        if self.base > 0:
            labels += type(self.freq)(self.base)

        return binner, bins, labels

    def _get_time_period_bins(self, ax):
        if not isinstance(ax, DatetimeIndex):
            raise TypeError(
                "axis must be a DatetimeIndex, but got "
                "an instance of {typ}".format(typ=type(ax).__name__)
            )

        freq = self.freq

        if not len(ax):
            binner = labels = PeriodIndex(data=[], freq=freq, name=ax.name)
            return binner, [], labels

        labels = binner = period_range(start=ax[0], end=ax[-1], freq=freq, name=ax.name)

        end_stamps = (labels + freq).asfreq(freq, "s").to_timestamp()
        if ax.tzinfo:
            end_stamps = end_stamps.tz_localize(ax.tzinfo)
        bins = ax.searchsorted(end_stamps, side="left")

        return binner, bins, labels

    def _get_period_bins(self, ax: PeriodIndex):
        if not isinstance(ax, PeriodIndex):
            raise TypeError(
                "axis must be a PeriodIndex, but got "
                "an instance of {typ}".format(typ=type(ax).__name__)
            )

        # error: "PeriodIndex" has no attribute "asfreq"
        memb = ax.asfreq(self.freq, how=self.convention)  # type: ignore

        # NaT handling as in pandas._lib.lib.generate_bins_dt64()
        nat_count = 0
        if memb.hasnans:
            nat_count = np.sum(memb._isnan)
            memb = memb[~memb._isnan]

        # if index contains no valid (non-NaT) values, return empty index
        if not len(memb):
            binner = labels = PeriodIndex(data=[], freq=self.freq, name=ax.name)
            return binner, [], labels

        freq_mult = self.freq.n

        start = ax.min().asfreq(self.freq, how=self.convention)
        end = ax.max().asfreq(self.freq, how="end")
        bin_shift = 0

        # GH 23882
        if self.base:
            # get base adjusted bin edge labels
            p_start, end = _get_period_range_edges(
                start, end, self.freq, closed=self.closed, base=self.base
            )

            # Get offset for bin edge (not label edge) adjustment
            start_offset = Period(start, self.freq) - Period(p_start, self.freq)
            bin_shift = start_offset.n % freq_mult
            start = p_start

        labels = binner = period_range(
            start=start, end=end, freq=self.freq, name=ax.name
        )

        i8 = memb.asi8

        # when upsampling to subperiods, we need to generate enough bins
        expected_bins_count = len(binner) * freq_mult
        i8_extend = expected_bins_count - (i8[-1] - i8[0])
        rng = np.arange(i8[0], i8[-1] + i8_extend, freq_mult)
        rng += freq_mult
        # adjust bin edge indexes to account for base
        rng -= bin_shift
        bins = memb.searchsorted(rng, side="left")

        if nat_count > 0:
            # NaT handling as in pandas._lib.lib.generate_bins_dt64()
            # shift bins by the number of NaT
            bins += nat_count
            bins = np.insert(bins, 0, nat_count)
            binner = binner.insert(0, NaT)
            labels = labels.insert(0, NaT)

        return binner, bins, labels


def _take_new_index(obj, indexer, new_index, axis=0):

    if isinstance(obj, ABCSeries):
        new_values = algos.take_1d(obj.values, indexer)
        return obj._constructor(new_values, index=new_index, name=obj.name)
    elif isinstance(obj, ABCDataFrame):
        if axis == 1:
            raise NotImplementedError("axis 1 is not supported")
        return obj._constructor(
            obj._data.reindex_indexer(new_axis=new_index, indexer=indexer, axis=1)
        )
    else:
        raise ValueError("'obj' should be either a Series or a DataFrame")


def _get_timestamp_range_edges(first, last, offset, closed="left", base=0):
    """
    Adjust the `first` Timestamp to the preceding Timestamp that resides on
    the provided offset. Adjust the `last` Timestamp to the following
    Timestamp that resides on the provided offset. Input Timestamps that
    already reside on the offset will be adjusted depending on the type of
    offset and the `closed` parameter.

    Parameters
    ----------
    first : pd.Timestamp
        The beginning Timestamp of the range to be adjusted.
    last : pd.Timestamp
        The ending Timestamp of the range to be adjusted.
    offset : pd.DateOffset
        The dateoffset to which the Timestamps will be adjusted.
    closed : {'right', 'left'}, default None
        Which side of bin interval is closed.
    base : int, default 0
        The "origin" of the adjusted Timestamps.

    Returns
    -------
    A tuple of length 2, containing the adjusted pd.Timestamp objects.
    """
    if isinstance(offset, Tick):
        if isinstance(offset, Day):
            # _adjust_dates_anchored assumes 'D' means 24H, but first/last
            # might contain a DST transition (23H, 24H, or 25H).
            # So "pretend" the dates are naive when adjusting the endpoints
            tz = first.tz
            first = first.tz_localize(None)
            last = last.tz_localize(None)

        first, last = _adjust_dates_anchored(
            first, last, offset, closed=closed, base=base
        )
        if isinstance(offset, Day):
            first = first.tz_localize(tz)
            last = last.tz_localize(tz)
        return first, last

    else:
        first = first.normalize()
        last = last.normalize()

    if closed == "left":
        first = Timestamp(offset.rollback(first))
    else:
        first = Timestamp(first - offset)

    last = Timestamp(last + offset)

    return first, last


def _get_period_range_edges(first, last, offset, closed="left", base=0):
    """
    Adjust the provided `first` and `last` Periods to the respective Period of
    the given offset that encompasses them.

    Parameters
    ----------
    first : pd.Period
        The beginning Period of the range to be adjusted.
    last : pd.Period
        The ending Period of the range to be adjusted.
    offset : pd.DateOffset
        The dateoffset to which the Periods will be adjusted.
    closed : {'right', 'left'}, default None
        Which side of bin interval is closed.
    base : int, default 0
        The "origin" of the adjusted Periods.

    Returns
    -------
    A tuple of length 2, containing the adjusted pd.Period objects.
    """
    if not all(isinstance(obj, Period) for obj in [first, last]):
        raise TypeError("'first' and 'last' must be instances of type Period")

    # GH 23882
    first = first.to_timestamp()
    last = last.to_timestamp()
    adjust_first = not offset.onOffset(first)
    adjust_last = offset.onOffset(last)

    first, last = _get_timestamp_range_edges(
        first, last, offset, closed=closed, base=base
    )

    first = (first + adjust_first * offset).to_period(offset)
    last = (last - adjust_last * offset).to_period(offset)
    return first, last


def _adjust_dates_anchored(first, last, offset, closed="right", base=0):
    # First and last offsets should be calculated from the start day to fix an
    # error cause by resampling across multiple days when a one day period is
    # not a multiple of the frequency.
    #
    # See https://github.com/pandas-dev/pandas/issues/8683

    # GH 10117 & GH 19375. If first and last contain timezone information,
    # Perform the calculation in UTC in order to avoid localizing on an
    # Ambiguous or Nonexistent time.
    first_tzinfo = first.tzinfo
    last_tzinfo = last.tzinfo
    start_day_nanos = first.normalize().value
    if first_tzinfo is not None:
        first = first.tz_convert("UTC")
    if last_tzinfo is not None:
        last = last.tz_convert("UTC")

    base_nanos = (base % offset.n) * offset.nanos // offset.n
    start_day_nanos += base_nanos

    foffset = (first.value - start_day_nanos) % offset.nanos
    loffset = (last.value - start_day_nanos) % offset.nanos

    if closed == "right":
        if foffset > 0:
            # roll back
            fresult = first.value - foffset
        else:
            fresult = first.value - offset.nanos

        if loffset > 0:
            # roll forward
            lresult = last.value + (offset.nanos - loffset)
        else:
            # already the end of the road
            lresult = last.value
    else:  # closed == 'left'
        if foffset > 0:
            fresult = first.value - foffset
        else:
            # start of the road
            fresult = first.value

        if loffset > 0:
            # roll forward
            lresult = last.value + (offset.nanos - loffset)
        else:
            lresult = last.value + offset.nanos
    fresult = Timestamp(fresult)
    lresult = Timestamp(lresult)
    if first_tzinfo is not None:
        fresult = fresult.tz_localize("UTC").tz_convert(first_tzinfo)
    if last_tzinfo is not None:
        lresult = lresult.tz_localize("UTC").tz_convert(last_tzinfo)
    return fresult, lresult


def asfreq(obj, freq, method=None, how=None, normalize: bool = False, fill_value=None):
    """
    Utility frequency conversion method for Series/DataFrame.
    """
    if isinstance(obj.index, PeriodIndex):
        if method is not None:
            raise NotImplementedError("'method' argument is not supported")

        if how is None:
            how = "E"

        new_obj = obj.copy()
        # error: "PeriodIndex" has no attribute "asfreq"
        new_obj.index = obj.index.asfreq(freq, how=how)  # type: ignore

    elif len(obj.index) == 0:
        new_obj = obj.copy()
        new_obj.index = obj.index._shallow_copy(freq=to_offset(freq))

    else:
        dti = date_range(obj.index[0], obj.index[-1], freq=freq)
        dti.name = obj.index.name
        new_obj = obj.reindex(dti, method=method, fill_value=fill_value)
        if normalize:
            new_obj.index = new_obj.index.normalize()

    return new_obj<|MERGE_RESOLUTION|>--- conflicted
+++ resolved
@@ -31,14 +31,10 @@
 from pandas.tseries.frequencies import to_offset
 from pandas.tseries.offsets import DateOffset, Day, Nano, Tick
 
-<<<<<<< HEAD
 if TYPE_CHECKING:
     from pandas import Series  # noqa: F401
 
-_shared_docs_kwargs = dict()  # type: Dict[str, str]
-=======
 _shared_docs_kwargs: Dict[str, str] = dict()
->>>>>>> 35029d20
 
 
 class Resampler(_GroupBy, ShallowMixin):
