--- conflicted
+++ resolved
@@ -28,11 +28,7 @@
     T,
     TimedeltaConvertibleTypes,
     TimestampConvertibleTypes,
-<<<<<<< HEAD
-=======
-    final,
     npt,
->>>>>>> 2001798e
 )
 from pandas.compat.numpy import function as nv
 from pandas.errors import AbstractMethodError
