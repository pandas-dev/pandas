--- conflicted
+++ resolved
@@ -6137,11 +6137,7 @@
                     .shift(periods=period, freq=freq, axis=axis, fill_value=fill_value)
                     .add_suffix(f"{suffix}_{period}" if suffix else f"_{period}")
                 )
-<<<<<<< HEAD
-            return concat(shifted_dataframes, axis=1)  # bug
-=======
             return concat(shifted_dataframes, axis=1, sort=False)
->>>>>>> 2a381d38
         elif suffix:
             raise ValueError("Cannot specify `suffix` if `periods` is an int.")
         periods = cast(int, periods)
@@ -11170,7 +11166,7 @@
 
         from pandas.core.reshape.concat import concat
 
-        result = concat(  # possible bug
+        result = concat(
             [self, row_df],
             ignore_index=ignore_index,
         )
@@ -11398,7 +11394,7 @@
             # join indexes only using concat
             if can_concat:
                 if how == "left" or how == "right":
-                    res = concat(  # nobug
+                    res = concat(
                         frames, axis=1, join="outer", verify_integrity=True, sort=sort
                     )
                     index = self.index if how == "left" else frames[-1].index
@@ -11409,7 +11405,7 @@
                 else:
                     if how == "outer":
                         sort = True
-                    return concat(  # bug
+                    return concat(
                         frames, axis=1, join=how, verify_integrity=True, sort=sort
                     )
 
@@ -11599,9 +11595,7 @@
 
         if new_cols is not None and len(new_cols) > 0:
             return self._constructor(
-                concat(new_cols, axis=1),
-                index=self.index,
-                columns=self.columns,  # nobug
+                concat(new_cols, axis=1), index=self.index, columns=self.columns
             ).__finalize__(self, method="round")
         else:
             return self.copy(deep=False)
@@ -14185,7 +14179,7 @@
             from pandas.core.reshape.concat import concat
 
             values = collections.defaultdict(list, values)
-            result = concat(  # nobug
+            result = concat(
                 (
                     self.iloc[:, [i]].isin(values[col])
                     for i, col in enumerate(self.columns)
