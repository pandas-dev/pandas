"""
DataFrame
---------
An efficient 2D container for potentially mixed-type time series or other
labeled data series.

Similar to its R counterpart, data.frame, except providing automatic data
alignment and a host of useful data manipulation methods having to do with the
labeling information
"""

from __future__ import annotations

import collections
from collections import abc
from collections.abc import (
    Callable,
    Hashable,
    Iterable,
    Iterator,
    Mapping,
    Sequence,
)
import functools
from io import StringIO
import itertools
import operator
import sys
from textwrap import dedent
from typing import (
    TYPE_CHECKING,
    Any,
    Literal,
    Self,
    cast,
    overload,
)
import warnings

import numpy as np
from numpy import ma

from pandas._config import get_option

from pandas._libs import (
    algos as libalgos,
    lib,
    properties,
)
from pandas._libs.hashtable import duplicated
from pandas._libs.lib import is_range_indexer
from pandas.compat import PYPY
from pandas.compat._constants import (
    REF_COUNT,
    WARNING_CHECK_DISABLED,
)
from pandas.compat._optional import import_optional_dependency
from pandas.compat.numpy import function as nv
from pandas.errors import (
    ChainedAssignmentError,
    InvalidIndexError,
    Pandas4Warning,
)
from pandas.errors.cow import (
    _chained_assignment_method_msg,
    _chained_assignment_msg,
)
from pandas.util._decorators import (
    Appender,
    Substitution,
    deprecate_nonkeyword_arguments,
    doc,
    set_module,
)
from pandas.util._exceptions import (
    find_stack_level,
)
from pandas.util._validators import (
    validate_ascending,
    validate_bool_kwarg,
    validate_percentile,
)

from pandas.core.dtypes.cast import (
    LossySetitemError,
    can_hold_element,
    construct_1d_arraylike_from_scalar,
    construct_2d_arraylike_from_scalar,
    find_common_type,
    infer_dtype_from_scalar,
    invalidate_string_dtypes,
    maybe_downcast_to_dtype,
)
from pandas.core.dtypes.common import (
    infer_dtype_from_object,
    is_1d_only_ea_dtype,
    is_array_like,
    is_bool_dtype,
    is_dataclass,
    is_dict_like,
    is_float,
    is_float_dtype,
    is_hashable,
    is_integer,
    is_integer_dtype,
    is_iterator,
    is_list_like,
    is_scalar,
    is_sequence,
    is_string_dtype,
    needs_i8_conversion,
    pandas_dtype,
)
from pandas.core.dtypes.concat import concat_compat
from pandas.core.dtypes.dtypes import (
    ArrowDtype,
    BaseMaskedDtype,
    ExtensionDtype,
)
from pandas.core.dtypes.generic import (
    ABCIndex,
    ABCSeries,
)
from pandas.core.dtypes.missing import (
    isna,
    notna,
)

from pandas.core import (
    algorithms,
    common as com,
    nanops,
    ops,
    roperator,
)
from pandas.core.accessor import Accessor
from pandas.core.apply import reconstruct_and_relabel_result
from pandas.core.array_algos.take import take_2d_multi
from pandas.core.arraylike import OpsMixin
from pandas.core.arrays import (
    BaseMaskedArray,
    DatetimeArray,
    ExtensionArray,
    PeriodArray,
    TimedeltaArray,
)
from pandas.core.arrays.sparse import SparseFrameAccessor
from pandas.core.arrays.string_ import StringDtype
from pandas.core.construction import (
    ensure_wrapped_if_datetimelike,
    sanitize_array,
    sanitize_masked_array,
)
from pandas.core.generic import (
    NDFrame,
    make_doc,
)
from pandas.core.indexers import check_key_length
from pandas.core.indexes.api import (
    DatetimeIndex,
    Index,
    PeriodIndex,
    default_index,
    ensure_index,
    ensure_index_from_sequences,
)
from pandas.core.indexes.multi import (
    MultiIndex,
    maybe_droplevels,
)
from pandas.core.indexing import (
    check_bool_indexer,
    check_dict_or_set_indexers,
)
from pandas.core.internals import BlockManager
from pandas.core.internals.construction import (
    arrays_to_mgr,
    dataclasses_to_dicts,
    dict_to_mgr,
    ndarray_to_mgr,
    nested_data_to_arrays,
    rec_array_to_mgr,
    reorder_arrays,
    to_arrays,
    treat_as_nested,
)
from pandas.core.methods import selectn
from pandas.core.reshape.melt import melt
from pandas.core.series import Series
from pandas.core.shared_docs import _shared_docs
from pandas.core.sorting import (
    get_group_index,
    lexsort_indexer,
    nargsort,
)

from pandas.io.common import get_handle
from pandas.io.formats import (
    console,
    format as fmt,
)
from pandas.io.formats.info import (
    INFO_DOCSTRING,
    DataFrameInfo,
    frame_sub_kwargs,
)
import pandas.plotting

if TYPE_CHECKING:
    import datetime

    from pandas._libs.internals import BlockValuesRefs
    from pandas._typing import (
        AggFuncType,
        AnyAll,
        AnyArrayLike,
        ArrayLike,
        Axes,
        Axis,
        AxisInt,
        ColspaceArgType,
        CompressionOptions,
        CorrelationMethod,
        DropKeep,
        Dtype,
        DtypeObj,
        FilePath,
        FloatFormatType,
        FormattersType,
        Frequency,
        FromDictOrient,
        HashableT,
        HashableT2,
        IgnoreRaise,
        IndexKeyFunc,
        IndexLabel,
        JoinValidate,
        Level,
        ListLike,
        MergeHow,
        MergeValidate,
        MutableMappingT,
        NaPosition,
        NsmallestNlargestKeep,
        ParquetCompressionOptions,
        PythonFuncType,
        QuantileInterpolation,
        ReadBuffer,
        ReindexMethod,
        Renamer,
        Scalar,
        SequenceNotStr,
        SortKind,
        StorageOptions,
        Suffixes,
        T,
        ToStataByteorder,
        ToTimestampHow,
        UpdateJoin,
        ValueKeyFunc,
        WriteBuffer,
        XMLParsers,
        npt,
    )

    from pandas.core.groupby.generic import DataFrameGroupBy
    from pandas.core.interchange.dataframe_protocol import DataFrame as DataFrameXchg
    from pandas.core.internals.managers import SingleBlockManager

    from pandas.io.formats.style import Styler

# ---------------------------------------------------------------------
# Docstring templates

_shared_doc_kwargs = {
    "axes": "index, columns",
    "klass": "DataFrame",
    "axes_single_arg": "{0 or 'index', 1 or 'columns'}",
    "axis": """axis : {0 or 'index', 1 or 'columns'}, default 0
        If 0 or 'index': apply function to each column.
        If 1 or 'columns': apply function to each row.""",
    "inplace": """
    inplace : bool, default False
        Whether to modify the DataFrame rather than creating a new one.""",
    "optional_by": """
by : str or list of str
    Name or list of names to sort by.

    - if `axis` is 0 or `'index'` then `by` may contain index
      levels and/or column labels.
    - if `axis` is 1 or `'columns'` then `by` may contain column
      levels and/or index labels.""",
    "optional_reindex": """
labels : array-like, optional
    New labels / index to conform the axis specified by 'axis' to.
index : array-like, optional
    New labels for the index. Preferably an Index object to avoid
    duplicating data.
columns : array-like, optional
    New labels for the columns. Preferably an Index object to avoid
    duplicating data.
axis : int or str, optional
    Axis to target. Can be either the axis name ('index', 'columns')
    or number (0, 1).""",
}

_merge_doc = """
Merge DataFrame or named Series objects with a database-style join.

A named Series object is treated as a DataFrame with a single named column.

The join is done on columns or indexes. If joining columns on
columns, the DataFrame indexes *will be ignored*. Otherwise if joining indexes
on indexes or indexes on a column or columns, the index will be passed on.
When performing a cross merge, no column specifications to merge on are
allowed.

.. warning::

    If both key columns contain rows where the key is a null value, those
    rows will be matched against each other. This is different from usual SQL
    join behaviour and can lead to unexpected results.

Parameters
----------%s
right : DataFrame or named Series
    Object to merge with.
how : {'left', 'right', 'outer', 'inner', 'cross', 'left_anti', 'right_anti'},
    default 'inner'
    Type of merge to be performed.

    * left: use only keys from left frame, similar to a SQL left outer join;
      preserve key order.
    * right: use only keys from right frame, similar to a SQL right outer join;
      preserve key order.
    * outer: use union of keys from both frames, similar to a SQL full outer
      join; sort keys lexicographically.
    * inner: use intersection of keys from both frames, similar to a SQL inner
      join; preserve the order of the left keys.
    * cross: creates the cartesian product from both frames, preserves the order
      of the left keys.
    * left_anti: use only keys from left frame that are not in right frame, similar
      to SQL left anti join; preserve key order.
    * right_anti: use only keys from right frame that are not in left frame, similar
      to SQL right anti join; preserve key order.
on : Hashable or a sequence of the previous
    Column or index level names to join on. These must be found in both
    DataFrames. If `on` is None and not merging on indexes then this defaults
    to the intersection of the columns in both DataFrames.
left_on : Hashable or a sequence of the previous, or array-like
    Column or index level names to join on in the left DataFrame. Can also
    be an array or list of arrays of the length of the left DataFrame.
    These arrays are treated as if they are columns.
right_on : Hashable or a sequence of the previous, or array-like
    Column or index level names to join on in the right DataFrame. Can also
    be an array or list of arrays of the length of the right DataFrame.
    These arrays are treated as if they are columns.
left_index : bool, default False
    Use the index from the left DataFrame as the join key(s). If it is a
    MultiIndex, the number of keys in the other DataFrame (either the index
    or a number of columns) must match the number of levels.
right_index : bool, default False
    Use the index from the right DataFrame as the join key. Same caveats as
    left_index.
sort : bool, default False
    Sort the join keys lexicographically in the result DataFrame. If False,
    the order of the join keys depends on the join type (how keyword).
suffixes : list-like, default is ("_x", "_y")
    A length-2 sequence where each element is optionally a string
    indicating the suffix to add to overlapping column names in
    `left` and `right` respectively. Pass a value of `None` instead
    of a string to indicate that the column name from `left` or
    `right` should be left as-is, with no suffix. At least one of the
    values must not be None.
copy : bool, default False
    If False, avoid copy if possible.

    .. note::
        The `copy` keyword will change behavior in pandas 3.0.
        `Copy-on-Write
        <https://pandas.pydata.org/docs/dev/user_guide/copy_on_write.html>`__
        will be enabled by default, which means that all methods with a
        `copy` keyword will use a lazy copy mechanism to defer the copy and
        ignore the `copy` keyword. The `copy` keyword will be removed in a
        future version of pandas.

        You can already get the future behavior and improvements through
        enabling copy on write ``pd.options.mode.copy_on_write = True``

    .. deprecated:: 3.0.0
indicator : bool or str, default False
    If True, adds a column to the output DataFrame called "_merge" with
    information on the source of each row. The column can be given a different
    name by providing a string argument. The column will have a Categorical
    type with the value of "left_only" for observations whose merge key only
    appears in the left DataFrame, "right_only" for observations
    whose merge key only appears in the right DataFrame, and "both"
    if the observation's merge key is found in both DataFrames.

validate : str, optional
    If specified, checks if merge is of specified type.

    * "one_to_one" or "1:1": check if merge keys are unique in both
      left and right datasets.
    * "one_to_many" or "1:m": check if merge keys are unique in left
      dataset.
    * "many_to_one" or "m:1": check if merge keys are unique in right
      dataset.
    * "many_to_many" or "m:m": allowed, but does not result in checks.

Returns
-------
DataFrame
    A DataFrame of the two merged objects.

See Also
--------
merge_ordered : Merge with optional filling/interpolation.
merge_asof : Merge on nearest keys.
DataFrame.join : Similar method using indices.

Examples
--------
>>> df1 = pd.DataFrame({'lkey': ['foo', 'bar', 'baz', 'foo'],
...                     'value': [1, 2, 3, 5]})
>>> df2 = pd.DataFrame({'rkey': ['foo', 'bar', 'baz', 'foo'],
...                     'value': [5, 6, 7, 8]})
>>> df1
    lkey value
0   foo      1
1   bar      2
2   baz      3
3   foo      5
>>> df2
    rkey value
0   foo      5
1   bar      6
2   baz      7
3   foo      8

Merge df1 and df2 on the lkey and rkey columns. The value columns have
the default suffixes, _x and _y, appended.

>>> df1.merge(df2, left_on='lkey', right_on='rkey')
  lkey  value_x rkey  value_y
0  foo        1  foo        5
1  foo        1  foo        8
2  bar        2  bar        6
3  baz        3  baz        7
4  foo        5  foo        5
5  foo        5  foo        8

Merge DataFrames df1 and df2 with specified left and right suffixes
appended to any overlapping columns.

>>> df1.merge(df2, left_on='lkey', right_on='rkey',
...           suffixes=('_left', '_right'))
  lkey  value_left rkey  value_right
0  foo           1  foo            5
1  foo           1  foo            8
2  bar           2  bar            6
3  baz           3  baz            7
4  foo           5  foo            5
5  foo           5  foo            8

Merge DataFrames df1 and df2, but raise an exception if the DataFrames have
any overlapping columns.

>>> df1.merge(df2, left_on='lkey', right_on='rkey', suffixes=(False, False))
Traceback (most recent call last):
...
ValueError: columns overlap but no suffix specified:
    Index(['value'], dtype='object')

>>> df1 = pd.DataFrame({'a': ['foo', 'bar'], 'b': [1, 2]})
>>> df2 = pd.DataFrame({'a': ['foo', 'baz'], 'c': [3, 4]})
>>> df1
      a  b
0   foo  1
1   bar  2
>>> df2
      a  c
0   foo  3
1   baz  4

>>> df1.merge(df2, how='inner', on='a')
      a  b  c
0   foo  1  3

>>> df1.merge(df2, how='left', on='a')
      a  b  c
0   foo  1  3.0
1   bar  2  NaN

>>> df1 = pd.DataFrame({'left': ['foo', 'bar']})
>>> df2 = pd.DataFrame({'right': [7, 8]})
>>> df1
    left
0   foo
1   bar
>>> df2
    right
0   7
1   8

>>> df1.merge(df2, how='cross')
   left  right
0   foo      7
1   foo      8
2   bar      7
3   bar      8
"""


# -----------------------------------------------------------------------
# DataFrame class


@set_module("pandas")
class DataFrame(NDFrame, OpsMixin):
    """
    Two-dimensional, size-mutable, potentially heterogeneous tabular data.

    Data structure also contains labeled axes (rows and columns).
    Arithmetic operations align on both row and column labels. Can be
    thought of as a dict-like container for Series objects. The primary
    pandas data structure.

    Parameters
    ----------
    data : ndarray (structured or homogeneous), Iterable, dict, or DataFrame
        Dict can contain Series, arrays, constants, dataclass or list-like objects. If
        data is a dict, column order follows insertion-order. If a dict contains Series
        which have an index defined, it is aligned by its index. This alignment also
        occurs if data is a Series or a DataFrame itself. Alignment is done on
        Series/DataFrame inputs.

        If data is a list of dicts, column order follows insertion-order.

    index : Index or array-like
        Index to use for resulting frame. Will default to RangeIndex if
        no indexing information part of input data and no index provided.
    columns : Index or array-like
        Column labels to use for resulting frame when data does not have them,
        defaulting to RangeIndex(0, 1, 2, ..., n). If data contains column labels,
        will perform column selection instead.
    dtype : dtype, default None
        Data type to force. Only a single dtype is allowed. If None, infer.
        If ``data`` is DataFrame then is ignored.
    copy : bool or None, default None
        Copy data from inputs.
        For dict data, the default of None behaves like ``copy=True``.  For DataFrame
        or 2d ndarray input, the default of None behaves like ``copy=False``.
        If data is a dict containing one or more Series (possibly of different dtypes),
        ``copy=False`` will ensure that these inputs are not copied.

        .. versionchanged:: 1.3.0

    See Also
    --------
    DataFrame.from_records : Constructor from tuples, also record arrays.
    DataFrame.from_dict : From dicts of Series, arrays, or dicts.
    read_csv : Read a comma-separated values (csv) file into DataFrame.
    read_table : Read general delimited file into DataFrame.
    read_clipboard : Read text from clipboard into DataFrame.

    Notes
    -----
    Please reference the :ref:`User Guide <basics.dataframe>` for more information.

    Examples
    --------
    Constructing DataFrame from a dictionary.

    >>> d = {"col1": [1, 2], "col2": [3, 4]}
    >>> df = pd.DataFrame(data=d)
    >>> df
       col1  col2
    0     1     3
    1     2     4

    Notice that the inferred dtype is int64.

    >>> df.dtypes
    col1    int64
    col2    int64
    dtype: object

    To enforce a single dtype:

    >>> df = pd.DataFrame(data=d, dtype=np.int8)
    >>> df.dtypes
    col1    int8
    col2    int8
    dtype: object

    Constructing DataFrame from a dictionary including Series:

    >>> d = {"col1": [0, 1, 2, 3], "col2": pd.Series([2, 3], index=[2, 3])}
    >>> pd.DataFrame(data=d, index=[0, 1, 2, 3])
       col1  col2
    0     0   NaN
    1     1   NaN
    2     2   2.0
    3     3   3.0

    Constructing DataFrame from numpy ndarray:

    >>> df2 = pd.DataFrame(
    ...     np.array([[1, 2, 3], [4, 5, 6], [7, 8, 9]]), columns=["a", "b", "c"]
    ... )
    >>> df2
       a  b  c
    0  1  2  3
    1  4  5  6
    2  7  8  9

    Constructing DataFrame from a numpy ndarray that has labeled columns:

    >>> data = np.array(
    ...     [(1, 2, 3), (4, 5, 6), (7, 8, 9)],
    ...     dtype=[("a", "i4"), ("b", "i4"), ("c", "i4")],
    ... )
    >>> df3 = pd.DataFrame(data, columns=["c", "a"])
    >>> df3
       c  a
    0  3  1
    1  6  4
    2  9  7

    Constructing DataFrame from dataclass:

    >>> from dataclasses import make_dataclass
    >>> Point = make_dataclass("Point", [("x", int), ("y", int)])
    >>> pd.DataFrame([Point(0, 0), Point(0, 3), Point(2, 3)])
       x  y
    0  0  0
    1  0  3
    2  2  3

    Constructing DataFrame from Series/DataFrame:

    >>> ser = pd.Series([1, 2, 3], index=["a", "b", "c"])
    >>> df = pd.DataFrame(data=ser, index=["a", "c"])
    >>> df
       0
    a  1
    c  3

    >>> df1 = pd.DataFrame([1, 2, 3], index=["a", "b", "c"], columns=["x"])
    >>> df2 = pd.DataFrame(data=df1, index=["a", "c"])
    >>> df2
       x
    a  1
    c  3
    """

    _internal_names_set = {"columns", "index"} | NDFrame._internal_names_set
    _typ = "dataframe"
    _HANDLED_TYPES = (Series, Index, ExtensionArray, np.ndarray)
    _accessors: set[str] = {"sparse"}
    _hidden_attrs: frozenset[str] = NDFrame._hidden_attrs | frozenset([])
    _mgr: BlockManager

    # similar to __array_priority__, positions DataFrame before Series, Index,
    #  and ExtensionArray.  Should NOT be overridden by subclasses.
    __pandas_priority__ = 4000

    @property
    def _constructor(self) -> type[DataFrame]:
        return DataFrame

    def _constructor_from_mgr(self, mgr, axes) -> DataFrame:
        df = DataFrame._from_mgr(mgr, axes=axes)

        if type(self) is DataFrame:
            # This would also work `if self._constructor is DataFrame`, but
            #  this check is slightly faster, benefiting the most-common case.
            return df

        elif type(self).__name__ == "GeoDataFrame":
            # Shim until geopandas can override their _constructor_from_mgr
            #  bc they have different behavior for Managers than for DataFrames
            return self._constructor(mgr)

        # We assume that the subclass __init__ knows how to handle a
        #  pd.DataFrame object.
        return self._constructor(df)

    _constructor_sliced: Callable[..., Series] = Series

    def _constructor_sliced_from_mgr(self, mgr, axes) -> Series:
        ser = Series._from_mgr(mgr, axes)
        ser._name = None  # caller is responsible for setting real name

        if type(self) is DataFrame:
            # This would also work `if self._constructor_sliced is Series`, but
            #  this check is slightly faster, benefiting the most-common case.
            return ser

        # We assume that the subclass __init__ knows how to handle a
        #  pd.Series object.
        return self._constructor_sliced(ser)

    # ----------------------------------------------------------------------
    # Constructors

    def __init__(
        self,
        data=None,
        index: Axes | None = None,
        columns: Axes | None = None,
        dtype: Dtype | None = None,
        copy: bool | None = None,
    ) -> None:
        allow_mgr = False
        if dtype is not None:
            dtype = self._validate_dtype(dtype)

        if isinstance(data, DataFrame):
            data = data._mgr
            allow_mgr = True
            if not copy:
                # if not copying data, ensure to still return a shallow copy
                # to avoid the result sharing the same Manager
                data = data.copy(deep=False)

        if isinstance(data, BlockManager):
            if not allow_mgr:
                # GH#52419
                warnings.warn(
                    f"Passing a {type(data).__name__} to {type(self).__name__} "
                    "is deprecated and will raise in a future version. "
                    "Use public APIs instead.",
                    Pandas4Warning,
                    stacklevel=2,
                )

            data = data.copy(deep=False)
            # first check if a Manager is passed without any other arguments
            # -> use fastpath (without checking Manager type)
            if index is None and columns is None and dtype is None and not copy:
                # GH#33357 fastpath
                NDFrame.__init__(self, data)
                return

        # GH47215
        if isinstance(index, set):
            raise ValueError("index cannot be a set")
        if isinstance(columns, set):
            raise ValueError("columns cannot be a set")

        if copy is None:
            if isinstance(data, dict):
                # retain pre-GH#38939 default behavior
                copy = True
            elif not isinstance(data, (Index, DataFrame, Series)):
                copy = True
            else:
                copy = False

        if data is None:
            index = index if index is not None else default_index(0)
            columns = columns if columns is not None else default_index(0)
            dtype = dtype if dtype is not None else pandas_dtype(object)
            data = []

        if isinstance(data, BlockManager):
            mgr = self._init_mgr(
                data, axes={"index": index, "columns": columns}, dtype=dtype, copy=copy
            )

        elif isinstance(data, dict):
            # GH#38939 de facto copy defaults to False only in non-dict cases
            mgr = dict_to_mgr(data, index, columns, dtype=dtype, copy=copy)
        elif isinstance(data, ma.MaskedArray):
            from numpy.ma import mrecords

            # masked recarray
            if isinstance(data, mrecords.MaskedRecords):
                raise TypeError(
                    "MaskedRecords are not supported. Pass "
                    "{name: data[name] for name in data.dtype.names} "
                    "instead"
                )

            # a masked array
            data = sanitize_masked_array(data)
            mgr = ndarray_to_mgr(
                data,
                index,
                columns,
                dtype=dtype,
                copy=copy,
            )

        elif isinstance(data, (np.ndarray, Series, Index, ExtensionArray)):
            if data.dtype.names:
                # i.e. numpy structured array
                data = cast(np.ndarray, data)
                mgr = rec_array_to_mgr(
                    data,
                    index,
                    columns,
                    dtype,
                    copy,
                )
            elif isinstance(data, (ABCSeries, ABCIndex)) and data.name is not None:
                # i.e. Series/Index with non-None name
                mgr = dict_to_mgr(
                    # error: Item "ndarray" of "Union[ndarray, Series, Index]" has no
                    # attribute "name"
                    {data.name: data},
                    index,
                    columns,
                    dtype=dtype,
                    copy=copy,
                )
            else:
                mgr = ndarray_to_mgr(
                    data,
                    index,
                    columns,
                    dtype=dtype,
                    copy=copy,
                )

        # For data is list-like, or Iterable (will consume into list)
        elif is_list_like(data):
            if not isinstance(data, abc.Sequence):
                if hasattr(data, "__array__"):
                    # GH#44616 big perf improvement for e.g. pytorch tensor
                    data = np.asarray(data)
                else:
                    data = list(data)
            if len(data) > 0:
                if is_dataclass(data[0]):
                    data = dataclasses_to_dicts(data)
                if not isinstance(data, np.ndarray) and treat_as_nested(data):
                    # exclude ndarray as we may have cast it a few lines above
                    if columns is not None:
                        columns = ensure_index(columns)
                    arrays, columns, index = nested_data_to_arrays(
                        # error: Argument 3 to "nested_data_to_arrays" has incompatible
                        # type "Optional[Collection[Any]]"; expected "Optional[Index]"
                        data,
                        columns,
                        index,  # type: ignore[arg-type]
                        dtype,
                    )
                    mgr = arrays_to_mgr(
                        arrays,
                        columns,
                        index,
                        dtype=dtype,
                    )
                else:
                    mgr = ndarray_to_mgr(
                        data,
                        index,
                        columns,
                        dtype=dtype,
                        copy=copy,
                    )
            else:
                mgr = dict_to_mgr(
                    {},
                    index,
                    columns if columns is not None else default_index(0),
                    dtype=dtype,
                )
        # For data is scalar
        else:
            if index is None or columns is None:
                raise ValueError("DataFrame constructor not properly called!")

            index = ensure_index(index)
            columns = ensure_index(columns)

            if not dtype:
                dtype, _ = infer_dtype_from_scalar(data)

            # For data is a scalar extension dtype
            if isinstance(dtype, ExtensionDtype):
                # TODO(EA2D): special case not needed with 2D EAs

                values = [
                    construct_1d_arraylike_from_scalar(data, len(index), dtype)
                    for _ in range(len(columns))
                ]
                mgr = arrays_to_mgr(values, columns, index, dtype=None)
            else:
                arr2d = construct_2d_arraylike_from_scalar(
                    data,
                    len(index),
                    len(columns),
                    dtype,
                    copy,
                )

                mgr = ndarray_to_mgr(
                    arr2d,
                    index,
                    columns,
                    dtype=arr2d.dtype,
                    copy=False,
                )

        NDFrame.__init__(self, mgr)

    # ----------------------------------------------------------------------

    def __dataframe__(
        self, nan_as_null: bool = False, allow_copy: bool = True
    ) -> DataFrameXchg:
        """
        Return the dataframe interchange object implementing the interchange protocol.

        .. note::

           For new development, we highly recommend using the Arrow C Data Interface
           alongside the Arrow PyCapsule Interface instead of the interchange protocol

        .. warning::

            Due to severe implementation issues, we recommend only considering using the
            interchange protocol in the following cases:

            - converting to pandas: for pandas >= 2.0.3
            - converting from pandas: for pandas >= 3.0.0

        Parameters
        ----------
        nan_as_null : bool, default False
            `nan_as_null` is DEPRECATED and has no effect. Please avoid using
            it; it will be removed in a future release.
        allow_copy : bool, default True
            Whether to allow memory copying when exporting. If set to False
            it would cause non-zero-copy exports to fail.

        Returns
        -------
        DataFrame interchange object
            The object which consuming library can use to ingress the dataframe.

        See Also
        --------
        DataFrame.from_records : Constructor from tuples, also record arrays.
        DataFrame.from_dict : From dicts of Series, arrays, or dicts.

        Notes
        -----
        Details on the interchange protocol:
        https://data-apis.org/dataframe-protocol/latest/index.html

        Examples
        --------
        >>> df_not_necessarily_pandas = pd.DataFrame({"A": [1, 2], "B": [3, 4]})
        >>> interchange_object = df_not_necessarily_pandas.__dataframe__()
        >>> interchange_object.column_names()
        Index(['A', 'B'], dtype='object')
        >>> df_pandas = pd.api.interchange.from_dataframe(
        ...     interchange_object.select_columns_by_name(["A"])
        ... )
        >>> df_pandas
             A
        0    1
        1    2

        These methods (``column_names``, ``select_columns_by_name``) should work
        for any dataframe library which implements the interchange protocol.
        """

        from pandas.core.interchange.dataframe import PandasDataFrameXchg

        return PandasDataFrameXchg(self, allow_copy=allow_copy)

    def __arrow_c_stream__(self, requested_schema=None):
        """
        Export the pandas DataFrame as an Arrow C stream PyCapsule.

        This relies on pyarrow to convert the pandas DataFrame to the Arrow
        format (and follows the default behaviour of ``pyarrow.Table.from_pandas``
        in its handling of the index, i.e. store the index as a column except
        for RangeIndex).
        This conversion is not necessarily zero-copy.

        Parameters
        ----------
        requested_schema : PyCapsule, default None
            The schema to which the dataframe should be casted, passed as a
            PyCapsule containing a C ArrowSchema representation of the
            requested schema.

        Returns
        -------
        PyCapsule
        """
        pa = import_optional_dependency("pyarrow", min_version="14.0.0")
        if requested_schema is not None:
            requested_schema = pa.Schema._import_from_c_capsule(requested_schema)
        table = pa.Table.from_pandas(self, schema=requested_schema)
        return table.__arrow_c_stream__()

    # ----------------------------------------------------------------------

    @property
    def axes(self) -> list[Index]:
        """
        Return a list representing the axes of the DataFrame.

        It has the row axis labels and column axis labels as the only members.
        They are returned in that order.

        See Also
        --------
        DataFrame.index: The index (row labels) of the DataFrame.
        DataFrame.columns: The column labels of the DataFrame.

        Examples
        --------
        >>> df = pd.DataFrame({"col1": [1, 2], "col2": [3, 4]})
        >>> df.axes
        [RangeIndex(start=0, stop=2, step=1), Index(['col1', 'col2'], dtype='str')]
        """
        return [self.index, self.columns]

    @property
    def shape(self) -> tuple[int, int]:
        """
        Return a tuple representing the dimensionality of the DataFrame.

        Unlike the `len()` method, which only returns the number of rows, `shape`
        provides both row and column counts, making it a more informative method for
        understanding dataset size.

        See Also
        --------
        numpy.ndarray.shape : Tuple of array dimensions.

        Examples
        --------
        >>> df = pd.DataFrame({"col1": [1, 2], "col2": [3, 4]})
        >>> df.shape
        (2, 2)

        >>> df = pd.DataFrame({"col1": [1, 2], "col2": [3, 4], "col3": [5, 6]})
        >>> df.shape
        (2, 3)
        """
        return len(self.index), len(self.columns)

    @property
    def _is_homogeneous_type(self) -> bool:
        """
        Whether all the columns in a DataFrame have the same type.

        Returns
        -------
        bool

        Examples
        --------
        >>> DataFrame({"A": [1, 2], "B": [3, 4]})._is_homogeneous_type
        True
        >>> DataFrame({"A": [1, 2], "B": [3.0, 4.0]})._is_homogeneous_type
        False

        Items with the same type but different sizes are considered
        different types.

        >>> DataFrame(
        ...     {
        ...         "A": np.array([1, 2], dtype=np.int32),
        ...         "B": np.array([1, 2], dtype=np.int64),
        ...     }
        ... )._is_homogeneous_type
        False
        """
        # The "<" part of "<=" here is for empty DataFrame cases
        return len({block.values.dtype for block in self._mgr.blocks}) <= 1

    @property
    def _can_fast_transpose(self) -> bool:
        """
        Can we transpose this DataFrame without creating any new array objects.
        """
        blocks = self._mgr.blocks
        if len(blocks) != 1:
            return False

        dtype = blocks[0].dtype
        # TODO(EA2D) special case would be unnecessary with 2D EAs
        return not is_1d_only_ea_dtype(dtype)

    @property
    def _values(self) -> np.ndarray | DatetimeArray | TimedeltaArray | PeriodArray:
        """
        Analogue to ._values that may return a 2D ExtensionArray.
        """
        mgr = self._mgr

        blocks = mgr.blocks
        if len(blocks) != 1:
            return ensure_wrapped_if_datetimelike(self.values)

        arr = blocks[0].values
        if arr.ndim == 1:
            # non-2D ExtensionArray
            return self.values

        # more generally, whatever we allow in NDArrayBackedExtensionBlock
        arr = cast("np.ndarray | DatetimeArray | TimedeltaArray | PeriodArray", arr)
        return arr.T

    # ----------------------------------------------------------------------
    # Rendering Methods

    def _repr_fits_vertical_(self) -> bool:
        """
        Check length against max_rows.
        """
        max_rows = get_option("display.max_rows")
        return len(self) <= max_rows

    def _repr_fits_horizontal_(self) -> bool:
        """
        Check if full repr fits in horizontal boundaries imposed by the display
        options width and max_columns.
        """
        width, height = console.get_console_size()
        max_columns = get_option("display.max_columns")
        nb_columns = len(self.columns)

        # exceed max columns
        if (max_columns and nb_columns > max_columns) or (
            width and nb_columns > (width // 2)
        ):
            return False

        # used by repr_html under IPython notebook or scripts ignore terminal
        # dims
        if width is None or not console.in_interactive_session():
            return True

        if get_option("display.width") is not None or console.in_ipython_frontend():
            # check at least the column row for excessive width
            max_rows = 1
        else:
            max_rows = get_option("display.max_rows")

        # when auto-detecting, so width=None and not in ipython front end
        # check whether repr fits horizontal by actually checking
        # the width of the rendered repr
        buf = StringIO()

        # only care about the stuff we'll actually print out
        # and to_string on entire frame may be expensive
        d = self

        if max_rows is not None:  # unlimited rows
            # min of two, where one may be None
            d = d.iloc[: min(max_rows, len(d))]
        else:
            return True

        d.to_string(buf=buf)
        value = buf.getvalue()
        repr_width = max(len(line) for line in value.split("\n"))

        return repr_width < width

    def _info_repr(self) -> bool:
        """
        True if the repr should show the info view.
        """
        info_repr_option = get_option("display.large_repr") == "info"
        return info_repr_option and not (
            self._repr_fits_horizontal_() and self._repr_fits_vertical_()
        )

    def __repr__(self) -> str:
        """
        Return a string representation for a particular DataFrame.
        """
        if self._info_repr():
            buf = StringIO()
            self.info(buf=buf)
            return buf.getvalue()

        repr_params = fmt.get_dataframe_repr_params()
        return self.to_string(**repr_params)

    def _repr_html_(self) -> str | None:
        """
        Return a html representation for a particular DataFrame.

        Mainly for IPython notebook.
        """
        if self._info_repr():
            buf = StringIO()
            self.info(buf=buf)
            # need to escape the <class>, should be the first line.
            val = buf.getvalue().replace("<", r"&lt;", 1)
            val = val.replace(">", r"&gt;", 1)
            return f"<pre>{val}</pre>"

        if get_option("display.notebook_repr_html"):
            max_rows = get_option("display.max_rows")
            min_rows = get_option("display.min_rows")
            max_cols = get_option("display.max_columns")
            show_dimensions = get_option("display.show_dimensions")
            show_floats = get_option("display.float_format")

            formatter = fmt.DataFrameFormatter(
                self,
                columns=None,
                col_space=None,
                na_rep="NaN",
                formatters=None,
                float_format=show_floats,
                sparsify=None,
                justify=None,
                index_names=True,
                header=True,
                index=True,
                bold_rows=True,
                escape=True,
                max_rows=max_rows,
                min_rows=min_rows,
                max_cols=max_cols,
                show_dimensions=show_dimensions,
                decimal=".",
            )
            return fmt.DataFrameRenderer(formatter).to_html(notebook=True)
        else:
            return None

    @overload
    def to_string(
        self,
        buf: None = ...,
        *,
        columns: Axes | None = ...,
        col_space: int | list[int] | dict[Hashable, int] | None = ...,
        header: bool | SequenceNotStr[str] = ...,
        index: bool = ...,
        na_rep: str = ...,
        formatters: fmt.FormattersType | None = ...,
        float_format: fmt.FloatFormatType | None = ...,
        sparsify: bool | None = ...,
        index_names: bool = ...,
        justify: str | None = ...,
        max_rows: int | None = ...,
        max_cols: int | None = ...,
        show_dimensions: bool = ...,
        decimal: str = ...,
        line_width: int | None = ...,
        min_rows: int | None = ...,
        max_colwidth: int | None = ...,
        encoding: str | None = ...,
    ) -> str: ...

    @overload
    def to_string(
        self,
        buf: FilePath | WriteBuffer[str],
        *,
        columns: Axes | None = ...,
        col_space: int | list[int] | dict[Hashable, int] | None = ...,
        header: bool | SequenceNotStr[str] = ...,
        index: bool = ...,
        na_rep: str = ...,
        formatters: fmt.FormattersType | None = ...,
        float_format: fmt.FloatFormatType | None = ...,
        sparsify: bool | None = ...,
        index_names: bool = ...,
        justify: str | None = ...,
        max_rows: int | None = ...,
        max_cols: int | None = ...,
        show_dimensions: bool = ...,
        decimal: str = ...,
        line_width: int | None = ...,
        min_rows: int | None = ...,
        max_colwidth: int | None = ...,
        encoding: str | None = ...,
    ) -> None: ...

    @Substitution(
        header_type="bool or list of str",
        header="Write out the column names. If a list of columns "
        "is given, it is assumed to be aliases for the "
        "column names",
        col_space_type="int, list or dict of int",
        col_space="The minimum width of each column. If a list of ints is given "
        "every integers corresponds with one column. If a dict is given, the key "
        "references the column, while the value defines the space to use.",
    )
    @Substitution(shared_params=fmt.common_docstring, returns=fmt.return_docstring)
    def to_string(
        self,
        buf: FilePath | WriteBuffer[str] | None = None,
        *,
        columns: Axes | None = None,
        col_space: int | list[int] | dict[Hashable, int] | None = None,
        header: bool | SequenceNotStr[str] = True,
        index: bool = True,
        na_rep: str = "NaN",
        formatters: fmt.FormattersType | None = None,
        float_format: fmt.FloatFormatType | None = None,
        sparsify: bool | None = None,
        index_names: bool = True,
        justify: str | None = None,
        max_rows: int | None = None,
        max_cols: int | None = None,
        show_dimensions: bool = False,
        decimal: str = ".",
        line_width: int | None = None,
        min_rows: int | None = None,
        max_colwidth: int | None = None,
        encoding: str | None = None,
    ) -> str | None:
        """
        Render a DataFrame to a console-friendly tabular output.
        %(shared_params)s
        line_width : int, optional
            Width to wrap a line in characters.
        min_rows : int, optional
            The number of rows to display in the console in a truncated repr
            (when number of rows is above `max_rows`).
        max_colwidth : int, optional
            Max width to truncate each column in characters. By default, no limit.
        encoding : str, default "utf-8"
            Set character encoding.
        %(returns)s
        See Also
        --------
        to_html : Convert DataFrame to HTML.

        Examples
        --------
        >>> d = {"col1": [1, 2, 3], "col2": [4, 5, 6]}
        >>> df = pd.DataFrame(d)
        >>> print(df.to_string())
           col1  col2
        0     1     4
        1     2     5
        2     3     6
        """
        from pandas import option_context

        with option_context("display.max_colwidth", max_colwidth):
            formatter = fmt.DataFrameFormatter(
                self,
                columns=columns,
                col_space=col_space,
                na_rep=na_rep,
                formatters=formatters,
                float_format=float_format,
                sparsify=sparsify,
                justify=justify,
                index_names=index_names,
                header=header,
                index=index,
                min_rows=min_rows,
                max_rows=max_rows,
                max_cols=max_cols,
                show_dimensions=show_dimensions,
                decimal=decimal,
            )
            return fmt.DataFrameRenderer(formatter).to_string(
                buf=buf,
                encoding=encoding,
                line_width=line_width,
            )

    def _get_values_for_csv(
        self,
        *,
        float_format: FloatFormatType | None,
        date_format: str | None,
        decimal: str,
        na_rep: str,
        quoting,  # int csv.QUOTE_FOO from stdlib
    ) -> DataFrame:
        # helper used by to_csv
        mgr = self._mgr.get_values_for_csv(
            float_format=float_format,
            date_format=date_format,
            decimal=decimal,
            na_rep=na_rep,
            quoting=quoting,
        )
        return self._constructor_from_mgr(mgr, axes=mgr.axes)

    # ----------------------------------------------------------------------

    @property
    def style(self) -> Styler:
        """
        Returns a Styler object.

        Contains methods for building a styled HTML representation of the DataFrame.

        See Also
        --------
        io.formats.style.Styler : Helps style a DataFrame or Series according to the
            data with HTML and CSS.

        Examples
        --------
        >>> df = pd.DataFrame({"A": [1, 2, 3]})
        >>> df.style  # doctest: +SKIP

        Please see
        `Table Visualization <../../user_guide/style.ipynb>`_ for more examples.
        """
        # Raise AttributeError so that inspect works even if jinja2 is not installed.
        has_jinja2 = import_optional_dependency("jinja2", errors="ignore")
        if not has_jinja2:
            raise AttributeError("The '.style' accessor requires jinja2")

        from pandas.io.formats.style import Styler

        return Styler(self)

    _shared_docs["items"] = r"""
        Iterate over (column name, Series) pairs.

        Iterates over the DataFrame columns, returning a tuple with
        the column name and the content as a Series.

        Yields
        ------
        label : object
            The column names for the DataFrame being iterated over.
        content : Series
            The column entries belonging to each label, as a Series.

        See Also
        --------
        DataFrame.iterrows : Iterate over DataFrame rows as
            (index, Series) pairs.
        DataFrame.itertuples : Iterate over DataFrame rows as namedtuples
            of the values.

        Examples
        --------
        >>> df = pd.DataFrame({'species': ['bear', 'bear', 'marsupial'],
        ...                   'population': [1864, 22000, 80000]},
        ...                   index=['panda', 'polar', 'koala'])
        >>> df
                species   population
        panda   bear      1864
        polar   bear      22000
        koala   marsupial 80000
        >>> for label, content in df.items():
        ...     print(f'label: {label}')
        ...     print(f'content: {content}', sep='\n')
        ...
        label: species
        content:
        panda         bear
        polar         bear
        koala    marsupial
        Name: species, dtype: object
        label: population
        content:
        panda     1864
        polar    22000
        koala    80000
        Name: population, dtype: int64
        """

    def items(self) -> Iterable[tuple[Hashable, Series]]:
        r"""
        Iterate over (column name, Series) pairs.

        Iterates over the DataFrame columns, returning a tuple with
        the column name and the content as a Series.

        Yields
        ------
        label : object
            The column names for the DataFrame being iterated over.
        content : Series
            The column entries belonging to each label, as a Series.

        See Also
        --------
        DataFrame.iterrows : Iterate over DataFrame rows as
            (index, Series) pairs.
        DataFrame.itertuples : Iterate over DataFrame rows as namedtuples
            of the values.

        Examples
        --------
        >>> df = pd.DataFrame(
        ...     {
        ...         "species": ["bear", "bear", "marsupial"],
        ...         "population": [1864, 22000, 80000],
        ...     },
        ...     index=["panda", "polar", "koala"],
        ... )
        >>> df
                species   population
        panda   bear      1864
        polar   bear      22000
        koala   marsupial 80000
        >>> for label, content in df.items():
        ...     print(f"label: {label}")
        ...     print(f"content: {content}", sep="\n")
        label: species
        content:
        panda         bear
        polar         bear
        koala    marsupial
        Name: species, dtype: object
        label: population
        content:
        panda     1864
        polar    22000
        koala    80000
        Name: population, dtype: int64
        """
        for i, k in enumerate(self.columns):
            yield k, self._ixs(i, axis=1)

    def iterrows(self) -> Iterable[tuple[Hashable, Series]]:
        """
        Iterate over DataFrame rows as (index, Series) pairs.

        Yields
        ------
        index : label or tuple of label
            The index of the row. A tuple for a `MultiIndex`.
        data : Series
            The data of the row as a Series.

        See Also
        --------
        DataFrame.itertuples : Iterate over DataFrame rows as namedtuples of the values.
        DataFrame.items : Iterate over (column name, Series) pairs.

        Notes
        -----
        1. Because ``iterrows`` returns a Series for each row,
           it does **not** preserve dtypes across the rows (dtypes are
           preserved across columns for DataFrames).

           To preserve dtypes while iterating over the rows, it is better
           to use :meth:`itertuples` which returns namedtuples of the values
           and which is generally faster than ``iterrows``.

        2. You should **never modify** something you are iterating over.
           This is not guaranteed to work in all cases. Depending on the
           data types, the iterator returns a copy and not a view, and writing
           to it will have no effect.

        Examples
        --------

        >>> df = pd.DataFrame([[1, 1.5]], columns=["int", "float"])
        >>> row = next(df.iterrows())[1]
        >>> row
        int      1.0
        float    1.5
        Name: 0, dtype: float64
        >>> print(row["int"].dtype)
        float64
        >>> print(df["int"].dtype)
        int64
        """
        columns = self.columns
        klass = self._constructor_sliced
        for k, v in zip(self.index, self.values, strict=True):
            s = klass(v, index=columns, name=k).__finalize__(self)
            if self._mgr.is_single_block:
                s._mgr.add_references(self._mgr)
            yield k, s

    def itertuples(
        self, index: bool = True, name: str | None = "Pandas"
    ) -> Iterable[tuple[Any, ...]]:
        """
        Iterate over DataFrame rows as namedtuples.

        Parameters
        ----------
        index : bool, default True
            If True, return the index as the first element of the tuple.
        name : str or None, default "Pandas"
            The name of the returned namedtuples or None to return regular
            tuples.

        Returns
        -------
        iterator
            An object to iterate over namedtuples for each row in the
            DataFrame with the first field possibly being the index and
            following fields being the column values.

        See Also
        --------
        DataFrame.iterrows : Iterate over DataFrame rows as (index, Series)
            pairs.
        DataFrame.items : Iterate over (column name, Series) pairs.

        Notes
        -----
        The column names will be renamed to positional names if they are
        invalid Python identifiers, repeated, or start with an underscore.

        Examples
        --------
        >>> df = pd.DataFrame(
        ...     {"num_legs": [4, 2], "num_wings": [0, 2]}, index=["dog", "hawk"]
        ... )
        >>> df
              num_legs  num_wings
        dog          4          0
        hawk         2          2
        >>> for row in df.itertuples():
        ...     print(row)
        Pandas(Index='dog', num_legs=4, num_wings=0)
        Pandas(Index='hawk', num_legs=2, num_wings=2)

        By setting the `index` parameter to False we can remove the index
        as the first element of the tuple:

        >>> for row in df.itertuples(index=False):
        ...     print(row)
        Pandas(num_legs=4, num_wings=0)
        Pandas(num_legs=2, num_wings=2)

        With the `name` parameter set we set a custom name for the yielded
        namedtuples:

        >>> for row in df.itertuples(name="Animal"):
        ...     print(row)
        Animal(Index='dog', num_legs=4, num_wings=0)
        Animal(Index='hawk', num_legs=2, num_wings=2)
        """
        arrays = []
        fields = list(self.columns)
        if index:
            arrays.append(self.index)
            fields.insert(0, "Index")

        # use integer indexing because of possible duplicate column names
        arrays.extend(self.iloc[:, k] for k in range(len(self.columns)))

        if name is not None:
            # https://github.com/python/mypy/issues/9046
            # error: namedtuple() expects a string literal as the first argument
            itertuple = collections.namedtuple(  # type: ignore[misc]
                name, fields, rename=True
            )
            return map(itertuple._make, zip(*arrays, strict=True))

        # fallback to regular tuples
        return zip(*arrays, strict=True)

    def __len__(self) -> int:
        """
        Returns length of info axis, but here we use the index.
        """
        return len(self.index)

    @overload
    def dot(self, other: Series) -> Series: ...

    @overload
    def dot(self, other: DataFrame | Index | ArrayLike) -> DataFrame: ...

    def dot(self, other: AnyArrayLike | DataFrame) -> DataFrame | Series:
        """
        Compute the matrix multiplication between the DataFrame and other.

        This method computes the matrix product between the DataFrame and the
        values of an other Series, DataFrame or a numpy array.

        It can also be called using ``self @ other``.

        Parameters
        ----------
        other : Series, DataFrame or array-like
            The other object to compute the matrix product with.

        Returns
        -------
        Series or DataFrame
            If other is a Series, return the matrix product between self and
            other as a Series. If other is a DataFrame or a numpy.array, return
            the matrix product of self and other in a DataFrame of a np.array.

        See Also
        --------
        Series.dot: Similar method for Series.

        Notes
        -----
        The dimensions of DataFrame and other must be compatible in order to
        compute the matrix multiplication. In addition, the column names of
        DataFrame and the index of other must contain the same values, as they
        will be aligned prior to the multiplication.

        The dot method for Series computes the inner product, instead of the
        matrix product here.

        Examples
        --------
        Here we multiply a DataFrame with a Series.

        >>> df = pd.DataFrame([[0, 1, -2, -1], [1, 1, 1, 1]])
        >>> s = pd.Series([1, 1, 2, 1])
        >>> df.dot(s)
        0    -4
        1     5
        dtype: int64

        Here we multiply a DataFrame with another DataFrame.

        >>> other = pd.DataFrame([[0, 1], [1, 2], [-1, -1], [2, 0]])
        >>> df.dot(other)
            0   1
        0   1   4
        1   2   2

        Note that the dot method give the same result as @

        >>> df @ other
            0   1
        0   1   4
        1   2   2

        The dot method works also if other is an np.array.

        >>> arr = np.array([[0, 1], [1, 2], [-1, -1], [2, 0]])
        >>> df.dot(arr)
            0   1
        0   1   4
        1   2   2

        Note how shuffling of the objects does not change the result.

        >>> s2 = s.reindex([1, 0, 2, 3])
        >>> df.dot(s2)
        0    -4
        1     5
        dtype: int64
        """
        if isinstance(other, (Series, DataFrame)):
            common = self.columns.union(other.index)
            if len(common) > len(self.columns) or len(common) > len(other.index):
                raise ValueError("matrices are not aligned")

            left = self.reindex(columns=common)
            right = other.reindex(index=common)
            lvals = left.values
            rvals = right._values
        else:
            left = self
            lvals = self.values
            rvals = np.asarray(other)
            if lvals.shape[1] != rvals.shape[0]:
                raise ValueError(
                    f"Dot product shape mismatch, {lvals.shape} vs {rvals.shape}"
                )

        if isinstance(other, DataFrame):
            common_type = find_common_type(list(self.dtypes) + list(other.dtypes))
            return self._constructor(
                np.dot(lvals, rvals),
                index=left.index,
                columns=other.columns,
                copy=False,
                dtype=common_type,
            )
        elif isinstance(other, Series):
            common_type = find_common_type(list(self.dtypes) + [other.dtypes])
            return self._constructor_sliced(
                np.dot(lvals, rvals), index=left.index, copy=False, dtype=common_type
            )
        elif isinstance(rvals, (np.ndarray, Index)):
            result = np.dot(lvals, rvals)
            if result.ndim == 2:
                return self._constructor(result, index=left.index, copy=False)
            else:
                return self._constructor_sliced(result, index=left.index, copy=False)
        else:  # pragma: no cover
            raise TypeError(f"unsupported type: {type(other)}")

    @overload
    def __matmul__(self, other: Series) -> Series: ...

    @overload
    def __matmul__(self, other: AnyArrayLike | DataFrame) -> DataFrame | Series: ...

    def __matmul__(self, other: AnyArrayLike | DataFrame) -> DataFrame | Series:
        """
        Matrix multiplication using binary `@` operator.
        """
        return self.dot(other)

    def __rmatmul__(self, other) -> DataFrame:
        """
        Matrix multiplication using binary `@` operator.
        """
        try:
            return self.T.dot(np.transpose(other)).T
        except ValueError as err:
            if "shape mismatch" not in str(err):
                raise
            # GH#21581 give exception message for original shapes
            msg = f"shapes {np.shape(other)} and {self.shape} not aligned"
            raise ValueError(msg) from err

    # ----------------------------------------------------------------------
    # IO methods (to / from other formats)

    @classmethod
    def from_dict(
        cls,
        data: dict,
        orient: FromDictOrient = "columns",
        dtype: Dtype | None = None,
        columns: Axes | None = None,
    ) -> DataFrame:
        """
        Construct DataFrame from dict of array-like or dicts.

        Creates DataFrame object from dictionary by columns or by index
        allowing dtype specification.

        Parameters
        ----------
        data : dict
            Of the form {field : array-like} or {field : dict}.
        orient : {'columns', 'index', 'tight'}, default 'columns'
            The "orientation" of the data. If the keys of the passed dict
            should be the columns of the resulting DataFrame, pass 'columns'
            (default). Otherwise if the keys should be rows, pass 'index'.
            If 'tight', assume a dict with keys ['index', 'columns', 'data',
            'index_names', 'column_names'].

            .. versionadded:: 1.4.0
               'tight' as an allowed value for the ``orient`` argument

        dtype : dtype, default None
            Data type to force after DataFrame construction, otherwise infer.
        columns : list, default None
            Column labels to use when ``orient='index'``. Raises a ValueError
            if used with ``orient='columns'`` or ``orient='tight'``.

        Returns
        -------
        DataFrame

        See Also
        --------
        DataFrame.from_records : DataFrame from structured ndarray, sequence
            of tuples or dicts, or DataFrame.
        DataFrame : DataFrame object creation using constructor.
        DataFrame.to_dict : Convert the DataFrame to a dictionary.

        Examples
        --------
        By default the keys of the dict become the DataFrame columns:

        >>> data = {"col_1": [3, 2, 1, 0], "col_2": ["a", "b", "c", "d"]}
        >>> pd.DataFrame.from_dict(data)
           col_1 col_2
        0      3     a
        1      2     b
        2      1     c
        3      0     d

        Specify ``orient='index'`` to create the DataFrame using dictionary
        keys as rows:

        >>> data = {"row_1": [3, 2, 1, 0], "row_2": ["a", "b", "c", "d"]}
        >>> pd.DataFrame.from_dict(data, orient="index")
               0  1  2  3
        row_1  3  2  1  0
        row_2  a  b  c  d

        When using the 'index' orientation, the column names can be
        specified manually:

        >>> pd.DataFrame.from_dict(data, orient="index", columns=["A", "B", "C", "D"])
               A  B  C  D
        row_1  3  2  1  0
        row_2  a  b  c  d

        Specify ``orient='tight'`` to create the DataFrame using a 'tight'
        format:

        >>> data = {
        ...     "index": [("a", "b"), ("a", "c")],
        ...     "columns": [("x", 1), ("y", 2)],
        ...     "data": [[1, 3], [2, 4]],
        ...     "index_names": ["n1", "n2"],
        ...     "column_names": ["z1", "z2"],
        ... }
        >>> pd.DataFrame.from_dict(data, orient="tight")
        z1     x  y
        z2     1  2
        n1 n2
        a  b   1  3
           c   2  4
        """
        index: list | Index | None = None
        orient = orient.lower()  # type: ignore[assignment]
        if orient == "index":
            if len(data) > 0:
                # TODO speed up Series case
                if isinstance(next(iter(data.values())), (Series, dict)):
                    data = _from_nested_dict(data)
                else:
                    index = list(data.keys())
                    # error: Incompatible types in assignment (expression has type
                    # "List[Any]", variable has type "Dict[Any, Any]")
                    data = list(data.values())  # type: ignore[assignment]
        elif orient in ("columns", "tight"):
            if columns is not None:
                raise ValueError(f"cannot use columns parameter with orient='{orient}'")
        else:  # pragma: no cover
            raise ValueError(
                f"Expected 'index', 'columns' or 'tight' for orient parameter. "
                f"Got '{orient}' instead"
            )

        if orient != "tight":
            return cls(data, index=index, columns=columns, dtype=dtype)
        else:
            realdata = data["data"]

            def create_index(indexlist, namelist) -> Index:
                index: Index
                if len(namelist) > 1:
                    index = MultiIndex.from_tuples(indexlist, names=namelist)
                else:
                    index = Index(indexlist, name=namelist[0])
                return index

            index = create_index(data["index"], data["index_names"])
            columns = create_index(data["columns"], data["column_names"])
            return cls(realdata, index=index, columns=columns, dtype=dtype)

    def to_numpy(
        self,
        dtype: npt.DTypeLike | None = None,
        copy: bool = False,
        na_value: object = lib.no_default,
    ) -> np.ndarray:
        """
        Convert the DataFrame to a NumPy array.

        By default, the dtype of the returned array will be the common NumPy
        dtype of all types in the DataFrame. For example, if the dtypes are
        ``float16`` and ``float32``, the results dtype will be ``float32``.
        This may require copying data and coercing values, which may be
        expensive.

        Parameters
        ----------
        dtype : str or numpy.dtype, optional
            The dtype to pass to :meth:`numpy.asarray`.
        copy : bool, default False
            Whether to ensure that the returned value is not a view on
            another array. Note that ``copy=False`` does not *ensure* that
            ``to_numpy()`` is no-copy. Rather, ``copy=True`` ensure that
            a copy is made, even if not strictly necessary.
        na_value : Any, optional
            The value to use for missing values. The default value depends
            on `dtype` and the dtypes of the DataFrame columns.

        Returns
        -------
        numpy.ndarray
            The NumPy array representing the values in the DataFrame.

        See Also
        --------
        Series.to_numpy : Similar method for Series.

        Examples
        --------
        >>> pd.DataFrame({"A": [1, 2], "B": [3, 4]}).to_numpy()
        array([[1, 3],
               [2, 4]])

        With heterogeneous data, the lowest common type will have to
        be used.

        >>> df = pd.DataFrame({"A": [1, 2], "B": [3.0, 4.5]})
        >>> df.to_numpy()
        array([[1. , 3. ],
               [2. , 4.5]])

        For a mix of numeric and non-numeric types, the output array will
        have object dtype.

        >>> df["C"] = pd.date_range("2000", periods=2)
        >>> df.to_numpy()
        array([[1, 3.0, Timestamp('2000-01-01 00:00:00')],
               [2, 4.5, Timestamp('2000-01-02 00:00:00')]], dtype=object)
        """
        if dtype is not None:
            dtype = np.dtype(dtype)
        result = self._mgr.as_array(dtype=dtype, copy=copy, na_value=na_value)
        if result.dtype is not dtype:
            result = np.asarray(result, dtype=dtype)

        return result

    @overload
    def to_dict(
        self,
        orient: Literal["dict", "list", "series", "split", "tight", "index"] = ...,
        *,
        into: type[MutableMappingT] | MutableMappingT,
        index: bool = ...,
    ) -> MutableMappingT: ...

    @overload
    def to_dict(
        self,
        orient: Literal["records"],
        *,
        into: type[MutableMappingT] | MutableMappingT,
        index: bool = ...,
    ) -> list[MutableMappingT]: ...

    @overload
    def to_dict(
        self,
        orient: Literal["dict", "list", "series", "split", "tight", "index"] = ...,
        *,
        into: type[dict] = ...,
        index: bool = ...,
    ) -> dict: ...

    @overload
    def to_dict(
        self,
        orient: Literal["records"],
        *,
        into: type[dict] = ...,
        index: bool = ...,
    ) -> list[dict]: ...

    # error: Incompatible default for argument "into" (default has type "type
    # [dict[Any, Any]]", argument has type "type[MutableMappingT] | MutableMappingT")
    def to_dict(
        self,
        orient: Literal[
            "dict", "list", "series", "split", "tight", "records", "index"
        ] = "dict",
        *,
        into: type[MutableMappingT] | MutableMappingT = dict,  # type: ignore[assignment]
        index: bool = True,
    ) -> MutableMappingT | list[MutableMappingT]:
        """
        Convert the DataFrame to a dictionary.

        The type of the key-value pairs can be customized with the parameters
        (see below).

        Parameters
        ----------
        orient : str {'dict', 'list', 'series', 'split', 'tight', 'records', 'index'}
            Determines the type of the values of the dictionary.

            - 'dict' (default) : dict like {column -> {index -> value}}
            - 'list' : dict like {column -> [values]}
            - 'series' : dict like {column -> Series(values)}
            - 'split' : dict like
              {'index' -> [index], 'columns' -> [columns], 'data' -> [values]}
            - 'tight' : dict like
              {'index' -> [index], 'columns' -> [columns], 'data' -> [values],
              'index_names' -> [index.names], 'column_names' -> [column.names]}
            - 'records' : list like
              [{column -> value}, ... , {column -> value}]
            - 'index' : dict like {index -> {column -> value}}

            .. versionadded:: 1.4.0
                'tight' as an allowed value for the ``orient`` argument

        into : class, default dict
            The collections.abc.MutableMapping subclass used for all Mappings
            in the return value.  Can be the actual class or an empty
            instance of the mapping type you want.  If you want a
            collections.defaultdict, you must pass it initialized.

        index : bool, default True
            Whether to include the index item (and index_names item if `orient`
            is 'tight') in the returned dictionary. Can only be ``False``
            when `orient` is 'split' or 'tight'. Note that when `orient` is
            'records', this parameter does not take effect (index item always
            not included).

            .. versionadded:: 2.0.0

        Returns
        -------
        dict, list or collections.abc.MutableMapping
            Return a collections.abc.MutableMapping object representing the
            DataFrame. The resulting transformation depends on the `orient`
            parameter.

        See Also
        --------
        DataFrame.from_dict: Create a DataFrame from a dictionary.
        DataFrame.to_json: Convert a DataFrame to JSON format.

        Examples
        --------
        >>> df = pd.DataFrame(
        ...     {"col1": [1, 2], "col2": [0.5, 0.75]}, index=["row1", "row2"]
        ... )
        >>> df
              col1  col2
        row1     1  0.50
        row2     2  0.75
        >>> df.to_dict()
        {'col1': {'row1': 1, 'row2': 2}, 'col2': {'row1': 0.5, 'row2': 0.75}}

        You can specify the return orientation.

        >>> df.to_dict("series")
        {'col1': row1    1
                 row2    2
        Name: col1, dtype: int64,
        'col2': row1    0.50
                row2    0.75
        Name: col2, dtype: float64}

        >>> df.to_dict("split")
        {'index': ['row1', 'row2'], 'columns': ['col1', 'col2'],
         'data': [[1, 0.5], [2, 0.75]]}

        >>> df.to_dict("records")
        [{'col1': 1, 'col2': 0.5}, {'col1': 2, 'col2': 0.75}]

        >>> df.to_dict("index")
        {'row1': {'col1': 1, 'col2': 0.5}, 'row2': {'col1': 2, 'col2': 0.75}}

        >>> df.to_dict("tight")
        {'index': ['row1', 'row2'], 'columns': ['col1', 'col2'],
         'data': [[1, 0.5], [2, 0.75]], 'index_names': [None], 'column_names': [None]}

        You can also specify the mapping type.

        >>> from collections import OrderedDict, defaultdict
        >>> df.to_dict(into=OrderedDict)
        OrderedDict([('col1', OrderedDict([('row1', 1), ('row2', 2)])),
                     ('col2', OrderedDict([('row1', 0.5), ('row2', 0.75)]))])

        If you want a `defaultdict`, you need to initialize it:

        >>> dd = defaultdict(list)
        >>> df.to_dict("records", into=dd)
        [defaultdict(<class 'list'>, {'col1': 1, 'col2': 0.5}),
         defaultdict(<class 'list'>, {'col1': 2, 'col2': 0.75})]
        """
        from pandas.core.methods.to_dict import to_dict

        return to_dict(self, orient, into=into, index=index)

    @classmethod
    def from_records(
        cls,
        data,
        index=None,
        exclude=None,
        columns=None,
        coerce_float: bool = False,
        nrows: int | None = None,
    ) -> DataFrame:
        """
        Convert structured or record ndarray to DataFrame.

        Creates a DataFrame object from a structured ndarray, or iterable of
        tuples or dicts.

        Parameters
        ----------
        data : structured ndarray, iterable of tuples or dicts
            Structured input data.
        index : str, list of fields, array-like
            Field of array to use as the index, alternately a specific set of
            input labels to use.
        exclude : sequence, default None
            Columns or fields to exclude.
        columns : sequence, default None
            Column names to use. If the passed data do not have names
            associated with them, this argument provides names for the
            columns. Otherwise, this argument indicates the order of the columns
            in the result (any names not found in the data will become all-NA
            columns) and limits the data to these columns if not all column names
            are provided.
        coerce_float : bool, default False
            Attempt to convert values of non-string, non-numeric objects (like
            decimal.Decimal) to floating point, useful for SQL result sets.
        nrows : int, default None
            Number of rows to read if data is an iterator.

        Returns
        -------
        DataFrame

        See Also
        --------
        DataFrame.from_dict : DataFrame from dict of array-like or dicts.
        DataFrame : DataFrame object creation using constructor.

        Examples
        --------
        Data can be provided as a structured ndarray:

        >>> data = np.array(
        ...     [(3, "a"), (2, "b"), (1, "c"), (0, "d")],
        ...     dtype=[("col_1", "i4"), ("col_2", "U1")],
        ... )
        >>> pd.DataFrame.from_records(data)
           col_1 col_2
        0      3     a
        1      2     b
        2      1     c
        3      0     d

        Data can be provided as a list of dicts:

        >>> data = [
        ...     {"col_1": 3, "col_2": "a"},
        ...     {"col_1": 2, "col_2": "b"},
        ...     {"col_1": 1, "col_2": "c"},
        ...     {"col_1": 0, "col_2": "d"},
        ... ]
        >>> pd.DataFrame.from_records(data)
           col_1 col_2
        0      3     a
        1      2     b
        2      1     c
        3      0     d

        Data can be provided as a list of tuples with corresponding columns:

        >>> data = [(3, "a"), (2, "b"), (1, "c"), (0, "d")]
        >>> pd.DataFrame.from_records(data, columns=["col_1", "col_2"])
           col_1 col_2
        0      3     a
        1      2     b
        2      1     c
        3      0     d
        """
        if isinstance(data, DataFrame):
            raise TypeError(
                "Passing a DataFrame to DataFrame.from_records is not supported. Use "
                "set_index and/or drop to modify the DataFrame instead.",
            )

        result_index = None

        # Make a copy of the input columns so we can modify it
        if columns is not None:
            columns = ensure_index(columns)

        def maybe_reorder(
            arrays: list[ArrayLike], arr_columns: Index, columns: Index, index
        ) -> tuple[list[ArrayLike], Index, Index | None]:
            """
            If our desired 'columns' do not match the data's pre-existing 'arr_columns',
            we re-order our arrays.  This is like a preemptive (cheap) reindex.
            """
            if len(arrays):
                length = len(arrays[0])
            else:
                length = 0

            result_index = None
            if len(arrays) == 0 and index is None and length == 0:
                result_index = default_index(0)

            arrays, arr_columns = reorder_arrays(arrays, arr_columns, columns, length)
            return arrays, arr_columns, result_index

        if is_iterator(data):
            if nrows == 0:
                return cls(index=index, columns=columns)

            try:
                first_row = next(data)
            except StopIteration:
                return cls(index=index, columns=columns)

            dtype = None
            if hasattr(first_row, "dtype") and first_row.dtype.names:
                dtype = first_row.dtype

            values = [first_row]

            if nrows is None:
                values += data
            else:
                values.extend(itertools.islice(data, nrows - 1))

            if dtype is not None:
                data = np.array(values, dtype=dtype)
            else:
                data = values

        if isinstance(data, dict):
            if columns is None:
                columns = arr_columns = ensure_index(sorted(data))
                arrays = [data[k] for k in columns]
            else:
                arrays = []
                arr_columns_list = []
                for k, v in data.items():
                    if k in columns:
                        arr_columns_list.append(k)
                        arrays.append(v)

                arr_columns = Index(arr_columns_list)
                arrays, arr_columns, result_index = maybe_reorder(
                    arrays, arr_columns, columns, index
                )

        elif isinstance(data, np.ndarray):
            arrays, columns = to_arrays(data, columns)
            arr_columns = columns
        else:
            arrays, arr_columns = to_arrays(data, columns)
            if coerce_float:
                for i, arr in enumerate(arrays):
                    if arr.dtype == object:
                        # error: Argument 1 to "maybe_convert_objects" has
                        # incompatible type "Union[ExtensionArray, ndarray]";
                        # expected "ndarray"
                        arrays[i] = lib.maybe_convert_objects(
                            arr,  # type: ignore[arg-type]
                            try_float=True,
                        )

            arr_columns = ensure_index(arr_columns)
            if columns is None:
                columns = arr_columns
            else:
                arrays, arr_columns, result_index = maybe_reorder(
                    arrays, arr_columns, columns, index
                )

        if exclude is None:
            exclude = set()
        else:
            exclude = set(exclude)

        if index is not None:
            if isinstance(index, str) or not hasattr(index, "__iter__"):
                i = columns.get_loc(index)
                exclude.add(index)
                if len(arrays) > 0:
                    result_index = Index(arrays[i], name=index)
                else:
                    result_index = Index([], name=index)
            else:
                try:
                    index_data = [arrays[arr_columns.get_loc(field)] for field in index]
                except (KeyError, TypeError):
                    # raised by get_loc, see GH#29258
                    result_index = index
                else:
                    result_index = ensure_index_from_sequences(index_data, names=index)
                    exclude.update(index)

        if any(exclude):
            arr_exclude = (x for x in exclude if x in arr_columns)
            to_remove = {arr_columns.get_loc(col) for col in arr_exclude}  # pyright: ignore[reportUnhashable]
            arrays = [v for i, v in enumerate(arrays) if i not in to_remove]

            columns = columns.drop(exclude)

        mgr = arrays_to_mgr(arrays, columns, result_index)
        df = DataFrame._from_mgr(mgr, axes=mgr.axes)
        if cls is not DataFrame:
            return cls(df, copy=False)
        return df

    def to_records(
        self, index: bool = True, column_dtypes=None, index_dtypes=None
    ) -> np.rec.recarray:
        """
        Convert DataFrame to a NumPy record array.

        Index will be included as the first field of the record array if
        requested.

        Parameters
        ----------
        index : bool, default True
            Include index in resulting record array, stored in 'index'
            field or using the index label, if set.
        column_dtypes : str, type, dict, default None
            If a string or type, the data type to store all columns. If
            a dictionary, a mapping of column names and indices (zero-indexed)
            to specific data types.
        index_dtypes : str, type, dict, default None
            If a string or type, the data type to store all index levels. If
            a dictionary, a mapping of index level names and indices
            (zero-indexed) to specific data types.

            This mapping is applied only if `index=True`.

        Returns
        -------
        numpy.rec.recarray
            NumPy ndarray with the DataFrame labels as fields and each row
            of the DataFrame as entries.

        See Also
        --------
        DataFrame.from_records: Convert structured or record ndarray
            to DataFrame.
        numpy.rec.recarray: An ndarray that allows field access using
            attributes, analogous to typed columns in a
            spreadsheet.

        Examples
        --------
        >>> df = pd.DataFrame({"A": [1, 2], "B": [0.5, 0.75]}, index=["a", "b"])
        >>> df
           A     B
        a  1  0.50
        b  2  0.75
        >>> df.to_records()
        rec.array([('a', 1, 0.5 ), ('b', 2, 0.75)],
                  dtype=[('index', 'O'), ('A', '<i8'), ('B', '<f8')])

        If the DataFrame index has no label then the recarray field name
        is set to 'index'. If the index has a label then this is used as the
        field name:

        >>> df.index = df.index.rename("I")
        >>> df.to_records()
        rec.array([('a', 1, 0.5 ), ('b', 2, 0.75)],
                  dtype=[('I', 'O'), ('A', '<i8'), ('B', '<f8')])

        The index can be excluded from the record array:

        >>> df.to_records(index=False)
        rec.array([(1, 0.5 ), (2, 0.75)],
                  dtype=[('A', '<i8'), ('B', '<f8')])

        Data types can be specified for the columns:

        >>> df.to_records(column_dtypes={"A": "int32"})
        rec.array([('a', 1, 0.5 ), ('b', 2, 0.75)],
                  dtype=[('I', 'O'), ('A', '<i4'), ('B', '<f8')])

        As well as for the index:

        >>> df.to_records(index_dtypes="<S2")
        rec.array([(b'a', 1, 0.5 ), (b'b', 2, 0.75)],
                  dtype=[('I', 'S2'), ('A', '<i8'), ('B', '<f8')])

        >>> index_dtypes = f"<S{df.index.str.len().max()}"
        >>> df.to_records(index_dtypes=index_dtypes)
        rec.array([(b'a', 1, 0.5 ), (b'b', 2, 0.75)],
                  dtype=[('I', 'S1'), ('A', '<i8'), ('B', '<f8')])
        """
        if index:
            ix_vals = [
                np.asarray(self.index.get_level_values(i))
                for i in range(self.index.nlevels)
            ]

            arrays = ix_vals + [
                np.asarray(self.iloc[:, i]) for i in range(len(self.columns))
            ]

            index_names = list(self.index.names)

            if isinstance(self.index, MultiIndex):
                index_names = com.fill_missing_names(index_names)
            elif index_names[0] is None:
                index_names = ["index"]

            names = [str(name) for name in itertools.chain(index_names, self.columns)]
        else:
            arrays = [np.asarray(self.iloc[:, i]) for i in range(len(self.columns))]
            names = [str(c) for c in self.columns]
            index_names = []

        index_len = len(index_names)
        formats = []

        for i, v in enumerate(arrays):
            index_int = i

            # When the names and arrays are collected, we
            # first collect those in the DataFrame's index,
            # followed by those in its columns.
            #
            # Thus, the total length of the array is:
            # len(index_names) + len(DataFrame.columns).
            #
            # This check allows us to see whether we are
            # handling a name / array in the index or column.
            if index_int < index_len:
                dtype_mapping = index_dtypes
                name = index_names[index_int]
            else:
                index_int -= index_len
                dtype_mapping = column_dtypes
                name = self.columns[index_int]

            # We have a dictionary, so we get the data type
            # associated with the index or column (which can
            # be denoted by its name in the DataFrame or its
            # position in DataFrame's array of indices or
            # columns, whichever is applicable.
            if is_dict_like(dtype_mapping):
                if name in dtype_mapping:
                    dtype_mapping = dtype_mapping[name]
                elif index_int in dtype_mapping:
                    dtype_mapping = dtype_mapping[index_int]
                else:
                    dtype_mapping = None

            # If no mapping can be found, use the array's
            # dtype attribute for formatting.
            #
            # A valid dtype must either be a type or
            # string naming a type.
            if dtype_mapping is None:
                formats.append(v.dtype)
            elif isinstance(dtype_mapping, (type, np.dtype, str)):
                # error: Argument 1 to "append" of "list" has incompatible
                # type "Union[type, dtype[Any], str]"; expected "dtype[Any]"
                formats.append(dtype_mapping)  # type: ignore[arg-type]
            else:
                element = "row" if i < index_len else "column"
                msg = f"Invalid dtype {dtype_mapping} specified for {element} {name}"
                raise ValueError(msg)

        return np.rec.fromarrays(arrays, dtype={"names": names, "formats": formats})

    @classmethod
    def _from_arrays(
        cls,
        arrays,
        columns,
        index,
        dtype: Dtype | None = None,
        verify_integrity: bool = True,
    ) -> Self:
        """
        Create DataFrame from a list of arrays corresponding to the columns.

        Parameters
        ----------
        arrays : list-like of arrays
            Each array in the list corresponds to one column, in order.
        columns : list-like, Index
            The column names for the resulting DataFrame.
        index : list-like, Index
            The rows labels for the resulting DataFrame.
        dtype : dtype, optional
            Optional dtype to enforce for all arrays.
        verify_integrity : bool, default True
            Validate and homogenize all input. If set to False, it is assumed
            that all elements of `arrays` are actual arrays how they will be
            stored in a block (numpy ndarray or ExtensionArray), have the same
            length as and are aligned with the index, and that `columns` and
            `index` are ensured to be an Index object.

        Returns
        -------
        DataFrame
        """
        if dtype is not None:
            dtype = pandas_dtype(dtype)

        columns = ensure_index(columns)
        if len(columns) != len(arrays):
            raise ValueError("len(columns) must match len(arrays)")
        mgr = arrays_to_mgr(
            arrays,
            columns,
            index,
            dtype=dtype,
            verify_integrity=verify_integrity,
        )
        return cls._from_mgr(mgr, axes=mgr.axes)

    @doc(
        storage_options=_shared_docs["storage_options"],
        compression_options=_shared_docs["compression_options"] % "path",
    )
    def to_stata(
        self,
        path: FilePath | WriteBuffer[bytes],
        *,
        convert_dates: dict[Hashable, str] | None = None,
        write_index: bool = True,
        byteorder: ToStataByteorder | None = None,
        time_stamp: datetime.datetime | None = None,
        data_label: str | None = None,
        variable_labels: dict[Hashable, str] | None = None,
        version: int | None = 114,
        convert_strl: Sequence[Hashable] | None = None,
        compression: CompressionOptions = "infer",
        storage_options: StorageOptions | None = None,
        value_labels: dict[Hashable, dict[float, str]] | None = None,
    ) -> None:
        """
        Export DataFrame object to Stata dta format.

        Writes the DataFrame to a Stata dataset file.
        "dta" files contain a Stata dataset.

        Parameters
        ----------
        path : str, path object, or buffer
            String, path object (implementing ``os.PathLike[str]``), or file-like
            object implementing a binary ``write()`` function.

        convert_dates : dict
            Dictionary mapping columns containing datetime types to stata
            internal format to use when writing the dates. Options are 'tc',
            'td', 'tm', 'tw', 'th', 'tq', 'ty'. Column can be either an integer
            or a name. Datetime columns that do not have a conversion type
            specified will be converted to 'tc'. Raises NotImplementedError if
            a datetime column has timezone information.
        write_index : bool
            Write the index to Stata dataset.
        byteorder : str
            Can be ">", "<", "little", or "big". default is `sys.byteorder`.
        time_stamp : datetime
            A datetime to use as file creation date.  Default is the current
            time.
        data_label : str, optional
            A label for the data set.  Must be 80 characters or smaller.
        variable_labels : dict
            Dictionary containing columns as keys and variable labels as
            values. Each label must be 80 characters or smaller.
        version : {{114, 117, 118, 119, None}}, default 114
            Version to use in the output dta file. Set to None to let pandas
            decide between 118 or 119 formats depending on the number of
            columns in the frame. Version 114 can be read by Stata 10 and
            later. Version 117 can be read by Stata 13 or later. Version 118
            is supported in Stata 14 and later. Version 119 is supported in
            Stata 15 and later. Version 114 limits string variables to 244
            characters or fewer while versions 117 and later allow strings
            with lengths up to 2,000,000 characters. Versions 118 and 119
            support Unicode characters, and version 119 supports more than
            32,767 variables.

            Version 119 should usually only be used when the number of
            variables exceeds the capacity of dta format 118. Exporting
            smaller datasets in format 119 may have unintended consequences,
            and, as of November 2020, Stata SE cannot read version 119 files.

        convert_strl : list, optional
            List of column names to convert to string columns to Stata StrL
            format. Only available if version is 117.  Storing strings in the
            StrL format can produce smaller dta files if strings have more than
            8 characters and values are repeated.
        {compression_options}

            .. versionchanged:: 1.4.0 Zstandard support.

        {storage_options}

        value_labels : dict of dicts
            Dictionary containing columns as keys and dictionaries of column value
            to labels as values. Labels for a single variable must be 32,000
            characters or smaller.

            .. versionadded:: 1.4.0

        Raises
        ------
        NotImplementedError
            * If datetimes contain timezone information
            * Column dtype is not representable in Stata
        ValueError
            * Columns listed in convert_dates are neither datetime64[ns]
              or datetime.datetime
            * Column listed in convert_dates is not in DataFrame
            * Categorical label contains more than 32,000 characters

        See Also
        --------
        read_stata : Import Stata data files.
        io.stata.StataWriter : Low-level writer for Stata data files.
        io.stata.StataWriter117 : Low-level writer for version 117 files.

        Examples
        --------
        >>> df = pd.DataFrame(
        ...     [["falcon", 350], ["parrot", 18]], columns=["animal", "parrot"]
        ... )
        >>> df.to_stata("animals.dta")  # doctest: +SKIP
        """
        if version not in (114, 117, 118, 119, None):
            raise ValueError("Only formats 114, 117, 118 and 119 are supported.")
        if version == 114:
            if convert_strl is not None:
                raise ValueError("strl is not supported in format 114")
            from pandas.io.stata import StataWriter as statawriter
        elif version == 117:
            # Incompatible import of "statawriter" (imported name has type
            # "Type[StataWriter117]", local name has type "Type[StataWriter]")
            from pandas.io.stata import (  # type: ignore[assignment]
                StataWriter117 as statawriter,
            )
        else:  # versions 118 and 119
            # Incompatible import of "statawriter" (imported name has type
            # "Type[StataWriter117]", local name has type "Type[StataWriter]")
            from pandas.io.stata import (  # type: ignore[assignment]
                StataWriterUTF8 as statawriter,
            )

        kwargs: dict[str, Any] = {}
        if version is None or version >= 117:
            # strl conversion is only supported >= 117
            kwargs["convert_strl"] = convert_strl
        if version is None or version >= 118:
            # Specifying the version is only supported for UTF8 (118 or 119)
            kwargs["version"] = version

        writer = statawriter(
            path,
            self,
            convert_dates=convert_dates,
            byteorder=byteorder,
            time_stamp=time_stamp,
            data_label=data_label,
            write_index=write_index,
            variable_labels=variable_labels,
            compression=compression,
            storage_options=storage_options,
            value_labels=value_labels,
            **kwargs,
        )
        writer.write_file()

    def to_feather(self, path: FilePath | WriteBuffer[bytes], **kwargs) -> None:
        """
        Write a DataFrame to the binary Feather format.

        Parameters
        ----------
        path : str, path object, file-like object
            String, path object (implementing ``os.PathLike[str]``), or file-like
            object implementing a binary ``write()`` function. If a string or a path,
            it will be used as Root Directory path when writing a partitioned dataset.
        **kwargs :
            Additional keywords passed to :func:`pyarrow.feather.write_feather`.
            This includes the `compression`, `compression_level`, `chunksize`
            and `version` keywords.

        See Also
        --------
        DataFrame.to_parquet : Write a DataFrame to the binary parquet format.
        DataFrame.to_excel : Write object to an Excel sheet.
        DataFrame.to_sql : Write to a sql table.
        DataFrame.to_csv : Write a csv file.
        DataFrame.to_json : Convert the object to a JSON string.
        DataFrame.to_html : Render a DataFrame as an HTML table.
        DataFrame.to_string : Convert DataFrame to a string.

        Notes
        -----
        This function writes the dataframe as a `feather file
        <https://arrow.apache.org/docs/python/feather.html>`_. Requires a default
        index. For saving the DataFrame with your custom index use a method that
        supports custom indices e.g. `to_parquet`.

        Examples
        --------
        >>> df = pd.DataFrame([[1, 2, 3], [4, 5, 6]])
        >>> df.to_feather("file.feather")  # doctest: +SKIP
        """
        from pandas.io.feather_format import to_feather

        to_feather(self, path, **kwargs)

    @overload
    def to_markdown(
        self,
        buf: None = ...,
        *,
        mode: str = ...,
        index: bool = ...,
        storage_options: StorageOptions | None = ...,
        **kwargs,
    ) -> str: ...

    @overload
    def to_markdown(
        self,
        buf: FilePath | WriteBuffer[str],
        *,
        mode: str = ...,
        index: bool = ...,
        storage_options: StorageOptions | None = ...,
        **kwargs,
    ) -> None: ...

    @overload
    def to_markdown(
        self,
        buf: FilePath | WriteBuffer[str] | None,
        *,
        mode: str = ...,
        index: bool = ...,
        storage_options: StorageOptions | None = ...,
        **kwargs,
    ) -> str | None: ...

    def to_markdown(
        self,
        buf: FilePath | WriteBuffer[str] | None = None,
        *,
        mode: str = "wt",
        index: bool = True,
        storage_options: StorageOptions | None = None,
        **kwargs,
    ) -> str | None:
        """
        Print DataFrame in Markdown-friendly format.

        Parameters
        ----------
        buf : str, Path or StringIO-like, optional, default None
            Buffer to write to. If None, the output is returned as a string.
        mode : str, optional
            Mode in which file is opened, "wt" by default.
        index : bool, optional, default True
            Add index (row) labels.

        storage_options : dict, optional
            Extra options that make sense for a particular storage connection, e.g.
            host, port, username, password, etc. For HTTP(S) URLs the key-value pairs
            are forwarded to ``urllib.request.Request`` as header options. For other
            URLs (e.g. starting with "s3://", and "gcs://") the key-value pairs are
            forwarded to ``fsspec.open``. Please see ``fsspec`` and ``urllib`` for more
            details, and for more examples on storage options refer `here
            <https://pandas.pydata.org/docs/user_guide/io.html?
            highlight=storage_options#reading-writing-remote-files>`_.

        **kwargs
            These parameters will be passed to `tabulate <https://pypi.org/project/tabulate>`_.

        Returns
        -------
        str
            DataFrame in Markdown-friendly format.

        See Also
        --------
        DataFrame.to_html : Render DataFrame to HTML-formatted table.
        DataFrame.to_latex : Render DataFrame to LaTeX-formatted table.

        Notes
        -----
        Requires the `tabulate <https://pypi.org/project/tabulate>`_ package.

        Examples
        --------
        >>> df = pd.DataFrame(
        ...     data={"animal_1": ["elk", "pig"], "animal_2": ["dog", "quetzal"]}
        ... )
        >>> print(df.to_markdown())
        |    | animal_1   | animal_2   |
        |---:|:-----------|:-----------|
        |  0 | elk        | dog        |
        |  1 | pig        | quetzal    |

        Output markdown with a tabulate option.

        >>> print(df.to_markdown(tablefmt="grid"))
        +----+------------+------------+
        |    | animal_1   | animal_2   |
        +====+============+============+
        |  0 | elk        | dog        |
        +----+------------+------------+
        |  1 | pig        | quetzal    |
        +----+------------+------------+
        """
        if "showindex" in kwargs:
            raise ValueError("Pass 'index' instead of 'showindex")

        kwargs.setdefault("headers", "keys")
        kwargs.setdefault("tablefmt", "pipe")
        kwargs.setdefault("showindex", index)
        tabulate = import_optional_dependency("tabulate")
        result = tabulate.tabulate(self, **kwargs)
        if buf is None:
            return result

        with get_handle(buf, mode, storage_options=storage_options) as handles:
            handles.handle.write(result)
        return None

    @overload
    def to_parquet(
        self,
        path: None = ...,
        *,
        engine: Literal["auto", "pyarrow", "fastparquet"] = ...,
        compression: ParquetCompressionOptions = ...,
        index: bool | None = ...,
        partition_cols: list[str] | None = ...,
        storage_options: StorageOptions = ...,
        **kwargs,
    ) -> bytes: ...

    @overload
    def to_parquet(
        self,
        path: FilePath | WriteBuffer[bytes],
        *,
        engine: Literal["auto", "pyarrow", "fastparquet"] = ...,
        compression: ParquetCompressionOptions = ...,
        index: bool | None = ...,
        partition_cols: list[str] | None = ...,
        storage_options: StorageOptions = ...,
        **kwargs,
    ) -> None: ...

    @doc(storage_options=_shared_docs["storage_options"])
    def to_parquet(
        self,
        path: FilePath | WriteBuffer[bytes] | None = None,
        *,
        engine: Literal["auto", "pyarrow", "fastparquet"] = "auto",
        compression: ParquetCompressionOptions = "snappy",
        index: bool | None = None,
        partition_cols: list[str] | None = None,
        storage_options: StorageOptions | None = None,
        **kwargs,
    ) -> bytes | None:
        """
        Write a DataFrame to the binary parquet format.

        This function writes the dataframe as a `parquet file
        <https://parquet.apache.org/>`_. You can choose different parquet
        backends, and have the option of compression. See
        :ref:`the user guide <io.parquet>` for more details.

        Parameters
        ----------
        path : str, path object, file-like object, or None, default None
            String, path object (implementing ``os.PathLike[str]``), or file-like
            object implementing a binary ``write()`` function. If None, the result is
            returned as bytes. If a string or path, it will be used as Root Directory
            path when writing a partitioned dataset.
        engine : {{'auto', 'pyarrow', 'fastparquet'}}, default 'auto'
            Parquet library to use. If 'auto', then the option
            ``io.parquet.engine`` is used. The default ``io.parquet.engine``
            behavior is to try 'pyarrow', falling back to 'fastparquet' if
            'pyarrow' is unavailable.
        compression : str or None, default 'snappy'
            Name of the compression to use. Use ``None`` for no compression.
            Supported options: 'snappy', 'gzip', 'brotli', 'lz4', 'zstd'.
        index : bool, default None
            If ``True``, include the dataframe's index(es) in the file output.
            If ``False``, they will not be written to the file.
            If ``None``, similar to ``True`` the dataframe's index(es)
            will be saved. However, instead of being saved as values,
            the RangeIndex will be stored as a range in the metadata so it
            doesn't require much space and is faster. Other indexes will
            be included as columns in the file output.
        partition_cols : list, optional, default None
            Column names by which to partition the dataset.
            Columns are partitioned in the order they are given.
            Must be None if path is not a string.
        {storage_options}

        **kwargs
            Additional arguments passed to the parquet library. See
            :ref:`pandas io <io.parquet>` for more details.

        Returns
        -------
        bytes if no path argument is provided else None
            Returns the DataFrame converted to the binary parquet format as bytes if no
            path argument. Returns None and writes the DataFrame to the specified
            location in the Parquet format if the path argument is provided.

        See Also
        --------
        read_parquet : Read a parquet file.
        DataFrame.to_orc : Write an orc file.
        DataFrame.to_csv : Write a csv file.
        DataFrame.to_sql : Write to a sql table.
        DataFrame.to_hdf : Write to hdf.

        Notes
        -----
        * This function requires either the `fastparquet
          <https://pypi.org/project/fastparquet>`_ or `pyarrow
          <https://arrow.apache.org/docs/python/>`_ library.
        * When saving a DataFrame with categorical columns to parquet,
          the file size may increase due to the inclusion of all possible
          categories, not just those present in the data. This behavior
          is expected and consistent with pandas' handling of categorical data.
          To manage file size and ensure a more predictable roundtrip process,
          consider using :meth:`Categorical.remove_unused_categories` on the
          DataFrame before saving.

        Examples
        --------
        >>> df = pd.DataFrame(data={{"col1": [1, 2], "col2": [3, 4]}})
        >>> df.to_parquet("df.parquet.gzip", compression="gzip")  # doctest: +SKIP
        >>> pd.read_parquet("df.parquet.gzip")  # doctest: +SKIP
           col1  col2
        0     1     3
        1     2     4

        If you want to get a buffer to the parquet content you can use a io.BytesIO
        object, as long as you don't use partition_cols, which creates multiple files.

        >>> import io
        >>> f = io.BytesIO()
        >>> df.to_parquet(f)
        >>> f.seek(0)
        0
        >>> content = f.read()
        """
        from pandas.io.parquet import to_parquet

        return to_parquet(
            self,
            path,
            engine,
            compression=compression,
            index=index,
            partition_cols=partition_cols,
            storage_options=storage_options,
            **kwargs,
        )

    @overload
    def to_orc(
        self,
        path: None = ...,
        *,
        engine: Literal["pyarrow"] = ...,
        index: bool | None = ...,
        engine_kwargs: dict[str, Any] | None = ...,
    ) -> bytes: ...

    @overload
    def to_orc(
        self,
        path: FilePath | WriteBuffer[bytes],
        *,
        engine: Literal["pyarrow"] = ...,
        index: bool | None = ...,
        engine_kwargs: dict[str, Any] | None = ...,
    ) -> None: ...

    @overload
    def to_orc(
        self,
        path: FilePath | WriteBuffer[bytes] | None,
        *,
        engine: Literal["pyarrow"] = ...,
        index: bool | None = ...,
        engine_kwargs: dict[str, Any] | None = ...,
    ) -> bytes | None: ...

    def to_orc(
        self,
        path: FilePath | WriteBuffer[bytes] | None = None,
        *,
        engine: Literal["pyarrow"] = "pyarrow",
        index: bool | None = None,
        engine_kwargs: dict[str, Any] | None = None,
    ) -> bytes | None:
        """
        Write a DataFrame to the Optimized Row Columnar (ORC) format.

        .. versionadded:: 1.5.0

        Parameters
        ----------
        path : str, file-like object or None, default None
            If a string, it will be used as Root Directory path
            when writing a partitioned dataset. By file-like object,
            we refer to objects with a write() method, such as a file handle
            (e.g. via builtin open function). If path is None,
            a bytes object is returned.
        engine : {'pyarrow'}, default 'pyarrow'
            ORC library to use.
        index : bool, optional
            If ``True``, include the dataframe's index(es) in the file output.
            If ``False``, they will not be written to the file.
            If ``None``, similar to ``infer`` the dataframe's index(es)
            will be saved. However, instead of being saved as values,
            the RangeIndex will be stored as a range in the metadata so it
            doesn't require much space and is faster. Other indexes will
            be included as columns in the file output.
        engine_kwargs : dict[str, Any] or None, default None
            Additional keyword arguments passed to :func:`pyarrow.orc.write_table`.

        Returns
        -------
        bytes if no ``path`` argument is provided else None
            Bytes object with DataFrame data if ``path`` is not specified else None.

        Raises
        ------
        NotImplementedError
            Dtype of one or more columns is category, unsigned integers, interval,
            period or sparse.
        ValueError
            engine is not pyarrow.

        See Also
        --------
        read_orc : Read a ORC file.
        DataFrame.to_parquet : Write a parquet file.
        DataFrame.to_csv : Write a csv file.
        DataFrame.to_sql : Write to a sql table.
        DataFrame.to_hdf : Write to hdf.

        Notes
        -----
        * Find more information on ORC
          `here <https://en.wikipedia.org/wiki/Apache_ORC>`__.
        * Before using this function you should read the :ref:`user guide about
          ORC <io.orc>` and :ref:`install optional dependencies <install.warn_orc>`.
        * This function requires `pyarrow <https://arrow.apache.org/docs/python/>`_
          library.
        * For supported dtypes please refer to `supported ORC features in Arrow
          <https://arrow.apache.org/docs/cpp/orc.html#data-types>`__.
        * Currently timezones in datetime columns are not preserved when a
          dataframe is converted into ORC files.

        Examples
        --------
        >>> df = pd.DataFrame(data={"col1": [1, 2], "col2": [4, 3]})
        >>> df.to_orc("df.orc")  # doctest: +SKIP
        >>> pd.read_orc("df.orc")  # doctest: +SKIP
           col1  col2
        0     1     4
        1     2     3

        If you want to get a buffer to the orc content you can write it to io.BytesIO

        >>> import io
        >>> b = io.BytesIO(df.to_orc())  # doctest: +SKIP
        >>> b.seek(0)  # doctest: +SKIP
        0
        >>> content = b.read()  # doctest: +SKIP
        """
        from pandas.io.orc import to_orc

        return to_orc(
            self, path, engine=engine, index=index, engine_kwargs=engine_kwargs
        )

    @overload
    def to_html(
        self,
        buf: FilePath | WriteBuffer[str],
        *,
        columns: Axes | None = ...,
        col_space: ColspaceArgType | None = ...,
        header: bool = ...,
        index: bool = ...,
        na_rep: str = ...,
        formatters: FormattersType | None = ...,
        float_format: FloatFormatType | None = ...,
        sparsify: bool | None = ...,
        index_names: bool = ...,
        justify: str | None = ...,
        max_rows: int | None = ...,
        max_cols: int | None = ...,
        show_dimensions: bool | str = ...,
        decimal: str = ...,
        bold_rows: bool = ...,
        classes: str | list | tuple | None = ...,
        escape: bool = ...,
        notebook: bool = ...,
        border: int | bool | None = ...,
        table_id: str | None = ...,
        render_links: bool = ...,
        encoding: str | None = ...,
    ) -> None: ...

    @overload
    def to_html(
        self,
        buf: None = ...,
        *,
        columns: Axes | None = ...,
        col_space: ColspaceArgType | None = ...,
        header: bool = ...,
        index: bool = ...,
        na_rep: str = ...,
        formatters: FormattersType | None = ...,
        float_format: FloatFormatType | None = ...,
        sparsify: bool | None = ...,
        index_names: bool = ...,
        justify: str | None = ...,
        max_rows: int | None = ...,
        max_cols: int | None = ...,
        show_dimensions: bool | str = ...,
        decimal: str = ...,
        bold_rows: bool = ...,
        classes: str | list | tuple | None = ...,
        escape: bool = ...,
        notebook: bool = ...,
        border: int | bool | None = ...,
        table_id: str | None = ...,
        render_links: bool = ...,
        encoding: str | None = ...,
    ) -> str: ...

    @Substitution(
        header_type="bool",
        header="Whether to print column labels, default True",
        col_space_type="str or int, list or dict of int or str",
        col_space="The minimum width of each column in CSS length "
        "units.  An int is assumed to be px units.",
    )
    @Substitution(shared_params=fmt.common_docstring, returns=fmt.return_docstring)
    def to_html(
        self,
        buf: FilePath | WriteBuffer[str] | None = None,
        *,
        columns: Axes | None = None,
        col_space: ColspaceArgType | None = None,
        header: bool = True,
        index: bool = True,
        na_rep: str = "NaN",
        formatters: FormattersType | None = None,
        float_format: FloatFormatType | None = None,
        sparsify: bool | None = None,
        index_names: bool = True,
        justify: str | None = None,
        max_rows: int | None = None,
        max_cols: int | None = None,
        show_dimensions: bool | str = False,
        decimal: str = ".",
        bold_rows: bool = True,
        classes: str | list | tuple | None = None,
        escape: bool = True,
        notebook: bool = False,
        border: int | bool | None = None,
        table_id: str | None = None,
        render_links: bool = False,
        encoding: str | None = None,
    ) -> str | None:
        """
        Render a DataFrame as an HTML table.
        %(shared_params)s
        bold_rows : bool, default True
            Make the row labels bold in the output.
        classes : str or list or tuple, default None
            CSS class(es) to apply to the resulting html table.
        escape : bool, default True
            Convert the characters <, >, and & to HTML-safe sequences.
        notebook : {True, False}, default False
            Whether the generated HTML is for IPython Notebook.
        border : int or bool
            When an integer value is provided, it sets the border attribute in
            the opening tag, specifying the thickness of the border.
            If ``False`` or ``0`` is passed, the border attribute will not
            be present in the ``<table>`` tag.
            The default value for this parameter is governed by
            ``pd.options.display.html.border``.
        table_id : str, optional
            A css id is included in the opening `<table>` tag if specified.
        render_links : bool, default False
            Convert URLs to HTML links.
        encoding : str, default "utf-8"
            Set character encoding.
        %(returns)s
        See Also
        --------
        to_string : Convert DataFrame to a string.

        Examples
        --------
        >>> df = pd.DataFrame(data={"col1": [1, 2], "col2": [4, 3]})
        >>> html_string = '''<table border="1" class="dataframe">
        ...   <thead>
        ...     <tr style="text-align: right;">
        ...       <th></th>
        ...       <th>col1</th>
        ...       <th>col2</th>
        ...     </tr>
        ...   </thead>
        ...   <tbody>
        ...     <tr>
        ...       <th>0</th>
        ...       <td>1</td>
        ...       <td>4</td>
        ...     </tr>
        ...     <tr>
        ...       <th>1</th>
        ...       <td>2</td>
        ...       <td>3</td>
        ...     </tr>
        ...   </tbody>
        ... </table>'''
        >>> assert html_string == df.to_html()
        """
        if justify is not None and justify not in fmt.VALID_JUSTIFY_PARAMETERS:
            raise ValueError("Invalid value for justify parameter")

        formatter = fmt.DataFrameFormatter(
            self,
            columns=columns,
            col_space=col_space,
            na_rep=na_rep,
            header=header,
            index=index,
            formatters=formatters,
            float_format=float_format,
            bold_rows=bold_rows,
            sparsify=sparsify,
            justify=justify,
            index_names=index_names,
            escape=escape,
            decimal=decimal,
            max_rows=max_rows,
            max_cols=max_cols,
            show_dimensions=show_dimensions,
        )
        # TODO: a generic formatter wld b in DataFrameFormatter
        return fmt.DataFrameRenderer(formatter).to_html(
            buf=buf,
            classes=classes,
            notebook=notebook,
            border=border,
            encoding=encoding,
            table_id=table_id,
            render_links=render_links,
        )

    @overload
    def to_xml(
        self,
        path_or_buffer: None = ...,
        *,
        index: bool = ...,
        root_name: str | None = ...,
        row_name: str | None = ...,
        na_rep: str | None = ...,
        attr_cols: list[str] | None = ...,
        elem_cols: list[str] | None = ...,
        namespaces: dict[str | None, str] | None = ...,
        prefix: str | None = ...,
        encoding: str = ...,
        xml_declaration: bool | None = ...,
        pretty_print: bool | None = ...,
        parser: XMLParsers | None = ...,
        stylesheet: FilePath | ReadBuffer[str] | ReadBuffer[bytes] | None = ...,
        compression: CompressionOptions = ...,
        storage_options: StorageOptions | None = ...,
    ) -> str: ...

    @overload
    def to_xml(
        self,
        path_or_buffer: FilePath | WriteBuffer[bytes] | WriteBuffer[str],
        *,
        index: bool = ...,
        root_name: str | None = ...,
        row_name: str | None = ...,
        na_rep: str | None = ...,
        attr_cols: list[str] | None = ...,
        elem_cols: list[str] | None = ...,
        namespaces: dict[str | None, str] | None = ...,
        prefix: str | None = ...,
        encoding: str = ...,
        xml_declaration: bool | None = ...,
        pretty_print: bool | None = ...,
        parser: XMLParsers | None = ...,
        stylesheet: FilePath | ReadBuffer[str] | ReadBuffer[bytes] | None = ...,
        compression: CompressionOptions = ...,
        storage_options: StorageOptions | None = ...,
    ) -> None: ...

    @doc(
        storage_options=_shared_docs["storage_options"],
        compression_options=_shared_docs["compression_options"] % "path_or_buffer",
    )
    def to_xml(
        self,
        path_or_buffer: FilePath | WriteBuffer[bytes] | WriteBuffer[str] | None = None,
        *,
        index: bool = True,
        root_name: str | None = "data",
        row_name: str | None = "row",
        na_rep: str | None = None,
        attr_cols: list[str] | None = None,
        elem_cols: list[str] | None = None,
        namespaces: dict[str | None, str] | None = None,
        prefix: str | None = None,
        encoding: str = "utf-8",
        xml_declaration: bool | None = True,
        pretty_print: bool | None = True,
        parser: XMLParsers | None = "lxml",
        stylesheet: FilePath | ReadBuffer[str] | ReadBuffer[bytes] | None = None,
        compression: CompressionOptions = "infer",
        storage_options: StorageOptions | None = None,
    ) -> str | None:
        """
        Render a DataFrame to an XML document.

        .. versionadded:: 1.3.0

        Parameters
        ----------
        path_or_buffer : str, path object, file-like object, or None, default None
            String, path object (implementing ``os.PathLike[str]``), or file-like
            object implementing a ``write()`` function. If None, the result is returned
            as a string.
        index : bool, default True
            Whether to include index in XML document.
        root_name : str, default 'data'
            The name of root element in XML document.
        row_name : str, default 'row'
            The name of row element in XML document.
        na_rep : str, optional
            Missing data representation.
        attr_cols : list-like, optional
            List of columns to write as attributes in row element.
            Hierarchical columns will be flattened with underscore
            delimiting the different levels.
        elem_cols : list-like, optional
            List of columns to write as children in row element. By default,
            all columns output as children of row element. Hierarchical
            columns will be flattened with underscore delimiting the
            different levels.
        namespaces : dict, optional
            All namespaces to be defined in root element. Keys of dict
            should be prefix names and values of dict corresponding URIs.
            Default namespaces should be given empty string key. For
            example, ::

                namespaces = {{"": "https://example.com"}}

        prefix : str, optional
            Namespace prefix to be used for every element and/or attribute
            in document. This should be one of the keys in ``namespaces``
            dict.
        encoding : str, default 'utf-8'
            Encoding of the resulting document.
        xml_declaration : bool, default True
            Whether to include the XML declaration at start of document.
        pretty_print : bool, default True
            Whether output should be pretty printed with indentation and
            line breaks.
        parser : {{'lxml','etree'}}, default 'lxml'
            Parser module to use for building of tree. Only 'lxml' and
            'etree' are supported. With 'lxml', the ability to use XSLT
            stylesheet is supported.
        stylesheet : str, path object or file-like object, optional
            A URL, file-like object, or a raw string containing an XSLT
            script used to transform the raw XML output. Script should use
            layout of elements and attributes from original output. This
            argument requires ``lxml`` to be installed. Only XSLT 1.0
            scripts and not later versions is currently supported.
        {compression_options}

            .. versionchanged:: 1.4.0 Zstandard support.

        {storage_options}

        Returns
        -------
        None or str
            If ``io`` is None, returns the resulting XML format as a
            string. Otherwise returns None.

        See Also
        --------
        to_json : Convert the pandas object to a JSON string.
        to_html : Convert DataFrame to a html.

        Examples
        --------
        >>> df = pd.DataFrame(
        ...     [["square", 360, 4], ["circle", 360, np.nan], ["triangle", 180, 3]],
        ...     columns=["shape", "degrees", "sides"],
        ... )

        >>> df.to_xml()  # doctest: +SKIP
        <?xml version='1.0' encoding='utf-8'?>
        <data>
          <row>
            <index>0</index>
            <shape>square</shape>
            <degrees>360</degrees>
            <sides>4.0</sides>
          </row>
          <row>
            <index>1</index>
            <shape>circle</shape>
            <degrees>360</degrees>
            <sides/>
          </row>
          <row>
            <index>2</index>
            <shape>triangle</shape>
            <degrees>180</degrees>
            <sides>3.0</sides>
          </row>
        </data>

        >>> df.to_xml(
        ...     attr_cols=["index", "shape", "degrees", "sides"]
        ... )  # doctest: +SKIP
        <?xml version='1.0' encoding='utf-8'?>
        <data>
          <row index="0" shape="square" degrees="360" sides="4.0"/>
          <row index="1" shape="circle" degrees="360"/>
          <row index="2" shape="triangle" degrees="180" sides="3.0"/>
        </data>

        >>> df.to_xml(
        ...     namespaces={{"doc": "https://example.com"}}, prefix="doc"
        ... )  # doctest: +SKIP
        <?xml version='1.0' encoding='utf-8'?>
        <doc:data xmlns:doc="https://example.com">
          <doc:row>
            <doc:index>0</doc:index>
            <doc:shape>square</doc:shape>
            <doc:degrees>360</doc:degrees>
            <doc:sides>4.0</doc:sides>
          </doc:row>
          <doc:row>
            <doc:index>1</doc:index>
            <doc:shape>circle</doc:shape>
            <doc:degrees>360</doc:degrees>
            <doc:sides/>
          </doc:row>
          <doc:row>
            <doc:index>2</doc:index>
            <doc:shape>triangle</doc:shape>
            <doc:degrees>180</doc:degrees>
            <doc:sides>3.0</doc:sides>
          </doc:row>
        </doc:data>
        """

        from pandas.io.formats.xml import (
            EtreeXMLFormatter,
            LxmlXMLFormatter,
        )

        lxml = import_optional_dependency("lxml.etree", errors="ignore")

        TreeBuilder: type[EtreeXMLFormatter | LxmlXMLFormatter]

        if parser == "lxml":
            if lxml is not None:
                TreeBuilder = LxmlXMLFormatter
            else:
                raise ImportError(
                    "lxml not found, please install or use the etree parser."
                )

        elif parser == "etree":
            TreeBuilder = EtreeXMLFormatter

        else:
            raise ValueError("Values for parser can only be lxml or etree.")

        xml_formatter = TreeBuilder(
            self,
            path_or_buffer=path_or_buffer,
            index=index,
            root_name=root_name,
            row_name=row_name,
            na_rep=na_rep,
            attr_cols=attr_cols,
            elem_cols=elem_cols,
            namespaces=namespaces,
            prefix=prefix,
            encoding=encoding,
            xml_declaration=xml_declaration,
            pretty_print=pretty_print,
            stylesheet=stylesheet,
            compression=compression,
            storage_options=storage_options,
        )

        return xml_formatter.write_output()

    def to_iceberg(
        self,
        table_identifier: str,
        catalog_name: str | None = None,
        *,
        catalog_properties: dict[str, Any] | None = None,
        location: str | None = None,
        append: bool = False,
        snapshot_properties: dict[str, str] | None = None,
    ) -> None:
        """
        Write a DataFrame to an Apache Iceberg table.

        .. versionadded:: 3.0.0

        .. warning::

           to_iceberg is experimental and may change without warning.

        Parameters
        ----------
        table_identifier : str
            Table identifier.
        catalog_name : str, optional
            The name of the catalog.
        catalog_properties : dict of {str: str}, optional
            The properties that are used next to the catalog configuration.
        location : str, optional
            Location for the table.
        append : bool, default False
            If ``True``, append data to the table, instead of replacing the content.
        snapshot_properties : dict of {str: str}, optional
            Custom properties to be added to the snapshot summary

        See Also
        --------
        read_iceberg : Read an Apache Iceberg table.
        DataFrame.to_parquet : Write a DataFrame in Parquet format.

        Examples
        --------
        >>> df = pd.DataFrame(data={"col1": [1, 2], "col2": [4, 3]})
        >>> df.to_iceberg("my_table", catalog_name="my_catalog")  # doctest: +SKIP
        """
        from pandas.io.iceberg import to_iceberg

        to_iceberg(
            self,
            table_identifier,
            catalog_name,
            catalog_properties=catalog_properties,
            location=location,
            append=append,
            snapshot_properties=snapshot_properties,
        )

    # ----------------------------------------------------------------------
    @doc(INFO_DOCSTRING, **frame_sub_kwargs)
    def info(
        self,
        verbose: bool | None = None,
        buf: WriteBuffer[str] | None = None,
        max_cols: int | None = None,
        memory_usage: bool | str | None = None,
        show_counts: bool | None = None,
    ) -> None:
        info = DataFrameInfo(
            data=self,
            memory_usage=memory_usage,
        )
        info.render(
            buf=buf,
            max_cols=max_cols,
            verbose=verbose,
            show_counts=show_counts,
        )

    def memory_usage(self, index: bool = True, deep: bool = False) -> Series:
        """
        Return the memory usage of each column in bytes.

        The memory usage can optionally include the contribution of
        the index and elements of `object` dtype.

        This value is displayed in `DataFrame.info` by default. This can be
        suppressed by setting ``pandas.options.display.memory_usage`` to False.

        Parameters
        ----------
        index : bool, default True
            Specifies whether to include the memory usage of the DataFrame's
            index in returned Series. If ``index=True``, the memory usage of
            the index is the first item in the output.
        deep : bool, default False
            If True, introspect the data deeply by interrogating
            `object` dtypes for system-level memory consumption, and include
            it in the returned values.

        Returns
        -------
        Series
            A Series whose index is the original column names and whose values
            is the memory usage of each column in bytes.

        See Also
        --------
        numpy.ndarray.nbytes : Total bytes consumed by the elements of an
            ndarray.
        Series.memory_usage : Bytes consumed by a Series.
        Categorical : Memory-efficient array for string values with
            many repeated values.
        DataFrame.info : Concise summary of a DataFrame.

        Notes
        -----
        See the :ref:`Frequently Asked Questions <df-memory-usage>` for more
        details.

        Examples
        --------
        >>> dtypes = ["int64", "float64", "complex128", "object", "bool"]
        >>> data = dict([(t, np.ones(shape=5000, dtype=int).astype(t)) for t in dtypes])
        >>> df = pd.DataFrame(data)
        >>> df.head()
           int64  float64            complex128  object  bool
        0      1      1.0              1.0+0.0j       1  True
        1      1      1.0              1.0+0.0j       1  True
        2      1      1.0              1.0+0.0j       1  True
        3      1      1.0              1.0+0.0j       1  True
        4      1      1.0              1.0+0.0j       1  True

        >>> df.memory_usage()
        Index           128
        int64         40000
        float64       40000
        complex128    80000
        object        40000
        bool           5000
        dtype: int64

        >>> df.memory_usage(index=False)
        int64         40000
        float64       40000
        complex128    80000
        object        40000
        bool           5000
        dtype: int64

        The memory footprint of `object` dtype columns is ignored by default:

        >>> df.memory_usage(deep=True)
        Index            128
        int64          40000
        float64        40000
        complex128     80000
        object        180000
        bool            5000
        dtype: int64

        Use a Categorical for efficient storage of an object-dtype column with
        many repeated values.

        >>> df["object"].astype("category").memory_usage(deep=True)
        5136
        """
        result = self._constructor_sliced(
            [c.memory_usage(index=False, deep=deep) for col, c in self.items()],
            index=self.columns,
            dtype=np.intp,
        )
        if index:
            index_memory_usage = self._constructor_sliced(
                self.index.memory_usage(deep=deep), index=["Index"]
            )
            result = index_memory_usage._append_internal(result)
        return result

    def transpose(
        self,
        *args,
        copy: bool | lib.NoDefault = lib.no_default,
    ) -> DataFrame:
        """
        Transpose index and columns.

        Reflect the DataFrame over its main diagonal by writing rows as columns
        and vice-versa. The property :attr:`.T` is an accessor to the method
        :meth:`transpose`.

        Parameters
        ----------
        *args : tuple, optional
            Accepted for compatibility with NumPy.
        copy : bool, default False
            Whether to copy the data after transposing, even for DataFrames
            with a single dtype.

            Note that a copy is always required for mixed dtype DataFrames,
            or for DataFrames with any extension types.

            .. note::
                The `copy` keyword will change behavior in pandas 3.0.
                `Copy-on-Write
                <https://pandas.pydata.org/docs/dev/user_guide/copy_on_write.html>`__
                will be enabled by default, which means that all methods with a
                `copy` keyword will use a lazy copy mechanism to defer the copy and
                ignore the `copy` keyword. The `copy` keyword will be removed in a
                future version of pandas.

                You can already get the future behavior and improvements through
                enabling copy on write ``pd.options.mode.copy_on_write = True``

            .. deprecated:: 3.0.0

        Returns
        -------
        DataFrame
            The transposed DataFrame.

        See Also
        --------
        numpy.transpose : Permute the dimensions of a given array.

        Notes
        -----
        Transposing a DataFrame with mixed dtypes will result in a homogeneous
        DataFrame with the `object` dtype. In such a case, a copy of the data
        is always made.

        Examples
        --------
        **Square DataFrame with homogeneous dtype**

        >>> d1 = {"col1": [1, 2], "col2": [3, 4]}
        >>> df1 = pd.DataFrame(data=d1)
        >>> df1
           col1  col2
        0     1     3
        1     2     4

        >>> df1_transposed = df1.T  # or df1.transpose()
        >>> df1_transposed
              0  1
        col1  1  2
        col2  3  4

        When the dtype is homogeneous in the original DataFrame, we get a
        transposed DataFrame with the same dtype:

        >>> df1.dtypes
        col1    int64
        col2    int64
        dtype: object
        >>> df1_transposed.dtypes
        0    int64
        1    int64
        dtype: object

        **Non-square DataFrame with mixed dtypes**

        >>> d2 = {
        ...     "name": ["Alice", "Bob"],
        ...     "score": [9.5, 8],
        ...     "employed": [False, True],
        ...     "kids": [0, 0],
        ... }
        >>> df2 = pd.DataFrame(data=d2)
        >>> df2
            name  score  employed  kids
        0  Alice    9.5     False     0
        1    Bob    8.0      True     0

        >>> df2_transposed = df2.T  # or df2.transpose()
        >>> df2_transposed
                      0     1
        name      Alice   Bob
        score       9.5   8.0
        employed  False  True
        kids          0     0

        When the DataFrame has mixed dtypes, we get a transposed DataFrame with
        the `object` dtype:

        >>> df2.dtypes
        name         object
        score       float64
        employed       bool
        kids          int64
        dtype: object
        >>> df2_transposed.dtypes
        0    object
        1    object
        dtype: object
        """
        self._check_copy_deprecation(copy)
        nv.validate_transpose(args, {})
        # construct the args

        first_dtype = self.dtypes.iloc[0] if len(self.columns) else None

        if self._can_fast_transpose:
            # Note: tests pass without this, but this improves perf quite a bit.
            new_vals = self._values.T

            result = self._constructor(
                new_vals,
                index=self.columns,
                columns=self.index,
                copy=False,
                dtype=new_vals.dtype,
            )
            if len(self) > 0:
                result._mgr.add_references(self._mgr)

        elif (
            self._is_homogeneous_type
            and first_dtype is not None
            and isinstance(first_dtype, ExtensionDtype)
        ):
            new_values: list
            if isinstance(first_dtype, BaseMaskedDtype):
                # We have masked arrays with the same dtype. We can transpose faster.
                from pandas.core.arrays.masked import (
                    transpose_homogeneous_masked_arrays,
                )

                new_values = transpose_homogeneous_masked_arrays(
                    cast(Sequence[BaseMaskedArray], self._iter_column_arrays())
                )
            elif isinstance(first_dtype, ArrowDtype):
                # We have arrow EAs with the same dtype. We can transpose faster.
                from pandas.core.arrays.arrow.array import (
                    ArrowExtensionArray,
                    transpose_homogeneous_pyarrow,
                )

                new_values = transpose_homogeneous_pyarrow(
                    cast(Sequence[ArrowExtensionArray], self._iter_column_arrays())
                )
            else:
                # We have other EAs with the same dtype. We preserve dtype in transpose.
                arr_typ = first_dtype.construct_array_type()
                values = self.values
                new_values = [
                    arr_typ._from_sequence(row, dtype=first_dtype) for row in values
                ]

            result = type(self)._from_arrays(
                new_values,
                index=self.columns,
                columns=self.index,
                verify_integrity=False,
            )

        else:
            new_arr = self.values.T
            result = self._constructor(
                new_arr,
                index=self.columns,
                columns=self.index,
                dtype=new_arr.dtype,
                # We already made a copy (more than one block)
                copy=False,
            )

        return result.__finalize__(self, method="transpose")

    @property
    def T(self) -> DataFrame:
        """
        The transpose of the DataFrame.

        Returns
        -------
        DataFrame
            The transposed DataFrame.

        See Also
        --------
        DataFrame.transpose : Transpose index and columns.

        Examples
        --------
        >>> df = pd.DataFrame({"col1": [1, 2], "col2": [3, 4]})
        >>> df
           col1  col2
        0     1     3
        1     2     4

        >>> df.T
              0  1
        col1  1  2
        col2  3  4
        """
        return self.transpose()

    # ----------------------------------------------------------------------
    # Indexing Methods

    def _ixs(self, i: int, axis: AxisInt = 0) -> Series:
        """
        Parameters
        ----------
        i : int
        axis : int

        Returns
        -------
        Series
        """
        # irow
        if axis == 0:
            new_mgr = self._mgr.fast_xs(i)

            result = self._constructor_sliced_from_mgr(new_mgr, axes=new_mgr.axes)
            result._name = self.index[i]
            return result.__finalize__(self)

        # icol
        else:
            col_mgr = self._mgr.iget(i)
            return self._box_col_values(col_mgr, i)

    def _get_column_array(self, i: int) -> ArrayLike:
        """
        Get the values of the i'th column (ndarray or ExtensionArray, as stored
        in the Block)

        Warning! The returned array is a view but doesn't handle Copy-on-Write,
        so this should be used with caution (for read-only purposes).
        """
        return self._mgr.iget_values(i)

    def _iter_column_arrays(self) -> Iterator[ArrayLike]:
        """
        Iterate over the arrays of all columns in order.
        This returns the values as stored in the Block (ndarray or ExtensionArray).

        Warning! The returned array is a view but doesn't handle Copy-on-Write,
        so this should be used with caution (for read-only purposes).
        """
        for i in range(len(self.columns)):
            yield self._get_column_array(i)

    def __getitem__(self, key):
        check_dict_or_set_indexers(key)
        key = lib.item_from_zerodim(key)
        key = com.apply_if_callable(key, self)

        if is_hashable(key) and not is_iterator(key) and not isinstance(key, slice):
            # is_iterator to exclude generator e.g. test_getitem_listlike
            # As of Python 3.12, slice is hashable which breaks MultiIndex (GH#57500)

            # shortcut if the key is in columns
            is_mi = isinstance(self.columns, MultiIndex)
            # GH#45316 Return view if key is not duplicated
            # Only use drop_duplicates with duplicates for performance
            if not is_mi and (
                (self.columns.is_unique and key in self.columns)
                or key in self.columns.drop_duplicates(keep=False)
            ):
                return self._get_item(key)

            elif is_mi and self.columns.is_unique and key in self.columns:
                return self._getitem_multilevel(key)

        # Do we have a slicer (on rows)?
        if isinstance(key, slice):
            return self._getitem_slice(key)

        # Do we have a (boolean) DataFrame?
        if isinstance(key, DataFrame):
            return self.where(key)

        # Do we have a (boolean) 1d indexer?
        if com.is_bool_indexer(key):
            return self._getitem_bool_array(key)

        # We are left with two options: a single key, and a collection of keys,
        # We interpret tuples as collections only for non-MultiIndex
        is_single_key = isinstance(key, tuple) or not is_list_like(key)

        if is_single_key:
            if self.columns.nlevels > 1:
                return self._getitem_multilevel(key)
            indexer = self.columns.get_loc(key)
            if is_integer(indexer):
                indexer = [indexer]
        else:
            if is_iterator(key):
                key = list(key)
            indexer = self.columns._get_indexer_strict(key, "columns")[1]

        # take() does not accept boolean indexers
        if getattr(indexer, "dtype", None) == bool:
            indexer = np.where(indexer)[0]

        if isinstance(indexer, slice):
            return self._slice(indexer, axis=1)

        data = self.take(indexer, axis=1)

        if is_single_key:
            # What does looking for a single key in a non-unique index return?
            # The behavior is inconsistent. It returns a Series, except when
            # - the key itself is repeated (test on data.shape, #9519), or
            # - we have a MultiIndex on columns (test on self.columns, #21309)
            if data.shape[1] == 1 and not isinstance(self.columns, MultiIndex):
                # GH#26490 using data[key] can cause RecursionError
                return data._get_item(key)

        return data

    def _getitem_bool_array(self, key):
        # also raises Exception if object array with NA values
        # warning here just in case -- previously __setitem__ was
        # reindexing but __getitem__ was not; it seems more reasonable to
        # go with the __setitem__ behavior since that is more consistent
        # with all other indexing behavior
        if isinstance(key, Series) and not key.index.equals(self.index):
            warnings.warn(
                "Boolean Series key will be reindexed to match DataFrame index.",
                UserWarning,
                stacklevel=find_stack_level(),
            )
        elif len(key) != len(self.index):
            raise ValueError(
                f"Item wrong length {len(key)} instead of {len(self.index)}."
            )

        # check_bool_indexer will throw exception if Series key cannot
        # be reindexed to match DataFrame rows
        key = check_bool_indexer(self.index, key)

        if key.all():
            return self.copy(deep=False)

        indexer = key.nonzero()[0]
        return self.take(indexer, axis=0)

    def _getitem_multilevel(self, key):
        # self.columns is a MultiIndex
        loc = self.columns.get_loc(key)
        if isinstance(loc, (slice, np.ndarray)):
            new_columns = self.columns[loc]
            result_columns = maybe_droplevels(new_columns, key)
            result = self.iloc[:, loc]
            result.columns = result_columns

            # If there is only one column being returned, and its name is
            # either an empty string, or a tuple with an empty string as its
            # first element, then treat the empty string as a placeholder
            # and return the column as if the user had provided that empty
            # string in the key. If the result is a Series, exclude the
            # implied empty string from its name.
            if len(result.columns) == 1:
                # e.g. test_frame_getitem_multicolumn_empty_level,
                #  test_frame_mixed_depth_get, test_loc_setitem_single_column_slice
                top = result.columns[0]
                if isinstance(top, tuple):
                    top = top[0]
                if top == "":
                    result = result[""]
                    if isinstance(result, Series):
                        result = self._constructor_sliced(
                            result, index=self.index, name=key
                        )

            return result
        else:
            # loc is neither a slice nor ndarray, so must be an int
            return self._ixs(loc, axis=1)

    def _get_value(self, index, col, takeable: bool = False) -> Scalar:
        """
        Quickly retrieve single value at passed column and index.

        Parameters
        ----------
        index : row label
        col : column label
        takeable : interpret the index/col as indexers, default False

        Returns
        -------
        scalar

        Notes
        -----
        Assumes that both `self.index._index_as_unique` and
        `self.columns._index_as_unique`; Caller is responsible for checking.
        """
        if takeable:
            series = self._ixs(col, axis=1)
            return series._values[index]

        series = self._get_item(col)

        if not isinstance(self.index, MultiIndex):
            # CategoricalIndex: Trying to use the engine fastpath may give incorrect
            #  results if our categories are integers that dont match our codes
            # IntervalIndex: IntervalTree has no get_loc
            row = self.index.get_loc(index)
            return series._values[row]

        # For MultiIndex going through engine effectively restricts us to
        #  same-length tuples; see test_get_set_value_no_partial_indexing
        loc = self.index._engine.get_loc(index)
        return series._values[loc]

    def isetitem(self, loc, value) -> None:
        """
        Set the given value in the column with position `loc`.

        This is a positional analogue to ``__setitem__``.

        Parameters
        ----------
        loc : int or sequence of ints
            Index position for the column.
        value : scalar or arraylike
            Value(s) for the column.

        See Also
        --------
        DataFrame.iloc : Purely integer-location based indexing for selection by
            position.

        Notes
        -----
        ``frame.isetitem(loc, value)`` is an in-place method as it will
        modify the DataFrame in place (not returning a new object). In contrast to
        ``frame.iloc[:, i] = value`` which will try to update the existing values in
        place, ``frame.isetitem(loc, value)`` will not update the values of the column
        itself in place, it will instead insert a new array.

        In cases where ``frame.columns`` is unique, this is equivalent to
        ``frame[frame.columns[i]] = value``.

        Examples
        --------
        >>> df = pd.DataFrame({"A": [1, 2], "B": [3, 4]})
        >>> df.isetitem(1, [5, 6])
        >>> df
              A  B
        0     1  5
        1     2  6
        """
        if isinstance(value, DataFrame):
            if is_integer(loc):
                loc = [loc]

            if len(loc) != len(value.columns):
                raise ValueError(
                    f"Got {len(loc)} positions but value has {len(value.columns)} "
                    f"columns."
                )

            for i, idx in enumerate(loc):
                arraylike, refs = self._sanitize_column(value.iloc[:, i])
                self._iset_item_mgr(idx, arraylike, inplace=False, refs=refs)
            return

        arraylike, refs = self._sanitize_column(value)
        self._iset_item_mgr(loc, arraylike, inplace=False, refs=refs)

    def __setitem__(self, key, value) -> None:
        """
        Set item(s) in DataFrame by key.

        This method allows you to set the values of one or more columns in the
        DataFrame using a key. If the key does not exist, a new
        column will be created.

        Parameters
        ----------
        key : The object(s) in the index which are to be assigned to
            Column label(s) to set. Can be a single column name, list of column names,
            or tuple for MultiIndex columns.
        value : scalar, array-like, Series, or DataFrame
            Value(s) to set for the specified key(s).

        Returns
        -------
        None
            This method does not return a value.

        See Also
        --------
        DataFrame.loc : Access and set values by label-based indexing.
        DataFrame.iloc : Access and set values by position-based indexing.
        DataFrame.assign : Assign new columns to a DataFrame.

        Notes
        -----
        When assigning a Series to a DataFrame column, pandas aligns the Series
        by index labels, not by position. This means:

        * Values from the Series are matched to DataFrame rows by index label
        * If a Series index label doesn't exist in the DataFrame index, it's ignored
        * If a DataFrame index label doesn't exist in the Series index, NaN is assigned
        * The order of values in the Series doesn't matter; only the index labels matter

        Examples
        --------
        Basic column assignment:

        >>> df = pd.DataFrame({"A": [1, 2, 3]})
        >>> df["B"] = [4, 5, 6]  # Assigns by position
        >>> df
            A  B
        0  1  4
        1  2  5
        2  3  6

        Series assignment with index alignment:

        >>> df = pd.DataFrame({"A": [1, 2, 3]}, index=[0, 1, 2])
        >>> s = pd.Series([10, 20], index=[1, 3])  # Note: index 3 doesn't exist in df
        >>> df["B"] = s  # Assigns by index label, not position
        >>> df
            A   B
        0  1 NaN
        1  2  10
        2  3 NaN

        Series assignment with partial index match:

        >>> df = pd.DataFrame({"A": [1, 2, 3, 4]}, index=["a", "b", "c", "d"])
        >>> s = pd.Series([100, 200], index=["b", "d"])
        >>> df["B"] = s
        >>> df
            A    B
        a  1  NaN
        b  2  100
        c  3  NaN
        d  4  200

        Series index labels NOT in DataFrame, ignored:

        >>> df = pd.DataFrame({"A": [1, 2, 3]}, index=["x", "y", "z"])
        >>> s = pd.Series([10, 20, 30, 40, 50], index=["x", "y", "a", "b", "z"])
        >>> df["B"] = s
        >>> df
           A   B
        x  1  10
        y  2  20
        z  3  50
        # Values for 'a' and 'b' are completely ignored!
        """
        if not PYPY and not WARNING_CHECK_DISABLED:
            if sys.getrefcount(self) <= REF_COUNT + 1:
                warnings.warn(
                    _chained_assignment_msg, ChainedAssignmentError, stacklevel=2
                )

        key = com.apply_if_callable(key, self)

        # see if we can slice the rows
        if isinstance(key, slice):
            slc = self.index._convert_slice_indexer(key, kind="getitem")
            return self._setitem_slice(slc, value)

        if isinstance(key, DataFrame) or getattr(key, "ndim", None) == 2:
            self._setitem_frame(key, value)
        elif isinstance(key, (Series, np.ndarray, list, Index)):
            self._setitem_array(key, value)
        elif isinstance(value, DataFrame):
            self._set_item_frame_value(key, value)
        elif (
            is_list_like(value)
            and not self.columns.is_unique
            and 1 < len(self.columns.get_indexer_for([key])) == len(value)
        ):
            # Column to set is duplicated
            self._setitem_array([key], value)
        else:
            # set column
            self._set_item(key, value)

    def _setitem_slice(self, key: slice, value) -> None:
        # NB: we can't just use self.loc[key] = value because that
        #  operates on labels and we need to operate positional for
        #  backwards-compat, xref GH#31469
        self.iloc[key] = value

    def _setitem_array(self, key, value) -> None:
        # also raises Exception if object array with NA values
        if com.is_bool_indexer(key):
            # bool indexer is indexing along rows
            if len(key) != len(self.index):
                raise ValueError(
                    f"Item wrong length {len(key)} instead of {len(self.index)}!"
                )
            key = check_bool_indexer(self.index, key)
            indexer = key.nonzero()[0]
            if isinstance(value, DataFrame):
                # GH#39931 reindex since iloc does not align
                value = value.reindex(self.index.take(indexer))
            self.iloc[indexer] = value

        else:
            # Note: unlike self.iloc[:, indexer] = value, this will
            #  never try to overwrite values inplace

            if isinstance(value, DataFrame):
                check_key_length(self.columns, key, value)
<<<<<<< HEAD
                for k1, k2 in zip(key, value.columns, strict=True):
=======
                for k1, k2 in zip(key, value.columns, strict=False):
>>>>>>> 1863adb2
                    self[k1] = value[k2]

            elif not is_list_like(value):
                for col in key:
                    self[col] = value

            elif isinstance(value, np.ndarray) and value.ndim == 2:
                self._iset_not_inplace(key, value)

            elif np.ndim(value) > 1:
                # list of lists
                value = DataFrame(value).values
                self._setitem_array(key, value)

            else:
                self._iset_not_inplace(key, value)

    def _iset_not_inplace(self, key, value) -> None:
        # GH#39510 when setting with df[key] = obj with a list-like key and
        #  list-like value, we iterate over those listlikes and set columns
        #  one at a time.  This is different from dispatching to
        #  `self.loc[:, key]= value`  because loc.__setitem__ may overwrite
        #  data inplace, whereas this will insert new arrays.

        def igetitem(obj, i: int):
            # Note: we catch DataFrame obj before getting here, but
            #  hypothetically would return obj.iloc[:, i]
            if isinstance(obj, np.ndarray):
                return obj[..., i]
            else:
                return obj[i]

        if self.columns.is_unique:
            if np.shape(value)[-1] != len(key):
                raise ValueError("Columns must be same length as key")

            for i, col in enumerate(key):
                self[col] = igetitem(value, i)

        else:
            ilocs = self.columns.get_indexer_non_unique(key)[0]
            if (ilocs < 0).any():
                # key entries not in self.columns
                raise NotImplementedError

            if np.shape(value)[-1] != len(ilocs):
                raise ValueError("Columns must be same length as key")

            assert np.ndim(value) <= 2

            orig_columns = self.columns

            # Using self.iloc[:, i] = ... may set values inplace, which
            #  by convention we do not do in __setitem__
            try:
                self.columns = Index(range(len(self.columns)))
                for i, iloc in enumerate(ilocs):
                    self[iloc] = igetitem(value, i)
            finally:
                self.columns = orig_columns

    def _setitem_frame(self, key, value) -> None:
        # support boolean setting with DataFrame input, e.g.
        # df[df > df2] = 0
        if isinstance(key, np.ndarray):
            if key.shape != self.shape:
                raise ValueError("Array conditional must be same shape as self")
            key = self._constructor(key, **self._construct_axes_dict(), copy=False)

        if key.size and not all(is_bool_dtype(blk.dtype) for blk in key._mgr.blocks):
            raise TypeError(
                "Must pass DataFrame or 2-d ndarray with boolean values only"
            )

        self._where(-key, value, inplace=True)

    def _set_item_frame_value(self, key, value: DataFrame) -> None:
        self._ensure_valid_index(value)

        # align columns
        if key in self.columns:
            loc = self.columns.get_loc(key)
            cols = self.columns[loc]
            len_cols = 1 if is_scalar(cols) or isinstance(cols, tuple) else len(cols)
            if len_cols != len(value.columns):
                raise ValueError("Columns must be same length as key")

            # align right-hand-side columns if self.columns
            # is multi-index and self[key] is a sub-frame
            if isinstance(self.columns, MultiIndex) and isinstance(
                loc, (slice, Series, np.ndarray, Index)
            ):
                cols_droplevel = maybe_droplevels(cols, key)
                if (
                    not isinstance(cols_droplevel, MultiIndex)
                    and is_string_dtype(cols_droplevel.dtype)
                    and not cols_droplevel.any()
                ):
                    # if cols_droplevel contains only empty strings,
                    # value.reindex(cols_droplevel, axis=1) would be full of NaNs
                    # see GH#62518 and GH#61841
                    return
                if len(cols_droplevel) and not cols_droplevel.equals(value.columns):
                    value = value.reindex(cols_droplevel, axis=1)

                for col, col_droplevel in zip(cols, cols_droplevel, strict=True):
                    self[col] = value[col_droplevel]
                return

            if is_scalar(cols):
                self[cols] = value[value.columns[0]]
                return

            locs: np.ndarray | list
            if isinstance(loc, slice):
                locs = np.arange(loc.start, loc.stop, loc.step)
            elif is_scalar(loc):
                locs = [loc]
            else:
                locs = loc.nonzero()[0]

            return self.isetitem(locs, value)

        if len(value.columns) > 1:
            raise ValueError(
                "Cannot set a DataFrame with multiple columns to the single "
                f"column {key}"
            )
        elif len(value.columns) == 0:
            raise ValueError(
                f"Cannot set a DataFrame without columns to the column {key}"
            )

        self[key] = value[value.columns[0]]

    def _iset_item_mgr(
        self,
        loc: int | slice | np.ndarray,
        value,
        inplace: bool = False,
        refs: BlockValuesRefs | None = None,
    ) -> None:
        # when called from _set_item_mgr loc can be anything returned from get_loc
        self._mgr.iset(loc, value, inplace=inplace, refs=refs)

    def _set_item_mgr(
        self, key, value: ArrayLike, refs: BlockValuesRefs | None = None
    ) -> None:
        try:
            loc = self._info_axis.get_loc(key)
        except KeyError:
            # This item wasn't present, just insert at end
            self._mgr.insert(len(self._info_axis), key, value, refs)
        else:
            self._iset_item_mgr(loc, value, refs=refs)

    def _iset_item(self, loc: int, value: Series, inplace: bool = True) -> None:
        # We are only called from _replace_columnwise which guarantees that
        # no reindex is necessary
        self._iset_item_mgr(loc, value._values, inplace=inplace, refs=value._references)

    def _set_item(self, key, value) -> None:
        """
        Add series to DataFrame in specified column.

        If series is a numpy-array (not a Series/TimeSeries), it must be the
        same length as the DataFrames index or an error will be thrown.

        Series/TimeSeries will be conformed to the DataFrames index to
        ensure homogeneity.
        """
        value, refs = self._sanitize_column(value)

        if (
            key in self.columns
            and value.ndim == 1
            and not isinstance(value.dtype, ExtensionDtype)
        ):
            # broadcast across multiple columns if necessary
            if not self.columns.is_unique or isinstance(self.columns, MultiIndex):
                existing_piece = self[key]
                if isinstance(existing_piece, DataFrame):
                    value = np.tile(value, (len(existing_piece.columns), 1)).T
                    refs = None

        self._set_item_mgr(key, value, refs)

    def _set_value(
        self, index: IndexLabel, col, value: Scalar, takeable: bool = False
    ) -> None:
        """
        Put single value at passed column and index.

        Parameters
        ----------
        index : Label
            row label
        col : Label
            column label
        value : scalar
        takeable : bool, default False
            Sets whether or not index/col interpreted as indexers
        """
        try:
            if takeable:
                icol = col
                iindex = cast(int, index)
            else:
                icol = self.columns.get_loc(col)
                iindex = self.index.get_loc(index)
            self._mgr.column_setitem(icol, iindex, value, inplace_only=True)

        except (KeyError, TypeError, ValueError, LossySetitemError):
            # get_loc might raise a KeyError for missing labels (falling back
            #  to (i)loc will do expansion of the index)
            # column_setitem will do validation that may raise TypeError,
            #  ValueError, or LossySetitemError
            # set using a non-recursive method & reset the cache
            if takeable:
                self.iloc[index, col] = value
            else:
                self.loc[index, col] = value

        except InvalidIndexError as ii_err:
            # GH48729: Seems like you are trying to assign a value to a
            # row when only scalar options are permitted
            raise InvalidIndexError(
                f"You can only assign a scalar value not a {type(value)}"
            ) from ii_err

    def _ensure_valid_index(self, value) -> None:
        """
        Ensure that if we don't have an index, that we can create one from the
        passed value.
        """
        # GH5632, make sure that we are a Series convertible
        if not len(self.index) and is_list_like(value) and len(value):
            if not isinstance(value, DataFrame):
                try:
                    value = Series(value)
                except (ValueError, NotImplementedError, TypeError) as err:
                    raise ValueError(
                        "Cannot set a frame with no defined index "
                        "and a value that cannot be converted to a Series"
                    ) from err

            # GH31368 preserve name of index
            index_copy = value.index.copy()
            if self.index.name is not None:
                index_copy.name = self.index.name

            self._mgr = self._mgr.reindex_axis(index_copy, axis=1, fill_value=np.nan)

    def _box_col_values(self, values: SingleBlockManager, loc: int) -> Series:
        """
        Provide boxed values for a column.
        """
        # Lookup in columns so that if e.g. a str datetime was passed
        #  we attach the Timestamp object as the name.
        name = self.columns[loc]
        # We get index=self.index bc values is a SingleBlockManager
        obj = self._constructor_sliced_from_mgr(values, axes=values.axes)
        obj._name = name
        return obj.__finalize__(self)

    def _get_item(self, item: Hashable) -> Series:
        loc = self.columns.get_loc(item)
        return self._ixs(loc, axis=1)

    # ----------------------------------------------------------------------
    # Unsorted

    @overload
    def query(
        self,
        expr: str,
        *,
        parser: Literal["pandas", "python"] = ...,
        engine: Literal["python", "numexpr"] | None = ...,
        local_dict: dict[str, Any] | None = ...,
        global_dict: dict[str, Any] | None = ...,
        resolvers: list[Mapping] | None = ...,
        level: int = ...,
        inplace: Literal[False] = ...,
    ) -> DataFrame: ...

    @overload
    def query(
        self,
        expr: str,
        *,
        parser: Literal["pandas", "python"] = ...,
        engine: Literal["python", "numexpr"] | None = ...,
        local_dict: dict[str, Any] | None = ...,
        global_dict: dict[str, Any] | None = ...,
        resolvers: list[Mapping] | None = ...,
        level: int = ...,
        inplace: Literal[True],
    ) -> None: ...

    @overload
    def query(
        self,
        expr: str,
        *,
        parser: Literal["pandas", "python"] = ...,
        engine: Literal["python", "numexpr"] | None = ...,
        local_dict: dict[str, Any] | None = ...,
        global_dict: dict[str, Any] | None = ...,
        resolvers: list[Mapping] | None = ...,
        level: int = ...,
        inplace: bool = ...,
    ) -> DataFrame | None: ...

    def query(
        self,
        expr: str,
        *,
        parser: Literal["pandas", "python"] = "pandas",
        engine: Literal["python", "numexpr"] | None = None,
        local_dict: dict[str, Any] | None = None,
        global_dict: dict[str, Any] | None = None,
        resolvers: list[Mapping] | None = None,
        level: int = 0,
        inplace: bool = False,
    ) -> DataFrame | None:
        """
        Query the columns of a DataFrame with a boolean expression.

        .. warning::

            This method can run arbitrary code which can make you vulnerable to code
            injection if you pass user input to this function.

        Parameters
        ----------
        expr : str
            The query string to evaluate.

            See the documentation for :func:`eval` for details of
            supported operations and functions in the query string.

            See the documentation for :meth:`DataFrame.eval` for details on
            referring to column names and variables in the query string.
        parser : {'pandas', 'python'}, default 'pandas'
            The parser to use to construct the syntax tree from the expression. The
            default of ``'pandas'`` parses code slightly different than standard
            Python. Alternatively, you can parse an expression using the
            ``'python'`` parser to retain strict Python semantics.  See the
            :ref:`enhancing performance <enhancingperf.eval>` documentation for
            more details.
        engine : {'python', 'numexpr'}, default 'numexpr'

            The engine used to evaluate the expression. Supported engines are

            - None : tries to use ``numexpr``, falls back to ``python``
            - ``'numexpr'`` : This default engine evaluates pandas objects using
              numexpr for large speed ups in complex expressions with large frames.
            - ``'python'`` : Performs operations as if you had ``eval``'d in top
              level python. This engine is generally not that useful.

            More backends may be available in the future.
        local_dict : dict or None, optional
            A dictionary of local variables, taken from locals() by default.
        global_dict : dict or None, optional
            A dictionary of global variables, taken from globals() by default.
        resolvers : list of dict-like or None, optional
            A list of objects implementing the ``__getitem__`` special method that
            you can use to inject an additional collection of namespaces to use for
            variable lookup. For example, this is used in the
            :meth:`~DataFrame.query` method to inject the
            ``DataFrame.index`` and ``DataFrame.columns``
            variables that refer to their respective :class:`~pandas.DataFrame`
            instance attributes.
        level : int, optional
            The number of prior stack frames to traverse and add to the current
            scope. Most users will **not** need to change this parameter.
        inplace : bool
            Whether to modify the DataFrame rather than creating a new one.

        Returns
        -------
        DataFrame or None
            DataFrame resulting from the provided query expression or
            None if ``inplace=True``.

        See Also
        --------
        eval : Evaluate a string describing operations on
            DataFrame columns.
        DataFrame.eval : Evaluate a string describing operations on
            DataFrame columns.

        Notes
        -----
        The result of the evaluation of this expression is first passed to
        :attr:`DataFrame.loc` and if that fails because of a
        multidimensional key (e.g., a DataFrame) then the result will be passed
        to :meth:`DataFrame.__getitem__`.

        This method uses the top-level :func:`eval` function to
        evaluate the passed query.

        The :meth:`~pandas.DataFrame.query` method uses a slightly
        modified Python syntax by default. For example, the ``&`` and ``|``
        (bitwise) operators have the precedence of their boolean cousins,
        :keyword:`and` and :keyword:`or`. This *is* syntactically valid Python,
        however the semantics are different.

        You can change the semantics of the expression by passing the keyword
        argument ``parser='python'``. This enforces the same semantics as
        evaluation in Python space. Likewise, you can pass ``engine='python'``
        to evaluate an expression using Python itself as a backend. This is not
        recommended as it is inefficient compared to using ``numexpr`` as the
        engine.

        The :attr:`DataFrame.index` and
        :attr:`DataFrame.columns` attributes of the
        :class:`~pandas.DataFrame` instance are placed in the query namespace
        by default, which allows you to treat both the index and columns of the
        frame as a column in the frame.
        The identifier ``index`` is used for the frame index; you can also
        use the name of the index to identify it in a query. Please note that
        Python keywords may not be used as identifiers.

        For further details and examples see the ``query`` documentation in
        :ref:`indexing <indexing.query>`.

        *Backtick quoted variables*

        Backtick quoted variables are parsed as literal Python code and
        are converted internally to a Python valid identifier.
        This can lead to the following problems.

        During parsing a number of disallowed characters inside the backtick
        quoted string are replaced by strings that are allowed as a Python identifier.
        These characters include all operators in Python, the space character, the
        question mark, the exclamation mark, the dollar sign, and the euro sign.

        A backtick can be escaped by double backticks.

        See also the `Python documentation about lexical analysis
        <https://docs.python.org/3/reference/lexical_analysis.html>`__
        in combination with the source code in :mod:`pandas.core.computation.parsing`.

        Examples
        --------
        >>> df = pd.DataFrame(
        ...     {"A": range(1, 6), "B": range(10, 0, -2), "C&C": range(10, 5, -1)}
        ... )
        >>> df
           A   B  C&C
        0  1  10   10
        1  2   8    9
        2  3   6    8
        3  4   4    7
        4  5   2    6
        >>> df.query("A > B")
           A  B  C&C
        4  5  2    6

        The previous expression is equivalent to

        >>> df[df.A > df.B]
           A  B  C&C
        4  5  2    6

        For columns with spaces in their name, you can use backtick quoting.

        >>> df.query("B == `C&C`")
           A   B  C&C
        0  1  10   10

        The previous expression is equivalent to

        >>> df[df.B == df["C&C"]]
           A   B  C&C
        0  1  10   10

        Using local variable:

        >>> local_var = 2
        >>> df.query("A <= @local_var")
        A   B  C&C
        0  1  10   10
        1  2   8    9
        """
        inplace = validate_bool_kwarg(inplace, "inplace")
        if not isinstance(expr, str):
            msg = f"expr must be a string to be evaluated, {type(expr)} given"
            raise ValueError(msg)

        res = self.eval(
            expr,
            level=level + 1,
            parser=parser,
            target=None,
            engine=engine,
            local_dict=local_dict,
            global_dict=global_dict,
            resolvers=resolvers or (),
        )

        try:
            result = self.loc[res]
        except ValueError:
            # when res is multi-dimensional loc raises, but this is sometimes a
            # valid query
            result = self[res]

        if inplace:
            self._update_inplace(result)
            return None
        else:
            return result

    @overload
    def eval(self, expr: str, *, inplace: Literal[False] = ..., **kwargs) -> Any: ...

    @overload
    def eval(self, expr: str, *, inplace: Literal[True], **kwargs) -> None: ...

    def eval(self, expr: str, *, inplace: bool = False, **kwargs) -> Any | None:
        """
        Evaluate a string describing operations on DataFrame columns.

        .. warning::

            This method can run arbitrary code which can make you vulnerable to code
            injection if you pass user input to this function.

        Operates on columns only, not specific rows or elements.  This allows
        `eval` to run arbitrary code, which can make you vulnerable to code
        injection if you pass user input to this function.

        Parameters
        ----------
        expr : str
            The expression string to evaluate.

            You can refer to variables
            in the environment by prefixing them with an '@' character like
            ``@a + b``.

            You can refer to column names that are not valid Python variable names
            by surrounding them in backticks. Thus, column names containing spaces
            or punctuation (besides underscores) or starting with digits must be
            surrounded by backticks. (For example, a column named "Area (cm^2)" would
            be referenced as ```Area (cm^2)```). Column names which are Python keywords
            (like "if", "for", "import", etc) cannot be used.

            For example, if one of your columns is called ``a a`` and you want
            to sum it with ``b``, your query should be ```a a` + b``.

            See the documentation for :func:`eval` for full details of
            supported operations and functions in the expression string.
        inplace : bool, default False
            If the expression contains an assignment, whether to perform the
            operation inplace and mutate the existing DataFrame. Otherwise,
            a new DataFrame is returned.
        **kwargs
            See the documentation for :func:`eval` for complete details
            on the keyword arguments accepted by
            :meth:`~pandas.DataFrame.eval`.

        Returns
        -------
        ndarray, scalar, pandas object, or None
            The result of the evaluation or None if ``inplace=True``.

        See Also
        --------
        DataFrame.query : Evaluates a boolean expression to query the columns
            of a frame.
        DataFrame.assign : Can evaluate an expression or function to create new
            values for a column.
        eval : Evaluate a Python expression as a string using various
            backends.

        Notes
        -----
        For more details see the API documentation for :func:`~eval`.
        For detailed examples see :ref:`enhancing performance with eval
        <enhancingperf.eval>`.

        Examples
        --------
        >>> df = pd.DataFrame(
        ...     {"A": range(1, 6), "B": range(10, 0, -2), "C&C": range(10, 5, -1)}
        ... )
        >>> df
           A   B  C&C
        0  1  10   10
        1  2   8    9
        2  3   6    8
        3  4   4    7
        4  5   2    6
        >>> df.eval("A + B")
        0    11
        1    10
        2     9
        3     8
        4     7
        dtype: int64

        Assignment is allowed though by default the original DataFrame is not
        modified.

        >>> df.eval("D = A + B")
           A   B  C&C   D
        0  1  10   10  11
        1  2   8    9  10
        2  3   6    8   9
        3  4   4    7   8
        4  5   2    6   7
        >>> df
           A   B  C&C
        0  1  10   10
        1  2   8    9
        2  3   6    8
        3  4   4    7
        4  5   2    6

        Multiple columns can be assigned to using multi-line expressions:

        >>> df.eval(
        ...     '''
        ... D = A + B
        ... E = A - B
        ... '''
        ... )
           A   B  C&C   D  E
        0  1  10   10  11 -9
        1  2   8    9  10 -6
        2  3   6    8   9 -3
        3  4   4    7   8  0
        4  5   2    6   7  3

        For columns with spaces or other disallowed characters in their name, you can
        use backtick quoting.

        >>> df.eval("B * `C&C`")
        0    100
        1     72
        2     48
        3     28
        4     12

        Local variables shall be explicitly referenced using ``@``
        character in front of the name:

        >>> local_var = 2
        >>> df.eval("@local_var * A")
        0     2
        1     4
        2     6
        3     8
        4    10
        """
        from pandas.core.computation.eval import eval as _eval

        inplace = validate_bool_kwarg(inplace, "inplace")
        kwargs["level"] = kwargs.pop("level", 0) + 1
        index_resolvers = self._get_index_resolvers()
        column_resolvers = self._get_cleaned_column_resolvers()
        resolvers = column_resolvers, index_resolvers
        if "target" not in kwargs:
            kwargs["target"] = self
        kwargs["resolvers"] = tuple(kwargs.get("resolvers", ())) + resolvers

        return _eval(expr, inplace=inplace, **kwargs)

    def select_dtypes(self, include=None, exclude=None) -> DataFrame:
        """
        Return a subset of the DataFrame's columns based on the column dtypes.

        This method allows for filtering columns based on their data types.
        It is useful when working with heterogeneous DataFrames where operations
        need to be performed on a specific subset of data types.

        Parameters
        ----------
        include, exclude : scalar or list-like
            A selection of dtypes or strings to be included/excluded. At least
            one of these parameters must be supplied.

        Returns
        -------
        DataFrame
            The subset of the frame including the dtypes in ``include`` and
            excluding the dtypes in ``exclude``.

        Raises
        ------
        ValueError
            * If both of ``include`` and ``exclude`` are empty
            * If ``include`` and ``exclude`` have overlapping elements
        TypeError
            * If any kind of string dtype is passed in.

        See Also
        --------
        DataFrame.dtypes: Return Series with the data type of each column.

        Notes
        -----
        * To select all *numeric* types, use ``np.number`` or ``'number'``
        * To select strings you must use the ``object`` dtype, but note that
          this will return *all* object dtype columns. With
          ``pd.options.future.infer_string`` enabled, using ``"str"`` will
          work to select all string columns.
        * See the `numpy dtype hierarchy
          <https://numpy.org/doc/stable/reference/arrays.scalars.html>`__
        * To select datetimes, use ``np.datetime64``, ``'datetime'`` or
          ``'datetime64'``
        * To select timedeltas, use ``np.timedelta64``, ``'timedelta'`` or
          ``'timedelta64'``
        * To select Pandas categorical dtypes, use ``'category'``
        * To select Pandas datetimetz dtypes, use ``'datetimetz'``
          or ``'datetime64[ns, tz]'``

        Examples
        --------
        >>> df = pd.DataFrame(
        ...     {"a": [1, 2] * 3, "b": [True, False] * 3, "c": [1.0, 2.0] * 3}
        ... )
        >>> df
                a      b  c
        0       1   True  1.0
        1       2  False  2.0
        2       1   True  1.0
        3       2  False  2.0
        4       1   True  1.0
        5       2  False  2.0

        >>> df.select_dtypes(include="bool")
           b
        0  True
        1  False
        2  True
        3  False
        4  True
        5  False

        >>> df.select_dtypes(include=["float64"])
           c
        0  1.0
        1  2.0
        2  1.0
        3  2.0
        4  1.0
        5  2.0

        >>> df.select_dtypes(exclude=["int64"])
               b    c
        0   True  1.0
        1  False  2.0
        2   True  1.0
        3  False  2.0
        4   True  1.0
        5  False  2.0
        """
        if not is_list_like(include):
            include = (include,) if include is not None else ()
        if not is_list_like(exclude):
            exclude = (exclude,) if exclude is not None else ()

        selection = (frozenset(include), frozenset(exclude))

        if not any(selection):
            raise ValueError("at least one of include or exclude must be nonempty")

        # convert the myriad valid dtypes object to a single representation
        def check_int_infer_dtype(dtypes):
            converted_dtypes: list[type] = []
            for dtype in dtypes:
                # Numpy maps int to different types (int32, in64) on Windows and Linux
                # see https://github.com/numpy/numpy/issues/9464
                if (isinstance(dtype, str) and dtype == "int") or (dtype is int):
                    converted_dtypes.append(np.int32)
                    converted_dtypes.append(np.int64)
                elif dtype == "float" or dtype is float:
                    # GH#42452 : np.dtype("float") coerces to np.float64 from Numpy 1.20
                    converted_dtypes.extend([np.float64, np.float32])
                else:
                    converted_dtypes.append(infer_dtype_from_object(dtype))
            return frozenset(converted_dtypes)

        include = check_int_infer_dtype(include)
        exclude = check_int_infer_dtype(exclude)

        for dtypes in (include, exclude):
            invalidate_string_dtypes(dtypes)

        # can't both include AND exclude!
        if not include.isdisjoint(exclude):
            raise ValueError(f"include and exclude overlap on {(include & exclude)}")

        def dtype_predicate(dtype: DtypeObj, dtypes_set) -> bool:
            # GH 46870: BooleanDtype._is_numeric == True but should be excluded
            dtype = dtype if not isinstance(dtype, ArrowDtype) else dtype.numpy_dtype
            return (
                issubclass(dtype.type, tuple(dtypes_set))
                or (
                    np.number in dtypes_set
                    and getattr(dtype, "_is_numeric", False)
                    and not is_bool_dtype(dtype)
                )
                # backwards compat for the default `str` dtype being selected by object
                or (
                    isinstance(dtype, StringDtype)
                    and dtype.na_value is np.nan
                    and np.object_ in dtypes_set
                )
            )

        def predicate(arr: ArrayLike) -> bool:
            dtype = arr.dtype
            if include:
                if not dtype_predicate(dtype, include):
                    return False

            if exclude:
                if dtype_predicate(dtype, exclude):
                    return False

            return True

        mgr = self._mgr._get_data_subset(predicate).copy(deep=False)
        return self._constructor_from_mgr(mgr, axes=mgr.axes).__finalize__(self)

    def insert(
        self,
        loc: int,
        column: Hashable,
        value: object,
        allow_duplicates: bool | lib.NoDefault = lib.no_default,
    ) -> None:
        """
        Insert column into DataFrame at specified location.

        Raises a ValueError if `column` is already contained in the DataFrame,
        unless `allow_duplicates` is set to True.

        Parameters
        ----------
        loc : int
            Insertion index. Must verify 0 <= loc <= len(columns).
        column : str, number, or hashable object
            Label of the inserted column.
        value : Scalar, Series, or array-like
            Content of the inserted column.
        allow_duplicates : bool, optional, default lib.no_default
            Allow duplicate column labels to be created.

        See Also
        --------
        Index.insert : Insert new item by index.

        Examples
        --------
        >>> df = pd.DataFrame({"col1": [1, 2], "col2": [3, 4]})
        >>> df
           col1  col2
        0     1     3
        1     2     4
        >>> df.insert(1, "newcol", [99, 99])
        >>> df
           col1  newcol  col2
        0     1      99     3
        1     2      99     4
        >>> df.insert(0, "col1", [100, 100], allow_duplicates=True)
        >>> df
           col1  col1  newcol  col2
        0   100     1      99     3
        1   100     2      99     4

        Notice that pandas uses index alignment in case of `value` from type `Series`:

        >>> df.insert(0, "col0", pd.Series([5, 6], index=[1, 2]))
        >>> df
           col0  col1  col1  newcol  col2
        0   NaN   100     1      99     3
        1   5.0   100     2      99     4
        """
        if allow_duplicates is lib.no_default:
            allow_duplicates = False
        if allow_duplicates and not self.flags.allows_duplicate_labels:
            raise ValueError(
                "Cannot specify 'allow_duplicates=True' when "
                "'self.flags.allows_duplicate_labels' is False."
            )
        if not allow_duplicates and column in self.columns:
            # Should this be a different kind of error??
            raise ValueError(f"cannot insert {column}, already exists")
        if not is_integer(loc):
            raise TypeError("loc must be int")
        # convert non stdlib ints to satisfy typing checks
        loc = int(loc)
        if isinstance(value, DataFrame) and len(value.columns) > 1:
            raise ValueError(
                f"Expected a one-dimensional object, got a DataFrame with "
                f"{len(value.columns)} columns instead."
            )
        elif isinstance(value, DataFrame):
            value = value.iloc[:, 0]

        value, refs = self._sanitize_column(value)
        self._mgr.insert(loc, column, value, refs=refs)

    def assign(self, **kwargs) -> DataFrame:
        r"""
        Assign new columns to a DataFrame.

        Returns a new object with all original columns in addition to new ones.
        Existing columns that are re-assigned will be overwritten.

        Parameters
        ----------
        **kwargs : callable or Series
            The column names are keywords. If the values are
            callable, they are computed on the DataFrame and
            assigned to the new columns. The callable must not
            change input DataFrame (though pandas doesn't check it).
            If the values are not callable, (e.g. a Series, scalar, or array),
            they are simply assigned.

        Returns
        -------
        DataFrame
            A new DataFrame with the new columns in addition to
            all the existing columns.

        See Also
        --------
        DataFrame.loc : Select a subset of a DataFrame by labels.
        DataFrame.iloc : Select a subset of a DataFrame by positions.

        Notes
        -----
        Assigning multiple columns within the same ``assign`` is possible.
        Later items in '\*\*kwargs' may refer to newly created or modified
        columns in 'df'; items are computed and assigned into 'df' in order.

        Examples
        --------
        >>> df = pd.DataFrame({"temp_c": [17.0, 25.0]}, index=["Portland", "Berkeley"])
        >>> df
                  temp_c
        Portland    17.0
        Berkeley    25.0

        Where the value is a callable, evaluated on `df`:

        >>> df.assign(temp_f=lambda x: x.temp_c * 9 / 5 + 32)
                  temp_c  temp_f
        Portland    17.0    62.6
        Berkeley    25.0    77.0

        Alternatively, the same behavior can be achieved by directly
        referencing an existing Series or sequence:

        >>> df.assign(temp_f=df["temp_c"] * 9 / 5 + 32)
                  temp_c  temp_f
        Portland    17.0    62.6
        Berkeley    25.0    77.0

        or by using :meth:`pandas.col`:

        >>> df.assign(temp_f=pd.col("temp_c") * 9 / 5 + 32)
                  temp_c  temp_f
        Portland    17.0    62.6
        Berkeley    25.0    77.0

        You can create multiple columns within the same assign where one
        of the columns depends on another one defined within the same assign:

        >>> df.assign(
        ...     temp_f=lambda x: x["temp_c"] * 9 / 5 + 32,
        ...     temp_k=lambda x: (x["temp_f"] + 459.67) * 5 / 9,
        ... )
                  temp_c  temp_f  temp_k
        Portland    17.0    62.6  290.15
        Berkeley    25.0    77.0  298.15
        """
        data = self.copy(deep=False)

        for k, v in kwargs.items():
            data[k] = com.apply_if_callable(v, data)
        return data

    def _sanitize_column(self, value) -> tuple[ArrayLike, BlockValuesRefs | None]:
        """
        Ensures new columns (which go into the BlockManager as new blocks) are
        always copied (or a reference is being tracked to them under CoW)
        and converted into an array.

        Parameters
        ----------
        value : scalar, Series, or array-like

        Returns
        -------
        tuple of numpy.ndarray or ExtensionArray and optional BlockValuesRefs
        """
        self._ensure_valid_index(value)

        # Using a DataFrame would mean coercing values to one dtype
        assert not isinstance(value, DataFrame)
        if is_dict_like(value):
            if not isinstance(value, Series):
                value = Series(value)
            return _reindex_for_setitem(value, self.index)

        if is_list_like(value):
            com.require_length_match(value, self.index)
        return sanitize_array(value, self.index, copy=True, allow_2d=True), None

    @property
    def _series(self):
        return {item: self._ixs(idx, axis=1) for idx, item in enumerate(self.columns)}

    # ----------------------------------------------------------------------
    # Reindexing and alignment

    def _reindex_multi(self, axes: dict[str, Index], fill_value) -> DataFrame:
        """
        We are guaranteed non-Nones in the axes.
        """

        new_index, row_indexer = self.index.reindex(axes["index"])
        new_columns, col_indexer = self.columns.reindex(axes["columns"])

        if row_indexer is not None and col_indexer is not None:
            # Fastpath. By doing two 'take's at once we avoid making an
            #  unnecessary copy.
            # We only get here with `self._can_fast_transpose`, which (almost)
            #  ensures that self.values is cheap. It may be worth making this
            #  condition more specific.
            indexer = row_indexer, col_indexer
            new_values = take_2d_multi(self.values, indexer, fill_value=fill_value)
            return self._constructor(
                new_values, index=new_index, columns=new_columns, copy=False
            )
        else:
            return self._reindex_with_indexers(
                {0: [new_index, row_indexer], 1: [new_columns, col_indexer]},
                fill_value=fill_value,
            )

    @Appender(
        """
        Examples
        --------
        >>> df = pd.DataFrame({"A": [1, 2, 3], "B": [4, 5, 6]})

        Change the row labels.

        >>> df.set_axis(['a', 'b', 'c'], axis='index')
           A  B
        a  1  4
        b  2  5
        c  3  6

        Change the column labels.

        >>> df.set_axis(['I', 'II'], axis='columns')
           I  II
        0  1   4
        1  2   5
        2  3   6
        """
    )
    @Substitution(
        klass=_shared_doc_kwargs["klass"],
        axes_single_arg=_shared_doc_kwargs["axes_single_arg"],
        extended_summary_sub=" column or",
        axis_description_sub=", and 1 identifies the columns",
        see_also_sub=" or columns",
    )
    @Appender(NDFrame.set_axis.__doc__)
    def set_axis(
        self,
        labels,
        *,
        axis: Axis = 0,
        copy: bool | lib.NoDefault = lib.no_default,
    ) -> DataFrame:
        return super().set_axis(labels, axis=axis, copy=copy)

    @doc(
        NDFrame.reindex,
        klass=_shared_doc_kwargs["klass"],
        optional_reindex=_shared_doc_kwargs["optional_reindex"],
    )
    def reindex(
        self,
        labels=None,
        *,
        index=None,
        columns=None,
        axis: Axis | None = None,
        method: ReindexMethod | None = None,
        copy: bool | lib.NoDefault = lib.no_default,
        level: Level | None = None,
        fill_value: Scalar | None = np.nan,
        limit: int | None = None,
        tolerance=None,
    ) -> DataFrame:
        return super().reindex(
            labels=labels,
            index=index,
            columns=columns,
            axis=axis,
            method=method,
            level=level,
            fill_value=fill_value,
            limit=limit,
            tolerance=tolerance,
            copy=copy,
        )

    @overload
    def drop(
        self,
        labels: IndexLabel | ListLike = ...,
        *,
        axis: Axis = ...,
        index: IndexLabel | ListLike = ...,
        columns: IndexLabel | ListLike = ...,
        level: Level = ...,
        inplace: Literal[True],
        errors: IgnoreRaise = ...,
    ) -> None: ...

    @overload
    def drop(
        self,
        labels: IndexLabel | ListLike = ...,
        *,
        axis: Axis = ...,
        index: IndexLabel | ListLike = ...,
        columns: IndexLabel | ListLike = ...,
        level: Level = ...,
        inplace: Literal[False] = ...,
        errors: IgnoreRaise = ...,
    ) -> DataFrame: ...

    @overload
    def drop(
        self,
        labels: IndexLabel | ListLike = ...,
        *,
        axis: Axis = ...,
        index: IndexLabel | ListLike = ...,
        columns: IndexLabel | ListLike = ...,
        level: Level = ...,
        inplace: bool = ...,
        errors: IgnoreRaise = ...,
    ) -> DataFrame | None: ...

    def drop(
        self,
        labels: IndexLabel | ListLike = None,
        *,
        axis: Axis = 0,
        index: IndexLabel | ListLike = None,
        columns: IndexLabel | ListLike = None,
        level: Level | None = None,
        inplace: bool = False,
        errors: IgnoreRaise = "raise",
    ) -> DataFrame | None:
        """
        Drop specified labels from rows or columns.

        Remove rows or columns by specifying label names and corresponding
        axis, or by directly specifying index or column names. When using a
        multi-index, labels on different levels can be removed by specifying
        the level. See the :ref:`user guide <advanced.shown_levels>`
        for more information about the now unused levels.

        Parameters
        ----------
        labels : single label or iterable of labels
            Index or column labels to drop. A tuple will be used as a single
            label and not treated as an iterable.
        axis : {0 or 'index', 1 or 'columns'}, default 0
            Whether to drop labels from the index (0 or 'index') or
            columns (1 or 'columns').
        index : single label or iterable of labels
            Alternative to specifying axis (``labels, axis=0``
            is equivalent to ``index=labels``).
        columns : single label or iterable of labels
            Alternative to specifying axis (``labels, axis=1``
            is equivalent to ``columns=labels``).
        level : int or level name, optional
            For MultiIndex, level from which the labels will be removed.
        inplace : bool, default False
            If False, return a copy. Otherwise, do operation
            in place and return None.
        errors : {'ignore', 'raise'}, default 'raise'
            If 'ignore', suppress error and only existing labels are
            dropped.

        Returns
        -------
        DataFrame or None
            Returns DataFrame or None DataFrame with the specified
            index or column labels removed or None if inplace=True.

        Raises
        ------
        KeyError
            If any of the labels is not found in the selected axis.

        See Also
        --------
        DataFrame.loc : Label-location based indexer for selection by label.
        DataFrame.dropna : Return DataFrame with labels on given axis omitted
            where (all or any) data are missing.
        DataFrame.drop_duplicates : Return DataFrame with duplicate rows
            removed, optionally only considering certain columns.
        Series.drop : Return Series with specified index labels removed.

        Examples
        --------
        >>> df = pd.DataFrame(np.arange(12).reshape(3, 4), columns=["A", "B", "C", "D"])
        >>> df
           A  B   C   D
        0  0  1   2   3
        1  4  5   6   7
        2  8  9  10  11

        Drop columns

        >>> df.drop(["B", "C"], axis=1)
           A   D
        0  0   3
        1  4   7
        2  8  11

        >>> df.drop(columns=["B", "C"])
           A   D
        0  0   3
        1  4   7
        2  8  11

        Drop a row by index

        >>> df.drop([0, 1])
           A  B   C   D
        2  8  9  10  11

        Drop columns and/or rows of MultiIndex DataFrame

        >>> midx = pd.MultiIndex(
        ...     levels=[["llama", "cow", "falcon"], ["speed", "weight", "length"]],
        ...     codes=[[0, 0, 0, 1, 1, 1, 2, 2, 2], [0, 1, 2, 0, 1, 2, 0, 1, 2]],
        ... )
        >>> df = pd.DataFrame(
        ...     index=midx,
        ...     columns=["big", "small"],
        ...     data=[
        ...         [45, 30],
        ...         [200, 100],
        ...         [1.5, 1],
        ...         [30, 20],
        ...         [250, 150],
        ...         [1.5, 0.8],
        ...         [320, 250],
        ...         [1, 0.8],
        ...         [0.3, 0.2],
        ...     ],
        ... )
        >>> df
                        big     small
        llama   speed   45.0    30.0
                weight  200.0   100.0
                length  1.5     1.0
        cow     speed   30.0    20.0
                weight  250.0   150.0
                length  1.5     0.8
        falcon  speed   320.0   250.0
                weight  1.0     0.8
                length  0.3     0.2

        Drop a specific index combination from the MultiIndex
        DataFrame, i.e., drop the combination ``'falcon'`` and
        ``'weight'``, which deletes only the corresponding row

        >>> df.drop(index=("falcon", "weight"))
                        big     small
        llama   speed   45.0    30.0
                weight  200.0   100.0
                length  1.5     1.0
        cow     speed   30.0    20.0
                weight  250.0   150.0
                length  1.5     0.8
        falcon  speed   320.0   250.0
                length  0.3     0.2

        >>> df.drop(index="cow", columns="small")
                        big
        llama   speed   45.0
                weight  200.0
                length  1.5
        falcon  speed   320.0
                weight  1.0
                length  0.3

        >>> df.drop(index="length", level=1)
                        big     small
        llama   speed   45.0    30.0
                weight  200.0   100.0
        cow     speed   30.0    20.0
                weight  250.0   150.0
        falcon  speed   320.0   250.0
                weight  1.0     0.8
        """
        return super().drop(
            labels=labels,
            axis=axis,
            index=index,
            columns=columns,
            level=level,
            inplace=inplace,
            errors=errors,
        )

    @overload
    def rename(
        self,
        mapper: Renamer | None = ...,
        *,
        index: Renamer | None = ...,
        columns: Renamer | None = ...,
        axis: Axis | None = ...,
        copy: bool | lib.NoDefault = lib.no_default,
        inplace: Literal[True],
        level: Level = ...,
        errors: IgnoreRaise = ...,
    ) -> None: ...

    @overload
    def rename(
        self,
        mapper: Renamer | None = ...,
        *,
        index: Renamer | None = ...,
        columns: Renamer | None = ...,
        axis: Axis | None = ...,
        copy: bool | lib.NoDefault = lib.no_default,
        inplace: Literal[False] = ...,
        level: Level = ...,
        errors: IgnoreRaise = ...,
    ) -> DataFrame: ...

    @overload
    def rename(
        self,
        mapper: Renamer | None = ...,
        *,
        index: Renamer | None = ...,
        columns: Renamer | None = ...,
        axis: Axis | None = ...,
        copy: bool | lib.NoDefault = lib.no_default,
        inplace: bool = ...,
        level: Level = ...,
        errors: IgnoreRaise = ...,
    ) -> DataFrame | None: ...

    def rename(
        self,
        mapper: Renamer | None = None,
        *,
        index: Renamer | None = None,
        columns: Renamer | None = None,
        axis: Axis | None = None,
        copy: bool | lib.NoDefault = lib.no_default,
        inplace: bool = False,
        level: Level | None = None,
        errors: IgnoreRaise = "ignore",
    ) -> DataFrame | None:
        """
        Rename columns or index labels.

        Function / dict values must be unique (1-to-1). Labels not contained in
        a dict / Series will be left as-is. Extra labels listed don't throw an
        error.

        See the :ref:`user guide <basics.rename>` for more.

        Parameters
        ----------
        mapper : dict-like or function
            Dict-like or function transformations to apply to
            that axis' values. Use either ``mapper`` and ``axis`` to
            specify the axis to target with ``mapper``, or ``index`` and
            ``columns``.
        index : dict-like or function
            Alternative to specifying axis (``mapper, axis=0``
            is equivalent to ``index=mapper``).
        columns : dict-like or function
            Alternative to specifying axis (``mapper, axis=1``
            is equivalent to ``columns=mapper``).
        axis : {0 or 'index', 1 or 'columns'}, default 0
            Axis to target with ``mapper``. Can be either the axis name
            ('index', 'columns') or number (0, 1). The default is 'index'.
        copy : bool, default False
            Also copy underlying data.

            .. note::
                The `copy` keyword will change behavior in pandas 3.0.
                `Copy-on-Write
                <https://pandas.pydata.org/docs/dev/user_guide/copy_on_write.html>`__
                will be enabled by default, which means that all methods with a
                `copy` keyword will use a lazy copy mechanism to defer the copy and
                ignore the `copy` keyword. The `copy` keyword will be removed in a
                future version of pandas.

                You can already get the future behavior and improvements through
                enabling copy on write ``pd.options.mode.copy_on_write = True``

            .. deprecated:: 3.0.0
        inplace : bool, default False
            Whether to modify the DataFrame rather than creating a new one.
            If True then value of copy is ignored.
        level : int or level name, default None
            In case of a MultiIndex, only rename labels in the specified
            level.
        errors : {'ignore', 'raise'}, default 'ignore'
            If 'raise', raise a `KeyError` when a dict-like `mapper`, `index`,
            or `columns` contains labels that are not present in the Index
            being transformed.
            If 'ignore', existing keys will be renamed and extra keys will be
            ignored.

        Returns
        -------
        DataFrame or None
            DataFrame with the renamed axis labels or None if ``inplace=True``.

        Raises
        ------
        KeyError
            If any of the labels is not found in the selected axis and
            "errors='raise'".

        See Also
        --------
        DataFrame.rename_axis : Set the name of the axis.

        Examples
        --------
        ``DataFrame.rename`` supports two calling conventions

        * ``(index=index_mapper, columns=columns_mapper, ...)``
        * ``(mapper, axis={'index', 'columns'}, ...)``

        We *highly* recommend using keyword arguments to clarify your
        intent.

        Rename columns using a mapping:

        >>> df = pd.DataFrame({"A": [1, 2, 3], "B": [4, 5, 6]})
        >>> df.rename(columns={"A": "a", "B": "c"})
           a  c
        0  1  4
        1  2  5
        2  3  6

        Rename index using a mapping:

        >>> df.rename(index={0: "x", 1: "y", 2: "z"})
           A  B
        x  1  4
        y  2  5
        z  3  6

        Cast index labels to a different type:

        >>> df.index
        RangeIndex(start=0, stop=3, step=1)
        >>> df.rename(index=str).index
        Index(['0', '1', '2'], dtype='object')

        >>> df.rename(columns={"A": "a", "B": "b", "C": "c"}, errors="raise")
        Traceback (most recent call last):
        KeyError: ['C'] not found in axis

        Using axis-style parameters:

        >>> df.rename(str.lower, axis="columns")
           a  b
        0  1  4
        1  2  5
        2  3  6

        >>> df.rename({1: 2, 2: 4}, axis="index")
           A  B
        0  1  4
        2  2  5
        4  3  6
        """
        self._check_copy_deprecation(copy)
        return super()._rename(
            mapper=mapper,
            index=index,
            columns=columns,
            axis=axis,
            inplace=inplace,
            level=level,
            errors=errors,
        )

    def pop(self, item: Hashable) -> Series:
        """
        Return item and drop it from DataFrame. Raise KeyError if not found.

        Parameters
        ----------
        item : label
            Label of column to be popped.

        Returns
        -------
        Series
            Series representing the item that is dropped.

        See Also
        --------
        DataFrame.drop: Drop specified labels from rows or columns.
        DataFrame.drop_duplicates: Return DataFrame with duplicate rows removed.

        Examples
        --------
        >>> df = pd.DataFrame(
        ...     [
        ...         ("falcon", "bird", 389.0),
        ...         ("parrot", "bird", 24.0),
        ...         ("lion", "mammal", 80.5),
        ...         ("monkey", "mammal", np.nan),
        ...     ],
        ...     columns=("name", "class", "max_speed"),
        ... )
        >>> df
             name   class  max_speed
        0  falcon    bird      389.0
        1  parrot    bird       24.0
        2    lion  mammal       80.5
        3  monkey  mammal        NaN

        >>> df.pop("class")
        0      bird
        1      bird
        2    mammal
        3    mammal
        Name: class, dtype: object

        >>> df
             name  max_speed
        0  falcon      389.0
        1  parrot       24.0
        2    lion       80.5
        3  monkey        NaN
        """
        return super().pop(item=item)

    @overload
    def _replace_columnwise(
        self, mapping: dict[Hashable, tuple[Any, Any]], inplace: Literal[True], regex
    ) -> None: ...

    @overload
    def _replace_columnwise(
        self, mapping: dict[Hashable, tuple[Any, Any]], inplace: Literal[False], regex
    ) -> Self: ...

    def _replace_columnwise(
        self, mapping: dict[Hashable, tuple[Any, Any]], inplace: bool, regex
    ) -> Self | None:
        """
        Dispatch to Series.replace column-wise.

        Parameters
        ----------
        mapping : dict
            of the form {col: (target, value)}
        inplace : bool
        regex : bool or same types as `to_replace` in DataFrame.replace

        Returns
        -------
        DataFrame or None
        """
        # Operate column-wise
        res = self if inplace else self.copy(deep=False)
        ax = self.columns

        for i, ax_value in enumerate(ax):
            if ax_value in mapping:
                ser = self.iloc[:, i]

                target, value = mapping[ax_value]
                newobj = ser.replace(target, value, regex=regex)

                res._iset_item(i, newobj, inplace=inplace)

        if inplace:
            return None
        return res.__finalize__(self)

    @doc(NDFrame.shift, klass=_shared_doc_kwargs["klass"])
    def shift(
        self,
        periods: int | Sequence[int] = 1,
        freq: Frequency | None = None,
        axis: Axis = 0,
        fill_value: Hashable = lib.no_default,
        suffix: str | None = None,
    ) -> DataFrame:
        if freq is not None and fill_value is not lib.no_default:
            # GH#53832
            raise ValueError(
                "Passing a 'freq' together with a 'fill_value' is not allowed."
            )

        if self.empty and freq is None:
            return self.copy()

        axis = self._get_axis_number(axis)

        if is_list_like(periods):
            periods = cast(Sequence, periods)
            if axis == 1:
                raise ValueError(
                    "If `periods` contains multiple shifts, `axis` cannot be 1."
                )
            if len(periods) == 0:
                raise ValueError("If `periods` is an iterable, it cannot be empty.")
            from pandas.core.reshape.concat import concat

            shifted_dataframes = []
            for period in periods:
                if not is_integer(period):
                    raise TypeError(
                        f"Periods must be integer, but {period} is {type(period)}."
                    )
                period = cast(int, period)
                shifted_dataframes.append(
                    super()
                    .shift(periods=period, freq=freq, axis=axis, fill_value=fill_value)
                    .add_suffix(f"{suffix}_{period}" if suffix else f"_{period}")
                )
            return concat(shifted_dataframes, axis=1)
        elif suffix:
            raise ValueError("Cannot specify `suffix` if `periods` is an int.")
        periods = cast(int, periods)

        ncols = len(self.columns)
        if axis == 1 and periods != 0 and ncols > 0 and freq is None:
            if fill_value is lib.no_default:
                # We will infer fill_value to match the closest column

                # Use a column that we know is valid for our column's dtype GH#38434
                label = self.columns[0]

                if periods > 0:
                    result = self.iloc[:, :-periods]
                    for col in range(min(ncols, abs(periods))):
                        # TODO(EA2D): doing this in a loop unnecessary with 2D EAs
                        # Define filler inside loop so we get a copy
                        filler = self.iloc[:, 0].shift(len(self))
                        result.insert(0, label, filler, allow_duplicates=True)
                else:
                    result = self.iloc[:, -periods:]
                    for col in range(min(ncols, abs(periods))):
                        # Define filler inside loop so we get a copy
                        filler = self.iloc[:, -1].shift(len(self))
                        result.insert(
                            len(result.columns), label, filler, allow_duplicates=True
                        )

                result.columns = self.columns.copy()
                return result
            elif len(self._mgr.blocks) > 1 or (
                # If we only have one block and we know that we can't
                #  keep the same dtype (i.e. the _can_hold_element check)
                #  then we can go through the reindex_indexer path
                #  (and avoid casting logic in the Block method).
                not can_hold_element(self._mgr.blocks[0].values, fill_value)
            ):
                # GH#35488 we need to watch out for multi-block cases
                # We only get here with fill_value not-lib.no_default
                nper = abs(periods)
                nper = min(nper, ncols)
                if periods > 0:
                    indexer = np.array(
                        [-1] * nper + list(range(ncols - periods)), dtype=np.intp
                    )
                else:
                    indexer = np.array(
                        list(range(nper, ncols)) + [-1] * nper, dtype=np.intp
                    )
                mgr = self._mgr.reindex_indexer(
                    self.columns,
                    indexer,
                    axis=0,
                    fill_value=fill_value,
                    allow_dups=True,
                )
                res_df = self._constructor_from_mgr(mgr, axes=mgr.axes)
                return res_df.__finalize__(self, method="shift")
            else:
                return self.T.shift(periods=periods, fill_value=fill_value).T

        return super().shift(
            periods=periods, freq=freq, axis=axis, fill_value=fill_value
        )

    @overload
    def set_index(
        self,
        keys,
        *,
        drop: bool = ...,
        append: bool = ...,
        inplace: Literal[False] = ...,
        verify_integrity: bool = ...,
    ) -> DataFrame: ...

    @overload
    def set_index(
        self,
        keys,
        *,
        drop: bool = ...,
        append: bool = ...,
        inplace: Literal[True],
        verify_integrity: bool = ...,
    ) -> None: ...

    def set_index(
        self,
        keys,
        *,
        drop: bool = True,
        append: bool = False,
        inplace: bool = False,
        verify_integrity: bool = False,
    ) -> DataFrame | None:
        """
        Set the DataFrame index using existing columns.

        Set the DataFrame index (row labels) using one or more existing
        columns or arrays (of the correct length). The index can replace the
        existing index or expand on it.

        Parameters
        ----------
        keys : label or array-like or list of labels/arrays
            This parameter can be either a single column key, a single array of
            the same length as the calling DataFrame, or a list containing an
            arbitrary combination of column keys and arrays. Here, "array"
            encompasses :class:`Series`, :class:`Index`, ``np.ndarray``, and
            instances of :class:`~collections.abc.Iterator`.
        drop : bool, default True
            Delete columns to be used as the new index.
        append : bool, default False
            Whether to append columns to existing index.
            Setting to True will add the new columns to existing index.
            When set to False, the current index will be dropped from the DataFrame.
        inplace : bool, default False
            Whether to modify the DataFrame rather than creating a new one.
        verify_integrity : bool, default False
            Check the new index for duplicates. Otherwise defer the check until
            necessary. Setting to False will improve the performance of this
            method.

        Returns
        -------
        DataFrame or None
            Changed row labels or None if ``inplace=True``.

        See Also
        --------
        DataFrame.reset_index : Opposite of set_index.
        DataFrame.reindex : Change to new indices or expand indices.
        DataFrame.reindex_like : Change to same indices as other DataFrame.

        Examples
        --------
        >>> df = pd.DataFrame(
        ...     {
        ...         "month": [1, 4, 7, 10],
        ...         "year": [2012, 2014, 2013, 2014],
        ...         "sale": [55, 40, 84, 31],
        ...     }
        ... )
        >>> df
           month  year  sale
        0      1  2012    55
        1      4  2014    40
        2      7  2013    84
        3     10  2014    31

        Set the index to become the 'month' column:

        >>> df.set_index("month")
               year  sale
        month
        1      2012    55
        4      2014    40
        7      2013    84
        10     2014    31

        Create a MultiIndex using columns 'year' and 'month':

        >>> df.set_index(["year", "month"])
                    sale
        year  month
        2012  1     55
        2014  4     40
        2013  7     84
        2014  10    31

        Create a MultiIndex using an Index and a column:

        >>> df.set_index([pd.Index([1, 2, 3, 4]), "year"])
                 month  sale
           year
        1  2012  1      55
        2  2014  4      40
        3  2013  7      84
        4  2014  10     31

        Create a MultiIndex using two Series:

        >>> s = pd.Series([1, 2, 3, 4])
        >>> df.set_index([s, s**2])
              month  year  sale
        1 1       1  2012    55
        2 4       4  2014    40
        3 9       7  2013    84
        4 16     10  2014    31

        Append a column to the existing index:

        >>> df = df.set_index("month")
        >>> df.set_index("year", append=True)
                      sale
        month  year
        1      2012    55
        4      2014    40
        7      2013    84
        10     2014    31

        >>> df.set_index("year", append=False)
               sale
        year
        2012    55
        2014    40
        2013    84
        2014    31
        """
        inplace = validate_bool_kwarg(inplace, "inplace")
        self._check_inplace_and_allows_duplicate_labels(inplace)
        if not isinstance(keys, list):
            keys = [keys]

        err_msg = (
            'The parameter "keys" may be a column key, one-dimensional '
            "array, or a list containing only valid column keys and "
            "one-dimensional arrays."
        )

        missing: list[Hashable] = []
        for col in keys:
            if isinstance(col, (Index, Series, np.ndarray, list, abc.Iterator)):
                # arrays are fine as long as they are one-dimensional
                # iterators get converted to list below
                if getattr(col, "ndim", 1) != 1:
                    raise ValueError(err_msg)
            else:
                # everything else gets tried as a key; see GH 24969
                try:
                    found = col in self.columns
                except TypeError as err:
                    raise TypeError(
                        f"{err_msg}. Received column of type {type(col)}"
                    ) from err
                else:
                    if not found:
                        missing.append(col)

        if missing:
            raise KeyError(f"None of {missing} are in the columns")

        if inplace:
            frame = self
        else:
            frame = self.copy(deep=False)

        arrays: list[Index] = []
        names: list[Hashable] = []
        if append:
            names = list(self.index.names)
            if isinstance(self.index, MultiIndex):
                arrays.extend(
                    self.index._get_level_values(i) for i in range(self.index.nlevels)
                )
            else:
                arrays.append(self.index)

        to_remove: set[Hashable] = set()
        for col in keys:
            if isinstance(col, MultiIndex):
                arrays.extend(col._get_level_values(n) for n in range(col.nlevels))
                names.extend(col.names)
            elif isinstance(col, (Index, Series)):
                # if Index then not MultiIndex (treated above)

                # error: Argument 1 to "append" of "list" has incompatible type
                #  "Union[Index, Series]"; expected "Index"
                arrays.append(col)  # type: ignore[arg-type]
                names.append(col.name)
            elif isinstance(col, (list, np.ndarray)):
                # error: Argument 1 to "append" of "list" has incompatible type
                # "Union[List[Any], ndarray]"; expected "Index"
                arrays.append(col)  # type: ignore[arg-type]
                names.append(None)
            elif isinstance(col, abc.Iterator):
                # error: Argument 1 to "append" of "list" has incompatible type
                # "List[Any]"; expected "Index"
                arrays.append(list(col))  # type: ignore[arg-type]
                names.append(None)
            # from here, col can only be a column label
            else:
                arrays.append(frame[col])
                names.append(col)
                if drop:
                    to_remove.add(col)

            if len(arrays[-1]) != len(self):
                # check newest element against length of calling frame, since
                # ensure_index_from_sequences would not raise for append=False.
                raise ValueError(
                    f"Length mismatch: Expected {len(self)} rows, "
                    f"received array of length {len(arrays[-1])}"
                )

        index = ensure_index_from_sequences(arrays, names)

        if verify_integrity and not index.is_unique:
            duplicates = index[index.duplicated()].unique()
            raise ValueError(f"Index has duplicate keys: {duplicates}")

        # use set to handle duplicate column names gracefully in case of drop
        for c in to_remove:
            del frame[c]

        # clear up memory usage
        index._cleanup()

        frame.index = index

        if not inplace:
            return frame
        return None

    @overload
    def reset_index(
        self,
        level: IndexLabel = ...,
        *,
        drop: bool = ...,
        inplace: Literal[False] = ...,
        col_level: Hashable = ...,
        col_fill: Hashable = ...,
        allow_duplicates: bool | lib.NoDefault = ...,
        names: Hashable | Sequence[Hashable] | None = None,
    ) -> DataFrame: ...

    @overload
    def reset_index(
        self,
        level: IndexLabel = ...,
        *,
        drop: bool = ...,
        inplace: Literal[True],
        col_level: Hashable = ...,
        col_fill: Hashable = ...,
        allow_duplicates: bool | lib.NoDefault = ...,
        names: Hashable | Sequence[Hashable] | None = None,
    ) -> None: ...

    @overload
    def reset_index(
        self,
        level: IndexLabel = ...,
        *,
        drop: bool = ...,
        inplace: bool = ...,
        col_level: Hashable = ...,
        col_fill: Hashable = ...,
        allow_duplicates: bool | lib.NoDefault = ...,
        names: Hashable | Sequence[Hashable] | None = None,
    ) -> DataFrame | None: ...

    def reset_index(
        self,
        level: IndexLabel | None = None,
        *,
        drop: bool = False,
        inplace: bool = False,
        col_level: Hashable = 0,
        col_fill: Hashable = "",
        allow_duplicates: bool | lib.NoDefault = lib.no_default,
        names: Hashable | Sequence[Hashable] | None = None,
    ) -> DataFrame | None:
        """
        Reset the index, or a level of it.

        Reset the index of the DataFrame, and use the default one instead.
        If the DataFrame has a MultiIndex, this method can remove one or more
        levels.

        Parameters
        ----------
        level : int, str, tuple, or list, default None
            Only remove the given levels from the index. Removes all levels by
            default.
        drop : bool, default False
            Do not try to insert index into dataframe columns. This resets
            the index to the default integer index.
        inplace : bool, default False
            Whether to modify the DataFrame rather than creating a new one.
        col_level : int or str, default 0
            If the columns have multiple levels, determines which level the
            labels are inserted into. By default it is inserted into the first
            level.
        col_fill : object, default ''
            If the columns have multiple levels, determines how the other
            levels are named. If None then the index name is repeated.
        allow_duplicates : bool, optional, default lib.no_default
            Allow duplicate column labels to be created.

            .. versionadded:: 1.5.0

        names : int, str or 1-dimensional list, default None
            Using the given string, rename the DataFrame column which contains the
            index data. If the DataFrame has a MultiIndex, this has to be a list
            with length equal to the number of levels.

            .. versionadded:: 1.5.0

        Returns
        -------
        DataFrame or None
            DataFrame with the new index or None if ``inplace=True``.

        See Also
        --------
        DataFrame.set_index : Opposite of reset_index.
        DataFrame.reindex : Change to new indices or expand indices.
        DataFrame.reindex_like : Change to same indices as other DataFrame.

        Examples
        --------
        >>> df = pd.DataFrame(
        ...     [("bird", 389.0), ("bird", 24.0), ("mammal", 80.5), ("mammal", np.nan)],
        ...     index=["falcon", "parrot", "lion", "monkey"],
        ...     columns=("class", "max_speed"),
        ... )
        >>> df
                 class  max_speed
        falcon    bird      389.0
        parrot    bird       24.0
        lion    mammal       80.5
        monkey  mammal        NaN

        When we reset the index, the old index is added as a column, and a
        new sequential index is used:

        >>> df.reset_index()
            index   class  max_speed
        0  falcon    bird      389.0
        1  parrot    bird       24.0
        2    lion  mammal       80.5
        3  monkey  mammal        NaN

        We can use the `drop` parameter to avoid the old index being added as
        a column:

        >>> df.reset_index(drop=True)
            class  max_speed
        0    bird      389.0
        1    bird       24.0
        2  mammal       80.5
        3  mammal        NaN

        You can also use `reset_index` with `MultiIndex`.

        >>> index = pd.MultiIndex.from_tuples(
        ...     [
        ...         ("bird", "falcon"),
        ...         ("bird", "parrot"),
        ...         ("mammal", "lion"),
        ...         ("mammal", "monkey"),
        ...     ],
        ...     names=["class", "name"],
        ... )
        >>> columns = pd.MultiIndex.from_tuples([("speed", "max"), ("species", "type")])
        >>> df = pd.DataFrame(
        ...     [(389.0, "fly"), (24.0, "fly"), (80.5, "run"), (np.nan, "jump")],
        ...     index=index,
        ...     columns=columns,
        ... )
        >>> df
                       speed species
                         max    type
        class  name
        bird   falcon  389.0     fly
               parrot   24.0     fly
        mammal lion     80.5     run
               monkey    NaN    jump

        Using the `names` parameter, choose a name for the index column:

        >>> df.reset_index(names=["classes", "names"])
          classes   names  speed species
                             max    type
        0    bird  falcon  389.0     fly
        1    bird  parrot   24.0     fly
        2  mammal    lion   80.5     run
        3  mammal  monkey    NaN    jump

        If the index has multiple levels, we can reset a subset of them:

        >>> df.reset_index(level="class")
                 class  speed species
                          max    type
        name
        falcon    bird  389.0     fly
        parrot    bird   24.0     fly
        lion    mammal   80.5     run
        monkey  mammal    NaN    jump

        If we are not dropping the index, by default, it is placed in the top
        level. We can place it in another level:

        >>> df.reset_index(level="class", col_level=1)
                        speed species
                 class    max    type
        name
        falcon    bird  389.0     fly
        parrot    bird   24.0     fly
        lion    mammal   80.5     run
        monkey  mammal    NaN    jump

        When the index is inserted under another level, we can specify under
        which one with the parameter `col_fill`:

        >>> df.reset_index(level="class", col_level=1, col_fill="species")
                      species  speed species
                        class    max    type
        name
        falcon           bird  389.0     fly
        parrot           bird   24.0     fly
        lion           mammal   80.5     run
        monkey         mammal    NaN    jump

        If we specify a nonexistent level for `col_fill`, it is created:

        >>> df.reset_index(level="class", col_level=1, col_fill="genus")
                        genus  speed species
                        class    max    type
        name
        falcon           bird  389.0     fly
        parrot           bird   24.0     fly
        lion           mammal   80.5     run
        monkey         mammal    NaN    jump
        """
        inplace = validate_bool_kwarg(inplace, "inplace")
        self._check_inplace_and_allows_duplicate_labels(inplace)
        if inplace:
            new_obj = self
        else:
            new_obj = self.copy(deep=False)
        if allow_duplicates is not lib.no_default:
            allow_duplicates = validate_bool_kwarg(allow_duplicates, "allow_duplicates")

        new_index = default_index(len(new_obj))
        if level is not None:
            if not isinstance(level, (tuple, list)):
                level = [level]
            level = [self.index._get_level_number(lev) for lev in level]
            if len(level) < self.index.nlevels:
                new_index = self.index.droplevel(level)

        if not drop:
            to_insert: Iterable[tuple[Any, Any | None]]

            default = "index" if "index" not in self else "level_0"
            names = self.index._get_default_index_names(names, default)

            if isinstance(self.index, MultiIndex):
                to_insert = zip(
                    reversed(self.index.levels),
                    reversed(self.index.codes),
                    strict=True,
                )
            else:
                to_insert = ((self.index, None),)

            multi_col = isinstance(self.columns, MultiIndex)
            for j, (lev, lab) in enumerate(to_insert, start=1):
                i = self.index.nlevels - j
                if level is not None and i not in level:
                    continue
                name = names[i]
                if multi_col:
                    col_name = list(name) if isinstance(name, tuple) else [name]
                    if col_fill is None:
                        if len(col_name) not in (1, self.columns.nlevels):
                            raise ValueError(
                                "col_fill=None is incompatible "
                                f"with incomplete column name {name}"
                            )
                        col_fill = col_name[0]

                    lev_num = self.columns._get_level_number(col_level)
                    name_lst = [col_fill] * lev_num + col_name
                    missing = self.columns.nlevels - len(name_lst)
                    name_lst += [col_fill] * missing
                    name = tuple(name_lst)

                # to ndarray and maybe infer different dtype
                level_values = lev._values
                if level_values.dtype == np.object_:
                    level_values = lib.maybe_convert_objects(level_values)

                if lab is not None:
                    # if we have the codes, extract the values with a mask
                    level_values = algorithms.take(
                        level_values, lab, allow_fill=True, fill_value=lev._na_value
                    )

                new_obj.insert(
                    0,
                    name,
                    level_values,
                    allow_duplicates=allow_duplicates,
                )

        new_obj.index = new_index
        if not inplace:
            return new_obj

        return None

    # ----------------------------------------------------------------------
    # Reindex-based selection methods

    @doc(NDFrame.isna, klass=_shared_doc_kwargs["klass"])
    def isna(self) -> DataFrame:
        res_mgr = self._mgr.isna(func=isna)
        result = self._constructor_from_mgr(res_mgr, axes=res_mgr.axes)
        return result.__finalize__(self, method="isna")

    @doc(NDFrame.isna, klass=_shared_doc_kwargs["klass"])
    def isnull(self) -> DataFrame:
        """
        DataFrame.isnull is an alias for DataFrame.isna.
        """
        return self.isna()

    @doc(NDFrame.notna, klass=_shared_doc_kwargs["klass"])
    def notna(self) -> DataFrame:
        return ~self.isna()

    @doc(NDFrame.notna, klass=_shared_doc_kwargs["klass"])
    def notnull(self) -> DataFrame:
        """
        DataFrame.notnull is an alias for DataFrame.notna.
        """
        return ~self.isna()

    @overload
    def dropna(
        self,
        *,
        axis: Axis = ...,
        how: AnyAll | lib.NoDefault = ...,
        thresh: int | lib.NoDefault = ...,
        subset: IndexLabel = ...,
        inplace: Literal[False] = ...,
        ignore_index: bool = ...,
    ) -> DataFrame: ...

    @overload
    def dropna(
        self,
        *,
        axis: Axis = ...,
        how: AnyAll | lib.NoDefault = ...,
        thresh: int | lib.NoDefault = ...,
        subset: IndexLabel = ...,
        inplace: Literal[True],
        ignore_index: bool = ...,
    ) -> None: ...

    def dropna(
        self,
        *,
        axis: Axis = 0,
        how: AnyAll | lib.NoDefault = lib.no_default,
        thresh: int | lib.NoDefault = lib.no_default,
        subset: IndexLabel | AnyArrayLike | None = None,
        inplace: bool = False,
        ignore_index: bool = False,
    ) -> DataFrame | None:
        """
        Remove missing values.

        See the :ref:`User Guide <missing_data>` for more on which values are
        considered missing, and how to work with missing data.

        Parameters
        ----------
        axis : {0 or 'index', 1 or 'columns'}, default 0
            Determine if rows or columns which contain missing values are
            removed.

            * 0, or 'index' : Drop rows which contain missing values.
            * 1, or 'columns' : Drop columns which contain missing value.

            Only a single axis is allowed.

        how : {'any', 'all'}, default 'any'
            Determine if row or column is removed from DataFrame, when we have
            at least one NA or all NA.

            * 'any' : If any NA values are present, drop that row or column.
            * 'all' : If all values are NA, drop that row or column.

        thresh : int, optional
            Require that many non-NA values. Cannot be combined with how.
        subset : column label or iterable of labels, optional
            Labels along other axis to consider, e.g. if you are dropping rows
            these would be a list of columns to include.
        inplace : bool, default False
            Whether to modify the DataFrame rather than creating a new one.
        ignore_index : bool, default ``False``
            If ``True``, the resulting axis will be labeled 0, 1, …, n - 1.

            .. versionadded:: 2.0.0

        Returns
        -------
        DataFrame or None
            DataFrame with NA entries dropped from it or None if ``inplace=True``.

        See Also
        --------
        DataFrame.isna: Indicate missing values.
        DataFrame.notna : Indicate existing (non-missing) values.
        DataFrame.fillna : Replace missing values.
        Series.dropna : Drop missing values.
        Index.dropna : Drop missing indices.

        Examples
        --------
        >>> df = pd.DataFrame(
        ...     {
        ...         "name": ["Alfred", "Batman", "Catwoman"],
        ...         "toy": [np.nan, "Batmobile", "Bullwhip"],
        ...         "born": [pd.NaT, pd.Timestamp("1940-04-25"), pd.NaT],
        ...     }
        ... )
        >>> df
               name        toy       born
        0    Alfred        NaN        NaT
        1    Batman  Batmobile 1940-04-25
        2  Catwoman   Bullwhip        NaT

        Drop the rows where at least one element is missing.

        >>> df.dropna()
             name        toy       born
        1  Batman  Batmobile 1940-04-25

        Drop the columns where at least one element is missing.

        >>> df.dropna(axis="columns")
               name
        0    Alfred
        1    Batman
        2  Catwoman

        Drop the rows where all elements are missing.

        >>> df.dropna(how="all")
               name        toy       born
        0    Alfred        NaN        NaT
        1    Batman  Batmobile 1940-04-25
        2  Catwoman   Bullwhip        NaT

        Keep only the rows with at least 2 non-NA values.

        >>> df.dropna(thresh=2)
               name        toy       born
        1    Batman  Batmobile 1940-04-25
        2  Catwoman   Bullwhip        NaT

        Define in which columns to look for missing values.

        >>> df.dropna(subset=["name", "toy"])
               name        toy       born
        1    Batman  Batmobile 1940-04-25
        2  Catwoman   Bullwhip        NaT
        """
        if (how is not lib.no_default) and (thresh is not lib.no_default):
            raise TypeError(
                "You cannot set both the how and thresh arguments at the same time."
            )

        if how is lib.no_default:
            how = "any"

        inplace = validate_bool_kwarg(inplace, "inplace")
        if isinstance(axis, (tuple, list)):
            # GH20987
            raise TypeError("supplying multiple axes to axis is no longer supported.")

        axis = self._get_axis_number(axis)
        agg_axis = 1 - axis

        agg_obj = self
        if subset is not None:
            # subset needs to be list
            if not is_list_like(subset):
                subset = [cast(Hashable, subset)]
            ax = self._get_axis(agg_axis)
            indices = ax.get_indexer_for(subset)
            check = indices == -1
            if check.any():
                raise KeyError(np.array(subset)[check].tolist())
            agg_obj = self.take(indices, axis=agg_axis)

        if thresh is not lib.no_default:
            count = agg_obj.count(axis=agg_axis)
            mask = count >= thresh
        elif how == "any":
            # faster equivalent to 'agg_obj.count(agg_axis) == self.shape[agg_axis]'
            mask = notna(agg_obj).all(axis=agg_axis, bool_only=False)
        elif how == "all":
            # faster equivalent to 'agg_obj.count(agg_axis) > 0'
            mask = notna(agg_obj).any(axis=agg_axis, bool_only=False)
        else:
            raise ValueError(f"invalid how option: {how}")

        if np.all(mask):
            result = self.copy(deep=False)
        else:
            result = self.loc(axis=axis)[mask]

        if ignore_index:
            result.index = default_index(len(result))

        if not inplace:
            return result
        self._update_inplace(result)
        return None

    @overload
    def drop_duplicates(
        self,
        subset: Hashable | Iterable[Hashable] | None = ...,
        *,
        keep: DropKeep = ...,
        inplace: Literal[True],
        ignore_index: bool = ...,
    ) -> None: ...

    @overload
    def drop_duplicates(
        self,
        subset: Hashable | Iterable[Hashable] | None = ...,
        *,
        keep: DropKeep = ...,
        inplace: Literal[False] = ...,
        ignore_index: bool = ...,
    ) -> DataFrame: ...

    @overload
    def drop_duplicates(
        self,
        subset: Hashable | Iterable[Hashable] | None = ...,
        *,
        keep: DropKeep = ...,
        inplace: bool = ...,
        ignore_index: bool = ...,
    ) -> DataFrame | None: ...

    def drop_duplicates(
        self,
        subset: Hashable | Iterable[Hashable] | None = None,
        *,
        keep: DropKeep = "first",
        inplace: bool = False,
        ignore_index: bool = False,
    ) -> DataFrame | None:
        """
        Return DataFrame with duplicate rows removed.

        Considering certain columns is optional. Indexes, including time indexes
        are ignored.

        Parameters
        ----------
        subset : column label or iterable of labels, optional
            Only consider certain columns for identifying duplicates, by
            default use all of the columns.
        keep : {'first', 'last', ``False``}, default 'first'
            Determines which duplicates (if any) to keep.

            - 'first' : Drop duplicates except for the first occurrence.
            - 'last' : Drop duplicates except for the last occurrence.
            - ``False`` : Drop all duplicates.

        inplace : bool, default ``False``
            Whether to modify the DataFrame rather than creating a new one.
        ignore_index : bool, default ``False``
            If ``True``, the resulting axis will be labeled 0, 1, …, n - 1.

        Returns
        -------
        DataFrame or None
            DataFrame with duplicates removed or None if ``inplace=True``.

        See Also
        --------
        DataFrame.value_counts: Count unique combinations of columns.

        Notes
        -----
        This method requires columns specified by ``subset`` to be of hashable type.
        Passing unhashable columns will raise a ``TypeError``.

        Examples
        --------
        Consider dataset containing ramen rating.

        >>> df = pd.DataFrame(
        ...     {
        ...         "brand": ["Yum Yum", "Yum Yum", "Indomie", "Indomie", "Indomie"],
        ...         "style": ["cup", "cup", "cup", "pack", "pack"],
        ...         "rating": [4, 4, 3.5, 15, 5],
        ...     }
        ... )
        >>> df
            brand style  rating
        0  Yum Yum   cup     4.0
        1  Yum Yum   cup     4.0
        2  Indomie   cup     3.5
        3  Indomie  pack    15.0
        4  Indomie  pack     5.0

        By default, it removes duplicate rows based on all columns.

        >>> df.drop_duplicates()
            brand style  rating
        0  Yum Yum   cup     4.0
        2  Indomie   cup     3.5
        3  Indomie  pack    15.0
        4  Indomie  pack     5.0

        To remove duplicates on specific column(s), use ``subset``.

        >>> df.drop_duplicates(subset=["brand"])
            brand style  rating
        0  Yum Yum   cup     4.0
        2  Indomie   cup     3.5

        To remove duplicates and keep last occurrences, use ``keep``.

        >>> df.drop_duplicates(subset=["brand", "style"], keep="last")
            brand style  rating
        1  Yum Yum   cup     4.0
        2  Indomie   cup     3.5
        4  Indomie  pack     5.0
        """
        if self.empty:
            return self.copy(deep=False)

        inplace = validate_bool_kwarg(inplace, "inplace")
        ignore_index = validate_bool_kwarg(ignore_index, "ignore_index")

        result = self[-self.duplicated(subset, keep=keep)]
        if ignore_index:
            result.index = default_index(len(result))

        if inplace:
            self._update_inplace(result)
            return None
        else:
            return result

    def duplicated(
        self,
        subset: Hashable | Iterable[Hashable] | None = None,
        keep: DropKeep = "first",
    ) -> Series:
        """
        Return boolean Series denoting duplicate rows.

        Considering certain columns is optional.

        Parameters
        ----------
        subset : column label or iterable of labels, optional
            Only consider certain columns for identifying duplicates, by
            default use all of the columns.
        keep : {'first', 'last', False}, default 'first'
            Determines which duplicates (if any) to mark.

            - ``first`` : Mark duplicates as ``True`` except for the first occurrence.
            - ``last`` : Mark duplicates as ``True`` except for the last occurrence.
            - False : Mark all duplicates as ``True``.

        Returns
        -------
        Series
            Boolean series for each duplicated rows.

        See Also
        --------
        Index.duplicated : Equivalent method on index.
        Series.duplicated : Equivalent method on Series.
        Series.drop_duplicates : Remove duplicate values from Series.
        DataFrame.drop_duplicates : Remove duplicate values from DataFrame.

        Examples
        --------
        Consider dataset containing ramen rating.

        >>> df = pd.DataFrame(
        ...     {
        ...         "brand": ["Yum Yum", "Yum Yum", "Indomie", "Indomie", "Indomie"],
        ...         "style": ["cup", "cup", "cup", "pack", "pack"],
        ...         "rating": [4, 4, 3.5, 15, 5],
        ...     }
        ... )
        >>> df
            brand style  rating
        0  Yum Yum   cup     4.0
        1  Yum Yum   cup     4.0
        2  Indomie   cup     3.5
        3  Indomie  pack    15.0
        4  Indomie  pack     5.0

        By default, for each set of duplicated values, the first occurrence
        is set on False and all others on True.

        >>> df.duplicated()
        0    False
        1     True
        2    False
        3    False
        4    False
        dtype: bool

        By using 'last', the last occurrence of each set of duplicated values
        is set on False and all others on True.

        >>> df.duplicated(keep="last")
        0     True
        1    False
        2    False
        3    False
        4    False
        dtype: bool

        By setting ``keep`` on False, all duplicates are True.

        >>> df.duplicated(keep=False)
        0     True
        1     True
        2    False
        3    False
        4    False
        dtype: bool

        To find duplicates on specific column(s), use ``subset``.

        >>> df.duplicated(subset=["brand"])
        0    False
        1     True
        2    False
        3     True
        4     True
        dtype: bool
        """

        if self.empty:
            return self._constructor_sliced(dtype=bool)

        def f(vals) -> tuple[np.ndarray, int]:
            labels, shape = algorithms.factorize(vals, size_hint=len(self))
            return labels.astype("i8"), len(shape)

        if subset is None:
            subset = self.columns
        elif (
            not np.iterable(subset)
            or isinstance(subset, str)
            or (isinstance(subset, tuple) and subset in self.columns)
        ):
            subset = (subset,)

        #  needed for mypy since can't narrow types using np.iterable
        subset = cast(Sequence, subset)

        # Verify all columns in subset exist in the queried dataframe
        # Otherwise, raise a KeyError, same as if you try to __getitem__ with a
        # key that doesn't exist.
        diff = set(subset) - set(self.columns)
        if diff:
            raise KeyError(Index(diff))

        if len(subset) == 1 and self.columns.is_unique:
            # GH#45236 This is faster than get_group_index below
            result = self[next(iter(subset))].duplicated(keep)
            result.name = None
        else:
            vals = (col.values for name, col in self.items() if name in subset)
            labels, shape = map(list, zip(*map(f, vals), strict=True))

            ids = get_group_index(labels, tuple(shape), sort=False, xnull=False)
            result = self._constructor_sliced(duplicated(ids, keep), index=self.index)
        return result.__finalize__(self, method="duplicated")

    # ----------------------------------------------------------------------
    # Sorting
    # error: Signature of "sort_values" incompatible with supertype "NDFrame"
    @overload  # type: ignore[override]
    def sort_values(
        self,
        by: IndexLabel,
        *,
        axis: Axis = ...,
        ascending=...,
        inplace: Literal[False] = ...,
        kind: SortKind = ...,
        na_position: NaPosition = ...,
        ignore_index: bool = ...,
        key: ValueKeyFunc = ...,
    ) -> DataFrame: ...

    @overload
    def sort_values(
        self,
        by: IndexLabel,
        *,
        axis: Axis = ...,
        ascending=...,
        inplace: Literal[True],
        kind: SortKind = ...,
        na_position: str = ...,
        ignore_index: bool = ...,
        key: ValueKeyFunc = ...,
    ) -> None: ...

    def sort_values(
        self,
        by: IndexLabel,
        *,
        axis: Axis = 0,
        ascending: bool | list[bool] | tuple[bool, ...] = True,
        inplace: bool = False,
        kind: SortKind = "quicksort",
        na_position: str = "last",
        ignore_index: bool = False,
        key: ValueKeyFunc | None = None,
    ) -> DataFrame | None:
        """
        Sort by the values along either axis.

        Parameters
        ----------
        by : str or list of str
            Name or list of names to sort by.

            - if `axis` is 0 or `'index'` then `by` may contain index
              levels and/or column labels.
            - if `axis` is 1 or `'columns'` then `by` may contain column
              levels and/or index labels.
        axis : "{0 or 'index', 1 or 'columns'}", default 0
             Axis to be sorted.
        ascending : bool or list of bool, default True
             Sort ascending vs. descending. Specify list for multiple sort
             orders.  If this is a list of bools, must match the length of
             the by.
        inplace : bool, default False
             If True, perform operation in-place.
        kind : {'quicksort', 'mergesort', 'heapsort', 'stable'}, default 'quicksort'
             Choice of sorting algorithm. See also :func:`numpy.sort` for more
             information. `mergesort` and `stable` are the only stable algorithms. For
             DataFrames, this option is only applied when sorting on a single
             column or label.
        na_position : {'first', 'last'}, default 'last'
             Puts NaNs at the beginning if `first`; `last` puts NaNs at the
             end.
        ignore_index : bool, default False
             If True, the resulting axis will be labeled 0, 1, …, n - 1.
        key : callable, optional
            Apply the key function to the values
            before sorting. This is similar to the `key` argument in the
            builtin :meth:`sorted` function, with the notable difference that
            this `key` function should be *vectorized*. It should expect a
            ``Series`` and return a Series with the same shape as the input.
            It will be applied to each column in `by` independently. The values in the
            returned Series will be used as the keys for sorting.

        Returns
        -------
        DataFrame or None
            DataFrame with sorted values or None if ``inplace=True``.

        See Also
        --------
        DataFrame.sort_index : Sort a DataFrame by the index.
        Series.sort_values : Similar method for a Series.

        Examples
        --------
        >>> df = pd.DataFrame(
        ...     {
        ...         "col1": ["A", "A", "B", np.nan, "D", "C"],
        ...         "col2": [2, 1, 9, 8, 7, 4],
        ...         "col3": [0, 1, 9, 4, 2, 3],
        ...         "col4": ["a", "B", "c", "D", "e", "F"],
        ...     }
        ... )
        >>> df
          col1  col2  col3 col4
        0    A     2     0    a
        1    A     1     1    B
        2    B     9     9    c
        3  NaN     8     4    D
        4    D     7     2    e
        5    C     4     3    F

        **Sort by a single column**

        In this case, we are sorting the rows according to values in ``col1``:

        >>> df.sort_values(by=["col1"])
          col1  col2  col3 col4
        0    A     2     0    a
        1    A     1     1    B
        2    B     9     9    c
        5    C     4     3    F
        4    D     7     2    e
        3  NaN     8     4    D

        **Sort by multiple columns**

        You can also provide multiple columns to ``by`` argument, as shown below.
        In this example, the rows are first sorted according to ``col1``, and then
        the rows that have an identical value in ``col1`` are sorted according
        to ``col2``.

        >>> df.sort_values(by=["col1", "col2"])
          col1  col2  col3 col4
        1    A     1     1    B
        0    A     2     0    a
        2    B     9     9    c
        5    C     4     3    F
        4    D     7     2    e
        3  NaN     8     4    D

        **Sort in a descending order**

        The sort order can be reversed using ``ascending`` argument, as shown below:

        >>> df.sort_values(by="col1", ascending=False)
          col1  col2  col3 col4
        4    D     7     2    e
        5    C     4     3    F
        2    B     9     9    c
        0    A     2     0    a
        1    A     1     1    B
        3  NaN     8     4    D

        **Placing any** ``NA`` **first**

        Note that in the above example, the rows that contain an ``NA`` value in their
        ``col1`` are placed at the end of the dataframe. This behavior can be modified
        via ``na_position`` argument, as shown below:

        >>> df.sort_values(by="col1", ascending=False, na_position="first")
          col1  col2  col3 col4
        3  NaN     8     4    D
        4    D     7     2    e
        5    C     4     3    F
        2    B     9     9    c
        0    A     2     0    a
        1    A     1     1    B

        **Customized sort order**

        The ``key`` argument allows for a further customization of sorting behaviour.
        For example, you may want
        to ignore the `letter's case <https://en.wikipedia.org/wiki/Letter_case>`__
        when sorting strings:

        >>> df.sort_values(by="col4", key=lambda col: col.str.lower())
           col1  col2  col3 col4
        0    A     2     0    a
        1    A     1     1    B
        2    B     9     9    c
        3  NaN     8     4    D
        4    D     7     2    e
        5    C     4     3    F

        Another typical example is
        `natural sorting <https://en.wikipedia.org/wiki/Natural_sort_order>`__.
        This can be done using
        ``natsort`` `package <https://github.com/SethMMorton/natsort>`__,
        which provides a function to generate a key
        to sort data in their natural order:

        >>> df = pd.DataFrame(
        ...     {
        ...         "hours": ["0hr", "128hr", "0hr", "64hr", "64hr", "128hr"],
        ...         "mins": [
        ...             "10mins",
        ...             "40mins",
        ...             "40mins",
        ...             "40mins",
        ...             "10mins",
        ...             "10mins",
        ...         ],
        ...         "value": [10, 20, 30, 40, 50, 60],
        ...     }
        ... )
        >>> df
           hours    mins  value
        0    0hr  10mins     10
        1  128hr  40mins     20
        2    0hr  40mins     30
        3   64hr  40mins     40
        4   64hr  10mins     50
        5  128hr  10mins     60
        >>> from natsort import natsort_keygen
        >>> df.sort_values(
        ...     by=["hours", "mins"],
        ...     key=natsort_keygen(),
        ... )
           hours    mins  value
        0    0hr  10mins     10
        2    0hr  40mins     30
        4   64hr  10mins     50
        3   64hr  40mins     40
        5  128hr  10mins     60
        1  128hr  40mins     20
        """
        inplace = validate_bool_kwarg(inplace, "inplace")
        axis = self._get_axis_number(axis)
        ascending = validate_ascending(ascending)
        if not isinstance(by, list):
            by = [by]
        # error: Argument 1 to "len" has incompatible type "Union[bool, List[bool]]";
        # expected "Sized"
        if is_sequence(ascending) and (
            len(by) != len(ascending)  # type: ignore[arg-type]
        ):
            # error: Argument 1 to "len" has incompatible type "Union[bool,
            # List[bool]]"; expected "Sized"
            raise ValueError(
                f"Length of ascending ({len(ascending)})"  # type: ignore[arg-type]
                f" != length of by ({len(by)})"
            )
        if len(by) > 1:
            keys = (self._get_label_or_level_values(x, axis=axis) for x in by)

            # need to rewrap columns in Series to apply key function
            if key is not None:
                keys_data = [
                    Series(k, name=name) for (k, name) in zip(keys, by, strict=True)
                ]
            else:
                # error: Argument 1 to "list" has incompatible type
                # "Generator[ExtensionArray | ndarray[Any, Any], None, None]";
                # expected "Iterable[Series]"
                keys_data = list(keys)  # type: ignore[arg-type]

            indexer = lexsort_indexer(
                keys_data, orders=ascending, na_position=na_position, key=key
            )
        elif by:
            # len(by) == 1

            k = self._get_label_or_level_values(by[0], axis=axis)

            # need to rewrap column in Series to apply key function
            if key is not None:
                # error: Incompatible types in assignment (expression has type
                # "Series", variable has type "ndarray")
                k = Series(k, name=by[0])  # type: ignore[assignment]

            if isinstance(ascending, (tuple, list)):
                ascending = ascending[0]

            indexer = nargsort(
                k, kind=kind, ascending=ascending, na_position=na_position, key=key
            )
        else:
            if inplace:
                return self._update_inplace(self)
            else:
                return self.copy(deep=False)

        if is_range_indexer(indexer, len(indexer)):
            result = self.copy(deep=False)
            if ignore_index:
                result.index = default_index(len(result))

            if inplace:
                return self._update_inplace(result)
            else:
                return result

        new_data = self._mgr.take(
            indexer, axis=self._get_block_manager_axis(axis), verify=False
        )

        if ignore_index:
            new_data.set_axis(
                self._get_block_manager_axis(axis), default_index(len(indexer))
            )

        result = self._constructor_from_mgr(new_data, axes=new_data.axes)
        if inplace:
            return self._update_inplace(result)
        else:
            return result.__finalize__(self, method="sort_values")

    @overload
    def sort_index(
        self,
        *,
        axis: Axis = ...,
        level: IndexLabel = ...,
        ascending: bool | Sequence[bool] = ...,
        inplace: Literal[True],
        kind: SortKind = ...,
        na_position: NaPosition = ...,
        sort_remaining: bool = ...,
        ignore_index: bool = ...,
        key: IndexKeyFunc = ...,
    ) -> None: ...

    @overload
    def sort_index(
        self,
        *,
        axis: Axis = ...,
        level: IndexLabel = ...,
        ascending: bool | Sequence[bool] = ...,
        inplace: Literal[False] = ...,
        kind: SortKind = ...,
        na_position: NaPosition = ...,
        sort_remaining: bool = ...,
        ignore_index: bool = ...,
        key: IndexKeyFunc = ...,
    ) -> DataFrame: ...

    @overload
    def sort_index(
        self,
        *,
        axis: Axis = ...,
        level: IndexLabel = ...,
        ascending: bool | Sequence[bool] = ...,
        inplace: bool = ...,
        kind: SortKind = ...,
        na_position: NaPosition = ...,
        sort_remaining: bool = ...,
        ignore_index: bool = ...,
        key: IndexKeyFunc = ...,
    ) -> DataFrame | None: ...

    def sort_index(
        self,
        *,
        axis: Axis = 0,
        level: IndexLabel | None = None,
        ascending: bool | Sequence[bool] = True,
        inplace: bool = False,
        kind: SortKind = "quicksort",
        na_position: NaPosition = "last",
        sort_remaining: bool = True,
        ignore_index: bool = False,
        key: IndexKeyFunc | None = None,
    ) -> DataFrame | None:
        """
        Sort object by labels (along an axis).

        Returns a new DataFrame sorted by label if `inplace` argument is
        ``False``, otherwise updates the original DataFrame and returns None.

        Parameters
        ----------
        axis : {0 or 'index', 1 or 'columns'}, default 0
            The axis along which to sort.  The value 0 identifies the rows,
            and 1 identifies the columns.
        level : int or level name or list of ints or list of level names
            If not None, sort on values in specified index level(s).
        ascending : bool or list-like of bools, default True
            Sort ascending vs. descending. When the index is a MultiIndex the
            sort direction can be controlled for each level individually.
        inplace : bool, default False
            Whether to modify the DataFrame rather than creating a new one.
        kind : {'quicksort', 'mergesort', 'heapsort', 'stable'}, default 'quicksort'
            Choice of sorting algorithm. See also :func:`numpy.sort` for more
            information. `mergesort` and `stable` are the only stable algorithms. For
            DataFrames, this option is only applied when sorting on a single
            column or label.
        na_position : {'first', 'last'}, default 'last'
            Puts NaNs at the beginning if `first`; `last` puts NaNs at the end.
            Not implemented for MultiIndex.
        sort_remaining : bool, default True
            If True and sorting by level and index is multilevel, sort by other
            levels too (in order) after sorting by specified level.
        ignore_index : bool, default False
            If True, the resulting axis will be labeled 0, 1, …, n - 1.
        key : callable, optional
            If not None, apply the key function to the index values
            before sorting. This is similar to the `key` argument in the
            builtin :meth:`sorted` function, with the notable difference that
            this `key` function should be *vectorized*. It should expect an
            ``Index`` and return an ``Index`` of the same shape. For MultiIndex
            inputs, the key is applied *per level*.

        Returns
        -------
        DataFrame or None
            The original DataFrame sorted by the labels or None if ``inplace=True``.

        See Also
        --------
        Series.sort_index : Sort Series by the index.
        DataFrame.sort_values : Sort DataFrame by the value.
        Series.sort_values : Sort Series by the value.

        Examples
        --------
        >>> df = pd.DataFrame(
        ...     [1, 2, 3, 4, 5], index=[100, 29, 234, 1, 150], columns=["A"]
        ... )
        >>> df.sort_index()
             A
        1    4
        29   2
        100  1
        150  5
        234  3

        By default, it sorts in ascending order, to sort in descending order,
        use ``ascending=False``

        >>> df.sort_index(ascending=False)
             A
        234  3
        150  5
        100  1
        29   2
        1    4

        A key function can be specified which is applied to the index before
        sorting. For a ``MultiIndex`` this is applied to each level separately.

        >>> df = pd.DataFrame({"a": [1, 2, 3, 4]}, index=["A", "b", "C", "d"])
        >>> df.sort_index(key=lambda x: x.str.lower())
           a
        A  1
        b  2
        C  3
        d  4
        """
        return super().sort_index(
            axis=axis,
            level=level,
            ascending=ascending,
            inplace=inplace,
            kind=kind,
            na_position=na_position,
            sort_remaining=sort_remaining,
            ignore_index=ignore_index,
            key=key,
        )

    def value_counts(
        self,
        subset: IndexLabel | None = None,
        normalize: bool = False,
        sort: bool = True,
        ascending: bool = False,
        dropna: bool = True,
    ) -> Series:
        """
        Return a Series containing the frequency of each distinct row in the DataFrame.

        Parameters
        ----------
        subset : Hashable or a sequence of the previous, optional
            Columns to use when counting unique combinations.
        normalize : bool, default False
            Return proportions rather than frequencies.
        sort : bool, default True
            Sort by frequencies when True. Preserve the order of the data when False.

            .. versionchanged:: 3.0.0

                Prior to 3.0.0, ``sort=False`` would sort by the columns values.
        ascending : bool, default False
            Sort in ascending order.
        dropna : bool, default True
            Do not include counts of rows that contain NA values.

            .. versionadded:: 1.3.0

        Returns
        -------
        Series
            Series containing the frequency of each distinct row in the DataFrame.

        See Also
        --------
        Series.value_counts: Equivalent method on Series.

        Notes
        -----
        The returned Series will have a MultiIndex with one level per input
        column but an Index (non-multi) for a single label. By default, rows
        that contain any NA values are omitted from the result. By default,
        the resulting Series will be sorted by frequencies in descending order so that
        the first element is the most frequently-occurring row.

        Examples
        --------
        >>> df = pd.DataFrame(
        ...     {"num_legs": [2, 4, 4, 6], "num_wings": [2, 0, 0, 0]},
        ...     index=["falcon", "dog", "cat", "ant"],
        ... )
        >>> df
                num_legs  num_wings
        falcon         2          2
        dog            4          0
        cat            4          0
        ant            6          0

        >>> df.value_counts()
        num_legs  num_wings
        4         0            2
        2         2            1
        6         0            1
        Name: count, dtype: int64

        >>> df.value_counts(sort=False)
        num_legs  num_wings
        2         2            1
        4         0            2
        6         0            1
        Name: count, dtype: int64

        >>> df.value_counts(ascending=True)
        num_legs  num_wings
        2         2            1
        6         0            1
        4         0            2
        Name: count, dtype: int64

        >>> df.value_counts(normalize=True)
        num_legs  num_wings
        4         0            0.50
        2         2            0.25
        6         0            0.25
        Name: proportion, dtype: float64

        With `dropna` set to `False` we can also count rows with NA values.

        >>> df = pd.DataFrame(
        ...     {
        ...         "first_name": ["John", "Anne", "John", "Beth"],
        ...         "middle_name": ["Smith", pd.NA, pd.NA, "Louise"],
        ...     }
        ... )
        >>> df
          first_name middle_name
        0       John       Smith
        1       Anne        <NA>
        2       John        <NA>
        3       Beth      Louise

        >>> df.value_counts()
        first_name  middle_name
        Beth        Louise         1
        John        Smith          1
        Name: count, dtype: int64

        >>> df.value_counts(dropna=False)
        first_name  middle_name
        Anne        NaN            1
        Beth        Louise         1
        John        Smith          1
                    NaN            1
        Name: count, dtype: int64

        >>> df.value_counts("first_name")
        first_name
        John    2
        Anne    1
        Beth    1
        Name: count, dtype: int64
        """
        if subset is None:
            subset = self.columns.tolist()

        name = "proportion" if normalize else "count"
        counts = self.groupby(
            subset, sort=False, dropna=dropna, observed=False
        )._grouper.size()
        counts.name = name

        if sort:
            counts = counts.sort_values(ascending=ascending)
        if normalize:
            counts /= counts.sum()

        # Force MultiIndex for a list_like subset with a single column
        if is_list_like(subset) and len(subset) == 1:  # type: ignore[arg-type]
            counts.index = MultiIndex.from_arrays(
                [counts.index], names=[counts.index.name]
            )

        return counts

    def nlargest(
        self, n: int, columns: IndexLabel, keep: NsmallestNlargestKeep = "first"
    ) -> DataFrame:
        """
        Return the first `n` rows ordered by `columns` in descending order.

        Return the first `n` rows with the largest values in `columns`, in
        descending order. The columns that are not specified are returned as
        well, but not used for ordering.

        This method is equivalent to
        ``df.sort_values(columns, ascending=False).head(n)``, but more
        performant.

        Parameters
        ----------
        n : int
            Number of rows to return.
        columns : Hashable or a sequence of the previous
            Column label(s) to order by.
        keep : {'first', 'last', 'all'}, default 'first'
            Where there are duplicate values:

            - ``first`` : prioritize the first occurrence(s)
            - ``last`` : prioritize the last occurrence(s)
            - ``all`` : keep all the ties of the smallest item even if it means
              selecting more than ``n`` items.

        Returns
        -------
        DataFrame
            The first `n` rows ordered by the given columns in descending
            order.

        See Also
        --------
        DataFrame.nsmallest : Return the first `n` rows ordered by `columns` in
            ascending order.
        DataFrame.sort_values : Sort DataFrame by the values.
        DataFrame.head : Return the first `n` rows without re-ordering.

        Notes
        -----
        This function cannot be used with all column types. For example, when
        specifying columns with `object` or `category` dtypes, ``TypeError`` is
        raised.

        Examples
        --------
        >>> df = pd.DataFrame(
        ...     {
        ...         "population": [
        ...             59000000,
        ...             65000000,
        ...             434000,
        ...             434000,
        ...             434000,
        ...             337000,
        ...             11300,
        ...             11300,
        ...             11300,
        ...         ],
        ...         "GDP": [1937894, 2583560, 12011, 4520, 12128, 17036, 182, 38, 311],
        ...         "alpha-2": ["IT", "FR", "MT", "MV", "BN", "IS", "NR", "TV", "AI"],
        ...     },
        ...     index=[
        ...         "Italy",
        ...         "France",
        ...         "Malta",
        ...         "Maldives",
        ...         "Brunei",
        ...         "Iceland",
        ...         "Nauru",
        ...         "Tuvalu",
        ...         "Anguilla",
        ...     ],
        ... )
        >>> df
                  population      GDP alpha-2
        Italy       59000000  1937894      IT
        France      65000000  2583560      FR
        Malta         434000    12011      MT
        Maldives      434000     4520      MV
        Brunei        434000    12128      BN
        Iceland       337000    17036      IS
        Nauru          11300      182      NR
        Tuvalu         11300       38      TV
        Anguilla       11300      311      AI

        In the following example, we will use ``nlargest`` to select the three
        rows having the largest values in column "population".

        >>> df.nlargest(3, "population")
                population      GDP alpha-2
        France    65000000  2583560      FR
        Italy     59000000  1937894      IT
        Malta       434000    12011      MT

        When using ``keep='last'``, ties are resolved in reverse order:

        >>> df.nlargest(3, "population", keep="last")
                population      GDP alpha-2
        France    65000000  2583560      FR
        Italy     59000000  1937894      IT
        Brunei      434000    12128      BN

        When using ``keep='all'``, the number of element kept can go beyond ``n``
        if there are duplicate values for the smallest element, all the
        ties are kept:

        >>> df.nlargest(3, "population", keep="all")
                  population      GDP alpha-2
        France      65000000  2583560      FR
        Italy       59000000  1937894      IT
        Malta         434000    12011      MT
        Maldives      434000     4520      MV
        Brunei        434000    12128      BN

        However, ``nlargest`` does not keep ``n`` distinct largest elements:

        >>> df.nlargest(5, "population", keep="all")
                  population      GDP alpha-2
        France      65000000  2583560      FR
        Italy       59000000  1937894      IT
        Malta         434000    12011      MT
        Maldives      434000     4520      MV
        Brunei        434000    12128      BN

        To order by the largest values in column "population" and then "GDP",
        we can specify multiple columns like in the next example.

        >>> df.nlargest(3, ["population", "GDP"])
                population      GDP alpha-2
        France    65000000  2583560      FR
        Italy     59000000  1937894      IT
        Brunei      434000    12128      BN
        """
        return selectn.SelectNFrame(self, n=n, keep=keep, columns=columns).nlargest()

    def nsmallest(
        self, n: int, columns: IndexLabel, keep: NsmallestNlargestKeep = "first"
    ) -> DataFrame:
        """
        Return the first `n` rows ordered by `columns` in ascending order.

        Return the first `n` rows with the smallest values in `columns`, in
        ascending order. The columns that are not specified are returned as
        well, but not used for ordering.

        This method is equivalent to
        ``df.sort_values(columns, ascending=True).head(n)``, but more
        performant.

        Parameters
        ----------
        n : int
            Number of items to retrieve.
        columns : list or str
            Column name or names to order by.
        keep : {'first', 'last', 'all'}, default 'first'
            Where there are duplicate values:

            - ``first`` : take the first occurrence.
            - ``last`` : take the last occurrence.
            - ``all`` : keep all the ties of the largest item even if it means
              selecting more than ``n`` items.

        Returns
        -------
        DataFrame
            DataFrame with the first `n` rows ordered by `columns` in ascending order.

        See Also
        --------
        DataFrame.nlargest : Return the first `n` rows ordered by `columns` in
            descending order.
        DataFrame.sort_values : Sort DataFrame by the values.
        DataFrame.head : Return the first `n` rows without re-ordering.

        Examples
        --------
        >>> df = pd.DataFrame(
        ...     {
        ...         "population": [
        ...             59000000,
        ...             65000000,
        ...             434000,
        ...             434000,
        ...             434000,
        ...             337000,
        ...             337000,
        ...             11300,
        ...             11300,
        ...         ],
        ...         "GDP": [1937894, 2583560, 12011, 4520, 12128, 17036, 182, 38, 311],
        ...         "alpha-2": ["IT", "FR", "MT", "MV", "BN", "IS", "NR", "TV", "AI"],
        ...     },
        ...     index=[
        ...         "Italy",
        ...         "France",
        ...         "Malta",
        ...         "Maldives",
        ...         "Brunei",
        ...         "Iceland",
        ...         "Nauru",
        ...         "Tuvalu",
        ...         "Anguilla",
        ...     ],
        ... )
        >>> df
                  population      GDP alpha-2
        Italy       59000000  1937894      IT
        France      65000000  2583560      FR
        Malta         434000    12011      MT
        Maldives      434000     4520      MV
        Brunei        434000    12128      BN
        Iceland       337000    17036      IS
        Nauru         337000      182      NR
        Tuvalu         11300       38      TV
        Anguilla       11300      311      AI

        In the following example, we will use ``nsmallest`` to select the
        three rows having the smallest values in column "population".

        >>> df.nsmallest(3, "population")
                  population    GDP alpha-2
        Tuvalu         11300     38      TV
        Anguilla       11300    311      AI
        Iceland       337000  17036      IS

        When using ``keep='last'``, ties are resolved in reverse order:

        >>> df.nsmallest(3, "population", keep="last")
                  population  GDP alpha-2
        Anguilla       11300  311      AI
        Tuvalu         11300   38      TV
        Nauru         337000  182      NR

        When using ``keep='all'``, the number of element kept can go beyond ``n``
        if there are duplicate values for the largest element, all the
        ties are kept.

        >>> df.nsmallest(3, "population", keep="all")
                  population    GDP alpha-2
        Tuvalu         11300     38      TV
        Anguilla       11300    311      AI
        Iceland       337000  17036      IS
        Nauru         337000    182      NR

        However, ``nsmallest`` does not keep ``n`` distinct
        smallest elements:

        >>> df.nsmallest(4, "population", keep="all")
                  population    GDP alpha-2
        Tuvalu         11300     38      TV
        Anguilla       11300    311      AI
        Iceland       337000  17036      IS
        Nauru         337000    182      NR

        To order by the smallest values in column "population" and then "GDP", we can
        specify multiple columns like in the next example.

        >>> df.nsmallest(3, ["population", "GDP"])
                  population  GDP alpha-2
        Tuvalu         11300   38      TV
        Anguilla       11300  311      AI
        Nauru         337000  182      NR
        """
        return selectn.SelectNFrame(self, n=n, keep=keep, columns=columns).nsmallest()

    def swaplevel(self, i: Axis = -2, j: Axis = -1, axis: Axis = 0) -> DataFrame:
        """
        Swap levels i and j in a :class:`MultiIndex`.

        Default is to swap the two innermost levels of the index.

        Parameters
        ----------
        i, j : int or str
            Levels of the indices to be swapped. Can pass level name as string.
        axis : {0 or 'index', 1 or 'columns'}, default 0
                    The axis to swap levels on. 0 or 'index' for row-wise, 1 or
                    'columns' for column-wise.

        Returns
        -------
        DataFrame
            DataFrame with levels swapped in MultiIndex.

        See Also
        --------
        DataFrame.reorder_levels: Reorder levels of MultiIndex.
        DataFrame.sort_index: Sort MultiIndex.

        Examples
        --------
        >>> df = pd.DataFrame(
        ...     {"Grade": ["A", "B", "A", "C"]},
        ...     index=[
        ...         ["Final exam", "Final exam", "Coursework", "Coursework"],
        ...         ["History", "Geography", "History", "Geography"],
        ...         ["January", "February", "March", "April"],
        ...     ],
        ... )
        >>> df
                                            Grade
        Final exam  History     January      A
                    Geography   February     B
        Coursework  History     March        A
                    Geography   April        C

        In the following example, we will swap the levels of the indices.
        Here, we will swap the levels column-wise, but levels can be swapped row-wise
        in a similar manner. Note that column-wise is the default behaviour.
        By not supplying any arguments for i and j, we swap the last and second to
        last indices.

        >>> df.swaplevel()
                                            Grade
        Final exam  January     History         A
                    February    Geography       B
        Coursework  March       History         A
                    April       Geography       C

        By supplying one argument, we can choose which index to swap the last
        index with. We can for example swap the first index with the last one as
        follows.

        >>> df.swaplevel(0)
                                            Grade
        January     History     Final exam      A
        February    Geography   Final exam      B
        March       History     Coursework      A
        April       Geography   Coursework      C

        We can also define explicitly which indices we want to swap by supplying values
        for both i and j. Here, we for example swap the first and second indices.

        >>> df.swaplevel(0, 1)
                                            Grade
        History     Final exam  January         A
        Geography   Final exam  February        B
        History     Coursework  March           A
        Geography   Coursework  April           C
        """
        result = self.copy(deep=False)

        axis = self._get_axis_number(axis)

        if not isinstance(result._get_axis(axis), MultiIndex):  # pragma: no cover
            raise TypeError("Can only swap levels on a hierarchical axis.")

        if axis == 0:
            assert isinstance(result.index, MultiIndex)
            result.index = result.index.swaplevel(i, j)
        else:
            assert isinstance(result.columns, MultiIndex)
            result.columns = result.columns.swaplevel(i, j)
        return result

    def reorder_levels(self, order: Sequence[int | str], axis: Axis = 0) -> DataFrame:
        """
        Rearrange index or column levels using input ``order``.

        May not drop or duplicate levels.

        Parameters
        ----------
        order : list of int or list of str
            List representing new level order. Reference level by number
            (position) or by key (label).
        axis : {0 or 'index', 1 or 'columns'}, default 0
            Where to reorder levels.

        Returns
        -------
        DataFrame
            DataFrame with indices or columns with reordered levels.

        See Also
        --------
            DataFrame.swaplevel : Swap levels i and j in a MultiIndex.

        Examples
        --------
        >>> data = {
        ...     "class": ["Mammals", "Mammals", "Reptiles"],
        ...     "diet": ["Omnivore", "Carnivore", "Carnivore"],
        ...     "species": ["Humans", "Dogs", "Snakes"],
        ... }
        >>> df = pd.DataFrame(data, columns=["class", "diet", "species"])
        >>> df = df.set_index(["class", "diet"])
        >>> df
                                          species
        class      diet
        Mammals    Omnivore                Humans
                   Carnivore                 Dogs
        Reptiles   Carnivore               Snakes

        Let's reorder the levels of the index:

        >>> df.reorder_levels(["diet", "class"])
                                          species
        diet      class
        Omnivore  Mammals                  Humans
        Carnivore Mammals                    Dogs
                  Reptiles                 Snakes
        """
        axis = self._get_axis_number(axis)
        if not isinstance(self._get_axis(axis), MultiIndex):  # pragma: no cover
            raise TypeError("Can only reorder levels on a hierarchical axis.")

        result = self.copy(deep=False)

        if axis == 0:
            assert isinstance(result.index, MultiIndex)
            result.index = result.index.reorder_levels(order)
        else:
            assert isinstance(result.columns, MultiIndex)
            result.columns = result.columns.reorder_levels(order)
        return result

    # ----------------------------------------------------------------------
    # Arithmetic Methods

    def _cmp_method(self, other, op):
        axis: Literal[1] = 1  # only relevant for Series other case

        self, other = self._align_for_op(other, axis, flex=False, level=None)

        # See GH#4537 for discussion of scalar op behavior
        new_data = self._dispatch_frame_op(other, op, axis=axis)
        return self._construct_result(new_data, other=other)

    def _arith_method(self, other, op):
        if self._should_reindex_frame_op(other, op, 1, None, None):
            return self._arith_method_with_reindex(other, op)

        axis: Literal[1] = 1  # only relevant for Series other case
        other = ops.maybe_prepare_scalar_for_op(other, (self.shape[axis],))

        self, other = self._align_for_op(other, axis, flex=True, level=None)

        with np.errstate(all="ignore"):
            new_data = self._dispatch_frame_op(other, op, axis=axis)
        return self._construct_result(new_data, other=other)

    _logical_method = _arith_method

    def _dispatch_frame_op(
        self, right, func: Callable, axis: AxisInt | None = None
    ) -> DataFrame:
        """
        Evaluate the frame operation func(left, right) by evaluating
        column-by-column, dispatching to the Series implementation.

        Parameters
        ----------
        right : scalar, Series, or DataFrame
        func : arithmetic or comparison operator
        axis : {None, 0, 1}

        Returns
        -------
        DataFrame

        Notes
        -----
        Caller is responsible for setting np.errstate where relevant.
        """
        # Get the appropriate array-op to apply to each column/block's values.
        array_op = ops.get_array_op(func)

        right = lib.item_from_zerodim(right)
        if not is_list_like(right):
            # i.e. scalar, faster than checking np.ndim(right) == 0
            bm = self._mgr.apply(array_op, right=right)
            return self._constructor_from_mgr(bm, axes=bm.axes)

        elif isinstance(right, DataFrame):
            assert self.index.equals(right.index)
            assert self.columns.equals(right.columns)
            # TODO: The previous assertion `assert right._indexed_same(self)`
            #  fails in cases with empty columns reached via
            #  _frame_arith_method_with_reindex

            # TODO operate_blockwise expects a manager of the same type
            bm = self._mgr.operate_blockwise(
                right._mgr,
                array_op,
            )
            return self._constructor_from_mgr(bm, axes=bm.axes)

        elif isinstance(right, Series) and axis == 1:
            # axis=1 means we want to operate row-by-row
            assert right.index.equals(self.columns)

            right = right._values
            # maybe_align_as_frame ensures we do not have an ndarray here
            assert not isinstance(right, np.ndarray)

            arrays = [
                array_op(_left, _right)
                for _left, _right in zip(self._iter_column_arrays(), right, strict=True)
            ]

        elif isinstance(right, Series):
            assert right.index.equals(self.index)
            right = right._values

            arrays = [array_op(left, right) for left in self._iter_column_arrays()]

        else:
            raise NotImplementedError(right)

        return type(self)._from_arrays(
            arrays, self.columns, self.index, verify_integrity=False
        )

    def _combine_frame(self, other: DataFrame, func, fill_value=None):
        # at this point we have `self._indexed_same(other)`

        if fill_value is None:
            # since _arith_op may be called in a loop, avoid function call
            #  overhead if possible by doing this check once
            _arith_op = func

        else:

            def _arith_op(left, right):
                # for the mixed_type case where we iterate over columns,
                # _arith_op(left, right) is equivalent to
                # left._binop(right, func, fill_value=fill_value)
                left, right = ops.fill_binop(left, right, fill_value)
                return func(left, right)

        new_data = self._dispatch_frame_op(other, _arith_op)
        return new_data

    def _arith_method_with_reindex(self, right: DataFrame, op) -> DataFrame:
        """
        For DataFrame-with-DataFrame operations that require reindexing,
        operate only on shared columns, then reindex.

        Parameters
        ----------
        right : DataFrame
        op : binary operator

        Returns
        -------
        DataFrame
        """
        left = self

        # GH#31623, only operate on shared columns
        cols, lcol_indexer, rcol_indexer = left.columns.join(
            right.columns, how="inner", return_indexers=True
        )

        new_left = left if lcol_indexer is None else left.iloc[:, lcol_indexer]
        new_right = right if rcol_indexer is None else right.iloc[:, rcol_indexer]

        # GH#60498 For MultiIndex column alignment
        if isinstance(cols, MultiIndex):
            # When overwriting column names, make a shallow copy so as to not modify
            # the input DFs
            new_left = new_left.copy(deep=False)
            new_right = new_right.copy(deep=False)
            new_left.columns = cols
            new_right.columns = cols

        result = op(new_left, new_right)

        # Do the join on the columns instead of using left._align_for_op
        #  to avoid constructing two potentially large/sparse DataFrames
        join_columns = left.columns.join(right.columns, how="outer")

        if result.columns.has_duplicates:
            # Avoid reindexing with a duplicate axis.
            # https://github.com/pandas-dev/pandas/issues/35194
            indexer, _ = result.columns.get_indexer_non_unique(join_columns)
            indexer = algorithms.unique1d(indexer)
            result = result._reindex_with_indexers(
                {1: [join_columns, indexer]}, allow_dups=True
            )
        else:
            result = result.reindex(join_columns, axis=1)

        return result

    def _should_reindex_frame_op(self, right, op, axis: int, fill_value, level) -> bool:
        """
        Check if this is an operation between DataFrames that will need to reindex.
        """
        if op is operator.pow or op is roperator.rpow:
            # GH#32685 pow has special semantics for operating with null values
            return False

        if not isinstance(right, DataFrame):
            return False

        if (
            (
                isinstance(self.columns, MultiIndex)
                or isinstance(right.columns, MultiIndex)
            )
            and not self.columns.equals(right.columns)
            and fill_value is None
        ):
            # GH#60498 Reindex if MultiIndexe columns are not matching
            # GH#60903 Don't reindex if fill_value is provided
            return True

        if fill_value is None and level is None and axis == 1:
            # TODO: any other cases we should handle here?

            # Intersection is always unique so we have to check the unique columns
            left_uniques = self.columns.unique()
            right_uniques = right.columns.unique()
            cols = left_uniques.intersection(right_uniques)
            if len(cols) and not (
                len(cols) == len(left_uniques) and len(cols) == len(right_uniques)
            ):
                # TODO: is there a shortcut available when len(cols) == 0?
                return True

        return False

    def _align_for_op(
        self,
        other,
        axis: AxisInt,
        flex: bool | None = False,
        level: Level | None = None,
    ):
        """
        Convert rhs to meet lhs dims if input is list, tuple or np.ndarray.

        Parameters
        ----------
        other : Any
        axis : int
        flex : bool or None, default False
            Whether this is a flex op, in which case we reindex.
            None indicates not to check for alignment.
        level : int or level name, default None

        Returns
        -------
        left : DataFrame
        right : Any
        """
        left, right = self, other

        def to_series(right):
            msg = (
                "Unable to coerce to Series, "
                "length must be {req_len}: given {given_len}"
            )

            # pass dtype to avoid doing inference, which would break consistency
            #  with Index/Series ops
            dtype = None
            if getattr(right, "dtype", None) == object:
                # can't pass right.dtype unconditionally as that would break on e.g.
                #  datetime64[h] ndarray
                dtype = object

            if axis == 0:
                if len(left.index) != len(right):
                    raise ValueError(
                        msg.format(req_len=len(left.index), given_len=len(right))
                    )
                right = left._constructor_sliced(right, index=left.index, dtype=dtype)
            else:
                if len(left.columns) != len(right):
                    raise ValueError(
                        msg.format(req_len=len(left.columns), given_len=len(right))
                    )
                right = left._constructor_sliced(right, index=left.columns, dtype=dtype)
            return right

        if isinstance(right, np.ndarray):
            if right.ndim == 1:
                right = to_series(right)

            elif right.ndim == 2:
                # We need to pass dtype=right.dtype to retain object dtype
                #  otherwise we lose consistency with Index and array ops
                dtype = None
                if right.dtype == object:
                    # can't pass right.dtype unconditionally as that would break on e.g.
                    #  datetime64[h] ndarray
                    dtype = object

                if right.shape == left.shape:
                    right = left._constructor(
                        right, index=left.index, columns=left.columns, dtype=dtype
                    )

                elif right.shape[0] == left.shape[0] and right.shape[1] == 1:
                    # Broadcast across columns
                    right = np.broadcast_to(right, left.shape)
                    right = left._constructor(
                        right, index=left.index, columns=left.columns, dtype=dtype
                    )

                elif right.shape[1] == left.shape[1] and right.shape[0] == 1:
                    # Broadcast along rows
                    right = to_series(right[0, :])

                else:
                    raise ValueError(
                        "Unable to coerce to DataFrame, shape "
                        f"must be {left.shape}: given {right.shape}"
                    )

            elif right.ndim > 2:
                raise ValueError(
                    "Unable to coerce to Series/DataFrame, "
                    f"dimension must be <= 2: {right.shape}"
                )

        elif is_list_like(right) and not isinstance(right, (Series, DataFrame)):
            # GH#36702. Raise when attempting arithmetic with list of array-like.
            if any(is_array_like(el) for el in right):
                raise ValueError(
                    f"Unable to coerce list of {type(right[0])} to Series/DataFrame"
                )
            # GH#17901
            right = to_series(right)

        if flex is not None and isinstance(right, DataFrame):
            if not left._indexed_same(right):
                if flex:
                    left, right = left.align(right, join="outer", level=level)
                else:
                    raise ValueError(
                        "Can only compare identically-labeled (both index and columns) "
                        "DataFrame objects"
                    )
        elif isinstance(right, Series):
            # axis=1 is default for DataFrame-with-Series op
            axis = axis if axis is not None else 1
            if not flex:
                if not left.axes[axis].equals(right.index):
                    raise ValueError(
                        "Operands are not aligned. Do "
                        "`left, right = left.align(right, axis=1)` "
                        "before operating."
                    )

            left, right = left.align(
                right,
                join="outer",
                axis=axis,
                level=level,
            )
            right = left._maybe_align_series_as_frame(right, axis)
        return left, right

    def _maybe_align_series_as_frame(self, series: Series, axis: AxisInt):
        """
        If the Series operand is not EA-dtype, we can broadcast to 2D and operate
        blockwise.
        """
        rvalues = series._values
        if not isinstance(rvalues, np.ndarray):
            # TODO(EA2D): no need to special-case with 2D EAs
            if rvalues.dtype in ("datetime64[ns]", "timedelta64[ns]"):
                # We can losslessly+cheaply cast to ndarray
                rvalues = np.asarray(rvalues)
            else:
                return series

        if axis == 0:
            rvalues = rvalues.reshape(-1, 1)
        else:
            rvalues = rvalues.reshape(1, -1)

        rvalues = np.broadcast_to(rvalues, self.shape)
        # pass dtype to avoid doing inference
        return self._constructor(
            rvalues,
            index=self.index,
            columns=self.columns,
            dtype=rvalues.dtype,
        ).__finalize__(series)

    def _flex_arith_method(
        self, other, op, *, axis: Axis = "columns", level=None, fill_value=None
    ):
        axis = self._get_axis_number(axis) if axis is not None else 1

        if self._should_reindex_frame_op(other, op, axis, fill_value, level):
            return self._arith_method_with_reindex(other, op)

        if isinstance(other, Series) and fill_value is not None:
            # TODO: We could allow this in cases where we end up going
            #  through the DataFrame path
            raise NotImplementedError(f"fill_value {fill_value} not supported.")

        other = ops.maybe_prepare_scalar_for_op(other, self.shape)
        self, other = self._align_for_op(other, axis, flex=True, level=level)

        with np.errstate(all="ignore"):
            if isinstance(other, DataFrame):
                # Another DataFrame
                new_data = self._combine_frame(other, op, fill_value)

            elif isinstance(other, Series):
                new_data = self._dispatch_frame_op(other, op, axis=axis)
            else:
                # in this case we always have `np.ndim(other) == 0`
                if fill_value is not None:
                    self = self.fillna(fill_value)

                new_data = self._dispatch_frame_op(other, op)

        return self._construct_result(new_data, other=other)

    def _construct_result(self, result, other) -> DataFrame:
        """
        Wrap the result of an arithmetic, comparison, or logical operation.

        Parameters
        ----------
        result : DataFrame

        Returns
        -------
        DataFrame
        """
        out = self._constructor(result, copy=False).__finalize__(self)
        # Pin columns instead of passing to constructor for compat with
        #  non-unique columns case
        out.columns = self.columns
        out.index = self.index
        out = out.__finalize__(other)
        return out

    def __divmod__(self, other) -> tuple[DataFrame, DataFrame]:
        # Naive implementation, room for optimization
        div = self // other
        mod = self - div * other
        return div, mod

    def __rdivmod__(self, other) -> tuple[DataFrame, DataFrame]:
        # Naive implementation, room for optimization
        div = other // self
        mod = other - div * self
        return div, mod

    def _flex_cmp_method(self, other, op, *, axis: Axis = "columns", level=None):
        axis = self._get_axis_number(axis) if axis is not None else 1

        self, other = self._align_for_op(other, axis, flex=True, level=level)

        new_data = self._dispatch_frame_op(other, op, axis=axis)
        return self._construct_result(new_data, other=other)

    @Appender(ops.make_flex_doc("eq", "dataframe"))
    def eq(self, other, axis: Axis = "columns", level=None) -> DataFrame:
        return self._flex_cmp_method(other, operator.eq, axis=axis, level=level)

    @Appender(ops.make_flex_doc("ne", "dataframe"))
    def ne(self, other, axis: Axis = "columns", level=None) -> DataFrame:
        return self._flex_cmp_method(other, operator.ne, axis=axis, level=level)

    @Appender(ops.make_flex_doc("le", "dataframe"))
    def le(self, other, axis: Axis = "columns", level=None) -> DataFrame:
        return self._flex_cmp_method(other, operator.le, axis=axis, level=level)

    @Appender(ops.make_flex_doc("lt", "dataframe"))
    def lt(self, other, axis: Axis = "columns", level=None) -> DataFrame:
        return self._flex_cmp_method(other, operator.lt, axis=axis, level=level)

    @Appender(ops.make_flex_doc("ge", "dataframe"))
    def ge(self, other, axis: Axis = "columns", level=None) -> DataFrame:
        return self._flex_cmp_method(other, operator.ge, axis=axis, level=level)

    @Appender(ops.make_flex_doc("gt", "dataframe"))
    def gt(self, other, axis: Axis = "columns", level=None) -> DataFrame:
        return self._flex_cmp_method(other, operator.gt, axis=axis, level=level)

    @Appender(ops.make_flex_doc("add", "dataframe"))
    def add(
        self, other, axis: Axis = "columns", level=None, fill_value=None
    ) -> DataFrame:
        return self._flex_arith_method(
            other, operator.add, level=level, fill_value=fill_value, axis=axis
        )

    @Appender(ops.make_flex_doc("radd", "dataframe"))
    def radd(
        self, other, axis: Axis = "columns", level=None, fill_value=None
    ) -> DataFrame:
        return self._flex_arith_method(
            other, roperator.radd, level=level, fill_value=fill_value, axis=axis
        )

    @Appender(ops.make_flex_doc("sub", "dataframe"))
    def sub(
        self, other, axis: Axis = "columns", level=None, fill_value=None
    ) -> DataFrame:
        return self._flex_arith_method(
            other, operator.sub, level=level, fill_value=fill_value, axis=axis
        )

    subtract = sub

    @Appender(ops.make_flex_doc("rsub", "dataframe"))
    def rsub(
        self, other, axis: Axis = "columns", level=None, fill_value=None
    ) -> DataFrame:
        return self._flex_arith_method(
            other, roperator.rsub, level=level, fill_value=fill_value, axis=axis
        )

    @Appender(ops.make_flex_doc("mul", "dataframe"))
    def mul(
        self, other, axis: Axis = "columns", level=None, fill_value=None
    ) -> DataFrame:
        return self._flex_arith_method(
            other, operator.mul, level=level, fill_value=fill_value, axis=axis
        )

    multiply = mul

    @Appender(ops.make_flex_doc("rmul", "dataframe"))
    def rmul(
        self, other, axis: Axis = "columns", level=None, fill_value=None
    ) -> DataFrame:
        return self._flex_arith_method(
            other, roperator.rmul, level=level, fill_value=fill_value, axis=axis
        )

    @Appender(ops.make_flex_doc("truediv", "dataframe"))
    def truediv(
        self, other, axis: Axis = "columns", level=None, fill_value=None
    ) -> DataFrame:
        return self._flex_arith_method(
            other, operator.truediv, level=level, fill_value=fill_value, axis=axis
        )

    div = truediv
    divide = truediv

    @Appender(ops.make_flex_doc("rtruediv", "dataframe"))
    def rtruediv(
        self, other, axis: Axis = "columns", level=None, fill_value=None
    ) -> DataFrame:
        return self._flex_arith_method(
            other, roperator.rtruediv, level=level, fill_value=fill_value, axis=axis
        )

    rdiv = rtruediv

    @Appender(ops.make_flex_doc("floordiv", "dataframe"))
    def floordiv(
        self, other, axis: Axis = "columns", level=None, fill_value=None
    ) -> DataFrame:
        return self._flex_arith_method(
            other, operator.floordiv, level=level, fill_value=fill_value, axis=axis
        )

    @Appender(ops.make_flex_doc("rfloordiv", "dataframe"))
    def rfloordiv(
        self, other, axis: Axis = "columns", level=None, fill_value=None
    ) -> DataFrame:
        return self._flex_arith_method(
            other, roperator.rfloordiv, level=level, fill_value=fill_value, axis=axis
        )

    @Appender(ops.make_flex_doc("mod", "dataframe"))
    def mod(
        self, other, axis: Axis = "columns", level=None, fill_value=None
    ) -> DataFrame:
        return self._flex_arith_method(
            other, operator.mod, level=level, fill_value=fill_value, axis=axis
        )

    @Appender(ops.make_flex_doc("rmod", "dataframe"))
    def rmod(
        self, other, axis: Axis = "columns", level=None, fill_value=None
    ) -> DataFrame:
        return self._flex_arith_method(
            other, roperator.rmod, level=level, fill_value=fill_value, axis=axis
        )

    @Appender(ops.make_flex_doc("pow", "dataframe"))
    def pow(
        self, other, axis: Axis = "columns", level=None, fill_value=None
    ) -> DataFrame:
        return self._flex_arith_method(
            other, operator.pow, level=level, fill_value=fill_value, axis=axis
        )

    @Appender(ops.make_flex_doc("rpow", "dataframe"))
    def rpow(
        self, other, axis: Axis = "columns", level=None, fill_value=None
    ) -> DataFrame:
        return self._flex_arith_method(
            other, roperator.rpow, level=level, fill_value=fill_value, axis=axis
        )

    # ----------------------------------------------------------------------
    # Combination-Related

    @doc(
        _shared_docs["compare"],
        dedent(
            """
        Returns
        -------
        DataFrame
            DataFrame that shows the differences stacked side by side.

            The resulting index will be a MultiIndex with 'self' and 'other'
            stacked alternately at the inner level.

        Raises
        ------
        ValueError
            When the two DataFrames don't have identical labels or shape.

        See Also
        --------
        Series.compare : Compare with another Series and show differences.
        DataFrame.equals : Test whether two objects contain the same elements.

        Notes
        -----
        Matching NaNs will not appear as a difference.

        Can only compare identically-labeled
        (i.e. same shape, identical row and column labels) DataFrames

        Examples
        --------
        >>> df = pd.DataFrame(
        ...     {{
        ...         "col1": ["a", "a", "b", "b", "a"],
        ...         "col2": [1.0, 2.0, 3.0, np.nan, 5.0],
        ...         "col3": [1.0, 2.0, 3.0, 4.0, 5.0]
        ...     }},
        ...     columns=["col1", "col2", "col3"],
        ... )
        >>> df
          col1  col2  col3
        0    a   1.0   1.0
        1    a   2.0   2.0
        2    b   3.0   3.0
        3    b   NaN   4.0
        4    a   5.0   5.0

        >>> df2 = df.copy()
        >>> df2.loc[0, 'col1'] = 'c'
        >>> df2.loc[2, 'col3'] = 4.0
        >>> df2
          col1  col2  col3
        0    c   1.0   1.0
        1    a   2.0   2.0
        2    b   3.0   4.0
        3    b   NaN   4.0
        4    a   5.0   5.0

        Align the differences on columns

        >>> df.compare(df2)
          col1       col3
          self other self other
        0    a     c  NaN   NaN
        2  NaN   NaN  3.0   4.0

        Assign result_names

        >>> df.compare(df2, result_names=("left", "right"))
          col1       col3
          left right left right
        0    a     c  NaN   NaN
        2  NaN   NaN  3.0   4.0

        Stack the differences on rows

        >>> df.compare(df2, align_axis=0)
                col1  col3
        0 self     a   NaN
          other    c   NaN
        2 self   NaN   3.0
          other  NaN   4.0

        Keep the equal values

        >>> df.compare(df2, keep_equal=True)
          col1       col3
          self other self other
        0    a     c  1.0   1.0
        2    b     b  3.0   4.0

        Keep all original rows and columns

        >>> df.compare(df2, keep_shape=True)
          col1       col2       col3
          self other self other self other
        0    a     c  NaN   NaN  NaN   NaN
        1  NaN   NaN  NaN   NaN  NaN   NaN
        2  NaN   NaN  NaN   NaN  3.0   4.0
        3  NaN   NaN  NaN   NaN  NaN   NaN
        4  NaN   NaN  NaN   NaN  NaN   NaN

        Keep all original rows and columns and also all original values

        >>> df.compare(df2, keep_shape=True, keep_equal=True)
          col1       col2       col3
          self other self other self other
        0    a     c  1.0   1.0  1.0   1.0
        1    a     a  2.0   2.0  2.0   2.0
        2    b     b  3.0   3.0  3.0   4.0
        3    b     b  NaN   NaN  4.0   4.0
        4    a     a  5.0   5.0  5.0   5.0
        """
        ),
        klass=_shared_doc_kwargs["klass"],
    )
    def compare(
        self,
        other: DataFrame,
        align_axis: Axis = 1,
        keep_shape: bool = False,
        keep_equal: bool = False,
        result_names: Suffixes = ("self", "other"),
    ) -> DataFrame:
        return super().compare(
            other=other,
            align_axis=align_axis,
            keep_shape=keep_shape,
            keep_equal=keep_equal,
            result_names=result_names,
        )

    def combine(
        self,
        other: DataFrame,
        func: Callable[[Series, Series], Series | Hashable],
        fill_value=None,
        overwrite: bool = True,
    ) -> DataFrame:
        """
        Perform column-wise combine with another DataFrame.

        Combines a DataFrame with `other` DataFrame using `func`
        to element-wise combine columns. The row and column indexes of the
        resulting DataFrame will be the union of the two.

        Parameters
        ----------
        other : DataFrame
            The DataFrame to merge column-wise.
        func : function
            Function that takes two series as inputs and return a Series or a
            scalar. Used to merge the two dataframes column by columns.
        fill_value : scalar value, default None
            The value to fill NaNs with prior to passing any column to the
            merge func.
        overwrite : bool, default True
            If True, columns in `self` that do not exist in `other` will be
            overwritten with NaNs.

        Returns
        -------
        DataFrame
            Combination of the provided DataFrames.

        See Also
        --------
        DataFrame.combine_first : Combine two DataFrame objects and default to
            non-null values in frame calling the method.

        Examples
        --------
        Combine using a simple function that chooses the smaller column.

        >>> df1 = pd.DataFrame({"A": [0, 0], "B": [4, 4]})
        >>> df2 = pd.DataFrame({"A": [1, 1], "B": [3, 3]})
        >>> take_smaller = lambda s1, s2: s1 if s1.sum() < s2.sum() else s2
        >>> df1.combine(df2, take_smaller)
           A  B
        0  0  3
        1  0  3

        Example using a true element-wise combine function.

        >>> df1 = pd.DataFrame({"A": [5, 0], "B": [2, 4]})
        >>> df2 = pd.DataFrame({"A": [1, 1], "B": [3, 3]})
        >>> df1.combine(df2, np.minimum)
           A  B
        0  1  2
        1  0  3

        Using `fill_value` fills Nones prior to passing the column to the
        merge function.

        >>> df1 = pd.DataFrame({"A": [0, 0], "B": [None, 4]})
        >>> df2 = pd.DataFrame({"A": [1, 1], "B": [3, 3]})
        >>> df1.combine(df2, take_smaller, fill_value=-5)
           A    B
        0  0 -5.0
        1  0  4.0

        However, if the same element in both dataframes is None, that None
        is preserved

        >>> df1 = pd.DataFrame({"A": [0, 0], "B": [None, 4]})
        >>> df2 = pd.DataFrame({"A": [1, 1], "B": [None, 3]})
        >>> df1.combine(df2, take_smaller, fill_value=-5)
            A    B
        0  0 -5.0
        1  0  3.0

        Example that demonstrates the use of `overwrite` and behavior when
        the axis differ between the dataframes.

        >>> df1 = pd.DataFrame({"A": [0, 0], "B": [4, 4]})
        >>> df2 = pd.DataFrame(
        ...     {
        ...         "B": [3, 3],
        ...         "C": [-10, 1],
        ...     },
        ...     index=[1, 2],
        ... )
        >>> df1.combine(df2, take_smaller)
             A    B     C
        0  NaN  NaN   NaN
        1  NaN  3.0 -10.0
        2  NaN  3.0   1.0

        >>> df1.combine(df2, take_smaller, overwrite=False)
             A    B     C
        0  0.0  NaN   NaN
        1  0.0  3.0 -10.0
        2  NaN  3.0   1.0

        Demonstrating the preference of the passed in dataframe.

        >>> df2 = pd.DataFrame(
        ...     {
        ...         "B": [3, 3],
        ...         "C": [1, 1],
        ...     },
        ...     index=[1, 2],
        ... )
        >>> df2.combine(df1, take_smaller)
           A    B   C
        0  0.0  NaN NaN
        1  0.0  3.0 NaN
        2  NaN  3.0 NaN

        >>> df2.combine(df1, take_smaller, overwrite=False)
             A    B   C
        0  0.0  NaN NaN
        1  0.0  3.0 1.0
        2  NaN  3.0 1.0
        """
        other_idxlen = len(other.index)  # save for compare
        other_columns = other.columns

        this, other = self.align(other)
        new_index = this.index

        if other.empty and len(new_index) == len(self.index):
            return self.copy()

        if self.empty and len(other) == other_idxlen:
            return other.copy()

        # preserve column order
        new_columns = self.columns.union(other_columns, sort=False)
        do_fill = fill_value is not None
        result = {}
        for col in new_columns:
            series = this[col]
            other_series = other[col]

            this_dtype = series.dtype
            other_dtype = other_series.dtype

            this_mask = isna(series)
            other_mask = isna(other_series)

            # don't overwrite columns unnecessarily
            # DO propagate if this column is not in the intersection
            if not overwrite and other_mask.all():
                result[col] = this[col].copy()
                continue

            if do_fill:
                series = series.copy()
                other_series = other_series.copy()
                series[this_mask] = fill_value
                other_series[other_mask] = fill_value

            if col not in self.columns:
                # If self DataFrame does not have col in other DataFrame,
                # try to promote series, which is all NaN, as other_dtype.
                new_dtype = other_dtype
                try:
                    series = series.astype(new_dtype)
                except ValueError:
                    # e.g. new_dtype is integer types
                    pass
            else:
                # if we have different dtypes, possibly promote
                new_dtype = find_common_type([this_dtype, other_dtype])
                series = series.astype(new_dtype)
                other_series = other_series.astype(new_dtype)

            arr = func(series, other_series)
            if isinstance(new_dtype, np.dtype):
                # if new_dtype is an EA Dtype, then `func` is expected to return
                # the correct dtype without any additional casting
                # error: No overload variant of "maybe_downcast_to_dtype" matches
                # argument types "Union[Series, Hashable]", "dtype[Any]"
                arr = maybe_downcast_to_dtype(  # type: ignore[call-overload]
                    arr, new_dtype
                )

            result[col] = arr

        # convert_objects just in case
        frame_result = self._constructor(result, index=new_index, columns=new_columns)
        return frame_result.__finalize__(self, method="combine")

    def combine_first(self, other: DataFrame) -> DataFrame:
        """
        Update null elements with value in the same location in `other`.

        Combine two DataFrame objects by filling null values in one DataFrame
        with non-null values from other DataFrame. The row and column indexes
        of the resulting DataFrame will be the union of the two. The resulting
        dataframe contains the 'first' dataframe values and overrides the
        second one values where both first.loc[index, col] and
        second.loc[index, col] are not missing values, upon calling
        first.combine_first(second).

        Parameters
        ----------
        other : DataFrame
            Provided DataFrame to use to fill null values.

        Returns
        -------
        DataFrame
            The result of combining the provided DataFrame with the other object.

        See Also
        --------
        DataFrame.combine : Perform series-wise operation on two DataFrames
            using a given function.

        Examples
        --------
        >>> df1 = pd.DataFrame({"A": [None, 0], "B": [None, 4]})
        >>> df2 = pd.DataFrame({"A": [1, 1], "B": [3, 3]})
        >>> df1.combine_first(df2)
             A    B
        0  1.0  3.0
        1  0.0  4.0

        Null values still persist if the location of that null value
        does not exist in `other`

        >>> df1 = pd.DataFrame({"A": [None, 0], "B": [4, None]})
        >>> df2 = pd.DataFrame({"B": [3, 3], "C": [1, 1]}, index=[1, 2])
        >>> df1.combine_first(df2)
             A    B    C
        0  NaN  4.0  NaN
        1  0.0  3.0  1.0
        2  NaN  3.0  1.0
        """
        from pandas.core.computation import expressions

        def combiner(x: Series, y: Series):
            mask = x.isna()._values

            x_values = x._values
            y_values = y._values

            # If the column y in other DataFrame is not in first DataFrame,
            # just return y_values.
            if y.name not in self.columns:
                return y_values

            return expressions.where(mask, y_values, x_values)

        if len(other) == 0:
            combined = self.reindex(
                self.columns.append(other.columns.difference(self.columns)), axis=1
            )
            combined = combined.astype(other.dtypes)
        else:
            combined = self.combine(other, combiner, overwrite=False)

        dtypes = {
            col: find_common_type([self.dtypes[col], other.dtypes[col]])
            for col in self.columns.intersection(other.columns)
            if combined.dtypes[col] != self.dtypes[col]
        }

        if dtypes:
            combined = combined.astype(dtypes)

        return combined.__finalize__(self, method="combine_first")

    def update(
        self,
        other,
        join: UpdateJoin = "left",
        overwrite: bool = True,
        filter_func=None,
        errors: IgnoreRaise = "ignore",
    ) -> None:
        """
        Modify in place using non-NA values from another DataFrame.

        Aligns on indices. There is no return value.

        Parameters
        ----------
        other : DataFrame, or object coercible into a DataFrame
            Should have at least one matching index/column label
            with the original DataFrame. If a Series is passed,
            its name attribute must be set, and that will be
            used as the column name to align with the original DataFrame.
        join : {'left'}, default 'left'
            Only left join is implemented, keeping the index and columns of the
            original object.
        overwrite : bool, default True
            How to handle non-NA values for overlapping keys:

            * True: overwrite original DataFrame's values
              with values from `other`.
            * False: only update values that are NA in
              the original DataFrame.

        filter_func : callable(1d-array) -> bool 1d-array, optional
            Can choose to replace values other than NA. Return True for values
            that should be updated.
        errors : {'raise', 'ignore'}, default 'ignore'
            If 'raise', will raise a ValueError if the DataFrame and `other`
            both contain non-NA data in the same place.

        Returns
        -------
        None
            This method directly changes calling object.

        Raises
        ------
        ValueError
            * When `errors='raise'` and there's overlapping non-NA data.
            * When `errors` is not either `'ignore'` or `'raise'`
        NotImplementedError
            * If `join != 'left'`

        See Also
        --------
        dict.update : Similar method for dictionaries.
        DataFrame.merge : For column(s)-on-column(s) operations.

        Notes
        -----
        1. Duplicate indices on `other` are not supported and raises `ValueError`.

        Examples
        --------
        >>> df = pd.DataFrame({"A": [1, 2, 3], "B": [400, 500, 600]})
        >>> new_df = pd.DataFrame({"B": [4, 5, 6], "C": [7, 8, 9]})
        >>> df.update(new_df)
        >>> df
           A  B
        0  1  4
        1  2  5
        2  3  6

        The DataFrame's length does not increase as a result of the update,
        only values at matching index/column labels are updated.

        >>> df = pd.DataFrame({"A": ["a", "b", "c"], "B": ["x", "y", "z"]})
        >>> new_df = pd.DataFrame({"B": ["d", "e", "f", "g", "h", "i"]})
        >>> df.update(new_df)
        >>> df
           A  B
        0  a  d
        1  b  e
        2  c  f

        >>> df = pd.DataFrame({"A": ["a", "b", "c"], "B": ["x", "y", "z"]})
        >>> new_df = pd.DataFrame({"B": ["d", "f"]}, index=[0, 2])
        >>> df.update(new_df)
        >>> df
           A  B
        0  a  d
        1  b  y
        2  c  f

        For Series, its name attribute must be set.

        >>> df = pd.DataFrame({"A": ["a", "b", "c"], "B": ["x", "y", "z"]})
        >>> new_column = pd.Series(["d", "e", "f"], name="B")
        >>> df.update(new_column)
        >>> df
           A  B
        0  a  d
        1  b  e
        2  c  f

        If `other` contains NaNs the corresponding values are not updated
        in the original dataframe.

        >>> df = pd.DataFrame({"A": [1, 2, 3], "B": [400.0, 500.0, 600.0]})
        >>> new_df = pd.DataFrame({"B": [4, np.nan, 6]})
        >>> df.update(new_df)
        >>> df
           A      B
        0  1    4.0
        1  2  500.0
        2  3    6.0
        """
        if not PYPY and not WARNING_CHECK_DISABLED:
            if sys.getrefcount(self) <= REF_COUNT:
                warnings.warn(
                    _chained_assignment_method_msg,
                    ChainedAssignmentError,
                    stacklevel=2,
                )

        # TODO: Support other joins
        if join != "left":  # pragma: no cover
            raise NotImplementedError("Only left join is supported")
        if errors not in ["ignore", "raise"]:
            raise ValueError("The parameter errors must be either 'ignore' or 'raise'")

        if not isinstance(other, DataFrame):
            other = DataFrame(other)

        if other.index.has_duplicates:
            raise ValueError("Update not allowed with duplicate indexes on other.")

        index_intersection = other.index.intersection(self.index)
        if index_intersection.empty:
            raise ValueError(
                "Update not allowed when the index on `other` has no intersection "
                "with this dataframe."
            )

        other = other.reindex(index_intersection)
        this_data = self.loc[index_intersection]

        for col in self.columns.intersection(other.columns):
            this = this_data[col]
            that = other[col]

            if filter_func is not None:
                mask = ~filter_func(this) | isna(that)
            else:
                if errors == "raise":
                    mask_this = notna(that)
                    mask_that = notna(this)
                    if any(mask_this & mask_that):
                        raise ValueError("Data overlaps.")

                if overwrite:
                    mask = isna(that)
                else:
                    mask = notna(this)

            # don't overwrite columns unnecessarily
            if mask.all():
                continue

            self.loc[index_intersection, col] = this.where(mask, that)

    # ----------------------------------------------------------------------
    # Data reshaping
    @Appender(
        dedent(
            """
        Examples
        --------
        >>> df = pd.DataFrame({'Animal': ['Falcon', 'Falcon',
        ...                               'Parrot', 'Parrot'],
        ...                    'Max Speed': [380., 370., 24., 26.]})
        >>> df
           Animal  Max Speed
        0  Falcon      380.0
        1  Falcon      370.0
        2  Parrot       24.0
        3  Parrot       26.0
        >>> df.groupby(['Animal']).mean()
                Max Speed
        Animal
        Falcon      375.0
        Parrot       25.0

        **Hierarchical Indexes**

        We can groupby different levels of a hierarchical index
        using the `level` parameter:

        >>> arrays = [['Falcon', 'Falcon', 'Parrot', 'Parrot'],
        ...           ['Captive', 'Wild', 'Captive', 'Wild']]
        >>> index = pd.MultiIndex.from_arrays(arrays, names=('Animal', 'Type'))
        >>> df = pd.DataFrame({'Max Speed': [390., 350., 30., 20.]},
        ...                   index=index)
        >>> df
                        Max Speed
        Animal Type
        Falcon Captive      390.0
               Wild         350.0
        Parrot Captive       30.0
               Wild          20.0
        >>> df.groupby(level=0).mean()
                Max Speed
        Animal
        Falcon      370.0
        Parrot       25.0
        >>> df.groupby(level="Type").mean()
                 Max Speed
        Type
        Captive      210.0
        Wild         185.0

        We can also choose to include NA in group keys or not by setting
        `dropna` parameter, the default setting is `True`.

        >>> arr = [[1, 2, 3], [1, None, 4], [2, 1, 3], [1, 2, 2]]
        >>> df = pd.DataFrame(arr, columns=["a", "b", "c"])

        >>> df.groupby(by=["b"]).sum()
            a   c
        b
        1.0 2   3
        2.0 2   5

        >>> df.groupby(by=["b"], dropna=False).sum()
            a   c
        b
        1.0 2   3
        2.0 2   5
        NaN 1   4

        >>> arr = [["a", 12, 12], [None, 12.3, 33.], ["b", 12.3, 123], ["a", 1, 1]]
        >>> df = pd.DataFrame(arr, columns=["a", "b", "c"])

        >>> df.groupby(by="a").sum()
            b     c
        a
        a   13.0   13.0
        b   12.3  123.0

        >>> df.groupby(by="a", dropna=False).sum()
            b     c
        a
        a   13.0   13.0
        b   12.3  123.0
        NaN 12.3   33.0

        When using ``.apply()``, use ``group_keys`` to include or exclude the
        group keys. The ``group_keys`` argument defaults to ``True`` (include).

        >>> df = pd.DataFrame({'Animal': ['Falcon', 'Falcon',
        ...                               'Parrot', 'Parrot'],
        ...                    'Max Speed': [380., 370., 24., 26.]})
        >>> df.groupby("Animal", group_keys=True)[['Max Speed']].apply(lambda x: x)
                  Max Speed
        Animal
        Falcon 0      380.0
               1      370.0
        Parrot 2       24.0
               3       26.0

        >>> df.groupby("Animal", group_keys=False)[['Max Speed']].apply(lambda x: x)
           Max Speed
        0      380.0
        1      370.0
        2       24.0
        3       26.0
        """
        )
    )
    @Appender(_shared_docs["groupby"] % _shared_doc_kwargs)
    @deprecate_nonkeyword_arguments(
        Pandas4Warning, allowed_args=["self", "by", "level"], name="groupby"
    )
    def groupby(
        self,
        by=None,
        level: IndexLabel | None = None,
        as_index: bool = True,
        sort: bool = True,
        group_keys: bool = True,
        observed: bool = True,
        dropna: bool = True,
    ) -> DataFrameGroupBy:
        from pandas.core.groupby.generic import DataFrameGroupBy

        if level is None and by is None:
            raise TypeError("You have to supply one of 'by' and 'level'")

        return DataFrameGroupBy(
            obj=self,
            keys=by,
            level=level,
            as_index=as_index,
            sort=sort,
            group_keys=group_keys,
            observed=observed,
            dropna=dropna,
        )

    _shared_docs["pivot"] = """
        Return reshaped DataFrame organized by given index / column values.

        Reshape data (produce a "pivot" table) based on column values. Uses
        unique values from specified `index` / `columns` to form axes of the
        resulting DataFrame. This function does not support data
        aggregation, multiple values will result in a MultiIndex in the
        columns. See the :ref:`User Guide <reshaping>` for more on reshaping.

        Parameters
        ----------%s
        columns : Hashable or a sequence of the previous
            Column to use to make new frame's columns.
        index : Hashable or a sequence of the previous, optional
            Column to use to make new frame's index. If not given, uses existing index.
        values : Hashable or a sequence of the previous, optional
            Column(s) to use for populating new frame's values. If not
            specified, all remaining columns will be used and the result will
            have hierarchically indexed columns.

        Returns
        -------
        DataFrame
            Returns reshaped DataFrame.

        Raises
        ------
        ValueError:
            When there are any `index`, `columns` combinations with multiple
            values. `DataFrame.pivot_table` when you need to aggregate.

        See Also
        --------
        DataFrame.pivot_table : Generalization of pivot that can handle
            duplicate values for one index/column pair.
        DataFrame.unstack : Pivot based on the index values instead of a
            column.
        wide_to_long : Wide panel to long format. Less flexible but more
            user-friendly than melt.

        Notes
        -----
        For finer-tuned control, see hierarchical indexing documentation along
        with the related stack/unstack methods.

        Reference :ref:`the user guide <reshaping.pivot>` for more examples.

        Examples
        --------
        >>> df = pd.DataFrame({'foo': ['one', 'one', 'one', 'two', 'two',
        ...                            'two'],
        ...                    'bar': ['A', 'B', 'C', 'A', 'B', 'C'],
        ...                    'baz': [1, 2, 3, 4, 5, 6],
        ...                    'zoo': ['x', 'y', 'z', 'q', 'w', 't']})
        >>> df
            foo   bar  baz  zoo
        0   one   A    1    x
        1   one   B    2    y
        2   one   C    3    z
        3   two   A    4    q
        4   two   B    5    w
        5   two   C    6    t

        >>> df.pivot(index='foo', columns='bar', values='baz')
        bar  A   B   C
        foo
        one  1   2   3
        two  4   5   6

        >>> df.pivot(index='foo', columns='bar')['baz']
        bar  A   B   C
        foo
        one  1   2   3
        two  4   5   6

        >>> df.pivot(index='foo', columns='bar', values=['baz', 'zoo'])
              baz       zoo
        bar   A  B  C   A  B  C
        foo
        one   1  2  3   x  y  z
        two   4  5  6   q  w  t

        You could also assign a list of column names or a list of index names.

        >>> df = pd.DataFrame({
        ...                   "lev1": [1, 1, 1, 2, 2, 2],
        ...                   "lev2": [1, 1, 2, 1, 1, 2],
        ...                   "lev3": [1, 2, 1, 2, 1, 2],
        ...                   "lev4": [1, 2, 3, 4, 5, 6],
        ...                   "values": [0, 1, 2, 3, 4, 5]})
        >>> df
            lev1 lev2 lev3 lev4 values
        0   1    1    1    1    0
        1   1    1    2    2    1
        2   1    2    1    3    2
        3   2    1    2    4    3
        4   2    1    1    5    4
        5   2    2    2    6    5

        >>> df.pivot(index="lev1", columns=["lev2", "lev3"], values="values")
        lev2    1         2
        lev3    1    2    1    2
        lev1
        1     0.0  1.0  2.0  NaN
        2     4.0  3.0  NaN  5.0

        >>> df.pivot(index=["lev1", "lev2"], columns=["lev3"], values="values")
              lev3    1    2
        lev1  lev2
           1     1  0.0  1.0
                 2  2.0  NaN
           2     1  4.0  3.0
                 2  NaN  5.0

        A ValueError is raised if there are any duplicates.

        >>> df = pd.DataFrame({"foo": ['one', 'one', 'two', 'two'],
        ...                    "bar": ['A', 'A', 'B', 'C'],
        ...                    "baz": [1, 2, 3, 4]})
        >>> df
           foo bar  baz
        0  one   A    1
        1  one   A    2
        2  two   B    3
        3  two   C    4

        Notice that the first two rows are the same for our `index`
        and `columns` arguments.

        >>> df.pivot(index='foo', columns='bar', values='baz')
        Traceback (most recent call last):
           ...
        ValueError: Index contains duplicate entries, cannot reshape
        """

    @Substitution("")
    @Appender(_shared_docs["pivot"])
    def pivot(
        self, *, columns, index=lib.no_default, values=lib.no_default
    ) -> DataFrame:
        from pandas.core.reshape.pivot import pivot

        return pivot(self, index=index, columns=columns, values=values)

    _shared_docs["pivot_table"] = """
        Create a spreadsheet-style pivot table as a DataFrame.

        The levels in the pivot table will be stored in MultiIndex objects
        (hierarchical indexes) on the index and columns of the result DataFrame.

        Parameters
        ----------%s
        values : list-like or scalar, optional
            Column or columns to aggregate.
        index : column, Grouper, array, or sequence of the previous
            Keys to group by on the pivot table index. If a list is passed,
            it can contain any of the other types (except list). If an array is
            passed, it must be the same length as the data and will be used in
            the same manner as column values.
        columns : column, Grouper, array, or sequence of the previous
            Keys to group by on the pivot table column. If a list is passed,
            it can contain any of the other types (except list). If an array is
            passed, it must be the same length as the data and will be used in
            the same manner as column values.
        aggfunc : function, list of functions, dict, default "mean"
            If a list of functions is passed, the resulting pivot table will have
            hierarchical columns whose top level are the function names
            (inferred from the function objects themselves).
            If a dict is passed, the key is column to aggregate and the value is
            function or list of functions. If ``margin=True``, aggfunc will be
            used to calculate the partial aggregates.
        fill_value : scalar, default None
            Value to replace missing values with (in the resulting pivot table,
            after aggregation).
        margins : bool, default False
            If ``margins=True``, special ``All`` columns and rows
            will be added with partial group aggregates across the categories
            on the rows and columns.
        dropna : bool, default True
            Do not include columns whose entries are all NaN. If True,

            * rows with an NA value in any column will be omitted before computing
              margins,
            * index/column keys containing NA values will be dropped (see ``dropna``
              parameter in :meth:`DataFrame.groupby`).

        margins_name : str, default 'All'
            Name of the row / column that will contain the totals
            when margins is True.
        observed : bool, default False
            This only applies if any of the groupers are Categoricals.
            If True: only show observed values for categorical groupers.
            If False: show all values for categorical groupers.

            .. versionchanged:: 3.0.0

                The default value is now ``True``.

        sort : bool, default True
            Specifies if the result should be sorted.

            .. versionadded:: 1.3.0

        **kwargs : dict
            Optional keyword arguments to pass to ``aggfunc``.

            .. versionadded:: 3.0.0

        Returns
        -------
        DataFrame
            An Excel style pivot table.

        See Also
        --------
        DataFrame.pivot : Pivot without aggregation that can handle
            non-numeric data.
        DataFrame.melt: Unpivot a DataFrame from wide to long format,
            optionally leaving identifiers set.
        wide_to_long : Wide panel to long format. Less flexible but more
            user-friendly than melt.

        Notes
        -----
        Reference :ref:`the user guide <reshaping.pivot>` for more examples.

        Examples
        --------
        >>> df = pd.DataFrame({"A": ["foo", "foo", "foo", "foo", "foo",
        ...                          "bar", "bar", "bar", "bar"],
        ...                    "B": ["one", "one", "one", "two", "two",
        ...                          "one", "one", "two", "two"],
        ...                    "C": ["small", "large", "large", "small",
        ...                          "small", "large", "small", "small",
        ...                          "large"],
        ...                    "D": [1, 2, 2, 3, 3, 4, 5, 6, 7],
        ...                    "E": [2, 4, 5, 5, 6, 6, 8, 9, 9]})
        >>> df
             A    B      C  D  E
        0  foo  one  small  1  2
        1  foo  one  large  2  4
        2  foo  one  large  2  5
        3  foo  two  small  3  5
        4  foo  two  small  3  6
        5  bar  one  large  4  6
        6  bar  one  small  5  8
        7  bar  two  small  6  9
        8  bar  two  large  7  9

        This first example aggregates values by taking the sum.

        >>> table = pd.pivot_table(df, values='D', index=['A', 'B'],
        ...                        columns=['C'], aggfunc="sum")
        >>> table
        C        large  small
        A   B
        bar one    4.0    5.0
            two    7.0    6.0
        foo one    4.0    1.0
            two    NaN    6.0

        We can also fill missing values using the `fill_value` parameter.

        >>> table = pd.pivot_table(df, values='D', index=['A', 'B'],
        ...                        columns=['C'], aggfunc="sum", fill_value=0)
        >>> table
        C        large  small
        A   B
        bar one      4      5
            two      7      6
        foo one      4      1
            two      0      6

        The next example aggregates by taking the mean across multiple columns.

        >>> table = pd.pivot_table(df, values=['D', 'E'], index=['A', 'C'],
        ...                        aggfunc={'D': "mean", 'E': "mean"})
        >>> table
                        D         E
        A   C
        bar large  5.500000  7.500000
            small  5.500000  8.500000
        foo large  2.000000  4.500000
            small  2.333333  4.333333

        We can also calculate multiple types of aggregations for any given
        value column.

        >>> table = pd.pivot_table(df, values=['D', 'E'], index=['A', 'C'],
        ...                        aggfunc={'D': "mean",
        ...                                 'E': ["min", "max", "mean"]})
        >>> table
                          D   E
                       mean max      mean  min
        A   C
        bar large  5.500000   9  7.500000    6
            small  5.500000   9  8.500000    8
        foo large  2.000000   5  4.500000    4
            small  2.333333   6  4.333333    2
        """

    @Substitution("")
    @Appender(_shared_docs["pivot_table"])
    def pivot_table(
        self,
        values=None,
        index=None,
        columns=None,
        aggfunc: AggFuncType = "mean",
        fill_value=None,
        margins: bool = False,
        dropna: bool = True,
        margins_name: Level = "All",
        observed: bool = True,
        sort: bool = True,
        **kwargs,
    ) -> DataFrame:
        from pandas.core.reshape.pivot import pivot_table

        return pivot_table(
            self,
            values=values,
            index=index,
            columns=columns,
            aggfunc=aggfunc,
            fill_value=fill_value,
            margins=margins,
            dropna=dropna,
            margins_name=margins_name,
            observed=observed,
            sort=sort,
            **kwargs,
        )

    def stack(
        self,
        level: IndexLabel = -1,
        dropna: bool | lib.NoDefault = lib.no_default,
        sort: bool | lib.NoDefault = lib.no_default,
        future_stack: bool = True,
    ):
        """
        Stack the prescribed level(s) from columns to index.

        Return a reshaped DataFrame or Series having a multi-level
        index with one or more new inner-most levels compared to the current
        DataFrame. The new inner-most levels are created by pivoting the
        columns of the current dataframe:

        - if the columns have a single level, the output is a Series;
        - if the columns have multiple levels, the new index level(s) is (are)
          taken from the prescribed level(s) and the output is a DataFrame.

        Parameters
        ----------
        level : int, str, list, default -1
            Level(s) to stack from the column axis onto the index
            axis, defined as one index or label, or a list of indices
            or labels.
        dropna : bool, default True
            Whether to drop rows in the resulting Frame/Series with
            missing values. Stacking a column level onto the index
            axis can create combinations of index and column values
            that are missing from the original dataframe. See Examples
            section.
        sort : bool, default True
            Whether to sort the levels of the resulting MultiIndex.
        future_stack : bool, default True
            Whether to use the new implementation that will replace the current
            implementation in pandas 3.0. When True, dropna and sort have no impact
            on the result and must remain unspecified. See :ref:`pandas 2.1.0 Release
            notes <whatsnew_210.enhancements.new_stack>` for more details.

        Returns
        -------
        DataFrame or Series
            Stacked dataframe or series.

        See Also
        --------
        DataFrame.unstack : Unstack prescribed level(s) from index axis
             onto column axis.
        DataFrame.pivot : Reshape dataframe from long format to wide
             format.
        DataFrame.pivot_table : Create a spreadsheet-style pivot table
             as a DataFrame.

        Notes
        -----
        The function is named by analogy with a collection of books
        being reorganized from being side by side on a horizontal
        position (the columns of the dataframe) to being stacked
        vertically on top of each other (in the index of the
        dataframe).

        Reference :ref:`the user guide <reshaping.stacking>` for more examples.

        Examples
        --------
        **Single level columns**

        >>> df_single_level_cols = pd.DataFrame(
        ...     [[0, 1], [2, 3]], index=["cat", "dog"], columns=["weight", "height"]
        ... )

        Stacking a dataframe with a single level column axis returns a Series:

        >>> df_single_level_cols
             weight height
        cat       0      1
        dog       2      3
        >>> df_single_level_cols.stack()
        cat  weight    0
             height    1
        dog  weight    2
             height    3
        dtype: int64

        **Multi level columns: simple case**

        >>> multicol1 = pd.MultiIndex.from_tuples(
        ...     [("weight", "kg"), ("weight", "pounds")]
        ... )
        >>> df_multi_level_cols1 = pd.DataFrame(
        ...     [[1, 2], [2, 4]], index=["cat", "dog"], columns=multicol1
        ... )

        Stacking a dataframe with a multi-level column axis:

        >>> df_multi_level_cols1
             weight
                 kg    pounds
        cat       1        2
        dog       2        4
        >>> df_multi_level_cols1.stack()
                    weight
        cat kg           1
            pounds       2
        dog kg           2
            pounds       4

        **Missing values**

        >>> multicol2 = pd.MultiIndex.from_tuples([("weight", "kg"), ("height", "m")])
        >>> df_multi_level_cols2 = pd.DataFrame(
        ...     [[1.0, 2.0], [3.0, 4.0]], index=["cat", "dog"], columns=multicol2
        ... )

        It is common to have missing values when stacking a dataframe
        with multi-level columns, as the stacked dataframe typically
        has more values than the original dataframe. Missing values
        are filled with NaNs:

        >>> df_multi_level_cols2
            weight height
                kg      m
        cat    1.0    2.0
        dog    3.0    4.0
        >>> df_multi_level_cols2.stack()
                weight  height
        cat kg     1.0     NaN
            m      NaN     2.0
        dog kg     3.0     NaN
            m      NaN     4.0

        **Prescribing the level(s) to be stacked**

        The first parameter controls which level or levels are stacked:

        >>> df_multi_level_cols2.stack(0)
                     kg    m
        cat weight  1.0  NaN
            height  NaN  2.0
        dog weight  3.0  NaN
            height  NaN  4.0
        >>> df_multi_level_cols2.stack([0, 1])
        cat  weight  kg    1.0
             height  m     2.0
        dog  weight  kg    3.0
             height  m     4.0
        dtype: float64
        """
        if not future_stack:
            from pandas.core.reshape.reshape import (
                stack,
                stack_multiple,
            )

            warnings.warn(
                "The previous implementation of stack is deprecated and will be "
                "removed in a future version of pandas. See the What's New notes "
                "for pandas 2.1.0 for details. Do not specify the future_stack "
                "argument to adopt the new implementation and silence this warning.",
                Pandas4Warning,
                stacklevel=find_stack_level(),
            )

            if dropna is lib.no_default:
                dropna = True
            if sort is lib.no_default:
                sort = True

            if isinstance(level, (tuple, list)):
                result = stack_multiple(self, level, dropna=dropna, sort=sort)
            else:
                result = stack(self, level, dropna=dropna, sort=sort)
        else:
            from pandas.core.reshape.reshape import stack_v3

            if dropna is not lib.no_default:
                raise ValueError(
                    "dropna must be unspecified as the new "
                    "implementation does not introduce rows of NA values. This "
                    "argument will be removed in a future version of pandas."
                )

            if sort is not lib.no_default:
                raise ValueError(
                    "Cannot specify sort, this argument will be "
                    "removed in a future version of pandas. Sort the result using "
                    ".sort_index instead."
                )

            if (
                isinstance(level, (tuple, list))
                and not all(lev in self.columns.names for lev in level)
                and not all(isinstance(lev, int) for lev in level)
            ):
                raise ValueError(
                    "level should contain all level names or all level "
                    "numbers, not a mixture of the two."
                )

            if not isinstance(level, (tuple, list)):
                level = [level]
            level = [self.columns._get_level_number(lev) for lev in level]
            result = stack_v3(self, level)

        return result.__finalize__(self, method="stack")

    def explode(
        self,
        column: IndexLabel,
        ignore_index: bool = False,
    ) -> DataFrame:
        """
        Transform each element of a list-like to a row, replicating index values.

        Parameters
        ----------
        column : IndexLabel
            Column(s) to explode.
            For multiple columns, specify a non-empty list with each element
            be str or tuple, and all specified columns their list-like data
            on same row of the frame must have matching length.

            .. versionadded:: 1.3.0
                Multi-column explode

        ignore_index : bool, default False
            If True, the resulting index will be labeled 0, 1, …, n - 1.

        Returns
        -------
        DataFrame
            Exploded lists to rows of the subset columns;
            index will be duplicated for these rows.

        Raises
        ------
        ValueError :
            * If columns of the frame are not unique.
            * If specified columns to explode is empty list.
            * If specified columns to explode have not matching count of
              elements rowwise in the frame.

        See Also
        --------
        DataFrame.unstack : Pivot a level of the (necessarily hierarchical)
            index labels.
        DataFrame.melt : Unpivot a DataFrame from wide format to long format.
        Series.explode : Explode a DataFrame from list-like columns to long format.

        Notes
        -----
        This routine will explode list-likes including lists, tuples, sets,
        Series, and np.ndarray. The result dtype of the subset rows will
        be object. Scalars will be returned unchanged, and empty list-likes will
        result in a np.nan for that row. In addition, the ordering of rows in the
        output will be non-deterministic when exploding sets.

        Reference :ref:`the user guide <reshaping.explode>` for more examples.

        Examples
        --------
        >>> df = pd.DataFrame(
        ...     {
        ...         "A": [[0, 1, 2], "foo", [], [3, 4]],
        ...         "B": 1,
        ...         "C": [["a", "b", "c"], np.nan, [], ["d", "e"]],
        ...     }
        ... )
        >>> df
                   A  B          C
        0  [0, 1, 2]  1  [a, b, c]
        1        foo  1        NaN
        2         []  1         []
        3     [3, 4]  1     [d, e]

        Single-column explode.

        >>> df.explode("A")
             A  B          C
        0    0  1  [a, b, c]
        0    1  1  [a, b, c]
        0    2  1  [a, b, c]
        1  foo  1        NaN
        2  NaN  1         []
        3    3  1     [d, e]
        3    4  1     [d, e]

        Multi-column explode.

        >>> df.explode(list("AC"))
             A  B    C
        0    0  1    a
        0    1  1    b
        0    2  1    c
        1  foo  1  NaN
        2  NaN  1  NaN
        3    3  1    d
        3    4  1    e
        """
        if not self.columns.is_unique:
            duplicate_cols = self.columns[self.columns.duplicated()].tolist()
            raise ValueError(
                f"DataFrame columns must be unique. Duplicate columns: {duplicate_cols}"
            )

        columns: list[Hashable]
        if is_scalar(column) or isinstance(column, tuple):
            columns = [column]
        elif isinstance(column, list) and all(
            is_scalar(c) or isinstance(c, tuple) for c in column
        ):
            if not column:
                raise ValueError("column must be nonempty")
            if len(column) > len(set(column)):
                raise ValueError("column must be unique")
            columns = column
        else:
            raise ValueError("column must be a scalar, tuple, or list thereof")

        df = self.reset_index(drop=True)
        if len(columns) == 1:
            result = df[columns[0]].explode()
        else:
            mylen = lambda x: len(x) if (is_list_like(x) and len(x) > 0) else 1
            counts0 = self[columns[0]].apply(mylen)
            for c in columns[1:]:
                if not all(counts0 == self[c].apply(mylen)):
                    raise ValueError("columns must have matching element counts")
            result = DataFrame({c: df[c].explode() for c in columns})
        result = df.drop(columns, axis=1).join(result)
        if ignore_index:
            result.index = default_index(len(result))
        else:
            result.index = self.index.take(result.index)
        result = result.reindex(columns=self.columns)

        return result.__finalize__(self, method="explode")

    def unstack(
        self, level: IndexLabel = -1, fill_value=None, sort: bool = True
    ) -> DataFrame | Series:
        """
        Pivot a level of the (necessarily hierarchical) index labels.

        Returns a DataFrame having a new level of column labels whose inner-most level
        consists of the pivoted index labels.

        If the index is not a MultiIndex, the output will be a Series
        (the analogue of stack when the columns are not a MultiIndex).

        Parameters
        ----------
        level : int, str, or list of these, default -1 (last level)
            Level(s) of index to unstack, can pass level name.
        fill_value : scalar
            Replace NaN with this value if the unstack produces missing values.
        sort : bool, default True
            Sort the level(s) in the resulting MultiIndex columns.

        Returns
        -------
        Series or DataFrame
            If index is a MultiIndex: DataFrame with pivoted index labels as new
            inner-most level column labels, else Series.

        See Also
        --------
        DataFrame.pivot : Pivot a table based on column values.
        DataFrame.stack : Pivot a level of the column labels (inverse operation
            from `unstack`).

        Notes
        -----
        Reference :ref:`the user guide <reshaping.stacking>` for more examples.

        Examples
        --------
        >>> index = pd.MultiIndex.from_tuples(
        ...     [("one", "a"), ("one", "b"), ("two", "a"), ("two", "b")]
        ... )
        >>> s = pd.Series(np.arange(1.0, 5.0), index=index)
        >>> s
        one  a   1.0
             b   2.0
        two  a   3.0
             b   4.0
        dtype: float64

        >>> s.unstack(level=-1)
             a   b
        one  1.0  2.0
        two  3.0  4.0

        >>> s.unstack(level=0)
           one  two
        a  1.0   3.0
        b  2.0   4.0

        >>> df = s.unstack(level=0)
        >>> df.unstack()
        one  a  1.0
             b  2.0
        two  a  3.0
             b  4.0
        dtype: float64
        """
        from pandas.core.reshape.reshape import unstack

        result = unstack(self, level, fill_value, sort)

        return result.__finalize__(self, method="unstack")

    def melt(
        self,
        id_vars=None,
        value_vars=None,
        var_name=None,
        value_name: Hashable = "value",
        col_level: Level | None = None,
        ignore_index: bool = True,
    ) -> DataFrame:
        """
        Unpivot DataFrame from wide to long format, optionally leaving identifiers set.

        This function is useful to massage a DataFrame into a format where one
        or more columns are identifier variables (`id_vars`), while all other
        columns, considered measured variables (`value_vars`), are "unpivoted" to
        the row axis, leaving just two non-identifier columns, 'variable' and
        'value'.

        Parameters
        ----------
        id_vars : scalar, tuple, list, or ndarray, optional
            Column(s) to use as identifier variables.
        value_vars : scalar, tuple, list, or ndarray, optional
            Column(s) to unpivot. If not specified, uses all columns that
            are not set as `id_vars`.
        var_name : scalar, default None
            Name to use for the 'variable' column. If None it uses
            ``frame.columns.name`` or 'variable'.
        value_name : scalar, default 'value'
            Name to use for the 'value' column, can't be an existing column label.
        col_level : scalar, optional
            If columns are a MultiIndex then use this level to melt.
        ignore_index : bool, default True
            If True, original index is ignored. If False, original index is retained.
            Index labels will be repeated as necessary.

        Returns
        -------
        DataFrame
            Unpivoted DataFrame.

        See Also
        --------
        melt : Identical method.
        pivot_table : Create a spreadsheet-style pivot table as a DataFrame.
        DataFrame.pivot : Return reshaped DataFrame organized
            by given index / column values.
        DataFrame.explode : Explode a DataFrame from list-like
                columns to long format.

        Notes
        -----
        Reference :ref:`the user guide <reshaping.melt>` for more examples.

        Examples
        --------
        >>> df = pd.DataFrame(
        ...     {
        ...         "A": {0: "a", 1: "b", 2: "c"},
        ...         "B": {0: 1, 1: 3, 2: 5},
        ...         "C": {0: 2, 1: 4, 2: 6},
        ...     }
        ... )
        >>> df
        A  B  C
        0  a  1  2
        1  b  3  4
        2  c  5  6

        >>> df.melt(id_vars=["A"], value_vars=["B"])
        A variable  value
        0  a        B      1
        1  b        B      3
        2  c        B      5

        >>> df.melt(id_vars=["A"], value_vars=["B", "C"])
        A variable  value
        0  a        B      1
        1  b        B      3
        2  c        B      5
        3  a        C      2
        4  b        C      4
        5  c        C      6

        The names of 'variable' and 'value' columns can be customized:

        >>> df.melt(
        ...     id_vars=["A"],
        ...     value_vars=["B"],
        ...     var_name="myVarname",
        ...     value_name="myValname",
        ... )
        A myVarname  myValname
        0  a         B          1
        1  b         B          3
        2  c         B          5

        Original index values can be kept around:

        >>> df.melt(id_vars=["A"], value_vars=["B", "C"], ignore_index=False)
        A variable  value
        0  a        B      1
        1  b        B      3
        2  c        B      5
        0  a        C      2
        1  b        C      4
        2  c        C      6

        If you have multi-index columns:

        >>> df.columns = [list("ABC"), list("DEF")]
        >>> df
        A  B  C
        D  E  F
        0  a  1  2
        1  b  3  4
        2  c  5  6

        >>> df.melt(col_level=0, id_vars=["A"], value_vars=["B"])
        A variable  value
        0  a        B      1
        1  b        B      3
        2  c        B      5

        >>> df.melt(id_vars=[("A", "D")], value_vars=[("B", "E")])
        (A, D) variable_0 variable_1  value
        0      a          B          E      1
        1      b          B          E      3
        2      c          B          E      5
        """
        return melt(
            self,
            id_vars=id_vars,
            value_vars=value_vars,
            var_name=var_name,
            value_name=value_name,
            col_level=col_level,
            ignore_index=ignore_index,
        ).__finalize__(self, method="melt")

    # ----------------------------------------------------------------------
    # Time series-related

    @doc(
        Series.diff,
        klass="DataFrame",
        extra_params="axis : {0 or 'index', 1 or 'columns'}, default 0\n    "
        "Take difference over rows (0) or columns (1).\n",
        other_klass="Series",
        examples=dedent(
            """
        Difference with previous row

        >>> df = pd.DataFrame({'a': [1, 2, 3, 4, 5, 6],
        ...                    'b': [1, 1, 2, 3, 5, 8],
        ...                    'c': [1, 4, 9, 16, 25, 36]})
        >>> df
           a  b   c
        0  1  1   1
        1  2  1   4
        2  3  2   9
        3  4  3  16
        4  5  5  25
        5  6  8  36

        >>> df.diff()
             a    b     c
        0  NaN  NaN   NaN
        1  1.0  0.0   3.0
        2  1.0  1.0   5.0
        3  1.0  1.0   7.0
        4  1.0  2.0   9.0
        5  1.0  3.0  11.0

        Difference with previous column

        >>> df.diff(axis=1)
            a  b   c
        0 NaN  0   0
        1 NaN -1   3
        2 NaN -1   7
        3 NaN -1  13
        4 NaN  0  20
        5 NaN  2  28

        Difference with 3rd previous row

        >>> df.diff(periods=3)
             a    b     c
        0  NaN  NaN   NaN
        1  NaN  NaN   NaN
        2  NaN  NaN   NaN
        3  3.0  2.0  15.0
        4  3.0  4.0  21.0
        5  3.0  6.0  27.0

        Difference with following row

        >>> df.diff(periods=-1)
             a    b     c
        0 -1.0  0.0  -3.0
        1 -1.0 -1.0  -5.0
        2 -1.0 -1.0  -7.0
        3 -1.0 -2.0  -9.0
        4 -1.0 -3.0 -11.0
        5  NaN  NaN   NaN

        Overflow in input dtype

        >>> df = pd.DataFrame({'a': [1, 0]}, dtype=np.uint8)
        >>> df.diff()
               a
        0    NaN
        1  255.0"""
        ),
    )
    def diff(self, periods: int = 1, axis: Axis = 0) -> DataFrame:
        if not lib.is_integer(periods):
            if not (is_float(periods) and periods.is_integer()):
                raise ValueError("periods must be an integer")
            periods = int(periods)

        axis = self._get_axis_number(axis)
        if axis == 1:
            if periods != 0:
                # in the periods == 0 case, this is equivalent diff of 0 periods
                #  along axis=0, and the Manager method may be somewhat more
                #  performant, so we dispatch in that case.
                return self - self.shift(periods, axis=axis)
            # With periods=0 this is equivalent to a diff with axis=0
            axis = 0

        new_data = self._mgr.diff(n=periods)
        res_df = self._constructor_from_mgr(new_data, axes=new_data.axes)
        return res_df.__finalize__(self, "diff")

    # ----------------------------------------------------------------------
    # Function application

    def _gotitem(
        self,
        key: IndexLabel,
        ndim: int,
        subset: DataFrame | Series | None = None,
    ) -> DataFrame | Series:
        """
        Sub-classes to define. Return a sliced object.

        Parameters
        ----------
        key : string / list of selections
        ndim : {1, 2}
            requested ndim of result
        subset : object, default None
            subset to act on
        """
        if subset is None:
            subset = self
        elif subset.ndim == 1:  # is Series
            return subset

        # TODO: _shallow_copy(subset)?
        return subset[key]

    _agg_see_also_doc = dedent(
        """
    See Also
    --------
    DataFrame.apply : Perform any type of operations.
    DataFrame.transform : Perform transformation type operations.
    DataFrame.groupby : Perform operations over groups.
    DataFrame.resample : Perform operations over resampled bins.
    DataFrame.rolling : Perform operations over rolling window.
    DataFrame.expanding : Perform operations over expanding window.
    core.window.ewm.ExponentialMovingWindow : Perform operation over exponential
        weighted window.
    """
    )

    _agg_examples_doc = dedent(
        """
    Examples
    --------
    >>> df = pd.DataFrame([[1, 2, 3],
    ...                    [4, 5, 6],
    ...                    [7, 8, 9],
    ...                    [np.nan, np.nan, np.nan]],
    ...                   columns=['A', 'B', 'C'])

    Aggregate these functions over the rows.

    >>> df.agg(['sum', 'min'])
            A     B     C
    sum  12.0  15.0  18.0
    min   1.0   2.0   3.0

    Different aggregations per column.

    >>> df.agg({'A' : ['sum', 'min'], 'B' : ['min', 'max']})
            A    B
    sum  12.0  NaN
    min   1.0  2.0
    max   NaN  8.0

    Aggregate different functions over the columns and rename the index of the resulting
    DataFrame.

    >>> df.agg(x=('A', 'max'), y=('B', 'min'), z=('C', 'mean'))
         A    B    C
    x  7.0  NaN  NaN
    y  NaN  2.0  NaN
    z  NaN  NaN  6.0

    Aggregate over the columns.

    >>> df.agg("mean", axis="columns")
    0    2.0
    1    5.0
    2    8.0
    3    NaN
    dtype: float64
    """
    )

    @doc(
        _shared_docs["aggregate"],
        klass=_shared_doc_kwargs["klass"],
        axis=_shared_doc_kwargs["axis"],
        see_also=_agg_see_also_doc,
        examples=_agg_examples_doc,
    )
    def aggregate(self, func=None, axis: Axis = 0, *args, **kwargs):
        from pandas.core.apply import frame_apply

        axis = self._get_axis_number(axis)

        op = frame_apply(self, func=func, axis=axis, args=args, kwargs=kwargs)
        result = op.agg()
        result = reconstruct_and_relabel_result(result, func, **kwargs)
        return result

    agg = aggregate

    @doc(
        _shared_docs["transform"],
        klass=_shared_doc_kwargs["klass"],
        axis=_shared_doc_kwargs["axis"],
    )
    def transform(
        self, func: AggFuncType, axis: Axis = 0, *args, **kwargs
    ) -> DataFrame:
        from pandas.core.apply import frame_apply

        op = frame_apply(self, func=func, axis=axis, args=args, kwargs=kwargs)
        result = op.transform()
        assert isinstance(result, DataFrame)
        return result

    def apply(
        self,
        func: AggFuncType,
        axis: Axis = 0,
        raw: bool = False,
        result_type: Literal["expand", "reduce", "broadcast"] | None = None,
        args=(),
        by_row: Literal[False, "compat"] = "compat",
        engine: Callable | None | Literal["python", "numba"] = None,
        engine_kwargs: dict[str, bool] | None = None,
        **kwargs,
    ):
        """
        Apply a function along an axis of the DataFrame.

        Objects passed to the function are Series objects whose index is
        either the DataFrame's index (``axis=0``) or the DataFrame's columns
        (``axis=1``). By default (``result_type=None``), the final return type
        is inferred from the return type of the applied function. Otherwise,
        it depends on the `result_type` argument. The return type of the applied
        function is inferred based on the first computed result obtained after
        applying the function to a Series object.

        Parameters
        ----------
        func : function
            Function to apply to each column or row.
        axis : {0 or 'index', 1 or 'columns'}, default 0
            Axis along which the function is applied:

            * 0 or 'index': apply function to each column.
            * 1 or 'columns': apply function to each row.

        raw : bool, default False
            Determines if row or column is passed as a Series or ndarray object:

            * ``False`` : passes each row or column as a Series to the
              function.
            * ``True`` : the passed function will receive ndarray objects
              instead.
              If you are just applying a NumPy reduction function this will
              achieve much better performance.

        result_type : {'expand', 'reduce', 'broadcast', None}, default None
            These only act when ``axis=1`` (columns):

            * 'expand' : list-like results will be turned into columns.
            * 'reduce' : returns a Series if possible rather than expanding
              list-like results. This is the opposite of 'expand'.
            * 'broadcast' : results will be broadcast to the original shape
              of the DataFrame, the original index and columns will be
              retained.

            The default behaviour (None) depends on the return value of the
            applied function: list-like results will be returned as a Series
            of those. However if the apply function returns a Series these
            are expanded to columns.
        args : tuple
            Positional arguments to pass to `func` in addition to the
            array/series.
        by_row : False or "compat", default "compat"
            Only has an effect when ``func`` is a listlike or dictlike of funcs
            and the func isn't a string.
            If "compat", will if possible first translate the func into pandas
            methods (e.g. ``Series().apply(np.sum)`` will be translated to
            ``Series().sum()``). If that doesn't work, will try call to apply again with
            ``by_row=True`` and if that fails, will call apply again with
            ``by_row=False`` (backward compatible).
            If False, the funcs will be passed the whole Series at once.

            .. versionadded:: 2.1.0

        engine : decorator or {'python', 'numba'}, optional
            Choose the execution engine to use. If not provided the function
            will be executed by the regular Python interpreter.

            Other options include JIT compilers such Numba and Bodo, which in some
            cases can speed up the execution. To use an executor you can provide
            the decorators ``numba.jit``, ``numba.njit`` or ``bodo.jit``. You can
            also provide the decorator with parameters, like ``numba.jit(nogit=True)``.

            Not all functions can be executed with all execution engines. In general,
            JIT compilers will require type stability in the function (no variable
            should change data type during the execution). And not all pandas and
            NumPy APIs are supported. Check the engine documentation [1]_ and [2]_
            for limitations.

            .. warning::

                String parameters will stop being supported in a future pandas version.

            .. versionadded:: 2.2.0

        engine_kwargs : dict
            Pass keyword arguments to the engine.
            This is currently only used by the numba engine,
            see the documentation for the engine argument for more information.

        **kwargs
            Additional keyword arguments to pass as keywords arguments to
            `func`.

        Returns
        -------
        Series or DataFrame
            Result of applying ``func`` along the given axis of the
            DataFrame.

        See Also
        --------
        DataFrame.map: For elementwise operations.
        DataFrame.aggregate: Only perform aggregating type operations.
        DataFrame.transform: Only perform transforming type operations.

        Notes
        -----
        Functions that mutate the passed object can produce unexpected
        behavior or errors and are not supported. See :ref:`gotchas.udf-mutation`
        for more details.

        References
        ----------
        .. [1] `Numba documentation
                <https://numba.readthedocs.io/en/stable/index.html>`_
        .. [2] `Bodo documentation
                <https://docs.bodo.ai/latest/>`/

        Examples
        --------
        >>> df = pd.DataFrame([[4, 9]] * 3, columns=["A", "B"])
        >>> df
           A  B
        0  4  9
        1  4  9
        2  4  9

        Using a numpy universal function (in this case the same as
        ``np.sqrt(df)``):

        >>> df.apply(np.sqrt)
             A    B
        0  2.0  3.0
        1  2.0  3.0
        2  2.0  3.0

        Using a reducing function on either axis

        >>> df.apply(np.sum, axis=0)
        A    12
        B    27
        dtype: int64

        >>> df.apply(np.sum, axis=1)
        0    13
        1    13
        2    13
        dtype: int64

        Returning a list-like will result in a Series

        >>> df.apply(lambda x: [1, 2], axis=1)
        0    [1, 2]
        1    [1, 2]
        2    [1, 2]
        dtype: object

        Passing ``result_type='expand'`` will expand list-like results
        to columns of a Dataframe

        >>> df.apply(lambda x: [1, 2], axis=1, result_type="expand")
           0  1
        0  1  2
        1  1  2
        2  1  2

        Returning a Series inside the function is similar to passing
        ``result_type='expand'``. The resulting column names
        will be the Series index.

        >>> df.apply(lambda x: pd.Series([1, 2], index=["foo", "bar"]), axis=1)
           foo  bar
        0    1    2
        1    1    2
        2    1    2

        Passing ``result_type='broadcast'`` will ensure the same shape
        result, whether list-like or scalar is returned by the function,
        and broadcast it along the axis. The resulting column names will
        be the originals.

        >>> df.apply(lambda x: [1, 2], axis=1, result_type="broadcast")
           A  B
        0  1  2
        1  1  2
        2  1  2

        Advanced users can speed up their code by using a Just-in-time (JIT) compiler
        with ``apply``. The main JIT compilers available for pandas are Numba and Bodo.
        In general, JIT compilation is only possible when the function passed to
        ``apply`` has type stability (variables in the function do not change their
        type during the execution).

        >>> import bodo
        >>> df.apply(lambda x: x.A + x.B, axis=1, engine=bodo.jit)

        Note that JIT compilation is only recommended for functions that take a
        significant amount of time to run. Fast functions are unlikely to run faster
        with JIT compilation.
        """
        if engine is None or isinstance(engine, str):
            from pandas.core.apply import frame_apply

            if engine is None:
                engine = "python"

            if engine not in ["python", "numba"]:
                raise ValueError(f"Unknown engine '{engine}'")

            op = frame_apply(
                self,
                func=func,
                axis=axis,
                raw=raw,
                result_type=result_type,
                by_row=by_row,
                engine=engine,
                engine_kwargs=engine_kwargs,
                args=args,
                kwargs=kwargs,
            )
            return op.apply().__finalize__(self, method="apply")
        elif hasattr(engine, "__pandas_udf__"):
            if result_type is not None:
                raise NotImplementedError(
                    f"{result_type=} only implemented for the default engine"
                )

            agg_axis = self._get_agg_axis(self._get_axis_number(axis))

            # one axis is empty
            if not all(self.shape):
                func = cast(Callable, func)
                try:
                    if axis == 0:
                        r = func(Series([], dtype=np.float64), *args, **kwargs)
                    else:
                        r = func(
                            Series(index=self.columns, dtype=np.float64),
                            *args,
                            **kwargs,
                        )
                except Exception:
                    pass
                else:
                    if not isinstance(r, Series):
                        if len(agg_axis):
                            r = func(Series([], dtype=np.float64), *args, **kwargs)
                        else:
                            r = np.nan

                        return self._constructor_sliced(r, index=agg_axis)
                return self.copy()

            data: DataFrame | np.ndarray = self
            if raw:
                # This will upcast the whole DataFrame to the same type,
                # and likely result in an object 2D array.
                # We should probably pass a list of 1D arrays instead, at
                # lest for ``axis=0``
                data = self.values
            result = engine.__pandas_udf__.apply(
                data=data,
                func=func,
                args=args,
                kwargs=kwargs,
                decorator=engine,
                axis=axis,
            )
            if raw:
                if result.ndim == 2:
                    return self._constructor(
                        result, index=self.index, columns=self.columns
                    )
                else:
                    return self._constructor_sliced(result, index=agg_axis)
            return result
        else:
            raise ValueError(f"Unknown engine {engine}")

    def map(
        self, func: PythonFuncType, na_action: Literal["ignore"] | None = None, **kwargs
    ) -> DataFrame:
        """
        Apply a function to a Dataframe elementwise.

        .. versionadded:: 2.1.0

           DataFrame.applymap was deprecated and renamed to DataFrame.map.

        This method applies a function that accepts and returns a scalar
        to every element of a DataFrame.

        Parameters
        ----------
        func : callable
            Python function, returns a single value from a single value.
        na_action : {None, 'ignore'}, default None
            If 'ignore', propagate NaN values, without passing them to func.
        **kwargs
            Additional keyword arguments to pass as keywords arguments to
            `func`.

        Returns
        -------
        DataFrame
            Transformed DataFrame.

        See Also
        --------
        DataFrame.apply : Apply a function along input axis of DataFrame.
        DataFrame.replace: Replace values given in `to_replace` with `value`.
        Series.map : Apply a function elementwise on a Series.

        Examples
        --------
        >>> df = pd.DataFrame([[1, 2.12], [3.356, 4.567]])
        >>> df
               0      1
        0  1.000  2.120
        1  3.356  4.567

        >>> df.map(lambda x: len(str(x)))
           0  1
        0  3  4
        1  5  5

        Like Series.map, NA values can be ignored:

        >>> df_copy = df.copy()
        >>> df_copy.iloc[0, 0] = pd.NA
        >>> df_copy.map(lambda x: len(str(x)), na_action="ignore")
             0  1
        0  NaN  4
        1  5.0  5

        It is also possible to use `map` with functions that are not
        `lambda` functions:

        >>> df.map(round, ndigits=1)
             0    1
        0  1.0  2.1
        1  3.4  4.6

        Note that a vectorized version of `func` often exists, which will
        be much faster. You could square each number elementwise.

        >>> df.map(lambda x: x**2)
                   0          1
        0   1.000000   4.494400
        1  11.262736  20.857489

        But it's better to avoid map in that case.

        >>> df**2
                   0          1
        0   1.000000   4.494400
        1  11.262736  20.857489
        """
        if na_action not in {"ignore", None}:
            raise ValueError(f"na_action must be 'ignore' or None. Got {na_action!r}")

        if self.empty:
            return self.copy()

        func = functools.partial(func, **kwargs)

        def infer(x):
            return x._map_values(func, na_action=na_action)

        return self.apply(infer).__finalize__(self, "map")

    # ----------------------------------------------------------------------
    # Merging / joining methods

    def _append_internal(
        self,
        other: Series,
        ignore_index: bool = False,
    ) -> DataFrame:
        assert isinstance(other, Series), type(other)

        if other.name is None and not ignore_index:
            raise TypeError(
                "Can only append a Series if ignore_index=True "
                "or if the Series has a name"
            )

        index = Index(
            [other.name],
            name=(
                self.index.names
                if isinstance(self.index, MultiIndex)
                else self.index.name
            ),
        )

        row_df = other.to_frame().T
        if isinstance(self.index.dtype, ExtensionDtype):
            # GH#41626 retain e.g. CategoricalDtype if reached via
            #  df.loc[key] = item
            row_df.index = self.index.array._cast_pointwise_result(row_df.index._values)

        # infer_objects is needed for
        #  test_append_empty_frame_to_series_with_dateutil_tz
        row_df = row_df.infer_objects().rename_axis(index.names)

        from pandas.core.reshape.concat import concat

        result = concat(
            [self, row_df],
            ignore_index=ignore_index,
        )
        return result.__finalize__(self, method="append")

    def join(
        self,
        other: DataFrame | Series | Iterable[DataFrame | Series],
        on: IndexLabel | None = None,
        how: MergeHow = "left",
        lsuffix: str = "",
        rsuffix: str = "",
        sort: bool = False,
        validate: JoinValidate | None = None,
    ) -> DataFrame:
        """
        Join columns of another DataFrame.

        Join columns with `other` DataFrame either on index or on a key
        column. Efficiently join multiple DataFrame objects by index at once by
        passing a list.

        Parameters
        ----------
        other : DataFrame, Series, or a list containing any combination of them
            Index should be similar to one of the columns in this one. If a
            Series is passed, its name attribute must be set, and that will be
            used as the column name in the resulting joined DataFrame.
        on : str, list of str, or array-like, optional
            Column or index level name(s) in the caller to join on the index
            in `other`, otherwise joins index-on-index. If multiple
            values given, the `other` DataFrame must have a MultiIndex. Can
            pass an array as the join key if it is not already contained in
            the calling DataFrame. Like an Excel VLOOKUP operation.
        how : {'left', 'right', 'outer', 'inner', 'cross', 'left_anti', 'right_anti'},
            default 'left'
            How to handle the operation of the two objects.

            * left: use calling frame's index (or column if on is specified)
            * right: use `other`'s index.
            * outer: form union of calling frame's index (or column if on is
              specified) with `other`'s index, and sort it lexicographically.
            * inner: form intersection of calling frame's index (or column if
              on is specified) with `other`'s index, preserving the order
              of the calling's one.
            * cross: creates the cartesian product from both frames, preserves the order
              of the left keys.
            * left_anti: use set difference of calling frame's index and `other`'s
              index.
            * right_anti: use set difference of `other`'s index and calling frame's
              index.
        lsuffix : str, default ''
            Suffix to use from left frame's overlapping columns.
        rsuffix : str, default ''
            Suffix to use from right frame's overlapping columns.
        sort : bool, default False
            Order result DataFrame lexicographically by the join key. If False,
            the order of the join key depends on the join type (how keyword).
        validate : str, optional
            If specified, checks if join is of specified type.

            * "one_to_one" or "1:1": check if join keys are unique in both left
              and right datasets.
            * "one_to_many" or "1:m": check if join keys are unique in left dataset.
            * "many_to_one" or "m:1": check if join keys are unique in right dataset.
            * "many_to_many" or "m:m": allowed, but does not result in checks.

            .. versionadded:: 1.5.0

        Returns
        -------
        DataFrame
            A dataframe containing columns from both the caller and `other`.

        See Also
        --------
        DataFrame.merge : For column(s)-on-column(s) operations.

        Notes
        -----
        Parameters `on`, `lsuffix`, and `rsuffix` are not supported when
        passing a list of `DataFrame` objects.

        Examples
        --------
        >>> df = pd.DataFrame(
        ...     {
        ...         "key": ["K0", "K1", "K2", "K3", "K4", "K5"],
        ...         "A": ["A0", "A1", "A2", "A3", "A4", "A5"],
        ...     }
        ... )

        >>> df
          key   A
        0  K0  A0
        1  K1  A1
        2  K2  A2
        3  K3  A3
        4  K4  A4
        5  K5  A5

        >>> other = pd.DataFrame({"key": ["K0", "K1", "K2"], "B": ["B0", "B1", "B2"]})

        >>> other
          key   B
        0  K0  B0
        1  K1  B1
        2  K2  B2

        Join DataFrames using their indexes.

        >>> df.join(other, lsuffix="_caller", rsuffix="_other")
          key_caller   A key_other    B
        0         K0  A0        K0   B0
        1         K1  A1        K1   B1
        2         K2  A2        K2   B2
        3         K3  A3       NaN  NaN
        4         K4  A4       NaN  NaN
        5         K5  A5       NaN  NaN

        If we want to join using the key columns, we need to set key to be
        the index in both `df` and `other`. The joined DataFrame will have
        key as its index.

        >>> df.set_index("key").join(other.set_index("key"))
              A    B
        key
        K0   A0   B0
        K1   A1   B1
        K2   A2   B2
        K3   A3  NaN
        K4   A4  NaN
        K5   A5  NaN

        Another option to join using the key columns is to use the `on`
        parameter. DataFrame.join always uses `other`'s index but we can use
        any column in `df`. This method preserves the original DataFrame's
        index in the result.

        >>> df.join(other.set_index("key"), on="key")
          key   A    B
        0  K0  A0   B0
        1  K1  A1   B1
        2  K2  A2   B2
        3  K3  A3  NaN
        4  K4  A4  NaN
        5  K5  A5  NaN

        Using non-unique key values shows how they are matched.

        >>> df = pd.DataFrame(
        ...     {
        ...         "key": ["K0", "K1", "K1", "K3", "K0", "K1"],
        ...         "A": ["A0", "A1", "A2", "A3", "A4", "A5"],
        ...     }
        ... )

        >>> df
          key   A
        0  K0  A0
        1  K1  A1
        2  K1  A2
        3  K3  A3
        4  K0  A4
        5  K1  A5

        >>> df.join(other.set_index("key"), on="key", validate="m:1")
          key   A    B
        0  K0  A0   B0
        1  K1  A1   B1
        2  K1  A2   B1
        3  K3  A3  NaN
        4  K0  A4   B0
        5  K1  A5   B1
        """
        from pandas.core.reshape.concat import concat
        from pandas.core.reshape.merge import merge

        if isinstance(other, Series):
            if other.name is None:
                raise ValueError("Other Series must have a name")
            other = DataFrame({other.name: other})

        if isinstance(other, DataFrame):
            if how == "cross":
                return merge(
                    self,
                    other,
                    how=how,
                    on=on,
                    suffixes=(lsuffix, rsuffix),
                    sort=sort,
                    validate=validate,
                )
            return merge(
                self,
                other,
                left_on=on,
                how=how,
                left_index=on is None,
                right_index=True,
                suffixes=(lsuffix, rsuffix),
                sort=sort,
                validate=validate,
            )
        else:
            if on is not None:
                raise ValueError(
                    "Joining multiple DataFrames only supported for joining on index"
                )

            if rsuffix or lsuffix:
                raise ValueError(
                    "Suffixes not supported when joining multiple DataFrames"
                )

            # Mypy thinks the RHS is a
            # "Union[DataFrame, Series, Iterable[Union[DataFrame, Series]]]" whereas
            # the LHS is an "Iterable[DataFrame]", but in reality both types are
            # "Iterable[Union[DataFrame, Series]]" due to the if statements
            frames = [cast("DataFrame | Series", self)] + list(other)

            can_concat = all(df.index.is_unique for df in frames)

            # join indexes only using concat
            if can_concat:
                if how == "left":
                    res = concat(
                        frames, axis=1, join="outer", verify_integrity=True, sort=sort
                    )
                    return res.reindex(self.index)
                else:
                    return concat(
                        frames, axis=1, join=how, verify_integrity=True, sort=sort
                    )

            joined = frames[0]

            for frame in frames[1:]:
                joined = merge(
                    joined,
                    frame,
                    how=how,
                    left_index=True,
                    right_index=True,
                    validate=validate,
                )

            return joined

    @Substitution("")
    @Appender(_merge_doc, indents=2)
    def merge(
        self,
        right: DataFrame | Series,
        how: MergeHow = "inner",
        on: IndexLabel | AnyArrayLike | None = None,
        left_on: IndexLabel | AnyArrayLike | None = None,
        right_on: IndexLabel | AnyArrayLike | None = None,
        left_index: bool = False,
        right_index: bool = False,
        sort: bool = False,
        suffixes: Suffixes = ("_x", "_y"),
        copy: bool | lib.NoDefault = lib.no_default,
        indicator: str | bool = False,
        validate: MergeValidate | None = None,
    ) -> DataFrame:
        self._check_copy_deprecation(copy)

        from pandas.core.reshape.merge import merge

        return merge(
            self,
            right,
            how=how,
            on=on,
            left_on=left_on,
            right_on=right_on,
            left_index=left_index,
            right_index=right_index,
            sort=sort,
            suffixes=suffixes,
            indicator=indicator,
            validate=validate,
        )

    def round(
        self, decimals: int | dict[IndexLabel, int] | Series = 0, *args, **kwargs
    ) -> DataFrame:
        """
        Round numeric columns in a DataFrame to a variable number of decimal places.

        Parameters
        ----------
        decimals : int, dict, Series
            Number of decimal places to round each column to. If an int is
            given, round each column to the same number of places.
            Otherwise dict and Series round to variable numbers of places.
            Column names should be in the keys if `decimals` is a
            dict-like, or in the index if `decimals` is a Series. Any
            columns not included in `decimals` will be left as is. Elements
            of `decimals` which are not columns of the input will be
            ignored.
        *args
            Additional keywords have no effect but might be accepted for
            compatibility with numpy.
        **kwargs
            Additional keywords have no effect but might be accepted for
            compatibility with numpy.

        Returns
        -------
        DataFrame
            A DataFrame with the affected columns rounded to the specified
            number of decimal places.

        See Also
        --------
        numpy.around : Round a numpy array to the given number of decimals.
        Series.round : Round a Series to the given number of decimals.

        Notes
        -----
        For values exactly halfway between rounded decimal values, pandas rounds
        to the nearest even value (e.g. -0.5 and 0.5 round to 0.0, 1.5 and 2.5
        round to 2.0, etc.).

        Examples
        --------
        >>> df = pd.DataFrame(
        ...     [(0.21, 0.32), (0.01, 0.67), (0.66, 0.03), (0.21, 0.18)],
        ...     columns=["dogs", "cats"],
        ... )
        >>> df
            dogs  cats
        0  0.21  0.32
        1  0.01  0.67
        2  0.66  0.03
        3  0.21  0.18

        By providing an integer each column is rounded to the same number
        of decimal places

        >>> df.round(1)
            dogs  cats
        0   0.2   0.3
        1   0.0   0.7
        2   0.7   0.0
        3   0.2   0.2

        With a dict, the number of places for specific columns can be
        specified with the column names as key and the number of decimal
        places as value

        >>> df.round({"dogs": 1, "cats": 0})
            dogs  cats
        0   0.2   0.0
        1   0.0   1.0
        2   0.7   0.0
        3   0.2   0.0

        Using a Series, the number of places for specific columns can be
        specified with the column names as index and the number of
        decimal places as value

        >>> decimals = pd.Series([0, 1], index=["cats", "dogs"])
        >>> df.round(decimals)
            dogs  cats
        0   0.2   0.0
        1   0.0   1.0
        2   0.7   0.0
        3   0.2   0.0
        """
        from pandas.core.reshape.concat import concat

        def _dict_round(df: DataFrame, decimals) -> Iterator[Series]:
            for col, vals in df.items():
                try:
                    yield _series_round(vals, decimals[col])
                except KeyError:
                    yield vals

        def _series_round(ser: Series, decimals: int) -> Series:
            if is_integer_dtype(ser.dtype) or is_float_dtype(ser.dtype):
                return ser.round(decimals)
            return ser

        nv.validate_round(args, kwargs)

        if isinstance(decimals, (dict, Series)):
            if isinstance(decimals, Series) and not decimals.index.is_unique:
                raise ValueError("Index of decimals must be unique")
            if is_dict_like(decimals) and not all(
                is_integer(value) for _, value in decimals.items()
            ):
                raise TypeError("Values in decimals must be integers")
            new_cols = list(_dict_round(self, decimals))
        elif is_integer(decimals):
            # Dispatch to Block.round
            # Argument "decimals" to "round" of "BaseBlockManager" has incompatible
            # type "Union[int, integer[Any]]"; expected "int"
            new_mgr = self._mgr.round(
                decimals=decimals,  # type: ignore[arg-type]
            )
            return self._constructor_from_mgr(new_mgr, axes=new_mgr.axes).__finalize__(
                self, method="round"
            )
        else:
            raise TypeError("decimals must be an integer, a dict-like or a Series")

        if new_cols is not None and len(new_cols) > 0:
            return self._constructor(
                concat(new_cols, axis=1), index=self.index, columns=self.columns
            ).__finalize__(self, method="round")
        else:
            return self.copy(deep=False)

    # ----------------------------------------------------------------------
    # Statistical methods, etc.

    def corr(
        self,
        method: CorrelationMethod = "pearson",
        min_periods: int = 1,
        numeric_only: bool = False,
    ) -> DataFrame:
        """
        Compute pairwise correlation of columns, excluding NA/null values.

        Parameters
        ----------
        method : {'pearson', 'kendall', 'spearman'} or callable
            Method of correlation:

            * pearson : standard correlation coefficient
            * kendall : Kendall Tau correlation coefficient
            * spearman : Spearman rank correlation
            * callable: callable with input two 1d ndarrays
                and returning a float. Note that the returned matrix from corr
                will have 1 along the diagonals and will be symmetric
                regardless of the callable's behavior.
        min_periods : int, optional
            Minimum number of observations required per pair of columns
            to have a valid result. Currently only available for Pearson
            and Spearman correlation.
        numeric_only : bool, default False
            Include only `float`, `int` or `boolean` data.

            .. versionadded:: 1.5.0

            .. versionchanged:: 2.0.0
                The default value of ``numeric_only`` is now ``False``.

        Returns
        -------
        DataFrame
            Correlation matrix.

        See Also
        --------
        DataFrame.corrwith : Compute pairwise correlation with another
            DataFrame or Series.
        Series.corr : Compute the correlation between two Series.

        Notes
        -----
        Pearson, Kendall and Spearman correlation are currently computed using pairwise complete observations.

        * `Pearson correlation coefficient <https://en.wikipedia.org/wiki/Pearson_correlation_coefficient>`_
        * `Kendall rank correlation coefficient <https://en.wikipedia.org/wiki/Kendall_rank_correlation_coefficient>`_
        * `Spearman's rank correlation coefficient <https://en.wikipedia.org/wiki/Spearman%27s_rank_correlation_coefficient>`_

        Examples
        --------
        >>> def histogram_intersection(a, b):
        ...     v = np.minimum(a, b).sum().round(decimals=1)
        ...     return v
        >>> df = pd.DataFrame(
        ...     [(0.2, 0.3), (0.0, 0.6), (0.6, 0.0), (0.2, 0.1)],
        ...     columns=["dogs", "cats"],
        ... )
        >>> df.corr(method=histogram_intersection)
              dogs  cats
        dogs   1.0   0.3
        cats   0.3   1.0

        >>> df = pd.DataFrame(
        ...     [(1, 1), (2, np.nan), (np.nan, 3), (4, 4)], columns=["dogs", "cats"]
        ... )
        >>> df.corr(min_periods=3)
              dogs  cats
        dogs   1.0   NaN
        cats   NaN   1.0
        """  # noqa: E501
        data = self._get_numeric_data() if numeric_only else self
        cols = data.columns
        idx = cols.copy()
        mat = data.to_numpy(dtype=float, na_value=np.nan, copy=False)

        if method == "pearson":
            correl = libalgos.nancorr(mat, minp=min_periods)
        elif method == "spearman":
            correl = libalgos.nancorr_spearman(mat, minp=min_periods)
        elif method == "kendall" or callable(method):
            if min_periods is None:
                min_periods = 1
            mat = mat.T
            corrf = nanops.get_corr_func(method)
            K = len(cols)
            correl = np.empty((K, K), dtype=float)
            mask = np.isfinite(mat)
            for i, ac in enumerate(mat):
                for j, bc in enumerate(mat):
                    if i > j:
                        continue

                    valid = mask[i] & mask[j]
                    if valid.sum() < min_periods:
                        c = np.nan
                    elif i == j:
                        c = 1.0
                    elif not valid.all():
                        c = corrf(ac[valid], bc[valid])
                    else:
                        c = corrf(ac, bc)
                    correl[i, j] = c
                    correl[j, i] = c
        else:
            raise ValueError(
                "method must be either 'pearson', "
                "'spearman', 'kendall', or a callable, "
                f"'{method}' was supplied"
            )

        result = self._constructor(correl, index=idx, columns=cols, copy=False)
        return result.__finalize__(self, method="corr")

    def cov(
        self,
        min_periods: int | None = None,
        ddof: int | None = 1,
        numeric_only: bool = False,
    ) -> DataFrame:
        """
        Compute pairwise covariance of columns, excluding NA/null values.

        Compute the pairwise covariance among the series of a DataFrame.
        The returned data frame is the `covariance matrix
        <https://en.wikipedia.org/wiki/Covariance_matrix>`__ of the columns
        of the DataFrame.

        Both NA and null values are automatically excluded from the
        calculation. (See the note below about bias from missing values.)
        A threshold can be set for the minimum number of
        observations for each value created. Comparisons with observations
        below this threshold will be returned as ``NaN``.

        This method is generally used for the analysis of time series data to
        understand the relationship between different measures
        across time.

        Parameters
        ----------
        min_periods : int, optional
            Minimum number of observations required per pair of columns
            to have a valid result.

        ddof : int, default 1
            Delta degrees of freedom.  The divisor used in calculations
            is ``N - ddof``, where ``N`` represents the number of elements.
            This argument is applicable only when no ``nan`` is in the dataframe.

        numeric_only : bool, default False
            Include only `float`, `int` or `boolean` data.

            .. versionadded:: 1.5.0

            .. versionchanged:: 2.0.0
                The default value of ``numeric_only`` is now ``False``.

        Returns
        -------
        DataFrame
            The covariance matrix of the series of the DataFrame.

        See Also
        --------
        Series.cov : Compute covariance with another Series.
        core.window.ewm.ExponentialMovingWindow.cov : Exponential weighted sample
            covariance.
        core.window.expanding.Expanding.cov : Expanding sample covariance.
        core.window.rolling.Rolling.cov : Rolling sample covariance.

        Notes
        -----
        Returns the covariance matrix of the DataFrame's time series.
        The covariance is normalized by N-ddof.

        For DataFrames that have Series that are missing data (assuming that
        data is `missing at random
        <https://en.wikipedia.org/wiki/Missing_data#Missing_at_random>`__)
        the returned covariance matrix will be an unbiased estimate
        of the variance and covariance between the member Series.

        However, for many applications this estimate may not be acceptable
        because the estimate covariance matrix is not guaranteed to be positive
        semi-definite. This could lead to estimate correlations having
        absolute values which are greater than one, and/or a non-invertible
        covariance matrix. See `Estimation of covariance matrices
        <https://en.wikipedia.org/w/index.php?title=Estimation_of_covariance_
        matrices>`__ for more details.

        Examples
        --------
        >>> df = pd.DataFrame(
        ...     [(1, 2), (0, 3), (2, 0), (1, 1)], columns=["dogs", "cats"]
        ... )
        >>> df.cov()
                  dogs      cats
        dogs  0.666667 -1.000000
        cats -1.000000  1.666667

        >>> np.random.seed(42)
        >>> df = pd.DataFrame(
        ...     np.random.randn(1000, 5), columns=["a", "b", "c", "d", "e"]
        ... )
        >>> df.cov()
                  a         b         c         d         e
        a  0.998438 -0.020161  0.059277 -0.008943  0.014144
        b -0.020161  1.059352 -0.008543 -0.024738  0.009826
        c  0.059277 -0.008543  1.010670 -0.001486 -0.000271
        d -0.008943 -0.024738 -0.001486  0.921297 -0.013692
        e  0.014144  0.009826 -0.000271 -0.013692  0.977795

        **Minimum number of periods**

        This method also supports an optional ``min_periods`` keyword
        that specifies the required minimum number of non-NA observations for
        each column pair in order to have a valid result:

        >>> np.random.seed(42)
        >>> df = pd.DataFrame(np.random.randn(20, 3), columns=["a", "b", "c"])
        >>> df.loc[df.index[:5], "a"] = np.nan
        >>> df.loc[df.index[5:10], "b"] = np.nan
        >>> df.cov(min_periods=12)
                  a         b         c
        a  0.316741       NaN -0.150812
        b       NaN  1.248003  0.191417
        c -0.150812  0.191417  0.895202
        """
        data = self._get_numeric_data() if numeric_only else self
        if any(blk.dtype.kind in "mM" for blk in self._mgr.blocks):
            msg = (
                "DataFrame contains columns with dtype datetime64 "
                "or timedelta64, which are not supported for cov."
            )
            raise TypeError(msg)
        cols = data.columns
        idx = cols.copy()
        mat = data.to_numpy(dtype=float, na_value=np.nan, copy=False)

        if notna(mat).all():
            if min_periods is not None and min_periods > len(mat):
                base_cov = np.empty((mat.shape[1], mat.shape[1]))
                base_cov.fill(np.nan)
            else:
                base_cov = np.cov(mat.T, ddof=ddof)
            base_cov = base_cov.reshape((len(cols), len(cols)))
        else:
            base_cov = libalgos.nancorr(mat, cov=True, minp=min_periods)

        result = self._constructor(base_cov, index=idx, columns=cols, copy=False)
        return result.__finalize__(self, method="cov")

    def corrwith(
        self,
        other: DataFrame | Series,
        axis: Axis = 0,
        drop: bool = False,
        method: CorrelationMethod = "pearson",
        numeric_only: bool = False,
        min_periods: int | None = None,
    ) -> Series:
        """
        Compute pairwise correlation.

        Pairwise correlation is computed between rows or columns of
        DataFrame with rows or columns of Series or DataFrame. DataFrames
        are first aligned along both axes before computing the
        correlations.

        Parameters
        ----------
        other : DataFrame, Series
            Object with which to compute correlations.
        axis : {0 or 'index', 1 or 'columns'}, default 0
            The axis to use. 0 or 'index' to compute row-wise, 1 or 'columns' for
            column-wise.
        drop : bool, default False
            Drop missing indices from result.
        method : {'pearson', 'kendall', 'spearman'} or callable
            Method of correlation:

            * pearson : standard correlation coefficient
            * kendall : Kendall Tau correlation coefficient
            * spearman : Spearman rank correlation
            * callable: callable with input two 1d ndarrays
                and returning a float.

        numeric_only : bool, default False
            Include only `float`, `int` or `boolean` data.

        min_periods : int, optional
            Minimum number of observations needed to have a valid result.

            .. versionadded:: 1.5.0

            .. versionchanged:: 2.0.0
                The default value of ``numeric_only`` is now ``False``.

        Returns
        -------
        Series
            Pairwise correlations.

        See Also
        --------
        DataFrame.corr : Compute pairwise correlation of columns.

        Examples
        --------
        >>> index = ["a", "b", "c", "d", "e"]
        >>> columns = ["one", "two", "three", "four"]
        >>> df1 = pd.DataFrame(
        ...     np.arange(20).reshape(5, 4), index=index, columns=columns
        ... )
        >>> df2 = pd.DataFrame(
        ...     np.arange(16).reshape(4, 4), index=index[:4], columns=columns
        ... )
        >>> df1.corrwith(df2)
        one      1.0
        two      1.0
        three    1.0
        four     1.0
        dtype: float64

        >>> df2.corrwith(df1, axis=1)
        a    1.0
        b    1.0
        c    1.0
        d    1.0
        e    NaN
        dtype: float64
        """
        axis = self._get_axis_number(axis)
        this = self._get_numeric_data() if numeric_only else self

        if isinstance(other, Series):
            return this.apply(
                lambda x: other.corr(x, method=method, min_periods=min_periods),
                axis=axis,
            )

        if numeric_only:
            other = other._get_numeric_data()
        left, right = this.align(other, join="inner")

        if axis == 1:
            left = left.T
            right = right.T

        if method == "pearson":
            # mask missing values
            left = left + right * 0
            right = right + left * 0

            # demeaned data
            ldem = left - left.mean(numeric_only=numeric_only)
            rdem = right - right.mean(numeric_only=numeric_only)

            num = (ldem * rdem).sum()
            dom = (
                (left.count() - 1)
                * left.std(numeric_only=numeric_only)
                * right.std(numeric_only=numeric_only)
            )

            correl = num / dom

        elif method in ["kendall", "spearman"] or callable(method):

            def c(x):
                return nanops.nancorr(x[0], x[1], method=method)

            correl = self._constructor_sliced(
                map(c, zip(left.values.T, right.values.T, strict=True)),
                index=left.columns,
                copy=False,
            )

        else:
            raise ValueError(
                f"Invalid method {method} was passed, "
                "valid methods are: 'pearson', 'kendall', "
                "'spearman', or callable"
            )

        if not drop:
            # Find non-matching labels along the given axis
            # and append missing correlations (GH 22375)
            raxis: AxisInt = 1 if axis == 0 else 0
            result_index = this._get_axis(raxis).union(other._get_axis(raxis))
            idx_diff = result_index.difference(correl.index)

            if len(idx_diff) > 0:
                correl = correl._append_internal(
                    Series([np.nan] * len(idx_diff), index=idx_diff)
                )

        return correl

    # ----------------------------------------------------------------------
    # ndarray-like stats methods

    def count(self, axis: Axis = 0, numeric_only: bool = False) -> Series:
        """
        Count non-NA cells for each column or row.

        The values `None`, `NaN`, `NaT`, ``pandas.NA`` are considered NA.

        Parameters
        ----------
        axis : {0 or 'index', 1 or 'columns'}, default 0
            If 0 or 'index' counts are generated for each column.
            If 1 or 'columns' counts are generated for each row.
        numeric_only : bool, default False
            Include only `float`, `int` or `boolean` data.

        Returns
        -------
        Series
            For each column/row the number of non-NA/null entries.

        See Also
        --------
        Series.count: Number of non-NA elements in a Series.
        DataFrame.value_counts: Count unique combinations of columns.
        DataFrame.shape: Number of DataFrame rows and columns (including NA
            elements).
        DataFrame.isna: Boolean same-sized DataFrame showing places of NA
            elements.

        Examples
        --------
        Constructing DataFrame from a dictionary:

        >>> df = pd.DataFrame(
        ...     {
        ...         "Person": ["John", "Myla", "Lewis", "John", "Myla"],
        ...         "Age": [24.0, np.nan, 21.0, 33, 26],
        ...         "Single": [False, True, True, True, False],
        ...     }
        ... )
        >>> df
           Person   Age  Single
        0    John  24.0   False
        1    Myla   NaN    True
        2   Lewis  21.0    True
        3    John  33.0    True
        4    Myla  26.0   False

        Notice the uncounted NA values:

        >>> df.count()
        Person    5
        Age       4
        Single    5
        dtype: int64

        Counts for each **row**:

        >>> df.count(axis="columns")
        0    3
        1    2
        2    3
        3    3
        4    3
        dtype: int64
        """
        axis = self._get_axis_number(axis)

        if numeric_only:
            frame = self._get_numeric_data()
        else:
            frame = self

        # GH #423
        if len(frame._get_axis(axis)) == 0:
            result = self._constructor_sliced(0, index=frame._get_agg_axis(axis))
        else:
            result = notna(frame).sum(axis=axis)

        return result.astype("int64").__finalize__(self, method="count")

    def _reduce(
        self,
        op,
        name: str,
        *,
        axis: Axis = 0,
        skipna: bool = True,
        numeric_only: bool = False,
        filter_type=None,
        **kwds,
    ):
        assert filter_type is None or filter_type == "bool", filter_type
        out_dtype = "bool" if filter_type == "bool" else None

        if axis is not None:
            axis = self._get_axis_number(axis)

        def func(values: np.ndarray):
            # We only use this in the case that operates on self.values
            return op(values, axis=axis, skipna=skipna, **kwds)

        def blk_func(values, axis: Axis = 1):
            if isinstance(values, ExtensionArray):
                if not is_1d_only_ea_dtype(values.dtype):
                    return values._reduce(name, axis=1, skipna=skipna, **kwds)
                return values._reduce(name, skipna=skipna, keepdims=True, **kwds)
            else:
                return op(values, axis=axis, skipna=skipna, **kwds)

        def _get_data() -> DataFrame:
            if filter_type is None:
                data = self._get_numeric_data()
            else:
                # GH#25101, GH#24434
                assert filter_type == "bool"
                data = self._get_bool_data()
            return data

        # Case with EAs see GH#35881
        df = self
        if numeric_only:
            df = _get_data()
        if axis is None:
            dtype = find_common_type([block.values.dtype for block in df._mgr.blocks])
            if isinstance(dtype, ExtensionDtype):
                df = df.astype(dtype)
                arr = concat_compat(list(df._iter_column_arrays()))
                return arr._reduce(name, skipna=skipna, keepdims=False, **kwds)
            return func(df.values)
        elif axis == 1:
            if len(df.index) == 0:
                # Taking a transpose would result in no columns, losing the dtype.
                # In the empty case, reducing along axis 0 or 1 gives the same
                # result dtype, so reduce with axis=0 and ignore values
                result = df._reduce(
                    op,
                    name,
                    axis=0,
                    skipna=skipna,
                    numeric_only=False,
                    filter_type=filter_type,
                    **kwds,
                ).iloc[:0]
                result.index = df.index
                return result

            # kurtosis excluded since groupby does not implement it
            if df.shape[1] and name != "kurt":
                dtype = find_common_type(
                    [block.values.dtype for block in df._mgr.blocks]
                )
                if isinstance(dtype, ExtensionDtype):
                    # GH 54341: fastpath for EA-backed axis=1 reductions
                    # This flattens the frame into a single 1D array while keeping
                    # track of the row and column indices of the original frame. Once
                    # flattened, grouping by the row indices and aggregating should
                    # be equivalent to transposing the original frame and aggregating
                    # with axis=0.
                    name = {"argmax": "idxmax", "argmin": "idxmin"}.get(name, name)
                    df = df.astype(dtype)
                    arr = concat_compat(list(df._iter_column_arrays()))
                    nrows, ncols = df.shape
                    row_index = np.tile(np.arange(nrows), ncols)
                    col_index = np.repeat(np.arange(ncols), nrows)
                    ser = Series(arr, index=col_index, copy=False)
                    if name == "all":
                        # Behavior here appears incorrect; preserving
                        # for backwards compatibility for now.
                        # See https://github.com/pandas-dev/pandas/issues/57171
                        skipna = True
                    result = ser.groupby(row_index).agg(name, **kwds, skipna=skipna)
                    result.index = df.index
                    return result

            df = df.T

        # After possibly _get_data and transposing, we are now in the
        #  simple case where we can use BlockManager.reduce
        res = df._mgr.reduce(blk_func)
        out = df._constructor_from_mgr(res, axes=res.axes).iloc[0]
        if out_dtype is not None and out.dtype != "boolean":
            out = out.astype(out_dtype)
        elif (df._mgr.get_dtypes() == object).any() and name not in ["any", "all"]:
            out = out.astype(object)
        elif len(self) == 0 and out.dtype == object and name in ("sum", "prod"):
            # Even if we are object dtype, follow numpy and return
            #  float64, see test_apply_funcs_over_empty
            out = out.astype(np.float64)

        return out

    def _reduce_axis1(self, name: str, func, skipna: bool) -> Series:
        """
        Special case for _reduce to try to avoid a potentially-expensive transpose.

        Apply the reduction block-wise along axis=1 and then reduce the resulting
        1D arrays.
        """
        if name == "all":
            result = np.ones(len(self), dtype=bool)
            ufunc = np.logical_and
        elif name == "any":
            result = np.zeros(len(self), dtype=bool)
            # error: Incompatible types in assignment
            # (expression has type "_UFunc_Nin2_Nout1[Literal['logical_or'],
            # Literal[20], Literal[False]]", variable has type
            # "_UFunc_Nin2_Nout1[Literal['logical_and'], Literal[20],
            # Literal[True]]")
            ufunc = np.logical_or  # type: ignore[assignment]
        else:
            raise NotImplementedError(name)

        for blocks in self._mgr.blocks:
            middle = func(blocks.values, axis=0, skipna=skipna)
            result = ufunc(result, middle)

        res_ser = self._constructor_sliced(result, index=self.index, copy=False)
        return res_ser

    # error: Signature of "any" incompatible with supertype "NDFrame"
    @overload  # type: ignore[override]
    def any(
        self,
        *,
        axis: Axis = ...,
        bool_only: bool = ...,
        skipna: bool = ...,
        **kwargs,
    ) -> Series: ...

    @overload
    def any(
        self,
        *,
        axis: None,
        bool_only: bool = ...,
        skipna: bool = ...,
        **kwargs,
    ) -> bool: ...

    @overload
    def any(
        self,
        *,
        axis: Axis | None,
        bool_only: bool = ...,
        skipna: bool = ...,
        **kwargs,
    ) -> Series | bool: ...

    @doc(make_doc("any", ndim=1))
    def any(
        self,
        *,
        axis: Axis | None = 0,
        bool_only: bool = False,
        skipna: bool = True,
        **kwargs,
    ) -> Series | bool:
        result = self._logical_func(
            "any", nanops.nanany, axis, bool_only, skipna, **kwargs
        )
        if isinstance(result, Series):
            result = result.__finalize__(self, method="any")
        return result

    @overload
    def all(
        self,
        *,
        axis: Axis = ...,
        bool_only: bool = ...,
        skipna: bool = ...,
        **kwargs,
    ) -> Series: ...

    @overload
    def all(
        self,
        *,
        axis: None,
        bool_only: bool = ...,
        skipna: bool = ...,
        **kwargs,
    ) -> bool: ...

    @overload
    def all(
        self,
        *,
        axis: Axis | None,
        bool_only: bool = ...,
        skipna: bool = ...,
        **kwargs,
    ) -> Series | bool: ...

    @deprecate_nonkeyword_arguments(Pandas4Warning, allowed_args=["self"], name="all")
    @doc(make_doc("all", ndim=1))
    def all(
        self,
        axis: Axis | None = 0,
        bool_only: bool = False,
        skipna: bool = True,
        **kwargs,
    ) -> Series | bool:
        result = self._logical_func(
            "all", nanops.nanall, axis, bool_only, skipna, **kwargs
        )
        if isinstance(result, Series):
            result = result.__finalize__(self, method="all")
        return result

    # error: Signature of "min" incompatible with supertype "NDFrame"
    @overload  # type: ignore[override]
    def min(
        self,
        *,
        axis: Axis = ...,
        skipna: bool = ...,
        numeric_only: bool = ...,
        **kwargs,
    ) -> Series: ...

    @overload
    def min(
        self,
        *,
        axis: None,
        skipna: bool = ...,
        numeric_only: bool = ...,
        **kwargs,
    ) -> Any: ...

    @overload
    def min(
        self,
        *,
        axis: Axis | None,
        skipna: bool = ...,
        numeric_only: bool = ...,
        **kwargs,
    ) -> Series | Any: ...

    @deprecate_nonkeyword_arguments(Pandas4Warning, allowed_args=["self"], name="min")
    @doc(make_doc("min", ndim=2))
    def min(
        self,
        axis: Axis | None = 0,
        skipna: bool = True,
        numeric_only: bool = False,
        **kwargs,
    ) -> Series | Any:
        result = super().min(
            axis=axis, skipna=skipna, numeric_only=numeric_only, **kwargs
        )
        if isinstance(result, Series):
            result = result.__finalize__(self, method="min")
        return result

    # error: Signature of "max" incompatible with supertype "NDFrame"
    @overload  # type: ignore[override]
    def max(
        self,
        *,
        axis: Axis = ...,
        skipna: bool = ...,
        numeric_only: bool = ...,
        **kwargs,
    ) -> Series: ...

    @overload
    def max(
        self,
        *,
        axis: None,
        skipna: bool = ...,
        numeric_only: bool = ...,
        **kwargs,
    ) -> Any: ...

    @overload
    def max(
        self,
        *,
        axis: Axis | None,
        skipna: bool = ...,
        numeric_only: bool = ...,
        **kwargs,
    ) -> Series | Any: ...

    @deprecate_nonkeyword_arguments(Pandas4Warning, allowed_args=["self"], name="max")
    @doc(make_doc("max", ndim=2))
    def max(
        self,
        axis: Axis | None = 0,
        skipna: bool = True,
        numeric_only: bool = False,
        **kwargs,
    ) -> Series | Any:
        result = super().max(
            axis=axis, skipna=skipna, numeric_only=numeric_only, **kwargs
        )
        if isinstance(result, Series):
            result = result.__finalize__(self, method="max")
        return result

    @deprecate_nonkeyword_arguments(Pandas4Warning, allowed_args=["self"], name="sum")
    def sum(
        self,
        axis: Axis | None = 0,
        skipna: bool = True,
        numeric_only: bool = False,
        min_count: int = 0,
        **kwargs,
    ) -> Series:
        """
        Return the sum of the values over the requested axis.

        This is equivalent to the method ``numpy.sum``.

        Parameters
        ----------
        axis : {index (0), columns (1)}
            Axis for the function to be applied on.
            For `Series` this parameter is unused and defaults to 0.

            .. warning::

                The behavior of DataFrame.sum with ``axis=None`` is deprecated,
                in a future version this will reduce over both axes and return a scalar
                To retain the old behavior, pass axis=0 (or do not pass axis).

            .. versionadded:: 2.0.0

        skipna : bool, default True
            Exclude NA/null values when computing the result.
        numeric_only : bool, default False
            Include only float, int, boolean columns. Not implemented for Series.
        min_count : int, default 0
            The required number of valid values to perform the operation. If fewer than
            ``min_count`` non-NA values are present the result will be NA.
        **kwargs
            Additional keyword arguments to be passed to the function.

        Returns
        -------
        Series or scalar
            Sum over requested axis.

        See Also
        --------
        Series.sum : Return the sum over Series values.
        DataFrame.mean : Return the mean of the values over the requested axis.
        DataFrame.median : Return the median of the values over the requested axis.
        DataFrame.mode : Get the mode(s) of each element along the requested axis.
        DataFrame.std : Return the standard deviation of the values over the
            requested axis.

        Examples
        --------
        >>> idx = pd.MultiIndex.from_arrays(
        ...     [["warm", "warm", "cold", "cold"], ["dog", "falcon", "fish", "spider"]],
        ...     names=["blooded", "animal"],
        ... )
        >>> s = pd.Series([4, 2, 0, 8], name="legs", index=idx)
        >>> s
        blooded  animal
        warm     dog       4
                 falcon    2
        cold     fish      0
                 spider    8
        Name: legs, dtype: int64

        >>> s.sum()
        14

        By default, the sum of an empty or all-NA Series is ``0``.

        >>> pd.Series([], dtype="float64").sum()  # min_count=0 is the default
        0.0

        This can be controlled with the ``min_count`` parameter. For example, if
        you'd like the sum of an empty series to be NaN, pass ``min_count=1``.

        >>> pd.Series([], dtype="float64").sum(min_count=1)
        nan

        Thanks to the ``skipna`` parameter, ``min_count`` handles all-NA and
        empty series identically.

        >>> pd.Series([np.nan]).sum()
        0.0

        >>> pd.Series([np.nan]).sum(min_count=1)
        nan
        """
        result = super().sum(
            axis=axis,
            skipna=skipna,
            numeric_only=numeric_only,
            min_count=min_count,
            **kwargs,
        )
        if isinstance(result, Series):
            result = result.__finalize__(self, method="sum")
        return result

    @deprecate_nonkeyword_arguments(Pandas4Warning, allowed_args=["self"], name="prod")
    def prod(
        self,
        axis: Axis | None = 0,
        skipna: bool = True,
        numeric_only: bool = False,
        min_count: int = 0,
        **kwargs,
    ) -> Series:
        """
        Return the product of the values over the requested axis.

        Parameters
        ----------
        axis : {index (0), columns (1)}
            Axis for the function to be applied on.
            For `Series` this parameter is unused and defaults to 0.

            .. warning::

                The behavior of DataFrame.prod with ``axis=None`` is deprecated,
                in a future version this will reduce over both axes and return a scalar
                To retain the old behavior, pass axis=0 (or do not pass axis).

            .. versionadded:: 2.0.0

        skipna : bool, default True
            Exclude NA/null values when computing the result.
        numeric_only : bool, default False
            Include only float, int, boolean columns. Not implemented for Series.

        min_count : int, default 0
            The required number of valid values to perform the operation. If fewer than
            ``min_count`` non-NA values are present the result will be NA.
        **kwargs
            Additional keyword arguments to be passed to the function.

        Returns
        -------
        Series or scalar
            The product of the values over the requested axis.

        See Also
        --------
        Series.sum : Return the sum.
        Series.min : Return the minimum.
        Series.max : Return the maximum.
        Series.idxmin : Return the index of the minimum.
        Series.idxmax : Return the index of the maximum.
        DataFrame.sum : Return the sum over the requested axis.
        DataFrame.min : Return the minimum over the requested axis.
        DataFrame.max : Return the maximum over the requested axis.
        DataFrame.idxmin : Return the index of the minimum over the requested axis.
        DataFrame.idxmax : Return the index of the maximum over the requested axis.

        Examples
        --------
        By default, the product of an empty or all-NA Series is ``1``

        >>> pd.Series([], dtype="float64").prod()
        1.0

        This can be controlled with the ``min_count`` parameter

        >>> pd.Series([], dtype="float64").prod(min_count=1)
        nan

        Thanks to the ``skipna`` parameter, ``min_count`` handles all-NA and
        empty series identically.

        >>> pd.Series([np.nan]).prod()
        1.0

        >>> pd.Series([np.nan]).prod(min_count=1)
        nan
        """
        result = super().prod(
            axis=axis,
            skipna=skipna,
            numeric_only=numeric_only,
            min_count=min_count,
            **kwargs,
        )
        if isinstance(result, Series):
            result = result.__finalize__(self, method="prod")
        return result

    # error: Signature of "mean" incompatible with supertype "NDFrame"
    @overload  # type: ignore[override]
    def mean(
        self,
        *,
        axis: Axis = ...,
        skipna: bool = ...,
        numeric_only: bool = ...,
        **kwargs,
    ) -> Series: ...

    @overload
    def mean(
        self,
        *,
        axis: None,
        skipna: bool = ...,
        numeric_only: bool = ...,
        **kwargs,
    ) -> Any: ...

    @overload
    def mean(
        self,
        *,
        axis: Axis | None,
        skipna: bool = ...,
        numeric_only: bool = ...,
        **kwargs,
    ) -> Series | Any: ...

    @deprecate_nonkeyword_arguments(Pandas4Warning, allowed_args=["self"], name="mean")
    @doc(make_doc("mean", ndim=2))
    def mean(
        self,
        axis: Axis | None = 0,
        skipna: bool = True,
        numeric_only: bool = False,
        **kwargs,
    ) -> Series | Any:
        result = super().mean(
            axis=axis, skipna=skipna, numeric_only=numeric_only, **kwargs
        )
        if isinstance(result, Series):
            result = result.__finalize__(self, method="mean")
        return result

    # error: Signature of "median" incompatible with supertype "NDFrame"
    @overload  # type: ignore[override]
    def median(
        self,
        *,
        axis: Axis = ...,
        skipna: bool = ...,
        numeric_only: bool = ...,
        **kwargs,
    ) -> Series: ...

    @overload
    def median(
        self,
        *,
        axis: None,
        skipna: bool = ...,
        numeric_only: bool = ...,
        **kwargs,
    ) -> Any: ...

    @overload
    def median(
        self,
        *,
        axis: Axis | None,
        skipna: bool = ...,
        numeric_only: bool = ...,
        **kwargs,
    ) -> Series | Any: ...

    @deprecate_nonkeyword_arguments(
        Pandas4Warning, allowed_args=["self"], name="median"
    )
    @doc(make_doc("median", ndim=2))
    def median(
        self,
        axis: Axis | None = 0,
        skipna: bool = True,
        numeric_only: bool = False,
        **kwargs,
    ) -> Series | Any:
        result = super().median(
            axis=axis, skipna=skipna, numeric_only=numeric_only, **kwargs
        )
        if isinstance(result, Series):
            result = result.__finalize__(self, method="median")
        return result

    # error: Signature of "sem" incompatible with supertype "NDFrame"
    @overload  # type: ignore[override]
    def sem(
        self,
        *,
        axis: Axis = ...,
        skipna: bool = ...,
        ddof: int = ...,
        numeric_only: bool = ...,
        **kwargs,
    ) -> Series: ...

    @overload
    def sem(
        self,
        *,
        axis: None,
        skipna: bool = ...,
        ddof: int = ...,
        numeric_only: bool = ...,
        **kwargs,
    ) -> Any: ...

    @overload
    def sem(
        self,
        *,
        axis: Axis | None,
        skipna: bool = ...,
        ddof: int = ...,
        numeric_only: bool = ...,
        **kwargs,
    ) -> Series | Any: ...

    @deprecate_nonkeyword_arguments(Pandas4Warning, allowed_args=["self"], name="sem")
    def sem(
        self,
        axis: Axis | None = 0,
        skipna: bool = True,
        ddof: int = 1,
        numeric_only: bool = False,
        **kwargs,
    ) -> Series | Any:
        """
        Return unbiased standard error of the mean over requested axis.

        Normalized by N-1 by default. This can be changed using the ddof argument

        Parameters
        ----------
        axis : {index (0), columns (1)}
            For `Series` this parameter is unused and defaults to 0.

            .. warning::

                The behavior of DataFrame.sem with ``axis=None`` is deprecated,
                in a future version this will reduce over both axes and return a scalar
                To retain the old behavior, pass axis=0 (or do not pass axis).

        skipna : bool, default True
            Exclude NA/null values. If an entire row/column is NA, the result
            will be NA.
        ddof : int, default 1
            Delta Degrees of Freedom. The divisor used in calculations is N - ddof,
            where N represents the number of elements.
        numeric_only : bool, default False
            Include only float, int, boolean columns. Not implemented for Series.
        **kwargs :
            Additional keywords passed.

        Returns
        -------
        Series or DataFrame (if level specified)
            Unbiased standard error of the mean over requested axis.

        See Also
        --------
        DataFrame.var : Return unbiased variance over requested axis.
        DataFrame.std : Returns sample standard deviation over requested axis.

        Examples
        --------
        >>> s = pd.Series([1, 2, 3])
        >>> s.sem().round(6)
        0.57735

        With a DataFrame

        >>> df = pd.DataFrame({"a": [1, 2], "b": [2, 3]}, index=["tiger", "zebra"])
        >>> df
               a   b
        tiger  1   2
        zebra  2   3
        >>> df.sem()
        a   0.5
        b   0.5
        dtype: float64

        Using axis=1

        >>> df.sem(axis=1)
        tiger   0.5
        zebra   0.5
        dtype: float64

        In this case, `numeric_only` should be set to `True`
        to avoid getting an error.

        >>> df = pd.DataFrame({"a": [1, 2], "b": ["T", "Z"]}, index=["tiger", "zebra"])
        >>> df.sem(numeric_only=True)
        a   0.5
        dtype: float64
        """
        result = super().sem(
            axis=axis, skipna=skipna, ddof=ddof, numeric_only=numeric_only, **kwargs
        )
        if isinstance(result, Series):
            result = result.__finalize__(self, method="sem")
        return result

    # error: Signature of "var" incompatible with supertype "NDFrame"
    @overload  # type: ignore[override]
    def var(
        self,
        *,
        axis: Axis = ...,
        skipna: bool = ...,
        ddof: int = ...,
        numeric_only: bool = ...,
        **kwargs,
    ) -> Series: ...

    @overload
    def var(
        self,
        *,
        axis: None,
        skipna: bool = ...,
        ddof: int = ...,
        numeric_only: bool = ...,
        **kwargs,
    ) -> Any: ...

    @overload
    def var(
        self,
        *,
        axis: Axis | None,
        skipna: bool = ...,
        ddof: int = ...,
        numeric_only: bool = ...,
        **kwargs,
    ) -> Series | Any: ...

    @deprecate_nonkeyword_arguments(Pandas4Warning, allowed_args=["self"], name="var")
    def var(
        self,
        axis: Axis | None = 0,
        skipna: bool = True,
        ddof: int = 1,
        numeric_only: bool = False,
        **kwargs,
    ) -> Series | Any:
        """
        Return unbiased variance over requested axis.

        Normalized by N-1 by default. This can be changed using the ddof argument.

        Parameters
        ----------
        axis : {index (0), columns (1)}
            For `Series` this parameter is unused and defaults to 0.

            .. warning::

                The behavior of DataFrame.var with ``axis=None`` is deprecated,
                in a future version this will reduce over both axes and return a scalar
                To retain the old behavior, pass axis=0 (or do not pass axis).

        skipna : bool, default True
            Exclude NA/null values. If an entire row/column is NA, the result
            will be NA.
        ddof : int, default 1
            Delta Degrees of Freedom. The divisor used in calculations is N - ddof,
            where N represents the number of elements.
        numeric_only : bool, default False
            Include only float, int, boolean columns. Not implemented for Series.
        **kwargs :
            Additional keywords passed.

        Returns
        -------
        Series or scalaer
            Unbiased variance over requested axis.

        See Also
        --------
        numpy.var : Equivalent function in NumPy.
        Series.var : Return unbiased variance over Series values.
        Series.std : Return standard deviation over Series values.
        DataFrame.std : Return standard deviation of the values over
            the requested axis.

        Examples
        --------
        >>> df = pd.DataFrame(
        ...     {
        ...         "person_id": [0, 1, 2, 3],
        ...         "age": [21, 25, 62, 43],
        ...         "height": [1.61, 1.87, 1.49, 2.01],
        ...     }
        ... ).set_index("person_id")
        >>> df
                   age  height
        person_id
        0           21    1.61
        1           25    1.87
        2           62    1.49
        3           43    2.01

        >>> df.var()
        age       352.916667
        height      0.056367
        dtype: float64

        Alternatively, ``ddof=0`` can be set to normalize by N instead of N-1:

        >>> df.var(ddof=0)
        age       264.687500
        height      0.042275
        dtype: float64
        """
        result = super().var(
            axis=axis, skipna=skipna, ddof=ddof, numeric_only=numeric_only, **kwargs
        )
        if isinstance(result, Series):
            result = result.__finalize__(self, method="var")
        return result

    # error: Signature of "std" incompatible with supertype "NDFrame"
    @overload  # type: ignore[override]
    def std(
        self,
        *,
        axis: Axis = ...,
        skipna: bool = ...,
        ddof: int = ...,
        numeric_only: bool = ...,
        **kwargs,
    ) -> Series: ...

    @overload
    def std(
        self,
        *,
        axis: None,
        skipna: bool = ...,
        ddof: int = ...,
        numeric_only: bool = ...,
        **kwargs,
    ) -> Any: ...

    @overload
    def std(
        self,
        *,
        axis: Axis | None,
        skipna: bool = ...,
        ddof: int = ...,
        numeric_only: bool = ...,
        **kwargs,
    ) -> Series | Any: ...

    @deprecate_nonkeyword_arguments(Pandas4Warning, allowed_args=["self"], name="std")
    def std(
        self,
        axis: Axis | None = 0,
        skipna: bool = True,
        ddof: int = 1,
        numeric_only: bool = False,
        **kwargs,
    ) -> Series | Any:
        """
        Return sample standard deviation over requested axis.

        Normalized by N-1 by default. This can be changed using the ddof argument.

        Parameters
        ----------
        axis : {index (0), columns (1)}
            For `Series` this parameter is unused and defaults to 0.

            .. warning::

                The behavior of DataFrame.std with ``axis=None`` is deprecated,
                in a future version this will reduce over both axes and return a scalar
                To retain the old behavior, pass axis=0 (or do not pass axis).

        skipna : bool, default True
            Exclude NA/null values. If an entire row/column is NA, the result
            will be NA.
        ddof : int, default 1
            Delta Degrees of Freedom. The divisor used in calculations is N - ddof,
            where N represents the number of elements.
        numeric_only : bool, default False
            Include only float, int, boolean columns. Not implemented for Series.
        **kwargs : dict
            Additional keyword arguments to be passed to the function.

        Returns
        -------
        Series or scalar
            Standard deviation over requested axis.

        See Also
        --------
        Series.std : Return standard deviation over Series values.
        DataFrame.mean : Return the mean of the values over the requested axis.
        DataFrame.median : Return the median of the values over the requested axis.
        DataFrame.mode : Get the mode(s) of each element along the requested axis.
        DataFrame.sum : Return the sum of the values over the requested axis.

        Notes
        -----
        To have the same behaviour as `numpy.std`, use `ddof=0` (instead of the
        default `ddof=1`)

        Examples
        --------
        >>> df = pd.DataFrame(
        ...     {
        ...         "person_id": [0, 1, 2, 3],
        ...         "age": [21, 25, 62, 43],
        ...         "height": [1.61, 1.87, 1.49, 2.01],
        ...     }
        ... ).set_index("person_id")
        >>> df
                   age  height
        person_id
        0           21    1.61
        1           25    1.87
        2           62    1.49
        3           43    2.01

        The standard deviation of the columns can be found as follows:

        >>> df.std()
        age       18.786076
        height     0.237417
        dtype: float64

        Alternatively, `ddof=0` can be set to normalize by N instead of N-1:

        >>> df.std(ddof=0)
        age       16.269219
        height     0.205609
        dtype: float64
        """
        result = super().std(
            axis=axis, skipna=skipna, ddof=ddof, numeric_only=numeric_only, **kwargs
        )
        if isinstance(result, Series):
            result = result.__finalize__(self, method="std")
        return result

    # error: Signature of "skew" incompatible with supertype "NDFrame"
    @overload  # type: ignore[override]
    def skew(
        self,
        *,
        axis: Axis = ...,
        skipna: bool = ...,
        numeric_only: bool = ...,
        **kwargs,
    ) -> Series: ...

    @overload
    def skew(
        self,
        *,
        axis: None,
        skipna: bool = ...,
        numeric_only: bool = ...,
        **kwargs,
    ) -> Any: ...

    @overload
    def skew(
        self,
        *,
        axis: Axis | None,
        skipna: bool = ...,
        numeric_only: bool = ...,
        **kwargs,
    ) -> Series | Any: ...

    @deprecate_nonkeyword_arguments(Pandas4Warning, allowed_args=["self"], name="skew")
    def skew(
        self,
        axis: Axis | None = 0,
        skipna: bool = True,
        numeric_only: bool = False,
        **kwargs,
    ) -> Series | Any:
        """
        Return unbiased skew over requested axis.

        Normalized by N-1.

        Parameters
        ----------
        axis : {index (0), columns (1)}
            Axis for the function to be applied on.
            For `Series` this parameter is unused and defaults to 0.

            For DataFrames, specifying ``axis=None`` will apply the aggregation
            across both axes.

            .. versionadded:: 2.0.0

        skipna : bool, default True
            Exclude NA/null values when computing the result.
        numeric_only : bool, default False
            Include only float, int, boolean columns.

        **kwargs
            Additional keyword arguments to be passed to the function.

        Returns
        -------
        Series or scalar
            Unbiased skew over requested axis.

        See Also
        --------
        Dataframe.kurt : Returns unbiased kurtosis over requested axis.

        Examples
        --------
        >>> s = pd.Series([1, 2, 3])
        >>> s.skew()
        0.0

        With a DataFrame

        >>> df = pd.DataFrame(
        ...     {"a": [1, 2, 3], "b": [2, 3, 4], "c": [1, 3, 5]},
        ...     index=["tiger", "zebra", "cow"],
        ... )
        >>> df
                a   b   c
        tiger   1   2   1
        zebra   2   3   3
        cow     3   4   5
        >>> df.skew()
        a   0.0
        b   0.0
        c   0.0
        dtype: float64

        Using axis=1

        >>> df.skew(axis=1)
        tiger   1.732051
        zebra  -1.732051
        cow     0.000000
        dtype: float64

        In this case, `numeric_only` should be set to `True` to avoid
        getting an error.

        >>> df = pd.DataFrame(
        ...     {"a": [1, 2, 3], "b": ["T", "Z", "X"]}, index=["tiger", "zebra", "cow"]
        ... )
        >>> df.skew(numeric_only=True)
        a   0.0
        dtype: float64
        """
        result = super().skew(
            axis=axis, skipna=skipna, numeric_only=numeric_only, **kwargs
        )
        if isinstance(result, Series):
            result = result.__finalize__(self, method="skew")
        return result

    # error: Signature of "kurt" incompatible with supertype "NDFrame"
    @overload  # type: ignore[override]
    def kurt(
        self,
        *,
        axis: Axis = ...,
        skipna: bool = ...,
        numeric_only: bool = ...,
        **kwargs,
    ) -> Series: ...

    @overload
    def kurt(
        self,
        *,
        axis: None,
        skipna: bool = ...,
        numeric_only: bool = ...,
        **kwargs,
    ) -> Any: ...

    @overload
    def kurt(
        self,
        *,
        axis: Axis | None,
        skipna: bool = ...,
        numeric_only: bool = ...,
        **kwargs,
    ) -> Series | Any: ...

    @deprecate_nonkeyword_arguments(Pandas4Warning, allowed_args=["self"], name="kurt")
    def kurt(
        self,
        axis: Axis | None = 0,
        skipna: bool = True,
        numeric_only: bool = False,
        **kwargs,
    ) -> Series | Any:
        """
        Return unbiased kurtosis over requested axis.

        Kurtosis obtained using Fisher's definition of
        kurtosis (kurtosis of normal == 0.0). Normalized by N-1.

        Parameters
        ----------
        axis : {index (0), columns (1)}
            Axis for the function to be applied on.
            For `Series` this parameter is unused and defaults to 0.

            For DataFrames, specifying ``axis=None`` will apply the aggregation
            across both axes.

            .. versionadded:: 2.0.0

        skipna : bool, default True
            Exclude NA/null values when computing the result.
        numeric_only : bool, default False
            Include only float, int, boolean columns.

        **kwargs
            Additional keyword arguments to be passed to the function.

        Returns
        -------
        Series or scalar
            Unbiased kurtosis over requested axis.

        See Also
        --------
        Dataframe.kurtosis : Returns unbiased kurtosis over requested axis.

        Examples
        --------
        >>> s = pd.Series([1, 2, 2, 3], index=["cat", "dog", "dog", "mouse"])
        >>> s
        cat    1
        dog    2
        dog    2
        mouse  3
        dtype: int64
        >>> s.kurt()
        1.5

        With a DataFrame

        >>> df = pd.DataFrame(
        ...     {"a": [1, 2, 2, 3], "b": [3, 4, 4, 4]},
        ...     index=["cat", "dog", "dog", "mouse"],
        ... )
        >>> df
               a   b
          cat  1   3
          dog  2   4
          dog  2   4
        mouse  3   4
        >>> df.kurt()
        a   1.5
        b   4.0
        dtype: float64

        With axis=None

        >>> df.kurt(axis=None).round(6)
        -0.988693

        Using axis=1

        >>> df = pd.DataFrame(
        ...     {"a": [1, 2], "b": [3, 4], "c": [3, 4], "d": [1, 2]},
        ...     index=["cat", "dog"],
        ... )
        >>> df.kurt(axis=1)
        cat   -6.0
        dog   -6.0
        dtype: float64
        """
        result = super().kurt(
            axis=axis, skipna=skipna, numeric_only=numeric_only, **kwargs
        )
        if isinstance(result, Series):
            result = result.__finalize__(self, method="kurt")
        return result

    # error: Incompatible types in assignment
    kurtosis = kurt  # type: ignore[assignment]
    product = prod

    @doc(make_doc("cummin", ndim=2))
    def cummin(
        self,
        axis: Axis = 0,
        skipna: bool = True,
        numeric_only: bool = False,
        *args,
        **kwargs,
    ) -> Self:
        data = self._get_numeric_data() if numeric_only else self
        return NDFrame.cummin(data, axis, skipna, *args, **kwargs)

    @doc(make_doc("cummax", ndim=2))
    def cummax(
        self,
        axis: Axis = 0,
        skipna: bool = True,
        numeric_only: bool = False,
        *args,
        **kwargs,
    ) -> Self:
        data = self._get_numeric_data() if numeric_only else self
        return NDFrame.cummax(data, axis, skipna, *args, **kwargs)

    @doc(make_doc("cumsum", ndim=2))
    def cumsum(
        self,
        axis: Axis = 0,
        skipna: bool = True,
        numeric_only: bool = False,
        *args,
        **kwargs,
    ) -> Self:
        data = self._get_numeric_data() if numeric_only else self
        return NDFrame.cumsum(data, axis, skipna, *args, **kwargs)

    @doc(make_doc("cumprod", 2))
    def cumprod(
        self,
        axis: Axis = 0,
        skipna: bool = True,
        numeric_only: bool = False,
        *args,
        **kwargs,
    ) -> Self:
        data = self._get_numeric_data() if numeric_only else self
        return NDFrame.cumprod(data, axis, skipna, *args, **kwargs)

    def nunique(self, axis: Axis = 0, dropna: bool = True) -> Series:
        """
        Count number of distinct elements in specified axis.

        Return Series with number of distinct elements. Can ignore NaN
        values.

        Parameters
        ----------
        axis : {0 or 'index', 1 or 'columns'}, default 0
            The axis to use. 0 or 'index' for row-wise, 1 or 'columns' for
            column-wise.
        dropna : bool, default True
            Don't include NaN in the counts.

        Returns
        -------
        Series
            Series with counts of unique values per row or column, depending on `axis`.

        See Also
        --------
        Series.nunique: Method nunique for Series.
        DataFrame.count: Count non-NA cells for each column or row.

        Examples
        --------
        >>> df = pd.DataFrame({"A": [4, 5, 6], "B": [4, 1, 1]})
        >>> df.nunique()
        A    3
        B    2
        dtype: int64

        >>> df.nunique(axis=1)
        0    1
        1    2
        2    2
        dtype: int64
        """
        return self.apply(Series.nunique, axis=axis, dropna=dropna)

    def idxmin(
        self, axis: Axis = 0, skipna: bool = True, numeric_only: bool = False
    ) -> Series:
        """
        Return index of first occurrence of minimum over requested axis.

        NA/null values are excluded.

        Parameters
        ----------
        axis : {{0 or 'index', 1 or 'columns'}}, default 0
            The axis to use. 0 or 'index' for row-wise, 1 or 'columns' for column-wise.
        skipna : bool, default True
            Exclude NA/null values. If the entire DataFrame is NA,
            or if ``skipna=False`` and there is an NA value, this method
            will raise a ``ValueError``.
        numeric_only : bool, default False
            Include only `float`, `int` or `boolean` data.

            .. versionadded:: 1.5.0

        Returns
        -------
        Series
            Indexes of minima along the specified axis.

        Raises
        ------
        ValueError
            * If the row/column is empty

        See Also
        --------
        Series.idxmin : Return index of the minimum element.

        Notes
        -----
        This method is the DataFrame version of ``ndarray.argmin``.

        Examples
        --------
        Consider a dataset containing food consumption in Argentina.

        >>> df = pd.DataFrame(
        ...     {
        ...         {
        ...             "consumption": [10.51, 103.11, 55.48],
        ...             "co2_emissions": [37.2, 19.66, 1712],
        ...         }
        ...     },
        ...     index=["Pork", "Wheat Products", "Beef"],
        ... )

        >>> df
                        consumption  co2_emissions
        Pork                  10.51         37.20
        Wheat Products       103.11         19.66
        Beef                  55.48       1712.00

        By default, it returns the index for the minimum value in each column.

        >>> df.idxmin()
        consumption                Pork
        co2_emissions    Wheat Products
        dtype: object

        To return the index for the minimum value in each row, use ``axis="columns"``.

        >>> df.idxmin(axis="columns")
        Pork                consumption
        Wheat Products    co2_emissions
        Beef                consumption
        dtype: object
        """
        axis = self._get_axis_number(axis)

        if self.empty and len(self.axes[axis]):
            axis_dtype = self.axes[axis].dtype
            return self._constructor_sliced(dtype=axis_dtype)

        if numeric_only:
            data = self._get_numeric_data()
        else:
            data = self

        res = data._reduce(
            nanops.nanargmin, "argmin", axis=axis, skipna=skipna, numeric_only=False
        )
        indices = res._values
        # indices will always be np.ndarray since axis is not N

        if (indices == -1).any():
            if skipna:
                msg = "Encountered all NA values"
            else:
                msg = "Encountered an NA values with skipna=False"
            raise ValueError(msg)

        index = data._get_axis(axis)
        result = algorithms.take(
            index._values, indices, allow_fill=True, fill_value=index._na_value
        )
        final_result = data._constructor_sliced(result, index=data._get_agg_axis(axis))
        return final_result.__finalize__(self, method="idxmin")

    def idxmax(
        self, axis: Axis = 0, skipna: bool = True, numeric_only: bool = False
    ) -> Series:
        """
        Return index of first occurrence of maximum over requested axis.

        NA/null values are excluded.

        Parameters
        ----------
        axis : {{0 or 'index', 1 or 'columns'}}, default 0
            The axis to use. 0 or 'index' for row-wise, 1 or 'columns' for column-wise.
        skipna : bool, default True
            Exclude NA/null values. If the entire DataFrame is NA,
            or if ``skipna=False`` and there is an NA value, this method
            will raise a ``ValueError``.
        numeric_only : bool, default False
            Include only `float`, `int` or `boolean` data.

            .. versionadded:: 1.5.0

        Returns
        -------
        Series
            Indexes of maxima along the specified axis.

        Raises
        ------
        ValueError
            * If the row/column is empty

        See Also
        --------
        Series.idxmax : Return index of the maximum element.

        Notes
        -----
        This method is the DataFrame version of ``ndarray.argmax``.

        Examples
        --------
        Consider a dataset containing food consumption in Argentina.

        >>> df = pd.DataFrame(
        ...     {
        ...         {
        ...             "consumption": [10.51, 103.11, 55.48],
        ...             "co2_emissions": [37.2, 19.66, 1712],
        ...         }
        ...     },
        ...     index=["Pork", "Wheat Products", "Beef"],
        ... )

        >>> df
                        consumption  co2_emissions
        Pork                  10.51         37.20
        Wheat Products       103.11         19.66
        Beef                  55.48       1712.00

        By default, it returns the index for the maximum value in each column.

        >>> df.idxmax()
        consumption     Wheat Products
        co2_emissions             Beef
        dtype: object

        To return the index for the maximum value in each row, use ``axis="columns"``.

        >>> df.idxmax(axis="columns")
        Pork              co2_emissions
        Wheat Products     consumption
        Beef              co2_emissions
        dtype: object
        """
        axis = self._get_axis_number(axis)

        if self.empty and len(self.axes[axis]):
            axis_dtype = self.axes[axis].dtype
            return self._constructor_sliced(dtype=axis_dtype)

        if numeric_only:
            data = self._get_numeric_data()
        else:
            data = self

        res = data._reduce(
            nanops.nanargmax, "argmax", axis=axis, skipna=skipna, numeric_only=False
        )
        indices = res._values
        # indices will always be 1d array since axis is not None

        if (indices == -1).any():
            if skipna:
                msg = "Encountered all NA values"
            else:
                msg = "Encountered an NA values with skipna=False"
            raise ValueError(msg)

        index = data._get_axis(axis)
        result = algorithms.take(
            index._values, indices, allow_fill=True, fill_value=index._na_value
        )
        final_result = data._constructor_sliced(result, index=data._get_agg_axis(axis))
        return final_result.__finalize__(self, method="idxmax")

    def _get_agg_axis(self, axis_num: int) -> Index:
        """
        Let's be explicit about this.
        """
        if axis_num == 0:
            return self.columns
        elif axis_num == 1:
            return self.index
        else:
            raise ValueError(f"Axis must be 0 or 1 (got {axis_num!r})")

    def mode(
        self, axis: Axis = 0, numeric_only: bool = False, dropna: bool = True
    ) -> DataFrame:
        """
        Get the mode(s) of each element along the selected axis.

        The mode of a set of values is the value that appears most often.
        It can be multiple values.

        Parameters
        ----------
        axis : {0 or 'index', 1 or 'columns'}, default 0
            The axis to iterate over while searching for the mode:

            * 0 or 'index' : get mode of each column
            * 1 or 'columns' : get mode of each row.

        numeric_only : bool, default False
            If True, only apply to numeric columns.
        dropna : bool, default True
            Don't consider counts of NaN/NaT.

        Returns
        -------
        DataFrame
            The modes of each column or row.

        See Also
        --------
        Series.mode : Return the highest frequency value in a Series.
        Series.value_counts : Return the counts of values in a Series.

        Examples
        --------
        >>> df = pd.DataFrame(
        ...     [
        ...         ("bird", 2, 2),
        ...         ("mammal", 4, np.nan),
        ...         ("arthropod", 8, 0),
        ...         ("bird", 2, np.nan),
        ...     ],
        ...     index=("falcon", "horse", "spider", "ostrich"),
        ...     columns=("species", "legs", "wings"),
        ... )
        >>> df
                   species  legs  wings
        falcon        bird     2    2.0
        horse       mammal     4    NaN
        spider   arthropod     8    0.0
        ostrich       bird     2    NaN

        By default, missing values are not considered, and the mode of wings
        are both 0 and 2. Because the resulting DataFrame has two rows,
        the second row of ``species`` and ``legs`` contains ``NaN``.

        >>> df.mode()
          species  legs  wings
        0    bird   2.0    0.0
        1     NaN   NaN    2.0

        Setting ``dropna=False`` ``NaN`` values are considered and they can be
        the mode (like for wings).

        >>> df.mode(dropna=False)
          species  legs  wings
        0    bird     2    NaN

        Setting ``numeric_only=True``, only the mode of numeric columns is
        computed, and columns of other types are ignored.

        >>> df.mode(numeric_only=True)
           legs  wings
        0   2.0    0.0
        1   NaN    2.0

        To compute the mode over columns and not rows, use the axis parameter:

        >>> df.mode(axis="columns", numeric_only=True)
                   0    1
        falcon   2.0  NaN
        horse    4.0  NaN
        spider   0.0  8.0
        ostrich  2.0  NaN
        """
        data = self if not numeric_only else self._get_numeric_data()

        def f(s):
            return s.mode(dropna=dropna)

        data = data.apply(f, axis=axis)
        # Ensure index is type stable (should always use int index)
        if data.empty:
            data.index = default_index(0)

        return data

    @overload
    def quantile(
        self,
        q: float = ...,
        axis: Axis = ...,
        numeric_only: bool = ...,
        interpolation: QuantileInterpolation = ...,
        method: Literal["single", "table"] = ...,
    ) -> Series: ...

    @overload
    def quantile(
        self,
        q: AnyArrayLike | Sequence[float],
        axis: Axis = ...,
        numeric_only: bool = ...,
        interpolation: QuantileInterpolation = ...,
        method: Literal["single", "table"] = ...,
    ) -> Series | DataFrame: ...

    @overload
    def quantile(
        self,
        q: float | AnyArrayLike | Sequence[float] = ...,
        axis: Axis = ...,
        numeric_only: bool = ...,
        interpolation: QuantileInterpolation = ...,
        method: Literal["single", "table"] = ...,
    ) -> Series | DataFrame: ...

    def quantile(
        self,
        q: float | AnyArrayLike | Sequence[float] = 0.5,
        axis: Axis = 0,
        numeric_only: bool = False,
        interpolation: QuantileInterpolation = "linear",
        method: Literal["single", "table"] = "single",
    ) -> Series | DataFrame:
        """
        Return values at the given quantile over requested axis.

        Parameters
        ----------
        q : float or array-like, default 0.5 (50% quantile)
            Value between 0 <= q <= 1, the quantile(s) to compute.
        axis : {0 or 'index', 1 or 'columns'}, default 0
            Equals 0 or 'index' for row-wise, 1 or 'columns' for column-wise.
        numeric_only : bool, default False
            Include only `float`, `int` or `boolean` data.

            .. versionchanged:: 2.0.0
                The default value of ``numeric_only`` is now ``False``.

        interpolation : {'linear', 'lower', 'higher', 'midpoint', 'nearest'}
            This optional parameter specifies the interpolation method to use,
            when the desired quantile lies between two data points `i` and `j`:

            * linear: `i + (j - i) * fraction`, where `fraction` is the
              fractional part of the index surrounded by `i` and `j`.
            * lower: `i`.
            * higher: `j`.
            * nearest: `i` or `j` whichever is nearest.
            * midpoint: (`i` + `j`) / 2.
        method : {'single', 'table'}, default 'single'
            Whether to compute quantiles per-column ('single') or over all columns
            ('table'). When 'table', the only allowed interpolation methods are
            'nearest', 'lower', and 'higher'.

        Returns
        -------
        Series or DataFrame

            If ``q`` is an array, a DataFrame will be returned where the
              index is ``q``, the columns are the columns of self, and the
              values are the quantiles.
            If ``q`` is a float, a Series will be returned where the
              index is the columns of self and the values are the quantiles.

        See Also
        --------
        core.window.rolling.Rolling.quantile: Rolling quantile.
        numpy.percentile: Numpy function to compute the percentile.

        Examples
        --------
        >>> df = pd.DataFrame(
        ...     np.array([[1, 1], [2, 10], [3, 100], [4, 100]]), columns=["a", "b"]
        ... )
        >>> df.quantile(0.1)
        a    1.3
        b    3.7
        Name: 0.1, dtype: float64
        >>> df.quantile([0.1, 0.5])
               a     b
        0.1  1.3   3.7
        0.5  2.5  55.0

        Specifying `method='table'` will compute the quantile over all columns.

        >>> df.quantile(0.1, method="table", interpolation="nearest")
        a    1
        b    1
        Name: 0.1, dtype: int64
        >>> df.quantile([0.1, 0.5], method="table", interpolation="nearest")
             a    b
        0.1  1    1
        0.5  3  100

        Specifying `numeric_only=False` will also compute the quantile of
        datetime and timedelta data.

        >>> df = pd.DataFrame(
        ...     {
        ...         "A": [1, 2],
        ...         "B": [pd.Timestamp("2010"), pd.Timestamp("2011")],
        ...         "C": [pd.Timedelta("1 days"), pd.Timedelta("2 days")],
        ...     }
        ... )
        >>> df.quantile(0.5, numeric_only=False)
        A                    1.5
        B    2010-07-02 12:00:00
        C        1 days 12:00:00
        Name: 0.5, dtype: object
        """
        validate_percentile(q)
        axis = self._get_axis_number(axis)

        if not is_list_like(q):
            # BlockManager.quantile expects listlike, so we wrap and unwrap here
            # error: List item 0 has incompatible type "float | ExtensionArray |
            # ndarray[Any, Any] | Index | Series | Sequence[float]"; expected "float"
            res_df = self.quantile(
                [q],  # type: ignore[list-item]
                axis=axis,
                numeric_only=numeric_only,
                interpolation=interpolation,
                method=method,
            )
            if method == "single":
                res = res_df.iloc[0]
            else:
                # cannot directly iloc over sparse arrays
                res = res_df.T.iloc[:, 0]
            if axis == 1 and len(self) == 0:
                # GH#41544 try to get an appropriate dtype
                dtype = find_common_type(list(self.dtypes))
                if needs_i8_conversion(dtype):
                    return res.astype(dtype)
            return res

        q = Index(q, dtype=np.float64)
        data = self._get_numeric_data() if numeric_only else self

        if axis == 1:
            data = data.T

        if len(data.columns) == 0:
            # GH#23925 _get_numeric_data may have dropped all columns
            cols = self.columns[:0]

            dtype = np.float64
            if axis == 1:
                # GH#41544 try to get an appropriate dtype
                cdtype = find_common_type(list(self.dtypes))
                if needs_i8_conversion(cdtype):
                    dtype = cdtype

            res = self._constructor([], index=q, columns=cols, dtype=dtype)
            return res.__finalize__(self, method="quantile")

        valid_method = {"single", "table"}
        if method not in valid_method:
            raise ValueError(
                f"Invalid method: {method}. Method must be in {valid_method}."
            )
        if method == "single":
            res = data._mgr.quantile(qs=q, interpolation=interpolation)
        elif method == "table":
            valid_interpolation = {"nearest", "lower", "higher"}
            if interpolation not in valid_interpolation:
                raise ValueError(
                    f"Invalid interpolation: {interpolation}. "
                    f"Interpolation must be in {valid_interpolation}"
                )
            # handle degenerate case
            if len(data) == 0:
                if data.ndim == 2:
                    dtype = find_common_type(list(self.dtypes))
                else:
                    dtype = self.dtype
                return self._constructor([], index=q, columns=data.columns, dtype=dtype)

            q_idx = np.quantile(np.arange(len(data)), q, method=interpolation)

            by = data.columns
            if len(by) > 1:
                keys = [data._get_label_or_level_values(x) for x in by]
                indexer = lexsort_indexer(keys)
            else:
                k = data._get_label_or_level_values(by[0])
                indexer = nargsort(k)

            res = data._mgr.take(indexer[q_idx], verify=False)
            res.axes[1] = q

        result = self._constructor_from_mgr(res, axes=res.axes)
        return result.__finalize__(self, method="quantile")

    def to_timestamp(
        self,
        freq: Frequency | None = None,
        how: ToTimestampHow = "start",
        axis: Axis = 0,
        copy: bool | lib.NoDefault = lib.no_default,
    ) -> DataFrame:
        """
        Cast PeriodIndex to DatetimeIndex of timestamps, at *beginning* of period.

        This can be changed to the *end* of the period, by specifying `how="e"`.

        Parameters
        ----------
        freq : str, default frequency of PeriodIndex
            Desired frequency.
        how : {'s', 'e', 'start', 'end'}
            Convention for converting period to timestamp; start of period
            vs. end.
        axis : {0 or 'index', 1 or 'columns'}, default 0
            The axis to convert (the index by default).
        copy : bool, default False
            If False then underlying input data is not copied.

            .. note::
                The `copy` keyword will change behavior in pandas 3.0.
                `Copy-on-Write
                <https://pandas.pydata.org/docs/dev/user_guide/copy_on_write.html>`__
                will be enabled by default, which means that all methods with a
                `copy` keyword will use a lazy copy mechanism to defer the copy and
                ignore the `copy` keyword. The `copy` keyword will be removed in a
                future version of pandas.

                You can already get the future behavior and improvements through
                enabling copy on write ``pd.options.mode.copy_on_write = True``

            .. deprecated:: 3.0.0

        Returns
        -------
        DataFrame with DatetimeIndex
            DataFrame with the PeriodIndex cast to DatetimeIndex.

        See Also
        --------
        DataFrame.to_period: Inverse method to cast DatetimeIndex to PeriodIndex.
        Series.to_timestamp: Equivalent method for Series.

        Examples
        --------
        >>> idx = pd.PeriodIndex(["2023", "2024"], freq="Y")
        >>> d = {"col1": [1, 2], "col2": [3, 4]}
        >>> df1 = pd.DataFrame(data=d, index=idx)
        >>> df1
              col1   col2
        2023     1      3
        2024	 2      4

        The resulting timestamps will be at the beginning of the year in this case

        >>> df1 = df1.to_timestamp()
        >>> df1
                    col1   col2
        2023-01-01     1      3
        2024-01-01     2      4
        >>> df1.index
        DatetimeIndex(['2023-01-01', '2024-01-01'], dtype='datetime64[ns]', freq=None)

        Using `freq` which is the offset that the Timestamps will have

        >>> df2 = pd.DataFrame(data=d, index=idx)
        >>> df2 = df2.to_timestamp(freq="M")
        >>> df2
                    col1   col2
        2023-01-31     1      3
        2024-01-31     2      4
        >>> df2.index
        DatetimeIndex(['2023-01-31', '2024-01-31'], dtype='datetime64[ns]', freq=None)
        """
        self._check_copy_deprecation(copy)
        new_obj = self.copy(deep=False)

        axis_name = self._get_axis_name(axis)
        old_ax = getattr(self, axis_name)
        if not isinstance(old_ax, PeriodIndex):
            raise TypeError(f"unsupported Type {type(old_ax).__name__}")

        new_ax = old_ax.to_timestamp(freq=freq, how=how)

        setattr(new_obj, axis_name, new_ax)
        return new_obj

    def to_period(
        self,
        freq: Frequency | None = None,
        axis: Axis = 0,
        copy: bool | lib.NoDefault = lib.no_default,
    ) -> DataFrame:
        """
        Convert DataFrame from DatetimeIndex to PeriodIndex.

        Convert DataFrame from DatetimeIndex to PeriodIndex with desired
        frequency (inferred from index if not passed). Either index of columns can be
        converted, depending on `axis` argument.

        Parameters
        ----------
        freq : str, default
            Frequency of the PeriodIndex.
        axis : {0 or 'index', 1 or 'columns'}, default 0
            The axis to convert (the index by default).
        copy : bool, default False
            If False then underlying input data is not copied.

            .. note::
                The `copy` keyword will change behavior in pandas 3.0.
                `Copy-on-Write
                <https://pandas.pydata.org/docs/dev/user_guide/copy_on_write.html>`__
                will be enabled by default, which means that all methods with a
                `copy` keyword will use a lazy copy mechanism to defer the copy and
                ignore the `copy` keyword. The `copy` keyword will be removed in a
                future version of pandas.

                You can already get the future behavior and improvements through
                enabling copy on write ``pd.options.mode.copy_on_write = True``

            .. deprecated:: 3.0.0

        Returns
        -------
        DataFrame
            The DataFrame with the converted PeriodIndex.

        See Also
        --------
        Series.to_period: Equivalent method for Series.
        Series.dt.to_period: Convert DateTime column values.

        Examples
        --------
        >>> idx = pd.to_datetime(
        ...     [
        ...         "2001-03-31 00:00:00",
        ...         "2002-05-31 00:00:00",
        ...         "2003-08-31 00:00:00",
        ...     ]
        ... )

        >>> idx
        DatetimeIndex(['2001-03-31', '2002-05-31', '2003-08-31'],
        dtype='datetime64[s]', freq=None)

        >>> idx.to_period("M")
        PeriodIndex(['2001-03', '2002-05', '2003-08'], dtype='period[M]')

        For the yearly frequency

        >>> idx.to_period("Y")
        PeriodIndex(['2001', '2002', '2003'], dtype='period[Y-DEC]')
        """
        self._check_copy_deprecation(copy)
        new_obj = self.copy(deep=False)

        axis_name = self._get_axis_name(axis)
        old_ax = getattr(self, axis_name)
        if not isinstance(old_ax, DatetimeIndex):
            raise TypeError(f"unsupported Type {type(old_ax).__name__}")

        new_ax = old_ax.to_period(freq=freq)

        setattr(new_obj, axis_name, new_ax)
        return new_obj

    def isin(self, values: Series | DataFrame | Sequence | Mapping) -> DataFrame:
        """
        Whether each element in the DataFrame is contained in values.

        Parameters
        ----------
        values : iterable, Series, DataFrame or dict
            The result will only be true at a location if all the
            labels match. If `values` is a Series, that's the index. If
            `values` is a dict, the keys must be the column names,
            which must match. If `values` is a DataFrame,
            then both the index and column labels must match.

        Returns
        -------
        DataFrame
            DataFrame of booleans showing whether each element in the DataFrame
            is contained in values.

        See Also
        --------
        DataFrame.eq: Equality test for DataFrame.
        Series.isin: Equivalent method on Series.
        Series.str.contains: Test if pattern or regex is contained within a
            string of a Series or Index.

        Notes
        -----
            ``__iter__`` is used (and not ``__contains__``) to iterate over values
            when checking if it contains the elements in DataFrame.

        Examples
        --------
        >>> df = pd.DataFrame(
        ...     {"num_legs": [2, 4], "num_wings": [2, 0]}, index=["falcon", "dog"]
        ... )
        >>> df
                num_legs  num_wings
        falcon         2          2
        dog            4          0

        When ``values`` is a list check whether every value in the DataFrame
        is present in the list (which animals have 0 or 2 legs or wings)

        >>> df.isin([0, 2])
                num_legs  num_wings
        falcon      True       True
        dog        False       True

        To check if ``values`` is *not* in the DataFrame, use the ``~`` operator:

        >>> ~df.isin([0, 2])
                num_legs  num_wings
        falcon     False      False
        dog         True      False

        When ``values`` is a dict, we can pass values to check for each
        column separately:

        >>> df.isin({"num_wings": [0, 3]})
                num_legs  num_wings
        falcon     False      False
        dog        False       True

        When ``values`` is a Series or DataFrame the index and column must
        match. Note that 'falcon' does not match based on the number of legs
        in other.

        >>> other = pd.DataFrame(
        ...     {"num_legs": [8, 3], "num_wings": [0, 2]}, index=["spider", "falcon"]
        ... )
        >>> df.isin(other)
                num_legs  num_wings
        falcon     False       True
        dog        False      False
        """
        if isinstance(values, dict):
            from pandas.core.reshape.concat import concat

            values = collections.defaultdict(list, values)
            result = concat(
                (
                    self.iloc[:, [i]].isin(values[col])
                    for i, col in enumerate(self.columns)
                ),
                axis=1,
            )
        elif isinstance(values, Series):
            if not values.index.is_unique:
                raise ValueError("cannot compute isin with a duplicate axis.")
            result = self.eq(values.reindex_like(self), axis="index")
        elif isinstance(values, DataFrame):
            if not (values.columns.is_unique and values.index.is_unique):
                raise ValueError("cannot compute isin with a duplicate axis.")
            result = self.eq(values.reindex_like(self))
        else:
            if not is_list_like(values):
                raise TypeError(
                    "only list-like or dict-like objects are allowed "
                    "to be passed to DataFrame.isin(), "
                    f"you passed a '{type(values).__name__}'"
                )

            def isin_(x):
                # error: Argument 2 to "isin" has incompatible type "Union[Series,
                # DataFrame, Sequence[Any], Mapping[Any, Any]]"; expected
                # "Union[Union[Union[ExtensionArray, ndarray[Any, Any]], Index,
                # Series], List[Any], range]"
                result = algorithms.isin(
                    x.ravel(),
                    values,  # type: ignore[arg-type]
                )
                return result.reshape(x.shape)

            res_mgr = self._mgr.apply(isin_)
            result = self._constructor_from_mgr(
                res_mgr,
                axes=res_mgr.axes,
            )
        return result.__finalize__(self, method="isin")

    # ----------------------------------------------------------------------
    # Add index and columns
    _AXIS_ORDERS: list[Literal["index", "columns"]] = ["index", "columns"]
    _AXIS_TO_AXIS_NUMBER: dict[Axis, int] = {
        **NDFrame._AXIS_TO_AXIS_NUMBER,
        1: 1,
        "columns": 1,
    }
    _AXIS_LEN = len(_AXIS_ORDERS)
    _info_axis_number: Literal[1] = 1
    _info_axis_name: Literal["columns"] = "columns"

    index = properties.AxisProperty(
        axis=1,
        doc="""
        The index (row labels) of the DataFrame.

        The index of a DataFrame is a series of labels that identify each row.
        The labels can be integers, strings, or any other hashable type. The index
        is used for label-based access and alignment, and can be accessed or
        modified using this attribute.

        Returns
        -------
        pandas.Index
            The index labels of the DataFrame.

        See Also
        --------
        DataFrame.columns : The column labels of the DataFrame.
        DataFrame.to_numpy : Convert the DataFrame to a NumPy array.

        Examples
        --------
        >>> df = pd.DataFrame({'Name': ['Alice', 'Bob', 'Aritra'],
        ...                    'Age': [25, 30, 35],
        ...                    'Location': ['Seattle', 'New York', 'Kona']},
        ...                   index=([10, 20, 30]))
        >>> df.index
        Index([10, 20, 30], dtype='int64')

        In this example, we create a DataFrame with 3 rows and 3 columns,
        including Name, Age, and Location information. We set the index labels to
        be the integers 10, 20, and 30. We then access the `index` attribute of the
        DataFrame, which returns an `Index` object containing the index labels.

        >>> df.index = [100, 200, 300]
        >>> df
            Name  Age Location
        100  Alice   25  Seattle
        200    Bob   30 New York
        300  Aritra  35    Kona

        In this example, we modify the index labels of the DataFrame by assigning
        a new list of labels to the `index` attribute. The DataFrame is then
        updated with the new labels, and the output shows the modified DataFrame.
        """,
    )
    columns = properties.AxisProperty(
        axis=0,
        doc="""
        The column labels of the DataFrame.

        This property holds the column names as a pandas ``Index`` object.
        It provides an immutable sequence of column labels that can be
        used for data selection, renaming, and alignment in DataFrame operations.

        Returns
        -------
        pandas.Index
            The column labels of the DataFrame.

        See Also
        --------
        DataFrame.index: The index (row labels) of the DataFrame.
        DataFrame.axes: Return a list representing the axes of the DataFrame.

        Examples
        --------
        >>> df = pd.DataFrame({'A': [1, 2], 'B': [3, 4]})
        >>> df
                A  B
        0    1  3
        1    2  4
        >>> df.columns
        Index(['A', 'B'], dtype='object')
        """,
    )

    # ----------------------------------------------------------------------
    # Add plotting methods to DataFrame
    plot = Accessor("plot", pandas.plotting.PlotAccessor)
    hist = pandas.plotting.hist_frame
    boxplot = pandas.plotting.boxplot_frame
    sparse = Accessor("sparse", SparseFrameAccessor)

    # ----------------------------------------------------------------------
    # Internal Interface Methods

    def _to_dict_of_blocks(self):
        """
        Return a dict of dtype -> Constructor Types that
        each is a homogeneous dtype.

        Internal ONLY.
        """
        mgr = self._mgr
        return {
            k: self._constructor_from_mgr(v, axes=v.axes).__finalize__(self)
            for k, v in mgr.to_iter_dict()
        }

    @property
    def values(self) -> np.ndarray:
        """
        Return a Numpy representation of the DataFrame.

        .. warning::

           We recommend using :meth:`DataFrame.to_numpy` instead.

        Only the values in the DataFrame will be returned, the axes labels
        will be removed.

        Returns
        -------
        numpy.ndarray
            The values of the DataFrame.

        See Also
        --------
        DataFrame.to_numpy : Recommended alternative to this method.
        DataFrame.index : Retrieve the index labels.
        DataFrame.columns : Retrieving the column names.

        Notes
        -----
        The dtype will be a lower-common-denominator dtype (implicit
        upcasting); that is to say if the dtypes (even of numeric types)
        are mixed, the one that accommodates all will be chosen. Use this
        with care if you are not dealing with the blocks.

        e.g. If the dtypes are float16 and float32, dtype will be upcast to
        float32.  If dtypes are int32 and uint8, dtype will be upcast to
        int32. By :func:`numpy.find_common_type` convention, mixing int64
        and uint64 will result in a float64 dtype.

        Examples
        --------
        A DataFrame where all columns are the same type (e.g., int64) results
        in an array of the same type.

        >>> df = pd.DataFrame(
        ...     {"age": [3, 29], "height": [94, 170], "weight": [31, 115]}
        ... )
        >>> df
           age  height  weight
        0    3      94      31
        1   29     170     115
        >>> df.dtypes
        age       int64
        height    int64
        weight    int64
        dtype: object
        >>> df.values
        array([[  3,  94,  31],
               [ 29, 170, 115]])

        A DataFrame with mixed type columns(e.g., str/object, int64, float32)
        results in an ndarray of the broadest type that accommodates these
        mixed types (e.g., object).

        >>> df2 = pd.DataFrame(
        ...     [
        ...         ("parrot", 24.0, "second"),
        ...         ("lion", 80.5, 1),
        ...         ("monkey", np.nan, None),
        ...     ],
        ...     columns=("name", "max_speed", "rank"),
        ... )
        >>> df2.dtypes
        name             str
        max_speed    float64
        rank          object
        dtype: object
        >>> df2.values
        array([['parrot', 24.0, 'second'],
               ['lion', 80.5, 1],
               ['monkey', nan, None]], dtype=object)
        """
        return self._mgr.as_array()


def _from_nested_dict(
    data: Mapping[HashableT, Mapping[HashableT2, T]],
) -> collections.defaultdict[HashableT2, dict[HashableT, T]]:
    new_data: collections.defaultdict[HashableT2, dict[HashableT, T]] = (
        collections.defaultdict(dict)
    )
    for index, s in data.items():
        for col, v in s.items():
            new_data[col][index] = v
    return new_data


def _reindex_for_setitem(
    value: DataFrame | Series, index: Index
) -> tuple[ArrayLike, BlockValuesRefs | None]:
    # reindex if necessary

    if value.index.equals(index) or not len(index):
        if isinstance(value, Series):
            return value._values, value._references
        return value._values.copy(), None

    # GH#4107
    try:
        reindexed_value = value.reindex(index)._values
    except ValueError as err:
        # raised in MultiIndex.from_tuples, see test_insert_error_msmgs
        if not value.index.is_unique:
            # duplicate axis
            raise err

        raise TypeError(
            "incompatible index of inserted column with frame index"
        ) from err
    return reindexed_value, None<|MERGE_RESOLUTION|>--- conflicted
+++ resolved
@@ -4408,11 +4408,7 @@
 
             if isinstance(value, DataFrame):
                 check_key_length(self.columns, key, value)
-<<<<<<< HEAD
                 for k1, k2 in zip(key, value.columns, strict=True):
-=======
-                for k1, k2 in zip(key, value.columns, strict=False):
->>>>>>> 1863adb2
                     self[k1] = value[k2]
 
             elif not is_list_like(value):
