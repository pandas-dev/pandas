--- conflicted
+++ resolved
@@ -15,32 +15,15 @@
 import itertools
 import sys
 from textwrap import dedent
-<<<<<<< HEAD
 from typing import FrozenSet, List, Optional, Set, Tuple, Type, Union
-=======
-from typing import FrozenSet, List, Optional, Set, Type, Union
 import warnings
->>>>>>> 26bd34df
 
 import numpy as np
 import numpy.ma as ma
 
 from pandas._config import get_option
 
-<<<<<<< HEAD
-from pandas._libs import lib, algos as libalgos
-
-from pandas._typing import ArrayLike, Axes, Dtype
-
-from pandas.util._decorators import (Appender, Substitution,
-                                     rewrite_axis_style_signature,
-                                     deprecate_kwarg)
-from pandas.util._validators import (validate_bool_kwarg,
-                                     validate_axis_style_args)
-
-=======
 from pandas._libs import algos as libalgos, lib
->>>>>>> 26bd34df
 from pandas.compat import PY36, raise_with_traceback
 from pandas.compat.numpy import function as nv
 from pandas.util._decorators import (
@@ -97,6 +80,7 @@
 )
 from pandas.core.dtypes.missing import isna, notna
 
+from pandas._typing import Axes, Dtype
 from pandas.core import algorithms, common as com, nanops, ops
 from pandas.core.accessor import CachedAccessor
 from pandas.core.arrays import Categorical, ExtensionArray
@@ -406,16 +390,12 @@
     # ----------------------------------------------------------------------
     # Constructors
 
-<<<<<<< HEAD
     def __init__(self,
                  data=None,
                  index: Optional[Axes] = None,
                  columns: Optional[Axes] = None,
                  dtype: Optional[Dtype] = None,
                  copy: Optional[bool] = False) -> None:
-=======
-    def __init__(self, data=None, index=None, columns=None, dtype=None, copy=False):
->>>>>>> 26bd34df
         if data is None:
             data = {}
         if dtype is not None:
