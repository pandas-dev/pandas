"""
DataFrame
---------
An efficient 2D container for potentially mixed-type time series or other
labeled data series.

Similar to its R counterpart, data.frame, except providing automatic data
alignment and a host of useful data manipulation methods having to do with the
labeling information
"""
from __future__ import annotations

import collections
from collections import abc
import datetime
import functools
from io import StringIO
import itertools
import mmap
from textwrap import dedent
from typing import (
    IO,
    TYPE_CHECKING,
    Any,
    AnyStr,
    Callable,
    Hashable,
    Iterable,
    Iterator,
    Sequence,
    cast,
    overload,
)
import warnings

import numpy as np
import numpy.ma as ma

from pandas._config import get_option

from pandas._libs import (
    algos as libalgos,
    lib,
    properties,
)
from pandas._libs.hashtable import duplicated
from pandas._libs.lib import no_default
from pandas._typing import (
    AggFuncType,
    AnyArrayLike,
    ArrayLike,
    Axes,
    Axis,
    ColspaceArgType,
    CompressionOptions,
    Dtype,
    FilePathOrBuffer,
    FillnaOptions,
    FloatFormatType,
    FormattersType,
    FrameOrSeriesUnion,
    Frequency,
    IndexKeyFunc,
    IndexLabel,
    Level,
    NpDtype,
    PythonFuncType,
    Renamer,
    Scalar,
    StorageOptions,
    Suffixes,
    ValueKeyFunc,
)
from pandas.compat._optional import import_optional_dependency
from pandas.compat.numpy import function as nv
from pandas.util._decorators import (
    Appender,
    Substitution,
    deprecate_kwarg,
    deprecate_nonkeyword_arguments,
    doc,
    rewrite_axis_style_signature,
)
from pandas.util._validators import (
    validate_axis_style_args,
    validate_bool_kwarg,
    validate_percentile,
)

from pandas.core.dtypes.cast import (
    construct_1d_arraylike_from_scalar,
    construct_2d_arraylike_from_scalar,
    find_common_type,
    infer_dtype_from_scalar,
    invalidate_string_dtypes,
    maybe_box_native,
    maybe_convert_platform,
    maybe_downcast_to_dtype,
    validate_numeric_casting,
)
from pandas.core.dtypes.common import (
    ensure_platform_int,
    infer_dtype_from_object,
    is_1d_only_ea_dtype,
    is_1d_only_ea_obj,
    is_bool_dtype,
    is_dataclass,
    is_datetime64_any_dtype,
    is_dict_like,
    is_dtype_equal,
    is_extension_array_dtype,
    is_float,
    is_float_dtype,
    is_hashable,
    is_integer,
    is_integer_dtype,
    is_iterator,
    is_list_like,
    is_object_dtype,
    is_scalar,
    is_sequence,
    pandas_dtype,
)
from pandas.core.dtypes.dtypes import ExtensionDtype
from pandas.core.dtypes.missing import (
    isna,
    notna,
)

from pandas.core import (
    algorithms,
    common as com,
    generic,
    nanops,
    ops,
)
from pandas.core.accessor import CachedAccessor
from pandas.core.aggregation import (
    reconstruct_func,
    relabel_result,
)
from pandas.core.array_algos.take import take_2d_multi
from pandas.core.arraylike import OpsMixin
from pandas.core.arrays import (
    DatetimeArray,
    ExtensionArray,
    TimedeltaArray,
)
from pandas.core.arrays.sparse import SparseFrameAccessor
from pandas.core.construction import (
    extract_array,
    sanitize_array,
    sanitize_masked_array,
)
from pandas.core.generic import (
    NDFrame,
    _shared_docs,
)
from pandas.core.indexers import check_key_length
from pandas.core.indexes import base as ibase
from pandas.core.indexes.api import (
    DatetimeIndex,
    Index,
    PeriodIndex,
    ensure_index,
    ensure_index_from_sequences,
)
from pandas.core.indexes.multi import (
    MultiIndex,
    maybe_droplevels,
)
from pandas.core.indexing import (
    check_bool_indexer,
    convert_to_index_sliceable,
)
from pandas.core.internals import (
    ArrayManager,
    BlockManager,
)
from pandas.core.internals.construction import (
    arrays_to_mgr,
    dataclasses_to_dicts,
    dict_to_mgr,
    mgr_to_mgr,
    ndarray_to_mgr,
    nested_data_to_arrays,
    rec_array_to_mgr,
    reorder_arrays,
    to_arrays,
    treat_as_nested,
)
from pandas.core.reshape.melt import melt
from pandas.core.series import Series
from pandas.core.sorting import (
    get_group_index,
    lexsort_indexer,
    nargsort,
)

from pandas.io.common import get_handle
from pandas.io.formats import (
    console,
    format as fmt,
)
from pandas.io.formats.info import (
    BaseInfo,
    DataFrameInfo,
)
import pandas.plotting

if TYPE_CHECKING:
    from typing import Literal

    from pandas._typing import (
        TimedeltaConvertibleTypes,
        TimestampConvertibleTypes,
    )

    from pandas.core.groupby.generic import DataFrameGroupBy
    from pandas.core.resample import Resampler

    from pandas.io.formats.style import Styler

# ---------------------------------------------------------------------
# Docstring templates

_shared_doc_kwargs = {
    "axes": "index, columns",
    "klass": "DataFrame",
    "axes_single_arg": "{0 or 'index', 1 or 'columns'}",
    "axis": """axis : {0 or 'index', 1 or 'columns'}, default 0
        If 0 or 'index': apply function to each column.
        If 1 or 'columns': apply function to each row.""",
    "inplace": """
    inplace : bool, default False
        If True, performs operation inplace and returns None.""",
    "optional_by": """
        by : str or list of str
            Name or list of names to sort by.

            - if `axis` is 0 or `'index'` then `by` may contain index
              levels and/or column labels.
            - if `axis` is 1 or `'columns'` then `by` may contain column
              levels and/or index labels.""",
    "optional_labels": """labels : array-like, optional
            New labels / index to conform the axis specified by 'axis' to.""",
    "optional_axis": """axis : int or str, optional
            Axis to target. Can be either the axis name ('index', 'columns')
            or number (0, 1).""",
    "replace_iloc": """
    This differs from updating with ``.loc`` or ``.iloc``, which require
    you to specify a location to update with some value.""",
}

_numeric_only_doc = """numeric_only : bool or None, default None
    Include only float, int, boolean data. If None, will attempt to use
    everything, then use only numeric data
"""

_merge_doc = """
Merge DataFrame or named Series objects with a database-style join.

The join is done on columns or indexes. If joining columns on
columns, the DataFrame indexes *will be ignored*. Otherwise if joining indexes
on indexes or indexes on a column or columns, the index will be passed on.
When performing a cross merge, no column specifications to merge on are
allowed.

Parameters
----------%s
right : DataFrame or named Series
    Object to merge with.
how : {'left', 'right', 'outer', 'inner', 'cross'}, default 'inner'
    Type of merge to be performed.

    * left: use only keys from left frame, similar to a SQL left outer join;
      preserve key order.
    * right: use only keys from right frame, similar to a SQL right outer join;
      preserve key order.
    * outer: use union of keys from both frames, similar to a SQL full outer
      join; sort keys lexicographically.
    * inner: use intersection of keys from both frames, similar to a SQL inner
      join; preserve the order of the left keys.
    * cross: creates the cartesian product from both frames, preserves the order
      of the left keys.

      .. versionadded:: 1.2.0

on : label or list
    Column or index level names to join on. These must be found in both
    DataFrames. If `on` is None and not merging on indexes then this defaults
    to the intersection of the columns in both DataFrames.
left_on : label or list, or array-like
    Column or index level names to join on in the left DataFrame. Can also
    be an array or list of arrays of the length of the left DataFrame.
    These arrays are treated as if they are columns.
right_on : label or list, or array-like
    Column or index level names to join on in the right DataFrame. Can also
    be an array or list of arrays of the length of the right DataFrame.
    These arrays are treated as if they are columns.
left_index : bool, default False
    Use the index from the left DataFrame as the join key(s). If it is a
    MultiIndex, the number of keys in the other DataFrame (either the index
    or a number of columns) must match the number of levels.
right_index : bool, default False
    Use the index from the right DataFrame as the join key. Same caveats as
    left_index.
sort : bool, default False
    Sort the join keys lexicographically in the result DataFrame. If False,
    the order of the join keys depends on the join type (how keyword).
suffixes : list-like, default is ("_x", "_y")
    A length-2 sequence where each element is optionally a string
    indicating the suffix to add to overlapping column names in
    `left` and `right` respectively. Pass a value of `None` instead
    of a string to indicate that the column name from `left` or
    `right` should be left as-is, with no suffix. At least one of the
    values must not be None.
copy : bool, default True
    If False, avoid copy if possible.
indicator : bool or str, default False
    If True, adds a column to the output DataFrame called "_merge" with
    information on the source of each row. The column can be given a different
    name by providing a string argument. The column will have a Categorical
    type with the value of "left_only" for observations whose merge key only
    appears in the left DataFrame, "right_only" for observations
    whose merge key only appears in the right DataFrame, and "both"
    if the observation's merge key is found in both DataFrames.

validate : str, optional
    If specified, checks if merge is of specified type.

    * "one_to_one" or "1:1": check if merge keys are unique in both
      left and right datasets.
    * "one_to_many" or "1:m": check if merge keys are unique in left
      dataset.
    * "many_to_one" or "m:1": check if merge keys are unique in right
      dataset.
    * "many_to_many" or "m:m": allowed, but does not result in checks.

Returns
-------
DataFrame
    A DataFrame of the two merged objects.

See Also
--------
merge_ordered : Merge with optional filling/interpolation.
merge_asof : Merge on nearest keys.
DataFrame.join : Similar method using indices.

Notes
-----
Support for specifying index levels as the `on`, `left_on`, and
`right_on` parameters was added in version 0.23.0
Support for merging named Series objects was added in version 0.24.0

Examples
--------
>>> df1 = pd.DataFrame({'lkey': ['foo', 'bar', 'baz', 'foo'],
...                     'value': [1, 2, 3, 5]})
>>> df2 = pd.DataFrame({'rkey': ['foo', 'bar', 'baz', 'foo'],
...                     'value': [5, 6, 7, 8]})
>>> df1
    lkey value
0   foo      1
1   bar      2
2   baz      3
3   foo      5
>>> df2
    rkey value
0   foo      5
1   bar      6
2   baz      7
3   foo      8

Merge df1 and df2 on the lkey and rkey columns. The value columns have
the default suffixes, _x and _y, appended.

>>> df1.merge(df2, left_on='lkey', right_on='rkey')
  lkey  value_x rkey  value_y
0  foo        1  foo        5
1  foo        1  foo        8
2  foo        5  foo        5
3  foo        5  foo        8
4  bar        2  bar        6
5  baz        3  baz        7

Merge DataFrames df1 and df2 with specified left and right suffixes
appended to any overlapping columns.

>>> df1.merge(df2, left_on='lkey', right_on='rkey',
...           suffixes=('_left', '_right'))
  lkey  value_left rkey  value_right
0  foo           1  foo            5
1  foo           1  foo            8
2  foo           5  foo            5
3  foo           5  foo            8
4  bar           2  bar            6
5  baz           3  baz            7

Merge DataFrames df1 and df2, but raise an exception if the DataFrames have
any overlapping columns.

>>> df1.merge(df2, left_on='lkey', right_on='rkey', suffixes=(False, False))
Traceback (most recent call last):
...
ValueError: columns overlap but no suffix specified:
    Index(['value'], dtype='object')

>>> df1 = pd.DataFrame({'a': ['foo', 'bar'], 'b': [1, 2]})
>>> df2 = pd.DataFrame({'a': ['foo', 'baz'], 'c': [3, 4]})
>>> df1
      a  b
0   foo  1
1   bar  2
>>> df2
      a  c
0   foo  3
1   baz  4

>>> df1.merge(df2, how='inner', on='a')
      a  b  c
0   foo  1  3

>>> df1.merge(df2, how='left', on='a')
      a  b  c
0   foo  1  3.0
1   bar  2  NaN

>>> df1 = pd.DataFrame({'left': ['foo', 'bar']})
>>> df2 = pd.DataFrame({'right': [7, 8]})
>>> df1
    left
0   foo
1   bar
>>> df2
    right
0   7
1   8

>>> df1.merge(df2, how='cross')
   left  right
0   foo      7
1   foo      8
2   bar      7
3   bar      8
"""


# -----------------------------------------------------------------------
# DataFrame class


class DataFrame(NDFrame, OpsMixin):
    """
    Two-dimensional, size-mutable, potentially heterogeneous tabular data.

    Data structure also contains labeled axes (rows and columns).
    Arithmetic operations align on both row and column labels. Can be
    thought of as a dict-like container for Series objects. The primary
    pandas data structure.

    Parameters
    ----------
    data : ndarray (structured or homogeneous), Iterable, dict, or DataFrame
        Dict can contain Series, arrays, constants, dataclass or list-like objects. If
        data is a dict, column order follows insertion-order.

        .. versionchanged:: 0.25.0
           If data is a list of dicts, column order follows insertion-order.

    index : Index or array-like
        Index to use for resulting frame. Will default to RangeIndex if
        no indexing information part of input data and no index provided.
    columns : Index or array-like
        Column labels to use for resulting frame when data does not have them,
        defaulting to RangeIndex(0, 1, 2, ..., n). If data contains column labels,
        will perform column selection instead.
    dtype : dtype, default None
        Data type to force. Only a single dtype is allowed. If None, infer.
    copy : bool or None, default None
        Copy data from inputs.
        For dict data, the default of None behaves like ``copy=True``.  For DataFrame
        or 2d ndarray input, the default of None behaves like ``copy=False``.

        .. versionchanged:: 1.3.0

    See Also
    --------
    DataFrame.from_records : Constructor from tuples, also record arrays.
    DataFrame.from_dict : From dicts of Series, arrays, or dicts.
    read_csv : Read a comma-separated values (csv) file into DataFrame.
    read_table : Read general delimited file into DataFrame.
    read_clipboard : Read text from clipboard into DataFrame.

    Examples
    --------
    Constructing DataFrame from a dictionary.

    >>> d = {'col1': [1, 2], 'col2': [3, 4]}
    >>> df = pd.DataFrame(data=d)
    >>> df
       col1  col2
    0     1     3
    1     2     4

    Notice that the inferred dtype is int64.

    >>> df.dtypes
    col1    int64
    col2    int64
    dtype: object

    To enforce a single dtype:

    >>> df = pd.DataFrame(data=d, dtype=np.int8)
    >>> df.dtypes
    col1    int8
    col2    int8
    dtype: object

    Constructing DataFrame from numpy ndarray:

    >>> df2 = pd.DataFrame(np.array([[1, 2, 3], [4, 5, 6], [7, 8, 9]]),
    ...                    columns=['a', 'b', 'c'])
    >>> df2
       a  b  c
    0  1  2  3
    1  4  5  6
    2  7  8  9

    Constructing DataFrame from a numpy ndarray that has labeled columns:

    >>> data = np.array([(1, 2, 3), (4, 5, 6), (7, 8, 9)],
    ...                 dtype=[("a", "i4"), ("b", "i4"), ("c", "i4")])
    >>> df3 = pd.DataFrame(data, columns=['c', 'a'])
    ...
    >>> df3
       c  a
    0  3  1
    1  6  4
    2  9  7

    Constructing DataFrame from dataclass:

    >>> from dataclasses import make_dataclass
    >>> Point = make_dataclass("Point", [("x", int), ("y", int)])
    >>> pd.DataFrame([Point(0, 0), Point(0, 3), Point(2, 3)])
       x  y
    0  0  0
    1  0  3
    2  2  3
    """

    _internal_names_set = {"columns", "index"} | NDFrame._internal_names_set
    _typ = "dataframe"
    _HANDLED_TYPES = (Series, Index, ExtensionArray, np.ndarray)
    _accessors: set[str] = {"sparse"}
    _hidden_attrs: frozenset[str] = NDFrame._hidden_attrs | frozenset([])
    _mgr: BlockManager | ArrayManager

    @property
    def _constructor(self) -> type[DataFrame]:
        return DataFrame

    _constructor_sliced: type[Series] = Series

    # ----------------------------------------------------------------------
    # Constructors

    def __init__(
        self,
        data=None,
        index: Axes | None = None,
        columns: Axes | None = None,
        dtype: Dtype | None = None,
        copy: bool | None = None,
    ):

        if copy is None:
            if isinstance(data, dict) or data is None:
                # retain pre-GH#38939 default behavior
                copy = True
            else:
                copy = False

        if data is None:
            data = {}
        if dtype is not None:
            dtype = self._validate_dtype(dtype)

        if isinstance(data, DataFrame):
            data = data._mgr

        if isinstance(data, (BlockManager, ArrayManager)):
            # first check if a Manager is passed without any other arguments
            # -> use fastpath (without checking Manager type)
            if index is None and columns is None and dtype is None and not copy:
                # GH#33357 fastpath
                NDFrame.__init__(self, data)
                return

        manager = get_option("mode.data_manager")

        if isinstance(data, (BlockManager, ArrayManager)):
            mgr = self._init_mgr(
                data, axes={"index": index, "columns": columns}, dtype=dtype, copy=copy
            )

        elif isinstance(data, dict):
            # GH#38939 de facto copy defaults to False only in non-dict cases
            mgr = dict_to_mgr(data, index, columns, dtype=dtype, copy=copy, typ=manager)
        elif isinstance(data, ma.MaskedArray):
            import numpy.ma.mrecords as mrecords

            # masked recarray
            if isinstance(data, mrecords.MaskedRecords):
                mgr = rec_array_to_mgr(
                    data,
                    index,
                    columns,
                    dtype,
                    copy,
                    typ=manager,
                )
                warnings.warn(
                    "Support for MaskedRecords is deprecated and will be "
                    "removed in a future version.  Pass "
                    "{name: data[name] for name in data.dtype.names} instead.",
                    FutureWarning,
                    stacklevel=2,
                )

            # a masked array
            else:
                data = sanitize_masked_array(data)
                mgr = ndarray_to_mgr(
                    data,
                    index,
                    columns,
                    dtype=dtype,
                    copy=copy,
                    typ=manager,
                )

        elif isinstance(data, (np.ndarray, Series, Index)):
            if data.dtype.names:
                # i.e. numpy structured array

                mgr = rec_array_to_mgr(
                    data,
                    index,
                    columns,
                    dtype,
                    copy,
                    typ=manager,
                )
            elif getattr(data, "name", None) is not None:
                # i.e. Series/Index with non-None name
                mgr = dict_to_mgr(
                    # error: Item "ndarray" of "Union[ndarray, Series, Index]" has no
                    # attribute "name"
                    {data.name: data},  # type: ignore[union-attr]
                    index,
                    columns,
                    dtype=dtype,
                    typ=manager,
                )
            else:
                mgr = ndarray_to_mgr(
                    data,
                    index,
                    columns,
                    dtype=dtype,
                    copy=copy,
                    typ=manager,
                )

        # For data is list-like, or Iterable (will consume into list)
        elif is_list_like(data):
            if not isinstance(data, (abc.Sequence, ExtensionArray)):
                data = list(data)
            if len(data) > 0:
                if is_dataclass(data[0]):
                    data = dataclasses_to_dicts(data)
                if treat_as_nested(data):
                    if columns is not None:
                        # error: Argument 1 to "ensure_index" has incompatible type
                        # "Collection[Any]"; expected "Union[Union[Union[ExtensionArray,
                        # ndarray], Index, Series], Sequence[Any]]"
                        columns = ensure_index(columns)  # type: ignore[arg-type]
                    arrays, columns, index = nested_data_to_arrays(
                        # error: Argument 3 to "nested_data_to_arrays" has incompatible
                        # type "Optional[Collection[Any]]"; expected "Optional[Index]"
                        data,
                        columns,
                        index,  # type: ignore[arg-type]
                        dtype,
                    )
                    mgr = arrays_to_mgr(
                        arrays,
                        columns,
                        index,
                        columns,
                        dtype=dtype,
                        typ=manager,
                    )
                else:
                    mgr = ndarray_to_mgr(
                        data,
                        index,
                        columns,
                        dtype=dtype,
                        copy=copy,
                        typ=manager,
                    )
            else:
                mgr = dict_to_mgr(
                    {},
                    index,
                    columns,
                    dtype=dtype,
                    typ=manager,
                )
        # For data is scalar
        else:
            if index is None or columns is None:
                raise ValueError("DataFrame constructor not properly called!")

            if not dtype:
                dtype, _ = infer_dtype_from_scalar(data, pandas_dtype=True)

            # For data is a scalar extension dtype
            if isinstance(dtype, ExtensionDtype):
                # TODO(EA2D): special case not needed with 2D EAs

                values = [
                    construct_1d_arraylike_from_scalar(data, len(index), dtype)
                    for _ in range(len(columns))
                ]
                mgr = arrays_to_mgr(
                    values, columns, index, columns, dtype=None, typ=manager
                )
            else:
                arr2d = construct_2d_arraylike_from_scalar(
                    data,
                    len(index),
                    len(columns),
                    dtype,
                    copy,
                )

                mgr = ndarray_to_mgr(
                    arr2d,
                    index,
                    columns,
                    dtype=arr2d.dtype,
                    copy=False,
                    typ=manager,
                )

        # ensure correct Manager type according to settings
        mgr = mgr_to_mgr(mgr, typ=manager)

        NDFrame.__init__(self, mgr)

    # ----------------------------------------------------------------------

    @property
    def axes(self) -> list[Index]:
        """
        Return a list representing the axes of the DataFrame.

        It has the row axis labels and column axis labels as the only members.
        They are returned in that order.

        Examples
        --------
        >>> df = pd.DataFrame({'col1': [1, 2], 'col2': [3, 4]})
        >>> df.axes
        [RangeIndex(start=0, stop=2, step=1), Index(['col1', 'col2'],
        dtype='object')]
        """
        return [self.index, self.columns]

    @property
    def shape(self) -> tuple[int, int]:
        """
        Return a tuple representing the dimensionality of the DataFrame.

        See Also
        --------
        ndarray.shape : Tuple of array dimensions.

        Examples
        --------
        >>> df = pd.DataFrame({'col1': [1, 2], 'col2': [3, 4]})
        >>> df.shape
        (2, 2)

        >>> df = pd.DataFrame({'col1': [1, 2], 'col2': [3, 4],
        ...                    'col3': [5, 6]})
        >>> df.shape
        (2, 3)
        """
        return len(self.index), len(self.columns)

    @property
    def _is_homogeneous_type(self) -> bool:
        """
        Whether all the columns in a DataFrame have the same type.

        Returns
        -------
        bool

        See Also
        --------
        Index._is_homogeneous_type : Whether the object has a single
            dtype.
        MultiIndex._is_homogeneous_type : Whether all the levels of a
            MultiIndex have the same dtype.

        Examples
        --------
        >>> DataFrame({"A": [1, 2], "B": [3, 4]})._is_homogeneous_type
        True
        >>> DataFrame({"A": [1, 2], "B": [3.0, 4.0]})._is_homogeneous_type
        False

        Items with the same type but different sizes are considered
        different types.

        >>> DataFrame({
        ...    "A": np.array([1, 2], dtype=np.int32),
        ...    "B": np.array([1, 2], dtype=np.int64)})._is_homogeneous_type
        False
        """
        if isinstance(self._mgr, ArrayManager):
            return len({arr.dtype for arr in self._mgr.arrays}) == 1
        if self._mgr.any_extension_types:
            return len({block.dtype for block in self._mgr.blocks}) == 1
        else:
            return not self._is_mixed_type

    @property
    def _can_fast_transpose(self) -> bool:
        """
        Can we transpose this DataFrame without creating any new array objects.
        """
        if isinstance(self._mgr, ArrayManager):
            return False
        blocks = self._mgr.blocks
        if len(blocks) != 1:
            return False

        dtype = blocks[0].dtype
        # TODO(EA2D) special case would be unnecessary with 2D EAs
        return not is_1d_only_ea_dtype(dtype)

    # error: Return type "Union[ndarray, DatetimeArray, TimedeltaArray]" of
    # "_values" incompatible with return type "ndarray" in supertype "NDFrame"
    @property
    def _values(  # type: ignore[override]
        self,
    ) -> np.ndarray | DatetimeArray | TimedeltaArray:
        """
        Analogue to ._values that may return a 2D ExtensionArray.
        """
        self._consolidate_inplace()

        mgr = self._mgr

        if isinstance(mgr, ArrayManager):
            if len(mgr.arrays) == 1 and not is_1d_only_ea_obj(mgr.arrays[0]):
                # error: Item "ExtensionArray" of "Union[ndarray, ExtensionArray]"
                # has no attribute "reshape"
                return mgr.arrays[0].reshape(-1, 1)  # type: ignore[union-attr]
            return self.values

        blocks = mgr.blocks
        if len(blocks) != 1:
            return self.values

        arr = blocks[0].values
        if arr.ndim == 1:
            # non-2D ExtensionArray
            return self.values

        # more generally, whatever we allow in NDArrayBackedExtensionBlock
        arr = cast("np.ndarray | DatetimeArray | TimedeltaArray", arr)
        return arr.T

    # ----------------------------------------------------------------------
    # Rendering Methods

    def _repr_fits_vertical_(self) -> bool:
        """
        Check length against max_rows.
        """
        max_rows = get_option("display.max_rows")
        return len(self) <= max_rows

    def _repr_fits_horizontal_(self, ignore_width: bool = False) -> bool:
        """
        Check if full repr fits in horizontal boundaries imposed by the display
        options width and max_columns.

        In case of non-interactive session, no boundaries apply.

        `ignore_width` is here so ipynb+HTML output can behave the way
        users expect. display.max_columns remains in effect.
        GH3541, GH3573
        """
        width, height = console.get_console_size()
        max_columns = get_option("display.max_columns")
        nb_columns = len(self.columns)

        # exceed max columns
        if (max_columns and nb_columns > max_columns) or (
            (not ignore_width) and width and nb_columns > (width // 2)
        ):
            return False

        # used by repr_html under IPython notebook or scripts ignore terminal
        # dims
        if ignore_width or not console.in_interactive_session():
            return True

        if get_option("display.width") is not None or console.in_ipython_frontend():
            # check at least the column row for excessive width
            max_rows = 1
        else:
            max_rows = get_option("display.max_rows")

        # when auto-detecting, so width=None and not in ipython front end
        # check whether repr fits horizontal by actually checking
        # the width of the rendered repr
        buf = StringIO()

        # only care about the stuff we'll actually print out
        # and to_string on entire frame may be expensive
        d = self

        if max_rows is not None:  # unlimited rows
            # min of two, where one may be None
            d = d.iloc[: min(max_rows, len(d))]
        else:
            return True

        d.to_string(buf=buf)
        value = buf.getvalue()
        repr_width = max(len(line) for line in value.split("\n"))

        return repr_width < width

    def _info_repr(self) -> bool:
        """
        True if the repr should show the info view.
        """
        info_repr_option = get_option("display.large_repr") == "info"
        return info_repr_option and not (
            self._repr_fits_horizontal_() and self._repr_fits_vertical_()
        )

    def __repr__(self) -> str:
        """
        Return a string representation for a particular DataFrame.
        """
        buf = StringIO("")
        if self._info_repr():
            self.info(buf=buf)
            return buf.getvalue()

        max_rows = get_option("display.max_rows")
        min_rows = get_option("display.min_rows")
        max_cols = get_option("display.max_columns")
        max_colwidth = get_option("display.max_colwidth")
        show_dimensions = get_option("display.show_dimensions")
        if get_option("display.expand_frame_repr"):
            width, _ = console.get_console_size()
        else:
            width = None
        self.to_string(
            buf=buf,
            max_rows=max_rows,
            min_rows=min_rows,
            max_cols=max_cols,
            line_width=width,
            max_colwidth=max_colwidth,
            show_dimensions=show_dimensions,
        )

        return buf.getvalue()

    def _repr_html_(self) -> str | None:
        """
        Return a html representation for a particular DataFrame.

        Mainly for IPython notebook.
        """
        if self._info_repr():
            buf = StringIO("")
            self.info(buf=buf)
            # need to escape the <class>, should be the first line.
            val = buf.getvalue().replace("<", r"&lt;", 1)
            val = val.replace(">", r"&gt;", 1)
            return "<pre>" + val + "</pre>"

        if get_option("display.notebook_repr_html"):
            max_rows = get_option("display.max_rows")
            min_rows = get_option("display.min_rows")
            max_cols = get_option("display.max_columns")
            show_dimensions = get_option("display.show_dimensions")

            formatter = fmt.DataFrameFormatter(
                self,
                columns=None,
                col_space=None,
                na_rep="NaN",
                formatters=None,
                float_format=None,
                sparsify=None,
                justify=None,
                index_names=True,
                header=True,
                index=True,
                bold_rows=True,
                escape=True,
                max_rows=max_rows,
                min_rows=min_rows,
                max_cols=max_cols,
                show_dimensions=show_dimensions,
                decimal=".",
            )
            return fmt.DataFrameRenderer(formatter).to_html(notebook=True)
        else:
            return None

    @Substitution(
        header_type="bool or sequence",
        header="Write out the column names. If a list of strings "
        "is given, it is assumed to be aliases for the "
        "column names",
        col_space_type="int, list or dict of int",
        col_space="The minimum width of each column",
    )
    @Substitution(shared_params=fmt.common_docstring, returns=fmt.return_docstring)
    def to_string(
        self,
        buf: FilePathOrBuffer[str] | None = None,
        columns: Sequence[str] | None = None,
        col_space: int | None = None,
        header: bool | Sequence[str] = True,
        index: bool = True,
        na_rep: str = "NaN",
        formatters: fmt.FormattersType | None = None,
        float_format: fmt.FloatFormatType | None = None,
        sparsify: bool | None = None,
        index_names: bool = True,
        justify: str | None = None,
        max_rows: int | None = None,
        min_rows: int | None = None,
        max_cols: int | None = None,
        show_dimensions: bool = False,
        decimal: str = ".",
        line_width: int | None = None,
        max_colwidth: int | None = None,
        encoding: str | None = None,
    ) -> str | None:
        """
        Render a DataFrame to a console-friendly tabular output.
        %(shared_params)s
        line_width : int, optional
            Width to wrap a line in characters.
        max_colwidth : int, optional
            Max width to truncate each column in characters. By default, no limit.

            .. versionadded:: 1.0.0
        encoding : str, default "utf-8"
            Set character encoding.

            .. versionadded:: 1.0
        %(returns)s
        See Also
        --------
        to_html : Convert DataFrame to HTML.

        Examples
        --------
        >>> d = {'col1': [1, 2, 3], 'col2': [4, 5, 6]}
        >>> df = pd.DataFrame(d)
        >>> print(df.to_string())
           col1  col2
        0     1     4
        1     2     5
        2     3     6
        """
        from pandas import option_context

        with option_context("display.max_colwidth", max_colwidth):
            formatter = fmt.DataFrameFormatter(
                self,
                columns=columns,
                col_space=col_space,
                na_rep=na_rep,
                formatters=formatters,
                float_format=float_format,
                sparsify=sparsify,
                justify=justify,
                index_names=index_names,
                header=header,
                index=index,
                min_rows=min_rows,
                max_rows=max_rows,
                max_cols=max_cols,
                show_dimensions=show_dimensions,
                decimal=decimal,
            )
            return fmt.DataFrameRenderer(formatter).to_string(
                buf=buf,
                encoding=encoding,
                line_width=line_width,
            )

    # ----------------------------------------------------------------------

    @property
    def style(self) -> Styler:
        """
        Returns a Styler object.

        Contains methods for building a styled HTML representation of the DataFrame.

        See Also
        --------
        io.formats.style.Styler : Helps style a DataFrame or Series according to the
            data with HTML and CSS.
        """
        from pandas.io.formats.style import Styler

        return Styler(self)

    _shared_docs[
        "items"
    ] = r"""
        Iterate over (column name, Series) pairs.

        Iterates over the DataFrame columns, returning a tuple with
        the column name and the content as a Series.

        Yields
        ------
        label : object
            The column names for the DataFrame being iterated over.
        content : Series
            The column entries belonging to each label, as a Series.

        See Also
        --------
        DataFrame.iterrows : Iterate over DataFrame rows as
            (index, Series) pairs.
        DataFrame.itertuples : Iterate over DataFrame rows as namedtuples
            of the values.

        Examples
        --------
        >>> df = pd.DataFrame({'species': ['bear', 'bear', 'marsupial'],
        ...                   'population': [1864, 22000, 80000]},
        ...                   index=['panda', 'polar', 'koala'])
        >>> df
                species   population
        panda   bear      1864
        polar   bear      22000
        koala   marsupial 80000
        >>> for label, content in df.items():
        ...     print(f'label: {label}')
        ...     print(f'content: {content}', sep='\n')
        ...
        label: species
        content:
        panda         bear
        polar         bear
        koala    marsupial
        Name: species, dtype: object
        label: population
        content:
        panda     1864
        polar    22000
        koala    80000
        Name: population, dtype: int64
        """

    @Appender(_shared_docs["items"])
    def items(self) -> Iterable[tuple[Hashable, Series]]:
        if self.columns.is_unique and hasattr(self, "_item_cache"):
            for k in self.columns:
                yield k, self._get_item_cache(k)
        else:
            for i, k in enumerate(self.columns):
                yield k, self._ixs(i, axis=1)

    @Appender(_shared_docs["items"])
    def iteritems(self) -> Iterable[tuple[Hashable, Series]]:
        yield from self.items()

    def iterrows(self) -> Iterable[tuple[Hashable, Series]]:
        """
        Iterate over DataFrame rows as (index, Series) pairs.

        Yields
        ------
        index : label or tuple of label
            The index of the row. A tuple for a `MultiIndex`.
        data : Series
            The data of the row as a Series.

        See Also
        --------
        DataFrame.itertuples : Iterate over DataFrame rows as namedtuples of the values.
        DataFrame.items : Iterate over (column name, Series) pairs.

        Notes
        -----
        1. Because ``iterrows`` returns a Series for each row,
           it does **not** preserve dtypes across the rows (dtypes are
           preserved across columns for DataFrames). For example,

           >>> df = pd.DataFrame([[1, 1.5]], columns=['int', 'float'])
           >>> row = next(df.iterrows())[1]
           >>> row
           int      1.0
           float    1.5
           Name: 0, dtype: float64
           >>> print(row['int'].dtype)
           float64
           >>> print(df['int'].dtype)
           int64

           To preserve dtypes while iterating over the rows, it is better
           to use :meth:`itertuples` which returns namedtuples of the values
           and which is generally faster than ``iterrows``.

        2. You should **never modify** something you are iterating over.
           This is not guaranteed to work in all cases. Depending on the
           data types, the iterator returns a copy and not a view, and writing
           to it will have no effect.
        """
        columns = self.columns
        klass = self._constructor_sliced
        for k, v in zip(self.index, self.values):
            s = klass(v, index=columns, name=k)
            yield k, s

    def itertuples(
        self, index: bool = True, name: str | None = "Pandas"
    ) -> Iterable[tuple[Any, ...]]:
        """
        Iterate over DataFrame rows as namedtuples.

        Parameters
        ----------
        index : bool, default True
            If True, return the index as the first element of the tuple.
        name : str or None, default "Pandas"
            The name of the returned namedtuples or None to return regular
            tuples.

        Returns
        -------
        iterator
            An object to iterate over namedtuples for each row in the
            DataFrame with the first field possibly being the index and
            following fields being the column values.

        See Also
        --------
        DataFrame.iterrows : Iterate over DataFrame rows as (index, Series)
            pairs.
        DataFrame.items : Iterate over (column name, Series) pairs.

        Notes
        -----
        The column names will be renamed to positional names if they are
        invalid Python identifiers, repeated, or start with an underscore.
        On python versions < 3.7 regular tuples are returned for DataFrames
        with a large number of columns (>254).

        Examples
        --------
        >>> df = pd.DataFrame({'num_legs': [4, 2], 'num_wings': [0, 2]},
        ...                   index=['dog', 'hawk'])
        >>> df
              num_legs  num_wings
        dog          4          0
        hawk         2          2
        >>> for row in df.itertuples():
        ...     print(row)
        ...
        Pandas(Index='dog', num_legs=4, num_wings=0)
        Pandas(Index='hawk', num_legs=2, num_wings=2)

        By setting the `index` parameter to False we can remove the index
        as the first element of the tuple:

        >>> for row in df.itertuples(index=False):
        ...     print(row)
        ...
        Pandas(num_legs=4, num_wings=0)
        Pandas(num_legs=2, num_wings=2)

        With the `name` parameter set we set a custom name for the yielded
        namedtuples:

        >>> for row in df.itertuples(name='Animal'):
        ...     print(row)
        ...
        Animal(Index='dog', num_legs=4, num_wings=0)
        Animal(Index='hawk', num_legs=2, num_wings=2)
        """
        arrays = []
        fields = list(self.columns)
        if index:
            arrays.append(self.index)
            fields.insert(0, "Index")

        # use integer indexing because of possible duplicate column names
        arrays.extend(self.iloc[:, k] for k in range(len(self.columns)))

        if name is not None:
            # https://github.com/python/mypy/issues/9046
            # error: namedtuple() expects a string literal as the first argument
            itertuple = collections.namedtuple(  # type: ignore[misc]
                name, fields, rename=True
            )
            return map(itertuple._make, zip(*arrays))

        # fallback to regular tuples
        return zip(*arrays)

    def __len__(self) -> int:
        """
        Returns length of info axis, but here we use the index.
        """
        return len(self.index)

    @overload
    def dot(self, other: Series) -> Series:
        ...

    @overload
    def dot(self, other: DataFrame | Index | ArrayLike) -> DataFrame:
        ...

    def dot(self, other: AnyArrayLike | FrameOrSeriesUnion) -> FrameOrSeriesUnion:
        """
        Compute the matrix multiplication between the DataFrame and other.

        This method computes the matrix product between the DataFrame and the
        values of an other Series, DataFrame or a numpy array.

        It can also be called using ``self @ other`` in Python >= 3.5.

        Parameters
        ----------
        other : Series, DataFrame or array-like
            The other object to compute the matrix product with.

        Returns
        -------
        Series or DataFrame
            If other is a Series, return the matrix product between self and
            other as a Series. If other is a DataFrame or a numpy.array, return
            the matrix product of self and other in a DataFrame of a np.array.

        See Also
        --------
        Series.dot: Similar method for Series.

        Notes
        -----
        The dimensions of DataFrame and other must be compatible in order to
        compute the matrix multiplication. In addition, the column names of
        DataFrame and the index of other must contain the same values, as they
        will be aligned prior to the multiplication.

        The dot method for Series computes the inner product, instead of the
        matrix product here.

        Examples
        --------
        Here we multiply a DataFrame with a Series.

        >>> df = pd.DataFrame([[0, 1, -2, -1], [1, 1, 1, 1]])
        >>> s = pd.Series([1, 1, 2, 1])
        >>> df.dot(s)
        0    -4
        1     5
        dtype: int64

        Here we multiply a DataFrame with another DataFrame.

        >>> other = pd.DataFrame([[0, 1], [1, 2], [-1, -1], [2, 0]])
        >>> df.dot(other)
            0   1
        0   1   4
        1   2   2

        Note that the dot method give the same result as @

        >>> df @ other
            0   1
        0   1   4
        1   2   2

        The dot method works also if other is an np.array.

        >>> arr = np.array([[0, 1], [1, 2], [-1, -1], [2, 0]])
        >>> df.dot(arr)
            0   1
        0   1   4
        1   2   2

        Note how shuffling of the objects does not change the result.

        >>> s2 = s.reindex([1, 0, 2, 3])
        >>> df.dot(s2)
        0    -4
        1     5
        dtype: int64
        """
        if isinstance(other, (Series, DataFrame)):
            common = self.columns.union(other.index)
            if len(common) > len(self.columns) or len(common) > len(other.index):
                raise ValueError("matrices are not aligned")

            left = self.reindex(columns=common, copy=False)
            right = other.reindex(index=common, copy=False)
            lvals = left.values
            rvals = right._values
        else:
            left = self
            lvals = self.values
            rvals = np.asarray(other)
            if lvals.shape[1] != rvals.shape[0]:
                raise ValueError(
                    f"Dot product shape mismatch, {lvals.shape} vs {rvals.shape}"
                )

        if isinstance(other, DataFrame):
            return self._constructor(
                np.dot(lvals, rvals), index=left.index, columns=other.columns
            )
        elif isinstance(other, Series):
            return self._constructor_sliced(np.dot(lvals, rvals), index=left.index)
        elif isinstance(rvals, (np.ndarray, Index)):
            result = np.dot(lvals, rvals)
            if result.ndim == 2:
                return self._constructor(result, index=left.index)
            else:
                return self._constructor_sliced(result, index=left.index)
        else:  # pragma: no cover
            raise TypeError(f"unsupported type: {type(other)}")

    @overload
    def __matmul__(self, other: Series) -> Series:
        ...

    @overload
    def __matmul__(
        self, other: AnyArrayLike | FrameOrSeriesUnion
    ) -> FrameOrSeriesUnion:
        ...

    def __matmul__(
        self, other: AnyArrayLike | FrameOrSeriesUnion
    ) -> FrameOrSeriesUnion:
        """
        Matrix multiplication using binary `@` operator in Python>=3.5.
        """
        return self.dot(other)

    def __rmatmul__(self, other):
        """
        Matrix multiplication using binary `@` operator in Python>=3.5.
        """
        try:
            return self.T.dot(np.transpose(other)).T
        except ValueError as err:
            if "shape mismatch" not in str(err):
                raise
            # GH#21581 give exception message for original shapes
            msg = f"shapes {np.shape(other)} and {self.shape} not aligned"
            raise ValueError(msg) from err

    # ----------------------------------------------------------------------
    # IO methods (to / from other formats)

    @classmethod
    def from_dict(
        cls,
        data,
        orient: str = "columns",
        dtype: Dtype | None = None,
        columns=None,
    ) -> DataFrame:
        """
        Construct DataFrame from dict of array-like or dicts.

        Creates DataFrame object from dictionary by columns or by index
        allowing dtype specification.

        Parameters
        ----------
        data : dict
            Of the form {field : array-like} or {field : dict}.
        orient : {'columns', 'index'}, default 'columns'
            The "orientation" of the data. If the keys of the passed dict
            should be the columns of the resulting DataFrame, pass 'columns'
            (default). Otherwise if the keys should be rows, pass 'index'.
        dtype : dtype, default None
            Data type to force, otherwise infer.
        columns : list, default None
            Column labels to use when ``orient='index'``. Raises a ValueError
            if used with ``orient='columns'``.

        Returns
        -------
        DataFrame

        See Also
        --------
        DataFrame.from_records : DataFrame from structured ndarray, sequence
            of tuples or dicts, or DataFrame.
        DataFrame : DataFrame object creation using constructor.

        Examples
        --------
        By default the keys of the dict become the DataFrame columns:

        >>> data = {'col_1': [3, 2, 1, 0], 'col_2': ['a', 'b', 'c', 'd']}
        >>> pd.DataFrame.from_dict(data)
           col_1 col_2
        0      3     a
        1      2     b
        2      1     c
        3      0     d

        Specify ``orient='index'`` to create the DataFrame using dictionary
        keys as rows:

        >>> data = {'row_1': [3, 2, 1, 0], 'row_2': ['a', 'b', 'c', 'd']}
        >>> pd.DataFrame.from_dict(data, orient='index')
               0  1  2  3
        row_1  3  2  1  0
        row_2  a  b  c  d

        When using the 'index' orientation, the column names can be
        specified manually:

        >>> pd.DataFrame.from_dict(data, orient='index',
        ...                        columns=['A', 'B', 'C', 'D'])
               A  B  C  D
        row_1  3  2  1  0
        row_2  a  b  c  d
        """
        index = None
        orient = orient.lower()
        if orient == "index":
            if len(data) > 0:
                # TODO speed up Series case
                if isinstance(list(data.values())[0], (Series, dict)):
                    data = _from_nested_dict(data)
                else:
                    data, index = list(data.values()), list(data.keys())
        elif orient == "columns":
            if columns is not None:
                raise ValueError("cannot use columns parameter with orient='columns'")
        else:  # pragma: no cover
            raise ValueError("only recognize index or columns for orient")

        return cls(data, index=index, columns=columns, dtype=dtype)

    def to_numpy(
        self,
        dtype: NpDtype | None = None,
        copy: bool = False,
        na_value=lib.no_default,
    ) -> np.ndarray:
        """
        Convert the DataFrame to a NumPy array.

        .. versionadded:: 0.24.0

        By default, the dtype of the returned array will be the common NumPy
        dtype of all types in the DataFrame. For example, if the dtypes are
        ``float16`` and ``float32``, the results dtype will be ``float32``.
        This may require copying data and coercing values, which may be
        expensive.

        Parameters
        ----------
        dtype : str or numpy.dtype, optional
            The dtype to pass to :meth:`numpy.asarray`.
        copy : bool, default False
            Whether to ensure that the returned value is not a view on
            another array. Note that ``copy=False`` does not *ensure* that
            ``to_numpy()`` is no-copy. Rather, ``copy=True`` ensure that
            a copy is made, even if not strictly necessary.
        na_value : Any, optional
            The value to use for missing values. The default value depends
            on `dtype` and the dtypes of the DataFrame columns.

            .. versionadded:: 1.1.0

        Returns
        -------
        numpy.ndarray

        See Also
        --------
        Series.to_numpy : Similar method for Series.

        Examples
        --------
        >>> pd.DataFrame({"A": [1, 2], "B": [3, 4]}).to_numpy()
        array([[1, 3],
               [2, 4]])

        With heterogeneous data, the lowest common type will have to
        be used.

        >>> df = pd.DataFrame({"A": [1, 2], "B": [3.0, 4.5]})
        >>> df.to_numpy()
        array([[1. , 3. ],
               [2. , 4.5]])

        For a mix of numeric and non-numeric types, the output array will
        have object dtype.

        >>> df['C'] = pd.date_range('2000', periods=2)
        >>> df.to_numpy()
        array([[1, 3.0, Timestamp('2000-01-01 00:00:00')],
               [2, 4.5, Timestamp('2000-01-02 00:00:00')]], dtype=object)
        """
        self._consolidate_inplace()
        result = self._mgr.as_array(
            transpose=self._AXIS_REVERSED, dtype=dtype, copy=copy, na_value=na_value
        )
        if result.dtype is not dtype:
            result = np.array(result, dtype=dtype, copy=False)

        return result

    def to_dict(self, orient: str = "dict", into=dict):
        """
        Convert the DataFrame to a dictionary.

        The type of the key-value pairs can be customized with the parameters
        (see below).

        Parameters
        ----------
        orient : str {'dict', 'list', 'series', 'split', 'records', 'index'}
            Determines the type of the values of the dictionary.

            - 'dict' (default) : dict like {column -> {index -> value}}
            - 'list' : dict like {column -> [values]}
            - 'series' : dict like {column -> Series(values)}
            - 'split' : dict like
              {'index' -> [index], 'columns' -> [columns], 'data' -> [values]}
            - 'records' : list like
              [{column -> value}, ... , {column -> value}]
            - 'index' : dict like {index -> {column -> value}}

            Abbreviations are allowed. `s` indicates `series` and `sp`
            indicates `split`.

        into : class, default dict
            The collections.abc.Mapping subclass used for all Mappings
            in the return value.  Can be the actual class or an empty
            instance of the mapping type you want.  If you want a
            collections.defaultdict, you must pass it initialized.

        Returns
        -------
        dict, list or collections.abc.Mapping
            Return a collections.abc.Mapping object representing the DataFrame.
            The resulting transformation depends on the `orient` parameter.

        See Also
        --------
        DataFrame.from_dict: Create a DataFrame from a dictionary.
        DataFrame.to_json: Convert a DataFrame to JSON format.

        Examples
        --------
        >>> df = pd.DataFrame({'col1': [1, 2],
        ...                    'col2': [0.5, 0.75]},
        ...                   index=['row1', 'row2'])
        >>> df
              col1  col2
        row1     1  0.50
        row2     2  0.75
        >>> df.to_dict()
        {'col1': {'row1': 1, 'row2': 2}, 'col2': {'row1': 0.5, 'row2': 0.75}}

        You can specify the return orientation.

        >>> df.to_dict('series')
        {'col1': row1    1
                 row2    2
        Name: col1, dtype: int64,
        'col2': row1    0.50
                row2    0.75
        Name: col2, dtype: float64}

        >>> df.to_dict('split')
        {'index': ['row1', 'row2'], 'columns': ['col1', 'col2'],
         'data': [[1, 0.5], [2, 0.75]]}

        >>> df.to_dict('records')
        [{'col1': 1, 'col2': 0.5}, {'col1': 2, 'col2': 0.75}]

        >>> df.to_dict('index')
        {'row1': {'col1': 1, 'col2': 0.5}, 'row2': {'col1': 2, 'col2': 0.75}}

        You can also specify the mapping type.

        >>> from collections import OrderedDict, defaultdict
        >>> df.to_dict(into=OrderedDict)
        OrderedDict([('col1', OrderedDict([('row1', 1), ('row2', 2)])),
                     ('col2', OrderedDict([('row1', 0.5), ('row2', 0.75)]))])

        If you want a `defaultdict`, you need to initialize it:

        >>> dd = defaultdict(list)
        >>> df.to_dict('records', into=dd)
        [defaultdict(<class 'list'>, {'col1': 1, 'col2': 0.5}),
         defaultdict(<class 'list'>, {'col1': 2, 'col2': 0.75})]
        """
        if not self.columns.is_unique:
            warnings.warn(
                "DataFrame columns are not unique, some columns will be omitted.",
                UserWarning,
                stacklevel=2,
            )
        # GH16122
        into_c = com.standardize_mapping(into)

        orient = orient.lower()
        # GH32515
        if orient.startswith(("d", "l", "s", "r", "i")) and orient not in {
            "dict",
            "list",
            "series",
            "split",
            "records",
            "index",
        }:
            warnings.warn(
                "Using short name for 'orient' is deprecated. Only the "
                "options: ('dict', list, 'series', 'split', 'records', 'index') "
                "will be used in a future version. Use one of the above "
                "to silence this warning.",
                FutureWarning,
                stacklevel=2,
            )

            if orient.startswith("d"):
                orient = "dict"
            elif orient.startswith("l"):
                orient = "list"
            elif orient.startswith("sp"):
                orient = "split"
            elif orient.startswith("s"):
                orient = "series"
            elif orient.startswith("r"):
                orient = "records"
            elif orient.startswith("i"):
                orient = "index"

        if orient == "dict":
            return into_c((k, v.to_dict(into)) for k, v in self.items())

        elif orient == "list":
            return into_c((k, v.tolist()) for k, v in self.items())

        elif orient == "split":
            return into_c(
                (
                    ("index", self.index.tolist()),
                    ("columns", self.columns.tolist()),
                    (
                        "data",
                        [
                            list(map(maybe_box_native, t))
                            for t in self.itertuples(index=False, name=None)
                        ],
                    ),
                )
            )

        elif orient == "series":
            return into_c((k, v) for k, v in self.items())

        elif orient == "records":
            columns = self.columns.tolist()
            rows = (
                dict(zip(columns, row))
                for row in self.itertuples(index=False, name=None)
            )
            return [
                into_c((k, maybe_box_native(v)) for k, v in row.items()) for row in rows
            ]

        elif orient == "index":
            if not self.index.is_unique:
                raise ValueError("DataFrame index must be unique for orient='index'.")
            return into_c(
                (t[0], dict(zip(self.columns, t[1:])))
                for t in self.itertuples(name=None)
            )

        else:
            raise ValueError(f"orient '{orient}' not understood")

    def to_gbq(
        self,
        destination_table: str,
        project_id: str | None = None,
        chunksize: int | None = None,
        reauth: bool = False,
        if_exists: str = "fail",
        auth_local_webserver: bool = False,
        table_schema: list[dict[str, str]] | None = None,
        location: str | None = None,
        progress_bar: bool = True,
        credentials=None,
    ) -> None:
        """
        Write a DataFrame to a Google BigQuery table.

        This function requires the `pandas-gbq package
        <https://pandas-gbq.readthedocs.io>`__.

        See the `How to authenticate with Google BigQuery
        <https://pandas-gbq.readthedocs.io/en/latest/howto/authentication.html>`__
        guide for authentication instructions.

        Parameters
        ----------
        destination_table : str
            Name of table to be written, in the form ``dataset.tablename``.
        project_id : str, optional
            Google BigQuery Account project ID. Optional when available from
            the environment.
        chunksize : int, optional
            Number of rows to be inserted in each chunk from the dataframe.
            Set to ``None`` to load the whole dataframe at once.
        reauth : bool, default False
            Force Google BigQuery to re-authenticate the user. This is useful
            if multiple accounts are used.
        if_exists : str, default 'fail'
            Behavior when the destination table exists. Value can be one of:

            ``'fail'``
                If table exists raise pandas_gbq.gbq.TableCreationError.
            ``'replace'``
                If table exists, drop it, recreate it, and insert data.
            ``'append'``
                If table exists, insert data. Create if does not exist.
        auth_local_webserver : bool, default False
            Use the `local webserver flow`_ instead of the `console flow`_
            when getting user credentials.

            .. _local webserver flow:
                https://google-auth-oauthlib.readthedocs.io/en/latest/reference/google_auth_oauthlib.flow.html#google_auth_oauthlib.flow.InstalledAppFlow.run_local_server
            .. _console flow:
                https://google-auth-oauthlib.readthedocs.io/en/latest/reference/google_auth_oauthlib.flow.html#google_auth_oauthlib.flow.InstalledAppFlow.run_console

            *New in version 0.2.0 of pandas-gbq*.
        table_schema : list of dicts, optional
            List of BigQuery table fields to which according DataFrame
            columns conform to, e.g. ``[{'name': 'col1', 'type':
            'STRING'},...]``. If schema is not provided, it will be
            generated according to dtypes of DataFrame columns. See
            BigQuery API documentation on available names of a field.

            *New in version 0.3.1 of pandas-gbq*.
        location : str, optional
            Location where the load job should run. See the `BigQuery locations
            documentation
            <https://cloud.google.com/bigquery/docs/dataset-locations>`__ for a
            list of available locations. The location must match that of the
            target dataset.

            *New in version 0.5.0 of pandas-gbq*.
        progress_bar : bool, default True
            Use the library `tqdm` to show the progress bar for the upload,
            chunk by chunk.

            *New in version 0.5.0 of pandas-gbq*.
        credentials : google.auth.credentials.Credentials, optional
            Credentials for accessing Google APIs. Use this parameter to
            override default credentials, such as to use Compute Engine
            :class:`google.auth.compute_engine.Credentials` or Service
            Account :class:`google.oauth2.service_account.Credentials`
            directly.

            *New in version 0.8.0 of pandas-gbq*.

            .. versionadded:: 0.24.0

        See Also
        --------
        pandas_gbq.to_gbq : This function in the pandas-gbq library.
        read_gbq : Read a DataFrame from Google BigQuery.
        """
        from pandas.io import gbq

        gbq.to_gbq(
            self,
            destination_table,
            project_id=project_id,
            chunksize=chunksize,
            reauth=reauth,
            if_exists=if_exists,
            auth_local_webserver=auth_local_webserver,
            table_schema=table_schema,
            location=location,
            progress_bar=progress_bar,
            credentials=credentials,
        )

    @classmethod
    def from_records(
        cls,
        data,
        index=None,
        exclude=None,
        columns=None,
        coerce_float: bool = False,
        nrows: int | None = None,
    ) -> DataFrame:
        """
        Convert structured or record ndarray to DataFrame.

        Creates a DataFrame object from a structured ndarray, sequence of
        tuples or dicts, or DataFrame.

        Parameters
        ----------
        data : structured ndarray, sequence of tuples or dicts, or DataFrame
            Structured input data.
        index : str, list of fields, array-like
            Field of array to use as the index, alternately a specific set of
            input labels to use.
        exclude : sequence, default None
            Columns or fields to exclude.
        columns : sequence, default None
            Column names to use. If the passed data do not have names
            associated with them, this argument provides names for the
            columns. Otherwise this argument indicates the order of the columns
            in the result (any names not found in the data will become all-NA
            columns).
        coerce_float : bool, default False
            Attempt to convert values of non-string, non-numeric objects (like
            decimal.Decimal) to floating point, useful for SQL result sets.
        nrows : int, default None
            Number of rows to read if data is an iterator.

        Returns
        -------
        DataFrame

        See Also
        --------
        DataFrame.from_dict : DataFrame from dict of array-like or dicts.
        DataFrame : DataFrame object creation using constructor.

        Examples
        --------
        Data can be provided as a structured ndarray:

        >>> data = np.array([(3, 'a'), (2, 'b'), (1, 'c'), (0, 'd')],
        ...                 dtype=[('col_1', 'i4'), ('col_2', 'U1')])
        >>> pd.DataFrame.from_records(data)
           col_1 col_2
        0      3     a
        1      2     b
        2      1     c
        3      0     d

        Data can be provided as a list of dicts:

        >>> data = [{'col_1': 3, 'col_2': 'a'},
        ...         {'col_1': 2, 'col_2': 'b'},
        ...         {'col_1': 1, 'col_2': 'c'},
        ...         {'col_1': 0, 'col_2': 'd'}]
        >>> pd.DataFrame.from_records(data)
           col_1 col_2
        0      3     a
        1      2     b
        2      1     c
        3      0     d

        Data can be provided as a list of tuples with corresponding columns:

        >>> data = [(3, 'a'), (2, 'b'), (1, 'c'), (0, 'd')]
        >>> pd.DataFrame.from_records(data, columns=['col_1', 'col_2'])
           col_1 col_2
        0      3     a
        1      2     b
        2      1     c
        3      0     d
        """
        # Make a copy of the input columns so we can modify it
        if columns is not None:
            columns = ensure_index(columns)

        if is_iterator(data):
            if nrows == 0:
                return cls()

            try:
                first_row = next(data)
            except StopIteration:
                return cls(index=index, columns=columns)

            dtype = None
            if hasattr(first_row, "dtype") and first_row.dtype.names:
                dtype = first_row.dtype

            values = [first_row]

            if nrows is None:
                values += data
            else:
                values.extend(itertools.islice(data, nrows - 1))

            if dtype is not None:
                data = np.array(values, dtype=dtype)
            else:
                data = values

        if isinstance(data, dict):
            if columns is None:
                columns = arr_columns = ensure_index(sorted(data))
                arrays = [data[k] for k in columns]
            else:
                arrays = []
                arr_columns_list = []
                for k, v in data.items():
                    if k in columns:
                        arr_columns_list.append(k)
                        arrays.append(v)

                arr_columns = Index(arr_columns_list)
                arrays, arr_columns = reorder_arrays(arrays, arr_columns, columns)

        elif isinstance(data, (np.ndarray, DataFrame)):
            arrays, columns = to_arrays(data, columns)
            arr_columns = columns
        else:
            arrays, arr_columns = to_arrays(data, columns)
            if coerce_float:
                for i, arr in enumerate(arrays):
                    if arr.dtype == object:
                        # error: Argument 1 to "maybe_convert_objects" has
                        # incompatible type "Union[ExtensionArray, ndarray]";
                        # expected "ndarray"
                        arrays[i] = lib.maybe_convert_objects(
                            arr,  # type: ignore[arg-type]
                            try_float=True,
                        )

            arr_columns = ensure_index(arr_columns)
            if columns is None:
                columns = arr_columns

        if exclude is None:
            exclude = set()
        else:
            exclude = set(exclude)

        result_index = None
        if index is not None:
            if isinstance(index, str) or not hasattr(index, "__iter__"):
                i = columns.get_loc(index)
                exclude.add(index)
                if len(arrays) > 0:
                    result_index = Index(arrays[i], name=index)
                else:
                    result_index = Index([], name=index)
            else:
                try:
                    index_data = [arrays[arr_columns.get_loc(field)] for field in index]
                except (KeyError, TypeError):
                    # raised by get_loc, see GH#29258
                    result_index = index
                else:
                    result_index = ensure_index_from_sequences(index_data, names=index)
                    exclude.update(index)

        if any(exclude):
            arr_exclude = [x for x in exclude if x in arr_columns]
            to_remove = [arr_columns.get_loc(col) for col in arr_exclude]
            arrays = [v for i, v in enumerate(arrays) if i not in to_remove]

            arr_columns = arr_columns.drop(arr_exclude)
            columns = columns.drop(exclude)

        manager = get_option("mode.data_manager")
        mgr = arrays_to_mgr(arrays, arr_columns, result_index, columns, typ=manager)

        return cls(mgr)

    def to_records(
        self, index=True, column_dtypes=None, index_dtypes=None
    ) -> np.recarray:
        """
        Convert DataFrame to a NumPy record array.

        Index will be included as the first field of the record array if
        requested.

        Parameters
        ----------
        index : bool, default True
            Include index in resulting record array, stored in 'index'
            field or using the index label, if set.
        column_dtypes : str, type, dict, default None
            .. versionadded:: 0.24.0

            If a string or type, the data type to store all columns. If
            a dictionary, a mapping of column names and indices (zero-indexed)
            to specific data types.
        index_dtypes : str, type, dict, default None
            .. versionadded:: 0.24.0

            If a string or type, the data type to store all index levels. If
            a dictionary, a mapping of index level names and indices
            (zero-indexed) to specific data types.

            This mapping is applied only if `index=True`.

        Returns
        -------
        numpy.recarray
            NumPy ndarray with the DataFrame labels as fields and each row
            of the DataFrame as entries.

        See Also
        --------
        DataFrame.from_records: Convert structured or record ndarray
            to DataFrame.
        numpy.recarray: An ndarray that allows field access using
            attributes, analogous to typed columns in a
            spreadsheet.

        Examples
        --------
        >>> df = pd.DataFrame({'A': [1, 2], 'B': [0.5, 0.75]},
        ...                   index=['a', 'b'])
        >>> df
           A     B
        a  1  0.50
        b  2  0.75
        >>> df.to_records()
        rec.array([('a', 1, 0.5 ), ('b', 2, 0.75)],
                  dtype=[('index', 'O'), ('A', '<i8'), ('B', '<f8')])

        If the DataFrame index has no label then the recarray field name
        is set to 'index'. If the index has a label then this is used as the
        field name:

        >>> df.index = df.index.rename("I")
        >>> df.to_records()
        rec.array([('a', 1, 0.5 ), ('b', 2, 0.75)],
                  dtype=[('I', 'O'), ('A', '<i8'), ('B', '<f8')])

        The index can be excluded from the record array:

        >>> df.to_records(index=False)
        rec.array([(1, 0.5 ), (2, 0.75)],
                  dtype=[('A', '<i8'), ('B', '<f8')])

        Data types can be specified for the columns:

        >>> df.to_records(column_dtypes={"A": "int32"})
        rec.array([('a', 1, 0.5 ), ('b', 2, 0.75)],
                  dtype=[('I', 'O'), ('A', '<i4'), ('B', '<f8')])

        As well as for the index:

        >>> df.to_records(index_dtypes="<S2")
        rec.array([(b'a', 1, 0.5 ), (b'b', 2, 0.75)],
                  dtype=[('I', 'S2'), ('A', '<i8'), ('B', '<f8')])

        >>> index_dtypes = f"<S{df.index.str.len().max()}"
        >>> df.to_records(index_dtypes=index_dtypes)
        rec.array([(b'a', 1, 0.5 ), (b'b', 2, 0.75)],
                  dtype=[('I', 'S1'), ('A', '<i8'), ('B', '<f8')])
        """
        if index:
            if isinstance(self.index, MultiIndex):
                # array of tuples to numpy cols. copy copy copy
                ix_vals = list(map(np.array, zip(*self.index._values)))
            else:
                # error: List item 0 has incompatible type "ArrayLike"; expected
                # "ndarray"
                ix_vals = [self.index.values]  # type: ignore[list-item]

            arrays = ix_vals + [
                np.asarray(self.iloc[:, i]) for i in range(len(self.columns))
            ]

            index_names = list(self.index.names)

            if isinstance(self.index, MultiIndex):
                count = 0
                for i, n in enumerate(index_names):
                    if n is None:
                        index_names[i] = f"level_{count}"
                        count += 1
            elif index_names[0] is None:
                index_names = ["index"]

            names = [str(name) for name in itertools.chain(index_names, self.columns)]
        else:
            arrays = [np.asarray(self.iloc[:, i]) for i in range(len(self.columns))]
            names = [str(c) for c in self.columns]
            index_names = []

        index_len = len(index_names)
        formats = []

        for i, v in enumerate(arrays):
            index = i

            # When the names and arrays are collected, we
            # first collect those in the DataFrame's index,
            # followed by those in its columns.
            #
            # Thus, the total length of the array is:
            # len(index_names) + len(DataFrame.columns).
            #
            # This check allows us to see whether we are
            # handling a name / array in the index or column.
            if index < index_len:
                dtype_mapping = index_dtypes
                name = index_names[index]
            else:
                index -= index_len
                dtype_mapping = column_dtypes
                name = self.columns[index]

            # We have a dictionary, so we get the data type
            # associated with the index or column (which can
            # be denoted by its name in the DataFrame or its
            # position in DataFrame's array of indices or
            # columns, whichever is applicable.
            if is_dict_like(dtype_mapping):
                if name in dtype_mapping:
                    dtype_mapping = dtype_mapping[name]
                elif index in dtype_mapping:
                    dtype_mapping = dtype_mapping[index]
                else:
                    dtype_mapping = None

            # If no mapping can be found, use the array's
            # dtype attribute for formatting.
            #
            # A valid dtype must either be a type or
            # string naming a type.
            if dtype_mapping is None:
                formats.append(v.dtype)
            elif isinstance(dtype_mapping, (type, np.dtype, str)):
                # error: Argument 1 to "append" of "list" has incompatible type
                # "Union[type, dtype, str]"; expected "dtype"
                formats.append(dtype_mapping)  # type: ignore[arg-type]
            else:
                element = "row" if i < index_len else "column"
                msg = f"Invalid dtype {dtype_mapping} specified for {element} {name}"
                raise ValueError(msg)

        return np.rec.fromarrays(arrays, dtype={"names": names, "formats": formats})

    @classmethod
    def _from_arrays(
        cls,
        arrays,
        columns,
        index,
        dtype: Dtype | None = None,
        verify_integrity: bool = True,
    ) -> DataFrame:
        """
        Create DataFrame from a list of arrays corresponding to the columns.

        Parameters
        ----------
        arrays : list-like of arrays
            Each array in the list corresponds to one column, in order.
        columns : list-like, Index
            The column names for the resulting DataFrame.
        index : list-like, Index
            The rows labels for the resulting DataFrame.
        dtype : dtype, optional
            Optional dtype to enforce for all arrays.
        verify_integrity : bool, default True
            Validate and homogenize all input. If set to False, it is assumed
            that all elements of `arrays` are actual arrays how they will be
            stored in a block (numpy ndarray or ExtensionArray), have the same
            length as and are aligned with the index, and that `columns` and
            `index` are ensured to be an Index object.

        Returns
        -------
        DataFrame
        """
        if dtype is not None:
            dtype = pandas_dtype(dtype)

        manager = get_option("mode.data_manager")
        mgr = arrays_to_mgr(
            arrays,
            columns,
            index,
            columns,
            dtype=dtype,
            verify_integrity=verify_integrity,
            typ=manager,
        )
        return cls(mgr)

    @doc(storage_options=generic._shared_docs["storage_options"])
    @deprecate_kwarg(old_arg_name="fname", new_arg_name="path")
    def to_stata(
        self,
        path: FilePathOrBuffer,
        convert_dates: dict[Hashable, str] | None = None,
        write_index: bool = True,
        byteorder: str | None = None,
        time_stamp: datetime.datetime | None = None,
        data_label: str | None = None,
        variable_labels: dict[Hashable, str] | None = None,
        version: int | None = 114,
        convert_strl: Sequence[Hashable] | None = None,
        compression: CompressionOptions = "infer",
        storage_options: StorageOptions = None,
    ) -> None:
        """
        Export DataFrame object to Stata dta format.

        Writes the DataFrame to a Stata dataset file.
        "dta" files contain a Stata dataset.

        Parameters
        ----------
        path : str, buffer or path object
            String, path object (pathlib.Path or py._path.local.LocalPath) or
            object implementing a binary write() function. If using a buffer
            then the buffer will not be automatically closed after the file
            data has been written.

            .. versionchanged:: 1.0.0

            Previously this was "fname"

        convert_dates : dict
            Dictionary mapping columns containing datetime types to stata
            internal format to use when writing the dates. Options are 'tc',
            'td', 'tm', 'tw', 'th', 'tq', 'ty'. Column can be either an integer
            or a name. Datetime columns that do not have a conversion type
            specified will be converted to 'tc'. Raises NotImplementedError if
            a datetime column has timezone information.
        write_index : bool
            Write the index to Stata dataset.
        byteorder : str
            Can be ">", "<", "little", or "big". default is `sys.byteorder`.
        time_stamp : datetime
            A datetime to use as file creation date.  Default is the current
            time.
        data_label : str, optional
            A label for the data set.  Must be 80 characters or smaller.
        variable_labels : dict
            Dictionary containing columns as keys and variable labels as
            values. Each label must be 80 characters or smaller.
        version : {{114, 117, 118, 119, None}}, default 114
            Version to use in the output dta file. Set to None to let pandas
            decide between 118 or 119 formats depending on the number of
            columns in the frame. Version 114 can be read by Stata 10 and
            later. Version 117 can be read by Stata 13 or later. Version 118
            is supported in Stata 14 and later. Version 119 is supported in
            Stata 15 and later. Version 114 limits string variables to 244
            characters or fewer while versions 117 and later allow strings
            with lengths up to 2,000,000 characters. Versions 118 and 119
            support Unicode characters, and version 119 supports more than
            32,767 variables.

            Version 119 should usually only be used when the number of
            variables exceeds the capacity of dta format 118. Exporting
            smaller datasets in format 119 may have unintended consequences,
            and, as of November 2020, Stata SE cannot read version 119 files.

            .. versionchanged:: 1.0.0

                Added support for formats 118 and 119.

        convert_strl : list, optional
            List of column names to convert to string columns to Stata StrL
            format. Only available if version is 117.  Storing strings in the
            StrL format can produce smaller dta files if strings have more than
            8 characters and values are repeated.
        compression : str or dict, default 'infer'
            For on-the-fly compression of the output dta. If string, specifies
            compression mode. If dict, value at key 'method' specifies
            compression mode. Compression mode must be one of {{'infer', 'gzip',
            'bz2', 'zip', 'xz', None}}. If compression mode is 'infer' and
            `fname` is path-like, then detect compression from the following
            extensions: '.gz', '.bz2', '.zip', or '.xz' (otherwise no
            compression). If dict and compression mode is one of {{'zip',
            'gzip', 'bz2'}}, or inferred as one of the above, other entries
            passed as additional compression options.

            .. versionadded:: 1.1.0

        {storage_options}

            .. versionadded:: 1.2.0

        Raises
        ------
        NotImplementedError
            * If datetimes contain timezone information
            * Column dtype is not representable in Stata
        ValueError
            * Columns listed in convert_dates are neither datetime64[ns]
              or datetime.datetime
            * Column listed in convert_dates is not in DataFrame
            * Categorical label contains more than 32,000 characters

        See Also
        --------
        read_stata : Import Stata data files.
        io.stata.StataWriter : Low-level writer for Stata data files.
        io.stata.StataWriter117 : Low-level writer for version 117 files.

        Examples
        --------
        >>> df = pd.DataFrame({{'animal': ['falcon', 'parrot', 'falcon',
        ...                               'parrot'],
        ...                    'speed': [350, 18, 361, 15]}})
        >>> df.to_stata('animals.dta')  # doctest: +SKIP
        """
        if version not in (114, 117, 118, 119, None):
            raise ValueError("Only formats 114, 117, 118 and 119 are supported.")
        if version == 114:
            if convert_strl is not None:
                raise ValueError("strl is not supported in format 114")
            from pandas.io.stata import StataWriter as statawriter
        elif version == 117:
            # mypy: Name 'statawriter' already defined (possibly by an import)
            from pandas.io.stata import (  # type: ignore[no-redef]
                StataWriter117 as statawriter,
            )
        else:  # versions 118 and 119
            # mypy: Name 'statawriter' already defined (possibly by an import)
            from pandas.io.stata import (  # type: ignore[no-redef]
                StataWriterUTF8 as statawriter,
            )

        kwargs: dict[str, Any] = {}
        if version is None or version >= 117:
            # strl conversion is only supported >= 117
            kwargs["convert_strl"] = convert_strl
        if version is None or version >= 118:
            # Specifying the version is only supported for UTF8 (118 or 119)
            kwargs["version"] = version

        # mypy: Too many arguments for "StataWriter"
        writer = statawriter(  # type: ignore[call-arg]
            path,
            self,
            convert_dates=convert_dates,
            byteorder=byteorder,
            time_stamp=time_stamp,
            data_label=data_label,
            write_index=write_index,
            variable_labels=variable_labels,
            compression=compression,
            storage_options=storage_options,
            **kwargs,
        )
        writer.write_file()

    @deprecate_kwarg(old_arg_name="fname", new_arg_name="path")
    def to_feather(self, path: FilePathOrBuffer[AnyStr], **kwargs) -> None:
        """
        Write a DataFrame to the binary Feather format.

        Parameters
        ----------
        path : str or file-like object
            If a string, it will be used as Root Directory path.
        **kwargs :
            Additional keywords passed to :func:`pyarrow.feather.write_feather`.
            Starting with pyarrow 0.17, this includes the `compression`,
            `compression_level`, `chunksize` and `version` keywords.

            .. versionadded:: 1.1.0
        """
        from pandas.io.feather_format import to_feather

        to_feather(self, path, **kwargs)

    @doc(
        Series.to_markdown,
        klass=_shared_doc_kwargs["klass"],
        storage_options=_shared_docs["storage_options"],
        examples="""Examples
        --------
        >>> df = pd.DataFrame(
        ...     data={"animal_1": ["elk", "pig"], "animal_2": ["dog", "quetzal"]}
        ... )
        >>> print(df.to_markdown())
        |    | animal_1   | animal_2   |
        |---:|:-----------|:-----------|
        |  0 | elk        | dog        |
        |  1 | pig        | quetzal    |

        Output markdown with a tabulate option.

        >>> print(df.to_markdown(tablefmt="grid"))
        +----+------------+------------+
        |    | animal_1   | animal_2   |
        +====+============+============+
        |  0 | elk        | dog        |
        +----+------------+------------+
        |  1 | pig        | quetzal    |
        +----+------------+------------+
        """,
    )
    def to_markdown(
        self,
        buf: IO[str] | str | None = None,
        mode: str = "wt",
        index: bool = True,
        storage_options: StorageOptions = None,
        **kwargs,
    ) -> str | None:
        if "showindex" in kwargs:
            warnings.warn(
                "'showindex' is deprecated. Only 'index' will be used "
                "in a future version. Use 'index' to silence this warning.",
                FutureWarning,
                stacklevel=2,
            )

        kwargs.setdefault("headers", "keys")
        kwargs.setdefault("tablefmt", "pipe")
        kwargs.setdefault("showindex", index)
        tabulate = import_optional_dependency("tabulate")
        result = tabulate.tabulate(self, **kwargs)
        if buf is None:
            return result

        with get_handle(buf, mode, storage_options=storage_options) as handles:
            assert not isinstance(handles.handle, (str, mmap.mmap))
            handles.handle.writelines(result)
        return None

    @doc(storage_options=generic._shared_docs["storage_options"])
    @deprecate_kwarg(old_arg_name="fname", new_arg_name="path")
    def to_parquet(
        self,
        path: FilePathOrBuffer | None = None,
        engine: str = "auto",
        compression: str | None = "snappy",
        index: bool | None = None,
        partition_cols: list[str] | None = None,
        storage_options: StorageOptions = None,
        **kwargs,
    ) -> bytes | None:
        """
        Write a DataFrame to the binary parquet format.

        This function writes the dataframe as a `parquet file
        <https://parquet.apache.org/>`_. You can choose different parquet
        backends, and have the option of compression. See
        :ref:`the user guide <io.parquet>` for more details.

        Parameters
        ----------
        path : str or file-like object, default None
            If a string, it will be used as Root Directory path
            when writing a partitioned dataset. By file-like object,
            we refer to objects with a write() method, such as a file handle
            (e.g. via builtin open function) or io.BytesIO. The engine
            fastparquet does not accept file-like objects. If path is None,
            a bytes object is returned.

            .. versionchanged:: 1.2.0

            Previously this was "fname"

        engine : {{'auto', 'pyarrow', 'fastparquet'}}, default 'auto'
            Parquet library to use. If 'auto', then the option
            ``io.parquet.engine`` is used. The default ``io.parquet.engine``
            behavior is to try 'pyarrow', falling back to 'fastparquet' if
            'pyarrow' is unavailable.
        compression : {{'snappy', 'gzip', 'brotli', None}}, default 'snappy'
            Name of the compression to use. Use ``None`` for no compression.
        index : bool, default None
            If ``True``, include the dataframe's index(es) in the file output.
            If ``False``, they will not be written to the file.
            If ``None``, similar to ``True`` the dataframe's index(es)
            will be saved. However, instead of being saved as values,
            the RangeIndex will be stored as a range in the metadata so it
            doesn't require much space and is faster. Other indexes will
            be included as columns in the file output.

            .. versionadded:: 0.24.0

        partition_cols : list, optional, default None
            Column names by which to partition the dataset.
            Columns are partitioned in the order they are given.
            Must be None if path is not a string.

            .. versionadded:: 0.24.0

        {storage_options}

            .. versionadded:: 1.2.0

        **kwargs
            Additional arguments passed to the parquet library. See
            :ref:`pandas io <io.parquet>` for more details.

        Returns
        -------
        bytes if no path argument is provided else None

        See Also
        --------
        read_parquet : Read a parquet file.
        DataFrame.to_csv : Write a csv file.
        DataFrame.to_sql : Write to a sql table.
        DataFrame.to_hdf : Write to hdf.

        Notes
        -----
        This function requires either the `fastparquet
        <https://pypi.org/project/fastparquet>`_ or `pyarrow
        <https://arrow.apache.org/docs/python/>`_ library.

        Examples
        --------
        >>> df = pd.DataFrame(data={{'col1': [1, 2], 'col2': [3, 4]}})
        >>> df.to_parquet('df.parquet.gzip',
        ...               compression='gzip')  # doctest: +SKIP
        >>> pd.read_parquet('df.parquet.gzip')  # doctest: +SKIP
           col1  col2
        0     1     3
        1     2     4

        If you want to get a buffer to the parquet content you can use a io.BytesIO
        object, as long as you don't use partition_cols, which creates multiple files.

        >>> import io
        >>> f = io.BytesIO()
        >>> df.to_parquet(f)
        >>> f.seek(0)
        0
        >>> content = f.read()
        """
        from pandas.io.parquet import to_parquet

        return to_parquet(
            self,
            path,
            engine,
            compression=compression,
            index=index,
            partition_cols=partition_cols,
            storage_options=storage_options,
            **kwargs,
        )

    @Substitution(
        header_type="bool",
        header="Whether to print column labels, default True",
        col_space_type="str or int, list or dict of int or str",
        col_space="The minimum width of each column in CSS length "
        "units.  An int is assumed to be px units.\n\n"
        "            .. versionadded:: 0.25.0\n"
        "                Ability to use str",
    )
    @Substitution(shared_params=fmt.common_docstring, returns=fmt.return_docstring)
    def to_html(
        self,
        buf: FilePathOrBuffer[str] | None = None,
        columns: Sequence[str] | None = None,
        col_space: ColspaceArgType | None = None,
        header: bool | Sequence[str] = True,
        index: bool = True,
        na_rep: str = "NaN",
        formatters: FormattersType | None = None,
        float_format: FloatFormatType | None = None,
        sparsify: bool | None = None,
        index_names: bool = True,
        justify: str | None = None,
        max_rows: int | None = None,
        max_cols: int | None = None,
        show_dimensions: bool | str = False,
        decimal: str = ".",
        bold_rows: bool = True,
        classes: str | list | tuple | None = None,
        escape: bool = True,
        notebook: bool = False,
        border: int | None = None,
        table_id: str | None = None,
        render_links: bool = False,
        encoding: str | None = None,
    ):
        """
        Render a DataFrame as an HTML table.
        %(shared_params)s
        bold_rows : bool, default True
            Make the row labels bold in the output.
        classes : str or list or tuple, default None
            CSS class(es) to apply to the resulting html table.
        escape : bool, default True
            Convert the characters <, >, and & to HTML-safe sequences.
        notebook : {True, False}, default False
            Whether the generated HTML is for IPython Notebook.
        border : int
            A ``border=border`` attribute is included in the opening
            `<table>` tag. Default ``pd.options.display.html.border``.
        encoding : str, default "utf-8"
            Set character encoding.

            .. versionadded:: 1.0

        table_id : str, optional
            A css id is included in the opening `<table>` tag if specified.
        render_links : bool, default False
            Convert URLs to HTML links.

            .. versionadded:: 0.24.0
        %(returns)s
        See Also
        --------
        to_string : Convert DataFrame to a string.
        """
        if justify is not None and justify not in fmt._VALID_JUSTIFY_PARAMETERS:
            raise ValueError("Invalid value for justify parameter")

        formatter = fmt.DataFrameFormatter(
            self,
            columns=columns,
            col_space=col_space,
            na_rep=na_rep,
            header=header,
            index=index,
            formatters=formatters,
            float_format=float_format,
            bold_rows=bold_rows,
            sparsify=sparsify,
            justify=justify,
            index_names=index_names,
            escape=escape,
            decimal=decimal,
            max_rows=max_rows,
            max_cols=max_cols,
            show_dimensions=show_dimensions,
        )
        # TODO: a generic formatter wld b in DataFrameFormatter
        return fmt.DataFrameRenderer(formatter).to_html(
            buf=buf,
            classes=classes,
            notebook=notebook,
            border=border,
            encoding=encoding,
            table_id=table_id,
            render_links=render_links,
        )

    @doc(storage_options=generic._shared_docs["storage_options"])
    def to_xml(
        self,
        path_or_buffer: FilePathOrBuffer | None = None,
        index: bool = True,
        root_name: str | None = "data",
        row_name: str | None = "row",
        na_rep: str | None = None,
        attr_cols: str | list[str] | None = None,
        elem_cols: str | list[str] | None = None,
        namespaces: dict[str | None, str] | None = None,
        prefix: str | None = None,
        encoding: str = "utf-8",
        xml_declaration: bool | None = True,
        pretty_print: bool | None = True,
        parser: str | None = "lxml",
        stylesheet: FilePathOrBuffer | None = None,
        compression: CompressionOptions = "infer",
        storage_options: StorageOptions = None,
    ) -> str | None:
        """
        Render a DataFrame to an XML document.

        .. versionadded:: 1.3.0

        Parameters
        ----------
        path_or_buffer : str, path object or file-like object, optional
            File to write output to. If None, the output is returned as a
            string.
        index : bool, default True
            Whether to include index in XML document.
        root_name : str, default 'data'
            The name of root element in XML document.
        row_name : str, default 'row'
            The name of row element in XML document.
        na_rep : str, optional
            Missing data representation.
        attr_cols : list-like, optional
            List of columns to write as attributes in row element.
            Hierarchical columns will be flattened with underscore
            delimiting the different levels.
        elem_cols : list-like, optional
            List of columns to write as children in row element. By default,
            all columns output as children of row element. Hierarchical
            columns will be flattened with underscore delimiting the
            different levels.
        namespaces : dict, optional
            All namespaces to be defined in root element. Keys of dict
            should be prefix names and values of dict corresponding URIs.
            Default namespaces should be given empty string key. For
            example, ::

                namespaces = {{"": "https://example.com"}}

        prefix : str, optional
            Namespace prefix to be used for every element and/or attribute
            in document. This should be one of the keys in ``namespaces``
            dict.
        encoding : str, default 'utf-8'
            Encoding of the resulting document.
        xml_declaration : bool, default True
            Whether to include the XML declaration at start of document.
        pretty_print : bool, default True
            Whether output should be pretty printed with indentation and
            line breaks.
        parser : {{'lxml','etree'}}, default 'lxml'
            Parser module to use for building of tree. Only 'lxml' and
            'etree' are supported. With 'lxml', the ability to use XSLT
            stylesheet is supported.
        stylesheet : str, path object or file-like object, optional
            A URL, file-like object, or a raw string containing an XSLT
            script used to transform the raw XML output. Script should use
            layout of elements and attributes from original output. This
            argument requires ``lxml`` to be installed. Only XSLT 1.0
            scripts and not later versions is currently supported.
        compression : {{'infer', 'gzip', 'bz2', 'zip', 'xz', None}}, default 'infer'
            For on-the-fly decompression of on-disk data. If 'infer', then use
            gzip, bz2, zip or xz if path_or_buffer is a string ending in
            '.gz', '.bz2', '.zip', or 'xz', respectively, and no decompression
            otherwise. If using 'zip', the ZIP file must contain only one data
            file to be read in. Set to None for no decompression.
        {storage_options}

        Returns
        -------
        None or str
            If ``io`` is None, returns the resulting XML format as a
            string. Otherwise returns None.

        See Also
        --------
        to_json : Convert the pandas object to a JSON string.
        to_html : Convert DataFrame to a html.

        Examples
        --------
        >>> df = pd.DataFrame({{'shape': ['square', 'circle', 'triangle'],
        ...                    'degrees': [360, 360, 180],
        ...                    'sides': [4, np.nan, 3]}})

        >>> df.to_xml()  # doctest: +SKIP
        <?xml version='1.0' encoding='utf-8'?>
        <data>
          <row>
            <index>0</index>
            <shape>square</shape>
            <degrees>360</degrees>
            <sides>4.0</sides>
          </row>
          <row>
            <index>1</index>
            <shape>circle</shape>
            <degrees>360</degrees>
            <sides/>
          </row>
          <row>
            <index>2</index>
            <shape>triangle</shape>
            <degrees>180</degrees>
            <sides>3.0</sides>
          </row>
        </data>

        >>> df.to_xml(attr_cols=[
        ...           'index', 'shape', 'degrees', 'sides'
        ...           ])  # doctest: +SKIP
        <?xml version='1.0' encoding='utf-8'?>
        <data>
          <row index="0" shape="square" degrees="360" sides="4.0"/>
          <row index="1" shape="circle" degrees="360"/>
          <row index="2" shape="triangle" degrees="180" sides="3.0"/>
        </data>

        >>> df.to_xml(namespaces={{"doc": "https://example.com"}},
        ...           prefix="doc")  # doctest: +SKIP
        <?xml version='1.0' encoding='utf-8'?>
        <doc:data xmlns:doc="https://example.com">
          <doc:row>
            <doc:index>0</doc:index>
            <doc:shape>square</doc:shape>
            <doc:degrees>360</doc:degrees>
            <doc:sides>4.0</doc:sides>
          </doc:row>
          <doc:row>
            <doc:index>1</doc:index>
            <doc:shape>circle</doc:shape>
            <doc:degrees>360</doc:degrees>
            <doc:sides/>
          </doc:row>
          <doc:row>
            <doc:index>2</doc:index>
            <doc:shape>triangle</doc:shape>
            <doc:degrees>180</doc:degrees>
            <doc:sides>3.0</doc:sides>
          </doc:row>
        </doc:data>
        """

        from pandas.io.formats.xml import (
            EtreeXMLFormatter,
            LxmlXMLFormatter,
        )

        lxml = import_optional_dependency("lxml.etree", errors="ignore")

        TreeBuilder: type[EtreeXMLFormatter] | type[LxmlXMLFormatter]

        if parser == "lxml":
            if lxml is not None:
                TreeBuilder = LxmlXMLFormatter
            else:
                raise ImportError(
                    "lxml not found, please install or use the etree parser."
                )

        elif parser == "etree":
            TreeBuilder = EtreeXMLFormatter

        else:
            raise ValueError("Values for parser can only be lxml or etree.")

        xml_formatter = TreeBuilder(
            self,
            path_or_buffer=path_or_buffer,
            index=index,
            root_name=root_name,
            row_name=row_name,
            na_rep=na_rep,
            attr_cols=attr_cols,
            elem_cols=elem_cols,
            namespaces=namespaces,
            prefix=prefix,
            encoding=encoding,
            xml_declaration=xml_declaration,
            pretty_print=pretty_print,
            stylesheet=stylesheet,
            compression=compression,
            storage_options=storage_options,
        )

        return xml_formatter.write_output()

    # ----------------------------------------------------------------------
    @Substitution(
        klass="DataFrame",
        type_sub=" and columns",
        max_cols_sub=dedent(
            """\
            max_cols : int, optional
                When to switch from the verbose to the truncated output. If the
                DataFrame has more than `max_cols` columns, the truncated output
                is used. By default, the setting in
                ``pandas.options.display.max_info_columns`` is used."""
        ),
        show_counts_sub=dedent(
            """\
            show_counts : bool, optional
                Whether to show the non-null counts. By default, this is shown
                only if the DataFrame is smaller than
                ``pandas.options.display.max_info_rows`` and
                ``pandas.options.display.max_info_columns``. A value of True always
                shows the counts, and False never shows the counts.
            null_counts : bool, optional
                .. deprecated:: 1.2.0
                    Use show_counts instead."""
        ),
        examples_sub=dedent(
            """\
            >>> int_values = [1, 2, 3, 4, 5]
            >>> text_values = ['alpha', 'beta', 'gamma', 'delta', 'epsilon']
            >>> float_values = [0.0, 0.25, 0.5, 0.75, 1.0]
            >>> df = pd.DataFrame({"int_col": int_values, "text_col": text_values,
            ...                   "float_col": float_values})
            >>> df
                int_col text_col  float_col
            0        1    alpha       0.00
            1        2     beta       0.25
            2        3    gamma       0.50
            3        4    delta       0.75
            4        5  epsilon       1.00

            Prints information of all columns:

            >>> df.info(verbose=True)
            <class 'pandas.core.frame.DataFrame'>
            RangeIndex: 5 entries, 0 to 4
            Data columns (total 3 columns):
             #   Column     Non-Null Count  Dtype
            ---  ------     --------------  -----
             0   int_col    5 non-null      int64
             1   text_col   5 non-null      object
             2   float_col  5 non-null      float64
            dtypes: float64(1), int64(1), object(1)
            memory usage: 248.0+ bytes

            Prints a summary of columns count and its dtypes but not per column
            information:

            >>> df.info(verbose=False)
            <class 'pandas.core.frame.DataFrame'>
            RangeIndex: 5 entries, 0 to 4
            Columns: 3 entries, int_col to float_col
            dtypes: float64(1), int64(1), object(1)
            memory usage: 248.0+ bytes

            Pipe output of DataFrame.info to buffer instead of sys.stdout, get
            buffer content and writes to a text file:

            >>> import io
            >>> buffer = io.StringIO()
            >>> df.info(buf=buffer)
            >>> s = buffer.getvalue()
            >>> with open("df_info.txt", "w",
            ...           encoding="utf-8") as f:  # doctest: +SKIP
            ...     f.write(s)
            260

            The `memory_usage` parameter allows deep introspection mode, specially
            useful for big DataFrames and fine-tune memory optimization:

            >>> random_strings_array = np.random.choice(['a', 'b', 'c'], 10 ** 6)
            >>> df = pd.DataFrame({
            ...     'column_1': np.random.choice(['a', 'b', 'c'], 10 ** 6),
            ...     'column_2': np.random.choice(['a', 'b', 'c'], 10 ** 6),
            ...     'column_3': np.random.choice(['a', 'b', 'c'], 10 ** 6)
            ... })
            >>> df.info()
            <class 'pandas.core.frame.DataFrame'>
            RangeIndex: 1000000 entries, 0 to 999999
            Data columns (total 3 columns):
             #   Column    Non-Null Count    Dtype
            ---  ------    --------------    -----
             0   column_1  1000000 non-null  object
             1   column_2  1000000 non-null  object
             2   column_3  1000000 non-null  object
            dtypes: object(3)
            memory usage: 22.9+ MB

            >>> df.info(memory_usage='deep')
            <class 'pandas.core.frame.DataFrame'>
            RangeIndex: 1000000 entries, 0 to 999999
            Data columns (total 3 columns):
             #   Column    Non-Null Count    Dtype
            ---  ------    --------------    -----
             0   column_1  1000000 non-null  object
             1   column_2  1000000 non-null  object
             2   column_3  1000000 non-null  object
            dtypes: object(3)
            memory usage: 165.9 MB"""
        ),
        see_also_sub=dedent(
            """\
            DataFrame.describe: Generate descriptive statistics of DataFrame
                columns.
            DataFrame.memory_usage: Memory usage of DataFrame columns."""
        ),
        version_added_sub="",
    )
    @doc(BaseInfo.render)
    def info(
        self,
        verbose: bool | None = None,
        buf: IO[str] | None = None,
        max_cols: int | None = None,
        memory_usage: bool | str | None = None,
        show_counts: bool | None = None,
        null_counts: bool | None = None,
    ) -> None:
        if null_counts is not None:
            if show_counts is not None:
                raise ValueError("null_counts used with show_counts. Use show_counts.")
            warnings.warn(
                "null_counts is deprecated. Use show_counts instead",
                FutureWarning,
                stacklevel=2,
            )
            show_counts = null_counts
        info = DataFrameInfo(
            data=self,
            memory_usage=memory_usage,
        )
        info.render(
            buf=buf,
            max_cols=max_cols,
            verbose=verbose,
            show_counts=show_counts,
        )

    def memory_usage(self, index: bool = True, deep: bool = False) -> Series:
        """
        Return the memory usage of each column in bytes.

        The memory usage can optionally include the contribution of
        the index and elements of `object` dtype.

        This value is displayed in `DataFrame.info` by default. This can be
        suppressed by setting ``pandas.options.display.memory_usage`` to False.

        Parameters
        ----------
        index : bool, default True
            Specifies whether to include the memory usage of the DataFrame's
            index in returned Series. If ``index=True``, the memory usage of
            the index is the first item in the output.
        deep : bool, default False
            If True, introspect the data deeply by interrogating
            `object` dtypes for system-level memory consumption, and include
            it in the returned values.

        Returns
        -------
        Series
            A Series whose index is the original column names and whose values
            is the memory usage of each column in bytes.

        See Also
        --------
        numpy.ndarray.nbytes : Total bytes consumed by the elements of an
            ndarray.
        Series.memory_usage : Bytes consumed by a Series.
        Categorical : Memory-efficient array for string values with
            many repeated values.
        DataFrame.info : Concise summary of a DataFrame.

        Examples
        --------
        >>> dtypes = ['int64', 'float64', 'complex128', 'object', 'bool']
        >>> data = dict([(t, np.ones(shape=5000, dtype=int).astype(t))
        ...              for t in dtypes])
        >>> df = pd.DataFrame(data)
        >>> df.head()
           int64  float64            complex128  object  bool
        0      1      1.0              1.0+0.0j       1  True
        1      1      1.0              1.0+0.0j       1  True
        2      1      1.0              1.0+0.0j       1  True
        3      1      1.0              1.0+0.0j       1  True
        4      1      1.0              1.0+0.0j       1  True

        >>> df.memory_usage()
        Index           128
        int64         40000
        float64       40000
        complex128    80000
        object        40000
        bool           5000
        dtype: int64

        >>> df.memory_usage(index=False)
        int64         40000
        float64       40000
        complex128    80000
        object        40000
        bool           5000
        dtype: int64

        The memory footprint of `object` dtype columns is ignored by default:

        >>> df.memory_usage(deep=True)
        Index            128
        int64          40000
        float64        40000
        complex128     80000
        object        180000
        bool            5000
        dtype: int64

        Use a Categorical for efficient storage of an object-dtype column with
        many repeated values.

        >>> df['object'].astype('category').memory_usage(deep=True)
        5244
        """
        result = self._constructor_sliced(
            [c.memory_usage(index=False, deep=deep) for col, c in self.items()],
            index=self.columns,
        )
        if index:
            result = self._constructor_sliced(
                self.index.memory_usage(deep=deep), index=["Index"]
            ).append(result)
        return result

    def transpose(self, *args, copy: bool = False) -> DataFrame:
        """
        Transpose index and columns.

        Reflect the DataFrame over its main diagonal by writing rows as columns
        and vice-versa. The property :attr:`.T` is an accessor to the method
        :meth:`transpose`.

        Parameters
        ----------
        *args : tuple, optional
            Accepted for compatibility with NumPy.
        copy : bool, default False
            Whether to copy the data after transposing, even for DataFrames
            with a single dtype.

            Note that a copy is always required for mixed dtype DataFrames,
            or for DataFrames with any extension types.

        Returns
        -------
        DataFrame
            The transposed DataFrame.

        See Also
        --------
        numpy.transpose : Permute the dimensions of a given array.

        Notes
        -----
        Transposing a DataFrame with mixed dtypes will result in a homogeneous
        DataFrame with the `object` dtype. In such a case, a copy of the data
        is always made.

        Examples
        --------
        **Square DataFrame with homogeneous dtype**

        >>> d1 = {'col1': [1, 2], 'col2': [3, 4]}
        >>> df1 = pd.DataFrame(data=d1)
        >>> df1
           col1  col2
        0     1     3
        1     2     4

        >>> df1_transposed = df1.T # or df1.transpose()
        >>> df1_transposed
              0  1
        col1  1  2
        col2  3  4

        When the dtype is homogeneous in the original DataFrame, we get a
        transposed DataFrame with the same dtype:

        >>> df1.dtypes
        col1    int64
        col2    int64
        dtype: object
        >>> df1_transposed.dtypes
        0    int64
        1    int64
        dtype: object

        **Non-square DataFrame with mixed dtypes**

        >>> d2 = {'name': ['Alice', 'Bob'],
        ...       'score': [9.5, 8],
        ...       'employed': [False, True],
        ...       'kids': [0, 0]}
        >>> df2 = pd.DataFrame(data=d2)
        >>> df2
            name  score  employed  kids
        0  Alice    9.5     False     0
        1    Bob    8.0      True     0

        >>> df2_transposed = df2.T # or df2.transpose()
        >>> df2_transposed
                      0     1
        name      Alice   Bob
        score       9.5   8.0
        employed  False  True
        kids          0     0

        When the DataFrame has mixed dtypes, we get a transposed DataFrame with
        the `object` dtype:

        >>> df2.dtypes
        name         object
        score       float64
        employed       bool
        kids          int64
        dtype: object
        >>> df2_transposed.dtypes
        0    object
        1    object
        dtype: object
        """
        nv.validate_transpose(args, {})
        # construct the args

        dtypes = list(self.dtypes)

        if self._can_fast_transpose:
            # Note: tests pass without this, but this improves perf quite a bit.
            new_vals = self._values.T
            if copy:
                new_vals = new_vals.copy()

            result = self._constructor(new_vals, index=self.columns, columns=self.index)

        elif (
            self._is_homogeneous_type and dtypes and is_extension_array_dtype(dtypes[0])
        ):
            # We have EAs with the same dtype. We can preserve that dtype in transpose.
            dtype = dtypes[0]
            arr_type = dtype.construct_array_type()
            values = self.values

            new_values = [arr_type._from_sequence(row, dtype=dtype) for row in values]
            result = self._constructor(
                dict(zip(self.index, new_values)), index=self.columns
            )

        else:
            new_arr = self.values.T
            if copy:
                new_arr = new_arr.copy()
            result = self._constructor(new_arr, index=self.columns, columns=self.index)

        return result.__finalize__(self, method="transpose")

    @property
    def T(self) -> DataFrame:
        return self.transpose()

    # ----------------------------------------------------------------------
    # Indexing Methods

    def _ixs(self, i: int, axis: int = 0):
        """
        Parameters
        ----------
        i : int
        axis : int

        Notes
        -----
        If slice passed, the resulting data will be a view.
        """
        # irow
        if axis == 0:
            new_values = self._mgr.fast_xs(i)

            # if we are a copy, mark as such
            copy = isinstance(new_values, np.ndarray) and new_values.base is None
            result = self._constructor_sliced(
                new_values,
                index=self.columns,
                name=self.index[i],
                dtype=new_values.dtype,
            )
            result._set_is_copy(self, copy=copy)
            return result

        # icol
        else:
            label = self.columns[i]

            values = self._mgr.iget(i)
            result = self._box_col_values(values, i)

            # this is a cached value, mark it so
            result._set_as_cached(label, self)
            return result

    def _get_column_array(self, i: int) -> ArrayLike:
        """
        Get the values of the i'th column (ndarray or ExtensionArray, as stored
        in the Block)
        """
        return self._mgr.iget_values(i)

    def _iter_column_arrays(self) -> Iterator[ArrayLike]:
        """
        Iterate over the arrays of all columns in order.
        This returns the values as stored in the Block (ndarray or ExtensionArray).
        """
        for i in range(len(self.columns)):
            yield self._get_column_array(i)

    def __getitem__(self, key):
        key = lib.item_from_zerodim(key)
        key = com.apply_if_callable(key, self)

        if is_hashable(key):
            # shortcut if the key is in columns
            if self.columns.is_unique and key in self.columns:
                if isinstance(self.columns, MultiIndex):
                    return self._getitem_multilevel(key)
                return self._get_item_cache(key)

        # Do we have a slicer (on rows)?
        indexer = convert_to_index_sliceable(self, key)
        if indexer is not None:
            if isinstance(indexer, np.ndarray):
                indexer = lib.maybe_indices_to_slice(
                    indexer.astype(np.intp, copy=False), len(self)
                )
            # either we have a slice or we have a string that can be converted
            #  to a slice for partial-string date indexing
            return self._slice(indexer, axis=0)

        # Do we have a (boolean) DataFrame?
        if isinstance(key, DataFrame):
            return self.where(key)

        # Do we have a (boolean) 1d indexer?
        if com.is_bool_indexer(key):
            return self._getitem_bool_array(key)

        # We are left with two options: a single key, and a collection of keys,
        # We interpret tuples as collections only for non-MultiIndex
        is_single_key = isinstance(key, tuple) or not is_list_like(key)

        if is_single_key:
            if self.columns.nlevels > 1:
                return self._getitem_multilevel(key)
            indexer = self.columns.get_loc(key)
            if is_integer(indexer):
                indexer = [indexer]
        else:
            if is_iterator(key):
                key = list(key)
            indexer = self.loc._get_listlike_indexer(key, axis=1)[1]

        # take() does not accept boolean indexers
        if getattr(indexer, "dtype", None) == bool:
            indexer = np.where(indexer)[0]

        data = self._take_with_is_copy(indexer, axis=1)

        if is_single_key:
            # What does looking for a single key in a non-unique index return?
            # The behavior is inconsistent. It returns a Series, except when
            # - the key itself is repeated (test on data.shape, #9519), or
            # - we have a MultiIndex on columns (test on self.columns, #21309)
            if data.shape[1] == 1 and not isinstance(self.columns, MultiIndex):
                # GH#26490 using data[key] can cause RecursionError
                return data._get_item_cache(key)

        return data

    def _getitem_bool_array(self, key):
        # also raises Exception if object array with NA values
        # warning here just in case -- previously __setitem__ was
        # reindexing but __getitem__ was not; it seems more reasonable to
        # go with the __setitem__ behavior since that is more consistent
        # with all other indexing behavior
        if isinstance(key, Series) and not key.index.equals(self.index):
            warnings.warn(
                "Boolean Series key will be reindexed to match DataFrame index.",
                UserWarning,
                stacklevel=3,
            )
        elif len(key) != len(self.index):
            raise ValueError(
                f"Item wrong length {len(key)} instead of {len(self.index)}."
            )

        # check_bool_indexer will throw exception if Series key cannot
        # be reindexed to match DataFrame rows
        key = check_bool_indexer(self.index, key)
        indexer = key.nonzero()[0]
        return self._take_with_is_copy(indexer, axis=0)

    def _getitem_multilevel(self, key):
        # self.columns is a MultiIndex
        loc = self.columns.get_loc(key)
        if isinstance(loc, (slice, np.ndarray)):
            new_columns = self.columns[loc]
            result_columns = maybe_droplevels(new_columns, key)
            if self._is_mixed_type:
                result = self.reindex(columns=new_columns)
                result.columns = result_columns
            else:
                new_values = self.values[:, loc]
                result = self._constructor(
                    new_values, index=self.index, columns=result_columns
                )
                result = result.__finalize__(self)

            # If there is only one column being returned, and its name is
            # either an empty string, or a tuple with an empty string as its
            # first element, then treat the empty string as a placeholder
            # and return the column as if the user had provided that empty
            # string in the key. If the result is a Series, exclude the
            # implied empty string from its name.
            if len(result.columns) == 1:
                top = result.columns[0]
                if isinstance(top, tuple):
                    top = top[0]
                if top == "":
                    result = result[""]
                    if isinstance(result, Series):
                        result = self._constructor_sliced(
                            result, index=self.index, name=key
                        )

            result._set_is_copy(self)
            return result
        else:
            # loc is neither a slice nor ndarray, so must be an int
            return self._ixs(loc, axis=1)

    def _get_value(self, index, col, takeable: bool = False) -> Scalar:
        """
        Quickly retrieve single value at passed column and index.

        Parameters
        ----------
        index : row label
        col : column label
        takeable : interpret the index/col as indexers, default False

        Returns
        -------
        scalar
        """
        if takeable:
            series = self._ixs(col, axis=1)
            return series._values[index]

        series = self._get_item_cache(col)
        engine = self.index._engine

        try:
            loc = engine.get_loc(index)
            return series._values[loc]
        except KeyError:
            # GH 20629
            if self.index.nlevels > 1:
                # partial indexing forbidden
                raise

        # we cannot handle direct indexing
        # use positional
        col = self.columns.get_loc(col)
        index = self.index.get_loc(index)
        return self._get_value(index, col, takeable=True)

    def __setitem__(self, key, value):
        key = com.apply_if_callable(key, self)

        # see if we can slice the rows
        indexer = convert_to_index_sliceable(self, key)
        if indexer is not None:
            # either we have a slice or we have a string that can be converted
            #  to a slice for partial-string date indexing
            return self._setitem_slice(indexer, value)

        if isinstance(key, DataFrame) or getattr(key, "ndim", None) == 2:
            self._setitem_frame(key, value)
        elif isinstance(key, (Series, np.ndarray, list, Index)):
            self._setitem_array(key, value)
        elif isinstance(value, DataFrame):
            self._set_item_frame_value(key, value)
        elif is_list_like(value) and 1 < len(
            self.columns.get_indexer_for([key])
        ) == len(value):
            # Column to set is duplicated
            self._setitem_array([key], value)
        else:
            # set column
            self._set_item(key, value)

    def _setitem_slice(self, key: slice, value):
        # NB: we can't just use self.loc[key] = value because that
        #  operates on labels and we need to operate positional for
        #  backwards-compat, xref GH#31469
        self._check_setitem_copy()
        self.iloc[key] = value

    def _setitem_array(self, key, value):
        # also raises Exception if object array with NA values
        if com.is_bool_indexer(key):
            # bool indexer is indexing along rows
            if len(key) != len(self.index):
                raise ValueError(
                    f"Item wrong length {len(key)} instead of {len(self.index)}!"
                )
            key = check_bool_indexer(self.index, key)
            indexer = key.nonzero()[0]
            self._check_setitem_copy()
            if isinstance(value, DataFrame):
                # GH#39931 reindex since iloc does not align
                value = value.reindex(self.index.take(indexer))
            self.iloc[indexer] = value

        else:
            if isinstance(value, DataFrame):
                check_key_length(self.columns, key, value)
                for k1, k2 in zip(key, value.columns):
                    self[k1] = value[k2]

            elif not is_list_like(value):
                for col in key:
                    self[col] = value

            elif isinstance(value, np.ndarray) and value.ndim == 2:
                self._iset_not_inplace(key, value)

            elif np.ndim(value) > 1:
                # list of lists
                value = DataFrame(value).values
                return self._setitem_array(key, value)

            else:
                self._iset_not_inplace(key, value)

    def _iset_not_inplace(self, key, value):
        # GH#39510 when setting with df[key] = obj with a list-like key and
        #  list-like value, we iterate over those listlikes and set columns
        #  one at a time.  This is different from dispatching to
        #  `self.loc[:, key]= value`  because loc.__setitem__ may overwrite
        #  data inplace, whereas this will insert new arrays.

        def igetitem(obj, i: int):
            # Note: we catch DataFrame obj before getting here, but
            #  hypothetically would return obj.iloc[:, i]
            if isinstance(obj, np.ndarray):
                return obj[..., i]
            else:
                return obj[i]

        if self.columns.is_unique:
            if np.shape(value)[-1] != len(key):
                raise ValueError("Columns must be same length as key")

            for i, col in enumerate(key):
                self[col] = igetitem(value, i)

        else:

            ilocs = self.columns.get_indexer_non_unique(key)[0]
            if (ilocs < 0).any():
                # key entries not in self.columns
                raise NotImplementedError

            if np.shape(value)[-1] != len(ilocs):
                raise ValueError("Columns must be same length as key")

            assert np.ndim(value) <= 2

            orig_columns = self.columns

            # Using self.iloc[:, i] = ... may set values inplace, which
            #  by convention we do not do in __setitem__
            try:
                self.columns = Index(range(len(self.columns)))
                for i, iloc in enumerate(ilocs):
                    self[iloc] = igetitem(value, i)
            finally:
                self.columns = orig_columns

    def _setitem_frame(self, key, value):
        # support boolean setting with DataFrame input, e.g.
        # df[df > df2] = 0
        if isinstance(key, np.ndarray):
            if key.shape != self.shape:
                raise ValueError("Array conditional must be same shape as self")
            key = self._constructor(key, **self._construct_axes_dict())

        if key.size and not is_bool_dtype(key.values):
            raise TypeError(
                "Must pass DataFrame or 2-d ndarray with boolean values only"
            )

        self._check_inplace_setting(value)
        self._check_setitem_copy()
        self._where(-key, value, inplace=True)

    def _set_item_frame_value(self, key, value: DataFrame) -> None:
        self._ensure_valid_index(value)

        # align columns
        if key in self.columns:
            loc = self.columns.get_loc(key)
            cols = self.columns[loc]
            len_cols = 1 if is_scalar(cols) else len(cols)
            if len_cols != len(value.columns):
                raise ValueError("Columns must be same length as key")

            # align right-hand-side columns if self.columns
            # is multi-index and self[key] is a sub-frame
            if isinstance(self.columns, MultiIndex) and isinstance(
                loc, (slice, Series, np.ndarray, Index)
            ):
                cols = maybe_droplevels(cols, key)
                if len(cols) and not cols.equals(value.columns):
                    value = value.reindex(cols, axis=1)

        # now align rows
        arraylike = _reindex_for_setitem(value, self.index)
        self._set_item_mgr(key, arraylike)

    def _iset_item_mgr(self, loc: int | slice | np.ndarray, value) -> None:
        # when called from _set_item_mgr loc can be anything returned from get_loc
        self._mgr.iset(loc, value)
        self._clear_item_cache()

    def _set_item_mgr(self, key, value: ArrayLike) -> None:
        try:
            loc = self._info_axis.get_loc(key)
        except KeyError:
            # This item wasn't present, just insert at end
            self._mgr.insert(len(self._info_axis), key, value)
        else:
            self._iset_item_mgr(loc, value)

        # check if we are modifying a copy
        # try to set first as we want an invalid
        # value exception to occur first
        if len(self):
            self._check_setitem_copy()

    def _iset_item(self, loc: int, value) -> None:
        arraylike = self._sanitize_column(value)
        self._iset_item_mgr(loc, arraylike)

        # check if we are modifying a copy
        # try to set first as we want an invalid
        # value exception to occur first
        if len(self):
            self._check_setitem_copy()

    def _set_item(self, key, value) -> None:
        """
        Add series to DataFrame in specified column.

        If series is a numpy-array (not a Series/TimeSeries), it must be the
        same length as the DataFrames index or an error will be thrown.

        Series/TimeSeries will be conformed to the DataFrames index to
        ensure homogeneity.
        """
        value = self._sanitize_column(value)

        if (
            key in self.columns
            and value.ndim == 1
            and not is_extension_array_dtype(value)
        ):
            # broadcast across multiple columns if necessary
            if not self.columns.is_unique or isinstance(self.columns, MultiIndex):
                existing_piece = self[key]
                if isinstance(existing_piece, DataFrame):
                    value = np.tile(value, (len(existing_piece.columns), 1)).T

        self._set_item_mgr(key, value)

    def _set_value(
        self, index: IndexLabel, col, value: Scalar, takeable: bool = False
    ) -> None:
        """
        Put single value at passed column and index.

        Parameters
        ----------
        index : Label
            row label
        col : Label
            column label
        value : scalar
        takeable : bool, default False
            Sets whether or not index/col interpreted as indexers
        """
        try:
            if takeable:
                series = self._ixs(col, axis=1)
                series._set_value(index, value, takeable=True)
                return

            series = self._get_item_cache(col)
            engine = self.index._engine
            loc = engine.get_loc(index)
            validate_numeric_casting(series.dtype, value)

            series._values[loc] = value
            # Note: trying to use series._set_value breaks tests in
            #  tests.frame.indexing.test_indexing and tests.indexing.test_partial
        except (KeyError, TypeError):
            # set using a non-recursive method & reset the cache
            if takeable:
                self.iloc[index, col] = value
            else:
                self.loc[index, col] = value
            self._item_cache.pop(col, None)

    def _ensure_valid_index(self, value) -> None:
        """
        Ensure that if we don't have an index, that we can create one from the
        passed value.
        """
        # GH5632, make sure that we are a Series convertible
        if not len(self.index) and is_list_like(value) and len(value):
            if not isinstance(value, DataFrame):
                try:
                    value = Series(value)
                except (ValueError, NotImplementedError, TypeError) as err:
                    raise ValueError(
                        "Cannot set a frame with no defined index "
                        "and a value that cannot be converted to a Series"
                    ) from err

            # GH31368 preserve name of index
            index_copy = value.index.copy()
            if self.index.name is not None:
                index_copy.name = self.index.name

            self._mgr = self._mgr.reindex_axis(index_copy, axis=1, fill_value=np.nan)

    def _box_col_values(self, values, loc: int) -> Series:
        """
        Provide boxed values for a column.
        """
        # Lookup in columns so that if e.g. a str datetime was passed
        #  we attach the Timestamp object as the name.
        name = self.columns[loc]
        klass = self._constructor_sliced
        return klass(values, index=self.index, name=name, fastpath=True)

    # ----------------------------------------------------------------------
    # Lookup Caching

    def _clear_item_cache(self) -> None:
        self._item_cache.clear()

    def _get_item_cache(self, item: Hashable) -> Series:
        """Return the cached item, item represents a label indexer."""
        cache = self._item_cache
        res = cache.get(item)
        if res is None:
            # All places that call _get_item_cache have unique columns,
            #  pending resolution of GH#33047

            loc = self.columns.get_loc(item)
            values = self._mgr.iget(loc)
            res = self._box_col_values(values, loc).__finalize__(self)

            cache[item] = res
            res._set_as_cached(item, self)

            # for a chain
            res._is_copy = self._is_copy
        return res

    def _reset_cacher(self) -> None:
        # no-op for DataFrame
        pass

    def _maybe_cache_changed(self, item, value: Series) -> None:
        """
        The object has called back to us saying maybe it has changed.
        """
        loc = self._info_axis.get_loc(item)
        arraylike = value._values
        self._mgr.iset(loc, arraylike)

    # ----------------------------------------------------------------------
    # Unsorted

    def query(self, expr: str, inplace: bool = False, **kwargs):
        """
        Query the columns of a DataFrame with a boolean expression.

        Parameters
        ----------
        expr : str
            The query string to evaluate.

            You can refer to variables
            in the environment by prefixing them with an '@' character like
            ``@a + b``.

            You can refer to column names that are not valid Python variable names
            by surrounding them in backticks. Thus, column names containing spaces
            or punctuations (besides underscores) or starting with digits must be
            surrounded by backticks. (For example, a column named "Area (cm^2)" would
            be referenced as ```Area (cm^2)```). Column names which are Python keywords
            (like "list", "for", "import", etc) cannot be used.

            For example, if one of your columns is called ``a a`` and you want
            to sum it with ``b``, your query should be ```a a` + b``.

            .. versionadded:: 0.25.0
                Backtick quoting introduced.

            .. versionadded:: 1.0.0
                Expanding functionality of backtick quoting for more than only spaces.

        inplace : bool
            Whether the query should modify the data in place or return
            a modified copy.
        **kwargs
            See the documentation for :func:`eval` for complete details
            on the keyword arguments accepted by :meth:`DataFrame.query`.

        Returns
        -------
        DataFrame or None
            DataFrame resulting from the provided query expression or
            None if ``inplace=True``.

        See Also
        --------
        eval : Evaluate a string describing operations on
            DataFrame columns.
        DataFrame.eval : Evaluate a string describing operations on
            DataFrame columns.

        Notes
        -----
        The result of the evaluation of this expression is first passed to
        :attr:`DataFrame.loc` and if that fails because of a
        multidimensional key (e.g., a DataFrame) then the result will be passed
        to :meth:`DataFrame.__getitem__`.

        This method uses the top-level :func:`eval` function to
        evaluate the passed query.

        The :meth:`~pandas.DataFrame.query` method uses a slightly
        modified Python syntax by default. For example, the ``&`` and ``|``
        (bitwise) operators have the precedence of their boolean cousins,
        :keyword:`and` and :keyword:`or`. This *is* syntactically valid Python,
        however the semantics are different.

        You can change the semantics of the expression by passing the keyword
        argument ``parser='python'``. This enforces the same semantics as
        evaluation in Python space. Likewise, you can pass ``engine='python'``
        to evaluate an expression using Python itself as a backend. This is not
        recommended as it is inefficient compared to using ``numexpr`` as the
        engine.

        The :attr:`DataFrame.index` and
        :attr:`DataFrame.columns` attributes of the
        :class:`~pandas.DataFrame` instance are placed in the query namespace
        by default, which allows you to treat both the index and columns of the
        frame as a column in the frame.
        The identifier ``index`` is used for the frame index; you can also
        use the name of the index to identify it in a query. Please note that
        Python keywords may not be used as identifiers.

        For further details and examples see the ``query`` documentation in
        :ref:`indexing <indexing.query>`.

        *Backtick quoted variables*

        Backtick quoted variables are parsed as literal Python code and
        are converted internally to a Python valid identifier.
        This can lead to the following problems.

        During parsing a number of disallowed characters inside the backtick
        quoted string are replaced by strings that are allowed as a Python identifier.
        These characters include all operators in Python, the space character, the
        question mark, the exclamation mark, the dollar sign, and the euro sign.
        For other characters that fall outside the ASCII range (U+0001..U+007F)
        and those that are not further specified in PEP 3131,
        the query parser will raise an error.
        This excludes whitespace different than the space character,
        but also the hashtag (as it is used for comments) and the backtick
        itself (backtick can also not be escaped).

        In a special case, quotes that make a pair around a backtick can
        confuse the parser.
        For example, ```it's` > `that's``` will raise an error,
        as it forms a quoted string (``'s > `that'``) with a backtick inside.

        See also the Python documentation about lexical analysis
        (https://docs.python.org/3/reference/lexical_analysis.html)
        in combination with the source code in :mod:`pandas.core.computation.parsing`.

        Examples
        --------
        >>> df = pd.DataFrame({'A': range(1, 6),
        ...                    'B': range(10, 0, -2),
        ...                    'C C': range(10, 5, -1)})
        >>> df
           A   B  C C
        0  1  10   10
        1  2   8    9
        2  3   6    8
        3  4   4    7
        4  5   2    6
        >>> df.query('A > B')
           A  B  C C
        4  5  2    6

        The previous expression is equivalent to

        >>> df[df.A > df.B]
           A  B  C C
        4  5  2    6

        For columns with spaces in their name, you can use backtick quoting.

        >>> df.query('B == `C C`')
           A   B  C C
        0  1  10   10

        The previous expression is equivalent to

        >>> df[df.B == df['C C']]
           A   B  C C
        0  1  10   10
        """
        inplace = validate_bool_kwarg(inplace, "inplace")
        if not isinstance(expr, str):
            msg = f"expr must be a string to be evaluated, {type(expr)} given"
            raise ValueError(msg)
        kwargs["level"] = kwargs.pop("level", 0) + 1
        kwargs["target"] = None
        res = self.eval(expr, **kwargs)

        try:
            result = self.loc[res]
        except ValueError:
            # when res is multi-dimensional loc raises, but this is sometimes a
            # valid query
            result = self[res]

        if inplace:
            self._update_inplace(result)
            return None
        else:
            return result

    def eval(self, expr: str, inplace: bool = False, **kwargs):
        """
        Evaluate a string describing operations on DataFrame columns.

        Operates on columns only, not specific rows or elements.  This allows
        `eval` to run arbitrary code, which can make you vulnerable to code
        injection if you pass user input to this function.

        Parameters
        ----------
        expr : str
            The expression string to evaluate.
        inplace : bool, default False
            If the expression contains an assignment, whether to perform the
            operation inplace and mutate the existing DataFrame. Otherwise,
            a new DataFrame is returned.
        **kwargs
            See the documentation for :func:`eval` for complete details
            on the keyword arguments accepted by
            :meth:`~pandas.DataFrame.query`.

        Returns
        -------
        ndarray, scalar, pandas object, or None
            The result of the evaluation or None if ``inplace=True``.

        See Also
        --------
        DataFrame.query : Evaluates a boolean expression to query the columns
            of a frame.
        DataFrame.assign : Can evaluate an expression or function to create new
            values for a column.
        eval : Evaluate a Python expression as a string using various
            backends.

        Notes
        -----
        For more details see the API documentation for :func:`~eval`.
        For detailed examples see :ref:`enhancing performance with eval
        <enhancingperf.eval>`.

        Examples
        --------
        >>> df = pd.DataFrame({'A': range(1, 6), 'B': range(10, 0, -2)})
        >>> df
           A   B
        0  1  10
        1  2   8
        2  3   6
        3  4   4
        4  5   2
        >>> df.eval('A + B')
        0    11
        1    10
        2     9
        3     8
        4     7
        dtype: int64

        Assignment is allowed though by default the original DataFrame is not
        modified.

        >>> df.eval('C = A + B')
           A   B   C
        0  1  10  11
        1  2   8  10
        2  3   6   9
        3  4   4   8
        4  5   2   7
        >>> df
           A   B
        0  1  10
        1  2   8
        2  3   6
        3  4   4
        4  5   2

        Use ``inplace=True`` to modify the original DataFrame.

        >>> df.eval('C = A + B', inplace=True)
        >>> df
           A   B   C
        0  1  10  11
        1  2   8  10
        2  3   6   9
        3  4   4   8
        4  5   2   7

        Multiple columns can be assigned to using multi-line expressions:

        >>> df.eval(
        ...     '''
        ... C = A + B
        ... D = A - B
        ... '''
        ... )
           A   B   C  D
        0  1  10  11 -9
        1  2   8  10 -6
        2  3   6   9 -3
        3  4   4   8  0
        4  5   2   7  3
        """
        from pandas.core.computation.eval import eval as _eval

        inplace = validate_bool_kwarg(inplace, "inplace")
        resolvers = kwargs.pop("resolvers", None)
        kwargs["level"] = kwargs.pop("level", 0) + 1
        if resolvers is None:
            index_resolvers = self._get_index_resolvers()
            column_resolvers = self._get_cleaned_column_resolvers()
            resolvers = column_resolvers, index_resolvers
        if "target" not in kwargs:
            kwargs["target"] = self
        kwargs["resolvers"] = kwargs.get("resolvers", ()) + tuple(resolvers)

        return _eval(expr, inplace=inplace, **kwargs)

    def select_dtypes(self, include=None, exclude=None) -> DataFrame:
        """
        Return a subset of the DataFrame's columns based on the column dtypes.

        Parameters
        ----------
        include, exclude : scalar or list-like
            A selection of dtypes or strings to be included/excluded. At least
            one of these parameters must be supplied.

        Returns
        -------
        DataFrame
            The subset of the frame including the dtypes in ``include`` and
            excluding the dtypes in ``exclude``.

        Raises
        ------
        ValueError
            * If both of ``include`` and ``exclude`` are empty
            * If ``include`` and ``exclude`` have overlapping elements
            * If any kind of string dtype is passed in.

        See Also
        --------
        DataFrame.dtypes: Return Series with the data type of each column.

        Notes
        -----
        * To select all *numeric* types, use ``np.number`` or ``'number'``
        * To select strings you must use the ``object`` dtype, but note that
          this will return *all* object dtype columns
        * See the `numpy dtype hierarchy
          <https://numpy.org/doc/stable/reference/arrays.scalars.html>`__
        * To select datetimes, use ``np.datetime64``, ``'datetime'`` or
          ``'datetime64'``
        * To select timedeltas, use ``np.timedelta64``, ``'timedelta'`` or
          ``'timedelta64'``
        * To select Pandas categorical dtypes, use ``'category'``
        * To select Pandas datetimetz dtypes, use ``'datetimetz'`` (new in
          0.20.0) or ``'datetime64[ns, tz]'``

        Examples
        --------
        >>> df = pd.DataFrame({'a': [1, 2] * 3,
        ...                    'b': [True, False] * 3,
        ...                    'c': [1.0, 2.0] * 3})
        >>> df
                a      b  c
        0       1   True  1.0
        1       2  False  2.0
        2       1   True  1.0
        3       2  False  2.0
        4       1   True  1.0
        5       2  False  2.0

        >>> df.select_dtypes(include='bool')
           b
        0  True
        1  False
        2  True
        3  False
        4  True
        5  False

        >>> df.select_dtypes(include=['float64'])
           c
        0  1.0
        1  2.0
        2  1.0
        3  2.0
        4  1.0
        5  2.0

        >>> df.select_dtypes(exclude=['int64'])
               b    c
        0   True  1.0
        1  False  2.0
        2   True  1.0
        3  False  2.0
        4   True  1.0
        5  False  2.0
        """
        if not is_list_like(include):
            include = (include,) if include is not None else ()
        if not is_list_like(exclude):
            exclude = (exclude,) if exclude is not None else ()

        selection = (frozenset(include), frozenset(exclude))

        if not any(selection):
            raise ValueError("at least one of include or exclude must be nonempty")

        # convert the myriad valid dtypes object to a single representation
        def check_int_infer_dtype(dtypes):
            converted_dtypes = []
            for dtype in dtypes:
                # Numpy maps int to different types (int32, in64) on Windows and Linux
                # see https://github.com/numpy/numpy/issues/9464
                if (isinstance(dtype, str) and dtype == "int") or (dtype is int):
                    converted_dtypes.append(np.int32)
                    # error: Argument 1 to "append" of "list" has incompatible type
                    # "Type[signedinteger[Any]]"; expected "Type[signedinteger[Any]]"
                    converted_dtypes.append(np.int64)  # type: ignore[arg-type]
                else:
                    # error: Argument 1 to "append" of "list" has incompatible type
                    # "Union[dtype[Any], ExtensionDtype]"; expected
                    # "Type[signedinteger[Any]]"
                    converted_dtypes.append(
                        infer_dtype_from_object(dtype)  # type: ignore[arg-type]
                    )
            return frozenset(converted_dtypes)

        include = check_int_infer_dtype(include)
        exclude = check_int_infer_dtype(exclude)

        for dtypes in (include, exclude):
            invalidate_string_dtypes(dtypes)

        # can't both include AND exclude!
        if not include.isdisjoint(exclude):
            raise ValueError(f"include and exclude overlap on {(include & exclude)}")

        # We raise when both include and exclude are empty
        # Hence, we can just shrink the columns we want to keep
        keep_these = np.full(self.shape[1], True)

        def extract_unique_dtypes_from_dtypes_set(
            dtypes_set: frozenset[Dtype], unique_dtypes: np.ndarray
        ) -> list[Dtype]:
            extracted_dtypes = [
                unique_dtype
                for unique_dtype in unique_dtypes
                if (
                    issubclass(
                        # error: Argument 1 to "tuple" has incompatible type
                        # "FrozenSet[Union[ExtensionDtype, Union[str, Any], Type[str],
                        # Type[float], Type[int], Type[complex], Type[bool],
                        # Type[object]]]"; expected "Iterable[Union[type, Tuple[Any,
                        # ...]]]"
                        unique_dtype.type,
                        tuple(dtypes_set),  # type: ignore[arg-type]
                    )
                    or (
                        np.number in dtypes_set
                        and getattr(unique_dtype, "_is_numeric", False)
                    )
                )
            ]
            return extracted_dtypes

        unique_dtypes = self.dtypes.unique()

        if include:
            included_dtypes = extract_unique_dtypes_from_dtypes_set(
                include, unique_dtypes
            )
            keep_these &= self.dtypes.isin(included_dtypes)

        if exclude:
            excluded_dtypes = extract_unique_dtypes_from_dtypes_set(
                exclude, unique_dtypes
            )
            keep_these &= ~self.dtypes.isin(excluded_dtypes)

        # error: "ndarray" has no attribute "values"
        return self.iloc[:, keep_these.values]  # type: ignore[attr-defined]

    def insert(self, loc, column, value, allow_duplicates: bool = False) -> None:
        """
        Insert column into DataFrame at specified location.

        Raises a ValueError if `column` is already contained in the DataFrame,
        unless `allow_duplicates` is set to True.

        Parameters
        ----------
        loc : int
            Insertion index. Must verify 0 <= loc <= len(columns).
        column : str, number, or hashable object
            Label of the inserted column.
        value : int, Series, or array-like
        allow_duplicates : bool, optional

        See Also
        --------
        Index.insert : Insert new item by index.

        Examples
        --------
        >>> df = pd.DataFrame({'col1': [1, 2], 'col2': [3, 4]})
        >>> df
           col1  col2
        0     1     3
        1     2     4
        >>> df.insert(1, "newcol", [99, 99])
        >>> df
           col1  newcol  col2
        0     1      99     3
        1     2      99     4
        >>> df.insert(0, "col1", [100, 100], allow_duplicates=True)
        >>> df
           col1  col1  newcol  col2
        0   100     1      99     3
        1   100     2      99     4

        Notice that pandas uses index alignment in case of `value` from type `Series`:

        >>> df.insert(0, "col0", pd.Series([5, 6], index=[1, 2]))
        >>> df
           col0  col1  col1  newcol  col2
        0   NaN   100     1      99     3
        1   5.0   100     2      99     4
        """
        if allow_duplicates and not self.flags.allows_duplicate_labels:
            raise ValueError(
                "Cannot specify 'allow_duplicates=True' when "
                "'self.flags.allows_duplicate_labels' is False."
            )
        if not allow_duplicates and column in self.columns:
            # Should this be a different kind of error??
            raise ValueError(f"cannot insert {column}, already exists")
        if not isinstance(loc, int):
            raise TypeError("loc must be int")

        value = self._sanitize_column(value)
        self._mgr.insert(loc, column, value)

    def assign(self, **kwargs) -> DataFrame:
        r"""
        Assign new columns to a DataFrame.

        Returns a new object with all original columns in addition to new ones.
        Existing columns that are re-assigned will be overwritten.

        Parameters
        ----------
        **kwargs : dict of {str: callable or Series}
            The column names are keywords. If the values are
            callable, they are computed on the DataFrame and
            assigned to the new columns. The callable must not
            change input DataFrame (though pandas doesn't check it).
            If the values are not callable, (e.g. a Series, scalar, or array),
            they are simply assigned.

        Returns
        -------
        DataFrame
            A new DataFrame with the new columns in addition to
            all the existing columns.

        Notes
        -----
        Assigning multiple columns within the same ``assign`` is possible.
        Later items in '\*\*kwargs' may refer to newly created or modified
        columns in 'df'; items are computed and assigned into 'df' in order.

        Examples
        --------
        >>> df = pd.DataFrame({'temp_c': [17.0, 25.0]},
        ...                   index=['Portland', 'Berkeley'])
        >>> df
                  temp_c
        Portland    17.0
        Berkeley    25.0

        Where the value is a callable, evaluated on `df`:

        >>> df.assign(temp_f=lambda x: x.temp_c * 9 / 5 + 32)
                  temp_c  temp_f
        Portland    17.0    62.6
        Berkeley    25.0    77.0

        Alternatively, the same behavior can be achieved by directly
        referencing an existing Series or sequence:

        >>> df.assign(temp_f=df['temp_c'] * 9 / 5 + 32)
                  temp_c  temp_f
        Portland    17.0    62.6
        Berkeley    25.0    77.0

        You can create multiple columns within the same assign where one
        of the columns depends on another one defined within the same assign:

        >>> df.assign(temp_f=lambda x: x['temp_c'] * 9 / 5 + 32,
        ...           temp_k=lambda x: (x['temp_f'] +  459.67) * 5 / 9)
                  temp_c  temp_f  temp_k
        Portland    17.0    62.6  290.15
        Berkeley    25.0    77.0  298.15
        """
        data = self.copy()

        for k, v in kwargs.items():
            data[k] = com.apply_if_callable(v, data)
        return data

    def _sanitize_column(self, value) -> ArrayLike:
        """
        Ensures new columns (which go into the BlockManager as new blocks) are
        always copied and converted into an array.

        Parameters
        ----------
        value : scalar, Series, or array-like

        Returns
        -------
        numpy.ndarray or ExtensionArray
        """
        self._ensure_valid_index(value)

        # We should never get here with DataFrame value
        if isinstance(value, Series):
            value = _reindex_for_setitem(value, self.index)

        elif isinstance(value, ExtensionArray):
            # Explicitly copy here
            value = value.copy()
            com.require_length_match(value, self.index)

        elif is_sequence(value):
            com.require_length_match(value, self.index)

            # turn me into an ndarray
            if not isinstance(value, (np.ndarray, Index)):
                if isinstance(value, list) and len(value) > 0:
                    value = maybe_convert_platform(value)
                else:
                    value = com.asarray_tuplesafe(value)
            elif isinstance(value, Index):
                value = value.copy(deep=True)._values
            else:
                value = value.copy()

            # possibly infer to datetimelike
            if is_object_dtype(value.dtype):
                value = sanitize_array(value, None)

        else:
            value = construct_1d_arraylike_from_scalar(value, len(self), dtype=None)

        return value

    @property
    def _series(self):
        return {
            item: Series(
                self._mgr.iget(idx), index=self.index, name=item, fastpath=True
            )
            for idx, item in enumerate(self.columns)
        }

    def lookup(
        self, row_labels: Sequence[IndexLabel], col_labels: Sequence[IndexLabel]
    ) -> np.ndarray:
        """
        Label-based "fancy indexing" function for DataFrame.
        Given equal-length arrays of row and column labels, return an
        array of the values corresponding to each (row, col) pair.

        .. deprecated:: 1.2.0
            DataFrame.lookup is deprecated,
            use DataFrame.melt and DataFrame.loc instead.
            For further details see
            :ref:`Looking up values by index/column labels <indexing.lookup>`.

        Parameters
        ----------
        row_labels : sequence
            The row labels to use for lookup.
        col_labels : sequence
            The column labels to use for lookup.

        Returns
        -------
        numpy.ndarray
            The found values.
        """
        msg = (
            "The 'lookup' method is deprecated and will be"
            "removed in a future version."
            "You can use DataFrame.melt and DataFrame.loc"
            "as a substitute."
        )
        warnings.warn(msg, FutureWarning, stacklevel=2)

        n = len(row_labels)
        if n != len(col_labels):
            raise ValueError("Row labels must have same size as column labels")
        if not (self.index.is_unique and self.columns.is_unique):
            # GH#33041
            raise ValueError("DataFrame.lookup requires unique index and columns")

        thresh = 1000
        if not self._is_mixed_type or n > thresh:
            values = self.values
            ridx = self.index.get_indexer(row_labels)
            cidx = self.columns.get_indexer(col_labels)
            if (ridx == -1).any():
                raise KeyError("One or more row labels was not found")
            if (cidx == -1).any():
                raise KeyError("One or more column labels was not found")
            flat_index = ridx * len(self.columns) + cidx
            result = values.flat[flat_index]
        else:
            result = np.empty(n, dtype="O")
            for i, (r, c) in enumerate(zip(row_labels, col_labels)):
                result[i] = self._get_value(r, c)

        if is_object_dtype(result):
            result = lib.maybe_convert_objects(result)

        return result

    # ----------------------------------------------------------------------
    # Reindexing and alignment

    def _reindex_axes(self, axes, level, limit, tolerance, method, fill_value, copy):
        frame = self

        columns = axes["columns"]
        if columns is not None:
            frame = frame._reindex_columns(
                columns, method, copy, level, fill_value, limit, tolerance
            )

        index = axes["index"]
        if index is not None:
            frame = frame._reindex_index(
                index, method, copy, level, fill_value, limit, tolerance
            )

        return frame

    def _reindex_index(
        self,
        new_index,
        method,
        copy: bool,
        level: Level,
        fill_value=np.nan,
        limit=None,
        tolerance=None,
    ):
        new_index, indexer = self.index.reindex(
            new_index, method=method, level=level, limit=limit, tolerance=tolerance
        )
        return self._reindex_with_indexers(
            {0: [new_index, indexer]},
            copy=copy,
            fill_value=fill_value,
            allow_dups=False,
        )

    def _reindex_columns(
        self,
        new_columns,
        method,
        copy: bool,
        level: Level,
        fill_value=None,
        limit=None,
        tolerance=None,
    ):
        new_columns, indexer = self.columns.reindex(
            new_columns, method=method, level=level, limit=limit, tolerance=tolerance
        )
        return self._reindex_with_indexers(
            {1: [new_columns, indexer]},
            copy=copy,
            fill_value=fill_value,
            allow_dups=False,
        )

    def _reindex_multi(self, axes, copy: bool, fill_value) -> DataFrame:
        """
        We are guaranteed non-Nones in the axes.
        """
        new_index, row_indexer = self.index.reindex(axes["index"])
        new_columns, col_indexer = self.columns.reindex(axes["columns"])

        if row_indexer is not None and col_indexer is not None:
            indexer = row_indexer, col_indexer
            # error: Argument 2 to "take_2d_multi" has incompatible type "Tuple[Any,
            # Any]"; expected "ndarray"
            new_values = take_2d_multi(self.values, indexer, fill_value=fill_value)
            return self._constructor(new_values, index=new_index, columns=new_columns)
        else:
            return self._reindex_with_indexers(
                {0: [new_index, row_indexer], 1: [new_columns, col_indexer]},
                copy=copy,
                fill_value=fill_value,
            )

    @doc(NDFrame.align, **_shared_doc_kwargs)
    def align(
        self,
        other,
        join: str = "outer",
        axis: Axis | None = None,
        level: Level | None = None,
        copy: bool = True,
        fill_value=None,
        method: str | None = None,
        limit=None,
        fill_axis: Axis = 0,
        broadcast_axis: Axis | None = None,
    ) -> DataFrame:
        return super().align(
            other,
            join=join,
            axis=axis,
            level=level,
            copy=copy,
            fill_value=fill_value,
            method=method,
            limit=limit,
            fill_axis=fill_axis,
            broadcast_axis=broadcast_axis,
        )

    @overload
    def set_axis(
        self, labels, axis: Axis = ..., inplace: Literal[False] = ...
    ) -> DataFrame:
        ...

    @overload
    def set_axis(self, labels, axis: Axis, inplace: Literal[True]) -> None:
        ...

    @overload
    def set_axis(self, labels, *, inplace: Literal[True]) -> None:
        ...

    @overload
    def set_axis(
        self, labels, axis: Axis = ..., inplace: bool = ...
    ) -> DataFrame | None:
        ...

    @Appender(
        """
        Examples
        --------
        >>> df = pd.DataFrame({"A": [1, 2, 3], "B": [4, 5, 6]})

        Change the row labels.

        >>> df.set_axis(['a', 'b', 'c'], axis='index')
           A  B
        a  1  4
        b  2  5
        c  3  6

        Change the column labels.

        >>> df.set_axis(['I', 'II'], axis='columns')
           I  II
        0  1   4
        1  2   5
        2  3   6

        Now, update the labels inplace.

        >>> df.set_axis(['i', 'ii'], axis='columns', inplace=True)
        >>> df
           i  ii
        0  1   4
        1  2   5
        2  3   6
        """
    )
    @Substitution(
        **_shared_doc_kwargs,
        extended_summary_sub=" column or",
        axis_description_sub=", and 1 identifies the columns",
        see_also_sub=" or columns",
    )
    @Appender(NDFrame.set_axis.__doc__)
    def set_axis(self, labels, axis: Axis = 0, inplace: bool = False):
        return super().set_axis(labels, axis=axis, inplace=inplace)

    @Substitution(**_shared_doc_kwargs)
    @Appender(NDFrame.reindex.__doc__)
    @rewrite_axis_style_signature(
        "labels",
        [
            ("method", None),
            ("copy", True),
            ("level", None),
            ("fill_value", np.nan),
            ("limit", None),
            ("tolerance", None),
        ],
    )
    def reindex(self, *args, **kwargs) -> DataFrame:
        axes = validate_axis_style_args(self, args, kwargs, "labels", "reindex")
        kwargs.update(axes)
        # Pop these, since the values are in `kwargs` under different names
        kwargs.pop("axis", None)
        kwargs.pop("labels", None)
        return super().reindex(**kwargs)

    def drop(
        self,
        labels=None,
        axis: Axis = 0,
        index=None,
        columns=None,
        level: Level | None = None,
        inplace: bool = False,
        errors: str = "raise",
    ):
        """
        Drop specified labels from rows or columns.

        Remove rows or columns by specifying label names and corresponding
        axis, or by specifying directly index or column names. When using a
        multi-index, labels on different levels can be removed by specifying
        the level. See the `user guide <advanced.shown_levels>`
        for more information about the now unused levels.

        Parameters
        ----------
        labels : single label or list-like
            Index or column labels to drop.
        axis : {0 or 'index', 1 or 'columns'}, default 0
            Whether to drop labels from the index (0 or 'index') or
            columns (1 or 'columns').
        index : single label or list-like
            Alternative to specifying axis (``labels, axis=0``
            is equivalent to ``index=labels``).
        columns : single label or list-like
            Alternative to specifying axis (``labels, axis=1``
            is equivalent to ``columns=labels``).
        level : int or level name, optional
            For MultiIndex, level from which the labels will be removed.
        inplace : bool, default False
            If False, return a copy. Otherwise, do operation
            inplace and return None.
        errors : {'ignore', 'raise'}, default 'raise'
            If 'ignore', suppress error and only existing labels are
            dropped.

        Returns
        -------
        DataFrame or None
            DataFrame without the removed index or column labels or
            None if ``inplace=True``.

        Raises
        ------
        KeyError
            If any of the labels is not found in the selected axis.

        See Also
        --------
        DataFrame.loc : Label-location based indexer for selection by label.
        DataFrame.dropna : Return DataFrame with labels on given axis omitted
            where (all or any) data are missing.
        DataFrame.drop_duplicates : Return DataFrame with duplicate rows
            removed, optionally only considering certain columns.
        Series.drop : Return Series with specified index labels removed.

        Examples
        --------
        >>> df = pd.DataFrame(np.arange(12).reshape(3, 4),
        ...                   columns=['A', 'B', 'C', 'D'])
        >>> df
           A  B   C   D
        0  0  1   2   3
        1  4  5   6   7
        2  8  9  10  11

        Drop columns

        >>> df.drop(['B', 'C'], axis=1)
           A   D
        0  0   3
        1  4   7
        2  8  11

        >>> df.drop(columns=['B', 'C'])
           A   D
        0  0   3
        1  4   7
        2  8  11

        Drop a row by index

        >>> df.drop([0, 1])
           A  B   C   D
        2  8  9  10  11

        Drop columns and/or rows of MultiIndex DataFrame

        >>> midx = pd.MultiIndex(levels=[['lama', 'cow', 'falcon'],
        ...                              ['speed', 'weight', 'length']],
        ...                      codes=[[0, 0, 0, 1, 1, 1, 2, 2, 2],
        ...                             [0, 1, 2, 0, 1, 2, 0, 1, 2]])
        >>> df = pd.DataFrame(index=midx, columns=['big', 'small'],
        ...                   data=[[45, 30], [200, 100], [1.5, 1], [30, 20],
        ...                         [250, 150], [1.5, 0.8], [320, 250],
        ...                         [1, 0.8], [0.3, 0.2]])
        >>> df
                        big     small
        lama    speed   45.0    30.0
                weight  200.0   100.0
                length  1.5     1.0
        cow     speed   30.0    20.0
                weight  250.0   150.0
                length  1.5     0.8
        falcon  speed   320.0   250.0
                weight  1.0     0.8
                length  0.3     0.2

        >>> df.drop(index='cow', columns='small')
                        big
        lama    speed   45.0
                weight  200.0
                length  1.5
        falcon  speed   320.0
                weight  1.0
                length  0.3

        >>> df.drop(index='length', level=1)
                        big     small
        lama    speed   45.0    30.0
                weight  200.0   100.0
        cow     speed   30.0    20.0
                weight  250.0   150.0
        falcon  speed   320.0   250.0
                weight  1.0     0.8
        """
        return super().drop(
            labels=labels,
            axis=axis,
            index=index,
            columns=columns,
            level=level,
            inplace=inplace,
            errors=errors,
        )

    @rewrite_axis_style_signature(
        "mapper",
        [("copy", True), ("inplace", False), ("level", None), ("errors", "ignore")],
    )
    def rename(
        self,
        mapper: Renamer | None = None,
        *,
        index: Renamer | None = None,
        columns: Renamer | None = None,
        axis: Axis | None = None,
        copy: bool = True,
        inplace: bool = False,
        level: Level | None = None,
        errors: str = "ignore",
    ) -> DataFrame | None:
        """
        Alter axes labels.

        Function / dict values must be unique (1-to-1). Labels not contained in
        a dict / Series will be left as-is. Extra labels listed don't throw an
        error.

        See the :ref:`user guide <basics.rename>` for more.

        Parameters
        ----------
        mapper : dict-like or function
            Dict-like or function transformations to apply to
            that axis' values. Use either ``mapper`` and ``axis`` to
            specify the axis to target with ``mapper``, or ``index`` and
            ``columns``.
        index : dict-like or function
            Alternative to specifying axis (``mapper, axis=0``
            is equivalent to ``index=mapper``).
        columns : dict-like or function
            Alternative to specifying axis (``mapper, axis=1``
            is equivalent to ``columns=mapper``).
        axis : {0 or 'index', 1 or 'columns'}, default 0
            Axis to target with ``mapper``. Can be either the axis name
            ('index', 'columns') or number (0, 1). The default is 'index'.
        copy : bool, default True
            Also copy underlying data.
        inplace : bool, default False
            Whether to return a new DataFrame. If True then value of copy is
            ignored.
        level : int or level name, default None
            In case of a MultiIndex, only rename labels in the specified
            level.
        errors : {'ignore', 'raise'}, default 'ignore'
            If 'raise', raise a `KeyError` when a dict-like `mapper`, `index`,
            or `columns` contains labels that are not present in the Index
            being transformed.
            If 'ignore', existing keys will be renamed and extra keys will be
            ignored.

        Returns
        -------
        DataFrame or None
            DataFrame with the renamed axis labels or None if ``inplace=True``.

        Raises
        ------
        KeyError
            If any of the labels is not found in the selected axis and
            "errors='raise'".

        See Also
        --------
        DataFrame.rename_axis : Set the name of the axis.

        Examples
        --------
        ``DataFrame.rename`` supports two calling conventions

        * ``(index=index_mapper, columns=columns_mapper, ...)``
        * ``(mapper, axis={'index', 'columns'}, ...)``

        We *highly* recommend using keyword arguments to clarify your
        intent.

        Rename columns using a mapping:

        >>> df = pd.DataFrame({"A": [1, 2, 3], "B": [4, 5, 6]})
        >>> df.rename(columns={"A": "a", "B": "c"})
           a  c
        0  1  4
        1  2  5
        2  3  6

        Rename index using a mapping:

        >>> df.rename(index={0: "x", 1: "y", 2: "z"})
           A  B
        x  1  4
        y  2  5
        z  3  6

        Cast index labels to a different type:

        >>> df.index
        RangeIndex(start=0, stop=3, step=1)
        >>> df.rename(index=str).index
        Index(['0', '1', '2'], dtype='object')

        >>> df.rename(columns={"A": "a", "B": "b", "C": "c"}, errors="raise")
        Traceback (most recent call last):
        KeyError: ['C'] not found in axis

        Using axis-style parameters:

        >>> df.rename(str.lower, axis='columns')
           a  b
        0  1  4
        1  2  5
        2  3  6

        >>> df.rename({1: 2, 2: 4}, axis='index')
           A  B
        0  1  4
        2  2  5
        4  3  6
        """
        return super().rename(
            mapper=mapper,
            index=index,
            columns=columns,
            axis=axis,
            copy=copy,
            inplace=inplace,
            level=level,
            errors=errors,
        )

    @overload
    def fillna(
        self,
        value=...,
        method: FillnaOptions | None = ...,
        axis: Axis | None = ...,
        inplace: Literal[False] = ...,
        limit=...,
        downcast=...,
    ) -> DataFrame:
        ...

    @overload
    def fillna(
        self,
        value,
        method: FillnaOptions | None,
        axis: Axis | None,
        inplace: Literal[True],
        limit=...,
        downcast=...,
    ) -> None:
        ...

    @overload
    def fillna(
        self,
        *,
        inplace: Literal[True],
        limit=...,
        downcast=...,
    ) -> None:
        ...

    @overload
    def fillna(
        self,
        value,
        *,
        inplace: Literal[True],
        limit=...,
        downcast=...,
    ) -> None:
        ...

    @overload
    def fillna(
        self,
        *,
        method: FillnaOptions | None,
        inplace: Literal[True],
        limit=...,
        downcast=...,
    ) -> None:
        ...

    @overload
    def fillna(
        self,
        *,
        axis: Axis | None,
        inplace: Literal[True],
        limit=...,
        downcast=...,
    ) -> None:
        ...

    @overload
    def fillna(
        self,
        *,
        method: FillnaOptions | None,
        axis: Axis | None,
        inplace: Literal[True],
        limit=...,
        downcast=...,
    ) -> None:
        ...

    @overload
    def fillna(
        self,
        value,
        *,
        axis: Axis | None,
        inplace: Literal[True],
        limit=...,
        downcast=...,
    ) -> None:
        ...

    @overload
    def fillna(
        self,
        value,
        method: FillnaOptions | None,
        *,
        inplace: Literal[True],
        limit=...,
        downcast=...,
    ) -> None:
        ...

    @overload
    def fillna(
        self,
        value=...,
        method: FillnaOptions | None = ...,
        axis: Axis | None = ...,
        inplace: bool = ...,
        limit=...,
        downcast=...,
    ) -> DataFrame | None:
        ...

    @deprecate_nonkeyword_arguments(version=None, allowed_args=["self", "value"])
    @doc(NDFrame.fillna, **_shared_doc_kwargs)
    def fillna(
        self,
        value: object | ArrayLike | None = None,
        method: FillnaOptions | None = None,
        axis: Axis | None = None,
        inplace: bool = False,
        limit=None,
        downcast=None,
    ) -> DataFrame | None:
        return super().fillna(
            value=value,
            method=method,
            axis=axis,
            inplace=inplace,
            limit=limit,
            downcast=downcast,
        )

    def pop(self, item: Hashable) -> Series:
        """
        Return item and drop from frame. Raise KeyError if not found.

        Parameters
        ----------
        item : label
            Label of column to be popped.

        Returns
        -------
        Series

        Examples
        --------
        >>> df = pd.DataFrame([('falcon', 'bird', 389.0),
        ...                    ('parrot', 'bird', 24.0),
        ...                    ('lion', 'mammal', 80.5),
        ...                    ('monkey', 'mammal', np.nan)],
        ...                   columns=('name', 'class', 'max_speed'))
        >>> df
             name   class  max_speed
        0  falcon    bird      389.0
        1  parrot    bird       24.0
        2    lion  mammal       80.5
        3  monkey  mammal        NaN

        >>> df.pop('class')
        0      bird
        1      bird
        2    mammal
        3    mammal
        Name: class, dtype: object

        >>> df
             name  max_speed
        0  falcon      389.0
        1  parrot       24.0
        2    lion       80.5
        3  monkey        NaN
        """
        return super().pop(item=item)

    @doc(NDFrame.replace, **_shared_doc_kwargs)
    def replace(
        self,
        to_replace=None,
        value=None,
        inplace: bool = False,
        limit=None,
        regex: bool = False,
        method: str = "pad",
    ):
        return super().replace(
            to_replace=to_replace,
            value=value,
            inplace=inplace,
            limit=limit,
            regex=regex,
            method=method,
        )

    def _replace_columnwise(
        self, mapping: dict[Hashable, tuple[Any, Any]], inplace: bool, regex
    ):
        """
        Dispatch to Series.replace column-wise.


        Parameters
        ----------
        mapping : dict
            of the form {col: (target, value)}
        inplace : bool
        regex : bool or same types as `to_replace` in DataFrame.replace

        Returns
        -------
        DataFrame or None
        """
        # Operate column-wise
        res = self if inplace else self.copy()
        ax = self.columns

        for i in range(len(ax)):
            if ax[i] in mapping:
                ser = self.iloc[:, i]

                target, value = mapping[ax[i]]
                newobj = ser.replace(target, value, regex=regex)

                res.iloc[:, i] = newobj

        if inplace:
            return
        return res.__finalize__(self)

    @doc(NDFrame.shift, klass=_shared_doc_kwargs["klass"])
    def shift(
        self,
        periods=1,
        freq: Frequency | None = None,
        axis: Axis = 0,
        fill_value=lib.no_default,
    ) -> DataFrame:
        axis = self._get_axis_number(axis)

        ncols = len(self.columns)

        if (
            axis == 1
            and periods != 0
            and ncols > 0
            and (fill_value is lib.no_default or len(self._mgr.arrays) > 1)
        ):
            # Exclude single-array-with-fill_value case so we issue a FutureWarning
            #  if an integer is passed with datetimelike dtype GH#31971
            from pandas import concat

            # tail: the data that is still in our shifted DataFrame
            if periods > 0:
                tail = self.iloc[:, :-periods]
            else:
                tail = self.iloc[:, -periods:]
            # pin a simple Index to avoid costly casting
            tail.columns = range(len(tail.columns))

            if fill_value is not lib.no_default:
                # GH#35488
                # TODO(EA2D): with 2D EAs we could construct other directly
                ser = Series(fill_value, index=self.index)
            else:
                # We infer fill_value to match the closest column
                if periods > 0:
                    ser = self.iloc[:, 0].shift(len(self))
                else:
                    ser = self.iloc[:, -1].shift(len(self))

            width = min(abs(periods), ncols)
            other = concat([ser] * width, axis=1)

            if periods > 0:
                result = concat([other, tail], axis=1)
            else:
                result = concat([tail, other], axis=1)

            result = cast(DataFrame, result)
            result.columns = self.columns.copy()
            return result

        return super().shift(
            periods=periods, freq=freq, axis=axis, fill_value=fill_value
        )

    def set_index(
        self,
        keys,
        drop: bool = True,
        append: bool = False,
        inplace: bool = False,
        verify_integrity: bool = False,
    ):
        """
        Set the DataFrame index using existing columns.

        Set the DataFrame index (row labels) using one or more existing
        columns or arrays (of the correct length). The index can replace the
        existing index or expand on it.

        Parameters
        ----------
        keys : label or array-like or list of labels/arrays
            This parameter can be either a single column key, a single array of
            the same length as the calling DataFrame, or a list containing an
            arbitrary combination of column keys and arrays. Here, "array"
            encompasses :class:`Series`, :class:`Index`, ``np.ndarray``, and
            instances of :class:`~collections.abc.Iterator`.
        drop : bool, default True
            Delete columns to be used as the new index.
        append : bool, default False
            Whether to append columns to existing index.
        inplace : bool, default False
            If True, modifies the DataFrame in place (do not create a new object).
        verify_integrity : bool, default False
            Check the new index for duplicates. Otherwise defer the check until
            necessary. Setting to False will improve the performance of this
            method.

        Returns
        -------
        DataFrame or None
            Changed row labels or None if ``inplace=True``.

        See Also
        --------
        DataFrame.reset_index : Opposite of set_index.
        DataFrame.reindex : Change to new indices or expand indices.
        DataFrame.reindex_like : Change to same indices as other DataFrame.

        Examples
        --------
        >>> df = pd.DataFrame({'month': [1, 4, 7, 10],
        ...                    'year': [2012, 2014, 2013, 2014],
        ...                    'sale': [55, 40, 84, 31]})
        >>> df
           month  year  sale
        0      1  2012    55
        1      4  2014    40
        2      7  2013    84
        3     10  2014    31

        Set the index to become the 'month' column:

        >>> df.set_index('month')
               year  sale
        month
        1      2012    55
        4      2014    40
        7      2013    84
        10     2014    31

        Create a MultiIndex using columns 'year' and 'month':

        >>> df.set_index(['year', 'month'])
                    sale
        year  month
        2012  1     55
        2014  4     40
        2013  7     84
        2014  10    31

        Create a MultiIndex using an Index and a column:

        >>> df.set_index([pd.Index([1, 2, 3, 4]), 'year'])
                 month  sale
           year
        1  2012  1      55
        2  2014  4      40
        3  2013  7      84
        4  2014  10     31

        Create a MultiIndex using two Series:

        >>> s = pd.Series([1, 2, 3, 4])
        >>> df.set_index([s, s**2])
              month  year  sale
        1 1       1  2012    55
        2 4       4  2014    40
        3 9       7  2013    84
        4 16     10  2014    31
        """
        inplace = validate_bool_kwarg(inplace, "inplace")
        self._check_inplace_and_allows_duplicate_labels(inplace)
        if not isinstance(keys, list):
            keys = [keys]

        err_msg = (
            'The parameter "keys" may be a column key, one-dimensional '
            "array, or a list containing only valid column keys and "
            "one-dimensional arrays."
        )

        missing: list[Hashable] = []
        for col in keys:
            if isinstance(col, (Index, Series, np.ndarray, list, abc.Iterator)):
                # arrays are fine as long as they are one-dimensional
                # iterators get converted to list below
                if getattr(col, "ndim", 1) != 1:
                    raise ValueError(err_msg)
            else:
                # everything else gets tried as a key; see GH 24969
                try:
                    found = col in self.columns
                except TypeError as err:
                    raise TypeError(
                        f"{err_msg}. Received column of type {type(col)}"
                    ) from err
                else:
                    if not found:
                        missing.append(col)

        if missing:
            raise KeyError(f"None of {missing} are in the columns")

        if inplace:
            frame = self
        else:
            frame = self.copy()

        arrays = []
        names: list[Hashable] = []
        if append:
            names = list(self.index.names)
            if isinstance(self.index, MultiIndex):
                for i in range(self.index.nlevels):
                    arrays.append(self.index._get_level_values(i))
            else:
                arrays.append(self.index)

        to_remove: list[Hashable] = []
        for col in keys:
            if isinstance(col, MultiIndex):
                for n in range(col.nlevels):
                    arrays.append(col._get_level_values(n))
                names.extend(col.names)
            elif isinstance(col, (Index, Series)):
                # if Index then not MultiIndex (treated above)

                # error: Argument 1 to "append" of "list" has incompatible type
                #  "Union[Index, Series]"; expected "Index"
                arrays.append(col)  # type:ignore[arg-type]
                names.append(col.name)
            elif isinstance(col, (list, np.ndarray)):
                # error: Argument 1 to "append" of "list" has incompatible type
                # "Union[List[Any], ndarray]"; expected "Index"
                arrays.append(col)  # type: ignore[arg-type]
                names.append(None)
            elif isinstance(col, abc.Iterator):
                # error: Argument 1 to "append" of "list" has incompatible type
                # "List[Any]"; expected "Index"
                arrays.append(list(col))  # type: ignore[arg-type]
                names.append(None)
            # from here, col can only be a column label
            else:
                arrays.append(frame[col]._values)
                names.append(col)
                if drop:
                    to_remove.append(col)

            if len(arrays[-1]) != len(self):
                # check newest element against length of calling frame, since
                # ensure_index_from_sequences would not raise for append=False.
                raise ValueError(
                    f"Length mismatch: Expected {len(self)} rows, "
                    f"received array of length {len(arrays[-1])}"
                )

        index = ensure_index_from_sequences(arrays, names)

        if verify_integrity and not index.is_unique:
            duplicates = index[index.duplicated()].unique()
            raise ValueError(f"Index has duplicate keys: {duplicates}")

        # use set to handle duplicate column names gracefully in case of drop
        for c in set(to_remove):
            del frame[c]

        # clear up memory usage
        index._cleanup()

        frame.index = index

        if not inplace:
            return frame

    @overload
    def reset_index(
        self,
        level: Hashable | Sequence[Hashable] | None = ...,
        drop: bool = ...,
        inplace: Literal[False] = ...,
        col_level: Hashable = ...,
        col_fill: Hashable = ...,
    ) -> DataFrame:
        ...

    @overload
    def reset_index(
        self,
        level: Hashable | Sequence[Hashable] | None,
        drop: bool,
        inplace: Literal[True],
        col_level: Hashable = ...,
        col_fill: Hashable = ...,
    ) -> None:
        ...

    @overload
    def reset_index(
        self,
        *,
        drop: bool,
        inplace: Literal[True],
        col_level: Hashable = ...,
        col_fill: Hashable = ...,
    ) -> None:
        ...

    @overload
    def reset_index(
        self,
        level: Hashable | Sequence[Hashable] | None,
        *,
        inplace: Literal[True],
        col_level: Hashable = ...,
        col_fill: Hashable = ...,
    ) -> None:
        ...

    @overload
    def reset_index(
        self,
        *,
        inplace: Literal[True],
        col_level: Hashable = ...,
        col_fill: Hashable = ...,
    ) -> None:
        ...

    @overload
    def reset_index(
        self,
        level: Hashable | Sequence[Hashable] | None = ...,
        drop: bool = ...,
        inplace: bool = ...,
        col_level: Hashable = ...,
        col_fill: Hashable = ...,
    ) -> DataFrame | None:
        ...

    def reset_index(
        self,
        level: Hashable | Sequence[Hashable] | None = None,
        drop: bool = False,
        inplace: bool = False,
        col_level: Hashable = 0,
        col_fill: Hashable = "",
    ) -> DataFrame | None:
        """
        Reset the index, or a level of it.

        Reset the index of the DataFrame, and use the default one instead.
        If the DataFrame has a MultiIndex, this method can remove one or more
        levels.

        Parameters
        ----------
        level : int, str, tuple, or list, default None
            Only remove the given levels from the index. Removes all levels by
            default.
        drop : bool, default False
            Do not try to insert index into dataframe columns. This resets
            the index to the default integer index.
        inplace : bool, default False
            Modify the DataFrame in place (do not create a new object).
        col_level : int or str, default 0
            If the columns have multiple levels, determines which level the
            labels are inserted into. By default it is inserted into the first
            level.
        col_fill : object, default ''
            If the columns have multiple levels, determines how the other
            levels are named. If None then the index name is repeated.

        Returns
        -------
        DataFrame or None
            DataFrame with the new index or None if ``inplace=True``.

        See Also
        --------
        DataFrame.set_index : Opposite of reset_index.
        DataFrame.reindex : Change to new indices or expand indices.
        DataFrame.reindex_like : Change to same indices as other DataFrame.

        Examples
        --------
        >>> df = pd.DataFrame([('bird', 389.0),
        ...                    ('bird', 24.0),
        ...                    ('mammal', 80.5),
        ...                    ('mammal', np.nan)],
        ...                   index=['falcon', 'parrot', 'lion', 'monkey'],
        ...                   columns=('class', 'max_speed'))
        >>> df
                 class  max_speed
        falcon    bird      389.0
        parrot    bird       24.0
        lion    mammal       80.5
        monkey  mammal        NaN

        When we reset the index, the old index is added as a column, and a
        new sequential index is used:

        >>> df.reset_index()
            index   class  max_speed
        0  falcon    bird      389.0
        1  parrot    bird       24.0
        2    lion  mammal       80.5
        3  monkey  mammal        NaN

        We can use the `drop` parameter to avoid the old index being added as
        a column:

        >>> df.reset_index(drop=True)
            class  max_speed
        0    bird      389.0
        1    bird       24.0
        2  mammal       80.5
        3  mammal        NaN

        You can also use `reset_index` with `MultiIndex`.

        >>> index = pd.MultiIndex.from_tuples([('bird', 'falcon'),
        ...                                    ('bird', 'parrot'),
        ...                                    ('mammal', 'lion'),
        ...                                    ('mammal', 'monkey')],
        ...                                   names=['class', 'name'])
        >>> columns = pd.MultiIndex.from_tuples([('speed', 'max'),
        ...                                      ('species', 'type')])
        >>> df = pd.DataFrame([(389.0, 'fly'),
        ...                    ( 24.0, 'fly'),
        ...                    ( 80.5, 'run'),
        ...                    (np.nan, 'jump')],
        ...                   index=index,
        ...                   columns=columns)
        >>> df
                       speed species
                         max    type
        class  name
        bird   falcon  389.0     fly
               parrot   24.0     fly
        mammal lion     80.5     run
               monkey    NaN    jump

        If the index has multiple levels, we can reset a subset of them:

        >>> df.reset_index(level='class')
                 class  speed species
                          max    type
        name
        falcon    bird  389.0     fly
        parrot    bird   24.0     fly
        lion    mammal   80.5     run
        monkey  mammal    NaN    jump

        If we are not dropping the index, by default, it is placed in the top
        level. We can place it in another level:

        >>> df.reset_index(level='class', col_level=1)
                        speed species
                 class    max    type
        name
        falcon    bird  389.0     fly
        parrot    bird   24.0     fly
        lion    mammal   80.5     run
        monkey  mammal    NaN    jump

        When the index is inserted under another level, we can specify under
        which one with the parameter `col_fill`:

        >>> df.reset_index(level='class', col_level=1, col_fill='species')
                      species  speed species
                        class    max    type
        name
        falcon           bird  389.0     fly
        parrot           bird   24.0     fly
        lion           mammal   80.5     run
        monkey         mammal    NaN    jump

        If we specify a nonexistent level for `col_fill`, it is created:

        >>> df.reset_index(level='class', col_level=1, col_fill='genus')
                        genus  speed species
                        class    max    type
        name
        falcon           bird  389.0     fly
        parrot           bird   24.0     fly
        lion           mammal   80.5     run
        monkey         mammal    NaN    jump
        """
        inplace = validate_bool_kwarg(inplace, "inplace")
        self._check_inplace_and_allows_duplicate_labels(inplace)
        if inplace:
            new_obj = self
        else:
            new_obj = self.copy()

        new_index = ibase.default_index(len(new_obj))
        if level is not None:
            if not isinstance(level, (tuple, list)):
                level = [level]
            level = [self.index._get_level_number(lev) for lev in level]
            if len(level) < self.index.nlevels:
                new_index = self.index.droplevel(level)

        if not drop:
            to_insert: Iterable[tuple[Any, Any | None]]
            if isinstance(self.index, MultiIndex):
                names = [
                    (n if n is not None else f"level_{i}")
                    for i, n in enumerate(self.index.names)
                ]
                to_insert = zip(self.index.levels, self.index.codes)
            else:
                default = "index" if "index" not in self else "level_0"
                names = [default] if self.index.name is None else [self.index.name]
                to_insert = ((self.index, None),)

            multi_col = isinstance(self.columns, MultiIndex)
            for i, (lev, lab) in reversed(list(enumerate(to_insert))):
                if level is not None and i not in level:
                    continue
                name = names[i]
                if multi_col:
                    col_name = list(name) if isinstance(name, tuple) else [name]
                    if col_fill is None:
                        if len(col_name) not in (1, self.columns.nlevels):
                            raise ValueError(
                                "col_fill=None is incompatible "
                                f"with incomplete column name {name}"
                            )
                        col_fill = col_name[0]

                    lev_num = self.columns._get_level_number(col_level)
                    name_lst = [col_fill] * lev_num + col_name
                    missing = self.columns.nlevels - len(name_lst)
                    name_lst += [col_fill] * missing
                    name = tuple(name_lst)

                # to ndarray and maybe infer different dtype
                level_values = lev._values
                if level_values.dtype == np.object_:
                    level_values = lib.maybe_convert_objects(level_values)

                if lab is not None:
                    # if we have the codes, extract the values with a mask
                    level_values = algorithms.take(
                        level_values, lab, allow_fill=True, fill_value=lev._na_value
                    )

                new_obj.insert(0, name, level_values)

        new_obj.index = new_index
        if not inplace:
            return new_obj

        return None

    # ----------------------------------------------------------------------
    # Reindex-based selection methods

    @doc(NDFrame.isna, klass=_shared_doc_kwargs["klass"])
    def isna(self) -> DataFrame:
        result = self._constructor(self._mgr.isna(func=isna))
        return result.__finalize__(self, method="isna")

    @doc(NDFrame.isna, klass=_shared_doc_kwargs["klass"])
    def isnull(self) -> DataFrame:
        return self.isna()

    @doc(NDFrame.notna, klass=_shared_doc_kwargs["klass"])
    def notna(self) -> DataFrame:
        return ~self.isna()

    @doc(NDFrame.notna, klass=_shared_doc_kwargs["klass"])
    def notnull(self) -> DataFrame:
        return ~self.isna()

    def dropna(
        self,
        axis: Axis = 0,
        how: str = "any",
        thresh=None,
        subset=None,
        inplace: bool = False,
    ):
        """
        Remove missing values.

        See the :ref:`User Guide <missing_data>` for more on which values are
        considered missing, and how to work with missing data.

        Parameters
        ----------
        axis : {0 or 'index', 1 or 'columns'}, default 0
            Determine if rows or columns which contain missing values are
            removed.

            * 0, or 'index' : Drop rows which contain missing values.
            * 1, or 'columns' : Drop columns which contain missing value.

            .. versionchanged:: 1.0.0

               Pass tuple or list to drop on multiple axes.
               Only a single axis is allowed.

        how : {'any', 'all'}, default 'any'
            Determine if row or column is removed from DataFrame, when we have
            at least one NA or all NA.

            * 'any' : If any NA values are present, drop that row or column.
            * 'all' : If all values are NA, drop that row or column.

        thresh : int, optional
            Require that many non-NA values.
        subset : array-like, optional
            Labels along other axis to consider, e.g. if you are dropping rows
            these would be a list of columns to include.
        inplace : bool, default False
            If True, do operation inplace and return None.

        Returns
        -------
        DataFrame or None
            DataFrame with NA entries dropped from it or None if ``inplace=True``.

        See Also
        --------
        DataFrame.isna: Indicate missing values.
        DataFrame.notna : Indicate existing (non-missing) values.
        DataFrame.fillna : Replace missing values.
        Series.dropna : Drop missing values.
        Index.dropna : Drop missing indices.

        Examples
        --------
        >>> df = pd.DataFrame({"name": ['Alfred', 'Batman', 'Catwoman'],
        ...                    "toy": [np.nan, 'Batmobile', 'Bullwhip'],
        ...                    "born": [pd.NaT, pd.Timestamp("1940-04-25"),
        ...                             pd.NaT]})
        >>> df
               name        toy       born
        0    Alfred        NaN        NaT
        1    Batman  Batmobile 1940-04-25
        2  Catwoman   Bullwhip        NaT

        Drop the rows where at least one element is missing.

        >>> df.dropna()
             name        toy       born
        1  Batman  Batmobile 1940-04-25

        Drop the columns where at least one element is missing.

        >>> df.dropna(axis='columns')
               name
        0    Alfred
        1    Batman
        2  Catwoman

        Drop the rows where all elements are missing.

        >>> df.dropna(how='all')
               name        toy       born
        0    Alfred        NaN        NaT
        1    Batman  Batmobile 1940-04-25
        2  Catwoman   Bullwhip        NaT

        Keep only the rows with at least 2 non-NA values.

        >>> df.dropna(thresh=2)
               name        toy       born
        1    Batman  Batmobile 1940-04-25
        2  Catwoman   Bullwhip        NaT

        Define in which columns to look for missing values.

        >>> df.dropna(subset=['name', 'toy'])
               name        toy       born
        1    Batman  Batmobile 1940-04-25
        2  Catwoman   Bullwhip        NaT

        Keep the DataFrame with valid entries in the same variable.

        >>> df.dropna(inplace=True)
        >>> df
             name        toy       born
        1  Batman  Batmobile 1940-04-25
        """
        inplace = validate_bool_kwarg(inplace, "inplace")
        if isinstance(axis, (tuple, list)):
            # GH20987
            raise TypeError("supplying multiple axes to axis is no longer supported.")

        axis = self._get_axis_number(axis)
        agg_axis = 1 - axis

        agg_obj = self
        if subset is not None:
            ax = self._get_axis(agg_axis)
            indices = ax.get_indexer_for(subset)
            check = indices == -1
            if check.any():
                raise KeyError(list(np.compress(check, subset)))
            agg_obj = self.take(indices, axis=agg_axis)

        count = agg_obj.count(axis=agg_axis)

        if thresh is not None:
            mask = count >= thresh
        elif how == "any":
            mask = count == len(agg_obj._get_axis(agg_axis))
        elif how == "all":
            mask = count > 0
        else:
            if how is not None:
                raise ValueError(f"invalid how option: {how}")
            else:
                raise TypeError("must specify how or thresh")

        result = self.loc(axis=axis)[mask]

        if inplace:
            self._update_inplace(result)
        else:
            return result

    def drop_duplicates(
        self,
        subset: Hashable | Sequence[Hashable] | None = None,
        keep: Literal["first"] | Literal["last"] | Literal[False] = "first",
        inplace: bool = False,
        ignore_index: bool = False,
    ) -> DataFrame | None:
        """
        Return DataFrame with duplicate rows removed.

        Considering certain columns is optional. Indexes, including time indexes
        are ignored.

        Parameters
        ----------
        subset : column label or sequence of labels, optional
            Only consider certain columns for identifying duplicates, by
            default use all of the columns.
        keep : {'first', 'last', False}, default 'first'
            Determines which duplicates (if any) to keep.
            - ``first`` : Drop duplicates except for the first occurrence.
            - ``last`` : Drop duplicates except for the last occurrence.
            - False : Drop all duplicates.
        inplace : bool, default False
            Whether to drop duplicates in place or to return a copy.
        ignore_index : bool, default False
            If True, the resulting axis will be labeled 0, 1, …, n - 1.

            .. versionadded:: 1.0.0

        Returns
        -------
        DataFrame or None
            DataFrame with duplicates removed or None if ``inplace=True``.

        See Also
        --------
        DataFrame.value_counts: Count unique combinations of columns.

        Examples
        --------
        Consider dataset containing ramen rating.

        >>> df = pd.DataFrame({
        ...     'brand': ['Yum Yum', 'Yum Yum', 'Indomie', 'Indomie', 'Indomie'],
        ...     'style': ['cup', 'cup', 'cup', 'pack', 'pack'],
        ...     'rating': [4, 4, 3.5, 15, 5]
        ... })
        >>> df
            brand style  rating
        0  Yum Yum   cup     4.0
        1  Yum Yum   cup     4.0
        2  Indomie   cup     3.5
        3  Indomie  pack    15.0
        4  Indomie  pack     5.0

        By default, it removes duplicate rows based on all columns.

        >>> df.drop_duplicates()
            brand style  rating
        0  Yum Yum   cup     4.0
        2  Indomie   cup     3.5
        3  Indomie  pack    15.0
        4  Indomie  pack     5.0

        To remove duplicates on specific column(s), use ``subset``.

        >>> df.drop_duplicates(subset=['brand'])
            brand style  rating
        0  Yum Yum   cup     4.0
        2  Indomie   cup     3.5

        To remove duplicates and keep last occurrences, use ``keep``.

        >>> df.drop_duplicates(subset=['brand', 'style'], keep='last')
            brand style  rating
        1  Yum Yum   cup     4.0
        2  Indomie   cup     3.5
        4  Indomie  pack     5.0
        """
        if self.empty:
            return self.copy()

        inplace = validate_bool_kwarg(inplace, "inplace")
        ignore_index = validate_bool_kwarg(ignore_index, "ignore_index")
        duplicated = self.duplicated(subset, keep=keep)

        result = self[-duplicated]
        if ignore_index:
            result.index = ibase.default_index(len(result))

        if inplace:
            self._update_inplace(result)
            return None
        else:
            return result

    def duplicated(
        self,
        subset: Hashable | Sequence[Hashable] | None = None,
        keep: Literal["first"] | Literal["last"] | Literal[False] = "first",
    ) -> Series:
        """
        Return boolean Series denoting duplicate rows.

        Considering certain columns is optional.

        Parameters
        ----------
        subset : column label or sequence of labels, optional
            Only consider certain columns for identifying duplicates, by
            default use all of the columns.
        keep : {'first', 'last', False}, default 'first'
            Determines which duplicates (if any) to mark.

            - ``first`` : Mark duplicates as ``True`` except for the first occurrence.
            - ``last`` : Mark duplicates as ``True`` except for the last occurrence.
            - False : Mark all duplicates as ``True``.

        Returns
        -------
        Series
            Boolean series for each duplicated rows.

        See Also
        --------
        Index.duplicated : Equivalent method on index.
        Series.duplicated : Equivalent method on Series.
        Series.drop_duplicates : Remove duplicate values from Series.
        DataFrame.drop_duplicates : Remove duplicate values from DataFrame.

        Examples
        --------
        Consider dataset containing ramen rating.

        >>> df = pd.DataFrame({
        ...     'brand': ['Yum Yum', 'Yum Yum', 'Indomie', 'Indomie', 'Indomie'],
        ...     'style': ['cup', 'cup', 'cup', 'pack', 'pack'],
        ...     'rating': [4, 4, 3.5, 15, 5]
        ... })
        >>> df
            brand style  rating
        0  Yum Yum   cup     4.0
        1  Yum Yum   cup     4.0
        2  Indomie   cup     3.5
        3  Indomie  pack    15.0
        4  Indomie  pack     5.0

        By default, for each set of duplicated values, the first occurrence
        is set on False and all others on True.

        >>> df.duplicated()
        0    False
        1     True
        2    False
        3    False
        4    False
        dtype: bool

        By using 'last', the last occurrence of each set of duplicated values
        is set on False and all others on True.

        >>> df.duplicated(keep='last')
        0     True
        1    False
        2    False
        3    False
        4    False
        dtype: bool

        By setting ``keep`` on False, all duplicates are True.

        >>> df.duplicated(keep=False)
        0     True
        1     True
        2    False
        3    False
        4    False
        dtype: bool

        To find duplicates on specific column(s), use ``subset``.

        >>> df.duplicated(subset=['brand'])
        0    False
        1     True
        2    False
        3     True
        4     True
        dtype: bool
        """

        if self.empty:
            return self._constructor_sliced(dtype=bool)

        def f(vals) -> tuple[np.ndarray, int]:
            labels, shape = algorithms.factorize(vals, size_hint=len(self))
            return labels.astype("i8", copy=False), len(shape)

        if subset is None:
            subset = self.columns
        elif (
            not np.iterable(subset)
            or isinstance(subset, str)
            or isinstance(subset, tuple)
            and subset in self.columns
        ):
            subset = (subset,)

        #  needed for mypy since can't narrow types using np.iterable
        subset = cast(Iterable, subset)

        # Verify all columns in subset exist in the queried dataframe
        # Otherwise, raise a KeyError, same as if you try to __getitem__ with a
        # key that doesn't exist.
        diff = Index(subset).difference(self.columns)
        if not diff.empty:
            raise KeyError(diff)

        vals = (col.values for name, col in self.items() if name in subset)
        labels, shape = map(list, zip(*map(f, vals)))

        ids = get_group_index(
            labels,
            # error: Argument 1 to "tuple" has incompatible type "List[_T]";
            # expected "Iterable[int]"
            tuple(shape),  # type: ignore[arg-type]
            sort=False,
            xnull=False,
        )
        result = self._constructor_sliced(duplicated(ids, keep), index=self.index)
        return result.__finalize__(self, method="duplicated")

    # ----------------------------------------------------------------------
    # Sorting
    # TODO: Just move the sort_values doc here.
    @Substitution(**_shared_doc_kwargs)
    @Appender(NDFrame.sort_values.__doc__)
    # error: Signature of "sort_values" incompatible with supertype "NDFrame"
    def sort_values(  # type: ignore[override]
        self,
        by,
        axis: Axis = 0,
        ascending=True,
        inplace: bool = False,
        kind: str = "quicksort",
        na_position: str = "last",
        ignore_index: bool = False,
        key: ValueKeyFunc = None,
    ):
        inplace = validate_bool_kwarg(inplace, "inplace")
        axis = self._get_axis_number(axis)

        if not isinstance(by, list):
            by = [by]
        if is_sequence(ascending) and len(by) != len(ascending):
            raise ValueError(
                f"Length of ascending ({len(ascending)}) != length of by ({len(by)})"
            )
        if len(by) > 1:

            keys = [self._get_label_or_level_values(x, axis=axis) for x in by]

            # need to rewrap columns in Series to apply key function
            if key is not None:
                # error: List comprehension has incompatible type List[Series];
                # expected List[ndarray]
                keys = [
                    Series(k, name=name)  # type: ignore[misc]
                    for (k, name) in zip(keys, by)
                ]

            indexer = lexsort_indexer(
                keys, orders=ascending, na_position=na_position, key=key
            )
        elif len(by):

            by = by[0]
            k = self._get_label_or_level_values(by, axis=axis)

            # need to rewrap column in Series to apply key function
            if key is not None:
                # error: Incompatible types in assignment (expression has type
                # "Series", variable has type "ndarray")
                k = Series(k, name=by)  # type: ignore[assignment]

            if isinstance(ascending, (tuple, list)):
                ascending = ascending[0]

            indexer = nargsort(
                k, kind=kind, ascending=ascending, na_position=na_position, key=key
            )
        else:
            return self.copy()

        new_data = self._mgr.take(
            indexer, axis=self._get_block_manager_axis(axis), verify=False
        )

        if ignore_index:
            new_data.set_axis(
                self._get_block_manager_axis(axis), ibase.default_index(len(indexer))
            )

        result = self._constructor(new_data)
        if inplace:
            return self._update_inplace(result)
        else:
            return result.__finalize__(self, method="sort_values")

    def sort_index(
        self,
        axis: Axis = 0,
        level: Level | None = None,
        ascending: bool | int | Sequence[bool | int] = True,
        inplace: bool = False,
        kind: str = "quicksort",
        na_position: str = "last",
        sort_remaining: bool = True,
        ignore_index: bool = False,
        key: IndexKeyFunc = None,
    ):
        """
        Sort object by labels (along an axis).

        Returns a new DataFrame sorted by label if `inplace` argument is
        ``False``, otherwise updates the original DataFrame and returns None.

        Parameters
        ----------
        axis : {0 or 'index', 1 or 'columns'}, default 0
            The axis along which to sort.  The value 0 identifies the rows,
            and 1 identifies the columns.
        level : int or level name or list of ints or list of level names
            If not None, sort on values in specified index level(s).
        ascending : bool or list-like of bools, default True
            Sort ascending vs. descending. When the index is a MultiIndex the
            sort direction can be controlled for each level individually.
        inplace : bool, default False
            If True, perform operation in-place.
        kind : {'quicksort', 'mergesort', 'heapsort', 'stable'}, default 'quicksort'
            Choice of sorting algorithm. See also :func:`numpy.sort` for more
            information. `mergesort` and `stable` are the only stable algorithms. For
            DataFrames, this option is only applied when sorting on a single
            column or label.
        na_position : {'first', 'last'}, default 'last'
            Puts NaNs at the beginning if `first`; `last` puts NaNs at the end.
            Not implemented for MultiIndex.
        sort_remaining : bool, default True
            If True and sorting by level and index is multilevel, sort by other
            levels too (in order) after sorting by specified level.
        ignore_index : bool, default False
            If True, the resulting axis will be labeled 0, 1, …, n - 1.

            .. versionadded:: 1.0.0

        key : callable, optional
            If not None, apply the key function to the index values
            before sorting. This is similar to the `key` argument in the
            builtin :meth:`sorted` function, with the notable difference that
            this `key` function should be *vectorized*. It should expect an
            ``Index`` and return an ``Index`` of the same shape. For MultiIndex
            inputs, the key is applied *per level*.

            .. versionadded:: 1.1.0

        Returns
        -------
        DataFrame or None
            The original DataFrame sorted by the labels or None if ``inplace=True``.

        See Also
        --------
        Series.sort_index : Sort Series by the index.
        DataFrame.sort_values : Sort DataFrame by the value.
        Series.sort_values : Sort Series by the value.

        Examples
        --------
        >>> df = pd.DataFrame([1, 2, 3, 4, 5], index=[100, 29, 234, 1, 150],
        ...                   columns=['A'])
        >>> df.sort_index()
             A
        1    4
        29   2
        100  1
        150  5
        234  3

        By default, it sorts in ascending order, to sort in descending order,
        use ``ascending=False``

        >>> df.sort_index(ascending=False)
             A
        234  3
        150  5
        100  1
        29   2
        1    4

        A key function can be specified which is applied to the index before
        sorting. For a ``MultiIndex`` this is applied to each level separately.

        >>> df = pd.DataFrame({"a": [1, 2, 3, 4]}, index=['A', 'b', 'C', 'd'])
        >>> df.sort_index(key=lambda x: x.str.lower())
           a
        A  1
        b  2
        C  3
        d  4
        """
        return super().sort_index(
            axis,
            level,
            ascending,
            inplace,
            kind,
            na_position,
            sort_remaining,
            ignore_index,
            key,
        )

    def value_counts(
        self,
        subset: Sequence[Hashable] | None = None,
        normalize: bool = False,
        sort: bool = True,
        ascending: bool = False,
        dropna: bool = True,
    ):
        """
        Return a Series containing counts of unique rows in the DataFrame.

        .. versionadded:: 1.1.0

        Parameters
        ----------
        subset : list-like, optional
            Columns to use when counting unique combinations.
        normalize : bool, default False
            Return proportions rather than frequencies.
        sort : bool, default True
            Sort by frequencies.
        ascending : bool, default False
            Sort in ascending order.
        dropna : bool, default True
            Don’t include counts of rows that contain NA values.

            .. versionadded:: 1.3.0

        Returns
        -------
        Series

        See Also
        --------
        Series.value_counts: Equivalent method on Series.

        Notes
        -----
        The returned Series will have a MultiIndex with one level per input
        column. By default, rows that contain any NA values are omitted from
        the result. By default, the resulting Series will be in descending
        order so that the first element is the most frequently-occurring row.

        Examples
        --------
        >>> df = pd.DataFrame({'num_legs': [2, 4, 4, 6],
        ...                    'num_wings': [2, 0, 0, 0]},
        ...                   index=['falcon', 'dog', 'cat', 'ant'])
        >>> df
                num_legs  num_wings
        falcon         2          2
        dog            4          0
        cat            4          0
        ant            6          0

        >>> df.value_counts()
        num_legs  num_wings
        4         0            2
        2         2            1
        6         0            1
        dtype: int64

        >>> df.value_counts(sort=False)
        num_legs  num_wings
        2         2            1
        4         0            2
        6         0            1
        dtype: int64

        >>> df.value_counts(ascending=True)
        num_legs  num_wings
        2         2            1
        6         0            1
        4         0            2
        dtype: int64

        >>> df.value_counts(normalize=True)
        num_legs  num_wings
        4         0            0.50
        2         2            0.25
        6         0            0.25
        dtype: float64

        With `dropna` set to `False` we can also count rows with NA values.

        >>> df = pd.DataFrame({'first_name': ['John', 'Anne', 'John', 'Beth'],
        ...                    'middle_name': ['Smith', pd.NA, pd.NA, 'Louise']})
        >>> df
          first_name middle_name
        0       John       Smith
        1       Anne        <NA>
        2       John        <NA>
        3       Beth      Louise

        >>> df.value_counts()
        first_name  middle_name
        Beth        Louise         1
        John        Smith          1
        dtype: int64

        >>> df.value_counts(dropna=False)
        first_name  middle_name
        Anne        NaN            1
        Beth        Louise         1
        John        Smith          1
                    NaN            1
        dtype: int64
        """
        if subset is None:
            subset = self.columns.tolist()

        counts = self.groupby(subset, dropna=dropna).grouper.size()

        if sort:
            counts = counts.sort_values(ascending=ascending)
        if normalize:
            counts /= counts.sum()

        # Force MultiIndex for single column
        if len(subset) == 1:
            counts.index = MultiIndex.from_arrays(
                [counts.index], names=[counts.index.name]
            )

        return counts

    def nlargest(self, n, columns, keep: str = "first") -> DataFrame:
        """
        Return the first `n` rows ordered by `columns` in descending order.

        Return the first `n` rows with the largest values in `columns`, in
        descending order. The columns that are not specified are returned as
        well, but not used for ordering.

        This method is equivalent to
        ``df.sort_values(columns, ascending=False).head(n)``, but more
        performant.

        Parameters
        ----------
        n : int
            Number of rows to return.
        columns : label or list of labels
            Column label(s) to order by.
        keep : {'first', 'last', 'all'}, default 'first'
            Where there are duplicate values:

            - `first` : prioritize the first occurrence(s)
            - `last` : prioritize the last occurrence(s)
            - ``all`` : do not drop any duplicates, even it means
                        selecting more than `n` items.

            .. versionadded:: 0.24.0

        Returns
        -------
        DataFrame
            The first `n` rows ordered by the given columns in descending
            order.

        See Also
        --------
        DataFrame.nsmallest : Return the first `n` rows ordered by `columns` in
            ascending order.
        DataFrame.sort_values : Sort DataFrame by the values.
        DataFrame.head : Return the first `n` rows without re-ordering.

        Notes
        -----
        This function cannot be used with all column types. For example, when
        specifying columns with `object` or `category` dtypes, ``TypeError`` is
        raised.

        Examples
        --------
        >>> df = pd.DataFrame({'population': [59000000, 65000000, 434000,
        ...                                   434000, 434000, 337000, 11300,
        ...                                   11300, 11300],
        ...                    'GDP': [1937894, 2583560 , 12011, 4520, 12128,
        ...                            17036, 182, 38, 311],
        ...                    'alpha-2': ["IT", "FR", "MT", "MV", "BN",
        ...                                "IS", "NR", "TV", "AI"]},
        ...                   index=["Italy", "France", "Malta",
        ...                          "Maldives", "Brunei", "Iceland",
        ...                          "Nauru", "Tuvalu", "Anguilla"])
        >>> df
                  population      GDP alpha-2
        Italy       59000000  1937894      IT
        France      65000000  2583560      FR
        Malta         434000    12011      MT
        Maldives      434000     4520      MV
        Brunei        434000    12128      BN
        Iceland       337000    17036      IS
        Nauru          11300      182      NR
        Tuvalu         11300       38      TV
        Anguilla       11300      311      AI

        In the following example, we will use ``nlargest`` to select the three
        rows having the largest values in column "population".

        >>> df.nlargest(3, 'population')
                population      GDP alpha-2
        France    65000000  2583560      FR
        Italy     59000000  1937894      IT
        Malta       434000    12011      MT

        When using ``keep='last'``, ties are resolved in reverse order:

        >>> df.nlargest(3, 'population', keep='last')
                population      GDP alpha-2
        France    65000000  2583560      FR
        Italy     59000000  1937894      IT
        Brunei      434000    12128      BN

        When using ``keep='all'``, all duplicate items are maintained:

        >>> df.nlargest(3, 'population', keep='all')
                  population      GDP alpha-2
        France      65000000  2583560      FR
        Italy       59000000  1937894      IT
        Malta         434000    12011      MT
        Maldives      434000     4520      MV
        Brunei        434000    12128      BN

        To order by the largest values in column "population" and then "GDP",
        we can specify multiple columns like in the next example.

        >>> df.nlargest(3, ['population', 'GDP'])
                population      GDP alpha-2
        France    65000000  2583560      FR
        Italy     59000000  1937894      IT
        Brunei      434000    12128      BN
        """
        return algorithms.SelectNFrame(self, n=n, keep=keep, columns=columns).nlargest()

    def nsmallest(self, n, columns, keep: str = "first") -> DataFrame:
        """
        Return the first `n` rows ordered by `columns` in ascending order.

        Return the first `n` rows with the smallest values in `columns`, in
        ascending order. The columns that are not specified are returned as
        well, but not used for ordering.

        This method is equivalent to
        ``df.sort_values(columns, ascending=True).head(n)``, but more
        performant.

        Parameters
        ----------
        n : int
            Number of items to retrieve.
        columns : list or str
            Column name or names to order by.
        keep : {'first', 'last', 'all'}, default 'first'
            Where there are duplicate values:

            - ``first`` : take the first occurrence.
            - ``last`` : take the last occurrence.
            - ``all`` : do not drop any duplicates, even it means
              selecting more than `n` items.

            .. versionadded:: 0.24.0

        Returns
        -------
        DataFrame

        See Also
        --------
        DataFrame.nlargest : Return the first `n` rows ordered by `columns` in
            descending order.
        DataFrame.sort_values : Sort DataFrame by the values.
        DataFrame.head : Return the first `n` rows without re-ordering.

        Examples
        --------
        >>> df = pd.DataFrame({'population': [59000000, 65000000, 434000,
        ...                                   434000, 434000, 337000, 337000,
        ...                                   11300, 11300],
        ...                    'GDP': [1937894, 2583560 , 12011, 4520, 12128,
        ...                            17036, 182, 38, 311],
        ...                    'alpha-2': ["IT", "FR", "MT", "MV", "BN",
        ...                                "IS", "NR", "TV", "AI"]},
        ...                   index=["Italy", "France", "Malta",
        ...                          "Maldives", "Brunei", "Iceland",
        ...                          "Nauru", "Tuvalu", "Anguilla"])
        >>> df
                  population      GDP alpha-2
        Italy       59000000  1937894      IT
        France      65000000  2583560      FR
        Malta         434000    12011      MT
        Maldives      434000     4520      MV
        Brunei        434000    12128      BN
        Iceland       337000    17036      IS
        Nauru         337000      182      NR
        Tuvalu         11300       38      TV
        Anguilla       11300      311      AI

        In the following example, we will use ``nsmallest`` to select the
        three rows having the smallest values in column "population".

        >>> df.nsmallest(3, 'population')
                  population    GDP alpha-2
        Tuvalu         11300     38      TV
        Anguilla       11300    311      AI
        Iceland       337000  17036      IS

        When using ``keep='last'``, ties are resolved in reverse order:

        >>> df.nsmallest(3, 'population', keep='last')
                  population  GDP alpha-2
        Anguilla       11300  311      AI
        Tuvalu         11300   38      TV
        Nauru         337000  182      NR

        When using ``keep='all'``, all duplicate items are maintained:

        >>> df.nsmallest(3, 'population', keep='all')
                  population    GDP alpha-2
        Tuvalu         11300     38      TV
        Anguilla       11300    311      AI
        Iceland       337000  17036      IS
        Nauru         337000    182      NR

        To order by the smallest values in column "population" and then "GDP", we can
        specify multiple columns like in the next example.

        >>> df.nsmallest(3, ['population', 'GDP'])
                  population  GDP alpha-2
        Tuvalu         11300   38      TV
        Anguilla       11300  311      AI
        Nauru         337000  182      NR
        """
        return algorithms.SelectNFrame(
            self, n=n, keep=keep, columns=columns
        ).nsmallest()

    def swaplevel(self, i: Axis = -2, j: Axis = -1, axis: Axis = 0) -> DataFrame:
        """
        Swap levels i and j in a MultiIndex on a particular axis.

        Parameters
        ----------
        i, j : int or str
            Levels of the indices to be swapped. Can pass level name as string.
        axis : {0 or 'index', 1 or 'columns'}, default 0
            The axis to swap levels on. 0 or 'index' for row-wise, 1 or
            'columns' for column-wise.

        Returns
        -------
        DataFrame

        Examples
        --------
        >>> df = pd.DataFrame(
        ...     {"Grade": ["A", "B", "A", "C"]},
        ...     index=[
        ...         ["Final exam", "Final exam", "Coursework", "Coursework"],
        ...         ["History", "Geography", "History", "Geography"],
        ...         ["January", "February", "March", "April"],
        ...     ],
        ... )
        >>> df
                                            Grade
        Final exam  History     January      A
                    Geography   February     B
        Coursework  History     March        A
                    Geography   April        C

        In the following example, we will swap the levels of the indices.
        Here, we will swap the levels column-wise, but levels can be swapped row-wise
        in a similar manner. Note that column-wise is the default behaviour.
        By not supplying any arguments for i and j, we swap the last and second to
        last indices.

        >>> df.swaplevel()
                                            Grade
        Final exam  January     History         A
                    February    Geography       B
        Coursework  March       History         A
                    April       Geography       C

        By supplying one argument, we can choose which index to swap the last
        index with. We can for example swap the first index with the last one as
        follows.

        >>> df.swaplevel(0)
                                            Grade
        January     History     Final exam      A
        February    Geography   Final exam      B
        March       History     Coursework      A
        April       Geography   Coursework      C

        We can also define explicitly which indices we want to swap by supplying values
        for both i and j. Here, we for example swap the first and second indices.

        >>> df.swaplevel(0, 1)
                                            Grade
        History     Final exam  January         A
        Geography   Final exam  February        B
        History     Coursework  March           A
        Geography   Coursework  April           C
        """
        result = self.copy()

        axis = self._get_axis_number(axis)

        if not isinstance(result._get_axis(axis), MultiIndex):  # pragma: no cover
            raise TypeError("Can only swap levels on a hierarchical axis.")

        if axis == 0:
            assert isinstance(result.index, MultiIndex)
            result.index = result.index.swaplevel(i, j)
        else:
            assert isinstance(result.columns, MultiIndex)
            result.columns = result.columns.swaplevel(i, j)
        return result

    def reorder_levels(self, order: Sequence[Axis], axis: Axis = 0) -> DataFrame:
        """
        Rearrange index levels using input order. May not drop or duplicate levels.

        Parameters
        ----------
        order : list of int or list of str
            List representing new level order. Reference level by number
            (position) or by key (label).
        axis : {0 or 'index', 1 or 'columns'}, default 0
            Where to reorder levels.

        Returns
        -------
        DataFrame
        """
        axis = self._get_axis_number(axis)
        if not isinstance(self._get_axis(axis), MultiIndex):  # pragma: no cover
            raise TypeError("Can only reorder levels on a hierarchical axis.")

        result = self.copy()

        if axis == 0:
            assert isinstance(result.index, MultiIndex)
            result.index = result.index.reorder_levels(order)
        else:
            assert isinstance(result.columns, MultiIndex)
            result.columns = result.columns.reorder_levels(order)
        return result

    # ----------------------------------------------------------------------
    # Arithmetic Methods

    def _cmp_method(self, other, op):
        axis = 1  # only relevant for Series other case

        self, other = ops.align_method_FRAME(self, other, axis, flex=False, level=None)

        # See GH#4537 for discussion of scalar op behavior
        new_data = self._dispatch_frame_op(other, op, axis=axis)
        return self._construct_result(new_data)

    def _arith_method(self, other, op):
        if ops.should_reindex_frame_op(self, other, op, 1, 1, None, None):
            return ops.frame_arith_method_with_reindex(self, other, op)

        axis = 1  # only relevant for Series other case
        other = ops.maybe_prepare_scalar_for_op(other, (self.shape[axis],))

        self, other = ops.align_method_FRAME(self, other, axis, flex=True, level=None)

        new_data = self._dispatch_frame_op(other, op, axis=axis)
        return self._construct_result(new_data)

    _logical_method = _arith_method

    def _dispatch_frame_op(self, right, func: Callable, axis: int | None = None):
        """
        Evaluate the frame operation func(left, right) by evaluating
        column-by-column, dispatching to the Series implementation.

        Parameters
        ----------
        right : scalar, Series, or DataFrame
        func : arithmetic or comparison operator
        axis : {None, 0, 1}

        Returns
        -------
        DataFrame
        """
        # Get the appropriate array-op to apply to each column/block's values.
        array_op = ops.get_array_op(func)

        right = lib.item_from_zerodim(right)
        if not is_list_like(right):
            # i.e. scalar, faster than checking np.ndim(right) == 0
            with np.errstate(all="ignore"):
                bm = self._mgr.apply(array_op, right=right)
            return type(self)(bm)

        elif isinstance(right, DataFrame):
            assert self.index.equals(right.index)
            assert self.columns.equals(right.columns)
            # TODO: The previous assertion `assert right._indexed_same(self)`
            #  fails in cases with empty columns reached via
            #  _frame_arith_method_with_reindex

            # TODO operate_blockwise expects a manager of the same type
            with np.errstate(all="ignore"):
                bm = self._mgr.operate_blockwise(
                    # error: Argument 1 to "operate_blockwise" of "ArrayManager" has
                    # incompatible type "Union[ArrayManager, BlockManager]"; expected
                    # "ArrayManager"
                    # error: Argument 1 to "operate_blockwise" of "BlockManager" has
                    # incompatible type "Union[ArrayManager, BlockManager]"; expected
                    # "BlockManager"
                    right._mgr,  # type: ignore[arg-type]
                    array_op,
                )
            return type(self)(bm)

        elif isinstance(right, Series) and axis == 1:
            # axis=1 means we want to operate row-by-row
            assert right.index.equals(self.columns)

            right = right._values
            # maybe_align_as_frame ensures we do not have an ndarray here
            assert not isinstance(right, np.ndarray)

            with np.errstate(all="ignore"):
                arrays = [
                    array_op(_left, _right)
                    for _left, _right in zip(self._iter_column_arrays(), right)
                ]

        elif isinstance(right, Series):
            assert right.index.equals(self.index)  # Handle other cases later
            right = right._values

            with np.errstate(all="ignore"):
                arrays = [array_op(left, right) for left in self._iter_column_arrays()]

        else:
            # Remaining cases have less-obvious dispatch rules
            raise NotImplementedError(right)

        return type(self)._from_arrays(
            arrays, self.columns, self.index, verify_integrity=False
        )

    def _combine_frame(self, other: DataFrame, func, fill_value=None):
        # at this point we have `self._indexed_same(other)`

        if fill_value is None:
            # since _arith_op may be called in a loop, avoid function call
            #  overhead if possible by doing this check once
            _arith_op = func

        else:

            def _arith_op(left, right):
                # for the mixed_type case where we iterate over columns,
                # _arith_op(left, right) is equivalent to
                # left._binop(right, func, fill_value=fill_value)
                left, right = ops.fill_binop(left, right, fill_value)
                return func(left, right)

        new_data = self._dispatch_frame_op(other, _arith_op)
        return new_data

    def _construct_result(self, result) -> DataFrame:
        """
        Wrap the result of an arithmetic, comparison, or logical operation.

        Parameters
        ----------
        result : DataFrame

        Returns
        -------
        DataFrame
        """
        out = self._constructor(result, copy=False)
        # Pin columns instead of passing to constructor for compat with
        #  non-unique columns case
        out.columns = self.columns
        out.index = self.index
        return out

    def __divmod__(self, other) -> tuple[DataFrame, DataFrame]:
        # Naive implementation, room for optimization
        div = self // other
        mod = self - div * other
        return div, mod

    def __rdivmod__(self, other) -> tuple[DataFrame, DataFrame]:
        # Naive implementation, room for optimization
        div = other // self
        mod = other - div * self
        return div, mod

    # ----------------------------------------------------------------------
    # Combination-Related

    @doc(
        _shared_docs["compare"],
        """
Returns
-------
DataFrame
    DataFrame that shows the differences stacked side by side.

    The resulting index will be a MultiIndex with 'self' and 'other'
    stacked alternately at the inner level.

Raises
------
ValueError
    When the two DataFrames don't have identical labels or shape.

See Also
--------
Series.compare : Compare with another Series and show differences.
DataFrame.equals : Test whether two objects contain the same elements.

Notes
-----
Matching NaNs will not appear as a difference.

Can only compare identically-labeled
(i.e. same shape, identical row and column labels) DataFrames

Examples
--------
>>> df = pd.DataFrame(
...     {{
...         "col1": ["a", "a", "b", "b", "a"],
...         "col2": [1.0, 2.0, 3.0, np.nan, 5.0],
...         "col3": [1.0, 2.0, 3.0, 4.0, 5.0]
...     }},
...     columns=["col1", "col2", "col3"],
... )
>>> df
  col1  col2  col3
0    a   1.0   1.0
1    a   2.0   2.0
2    b   3.0   3.0
3    b   NaN   4.0
4    a   5.0   5.0

>>> df2 = df.copy()
>>> df2.loc[0, 'col1'] = 'c'
>>> df2.loc[2, 'col3'] = 4.0
>>> df2
  col1  col2  col3
0    c   1.0   1.0
1    a   2.0   2.0
2    b   3.0   4.0
3    b   NaN   4.0
4    a   5.0   5.0

Align the differences on columns

>>> df.compare(df2)
  col1       col3
  self other self other
0    a     c  NaN   NaN
2  NaN   NaN  3.0   4.0

Stack the differences on rows

>>> df.compare(df2, align_axis=0)
        col1  col3
0 self     a   NaN
  other    c   NaN
2 self   NaN   3.0
  other  NaN   4.0

Keep the equal values

>>> df.compare(df2, keep_equal=True)
  col1       col3
  self other self other
0    a     c  1.0   1.0
2    b     b  3.0   4.0

Keep all original rows and columns

>>> df.compare(df2, keep_shape=True)
  col1       col2       col3
  self other self other self other
0    a     c  NaN   NaN  NaN   NaN
1  NaN   NaN  NaN   NaN  NaN   NaN
2  NaN   NaN  NaN   NaN  3.0   4.0
3  NaN   NaN  NaN   NaN  NaN   NaN
4  NaN   NaN  NaN   NaN  NaN   NaN

Keep all original rows and columns and also all original values

>>> df.compare(df2, keep_shape=True, keep_equal=True)
  col1       col2       col3
  self other self other self other
0    a     c  1.0   1.0  1.0   1.0
1    a     a  2.0   2.0  2.0   2.0
2    b     b  3.0   3.0  3.0   4.0
3    b     b  NaN   NaN  4.0   4.0
4    a     a  5.0   5.0  5.0   5.0
""",
        klass=_shared_doc_kwargs["klass"],
    )
    def compare(
        self,
        other: DataFrame,
        align_axis: Axis = 1,
        keep_shape: bool = False,
        keep_equal: bool = False,
    ) -> DataFrame:
        return super().compare(
            other=other,
            align_axis=align_axis,
            keep_shape=keep_shape,
            keep_equal=keep_equal,
        )

    def combine(
        self, other: DataFrame, func, fill_value=None, overwrite: bool = True
    ) -> DataFrame:
        """
        Perform column-wise combine with another DataFrame.

        Combines a DataFrame with `other` DataFrame using `func`
        to element-wise combine columns. The row and column indexes of the
        resulting DataFrame will be the union of the two.

        Parameters
        ----------
        other : DataFrame
            The DataFrame to merge column-wise.
        func : function
            Function that takes two series as inputs and return a Series or a
            scalar. Used to merge the two dataframes column by columns.
        fill_value : scalar value, default None
            The value to fill NaNs with prior to passing any column to the
            merge func.
        overwrite : bool, default True
            If True, columns in `self` that do not exist in `other` will be
            overwritten with NaNs.

        Returns
        -------
        DataFrame
            Combination of the provided DataFrames.

        See Also
        --------
        DataFrame.combine_first : Combine two DataFrame objects and default to
            non-null values in frame calling the method.

        Examples
        --------
        Combine using a simple function that chooses the smaller column.

        >>> df1 = pd.DataFrame({'A': [0, 0], 'B': [4, 4]})
        >>> df2 = pd.DataFrame({'A': [1, 1], 'B': [3, 3]})
        >>> take_smaller = lambda s1, s2: s1 if s1.sum() < s2.sum() else s2
        >>> df1.combine(df2, take_smaller)
           A  B
        0  0  3
        1  0  3

        Example using a true element-wise combine function.

        >>> df1 = pd.DataFrame({'A': [5, 0], 'B': [2, 4]})
        >>> df2 = pd.DataFrame({'A': [1, 1], 'B': [3, 3]})
        >>> df1.combine(df2, np.minimum)
           A  B
        0  1  2
        1  0  3

        Using `fill_value` fills Nones prior to passing the column to the
        merge function.

        >>> df1 = pd.DataFrame({'A': [0, 0], 'B': [None, 4]})
        >>> df2 = pd.DataFrame({'A': [1, 1], 'B': [3, 3]})
        >>> df1.combine(df2, take_smaller, fill_value=-5)
           A    B
        0  0 -5.0
        1  0  4.0

        However, if the same element in both dataframes is None, that None
        is preserved

        >>> df1 = pd.DataFrame({'A': [0, 0], 'B': [None, 4]})
        >>> df2 = pd.DataFrame({'A': [1, 1], 'B': [None, 3]})
        >>> df1.combine(df2, take_smaller, fill_value=-5)
            A    B
        0  0 -5.0
        1  0  3.0

        Example that demonstrates the use of `overwrite` and behavior when
        the axis differ between the dataframes.

        >>> df1 = pd.DataFrame({'A': [0, 0], 'B': [4, 4]})
        >>> df2 = pd.DataFrame({'B': [3, 3], 'C': [-10, 1], }, index=[1, 2])
        >>> df1.combine(df2, take_smaller)
             A    B     C
        0  NaN  NaN   NaN
        1  NaN  3.0 -10.0
        2  NaN  3.0   1.0

        >>> df1.combine(df2, take_smaller, overwrite=False)
             A    B     C
        0  0.0  NaN   NaN
        1  0.0  3.0 -10.0
        2  NaN  3.0   1.0

        Demonstrating the preference of the passed in dataframe.

        >>> df2 = pd.DataFrame({'B': [3, 3], 'C': [1, 1], }, index=[1, 2])
        >>> df2.combine(df1, take_smaller)
           A    B   C
        0  0.0  NaN NaN
        1  0.0  3.0 NaN
        2  NaN  3.0 NaN

        >>> df2.combine(df1, take_smaller, overwrite=False)
             A    B   C
        0  0.0  NaN NaN
        1  0.0  3.0 1.0
        2  NaN  3.0 1.0
        """
        other_idxlen = len(other.index)  # save for compare

        this, other = self.align(other, copy=False)
        new_index = this.index

        if other.empty and len(new_index) == len(self.index):
            return self.copy()

        if self.empty and len(other) == other_idxlen:
            return other.copy()

        # sorts if possible
        new_columns = this.columns.union(other.columns)
        do_fill = fill_value is not None
        result = {}
        for col in new_columns:
            series = this[col]
            otherSeries = other[col]

            this_dtype = series.dtype
            other_dtype = otherSeries.dtype

            this_mask = isna(series)
            other_mask = isna(otherSeries)

            # don't overwrite columns unnecessarily
            # DO propagate if this column is not in the intersection
            if not overwrite and other_mask.all():
                result[col] = this[col].copy()
                continue

            if do_fill:
                series = series.copy()
                otherSeries = otherSeries.copy()
                series[this_mask] = fill_value
                otherSeries[other_mask] = fill_value

            if col not in self.columns:
                # If self DataFrame does not have col in other DataFrame,
                # try to promote series, which is all NaN, as other_dtype.
                new_dtype = other_dtype
                try:
                    series = series.astype(new_dtype, copy=False)
                except ValueError:
                    # e.g. new_dtype is integer types
                    pass
            else:
                # if we have different dtypes, possibly promote
                new_dtype = find_common_type([this_dtype, other_dtype])
                series = series.astype(new_dtype, copy=False)
                otherSeries = otherSeries.astype(new_dtype, copy=False)

            arr = func(series, otherSeries)
            if isinstance(new_dtype, np.dtype):
                # if new_dtype is an EA Dtype, then `func` is expected to return
                # the correct dtype without any additional casting
                arr = maybe_downcast_to_dtype(arr, new_dtype)

            result[col] = arr

        # convert_objects just in case
        return self._constructor(result, index=new_index, columns=new_columns)

    def combine_first(self, other: DataFrame) -> DataFrame:
        """
        Update null elements with value in the same location in `other`.

        Combine two DataFrame objects by filling null values in one DataFrame
        with non-null values from other DataFrame. The row and column indexes
        of the resulting DataFrame will be the union of the two.

        Parameters
        ----------
        other : DataFrame
            Provided DataFrame to use to fill null values.

        Returns
        -------
        DataFrame
            The result of combining the provided DataFrame with the other object.

        See Also
        --------
        DataFrame.combine : Perform series-wise operation on two DataFrames
            using a given function.

        Examples
        --------
        >>> df1 = pd.DataFrame({'A': [None, 0], 'B': [None, 4]})
        >>> df2 = pd.DataFrame({'A': [1, 1], 'B': [3, 3]})
        >>> df1.combine_first(df2)
             A    B
        0  1.0  3.0
        1  0.0  4.0

        Null values still persist if the location of that null value
        does not exist in `other`

        >>> df1 = pd.DataFrame({'A': [None, 0], 'B': [4, None]})
        >>> df2 = pd.DataFrame({'B': [3, 3], 'C': [1, 1]}, index=[1, 2])
        >>> df1.combine_first(df2)
             A    B    C
        0  NaN  4.0  NaN
        1  0.0  3.0  1.0
        2  NaN  3.0  1.0
        """
        import pandas.core.computation.expressions as expressions

        def combiner(x, y):
            mask = extract_array(isna(x))

            x_values = extract_array(x, extract_numpy=True)
            y_values = extract_array(y, extract_numpy=True)

            # If the column y in other DataFrame is not in first DataFrame,
            # just return y_values.
            if y.name not in self.columns:
                return y_values

            return expressions.where(mask, y_values, x_values)

        combined = self.combine(other, combiner, overwrite=False)

        dtypes = {
            col: find_common_type([self.dtypes[col], other.dtypes[col]])
            for col in self.columns.intersection(other.columns)
            if not is_dtype_equal(combined.dtypes[col], self.dtypes[col])
        }

        if dtypes:
            combined = combined.astype(dtypes)

        return combined

    def update(
        self,
        other,
        join: str = "left",
        overwrite: bool = True,
        filter_func=None,
        errors: str = "ignore",
    ) -> None:
        """
        Modify in place using non-NA values from another DataFrame.

        Aligns on indices. There is no return value.

        Parameters
        ----------
        other : DataFrame, or object coercible into a DataFrame
            Should have at least one matching index/column label
            with the original DataFrame. If a Series is passed,
            its name attribute must be set, and that will be
            used as the column name to align with the original DataFrame.
        join : {'left'}, default 'left'
            Only left join is implemented, keeping the index and columns of the
            original object.
        overwrite : bool, default True
            How to handle non-NA values for overlapping keys:

            * True: overwrite original DataFrame's values
              with values from `other`.
            * False: only update values that are NA in
              the original DataFrame.

        filter_func : callable(1d-array) -> bool 1d-array, optional
            Can choose to replace values other than NA. Return True for values
            that should be updated.
        errors : {'raise', 'ignore'}, default 'ignore'
            If 'raise', will raise a ValueError if the DataFrame and `other`
            both contain non-NA data in the same place.

            .. versionchanged:: 0.24.0
               Changed from `raise_conflict=False|True`
               to `errors='ignore'|'raise'`.

        Returns
        -------
        None : method directly changes calling object

        Raises
        ------
        ValueError
            * When `errors='raise'` and there's overlapping non-NA data.
            * When `errors` is not either `'ignore'` or `'raise'`
        NotImplementedError
            * If `join != 'left'`

        See Also
        --------
        dict.update : Similar method for dictionaries.
        DataFrame.merge : For column(s)-on-column(s) operations.

        Examples
        --------
        >>> df = pd.DataFrame({'A': [1, 2, 3],
        ...                    'B': [400, 500, 600]})
        >>> new_df = pd.DataFrame({'B': [4, 5, 6],
        ...                        'C': [7, 8, 9]})
        >>> df.update(new_df)
        >>> df
           A  B
        0  1  4
        1  2  5
        2  3  6

        The DataFrame's length does not increase as a result of the update,
        only values at matching index/column labels are updated.

        >>> df = pd.DataFrame({'A': ['a', 'b', 'c'],
        ...                    'B': ['x', 'y', 'z']})
        >>> new_df = pd.DataFrame({'B': ['d', 'e', 'f', 'g', 'h', 'i']})
        >>> df.update(new_df)
        >>> df
           A  B
        0  a  d
        1  b  e
        2  c  f

        For Series, its name attribute must be set.

        >>> df = pd.DataFrame({'A': ['a', 'b', 'c'],
        ...                    'B': ['x', 'y', 'z']})
        >>> new_column = pd.Series(['d', 'e'], name='B', index=[0, 2])
        >>> df.update(new_column)
        >>> df
           A  B
        0  a  d
        1  b  y
        2  c  e
        >>> df = pd.DataFrame({'A': ['a', 'b', 'c'],
        ...                    'B': ['x', 'y', 'z']})
        >>> new_df = pd.DataFrame({'B': ['d', 'e']}, index=[1, 2])
        >>> df.update(new_df)
        >>> df
           A  B
        0  a  x
        1  b  d
        2  c  e

        If `other` contains NaNs the corresponding values are not updated
        in the original dataframe.

        >>> df = pd.DataFrame({'A': [1, 2, 3],
        ...                    'B': [400, 500, 600]})
        >>> new_df = pd.DataFrame({'B': [4, np.nan, 6]})
        >>> df.update(new_df)
        >>> df
           A      B
        0  1    4.0
        1  2  500.0
        2  3    6.0
        """
        import pandas.core.computation.expressions as expressions

        # TODO: Support other joins
        if join != "left":  # pragma: no cover
            raise NotImplementedError("Only left join is supported")
        if errors not in ["ignore", "raise"]:
            raise ValueError("The parameter errors must be either 'ignore' or 'raise'")

        if not isinstance(other, DataFrame):
            other = DataFrame(other)

        other = other.reindex_like(self)

        for col in self.columns:
            this = self[col]._values
            that = other[col]._values
            if filter_func is not None:
                with np.errstate(all="ignore"):
                    mask = ~filter_func(this) | isna(that)
            else:
                if errors == "raise":
                    mask_this = notna(that)
                    mask_that = notna(this)
                    if any(mask_this & mask_that):
                        raise ValueError("Data overlaps.")

                if overwrite:
                    mask = isna(that)
                else:
                    mask = notna(this)

            # don't overwrite columns unnecessarily
            if mask.all():
                continue

            self[col] = expressions.where(mask, this, that)

    # ----------------------------------------------------------------------
    # Data reshaping
    @Appender(
        """
Examples
--------
>>> df = pd.DataFrame({'Animal': ['Falcon', 'Falcon',
...                               'Parrot', 'Parrot'],
...                    'Max Speed': [380., 370., 24., 26.]})
>>> df
   Animal  Max Speed
0  Falcon      380.0
1  Falcon      370.0
2  Parrot       24.0
3  Parrot       26.0
>>> df.groupby(['Animal']).mean()
        Max Speed
Animal
Falcon      375.0
Parrot       25.0

**Hierarchical Indexes**

We can groupby different levels of a hierarchical index
using the `level` parameter:

>>> arrays = [['Falcon', 'Falcon', 'Parrot', 'Parrot'],
...           ['Captive', 'Wild', 'Captive', 'Wild']]
>>> index = pd.MultiIndex.from_arrays(arrays, names=('Animal', 'Type'))
>>> df = pd.DataFrame({'Max Speed': [390., 350., 30., 20.]},
...                   index=index)
>>> df
                Max Speed
Animal Type
Falcon Captive      390.0
       Wild         350.0
Parrot Captive       30.0
       Wild          20.0
>>> df.groupby(level=0).mean()
        Max Speed
Animal
Falcon      370.0
Parrot       25.0
>>> df.groupby(level="Type").mean()
         Max Speed
Type
Captive      210.0
Wild         185.0

We can also choose to include NA in group keys or not by setting
`dropna` parameter, the default setting is `True`:

>>> l = [[1, 2, 3], [1, None, 4], [2, 1, 3], [1, 2, 2]]
>>> df = pd.DataFrame(l, columns=["a", "b", "c"])

>>> df.groupby(by=["b"]).sum()
    a   c
b
1.0 2   3
2.0 2   5

>>> df.groupby(by=["b"], dropna=False).sum()
    a   c
b
1.0 2   3
2.0 2   5
NaN 1   4

>>> l = [["a", 12, 12], [None, 12.3, 33.], ["b", 12.3, 123], ["a", 1, 1]]
>>> df = pd.DataFrame(l, columns=["a", "b", "c"])

>>> df.groupby(by="a").sum()
    b     c
a
a   13.0   13.0
b   12.3  123.0

>>> df.groupby(by="a", dropna=False).sum()
    b     c
a
a   13.0   13.0
b   12.3  123.0
NaN 12.3   33.0
"""
    )
    @Appender(_shared_docs["groupby"] % _shared_doc_kwargs)
    def groupby(
        self,
        by=None,
        axis: Axis = 0,
        level: Level | None = None,
        as_index: bool = True,
        sort: bool = True,
        group_keys: bool = True,
        squeeze: bool | lib.NoDefault = no_default,
        observed: bool = False,
        dropna: bool = True,
    ) -> DataFrameGroupBy:
        from pandas.core.groupby.generic import DataFrameGroupBy

        if squeeze is not no_default:
            warnings.warn(
                (
                    "The `squeeze` parameter is deprecated and "
                    "will be removed in a future version."
                ),
                FutureWarning,
                stacklevel=2,
            )
        else:
            squeeze = False

        if level is None and by is None:
            raise TypeError("You have to supply one of 'by' and 'level'")
        axis = self._get_axis_number(axis)

        # error: Argument "squeeze" to "DataFrameGroupBy" has incompatible type
        # "Union[bool, NoDefault]"; expected "bool"
        return DataFrameGroupBy(
            obj=self,
            keys=by,
            axis=axis,
            level=level,
            as_index=as_index,
            sort=sort,
            group_keys=group_keys,
            squeeze=squeeze,  # type: ignore[arg-type]
            observed=observed,
            dropna=dropna,
        )

    _shared_docs[
        "pivot"
    ] = """
        Return reshaped DataFrame organized by given index / column values.

        Reshape data (produce a "pivot" table) based on column values. Uses
        unique values from specified `index` / `columns` to form axes of the
        resulting DataFrame. This function does not support data
        aggregation, multiple values will result in a MultiIndex in the
        columns. See the :ref:`User Guide <reshaping>` for more on reshaping.

        Parameters
        ----------%s
        index : str or object or a list of str, optional
            Column to use to make new frame's index. If None, uses
            existing index.

            .. versionchanged:: 1.1.0
               Also accept list of index names.

        columns : str or object or a list of str
            Column to use to make new frame's columns.

            .. versionchanged:: 1.1.0
               Also accept list of columns names.

        values : str, object or a list of the previous, optional
            Column(s) to use for populating new frame's values. If not
            specified, all remaining columns will be used and the result will
            have hierarchically indexed columns.

        Returns
        -------
        DataFrame
            Returns reshaped DataFrame.

        Raises
        ------
        ValueError:
            When there are any `index`, `columns` combinations with multiple
            values. `DataFrame.pivot_table` when you need to aggregate.

        See Also
        --------
        DataFrame.pivot_table : Generalization of pivot that can handle
            duplicate values for one index/column pair.
        DataFrame.unstack : Pivot based on the index values instead of a
            column.
        wide_to_long : Wide panel to long format. Less flexible but more
            user-friendly than melt.

        Notes
        -----
        For finer-tuned control, see hierarchical indexing documentation along
        with the related stack/unstack methods.

        Examples
        --------
        >>> df = pd.DataFrame({'foo': ['one', 'one', 'one', 'two', 'two',
        ...                            'two'],
        ...                    'bar': ['A', 'B', 'C', 'A', 'B', 'C'],
        ...                    'baz': [1, 2, 3, 4, 5, 6],
        ...                    'zoo': ['x', 'y', 'z', 'q', 'w', 't']})
        >>> df
            foo   bar  baz  zoo
        0   one   A    1    x
        1   one   B    2    y
        2   one   C    3    z
        3   two   A    4    q
        4   two   B    5    w
        5   two   C    6    t

        >>> df.pivot(index='foo', columns='bar', values='baz')
        bar  A   B   C
        foo
        one  1   2   3
        two  4   5   6

        >>> df.pivot(index='foo', columns='bar')['baz']
        bar  A   B   C
        foo
        one  1   2   3
        two  4   5   6

        >>> df.pivot(index='foo', columns='bar', values=['baz', 'zoo'])
              baz       zoo
        bar   A  B  C   A  B  C
        foo
        one   1  2  3   x  y  z
        two   4  5  6   q  w  t

        You could also assign a list of column names or a list of index names.

        >>> df = pd.DataFrame({
        ...        "lev1": [1, 1, 1, 2, 2, 2],
        ...        "lev2": [1, 1, 2, 1, 1, 2],
        ...        "lev3": [1, 2, 1, 2, 1, 2],
        ...        "lev4": [1, 2, 3, 4, 5, 6],
        ...        "values": [0, 1, 2, 3, 4, 5]})
        >>> df
            lev1 lev2 lev3 lev4 values
        0   1    1    1    1    0
        1   1    1    2    2    1
        2   1    2    1    3    2
        3   2    1    2    4    3
        4   2    1    1    5    4
        5   2    2    2    6    5

        >>> df.pivot(index="lev1", columns=["lev2", "lev3"],values="values")
        lev2    1         2
        lev3    1    2    1    2
        lev1
        1     0.0  1.0  2.0  NaN
        2     4.0  3.0  NaN  5.0

        >>> df.pivot(index=["lev1", "lev2"], columns=["lev3"],values="values")
              lev3    1    2
        lev1  lev2
           1     1  0.0  1.0
                 2  2.0  NaN
           2     1  4.0  3.0
                 2  NaN  5.0

        A ValueError is raised if there are any duplicates.

        >>> df = pd.DataFrame({"foo": ['one', 'one', 'two', 'two'],
        ...                    "bar": ['A', 'A', 'B', 'C'],
        ...                    "baz": [1, 2, 3, 4]})
        >>> df
           foo bar  baz
        0  one   A    1
        1  one   A    2
        2  two   B    3
        3  two   C    4

        Notice that the first two rows are the same for our `index`
        and `columns` arguments.

        >>> df.pivot(index='foo', columns='bar', values='baz')
        Traceback (most recent call last):
           ...
        ValueError: Index contains duplicate entries, cannot reshape
        """

    @Substitution("")
    @Appender(_shared_docs["pivot"])
    def pivot(self, index=None, columns=None, values=None) -> DataFrame:
        from pandas.core.reshape.pivot import pivot

        return pivot(self, index=index, columns=columns, values=values)

    _shared_docs[
        "pivot_table"
    ] = """
        Create a spreadsheet-style pivot table as a DataFrame.

        The levels in the pivot table will be stored in MultiIndex objects
        (hierarchical indexes) on the index and columns of the result DataFrame.

        Parameters
        ----------%s
        values : column to aggregate, optional
        index : column, Grouper, array, or list of the previous
            If an array is passed, it must be the same length as the data. The
            list can contain any of the other types (except list).
            Keys to group by on the pivot table index.  If an array is passed,
            it is being used as the same manner as column values.
        columns : column, Grouper, array, or list of the previous
            If an array is passed, it must be the same length as the data. The
            list can contain any of the other types (except list).
            Keys to group by on the pivot table column.  If an array is passed,
            it is being used as the same manner as column values.
        aggfunc : function, list of functions, dict, default numpy.mean
            If list of functions passed, the resulting pivot table will have
            hierarchical columns whose top level are the function names
            (inferred from the function objects themselves)
            If dict is passed, the key is column to aggregate and value
            is function or list of functions.
        fill_value : scalar, default None
            Value to replace missing values with (in the resulting pivot table,
            after aggregation).
        margins : bool, default False
            Add all row / columns (e.g. for subtotal / grand totals).
        dropna : bool, default True
            Do not include columns whose entries are all NaN.
        margins_name : str, default 'All'
            Name of the row / column that will contain the totals
            when margins is True.
        observed : bool, default False
            This only applies if any of the groupers are Categoricals.
            If True: only show observed values for categorical groupers.
            If False: show all values for categorical groupers.

            .. versionchanged:: 0.25.0

        sort : bool, default True
            Specifies if the result should be sorted.

            .. versionadded:: 1.3.0

        Returns
        -------
        DataFrame
            An Excel style pivot table.

        See Also
        --------
        DataFrame.pivot : Pivot without aggregation that can handle
            non-numeric data.
        DataFrame.melt: Unpivot a DataFrame from wide to long format,
            optionally leaving identifiers set.
        wide_to_long : Wide panel to long format. Less flexible but more
            user-friendly than melt.

        Examples
        --------
        >>> df = pd.DataFrame({"A": ["foo", "foo", "foo", "foo", "foo",
        ...                          "bar", "bar", "bar", "bar"],
        ...                    "B": ["one", "one", "one", "two", "two",
        ...                          "one", "one", "two", "two"],
        ...                    "C": ["small", "large", "large", "small",
        ...                          "small", "large", "small", "small",
        ...                          "large"],
        ...                    "D": [1, 2, 2, 3, 3, 4, 5, 6, 7],
        ...                    "E": [2, 4, 5, 5, 6, 6, 8, 9, 9]})
        >>> df
             A    B      C  D  E
        0  foo  one  small  1  2
        1  foo  one  large  2  4
        2  foo  one  large  2  5
        3  foo  two  small  3  5
        4  foo  two  small  3  6
        5  bar  one  large  4  6
        6  bar  one  small  5  8
        7  bar  two  small  6  9
        8  bar  two  large  7  9

        This first example aggregates values by taking the sum.

        >>> table = pd.pivot_table(df, values='D', index=['A', 'B'],
        ...                     columns=['C'], aggfunc=np.sum)
        >>> table
        C        large  small
        A   B
        bar one    4.0    5.0
            two    7.0    6.0
        foo one    4.0    1.0
            two    NaN    6.0

        We can also fill missing values using the `fill_value` parameter.

        >>> table = pd.pivot_table(df, values='D', index=['A', 'B'],
        ...                     columns=['C'], aggfunc=np.sum, fill_value=0)
        >>> table
        C        large  small
        A   B
        bar one      4      5
            two      7      6
        foo one      4      1
            two      0      6

        The next example aggregates by taking the mean across multiple columns.

        >>> table = pd.pivot_table(df, values=['D', 'E'], index=['A', 'C'],
        ...                     aggfunc={'D': np.mean,
        ...                              'E': np.mean})
        >>> table
                        D         E
        A   C
        bar large  5.500000  7.500000
            small  5.500000  8.500000
        foo large  2.000000  4.500000
            small  2.333333  4.333333

        We can also calculate multiple types of aggregations for any given
        value column.

        >>> table = pd.pivot_table(df, values=['D', 'E'], index=['A', 'C'],
        ...                     aggfunc={'D': np.mean,
        ...                              'E': [min, max, np.mean]})
        >>> table
                        D    E
                    mean  max      mean  min
        A   C
        bar large  5.500000  9.0  7.500000  6.0
            small  5.500000  9.0  8.500000  8.0
        foo large  2.000000  5.0  4.500000  4.0
            small  2.333333  6.0  4.333333  2.0
        """

    @Substitution("")
    @Appender(_shared_docs["pivot_table"])
    def pivot_table(
        self,
        values=None,
        index=None,
        columns=None,
        aggfunc="mean",
        fill_value=None,
        margins=False,
        dropna=True,
        margins_name="All",
        observed=False,
        sort=True,
    ) -> DataFrame:
        from pandas.core.reshape.pivot import pivot_table

        return pivot_table(
            self,
            values=values,
            index=index,
            columns=columns,
            aggfunc=aggfunc,
            fill_value=fill_value,
            margins=margins,
            dropna=dropna,
            margins_name=margins_name,
            observed=observed,
            sort=sort,
        )

    def stack(self, level: Level = -1, dropna: bool = True):
        """
        Stack the prescribed level(s) from columns to index.

        Return a reshaped DataFrame or Series having a multi-level
        index with one or more new inner-most levels compared to the current
        DataFrame. The new inner-most levels are created by pivoting the
        columns of the current dataframe:

          - if the columns have a single level, the output is a Series;
          - if the columns have multiple levels, the new index
            level(s) is (are) taken from the prescribed level(s) and
            the output is a DataFrame.

        Parameters
        ----------
        level : int, str, list, default -1
            Level(s) to stack from the column axis onto the index
            axis, defined as one index or label, or a list of indices
            or labels.
        dropna : bool, default True
            Whether to drop rows in the resulting Frame/Series with
            missing values. Stacking a column level onto the index
            axis can create combinations of index and column values
            that are missing from the original dataframe. See Examples
            section.

        Returns
        -------
        DataFrame or Series
            Stacked dataframe or series.

        See Also
        --------
        DataFrame.unstack : Unstack prescribed level(s) from index axis
             onto column axis.
        DataFrame.pivot : Reshape dataframe from long format to wide
             format.
        DataFrame.pivot_table : Create a spreadsheet-style pivot table
             as a DataFrame.

        Notes
        -----
        The function is named by analogy with a collection of books
        being reorganized from being side by side on a horizontal
        position (the columns of the dataframe) to being stacked
        vertically on top of each other (in the index of the
        dataframe).

        Examples
        --------
        **Single level columns**

        >>> df_single_level_cols = pd.DataFrame([[0, 1], [2, 3]],
        ...                                     index=['cat', 'dog'],
        ...                                     columns=['weight', 'height'])

        Stacking a dataframe with a single level column axis returns a Series:

        >>> df_single_level_cols
             weight height
        cat       0      1
        dog       2      3
        >>> df_single_level_cols.stack()
        cat  weight    0
             height    1
        dog  weight    2
             height    3
        dtype: int64

        **Multi level columns: simple case**

        >>> multicol1 = pd.MultiIndex.from_tuples([('weight', 'kg'),
        ...                                        ('weight', 'pounds')])
        >>> df_multi_level_cols1 = pd.DataFrame([[1, 2], [2, 4]],
        ...                                     index=['cat', 'dog'],
        ...                                     columns=multicol1)

        Stacking a dataframe with a multi-level column axis:

        >>> df_multi_level_cols1
             weight
                 kg    pounds
        cat       1        2
        dog       2        4
        >>> df_multi_level_cols1.stack()
                    weight
        cat kg           1
            pounds       2
        dog kg           2
            pounds       4

        **Missing values**

        >>> multicol2 = pd.MultiIndex.from_tuples([('weight', 'kg'),
        ...                                        ('height', 'm')])
        >>> df_multi_level_cols2 = pd.DataFrame([[1.0, 2.0], [3.0, 4.0]],
        ...                                     index=['cat', 'dog'],
        ...                                     columns=multicol2)

        It is common to have missing values when stacking a dataframe
        with multi-level columns, as the stacked dataframe typically
        has more values than the original dataframe. Missing values
        are filled with NaNs:

        >>> df_multi_level_cols2
            weight height
                kg      m
        cat    1.0    2.0
        dog    3.0    4.0
        >>> df_multi_level_cols2.stack()
                height  weight
        cat kg     NaN     1.0
            m      2.0     NaN
        dog kg     NaN     3.0
            m      4.0     NaN

        **Prescribing the level(s) to be stacked**

        The first parameter controls which level or levels are stacked:

        >>> df_multi_level_cols2.stack(0)
                     kg    m
        cat height  NaN  2.0
            weight  1.0  NaN
        dog height  NaN  4.0
            weight  3.0  NaN
        >>> df_multi_level_cols2.stack([0, 1])
        cat  height  m     2.0
             weight  kg    1.0
        dog  height  m     4.0
             weight  kg    3.0
        dtype: float64

        **Dropping missing values**

        >>> df_multi_level_cols3 = pd.DataFrame([[None, 1.0], [2.0, 3.0]],
        ...                                     index=['cat', 'dog'],
        ...                                     columns=multicol2)

        Note that rows where all values are missing are dropped by
        default but this behaviour can be controlled via the dropna
        keyword parameter:

        >>> df_multi_level_cols3
            weight height
                kg      m
        cat    NaN    1.0
        dog    2.0    3.0
        >>> df_multi_level_cols3.stack(dropna=False)
                height  weight
        cat kg     NaN     NaN
            m      1.0     NaN
        dog kg     NaN     2.0
            m      3.0     NaN
        >>> df_multi_level_cols3.stack(dropna=True)
                height  weight
        cat m      1.0     NaN
        dog kg     NaN     2.0
            m      3.0     NaN
        """
        from pandas.core.reshape.reshape import (
            stack,
            stack_multiple,
        )

        if isinstance(level, (tuple, list)):
            result = stack_multiple(self, level, dropna=dropna)
        else:
            result = stack(self, level, dropna=dropna)

        return result.__finalize__(self, method="stack")

    def explode(self, column: str | tuple, ignore_index: bool = False) -> DataFrame:
        """
        Transform each element of a list-like to a row, replicating index values.

        .. versionadded:: 0.25.0

        Parameters
        ----------
        column : str or tuple
            Column to explode.
        ignore_index : bool, default False
            If True, the resulting index will be labeled 0, 1, …, n - 1.

            .. versionadded:: 1.1.0

        Returns
        -------
        DataFrame
            Exploded lists to rows of the subset columns;
            index will be duplicated for these rows.

        Raises
        ------
        ValueError :
            if columns of the frame are not unique.

        See Also
        --------
        DataFrame.unstack : Pivot a level of the (necessarily hierarchical)
            index labels.
        DataFrame.melt : Unpivot a DataFrame from wide format to long format.
        Series.explode : Explode a DataFrame from list-like columns to long format.

        Notes
        -----
        This routine will explode list-likes including lists, tuples, sets,
        Series, and np.ndarray. The result dtype of the subset rows will
        be object. Scalars will be returned unchanged, and empty list-likes will
        result in a np.nan for that row. In addition, the ordering of rows in the
        output will be non-deterministic when exploding sets.

        Examples
        --------
        >>> df = pd.DataFrame({'A': [[1, 2, 3], 'foo', [], [3, 4]], 'B': 1})
        >>> df
                   A  B
        0  [1, 2, 3]  1
        1        foo  1
        2         []  1
        3     [3, 4]  1

        >>> df.explode('A')
             A  B
        0    1  1
        0    2  1
        0    3  1
        1  foo  1
        2  NaN  1
        3    3  1
        3    4  1
        """
        if not (is_scalar(column) or isinstance(column, tuple)):
            raise ValueError("column must be a scalar")
        if not self.columns.is_unique:
            raise ValueError("columns must be unique")

        df = self.reset_index(drop=True)
        result = df[column].explode()
        result = df.drop([column], axis=1).join(result)
        if ignore_index:
            result.index = ibase.default_index(len(result))
        else:
            result.index = self.index.take(result.index)
        result = result.reindex(columns=self.columns, copy=False)

        return result

    def unstack(self, level: Level = -1, fill_value=None):
        """
        Pivot a level of the (necessarily hierarchical) index labels.

        Returns a DataFrame having a new level of column labels whose inner-most level
        consists of the pivoted index labels.

        If the index is not a MultiIndex, the output will be a Series
        (the analogue of stack when the columns are not a MultiIndex).

        Parameters
        ----------
        level : int, str, or list of these, default -1 (last level)
            Level(s) of index to unstack, can pass level name.
        fill_value : int, str or dict
            Replace NaN with this value if the unstack produces missing values.

        Returns
        -------
        Series or DataFrame

        See Also
        --------
        DataFrame.pivot : Pivot a table based on column values.
        DataFrame.stack : Pivot a level of the column labels (inverse operation
            from `unstack`).

        Examples
        --------
        >>> index = pd.MultiIndex.from_tuples([('one', 'a'), ('one', 'b'),
        ...                                    ('two', 'a'), ('two', 'b')])
        >>> s = pd.Series(np.arange(1.0, 5.0), index=index)
        >>> s
        one  a   1.0
             b   2.0
        two  a   3.0
             b   4.0
        dtype: float64

        >>> s.unstack(level=-1)
             a   b
        one  1.0  2.0
        two  3.0  4.0

        >>> s.unstack(level=0)
           one  two
        a  1.0   3.0
        b  2.0   4.0

        >>> df = s.unstack(level=0)
        >>> df.unstack()
        one  a  1.0
             b  2.0
        two  a  3.0
             b  4.0
        dtype: float64
        """
        from pandas.core.reshape.reshape import unstack

        result = unstack(self, level, fill_value)

        return result.__finalize__(self, method="unstack")

    @Appender(_shared_docs["melt"] % {"caller": "df.melt(", "other": "melt"})
    def melt(
        self,
        id_vars=None,
        value_vars=None,
        var_name=None,
        value_name="value",
        col_level: Level | None = None,
        ignore_index: bool = True,
    ) -> DataFrame:

        return melt(
            self,
            id_vars=id_vars,
            value_vars=value_vars,
            var_name=var_name,
            value_name=value_name,
            col_level=col_level,
            ignore_index=ignore_index,
        )

    # ----------------------------------------------------------------------
    # Time series-related

    @doc(
        Series.diff,
        klass="Dataframe",
        extra_params="axis : {0 or 'index', 1 or 'columns'}, default 0\n    "
        "Take difference over rows (0) or columns (1).\n",
        other_klass="Series",
        examples=dedent(
            """
        Difference with previous row

        >>> df = pd.DataFrame({'a': [1, 2, 3, 4, 5, 6],
        ...                    'b': [1, 1, 2, 3, 5, 8],
        ...                    'c': [1, 4, 9, 16, 25, 36]})
        >>> df
           a  b   c
        0  1  1   1
        1  2  1   4
        2  3  2   9
        3  4  3  16
        4  5  5  25
        5  6  8  36

        >>> df.diff()
             a    b     c
        0  NaN  NaN   NaN
        1  1.0  0.0   3.0
        2  1.0  1.0   5.0
        3  1.0  1.0   7.0
        4  1.0  2.0   9.0
        5  1.0  3.0  11.0

        Difference with previous column

        >>> df.diff(axis=1)
            a  b   c
        0 NaN  0   0
        1 NaN -1   3
        2 NaN -1   7
        3 NaN -1  13
        4 NaN  0  20
        5 NaN  2  28

        Difference with 3rd previous row

        >>> df.diff(periods=3)
             a    b     c
        0  NaN  NaN   NaN
        1  NaN  NaN   NaN
        2  NaN  NaN   NaN
        3  3.0  2.0  15.0
        4  3.0  4.0  21.0
        5  3.0  6.0  27.0

        Difference with following row

        >>> df.diff(periods=-1)
             a    b     c
        0 -1.0  0.0  -3.0
        1 -1.0 -1.0  -5.0
        2 -1.0 -1.0  -7.0
        3 -1.0 -2.0  -9.0
        4 -1.0 -3.0 -11.0
        5  NaN  NaN   NaN

        Overflow in input dtype

        >>> df = pd.DataFrame({'a': [1, 0]}, dtype=np.uint8)
        >>> df.diff()
               a
        0    NaN
        1  255.0"""
        ),
    )
    def diff(self, periods: int = 1, axis: Axis = 0) -> DataFrame:
        if not isinstance(periods, int):
            if not (is_float(periods) and periods.is_integer()):
                raise ValueError("periods must be an integer")
            periods = int(periods)

        axis = self._get_axis_number(axis)
        if axis == 1 and periods != 0:
            return self - self.shift(periods, axis=axis)

        new_data = self._mgr.diff(n=periods, axis=axis)
        return self._constructor(new_data).__finalize__(self, "diff")

    # ----------------------------------------------------------------------
    # Function application

    def _gotitem(
        self,
        key: IndexLabel,
        ndim: int,
        subset: FrameOrSeriesUnion | None = None,
    ) -> FrameOrSeriesUnion:
        """
        Sub-classes to define. Return a sliced object.

        Parameters
        ----------
        key : string / list of selections
        ndim : {1, 2}
            requested ndim of result
        subset : object, default None
            subset to act on
        """
        if subset is None:
            subset = self
        elif subset.ndim == 1:  # is Series
            return subset

        # TODO: _shallow_copy(subset)?
        return subset[key]

    _agg_summary_and_see_also_doc = dedent(
        """
    The aggregation operations are always performed over an axis, either the
    index (default) or the column axis. This behavior is different from
    `numpy` aggregation functions (`mean`, `median`, `prod`, `sum`, `std`,
    `var`), where the default is to compute the aggregation of the flattened
    array, e.g., ``numpy.mean(arr_2d)`` as opposed to
    ``numpy.mean(arr_2d, axis=0)``.

    `agg` is an alias for `aggregate`. Use the alias.

    See Also
    --------
    DataFrame.apply : Perform any type of operations.
    DataFrame.transform : Perform transformation type operations.
    core.groupby.GroupBy : Perform operations over groups.
    core.resample.Resampler : Perform operations over resampled bins.
    core.window.Rolling : Perform operations over rolling window.
    core.window.Expanding : Perform operations over expanding window.
    core.window.ExponentialMovingWindow : Perform operation over exponential weighted
        window.
    """
    )

    _agg_examples_doc = dedent(
        """
    Examples
    --------
    >>> df = pd.DataFrame([[1, 2, 3],
    ...                    [4, 5, 6],
    ...                    [7, 8, 9],
    ...                    [np.nan, np.nan, np.nan]],
    ...                   columns=['A', 'B', 'C'])

    Aggregate these functions over the rows.

    >>> df.agg(['sum', 'min'])
            A     B     C
    sum  12.0  15.0  18.0
    min   1.0   2.0   3.0

    Different aggregations per column.

    >>> df.agg({'A' : ['sum', 'min'], 'B' : ['min', 'max']})
            A    B
    sum  12.0  NaN
    min   1.0  2.0
    max   NaN  8.0

    Aggregate different functions over the columns and rename the index of the resulting
    DataFrame.

    >>> df.agg(x=('A', max), y=('B', 'min'), z=('C', np.mean))
         A    B    C
    x  7.0  NaN  NaN
    y  NaN  2.0  NaN
    z  NaN  NaN  6.0

    Aggregate over the columns.

    >>> df.agg("mean", axis="columns")
    0    2.0
    1    5.0
    2    8.0
    3    NaN
    dtype: float64
    """
    )

    @doc(
        _shared_docs["aggregate"],
        klass=_shared_doc_kwargs["klass"],
        axis=_shared_doc_kwargs["axis"],
        see_also=_agg_summary_and_see_also_doc,
        examples=_agg_examples_doc,
    )
    def aggregate(self, func=None, axis: Axis = 0, *args, **kwargs):
        from pandas.core.apply import frame_apply

        axis = self._get_axis_number(axis)

        relabeling, func, columns, order = reconstruct_func(func, **kwargs)

        op = frame_apply(self, func=func, axis=axis, args=args, kwargs=kwargs)
        result = op.agg()

        if relabeling:
            # This is to keep the order to columns occurrence unchanged, and also
            # keep the order of new columns occurrence unchanged

            # For the return values of reconstruct_func, if relabeling is
            # False, columns and order will be None.
            assert columns is not None
            assert order is not None

            result_in_dict = relabel_result(result, func, columns, order)
            result = DataFrame(result_in_dict, index=columns)

        return result

    agg = aggregate

    @doc(
        _shared_docs["transform"],
        klass=_shared_doc_kwargs["klass"],
        axis=_shared_doc_kwargs["axis"],
    )
    def transform(
        self, func: AggFuncType, axis: Axis = 0, *args, **kwargs
    ) -> DataFrame:
        from pandas.core.apply import frame_apply

        op = frame_apply(self, func=func, axis=axis, args=args, kwargs=kwargs)
        result = op.transform()
        assert isinstance(result, DataFrame)
        return result

    def apply(
        self,
        func: AggFuncType,
        axis: Axis = 0,
        raw: bool = False,
        result_type=None,
        args=(),
        **kwargs,
    ):
        """
        Apply a function along an axis of the DataFrame.

        Objects passed to the function are Series objects whose index is
        either the DataFrame's index (``axis=0``) or the DataFrame's columns
        (``axis=1``). By default (``result_type=None``), the final return type
        is inferred from the return type of the applied function. Otherwise,
        it depends on the `result_type` argument.

        Parameters
        ----------
        func : function
            Function to apply to each column or row.
        axis : {0 or 'index', 1 or 'columns'}, default 0
            Axis along which the function is applied:

            * 0 or 'index': apply function to each column.
            * 1 or 'columns': apply function to each row.

        raw : bool, default False
            Determines if row or column is passed as a Series or ndarray object:

            * ``False`` : passes each row or column as a Series to the
              function.
            * ``True`` : the passed function will receive ndarray objects
              instead.
              If you are just applying a NumPy reduction function this will
              achieve much better performance.

        result_type : {'expand', 'reduce', 'broadcast', None}, default None
            These only act when ``axis=1`` (columns):

            * 'expand' : list-like results will be turned into columns.
            * 'reduce' : returns a Series if possible rather than expanding
              list-like results. This is the opposite of 'expand'.
            * 'broadcast' : results will be broadcast to the original shape
              of the DataFrame, the original index and columns will be
              retained.

            The default behaviour (None) depends on the return value of the
            applied function: list-like results will be returned as a Series
            of those. However if the apply function returns a Series these
            are expanded to columns.
        args : tuple
            Positional arguments to pass to `func` in addition to the
            array/series.
        **kwargs
            Additional keyword arguments to pass as keywords arguments to
            `func`.

        Returns
        -------
        Series or DataFrame
            Result of applying ``func`` along the given axis of the
            DataFrame.

        See Also
        --------
        DataFrame.applymap: For elementwise operations.
        DataFrame.aggregate: Only perform aggregating type operations.
        DataFrame.transform: Only perform transforming type operations.

        Notes
        -----
        Functions that mutate the passed object can produce unexpected
        behavior or errors and are not supported. See :ref:`gotchas.udf-mutation`
        for more details.

        Examples
        --------
        >>> df = pd.DataFrame([[4, 9]] * 3, columns=['A', 'B'])
        >>> df
           A  B
        0  4  9
        1  4  9
        2  4  9

        Using a numpy universal function (in this case the same as
        ``np.sqrt(df)``):

        >>> df.apply(np.sqrt)
             A    B
        0  2.0  3.0
        1  2.0  3.0
        2  2.0  3.0

        Using a reducing function on either axis

        >>> df.apply(np.sum, axis=0)
        A    12
        B    27
        dtype: int64

        >>> df.apply(np.sum, axis=1)
        0    13
        1    13
        2    13
        dtype: int64

        Returning a list-like will result in a Series

        >>> df.apply(lambda x: [1, 2], axis=1)
        0    [1, 2]
        1    [1, 2]
        2    [1, 2]
        dtype: object

        Passing ``result_type='expand'`` will expand list-like results
        to columns of a Dataframe

        >>> df.apply(lambda x: [1, 2], axis=1, result_type='expand')
           0  1
        0  1  2
        1  1  2
        2  1  2

        Returning a Series inside the function is similar to passing
        ``result_type='expand'``. The resulting column names
        will be the Series index.

        >>> df.apply(lambda x: pd.Series([1, 2], index=['foo', 'bar']), axis=1)
           foo  bar
        0    1    2
        1    1    2
        2    1    2

        Passing ``result_type='broadcast'`` will ensure the same shape
        result, whether list-like or scalar is returned by the function,
        and broadcast it along the axis. The resulting column names will
        be the originals.

        >>> df.apply(lambda x: [1, 2], axis=1, result_type='broadcast')
           A  B
        0  1  2
        1  1  2
        2  1  2
        """
        from pandas.core.apply import frame_apply

        op = frame_apply(
            self,
            func=func,
            axis=axis,
            raw=raw,
            result_type=result_type,
            args=args,
            kwargs=kwargs,
        )
        return op.apply()

    def applymap(
        self, func: PythonFuncType, na_action: str | None = None, **kwargs
    ) -> DataFrame:
        """
        Apply a function to a Dataframe elementwise.

        This method applies a function that accepts and returns a scalar
        to every element of a DataFrame.

        Parameters
        ----------
        func : callable
            Python function, returns a single value from a single value.
        na_action : {None, 'ignore'}, default None
            If ‘ignore’, propagate NaN values, without passing them to func.

            .. versionadded:: 1.2

        **kwargs
            Additional keyword arguments to pass as keywords arguments to
            `func`.

            .. versionadded:: 1.3

        Returns
        -------
        DataFrame
            Transformed DataFrame.

        See Also
        --------
        DataFrame.apply : Apply a function along input axis of DataFrame.

        Examples
        --------
        >>> df = pd.DataFrame([[1, 2.12], [3.356, 4.567]])
        >>> df
               0      1
        0  1.000  2.120
        1  3.356  4.567

        >>> df.applymap(lambda x: len(str(x)))
           0  1
        0  3  4
        1  5  5

        Like Series.map, NA values can be ignored:

        >>> df_copy = df.copy()
        >>> df_copy.iloc[0, 0] = pd.NA
        >>> df_copy.applymap(lambda x: len(str(x)), na_action='ignore')
              0  1
        0  <NA>  4
        1     5  5

        Note that a vectorized version of `func` often exists, which will
        be much faster. You could square each number elementwise.

        >>> df.applymap(lambda x: x**2)
                   0          1
        0   1.000000   4.494400
        1  11.262736  20.857489

        But it's better to avoid applymap in that case.

        >>> df ** 2
                   0          1
        0   1.000000   4.494400
        1  11.262736  20.857489
        """
        if na_action not in {"ignore", None}:
            raise ValueError(
                f"na_action must be 'ignore' or None. Got {repr(na_action)}"
            )
        ignore_na = na_action == "ignore"
        func = functools.partial(func, **kwargs)

        # if we have a dtype == 'M8[ns]', provide boxed values
        def infer(x):
            if x.empty:
                return lib.map_infer(x, func, ignore_na=ignore_na)
            return lib.map_infer(x.astype(object)._values, func, ignore_na=ignore_na)

        return self.apply(infer).__finalize__(self, "applymap")

    # ----------------------------------------------------------------------
    # Merging / joining methods

    def append(
        self,
        other,
        ignore_index: bool = False,
        verify_integrity: bool = False,
        sort: bool = False,
    ) -> DataFrame:
        """
        Append rows of `other` to the end of caller, returning a new object.

        Columns in `other` that are not in the caller are added as new columns.

        Parameters
        ----------
        other : DataFrame or Series/dict-like object, or list of these
            The data to append.
        ignore_index : bool, default False
            If True, the resulting axis will be labeled 0, 1, …, n - 1.
        verify_integrity : bool, default False
            If True, raise ValueError on creating index with duplicates.
        sort : bool, default False
            Sort columns if the columns of `self` and `other` are not aligned.

            .. versionchanged:: 1.0.0

                Changed to not sort by default.

        Returns
        -------
        DataFrame
            A new DataFrame consisting of the rows of caller and the rows of `other`.

        See Also
        --------
        concat : General function to concatenate DataFrame or Series objects.

        Notes
        -----
        If a list of dict/series is passed and the keys are all contained in
        the DataFrame's index, the order of the columns in the resulting
        DataFrame will be unchanged.

        Iteratively appending rows to a DataFrame can be more computationally
        intensive than a single concatenate. A better solution is to append
        those rows to a list and then concatenate the list with the original
        DataFrame all at once.

        Examples
        --------
        >>> df = pd.DataFrame([[1, 2], [3, 4]], columns=list('AB'), index=['x', 'y'])
        >>> df
           A  B
        x  1  2
        y  3  4
        >>> df2 = pd.DataFrame([[5, 6], [7, 8]], columns=list('AB'), index=['x', 'y'])
        >>> df.append(df2)
           A  B
        x  1  2
        y  3  4
        x  5  6
        y  7  8

        With `ignore_index` set to True:

        >>> df.append(df2, ignore_index=True)
           A  B
        0  1  2
        1  3  4
        2  5  6
        3  7  8

        The following, while not recommended methods for generating DataFrames,
        show two ways to generate a DataFrame from multiple data sources.

        Less efficient:

        >>> df = pd.DataFrame(columns=['A'])
        >>> for i in range(5):
        ...     df = df.append({'A': i}, ignore_index=True)
        >>> df
           A
        0  0
        1  1
        2  2
        3  3
        4  4

        More efficient:

        >>> pd.concat([pd.DataFrame([i], columns=['A']) for i in range(5)],
        ...           ignore_index=True)
           A
        0  0
        1  1
        2  2
        3  3
        4  4
        """
        if isinstance(other, (Series, dict)):
            if isinstance(other, dict):
                if not ignore_index:
                    raise TypeError("Can only append a dict if ignore_index=True")
                other = Series(other)
            if other.name is None and not ignore_index:
                raise TypeError(
                    "Can only append a Series if ignore_index=True "
                    "or if the Series has a name"
                )

            index = Index([other.name], name=self.index.name)
            idx_diff = other.index.difference(self.columns)
            try:
                combined_columns = self.columns.append(idx_diff)
            except TypeError:
                combined_columns = self.columns.astype(object).append(idx_diff)
            other = (
                other.reindex(combined_columns, copy=False)
                .to_frame()
                .T.infer_objects()
                .rename_axis(index.names, copy=False)
            )
            if not self.columns.equals(combined_columns):
                self = self.reindex(columns=combined_columns)
        elif isinstance(other, list):
            if not other:
                pass
            elif not isinstance(other[0], DataFrame):
                other = DataFrame(other)
                if (self.columns.get_indexer(other.columns) >= 0).all():
                    other = other.reindex(columns=self.columns)

        from pandas.core.reshape.concat import concat

        if isinstance(other, (list, tuple)):
            to_concat = [self, *other]
        else:
            to_concat = [self, other]
        return (
            concat(
                to_concat,
                ignore_index=ignore_index,
                verify_integrity=verify_integrity,
                sort=sort,
            )
        ).__finalize__(self, method="append")

    def join(
        self,
        other: FrameOrSeriesUnion,
        on: IndexLabel | None = None,
        how: str = "left",
        lsuffix: str = "",
        rsuffix: str = "",
        sort: bool = False,
    ) -> DataFrame:
        """
        Join columns of another DataFrame.

        Join columns with `other` DataFrame either on index or on a key
        column. Efficiently join multiple DataFrame objects by index at once by
        passing a list.

        Parameters
        ----------
        other : DataFrame, Series, or list of DataFrame
            Index should be similar to one of the columns in this one. If a
            Series is passed, its name attribute must be set, and that will be
            used as the column name in the resulting joined DataFrame.
        on : str, list of str, or array-like, optional
            Column or index level name(s) in the caller to join on the index
            in `other`, otherwise joins index-on-index. If multiple
            values given, the `other` DataFrame must have a MultiIndex. Can
            pass an array as the join key if it is not already contained in
            the calling DataFrame. Like an Excel VLOOKUP operation.
        how : {'left', 'right', 'outer', 'inner'}, default 'left'
            How to handle the operation of the two objects.

            * left: use calling frame's index (or column if on is specified)
            * right: use `other`'s index.
            * outer: form union of calling frame's index (or column if on is
              specified) with `other`'s index, and sort it.
              lexicographically.
            * inner: form intersection of calling frame's index (or column if
              on is specified) with `other`'s index, preserving the order
              of the calling's one.
        lsuffix : str, default ''
            Suffix to use from left frame's overlapping columns.
        rsuffix : str, default ''
            Suffix to use from right frame's overlapping columns.
        sort : bool, default False
            Order result DataFrame lexicographically by the join key. If False,
            the order of the join key depends on the join type (how keyword).

        Returns
        -------
        DataFrame
            A dataframe containing columns from both the caller and `other`.

        See Also
        --------
        DataFrame.merge : For column(s)-on-column(s) operations.

        Notes
        -----
        Parameters `on`, `lsuffix`, and `rsuffix` are not supported when
        passing a list of `DataFrame` objects.

        Support for specifying index levels as the `on` parameter was added
        in version 0.23.0.

        Examples
        --------
        >>> df = pd.DataFrame({'key': ['K0', 'K1', 'K2', 'K3', 'K4', 'K5'],
        ...                    'A': ['A0', 'A1', 'A2', 'A3', 'A4', 'A5']})

        >>> df
          key   A
        0  K0  A0
        1  K1  A1
        2  K2  A2
        3  K3  A3
        4  K4  A4
        5  K5  A5

        >>> other = pd.DataFrame({'key': ['K0', 'K1', 'K2'],
        ...                       'B': ['B0', 'B1', 'B2']})

        >>> other
          key   B
        0  K0  B0
        1  K1  B1
        2  K2  B2

        Join DataFrames using their indexes.

        >>> df.join(other, lsuffix='_caller', rsuffix='_other')
          key_caller   A key_other    B
        0         K0  A0        K0   B0
        1         K1  A1        K1   B1
        2         K2  A2        K2   B2
        3         K3  A3       NaN  NaN
        4         K4  A4       NaN  NaN
        5         K5  A5       NaN  NaN

        If we want to join using the key columns, we need to set key to be
        the index in both `df` and `other`. The joined DataFrame will have
        key as its index.

        >>> df.set_index('key').join(other.set_index('key'))
              A    B
        key
        K0   A0   B0
        K1   A1   B1
        K2   A2   B2
        K3   A3  NaN
        K4   A4  NaN
        K5   A5  NaN

        Another option to join using the key columns is to use the `on`
        parameter. DataFrame.join always uses `other`'s index but we can use
        any column in `df`. This method preserves the original DataFrame's
        index in the result.

        >>> df.join(other.set_index('key'), on='key')
          key   A    B
        0  K0  A0   B0
        1  K1  A1   B1
        2  K2  A2   B2
        3  K3  A3  NaN
        4  K4  A4  NaN
        5  K5  A5  NaN
        """
        return self._join_compat(
            other, on=on, how=how, lsuffix=lsuffix, rsuffix=rsuffix, sort=sort
        )

    def _join_compat(
        self,
        other: FrameOrSeriesUnion,
        on: IndexLabel | None = None,
        how: str = "left",
        lsuffix: str = "",
        rsuffix: str = "",
        sort: bool = False,
    ):
        from pandas.core.reshape.concat import concat
        from pandas.core.reshape.merge import merge

        if isinstance(other, Series):
            if other.name is None:
                raise ValueError("Other Series must have a name")
            other = DataFrame({other.name: other})

        if isinstance(other, DataFrame):
            if how == "cross":
                return merge(
                    self,
                    other,
                    how=how,
                    on=on,
                    suffixes=(lsuffix, rsuffix),
                    sort=sort,
                )
            return merge(
                self,
                other,
                left_on=on,
                how=how,
                left_index=on is None,
                right_index=True,
                suffixes=(lsuffix, rsuffix),
                sort=sort,
            )
        else:
            if on is not None:
                raise ValueError(
                    "Joining multiple DataFrames only supported for joining on index"
                )

            frames = [self] + list(other)

            can_concat = all(df.index.is_unique for df in frames)

            # join indexes only using concat
            if can_concat:
                if how == "left":
                    res = concat(
                        frames, axis=1, join="outer", verify_integrity=True, sort=sort
                    )
                    return res.reindex(self.index, copy=False)
                else:
                    return concat(
                        frames, axis=1, join=how, verify_integrity=True, sort=sort
                    )

            joined = frames[0]

            for frame in frames[1:]:
                joined = merge(
                    joined, frame, how=how, left_index=True, right_index=True
                )

            return joined

    @Substitution("")
    @Appender(_merge_doc, indents=2)
    def merge(
        self,
        right: FrameOrSeriesUnion,
        how: str = "inner",
        on: IndexLabel | None = None,
        left_on: IndexLabel | None = None,
        right_on: IndexLabel | None = None,
        left_index: bool = False,
        right_index: bool = False,
        sort: bool = False,
        suffixes: Suffixes = ("_x", "_y"),
        copy: bool = True,
        indicator: bool = False,
        validate: str | None = None,
    ) -> DataFrame:
        from pandas.core.reshape.merge import merge

        return merge(
            self,
            right,
            how=how,
            on=on,
            left_on=left_on,
            right_on=right_on,
            left_index=left_index,
            right_index=right_index,
            sort=sort,
            suffixes=suffixes,
            copy=copy,
            indicator=indicator,
            validate=validate,
        )

    def round(
        self, decimals: int | dict[IndexLabel, int] | Series = 0, *args, **kwargs
    ) -> DataFrame:
        """
        Round a DataFrame to a variable number of decimal places.

        Parameters
        ----------
        decimals : int, dict, Series
            Number of decimal places to round each column to. If an int is
            given, round each column to the same number of places.
            Otherwise dict and Series round to variable numbers of places.
            Column names should be in the keys if `decimals` is a
            dict-like, or in the index if `decimals` is a Series. Any
            columns not included in `decimals` will be left as is. Elements
            of `decimals` which are not columns of the input will be
            ignored.
        *args
            Additional keywords have no effect but might be accepted for
            compatibility with numpy.
        **kwargs
            Additional keywords have no effect but might be accepted for
            compatibility with numpy.

        Returns
        -------
        DataFrame
            A DataFrame with the affected columns rounded to the specified
            number of decimal places.

        See Also
        --------
        numpy.around : Round a numpy array to the given number of decimals.
        Series.round : Round a Series to the given number of decimals.

        Examples
        --------
        >>> df = pd.DataFrame([(.21, .32), (.01, .67), (.66, .03), (.21, .18)],
        ...                   columns=['dogs', 'cats'])
        >>> df
            dogs  cats
        0  0.21  0.32
        1  0.01  0.67
        2  0.66  0.03
        3  0.21  0.18

        By providing an integer each column is rounded to the same number
        of decimal places

        >>> df.round(1)
            dogs  cats
        0   0.2   0.3
        1   0.0   0.7
        2   0.7   0.0
        3   0.2   0.2

        With a dict, the number of places for specific columns can be
        specified with the column names as key and the number of decimal
        places as value

        >>> df.round({'dogs': 1, 'cats': 0})
            dogs  cats
        0   0.2   0.0
        1   0.0   1.0
        2   0.7   0.0
        3   0.2   0.0

        Using a Series, the number of places for specific columns can be
        specified with the column names as index and the number of
        decimal places as value

        >>> decimals = pd.Series([0, 1], index=['cats', 'dogs'])
        >>> df.round(decimals)
            dogs  cats
        0   0.2   0.0
        1   0.0   1.0
        2   0.7   0.0
        3   0.2   0.0
        """
        from pandas.core.reshape.concat import concat

        def _dict_round(df, decimals):
            for col, vals in df.items():
                try:
                    yield _series_round(vals, decimals[col])
                except KeyError:
                    yield vals

        def _series_round(s, decimals):
            if is_integer_dtype(s) or is_float_dtype(s):
                return s.round(decimals)
            return s

        nv.validate_round(args, kwargs)

        if isinstance(decimals, (dict, Series)):
            if isinstance(decimals, Series) and not decimals.index.is_unique:
                raise ValueError("Index of decimals must be unique")
            if is_dict_like(decimals) and not all(
                is_integer(value) for _, value in decimals.items()
            ):
                raise TypeError("Values in decimals must be integers")
            new_cols = list(_dict_round(self, decimals))
        elif is_integer(decimals):
            # Dispatch to Series.round
            new_cols = [_series_round(v, decimals) for _, v in self.items()]
        else:
            raise TypeError("decimals must be an integer, a dict-like or a Series")

        if len(new_cols) > 0:
            return self._constructor(
                concat(new_cols, axis=1), index=self.index, columns=self.columns
            )
        else:
            return self

    # ----------------------------------------------------------------------
    # Statistical methods, etc.

    def corr(
        self,
        method: str | Callable[[np.ndarray, np.ndarray], float] = "pearson",
        min_periods: int = 1,
    ) -> DataFrame:
        """
        Compute pairwise correlation of columns, excluding NA/null values.

        Parameters
        ----------
        method : {'pearson', 'kendall', 'spearman'} or callable
            Method of correlation:

            * pearson : standard correlation coefficient
            * kendall : Kendall Tau correlation coefficient
            * spearman : Spearman rank correlation
            * callable: callable with input two 1d ndarrays
                and returning a float. Note that the returned matrix from corr
                will have 1 along the diagonals and will be symmetric
                regardless of the callable's behavior.

                .. versionadded:: 0.24.0

        min_periods : int, optional
            Minimum number of observations required per pair of columns
            to have a valid result.

        Returns
        -------
        DataFrame
            Correlation matrix.

        See Also
        --------
        DataFrame.corrwith : Compute pairwise correlation with another
            DataFrame or Series.
        Series.corr : Compute the correlation between two Series.

        Examples
        --------
        >>> def histogram_intersection(a, b):
        ...     v = np.minimum(a, b).sum().round(decimals=1)
        ...     return v
        >>> df = pd.DataFrame([(.2, .3), (.0, .6), (.6, .0), (.2, .1)],
        ...                   columns=['dogs', 'cats'])
        >>> df.corr(method=histogram_intersection)
              dogs  cats
        dogs   1.0   0.3
        cats   0.3   1.0
        """
        numeric_df = self._get_numeric_data()
        cols = numeric_df.columns
        idx = cols.copy()
        mat = numeric_df.to_numpy(dtype=float, na_value=np.nan, copy=False)

        if method == "pearson":
            correl = libalgos.nancorr(mat, minp=min_periods)
        elif method == "spearman":
            correl = libalgos.nancorr_spearman(mat, minp=min_periods)
        elif method == "kendall":
            correl = libalgos.nancorr_kendall(mat, minp=min_periods)
        elif callable(method):
            if min_periods is None:
                min_periods = 1
            mat = mat.T
            corrf = nanops.get_corr_func(method)
            K = len(cols)
            correl = np.empty((K, K), dtype=float)
            mask = np.isfinite(mat)
            for i, ac in enumerate(mat):
                for j, bc in enumerate(mat):
                    if i > j:
                        continue

                    valid = mask[i] & mask[j]
                    if valid.sum() < min_periods:
                        c = np.nan
                    elif i == j:
                        c = 1.0
                    elif not valid.all():
                        c = corrf(ac[valid], bc[valid])
                    else:
                        c = corrf(ac, bc)
                    correl[i, j] = c
                    correl[j, i] = c
        else:
            raise ValueError(
                "method must be either 'pearson', "
                "'spearman', 'kendall', or a callable, "
                f"'{method}' was supplied"
            )

        return self._constructor(correl, index=idx, columns=cols)

    def cov(self, min_periods: int | None = None, ddof: int | None = 1) -> DataFrame:
        """
        Compute pairwise covariance of columns, excluding NA/null values.

        Compute the pairwise covariance among the series of a DataFrame.
        The returned data frame is the `covariance matrix
        <https://en.wikipedia.org/wiki/Covariance_matrix>`__ of the columns
        of the DataFrame.

        Both NA and null values are automatically excluded from the
        calculation. (See the note below about bias from missing values.)
        A threshold can be set for the minimum number of
        observations for each value created. Comparisons with observations
        below this threshold will be returned as ``NaN``.

        This method is generally used for the analysis of time series data to
        understand the relationship between different measures
        across time.

        Parameters
        ----------
        min_periods : int, optional
            Minimum number of observations required per pair of columns
            to have a valid result.

        ddof : int, default 1
            Delta degrees of freedom.  The divisor used in calculations
            is ``N - ddof``, where ``N`` represents the number of elements.

            .. versionadded:: 1.1.0

        Returns
        -------
        DataFrame
            The covariance matrix of the series of the DataFrame.

        See Also
        --------
        Series.cov : Compute covariance with another Series.
        core.window.ExponentialMovingWindow.cov: Exponential weighted sample covariance.
        core.window.Expanding.cov : Expanding sample covariance.
        core.window.Rolling.cov : Rolling sample covariance.

        Notes
        -----
        Returns the covariance matrix of the DataFrame's time series.
        The covariance is normalized by N-ddof.

        For DataFrames that have Series that are missing data (assuming that
        data is `missing at random
        <https://en.wikipedia.org/wiki/Missing_data#Missing_at_random>`__)
        the returned covariance matrix will be an unbiased estimate
        of the variance and covariance between the member Series.

        However, for many applications this estimate may not be acceptable
        because the estimate covariance matrix is not guaranteed to be positive
        semi-definite. This could lead to estimate correlations having
        absolute values which are greater than one, and/or a non-invertible
        covariance matrix. See `Estimation of covariance matrices
        <https://en.wikipedia.org/w/index.php?title=Estimation_of_covariance_
        matrices>`__ for more details.

        Examples
        --------
        >>> df = pd.DataFrame([(1, 2), (0, 3), (2, 0), (1, 1)],
        ...                   columns=['dogs', 'cats'])
        >>> df.cov()
                  dogs      cats
        dogs  0.666667 -1.000000
        cats -1.000000  1.666667

        >>> np.random.seed(42)
        >>> df = pd.DataFrame(np.random.randn(1000, 5),
        ...                   columns=['a', 'b', 'c', 'd', 'e'])
        >>> df.cov()
                  a         b         c         d         e
        a  0.998438 -0.020161  0.059277 -0.008943  0.014144
        b -0.020161  1.059352 -0.008543 -0.024738  0.009826
        c  0.059277 -0.008543  1.010670 -0.001486 -0.000271
        d -0.008943 -0.024738 -0.001486  0.921297 -0.013692
        e  0.014144  0.009826 -0.000271 -0.013692  0.977795

        **Minimum number of periods**

        This method also supports an optional ``min_periods`` keyword
        that specifies the required minimum number of non-NA observations for
        each column pair in order to have a valid result:

        >>> np.random.seed(42)
        >>> df = pd.DataFrame(np.random.randn(20, 3),
        ...                   columns=['a', 'b', 'c'])
        >>> df.loc[df.index[:5], 'a'] = np.nan
        >>> df.loc[df.index[5:10], 'b'] = np.nan
        >>> df.cov(min_periods=12)
                  a         b         c
        a  0.316741       NaN -0.150812
        b       NaN  1.248003  0.191417
        c -0.150812  0.191417  0.895202
        """
        numeric_df = self._get_numeric_data()
        cols = numeric_df.columns
        idx = cols.copy()
        mat = numeric_df.to_numpy(dtype=float, na_value=np.nan, copy=False)

        if notna(mat).all():
            if min_periods is not None and min_periods > len(mat):
                base_cov = np.empty((mat.shape[1], mat.shape[1]))
                base_cov.fill(np.nan)
            else:
                base_cov = np.cov(mat.T, ddof=ddof)
            base_cov = base_cov.reshape((len(cols), len(cols)))
        else:
            base_cov = libalgos.nancorr(mat, cov=True, minp=min_periods)

        return self._constructor(base_cov, index=idx, columns=cols)

    def corrwith(self, other, axis: Axis = 0, drop=False, method="pearson") -> Series:
        """
        Compute pairwise correlation.

        Pairwise correlation is computed between rows or columns of
        DataFrame with rows or columns of Series or DataFrame. DataFrames
        are first aligned along both axes before computing the
        correlations.

        Parameters
        ----------
        other : DataFrame, Series
            Object with which to compute correlations.
        axis : {0 or 'index', 1 or 'columns'}, default 0
            The axis to use. 0 or 'index' to compute column-wise, 1 or 'columns' for
            row-wise.
        drop : bool, default False
            Drop missing indices from result.
        method : {'pearson', 'kendall', 'spearman'} or callable
            Method of correlation:

            * pearson : standard correlation coefficient
            * kendall : Kendall Tau correlation coefficient
            * spearman : Spearman rank correlation
            * callable: callable with input two 1d ndarrays
                and returning a float.

            .. versionadded:: 0.24.0

        Returns
        -------
        Series
            Pairwise correlations.

        See Also
        --------
        DataFrame.corr : Compute pairwise correlation of columns.
        """
        axis = self._get_axis_number(axis)
        this = self._get_numeric_data()

        if isinstance(other, Series):
            return this.apply(lambda x: other.corr(x, method=method), axis=axis)

        other = other._get_numeric_data()
        left, right = this.align(other, join="inner", copy=False)

        if axis == 1:
            left = left.T
            right = right.T

        if method == "pearson":
            # mask missing values
            left = left + right * 0
            right = right + left * 0

            # demeaned data
            ldem = left - left.mean()
            rdem = right - right.mean()

            num = (ldem * rdem).sum()
            dom = (left.count() - 1) * left.std() * right.std()

            correl = num / dom

        elif method in ["kendall", "spearman"] or callable(method):

            def c(x):
                return nanops.nancorr(x[0], x[1], method=method)

            correl = self._constructor_sliced(
                map(c, zip(left.values.T, right.values.T)), index=left.columns
            )

        else:
            raise ValueError(
                f"Invalid method {method} was passed, "
                "valid methods are: 'pearson', 'kendall', "
                "'spearman', or callable"
            )

        if not drop:
            # Find non-matching labels along the given axis
            # and append missing correlations (GH 22375)
            raxis = 1 if axis == 0 else 0
            result_index = this._get_axis(raxis).union(other._get_axis(raxis))
            idx_diff = result_index.difference(correl.index)

            if len(idx_diff) > 0:
                correl = correl.append(Series([np.nan] * len(idx_diff), index=idx_diff))

        return correl

    # ----------------------------------------------------------------------
    # ndarray-like stats methods

    def count(
        self, axis: Axis = 0, level: Level | None = None, numeric_only: bool = False
    ):
        """
        Count non-NA cells for each column or row.

        The values `None`, `NaN`, `NaT`, and optionally `numpy.inf` (depending
        on `pandas.options.mode.use_inf_as_na`) are considered NA.

        Parameters
        ----------
        axis : {0 or 'index', 1 or 'columns'}, default 0
            If 0 or 'index' counts are generated for each column.
            If 1 or 'columns' counts are generated for each row.
        level : int or str, optional
            If the axis is a `MultiIndex` (hierarchical), count along a
            particular `level`, collapsing into a `DataFrame`.
            A `str` specifies the level name.
        numeric_only : bool, default False
            Include only `float`, `int` or `boolean` data.

        Returns
        -------
        Series or DataFrame
            For each column/row the number of non-NA/null entries.
            If `level` is specified returns a `DataFrame`.

        See Also
        --------
        Series.count: Number of non-NA elements in a Series.
        DataFrame.value_counts: Count unique combinations of columns.
        DataFrame.shape: Number of DataFrame rows and columns (including NA
            elements).
        DataFrame.isna: Boolean same-sized DataFrame showing places of NA
            elements.

        Examples
        --------
        Constructing DataFrame from a dictionary:

        >>> df = pd.DataFrame({"Person":
        ...                    ["John", "Myla", "Lewis", "John", "Myla"],
        ...                    "Age": [24., np.nan, 21., 33, 26],
        ...                    "Single": [False, True, True, True, False]})
        >>> df
           Person   Age  Single
        0    John  24.0   False
        1    Myla   NaN    True
        2   Lewis  21.0    True
        3    John  33.0    True
        4    Myla  26.0   False

        Notice the uncounted NA values:

        >>> df.count()
        Person    5
        Age       4
        Single    5
        dtype: int64

        Counts for each **row**:

        >>> df.count(axis='columns')
        0    3
        1    2
        2    3
        3    3
        4    3
        dtype: int64
        """
        axis = self._get_axis_number(axis)
        if level is not None:
            warnings.warn(
                "Using the level keyword in DataFrame and Series aggregations is "
                "deprecated and will be removed in a future version. Use groupby "
                "instead. df.count(level=1) should use df.groupby(level=1).count().",
                FutureWarning,
                stacklevel=2,
            )
            return self._count_level(level, axis=axis, numeric_only=numeric_only)

        if numeric_only:
            frame = self._get_numeric_data()
        else:
            frame = self

        # GH #423
        if len(frame._get_axis(axis)) == 0:
            result = self._constructor_sliced(0, index=frame._get_agg_axis(axis))
        else:
            if frame._is_mixed_type or frame._mgr.any_extension_types:
                # the or any_extension_types is really only hit for single-
                # column frames with an extension array
                result = notna(frame).sum(axis=axis)
            else:
                # GH13407
                series_counts = notna(frame).sum(axis=axis)
                counts = series_counts.values
                result = self._constructor_sliced(
                    counts, index=frame._get_agg_axis(axis)
                )

        return result.astype("int64")

    def _count_level(self, level: Level, axis: int = 0, numeric_only: bool = False):
        if numeric_only:
            frame = self._get_numeric_data()
        else:
            frame = self

        count_axis = frame._get_axis(axis)
        agg_axis = frame._get_agg_axis(axis)

        if not isinstance(count_axis, MultiIndex):
            raise TypeError(
                f"Can only count levels on hierarchical {self._get_axis_name(axis)}."
            )

        # Mask NaNs: Mask rows or columns where the index level is NaN, and all
        # values in the DataFrame that are NaN
        if frame._is_mixed_type:
            # Since we have mixed types, calling notna(frame.values) might
            # upcast everything to object
            values_mask = notna(frame).values
        else:
            # But use the speedup when we have homogeneous dtypes
            values_mask = notna(frame.values)

        index_mask = notna(count_axis.get_level_values(level=level))
        if axis == 1:
            mask = index_mask & values_mask
        else:
            mask = index_mask.reshape(-1, 1) & values_mask

        if isinstance(level, str):
            level = count_axis._get_level_number(level)

        level_name = count_axis._names[level]
        level_index = count_axis.levels[level]._rename(name=level_name)
        level_codes = ensure_platform_int(count_axis.codes[level])
        counts = lib.count_level_2d(mask, level_codes, len(level_index), axis=axis)

        if axis == 1:
            result = self._constructor(counts, index=agg_axis, columns=level_index)
        else:
            result = self._constructor(counts, index=level_index, columns=agg_axis)

        return result

    def _reduce(
        self,
        op,
        name: str,
        *,
        axis: Axis = 0,
        skipna: bool = True,
        numeric_only: bool | None = None,
        filter_type=None,
        **kwds,
    ):

        min_count = kwds.get("min_count", 0)
        assert filter_type is None or filter_type == "bool", filter_type
        out_dtype = "bool" if filter_type == "bool" else None

        own_dtypes = [arr.dtype for arr in self._iter_column_arrays()]

        dtype_is_dt = np.array(
            [is_datetime64_any_dtype(dtype) for dtype in own_dtypes],
            dtype=bool,
        )
        if numeric_only is None and name in ["mean", "median"] and dtype_is_dt.any():
            warnings.warn(
                "DataFrame.mean and DataFrame.median with numeric_only=None "
                "will include datetime64 and datetime64tz columns in a "
                "future version.",
                FutureWarning,
                stacklevel=5,
            )
            cols = self.columns[~dtype_is_dt]
            self = self[cols]

        # TODO: Make other agg func handle axis=None properly GH#21597
        axis = self._get_axis_number(axis)
        labels = self._get_agg_axis(axis)
        assert axis in [0, 1]

        def func(values: np.ndarray):
            # We only use this in the case that operates on self.values
            return op(values, axis=axis, skipna=skipna, **kwds)

        def blk_func(values, axis=1):
            if isinstance(values, ExtensionArray):
                if not is_1d_only_ea_obj(values) and not isinstance(
                    self._mgr, ArrayManager
                ):
                    return values._reduce(name, axis=1, skipna=skipna, **kwds)
                return values._reduce(name, skipna=skipna, **kwds)
            else:
                return op(values, axis=axis, skipna=skipna, **kwds)

        def _get_data() -> DataFrame:
            if filter_type is None:
                data = self._get_numeric_data()
            else:
                # GH#25101, GH#24434
                assert filter_type == "bool"
                data = self._get_bool_data()
            return data

        if (numeric_only is not None or axis == 0) and min_count == 0:
            # For numeric_only non-None and axis non-None, we know
            #  which blocks to use and no try/except is needed.
            #  For numeric_only=None only the case with axis==0 and no object
            #  dtypes are unambiguous can be handled with BlockManager.reduce
            # Case with EAs see GH#35881
            df = self
            if numeric_only is True:
                df = _get_data()
            if axis == 1:
                df = df.T
                axis = 0

            ignore_failures = numeric_only is None

            # After possibly _get_data and transposing, we are now in the
            #  simple case where we can use BlockManager.reduce
            res, _ = df._mgr.reduce(blk_func, ignore_failures=ignore_failures)
            out = df._constructor(res).iloc[0]
            if out_dtype is not None:
                out = out.astype(out_dtype)
            if axis == 0 and len(self) == 0 and name in ["sum", "prod"]:
                # Even if we are object dtype, follow numpy and return
                #  float64, see test_apply_funcs_over_empty
                out = out.astype(np.float64)

            if numeric_only is None and out.shape[0] != df.shape[1]:
                # columns have been dropped GH#41480
                arg_name = "numeric_only"
                if name in ["all", "any"]:
                    arg_name = "bool_only"
                warnings.warn(
                    "Dropping of nuisance columns in DataFrame reductions "
                    f"(with '{arg_name}=None') is deprecated; in a future "
                    "version this will raise TypeError.  Select only valid "
                    "columns before calling the reduction.",
                    FutureWarning,
                    stacklevel=5,
                )

            return out

        assert numeric_only is None

        data = self
        values = data.values

        try:
            result = func(values)

        except TypeError:
            # e.g. in nanops trying to convert strs to float

            data = _get_data()
            labels = data._get_agg_axis(axis)

            values = data.values
            with np.errstate(all="ignore"):
                result = func(values)

            # columns have been dropped GH#41480
            arg_name = "numeric_only"
            if name in ["all", "any"]:
                arg_name = "bool_only"
            warnings.warn(
                "Dropping of nuisance columns in DataFrame reductions "
                f"(with '{arg_name}=None') is deprecated; in a future "
                "version this will raise TypeError.  Select only valid "
                "columns before calling the reduction.",
                FutureWarning,
                stacklevel=5,
            )

        if hasattr(result, "dtype"):
            if filter_type == "bool" and notna(result).all():
                result = result.astype(np.bool_)
            elif filter_type is None and is_object_dtype(result.dtype):
                try:
                    result = result.astype(np.float64)
                except (ValueError, TypeError):
                    # try to coerce to the original dtypes item by item if we can
                    pass

        result = self._constructor_sliced(result, index=labels)
        return result

    def nunique(self, axis: Axis = 0, dropna: bool = True) -> Series:
        """
        Count number of distinct elements in specified axis.

        Return Series with number of distinct elements. Can ignore NaN
        values.

        Parameters
        ----------
        axis : {0 or 'index', 1 or 'columns'}, default 0
            The axis to use. 0 or 'index' for row-wise, 1 or 'columns' for
            column-wise.
        dropna : bool, default True
            Don't include NaN in the counts.

        Returns
        -------
        Series

        See Also
        --------
        Series.nunique: Method nunique for Series.
        DataFrame.count: Count non-NA cells for each column or row.

        Examples
        --------
        >>> df = pd.DataFrame({'A': [4, 5, 6], 'B': [4, 1, 1]})
        >>> df.nunique()
        A    3
        B    2
        dtype: int64

        >>> df.nunique(axis=1)
        0    1
        1    2
        2    2
        dtype: int64
        """
        return self.apply(Series.nunique, axis=axis, dropna=dropna)

    def idxmin(self, axis: Axis = 0, skipna: bool = True) -> Series:
        """
        Return index of first occurrence of minimum over requested axis.

        NA/null values are excluded.

        Parameters
        ----------
        axis : {0 or 'index', 1 or 'columns'}, default 0
            The axis to use. 0 or 'index' for row-wise, 1 or 'columns' for column-wise.
        skipna : bool, default True
            Exclude NA/null values. If an entire row/column is NA, the result
            will be NA.

        Returns
        -------
        Series
            Indexes of minima along the specified axis.

        Raises
        ------
        ValueError
            * If the row/column is empty

        See Also
        --------
        Series.idxmin : Return index of the minimum element.

        Notes
        -----
        This method is the DataFrame version of ``ndarray.argmin``.

        Examples
        --------
        Consider a dataset containing food consumption in Argentina.

        >>> df = pd.DataFrame({'consumption': [10.51, 103.11, 55.48],
        ...                    'co2_emissions': [37.2, 19.66, 1712]},
        ...                    index=['Pork', 'Wheat Products', 'Beef'])

        >>> df
                        consumption  co2_emissions
        Pork                  10.51         37.20
        Wheat Products       103.11         19.66
        Beef                  55.48       1712.00

        By default, it returns the index for the minimum value in each column.

        >>> df.idxmin()
        consumption                Pork
        co2_emissions    Wheat Products
        dtype: object

        To return the index for the minimum value in each row, use ``axis="columns"``.

        >>> df.idxmin(axis="columns")
        Pork                consumption
        Wheat Products    co2_emissions
        Beef                consumption
        dtype: object
        """
        axis = self._get_axis_number(axis)

        res = self._reduce(
            nanops.nanargmin, "argmin", axis=axis, skipna=skipna, numeric_only=False
        )
        indices = res._values

        # indices will always be np.ndarray since axis is not None and
        # values is a 2d array for DataFrame
        # error: Item "int" of "Union[int, Any]" has no attribute "__iter__"
        assert isinstance(indices, np.ndarray)  # for mypy

        index = self._get_axis(axis)
        result = [index[i] if i >= 0 else np.nan for i in indices]
        return self._constructor_sliced(result, index=self._get_agg_axis(axis))

    def idxmax(self, axis: Axis = 0, skipna: bool = True) -> Series:
        """
        Return index of first occurrence of maximum over requested axis.

        NA/null values are excluded.

        Parameters
        ----------
        axis : {0 or 'index', 1 or 'columns'}, default 0
            The axis to use. 0 or 'index' for row-wise, 1 or 'columns' for column-wise.
        skipna : bool, default True
            Exclude NA/null values. If an entire row/column is NA, the result
            will be NA.

        Returns
        -------
        Series
            Indexes of maxima along the specified axis.

        Raises
        ------
        ValueError
            * If the row/column is empty

        See Also
        --------
        Series.idxmax : Return index of the maximum element.

        Notes
        -----
        This method is the DataFrame version of ``ndarray.argmax``.

        Examples
        --------
        Consider a dataset containing food consumption in Argentina.

        >>> df = pd.DataFrame({'consumption': [10.51, 103.11, 55.48],
        ...                    'co2_emissions': [37.2, 19.66, 1712]},
        ...                    index=['Pork', 'Wheat Products', 'Beef'])

        >>> df
                        consumption  co2_emissions
        Pork                  10.51         37.20
        Wheat Products       103.11         19.66
        Beef                  55.48       1712.00

        By default, it returns the index for the maximum value in each column.

        >>> df.idxmax()
        consumption     Wheat Products
        co2_emissions             Beef
        dtype: object

        To return the index for the maximum value in each row, use ``axis="columns"``.

        >>> df.idxmax(axis="columns")
        Pork              co2_emissions
        Wheat Products     consumption
        Beef              co2_emissions
        dtype: object
        """
        axis = self._get_axis_number(axis)

        res = self._reduce(
            nanops.nanargmax, "argmax", axis=axis, skipna=skipna, numeric_only=False
        )
        indices = res._values

        # indices will always be np.ndarray since axis is not None and
        # values is a 2d array for DataFrame
        # error: Item "int" of "Union[int, Any]" has no attribute "__iter__"
        assert isinstance(indices, np.ndarray)  # for mypy

        index = self._get_axis(axis)
        result = [index[i] if i >= 0 else np.nan for i in indices]
        return self._constructor_sliced(result, index=self._get_agg_axis(axis))

    def _get_agg_axis(self, axis_num: int) -> Index:
        """
        Let's be explicit about this.
        """
        if axis_num == 0:
            return self.columns
        elif axis_num == 1:
            return self.index
        else:
            raise ValueError(f"Axis must be 0 or 1 (got {repr(axis_num)})")

    def mode(
        self, axis: Axis = 0, numeric_only: bool = False, dropna: bool = True
    ) -> DataFrame:
        """
        Get the mode(s) of each element along the selected axis.

        The mode of a set of values is the value that appears most often.
        It can be multiple values.

        Parameters
        ----------
        axis : {0 or 'index', 1 or 'columns'}, default 0
            The axis to iterate over while searching for the mode:

            * 0 or 'index' : get mode of each column
            * 1 or 'columns' : get mode of each row.

        numeric_only : bool, default False
            If True, only apply to numeric columns.
        dropna : bool, default True
            Don't consider counts of NaN/NaT.

            .. versionadded:: 0.24.0

        Returns
        -------
        DataFrame
            The modes of each column or row.

        See Also
        --------
        Series.mode : Return the highest frequency value in a Series.
        Series.value_counts : Return the counts of values in a Series.

        Examples
        --------
        >>> df = pd.DataFrame([('bird', 2, 2),
        ...                    ('mammal', 4, np.nan),
        ...                    ('arthropod', 8, 0),
        ...                    ('bird', 2, np.nan)],
        ...                   index=('falcon', 'horse', 'spider', 'ostrich'),
        ...                   columns=('species', 'legs', 'wings'))
        >>> df
                   species  legs  wings
        falcon        bird     2    2.0
        horse       mammal     4    NaN
        spider   arthropod     8    0.0
        ostrich       bird     2    NaN

        By default, missing values are not considered, and the mode of wings
        are both 0 and 2. Because the resulting DataFrame has two rows,
        the second row of ``species`` and ``legs`` contains ``NaN``.

        >>> df.mode()
          species  legs  wings
        0    bird   2.0    0.0
        1     NaN   NaN    2.0

        Setting ``dropna=False`` ``NaN`` values are considered and they can be
        the mode (like for wings).

        >>> df.mode(dropna=False)
          species  legs  wings
        0    bird     2    NaN

        Setting ``numeric_only=True``, only the mode of numeric columns is
        computed, and columns of other types are ignored.

        >>> df.mode(numeric_only=True)
           legs  wings
        0   2.0    0.0
        1   NaN    2.0

        To compute the mode over columns and not rows, use the axis parameter:

        >>> df.mode(axis='columns', numeric_only=True)
                   0    1
        falcon   2.0  NaN
        horse    4.0  NaN
        spider   0.0  8.0
        ostrich  2.0  NaN
        """
        data = self if not numeric_only else self._get_numeric_data()

        def f(s):
            return s.mode(dropna=dropna)

        data = data.apply(f, axis=axis)
        # Ensure index is type stable (should always use int index)
        if data.empty:
            data.index = ibase.default_index(0)

        return data

    def quantile(
        self,
        q=0.5,
        axis: Axis = 0,
        numeric_only: bool = True,
        interpolation: str = "linear",
    ):
        """
        Return values at the given quantile over requested axis.

        Parameters
        ----------
        q : float or array-like, default 0.5 (50% quantile)
            Value between 0 <= q <= 1, the quantile(s) to compute.
        axis : {0, 1, 'index', 'columns'}, default 0
            Equals 0 or 'index' for row-wise, 1 or 'columns' for column-wise.
        numeric_only : bool, default True
            If False, the quantile of datetime and timedelta data will be
            computed as well.
        interpolation : {'linear', 'lower', 'higher', 'midpoint', 'nearest'}
            This optional parameter specifies the interpolation method to use,
            when the desired quantile lies between two data points `i` and `j`:

            * linear: `i + (j - i) * fraction`, where `fraction` is the
              fractional part of the index surrounded by `i` and `j`.
            * lower: `i`.
            * higher: `j`.
            * nearest: `i` or `j` whichever is nearest.
            * midpoint: (`i` + `j`) / 2.

        Returns
        -------
        Series or DataFrame

            If ``q`` is an array, a DataFrame will be returned where the
              index is ``q``, the columns are the columns of self, and the
              values are the quantiles.
            If ``q`` is a float, a Series will be returned where the
              index is the columns of self and the values are the quantiles.

        See Also
        --------
        core.window.Rolling.quantile: Rolling quantile.
        numpy.percentile: Numpy function to compute the percentile.

        Examples
        --------
        >>> df = pd.DataFrame(np.array([[1, 1], [2, 10], [3, 100], [4, 100]]),
        ...                   columns=['a', 'b'])
        >>> df.quantile(.1)
        a    1.3
        b    3.7
        Name: 0.1, dtype: float64
        >>> df.quantile([.1, .5])
               a     b
        0.1  1.3   3.7
        0.5  2.5  55.0

        Specifying `numeric_only=False` will also compute the quantile of
        datetime and timedelta data.

        >>> df = pd.DataFrame({'A': [1, 2],
        ...                    'B': [pd.Timestamp('2010'),
        ...                          pd.Timestamp('2011')],
        ...                    'C': [pd.Timedelta('1 days'),
        ...                          pd.Timedelta('2 days')]})
        >>> df.quantile(0.5, numeric_only=False)
        A                    1.5
        B    2010-07-02 12:00:00
        C        1 days 12:00:00
        Name: 0.5, dtype: object
        """
        validate_percentile(q)

        if not is_list_like(q):
            # BlockManager.quantile expects listlike, so we wrap and unwrap here
            res = self.quantile(
                [q], axis=axis, numeric_only=numeric_only, interpolation=interpolation
            )
            return res.iloc[0]

        q = Index(q, dtype=np.float64)
        data = self._get_numeric_data() if numeric_only else self
        axis = self._get_axis_number(axis)

        if axis == 1:
            data = data.T

        if len(data.columns) == 0:
            # GH#23925 _get_numeric_data may have dropped all columns
            cols = Index([], name=self.columns.name)
            if is_list_like(q):
                return self._constructor([], index=q, columns=cols)
            return self._constructor_sliced([], index=cols, name=q, dtype=np.float64)

        res = data._mgr.quantile(qs=q, axis=1, interpolation=interpolation)

        result = self._constructor(res)
        return result

    @doc(NDFrame.asfreq, **_shared_doc_kwargs)
    def asfreq(
        self,
        freq: Frequency,
        method=None,
        how: str | None = None,
        normalize: bool = False,
        fill_value=None,
    ) -> DataFrame:
        return super().asfreq(
            freq=freq,
            method=method,
            how=how,
            normalize=normalize,
            fill_value=fill_value,
        )

    @doc(NDFrame.resample, **_shared_doc_kwargs)
    def resample(
        self,
        rule,
        axis=0,
        closed: str | None = None,
        label: str | None = None,
        convention: str = "start",
        kind: str | None = None,
        loffset=None,
        base: int | None = None,
        on=None,
        level=None,
        origin: str | TimestampConvertibleTypes = "start_day",
        offset: TimedeltaConvertibleTypes | None = None,
    ) -> Resampler:
        return super().resample(
            rule=rule,
            axis=axis,
            closed=closed,
            label=label,
            convention=convention,
            kind=kind,
            loffset=loffset,
            base=base,
            on=on,
            level=level,
            origin=origin,
            offset=offset,
        )

    def to_timestamp(
        self,
        freq: Frequency | None = None,
        how: str = "start",
        axis: Axis = 0,
        copy: bool = True,
    ) -> DataFrame:
        """
        Cast to DatetimeIndex of timestamps, at *beginning* of period.

        Parameters
        ----------
        freq : str, default frequency of PeriodIndex
            Desired frequency.
        how : {'s', 'e', 'start', 'end'}
            Convention for converting period to timestamp; start of period
            vs. end.
        axis : {0 or 'index', 1 or 'columns'}, default 0
            The axis to convert (the index by default).
        copy : bool, default True
            If False then underlying input data is not copied.

        Returns
        -------
        DataFrame with DatetimeIndex
        """
        new_obj = self.copy(deep=copy)

        axis_name = self._get_axis_name(axis)
        old_ax = getattr(self, axis_name)
        if not isinstance(old_ax, PeriodIndex):
            raise TypeError(f"unsupported Type {type(old_ax).__name__}")

        new_ax = old_ax.to_timestamp(freq=freq, how=how)

        setattr(new_obj, axis_name, new_ax)
        return new_obj

    def to_period(
        self, freq: Frequency | None = None, axis: Axis = 0, copy: bool = True
    ) -> DataFrame:
        """
        Convert DataFrame from DatetimeIndex to PeriodIndex.

        Convert DataFrame from DatetimeIndex to PeriodIndex with desired
        frequency (inferred from index if not passed).

        Parameters
        ----------
        freq : str, default
            Frequency of the PeriodIndex.
        axis : {0 or 'index', 1 or 'columns'}, default 0
            The axis to convert (the index by default).
        copy : bool, default True
            If False then underlying input data is not copied.

        Returns
        -------
        DataFrame with PeriodIndex
        """
        new_obj = self.copy(deep=copy)

        axis_name = self._get_axis_name(axis)
        old_ax = getattr(self, axis_name)
        if not isinstance(old_ax, DatetimeIndex):
            raise TypeError(f"unsupported Type {type(old_ax).__name__}")

        new_ax = old_ax.to_period(freq=freq)

        setattr(new_obj, axis_name, new_ax)
        return new_obj

    def isin(self, values) -> DataFrame:
        """
        Whether each element in the DataFrame is contained in values.

        Parameters
        ----------
        values : iterable, Series, DataFrame or dict
            The result will only be true at a location if all the
            labels match. If `values` is a Series, that's the index. If
            `values` is a dict, the keys must be the column names,
            which must match. If `values` is a DataFrame,
            then both the index and column labels must match.

        Returns
        -------
        DataFrame
            DataFrame of booleans showing whether each element in the DataFrame
            is contained in values.

        See Also
        --------
        DataFrame.eq: Equality test for DataFrame.
        Series.isin: Equivalent method on Series.
        Series.str.contains: Test if pattern or regex is contained within a
            string of a Series or Index.

        Examples
        --------
        >>> df = pd.DataFrame({'num_legs': [2, 4], 'num_wings': [2, 0]},
        ...                   index=['falcon', 'dog'])
        >>> df
                num_legs  num_wings
        falcon         2          2
        dog            4          0

        When ``values`` is a list check whether every value in the DataFrame
        is present in the list (which animals have 0 or 2 legs or wings)

        >>> df.isin([0, 2])
                num_legs  num_wings
        falcon      True       True
        dog        False       True

        When ``values`` is a dict, we can pass values to check for each
        column separately:

        >>> df.isin({'num_wings': [0, 3]})
                num_legs  num_wings
        falcon     False      False
        dog        False       True

        When ``values`` is a Series or DataFrame the index and column must
        match. Note that 'falcon' does not match based on the number of legs
        in df2.

        >>> other = pd.DataFrame({'num_legs': [8, 2], 'num_wings': [0, 2]},
        ...                      index=['spider', 'falcon'])
        >>> df.isin(other)
                num_legs  num_wings
        falcon      True       True
        dog        False      False
        """
        if isinstance(values, dict):
            from pandas.core.reshape.concat import concat

            values = collections.defaultdict(list, values)
            return concat(
                (
                    self.iloc[:, [i]].isin(values[col])
                    for i, col in enumerate(self.columns)
                ),
                axis=1,
            )
        elif isinstance(values, Series):
            if not values.index.is_unique:
                raise ValueError("cannot compute isin with a duplicate axis.")
            return self.eq(values.reindex_like(self), axis="index")
        elif isinstance(values, DataFrame):
            if not (values.columns.is_unique and values.index.is_unique):
                raise ValueError("cannot compute isin with a duplicate axis.")
            return self.eq(values.reindex_like(self))
        else:
            if not is_list_like(values):
                raise TypeError(
                    "only list-like or dict-like objects are allowed "
                    "to be passed to DataFrame.isin(), "
                    f"you passed a '{type(values).__name__}'"
                )
            return self._constructor(
                algorithms.isin(self.values.ravel(), values).reshape(self.shape),
                self.index,
                self.columns,
            )

    # ----------------------------------------------------------------------
    # Add index and columns
    _AXIS_ORDERS = ["index", "columns"]
    _AXIS_TO_AXIS_NUMBER: dict[Axis, int] = {
        **NDFrame._AXIS_TO_AXIS_NUMBER,
        1: 1,
        "columns": 1,
    }
    _AXIS_REVERSED = True
    _AXIS_LEN = len(_AXIS_ORDERS)
    _info_axis_number = 1
    _info_axis_name = "columns"

    index: Index = properties.AxisProperty(
        axis=1, doc="The index (row labels) of the DataFrame."
    )
    columns: Index = properties.AxisProperty(
        axis=0, doc="The column labels of the DataFrame."
    )

    @property
    def _AXIS_NUMBERS(self) -> dict[str, int]:
        """.. deprecated:: 1.1.0"""
        super()._AXIS_NUMBERS
        return {"index": 0, "columns": 1}

    @property
    def _AXIS_NAMES(self) -> dict[int, str]:
        """.. deprecated:: 1.1.0"""
        super()._AXIS_NAMES
        return {0: "index", 1: "columns"}

    # ----------------------------------------------------------------------
    # Add plotting methods to DataFrame
    plot = CachedAccessor("plot", pandas.plotting.PlotAccessor)
    hist = pandas.plotting.hist_frame
    boxplot = pandas.plotting.boxplot_frame
    sparse = CachedAccessor("sparse", SparseFrameAccessor)

    # ----------------------------------------------------------------------
    # Internal Interface Methods

    def _to_dict_of_blocks(self, copy: bool = True):
        """
        Return a dict of dtype -> Constructor Types that
        each is a homogeneous dtype.

        Internal ONLY - only works for BlockManager
        """
        mgr = self._mgr
        # convert to BlockManager if needed -> this way support ArrayManager as well
        mgr = mgr_to_mgr(mgr, "block")
        mgr = cast(BlockManager, mgr)
        return {
            k: self._constructor(v).__finalize__(self)
            for k, v, in mgr.to_dict(copy=copy).items()
        }

    @property
    def values(self) -> np.ndarray:
        """
        Return a Numpy representation of the DataFrame.

        .. warning::

           We recommend using :meth:`DataFrame.to_numpy` instead.

        Only the values in the DataFrame will be returned, the axes labels
        will be removed.

        Returns
        -------
        numpy.ndarray
            The values of the DataFrame.

        See Also
        --------
        DataFrame.to_numpy : Recommended alternative to this method.
        DataFrame.index : Retrieve the index labels.
        DataFrame.columns : Retrieving the column names.

        Notes
        -----
        The dtype will be a lower-common-denominator dtype (implicit
        upcasting); that is to say if the dtypes (even of numeric types)
        are mixed, the one that accommodates all will be chosen. Use this
        with care if you are not dealing with the blocks.

        e.g. If the dtypes are float16 and float32, dtype will be upcast to
        float32.  If dtypes are int32 and uint8, dtype will be upcast to
        int32. By :func:`numpy.find_common_type` convention, mixing int64
        and uint64 will result in a float64 dtype.

        Examples
        --------
        A DataFrame where all columns are the same type (e.g., int64) results
        in an array of the same type.

        >>> df = pd.DataFrame({'age':    [ 3,  29],
        ...                    'height': [94, 170],
        ...                    'weight': [31, 115]})
        >>> df
           age  height  weight
        0    3      94      31
        1   29     170     115
        >>> df.dtypes
        age       int64
        height    int64
        weight    int64
        dtype: object
        >>> df.values
        array([[  3,  94,  31],
               [ 29, 170, 115]])

        A DataFrame with mixed type columns(e.g., str/object, int64, float32)
        results in an ndarray of the broadest type that accommodates these
        mixed types (e.g., object).

        >>> df2 = pd.DataFrame([('parrot',   24.0, 'second'),
        ...                     ('lion',     80.5, 1),
        ...                     ('monkey', np.nan, None)],
        ...                   columns=('name', 'max_speed', 'rank'))
        >>> df2.dtypes
        name          object
        max_speed    float64
        rank          object
        dtype: object
        >>> df2.values
        array([['parrot', 24.0, 'second'],
               ['lion', 80.5, 1],
               ['monkey', nan, None]], dtype=object)
        """
        self._consolidate_inplace()
        return self._mgr.as_array(transpose=True)

<<<<<<< HEAD
    @deprecate_nonkeyword_arguments(
        version=None, allowed_args=["self", "lower", "upper"]
    )
    def clip(
        self: DataFrame,
        lower=None,
        upper=None,
        axis: Axis | None = None,
        inplace: bool = False,
        *args,
        **kwargs,
    ) -> DataFrame | None:
        return super().clip(lower, upper, axis, inplace, *args, **kwargs)

    @property
    def _values(self) -> np.ndarray:
        """internal implementation"""
        return self.values
=======
    @deprecate_nonkeyword_arguments(version=None, allowed_args=["self", "method"])
    def interpolate(
        self: DataFrame,
        method: str = "linear",
        axis: Axis = 0,
        limit: int | None = None,
        inplace: bool = False,
        limit_direction: str | None = None,
        limit_area: str | None = None,
        downcast: str | None = None,
        **kwargs,
    ) -> DataFrame | None:
        return super().interpolate(
            method,
            axis,
            limit,
            inplace,
            limit_direction,
            limit_area,
            downcast,
            **kwargs,
        )
>>>>>>> 34573591


DataFrame._add_numeric_operations()

ops.add_flex_arithmetic_methods(DataFrame)


def _from_nested_dict(data) -> collections.defaultdict:
    new_data: collections.defaultdict = collections.defaultdict(dict)
    for index, s in data.items():
        for col, v in s.items():
            new_data[col][index] = v
    return new_data


def _reindex_for_setitem(value: FrameOrSeriesUnion, index: Index) -> ArrayLike:
    # reindex if necessary

    if value.index.equals(index) or not len(index):
        return value._values.copy()

    # GH#4107
    try:
        reindexed_value = value.reindex(index)._values
    except ValueError as err:
        # raised in MultiIndex.from_tuples, see test_insert_error_msmgs
        if not value.index.is_unique:
            # duplicate axis
            raise err

        raise TypeError(
            "incompatible index of inserted column with frame index"
        ) from err
    return reindexed_value<|MERGE_RESOLUTION|>--- conflicted
+++ resolved
@@ -10663,7 +10663,6 @@
         self._consolidate_inplace()
         return self._mgr.as_array(transpose=True)
 
-<<<<<<< HEAD
     @deprecate_nonkeyword_arguments(
         version=None, allowed_args=["self", "lower", "upper"]
     )
@@ -10678,11 +10677,6 @@
     ) -> DataFrame | None:
         return super().clip(lower, upper, axis, inplace, *args, **kwargs)
 
-    @property
-    def _values(self) -> np.ndarray:
-        """internal implementation"""
-        return self.values
-=======
     @deprecate_nonkeyword_arguments(version=None, allowed_args=["self", "method"])
     def interpolate(
         self: DataFrame,
@@ -10705,7 +10699,6 @@
             downcast,
             **kwargs,
         )
->>>>>>> 34573591
 
 
 DataFrame._add_numeric_operations()
